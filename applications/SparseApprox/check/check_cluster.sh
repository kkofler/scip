#!/usr/bin/env bash
#* * * * * * * * * * * * * * * * * * * * * * * * * * * * * * * * * * * * * * *
#*                                                                           *
#*                  This file is part of the program and library             *
#*         SCIP --- Solving Constraint Integer Programs                      *
#*                                                                           *
#*    Copyright (C) 2002-2015 Konrad-Zuse-Zentrum                            *
#*                            fuer Informationstechnik Berlin                *
#*                                                                           *
#*  SCIP is distributed under the terms of the ZIB Academic License.         *
#*                                                                           *
#*  You should have received a copy of the ZIB Academic License              *
#*  along with SCIP; see the file COPYING. If not email to scip@zib.de.      *
#*                                                                           *
#* * * * * * * * * * * * * * * * * * * * * * * * * * * * * * * * * * * * * * *
#
# Call with "make testcluster"
#
# The queue is passed via $QUEUE (possibly defined in a local makefile in scip/make/local).
#
# For each run, we can specify the number of nodes reserved for a run via $PPN. If tests runs
# with valid time measurements should be executed, this number should be chosen in such a way
# that a job is run on a single computer, i.e., in general, $PPN should equal the number of cores
# of each computer. Of course, the value depends on the specific computer/queue.
#
# To get the result files call "./evalcheck_cluster.sh
# results/check.$TSTNAME.$BINNAME.$SETNAME.eval in directory check/
# This leads to result files
#  - results/check.$TSTNAME.$BINNAME.$SETNAME.out
#  - results/check.$TSTNAME.$BINNAME.$SETNAME.res
#  - results/check.$TSTNAME.$BINNAME.$SETNAME.err

TSTNAME=$1                          
BINNAME=$2                          
SETNAMES=$3                         
BINID=$4                            
TIMELIMIT=$5                        
NODELIMIT=$6                        
MEMLIMIT=$7                         
THREADS=$8                          
FEASTOL=$9                          
LPS=${10}                           
DISPFREQ=${11}                      
CONTINUE=false                      
QUEUETYPE=srun                     
<<<<<<< HEAD
QUEUE=M610
=======
QUEUE=M630
>>>>>>> 67f2382f
PPN=-1                           
CLIENTTMPDIR=/usr/local/tmp                  
NOWAITCLUSTER=1                 
EXCLUSIVE=false
PERMUTE=0
VALGRIND=false
REOPT=false
OPTCOMMAND=optimize
SETCUTOFF=0
VISUALIZE=false

# check if all variables defined (by checking the last one)
if test -z $VISUALIZE
then
    echo Skipping test since not all variables are defined
    echo "TSTNAME       = $TSTNAME"
    echo "BINNAME       = $BINNAME"
    echo "SETNAMES      = $SETNAME"
    echo "BINID         = $BINID"
    echo "TIMELIMIT     = $TIMELIMIT"
    echo "NODELIMIT     = $NODELIMIT"
    echo "MEMLIMIT      = $MEMLIMIT"
    echo "THREADS       = $THREADS"
    echo "FEASTOL       = $FEASTOL"
    echo "LPS           = $LPS"
    echo "DISPFREQ      = $DISPFREQ"
    echo "CONTINUE      = $CONTINUE"
    echo "QUEUETYPE     = $QUEUETYPE"
    echo "QUEUE         = $QUEUE"
    echo "PPN           = $PPN"
    echo "CLIENTTMPDIR  = $CLIENTTMPDIR"
    echo "NOWAITCLUSTER = $NOWAITCLUSTER"
    echo "EXCLUSIVE     = $EXCLUSIVE"
    echo "PERMUTE       = $PERMUTE"
    echo "VALGRIND      = $VALGRIND"
    echo "REOPT         = $REOPT"
    echo "OPTCOMMAND    = $OPTCOMMAND"
    echo "SETCUTOFF     = $SETCUTOFF"
    echo "VISUALIZE     = $VISUALIZE"
    exit 1;
fi

# configure cluster-related environment variables
. ./configuration_cluster.sh $QUEUE $PPN $EXCLUSIVE $QUEUETYPE

# the srun queue requires a format duration HH:MM:SS (and optionally days),
# whereas the qsub requires the memory limit in kB
if test "$QUEUETYPE" != "qsub"
then
    TIMEFORMAT="format"
    MEMFORMAT="MB"
else
    TIMEFORMAT="sec"
    MEMFORMAT="B"
fi
# call routines for creating the result directory, checking for existence
# of passed settings, etc
. ./configuration_set.sh $BINNAME $TSTNAME $SETNAMES $TIMELIMIT $TIMEFORMAT $MEMLIMIT $MEMFORMAT $VALGRIND $SETCUTOFF


# at the first time, some files need to be initialized. set to "" after the innermost loop
# finished the first time
INIT="true"

# counter to define file names for a test set uniquely
COUNT=0
# loop over permutations
for ((p = 0; $p <= $PERMUTE; p++))
do

    # loop over testset
    for INSTANCE in `cat testset/$TSTNAME.test` DONE
    do
        if test "$INSTANCE" = "DONE"
        then
            break
        fi

        # increase the index for the instance tried to solve, even if the filename does not exist
        COUNT=`expr $COUNT + 1`

        # check if problem instance exists
        SCIP_INSTANCEPATH=$SCIPPATH
        for IPATH in ${POSSIBLEPATHS[@]}
        do
            if test "$IPATH" = "DONE"
            then
                echo "input file $INSTANCE not found!"
                SKIPINSTANCE="true"
            elif test -f $IPATH/$INSTANCE
            then
                SCIP_INSTANCEPATH=$IPATH
                break
            fi
        done
        # the cluster queue has an upper bound of 2000 jobs; if this limit is
        # reached the submitted jobs are dumped; to avoid that we check the total
        # load of the cluster and wait until it is save (total load not more than
        # 1600 jobs) to submit the next job.
        if test "${NOWAITCLUSTER}" -eq "0" && test "$QUEUETYPE" = "qsub"
        then
            ./waitcluster.sh 1600 $QUEUE 200
        elif test "${NOWAITCLUSTER}" -eq "0"
        then
            echo "waitcluster does not work on slurm cluster"
        fi
        # loop over settings
        for SETNAME in ${SETTINGSLIST[@]}
        do
            # infer the names of all involved files from the arguments
            . ./configuration_logfiles.sh $INIT $COUNT $INSTANCE $BINID $PERMUTE $SETNAME $TSTNAME $CONTINUE $QUEUE  $p

            # copy the basename into eval-file for invokation of evalcheck_cluster
            if test "$SKIPINSTANCE" = "true"
            then
                continue
            fi

            # find out the solver that should be used
            SOLVER=`stripversion $BINNAME`

            CONFFILE="configuration_tmpfile_setup_${SOLVER}.sh"

            # call tmp file configuration for SCIP
            . ./${CONFFILE} $INSTANCE $SCIPPATH $SCIP_INSTANCEPATH $TMPFILE $SETNAME $SETFILE $THREADS $SETCUTOFF \
                $FEASTOL $TIMELIMIT $MEMLIMIT $NODELIMIT $LPS $DISPFREQ $REOPT $OPTCOMMAND $CLIENTTMPDIR $FILENAME $SETCUTOFF $VISUALIZE $SOLUFILE


            JOBNAME="`capitalize ${SOLVER}`${SHORTPROBNAME}"
            if test "$SOLVER" = "scip"
            then
                export EXECNAME=${VALGRINDCMD}$SCIPPATH/../$BINNAME
            else
                export EXECNAME=$BINNAME
            fi

            # check queue type
            if test  "$QUEUETYPE" = "srun"
            then
            # additional environment variables needed by run.sh
                export SOLVERPATH=$SCIPPATH
                export BASENAME=$FILENAME
                export FILENAME=$SCIP_INSTANCEPATH/$INSTANCE
                export CLIENTTMPDIR
                export HARDTIMELIMIT
                export HARDMEMLIMIT
                export CHECKERPATH=$SCIPPATH/solchecker
                export SETFILE
                sbatch --job-name=${JOBNAME} --mem=$HARDMEMLIMIT -p $CLUSTERQUEUE -A $ACCOUNT $NICE --time=${HARDTIMELIMIT} ${EXCLUSIVE} --output=/dev/null run.sh $INSTANCE $SETTINGS
            else
                # -V to copy all environment variables
                qsub -l walltime=$HARDTIMELIMIT -l mem=$HARDMEMLIMIT -l nodes=1:ppn=$PPN -N ${JOBNAME} -v SOLVERPATH=$SCIPPATH,EXECNAME=${EXECNAME}, \
                    BASENAME=$FILENAME,FILENAME=$SCIP_INSTANCEPATH/$INSTANCE,CLIENTTMPDIR=$CLIENTTMPDIR -V -q $CLUSTERQUEUE -o /dev/null -e /dev/null run.sh
            fi
        done # end for SETNAME
        # after the first termination of the set loop, no file needs to be initialized anymore
        INIT="false"
    done # end for TSTNAME
done # end for PERMUTE<|MERGE_RESOLUTION|>--- conflicted
+++ resolved
@@ -43,11 +43,7 @@
 DISPFREQ=${11}                      
 CONTINUE=false                      
 QUEUETYPE=srun                     
-<<<<<<< HEAD
-QUEUE=M610
-=======
 QUEUE=M630
->>>>>>> 67f2382f
 PPN=-1                           
 CLIENTTMPDIR=/usr/local/tmp                  
 NOWAITCLUSTER=1                 
