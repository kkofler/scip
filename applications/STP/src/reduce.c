/* * * * * * * * * * * * * * * * * * * * * * * * * * * * * * * * * * * * * * */
/*                                                                           */
/*                  This file is part of the program and library             */
/*         SCIP --- Solving Constraint Integer Programs                      */
/*                                                                           */
/*    Copyright (C) 2002-2017 Konrad-Zuse-Zentrum                            */
/*                            fuer Informationstechnik Berlin                */
/*                                                                           */
/*  SCIP is distributed under the terms of the ZIB Academic License.         */
/*                                                                           */
/*  You should have received a copy of the ZIB Academic License              */
/*  along with SCIP; see the file COPYING. If not email to scip@zib.de.      */
/*                                                                           */
/* * * * * * * * * * * * * * * * * * * * * * * * * * * * * * * * * * * * * * */

/**@file   reduce.c
 * @brief  Reduction tests for Steiner problems
 * @author Gerald Gamrath
 * @author Thorsten Koch
 * @author Stephen Maher
 * @author Daniel Rehfeldt
 *
 * This file includes several packages of reduction techniques for different Steiner problem variants.
 *
 * A list of all interface methods can be found in grph.h.
 *
 */

/*---+----1----+----2----+----3----+----4----+----5----+----6----+----7----+----8----+----9----+----0----+----1----+----2*/
/*lint -esym(750,REDUCE_C) -esym(766,stdlib.h) -esym(766,string.h)           */
#define REDUCE_C
#define STP_RED_SDSPBOUND    200         /**< visited edges bound for SDSP test  */
#define STP_RED_SDSPBOUND2   500         /**< visited edges bound for SDSP test  */
#define STP_RED_BD3BOUND     400         /**< visited edges bound for BD3 test  */
#define STP_RED_EXTENSIVE FALSE
#define STP_RED_MAXANSNODES 10000
#define STP_RED_MWTERMBOUND 400
#define STP_RED_MAXNROUNDS 15

#include <stdio.h>
#include <stdlib.h>
#include <string.h>
#include <assert.h>
#include "grph.h"
#include "heur_tm.h"
#include "misc_stp.h"
#include "scip/scip.h"
#include "probdata_stp.h"
#include "prop_stp.h"

/** iterate NV and SL test while at least minelims many contractions are being performed */
static
SCIP_RETCODE nvreduce_sl(
   SCIP*                 scip,
   GRAPH*                g,
   PATH*                 vnoi,
   SCIP_Real*            nodearrreal,
   SCIP_Real*            fixed,
   int*                  edgearrint,
   int*                  heap,
   int*                  state,
   int*                  vbase,
   int*                  neighb,
   int*                  distnode,
   int*                  solnode,
   STP_Bool*             visited,
   int*                  nelims,
   int                   minelims
   )
{
   int elims;
   int nvelims;
   int slelims;
   int degelims;
   int totalelims;

   assert(g != NULL);
   assert(heap != NULL);
   assert(state != NULL);
   assert(vbase != NULL);
   assert(vnoi != NULL);
   assert(nodearrreal != NULL);
   assert(visited != NULL);
   assert(minelims >= 0);

   *nelims = 0;
   totalelims = 0;

   do
   {
      elims = 0;
      degelims = 0;

      /* NV-reduction */
      SCIP_CALL( reduce_nvAdv(scip, g, vnoi, nodearrreal, fixed, edgearrint, heap, state, vbase, neighb, distnode, solnode, &nvelims) );
      elims += nvelims;

      SCIPdebugMessage("NV-reduction (in NVSL): %d \n", nvelims);

      /* SL-reduction */
      SCIP_CALL( reduce_sl(scip, g, vnoi, fixed, heap, state, vbase, neighb, visited, solnode, &slelims) );
      elims += slelims;

      SCIPdebugMessage("SL-reduction (in NVSL): %d \n", slelims);

      /* trivial reductions */
      if( elims > 0 )
      {
         if( g->stp_type == STP_PCSPG || g->stp_type == STP_RPCSPG )
            SCIP_CALL( reduce_simple_pc(scip, g, fixed, &degelims, solnode, FALSE) );
         else
            SCIP_CALL( reduce_simple(scip, g, fixed, solnode, &degelims, NULL) );
      }
      else
      {
         degelims = 0;
      }

      elims += degelims;

      SCIPdebugMessage("Degree Test-reduction (in NVSL): %d \n", degelims);

      totalelims += elims;
   }while( elims > minelims );

   *nelims = totalelims;

   assert(graph_valid(g));

   return SCIP_OKAY;
}



SCIP_RETCODE level0(
   SCIP* scip,
   GRAPH* g)
{
   int k;
   int nnodes;

   assert(scip != NULL);
   assert(g != NULL);

   nnodes = g->knots;

   for( k = nnodes - 1; k >= 0 ; k-- )
      g->mark[k] = FALSE;

   SCIP_CALL( graph_trail_arr(scip, g, g->source) );

   for( k = nnodes - 1; k >= 0 ; k-- )
   {
      if( !g->mark[k] && (g->grad[k] > 0) )
      {
         assert(!Is_term(g->term[k]));

         while( g->inpbeg[k] != EAT_LAST )
            graph_edge_del(scip, g, g->inpbeg[k], TRUE);
      }
   }
   return SCIP_OKAY;
}

/** basic reduction package for the STP */
SCIP_RETCODE reduceStp(
   SCIP*                 scip,               /**< SCIP data structure */
   GRAPH**               graph,              /**< graph data structure */
   SCIP_Real*            fixed,              /**< pointer to store the offset value */
   int                   minelims,           /**< minimal number of edges to be eliminated in order to reiterate reductions */
   SCIP_Bool             dualascent,         /**< perform dualascent reductions? */
   SCIP_Bool             nodereplacing,      /**< should node replacement (by edges) be performed? */
   int*                  edgestate,          /**< array to store status of (directed) edge (for propagation, can otherwise be set to NULL) */
   SCIP_Bool             userec              /**< use recombination heuristic? */
   )
{
   PATH* vnoi;
   PATH* path;
   GRAPH* g;
   GNODE** gnodearr;
   SCIP_Real*  nodearrreal;
   SCIP_Real*  edgearrreal;
   SCIP_Real*  edgearrreal2;
   int*    heap;
   int*    state;
   int*    vbase;
   int*    nodearrint;
   int*    edgearrint;
   int*    nodearrint2;
   int     i;
   int     nnodes;
   int     nedges;
   int     nterms;
   int     reductbound;
   STP_Bool* nodearrchar;

   SCIP_Bool    bred = FALSE;

   assert(scip != NULL);
   assert(graph != NULL);
   assert(*graph != NULL);
   assert(minelims >= 0);

   g = *graph;

   nterms = g->terms;
   nnodes = g->knots;
   nedges = g->edges;

   if( SCIPisLE(scip, (double) nterms / (double) nnodes, 0.03) )
      bred = TRUE;

   if( dualascent )
   {
      SCIP_CALL( SCIPallocBufferArray(scip, &gnodearr, nterms - 1) );
      for( i = 0; i < nterms - 1; i++ )
      {
         SCIP_CALL( SCIPallocBlockMemory(scip, &gnodearr[i]) ); /*lint !e866*/
      }
   }
   else
   {
      gnodearr = NULL;
   }

   /* allocate memory */
   SCIP_CALL( SCIPallocBufferArray(scip, &edgearrint, nedges) );
   SCIP_CALL( SCIPallocBufferArray(scip, &nodearrchar, nnodes) );
   SCIP_CALL( SCIPallocBufferArray(scip, &heap, nnodes + 1) );
   SCIP_CALL( SCIPallocBufferArray(scip, &state, 4 * nnodes) );
   SCIP_CALL( SCIPallocBufferArray(scip, &nodearrreal, nnodes) );
   SCIP_CALL( SCIPallocBufferArray(scip, &edgearrreal, nedges) );
   SCIP_CALL( SCIPallocBufferArray(scip, &vbase, 4 * nnodes) );
   SCIP_CALL( SCIPallocBufferArray(scip, &nodearrint, nnodes) );
   SCIP_CALL( SCIPallocBufferArray(scip, &nodearrint2, nnodes) );
   SCIP_CALL( SCIPallocBufferArray(scip, &vnoi, 4 * nnodes) );
   SCIP_CALL( SCIPallocBufferArray(scip, &path, nnodes) );

   if( bred || dualascent )
   {
      SCIP_CALL( SCIPallocBufferArray(scip, &edgearrreal2, nedges) );
   }
   else
   {
      edgearrreal2 = NULL;
   }

   reductbound = MAX(nedges / 1000, minelims);

   /* reduction loop */
   SCIP_CALL( redLoopStp(scip, g, vnoi, path, gnodearr, nodearrreal, edgearrreal, edgearrreal2, heap, state,
         vbase, nodearrint, edgearrint, nodearrint2, NULL, nodearrchar, fixed, -1.0, dualascent, bred, nodereplacing, reductbound, edgestate, userec) );

   SCIPdebugMessage("Reduction Level 1: Fixed Cost = %.12e\n", *fixed);

   /* free memory */
   SCIPfreeBufferArrayNull(scip, &edgearrreal2);
   SCIPfreeBufferArray(scip, &path);
   SCIPfreeBufferArray(scip, &vnoi);
   SCIPfreeBufferArray(scip, &nodearrint2);
   SCIPfreeBufferArray(scip, &nodearrint);
   SCIPfreeBufferArray(scip, &vbase);
   SCIPfreeBufferArray(scip, &edgearrreal);
   SCIPfreeBufferArray(scip, &nodearrreal);
   SCIPfreeBufferArray(scip, &state);
   SCIPfreeBufferArray(scip, &heap);
   SCIPfreeBufferArray(scip, &nodearrchar);
   SCIPfreeBufferArray(scip, &edgearrint);

   if( gnodearr != NULL )
   {
      for( i = nterms - 2; i >= 0; i-- )
         SCIPfreeBlockMemory(scip, &gnodearr[i]);
      SCIPfreeBufferArray(scip, &gnodearr);
   }

   return SCIP_OKAY;
}

/** basic reduction package for the (R)PCSTP */
static
SCIP_RETCODE reducePc(
   SCIP*                 scip,               /**< SCIP data structure */
   GRAPH**               graph,              /**< graph data structure */
   SCIP_Real*            fixed,              /**< pointer to store the offset value */
   int                   minelims,           /**< minimal number of edges to be eliminated in order to reiterate reductions */
   STP_Bool              dualascent,         /**< perform dual ascent reductions? */
   SCIP_Bool             userec              /**< use recombination heuristic? */
   )
{
   PATH* vnoi;
   PATH* path;
   GRAPH* g = *graph;
   GNODE** gnodearr;
   SCIP_Real* exedgearrreal;
   SCIP_Real* nodearrreal;
   SCIP_Real* exedgearrreal2;
   SCIP_Real timelimit;
   int*    heap;
   int*    state;
   int*    vbase;
   int*    nodearrint;
   int*    edgearrint;
   int*    nodearrint2;
   int     i;
   int     nnodes;
   int     nterms;
   int     nedges;
   int     extnedges;
   int     reductbound;
   STP_Bool*   nodearrchar;
   SCIP_Bool    bred = FALSE;

   assert(scip != NULL);
   assert(g != NULL);
   assert(minelims >= 0);

   nterms = g->terms;
   nnodes = g->knots;
   nedges = g->edges;

   /* for PCSPG more memory is necessary */
   if( g->stp_type == STP_RPCSPG || !dualascent )
      extnedges = nedges;
   else
      extnedges = nedges + 2 * (g->terms - 1);

   /* get timelimit parameter*/
   SCIP_CALL( SCIPgetRealParam(scip, "limits/time", &timelimit) );

   /* allocate memory */
   SCIP_CALL( SCIPallocBufferArray(scip, &heap, nnodes + 1) );
   SCIP_CALL( SCIPallocBufferArray(scip, &state, 4 * nnodes) );
   SCIP_CALL( SCIPallocBufferArray(scip, &nodearrreal, nnodes + 2) );
   SCIP_CALL( SCIPallocBufferArray(scip, &exedgearrreal, extnedges ) );
   SCIP_CALL( SCIPallocBufferArray(scip, &vbase, 4 * nnodes) );
   SCIP_CALL( SCIPallocBufferArray(scip, &vnoi, 4 * nnodes) );
   SCIP_CALL( SCIPallocBufferArray(scip, &path, nnodes) );
   SCIP_CALL( SCIPallocBufferArray(scip, &nodearrint, nnodes + 1) );
   SCIP_CALL( SCIPallocBufferArray(scip, &nodearrint2, nnodes) );
   SCIP_CALL( SCIPallocBufferArray(scip, &nodearrchar, nnodes + 1) );

   if( SCIPisLE(scip, (double) nterms / (double) nnodes, 0.03) )
      bred = TRUE;

   if( bred || dualascent )
   {
      SCIP_CALL( SCIPallocBufferArray(scip, &exedgearrreal2, extnedges) );
   }
   else
   {
      exedgearrreal2 = NULL;
   }

   if( dualascent )
   {
      SCIP_CALL( SCIPallocBufferArray(scip, &edgearrint, extnedges) );
      SCIP_CALL( SCIPallocBufferArray(scip, &gnodearr, nterms - 1) );
      for( i = 0; i < nterms - 1; i++ )
      {
         SCIP_CALL( SCIPallocBlockMemory(scip, &gnodearr[i]) ); /*lint !e866*/
      }
   }
   else
   {
      gnodearr = NULL;
      SCIP_CALL( SCIPallocBufferArray(scip, &edgearrint, nedges) );
   }

   /* define minimal number of edge/node eliminations for a reduction test to be continued */
   reductbound = MAX(nnodes / 1000, minelims);

   /* reduction loop */
   SCIP_CALL( redLoopPc(scip, g, vnoi, path, gnodearr, nodearrreal, exedgearrreal, exedgearrreal2, heap, state,
         vbase, nodearrint, edgearrint, nodearrint2, NULL, nodearrchar, fixed, dualascent, bred, reductbound, userec) );

   /* free memory */

   if( gnodearr != NULL )
   {
      for( i = nterms - 2; i >= 0; i-- )
         SCIPfreeBlockMemory(scip, &gnodearr[i]);
      SCIPfreeBufferArray(scip, &gnodearr);
   }
   SCIPfreeBufferArray(scip, &edgearrint);
   SCIPfreeBufferArrayNull(scip, &exedgearrreal2);
   SCIPfreeBufferArray(scip, &nodearrchar);
   SCIPfreeBufferArray(scip, &nodearrint2);
   SCIPfreeBufferArray(scip, &nodearrint);
   SCIPfreeBufferArray(scip, &path);
   SCIPfreeBufferArray(scip, &vnoi);
   SCIPfreeBufferArray(scip, &vbase);
   SCIPfreeBufferArray(scip, &exedgearrreal);
   SCIPfreeBufferArray(scip, &nodearrreal);
   SCIPfreeBufferArray(scip, &state);
   SCIPfreeBufferArray(scip, &heap);

   return SCIP_OKAY;
}

/** reduction package for the MWCSP */
static
SCIP_RETCODE reduceMw(
   SCIP*                 scip,               /**< SCIP data structure */
   GRAPH**               graph,              /**< graph data structure */
   SCIP_Real*            fixed,              /**< pointer to store the offset value */
   int                   minelims,           /**< minimal number of edges to be eliminated in order to reiterate reductions */
   STP_Bool              advanced,           /**< perform advanced reductions? */
   SCIP_Bool             userec              /**< use recombination heuristic? */
   )
{
   GRAPH* g = *graph;
   PATH* vnoi;
   PATH* path;
   GNODE** gnodearr;
   SCIP_Real* nodearrreal;
   SCIP_Real* edgearrreal;
   SCIP_Real* edgearrreal2;
   int* state;
   int* vbase;
   int* edgearrint;
   int* nodearrint;
   int* nodearrint2;
   int* nodearrint3;
   int i;
   int nterms;
   int nnodes;
   int nedges;
   int redbound;
   int extnedges;
   STP_Bool* nodearrchar;
   STP_Bool bred = FALSE;

   assert(scip != NULL);
   assert(g != NULL);
   assert(fixed != NULL);
   nnodes = g->knots;
   nedges = g->edges;
   nterms = g->terms;
   redbound = MAX(nnodes / 1000, minelims);

   if( SCIPisLE(scip, (double) nterms / (double) nnodes, 0.1) )
      bred = TRUE;

   if( advanced )
   {
      extnedges = nedges + 2 * (g->terms - 1);

      SCIP_CALL( SCIPallocBufferArray(scip, &gnodearr, nterms - 1) );
      for( i = 0; i < nterms - 1; i++ )
      {
         SCIP_CALL( SCIPallocBlockMemory(scip, &gnodearr[i]) ); /*lint !e866*/
      }
      SCIP_CALL( SCIPallocBufferArray(scip, &edgearrint, extnedges) );
   }
   else
   {
      extnedges = nedges;
      edgearrint = NULL;
      gnodearr = NULL;
   }

   SCIP_CALL( SCIPallocBufferArray(scip, &nodearrint, nnodes + 1) );
   SCIP_CALL( SCIPallocBufferArray(scip, &nodearrint2, nnodes + 1) );
   SCIP_CALL( SCIPallocBufferArray(scip, &nodearrint3, nnodes + 1) );
   SCIP_CALL( SCIPallocBufferArray(scip, &nodearrchar, nnodes + 1) );
   SCIP_CALL( SCIPallocBufferArray(scip, &state, 3 * nnodes) );
   SCIP_CALL( SCIPallocBufferArray(scip, &vbase, 3 * nnodes) );
   SCIP_CALL( SCIPallocBufferArray(scip, &vnoi, 3 * nnodes) );
   SCIP_CALL( SCIPallocBufferArray(scip, &path, nnodes + 1) );

   if( bred || advanced )
   {
      SCIP_CALL( SCIPallocBufferArray(scip, &nodearrreal, nnodes + 2) );
      SCIP_CALL( SCIPallocBufferArray(scip, &edgearrreal, extnedges) );
      SCIP_CALL( SCIPallocBufferArray(scip, &edgearrreal2, extnedges) );
   }
   else
   {
      nodearrreal = NULL;
      edgearrreal = NULL;
      edgearrreal2 = NULL;
   }

   /* reduction loop */
   SCIP_CALL( redLoopMw(scip, g, vnoi, path, gnodearr, nodearrreal, edgearrreal, edgearrreal2, state,
         vbase, nodearrint, edgearrint, nodearrint2, nodearrint3, NULL, nodearrchar, fixed, advanced, bred, advanced, redbound, userec) );

   /* free memory */
   SCIPfreeBufferArrayNull(scip, &edgearrreal2);
   SCIPfreeBufferArrayNull(scip, &edgearrreal);
   SCIPfreeBufferArrayNull(scip, &nodearrreal);
   SCIPfreeBufferArray(scip, &path);
   SCIPfreeBufferArray(scip, &vnoi);
   SCIPfreeBufferArray(scip, &vbase);
   SCIPfreeBufferArray(scip, &state);
   SCIPfreeBufferArray(scip, &nodearrchar);
   SCIPfreeBufferArray(scip, &nodearrint3);
   SCIPfreeBufferArray(scip, &nodearrint2);
   SCIPfreeBufferArray(scip, &nodearrint);
   SCIPfreeBufferArrayNull(scip, &edgearrint);

   if( gnodearr != NULL )
   {
      for( i = nterms - 2; i >= 0; i-- )
         SCIPfreeBlockMemory(scip, &gnodearr[i]);
      SCIPfreeBufferArray(scip, &gnodearr);
   }

   return SCIP_OKAY;
}

/** basic reduction package for the HCDSTP */
static
SCIP_RETCODE reduceHc(
   SCIP*                 scip,               /**< SCIP data structure */
   GRAPH**               graph,              /**< graph data structure */
   SCIP_Real*            fixed,              /**< pointer to store the offset value */
   int                   minelims            /**< minimal number of edges to be eliminated in order to reiterate reductions */
   )
{
   GRAPH* g = *graph;
   PATH* vnoi;
   SCIP_Real*  cost;
   SCIP_Real*  radius;
   SCIP_Real*  costrev;
   SCIP_Real timelimit;
   SCIP_Real upperbound;
   int*    heap;
   int*    state;
   int*    vbase;
   int*    pathedge;
   int     nnodes;
   int     nedges;
   int     redbound;
#if 0
   int     danelims;
#endif
   int     degnelims;
   int     brednelims;
   int     hbrednelims;
   int     hcrnelims;
   int     hcrcnelims;
   STP_Bool*   nodearrchar;
#if 0
   DOES NOT WORK for HC!
      STP_Bool    da = !TRUE;
#endif
   STP_Bool    bred = TRUE;
   STP_Bool    hbred = TRUE;
   STP_Bool    rbred = TRUE;
   STP_Bool    rcbred = TRUE;

   assert(scip != NULL);
   assert(g != NULL);
   assert(minelims >= 0);

   nnodes = g->knots;
   nedges = g->edges;
   degnelims = 0;
   upperbound = -1.0;
   redbound = MAX(g->knots / 1000, minelims);
   SCIP_CALL( SCIPgetRealParam(scip, "limits/time", &timelimit) );

   /* allocate memory */
   SCIP_CALL( SCIPallocBufferArray(scip, &nodearrchar, nnodes) );
   SCIP_CALL( SCIPallocBufferArray(scip, &heap, nnodes + 1) );
   SCIP_CALL( SCIPallocBufferArray(scip, &state, 3 * nnodes) );
   SCIP_CALL( SCIPallocBufferArray(scip, &cost, nedges) );
   SCIP_CALL( SCIPallocBufferArray(scip, &radius, nnodes) );
   SCIP_CALL( SCIPallocBufferArray(scip, &costrev, nedges) );
   SCIP_CALL( SCIPallocBufferArray(scip, &vbase, 3 * nnodes) );
   SCIP_CALL( SCIPallocBufferArray(scip, &pathedge, nnodes) );
   SCIP_CALL( SCIPallocBufferArray(scip, &vnoi, 3 * nnodes) );

   SCIP_CALL( reduce_simple_hc(scip, g, fixed, &degnelims) );

   while( (bred || hbred || rbred || rcbred) && !SCIPisStopped(scip) )
   {
      if( SCIPgetTotalTime(scip) > timelimit )
         break;

      upperbound = -1.0;

      if( rbred )
      {
         SCIP_CALL( reduce_boundHopR(scip, g, vnoi, cost, costrev, radius, heap, state, vbase, &hcrnelims, pathedge) );
         if( hcrnelims <= redbound )
            rbred = FALSE;
      }

      if( rcbred )
      {
         SCIP_CALL( reduce_boundHopRc(scip, g, vnoi, cost, costrev, radius, -1.0, heap, state, vbase, &hcrcnelims, pathedge, FALSE) );
         if( hcrcnelims <= redbound )
            rcbred = FALSE;
      }

      if( bred )
      {
         SCIP_CALL( reduce_bound(scip, g, vnoi, cost, NULL, radius, costrev, fixed, &upperbound, heap, state, vbase, &brednelims) );
         if( brednelims <= redbound )
            bred = FALSE;
      }

      if( SCIPgetTotalTime(scip) > timelimit )
         break;

      if( hbred )
      {
         SCIP_CALL( reduce_boundHop(scip, g, vnoi, cost, radius, costrev, heap, state, vbase, &hbrednelims) );
         if( hbrednelims <= redbound )
            hbred = FALSE;
         if( SCIPgetTotalTime(scip) > timelimit )
            break;
      }
   }

   /* free memory */
   SCIPfreeBufferArray(scip, &vnoi);
   SCIPfreeBufferArray(scip, &pathedge);
   SCIPfreeBufferArray(scip, &vbase);
   SCIPfreeBufferArray(scip, &costrev);
   SCIPfreeBufferArray(scip, &radius);
   SCIPfreeBufferArray(scip, &cost);
   SCIPfreeBufferArray(scip, &state);
   SCIPfreeBufferArray(scip, &heap);
   SCIPfreeBufferArray(scip, &nodearrchar);

   return SCIP_OKAY;
}

/** basic reduction package for the SAP */
static
SCIP_RETCODE reduceSap(
   SCIP*                 scip,               /**< SCIP data structure */
   GRAPH**               graph,              /**< graph data structure */
   SCIP_Real*            fixed,              /**< pointer to store the offset value */
   int                   minelims            /**< minimal number of edges to be eliminated in order to reiterate reductions */
   )
{
   PATH*   vnoi;
   PATH*   path;
   SCIP_Real ub = FARAWAY;
   SCIP_Real timelimit;
   SCIP_Real*  nodearrreal;
   SCIP_Real*  edgearrreal;
   SCIP_Real*  edgearrreal2;
   GRAPH*  g = *graph;
   GNODE** gnodearr;
   int*    heap;
   int*    state;
   int*    vbase;
   int*    nodearrint;
   int*    edgearrint;
   int*    nodearrint2;
   int     e;
   int     i;
   int     nnodes;
   int     nedges;
   int     nterms;
   int     danelims;
   int     sdnelims;
   int     rptnelims;
   int     degtnelims;
   int     redbound;
   STP_Bool    da = TRUE;
   STP_Bool    sd = !TRUE;
   STP_Bool* nodearrchar;
   STP_Bool    rpt = TRUE;
   SCIP_RANDNUMGEN* randnumgen;

   /* create random number generator */
   SCIP_CALL( SCIPcreateRandom(scip, &randnumgen, 1) );

   nnodes = g->knots;
   nedges = g->edges;
   nterms = g->terms;

   redbound = MAX(nnodes / 1000, minelims);
   SCIP_CALL( SCIPgetRealParam(scip, "limits/time", &timelimit) );

   SCIP_CALL( SCIPallocBufferArray(scip, &gnodearr, nterms - 1) );
   for( i = 0; i < nterms - 1; i++ )
   {
      SCIP_CALL( SCIPallocBlockMemory(scip, &gnodearr[i]) ); /*lint !e866*/
   }

   /* allocate memory */
   SCIP_CALL( SCIPallocBufferArray(scip, &edgearrint, nedges) );
   SCIP_CALL( SCIPallocBufferArray(scip, &nodearrchar, nnodes) );
   SCIP_CALL( SCIPallocBufferArray(scip, &heap, nnodes + 1) );
   SCIP_CALL( SCIPallocBufferArray(scip, &state, nnodes) );
   SCIP_CALL( SCIPallocBufferArray(scip, &nodearrreal, nnodes) );
   SCIP_CALL( SCIPallocBufferArray(scip, &edgearrreal, nedges) );
   SCIP_CALL( SCIPallocBufferArray(scip, &vbase, nnodes) );
   SCIP_CALL( SCIPallocBufferArray(scip, &nodearrint, nnodes) );
   SCIP_CALL( SCIPallocBufferArray(scip, &nodearrint2, nnodes) );
   SCIP_CALL( SCIPallocBufferArray(scip, &vnoi, nnodes) );
   SCIP_CALL( SCIPallocBufferArray(scip, &path, nnodes) );
   SCIP_CALL( SCIPallocBufferArray(scip, &edgearrreal2, nedges) );

   /* @todo change .stp file format for SAP! */
   for( e = 0; e < g->edges; e++ )
      if( SCIPisEQ(scip, g->cost[e], 20000.0) )
         g->cost[e] = FARAWAY;

   SCIP_CALL( reduce_simple_sap(scip, g, fixed, &degtnelims) );

   /* main loop */
   while( (sd || rpt || da) && !SCIPisStopped(scip) )
   {
      if( SCIPgetTotalTime(scip) > timelimit )
         break;

      if( sd )
      {
         SCIP_CALL( reduce_sdspSap(scip, g, vnoi, path, heap, state, vbase, nodearrint, nodearrint2, &sdnelims, 300) );
         if( sdnelims <= redbound )
            sd = FALSE;
      }

      if( rpt )
      {
         SCIP_CALL( reduce_rpt(scip, g, fixed, &rptnelims) );
         if( rptnelims <= redbound )
            rpt = FALSE;
      }

      SCIP_CALL( reduce_simple_sap(scip, g, fixed, &degtnelims) );

      if( da )
      {
         SCIP_CALL( reduce_da(scip, g, vnoi, gnodearr, edgearrreal, edgearrreal2, nodearrreal, &ub, fixed, edgearrint, vbase, state, heap, nodearrint,
               nodearrint2, nodearrchar, &danelims, 0, randnumgen, TRUE, NULL, FALSE) );

         if( danelims <= 2 * redbound )
            da = FALSE;
      }
   }

   SCIP_CALL( reduce_simple_sap(scip, g, fixed, &degtnelims) );

   SCIPfreeBufferArray(scip, &edgearrreal2);
   SCIPfreeBufferArray(scip, &path);
   SCIPfreeBufferArray(scip, &vnoi);
   SCIPfreeBufferArray(scip, &nodearrint2);
   SCIPfreeBufferArray(scip, &nodearrint);
   SCIPfreeBufferArray(scip, &vbase);
   SCIPfreeBufferArray(scip, &edgearrreal);
   SCIPfreeBufferArray(scip, &nodearrreal);
   SCIPfreeBufferArray(scip, &state);
   SCIPfreeBufferArray(scip, &heap);
   SCIPfreeBufferArray(scip, &nodearrchar);
   SCIPfreeBufferArray(scip, &edgearrint);

   for( i = nterms - 2; i >= 0; i-- )
      SCIPfreeBlockMemory(scip, &gnodearr[i]);
   SCIPfreeBufferArray(scip, &gnodearr);

   /* free random number generator */
   SCIPfreeRandom(scip, &randnumgen);

   return SCIP_OKAY;
}


static
SCIP_RETCODE reduceNw(
   SCIP*                 scip,               /**< SCIP data structure */
   GRAPH**               graph,              /**< graph data structure */
   SCIP_Real*            fixed,              /**< pointer to store the offset value */
   int                   minelims            /**< minimal number of edges to be eliminated in order to reiterate reductions */
   )
{
   PATH*   vnoi;
   SCIP_Real*  nodearrreal;
   SCIP_Real*  edgearrreal;
   SCIP_Real*  edgearrreal2;
   SCIP_Real   ub = FARAWAY;
   SCIP_Real   timelimit;
   GRAPH*  g = *graph;
   GNODE** gnodearr;
   int*    heap;
   int*    state;
   int*    vbase;
   int*    nodearrint;
   int*    edgearrint;
   int*    nodearrint2;
   int     i;
   int     nnodes;
   int     nedges;
   int     nterms;
   int     danelims;
   int     redbound;
<<<<<<< HEAD
   STP_Bool*   nodearrchar;
   STP_Bool    da = TRUE;
   SCIP_RANDNUMGEN* randnumgen;
=======
   char*   nodearrchar;
   char    da = TRUE;
   SCIP_RANDNUMGEN* randnumgen;

   /* create random number generator */
   SCIP_CALL( SCIPcreateRandom(scip, &randnumgen, 1) );

   nnodes = g->knots;
   nedges = g->edges;
   nterms = g->terms;

   redbound = MAX(nnodes / 1000, minelims);
   SCIP_CALL( SCIPgetRealParam(scip, "limits/time", &timelimit) );

   SCIP_CALL( SCIPallocBufferArray(scip, &gnodearr, nterms - 1) );
   for( i = 0; i < nterms - 1; i++ )
   {
      SCIP_CALL( SCIPallocBuffer(scip, &gnodearr[i]) ); /*lint !e866*/
   }

   /* allocate memory */
   SCIP_CALL( SCIPallocBufferArray(scip, &edgearrint, nedges) );
   SCIP_CALL( SCIPallocBufferArray(scip, &nodearrchar, nnodes) );
   SCIP_CALL( SCIPallocBufferArray(scip, &heap, nnodes + 1) );
   SCIP_CALL( SCIPallocBufferArray(scip, &state, nnodes) );
   SCIP_CALL( SCIPallocBufferArray(scip, &nodearrreal, nnodes) );
   SCIP_CALL( SCIPallocBufferArray(scip, &edgearrreal, nedges) );
   SCIP_CALL( SCIPallocBufferArray(scip, &vbase, nnodes) );
   SCIP_CALL( SCIPallocBufferArray(scip, &nodearrint, nnodes) );
   SCIP_CALL( SCIPallocBufferArray(scip, &nodearrint2, nnodes) );
   SCIP_CALL( SCIPallocBufferArray(scip, &vnoi, nnodes) );
   SCIP_CALL( SCIPallocBufferArray(scip, &edgearrreal2, nedges) );

   while( (da) && !SCIPisStopped(scip) )
   {
      if( SCIPgetTotalTime(scip) > timelimit )
         break;

      SCIP_CALL( da_reduce(scip, g, vnoi, gnodearr, edgearrreal, edgearrreal2, nodearrreal, &ub, fixed, edgearrint, vbase, state, heap, nodearrint,
            nodearrint2, nodearrchar, &danelims, 0, randnumgen, TRUE, NULL) );

      if( danelims <= 2 * redbound )
         da = FALSE;
   }

   SCIPfreeBufferArray(scip, &edgearrreal2);
   SCIPfreeBufferArray(scip, &vnoi);
   SCIPfreeBufferArray(scip, &nodearrint2);
   SCIPfreeBufferArray(scip, &nodearrint);
   SCIPfreeBufferArray(scip, &vbase);
   SCIPfreeBufferArray(scip, &edgearrreal);
   SCIPfreeBufferArray(scip, &nodearrreal);
   SCIPfreeBufferArray(scip, &state);
   SCIPfreeBufferArray(scip, &heap);
   SCIPfreeBufferArray(scip, &nodearrchar);
   SCIPfreeBufferArray(scip, &edgearrint);

   for( i = nterms - 2; i >= 0; i-- )
      SCIPfreeBuffer(scip, &gnodearr[i]);
   SCIPfreeBufferArray(scip, &gnodearr);

   /* free random number generator */
   SCIPfreeRandom(scip, &randnumgen);

   return SCIP_OKAY;
}

#if 1
/** MWCS loop */
SCIP_RETCODE redLoopMw(
   SCIP*                 scip,               /**< SCIP data structure */
   GRAPH*                g,                  /**< graph data structure */
   PATH*                 vnoi,
   PATH*                 path,
   GNODE**               gnodearr,
   SCIP_Real*            nodearrreal,
   SCIP_Real*            edgearrreal,
   SCIP_Real*            edgearrreal2,
   int*                  state,
   int*                  vbase,
   int*                  nodearrint,
   int*                  edgearrint,
   int*                  nodearrint2,
   int*                  nodearrint3,
   int*                  solnode,            /**< array to indicate whether a node is part of the current solution (==CONNECT) */
   char*                 nodearrchar,
   SCIP_Real*            fixed,              /**< pointer to store the offset value */
   char                  advanced,
   char                  bred,
   char                  tryrmw,             /**< try to convert problem to RMWCSP? Only possible if advanced = TRUE */
   int                   redbound            /**< minimal number of edges to be eliminated in order to reiterate reductions */
   )
{
   SCIP_Real timelimit;
   int daelims;
   int anselims;
   int nnpelims;
   int degelims;
   int npvelims;
   int bredelims;
   int ansadelims;
   int ansad2elims;
   int chain2elims;

   char da = advanced;
   char ans = TRUE;
   char nnp = TRUE;
   char npv = TRUE;
   char rerun = TRUE;
   char ansad = TRUE;
   char ansad2 = TRUE;
   char chain2 = TRUE;
   char* boolarr[16];
   char extensive = EXTENSIVE;

   assert(scip != NULL);
   assert(g != NULL);
   assert(fixed != NULL);
   assert(advanced || !tryrmw);

   boolarr[0] = &ans;
   boolarr[1] = &nnp;
   boolarr[2] = &npv;
   boolarr[3] = &bred;
   boolarr[4] = &ansad;
   boolarr[5] = &ansad2;
   boolarr[6] = &chain2;
   boolarr[7] = &da;

   SCIP_CALL( SCIPgetRealParam(scip, "limits/time", &timelimit) );

   SCIP_CALL( pcgraphorg(scip, g) );

   degelims = 0;

   SCIP_CALL( degree_test_mw(scip, g, solnode, fixed, &degelims) );

#if 0
   if( advanced )
   {
      int k;
      int l = 0;
      int l4 = 0;
      int l5 = 0;

      for (k = 0; k < g->knots; ++k)
      {
         if( g->grad[k] <= 3 )
            l++;
         if( g->grad[k] == 4 )
            l4++;
         if( g->grad[k] >= 5 )
            l5++;

      }
      printf("l <= 3 %d \n", l);
      printf("l == 4 %d \n", l4);
      printf("l >= 5 %d \n", l5);
      printf("terms %d \n", g->terms);
   }
#endif

   while( rerun && !SCIPisStopped(scip) )
   {
      daelims = 0;
      anselims = 0;
      nnpelims = 0;
      degelims = 0;
      npvelims = 0;
      bredelims = 0;
      ansadelims = 0;
      ansad2elims = 0;
      chain2elims = 0;

      if( SCIPgetTotalTime(scip) > timelimit )
         break;

      if( ans || extensive )
      {
         SCIP_CALL( ansReduction(scip, g, fixed, nodearrint2, &anselims) );

         if( anselims <= redbound )
            ans = FALSE;

         SCIPdebugMessage("ans deleted: %d \n", anselims);
      }

      if( ansad || extensive )
      {
         SCIP_CALL( ansadvReduction(scip, g, fixed, nodearrint2, &ansadelims) );

         if( ansadelims <= redbound )
            ansad = FALSE;

         SCIPdebugMessage("ans advanced deleted: %d \n", ansadelims);
      }

#if 1
      if( npv || extensive )
       {
          SCIP_CALL( npvReduction(scip, g, vnoi, path, state, vbase, nodearrint, nodearrint2, nodearrint3, &npvelims, 400) );

          if( npvelims <= redbound )
             npv = FALSE;

          SCIPdebugMessage("npv delete: %d \n", npvelims);
       }
#endif

      if( (da || (advanced && extensive)) )
      {

         SCIP_CALL( da_reducePcMw(scip, g, vnoi, gnodearr, edgearrreal, edgearrreal2, nodearrreal, vbase, nodearrint, edgearrint, state, nodearrchar, &daelims, TRUE, FALSE, FALSE, FALSE) );

         if( daelims <= 2 * redbound )
         {
            da = FALSE;
         }
         else
         {
            SCIP_CALL( degree_test_mw(scip, g, solnode, fixed, &degelims) );
         }

         SCIPdebugMessage("da elims: %d \n", daelims);
      }

      if( ans || ansad || extensive )
      {
         SCIP_CALL( degree_test_mw(scip, g, solnode, fixed, &degelims) );
      }
      SCIPdebugMessage("chain2: %d \n", 0);

      if( chain2 || extensive )
      {
         SCIP_CALL( chain2Reduction(scip, g, vnoi, path, state, vbase, nodearrint, nodearrint2, nodearrint3, &chain2elims, 300) );

         if( chain2elims <= redbound )
            chain2 = FALSE;

         SCIPdebugMessage("chain2 delete: %d \n", chain2elims);
      }

      if( nnp )
      {
         SCIP_CALL( nnpReduction(scip, g, fixed, nodearrint, nodearrint2, nodearrint3, &nnpelims, 300, nodearrchar) );

         if( nnpelims <= redbound )
            nnp = FALSE;

         SCIPdebugMessage("nnp deleted: %d \n", nnpelims);
      }

      if( nnp || extensive )
      {
         SCIP_CALL( chain2Reduction(scip, g, vnoi, path, state, vbase, nodearrint, nodearrint2, nodearrint3, &chain2elims, 500) );

         if( chain2elims <= redbound )
            chain2 = FALSE;

         SCIPdebugMessage("chain2 delete: %d \n", chain2elims);

         if( SCIPgetTotalTime(scip) > timelimit )
            break;
      }

      SCIP_CALL( degree_test_mw(scip, g, solnode, fixed, &degelims) );

      if( ansad2 || extensive )
      {
         SCIP_CALL( ansadv2Reduction(scip, g, fixed, nodearrint2, &ansad2elims) );

         if( ansad2elims <= redbound )
         {
            ansad2 = FALSE;
         }
         else
         {
            SCIP_CALL( degree_test_mw(scip, g, solnode, fixed, &degelims) );
         }

         SCIPdebugMessage("ans advanced 2 deleted: %d \n", degelims);
      }

      if( bred )
      {
         SCIP_CALL( bound_reduceMw(scip, g, vnoi, path, edgearrreal, nodearrreal, edgearrreal2, fixed, nodearrint, state, vbase, NULL, &bredelims) );

         if( bredelims <= redbound )
         {
            bred = FALSE;
         }
         else
         {
            SCIP_CALL( degree_test_mw(scip, g, solnode, fixed, &degelims) );
         }

         SCIPdebugMessage("bound_reduce: %d \n", bredelims);
      }
>>>>>>> 991eafad

   /* create random number generator */
   SCIP_CALL( SCIPrandomCreate(&randnumgen, SCIPblkmem(scip), SCIPinitializeRandomSeed(scip, 1)) );

   nnodes = g->knots;
   nedges = g->edges;
   nterms = g->terms;

   redbound = MAX(nnodes / 1000, minelims);
   SCIP_CALL( SCIPgetRealParam(scip, "limits/time", &timelimit) );

   SCIP_CALL( SCIPallocBufferArray(scip, &gnodearr, nterms - 1) );
   for( i = 0; i < nterms - 1; i++ )
   {
      SCIP_CALL( SCIPallocBlockMemory(scip, &gnodearr[i]) ); /*lint !e866*/
   }

   /* allocate memory */
   SCIP_CALL( SCIPallocBufferArray(scip, &edgearrint, nedges) );
   SCIP_CALL( SCIPallocBufferArray(scip, &nodearrchar, nnodes) );
   SCIP_CALL( SCIPallocBufferArray(scip, &heap, nnodes + 1) );
   SCIP_CALL( SCIPallocBufferArray(scip, &state, nnodes) );
   SCIP_CALL( SCIPallocBufferArray(scip, &nodearrreal, nnodes) );
   SCIP_CALL( SCIPallocBufferArray(scip, &edgearrreal, nedges) );
   SCIP_CALL( SCIPallocBufferArray(scip, &vbase, nnodes) );
   SCIP_CALL( SCIPallocBufferArray(scip, &nodearrint, nnodes) );
   SCIP_CALL( SCIPallocBufferArray(scip, &nodearrint2, nnodes) );
   SCIP_CALL( SCIPallocBufferArray(scip, &vnoi, nnodes) );
   SCIP_CALL( SCIPallocBufferArray(scip, &edgearrreal2, nedges) );

   while( (da) && !SCIPisStopped(scip) )
   {
      if( SCIPgetTotalTime(scip) > timelimit )
         break;

      SCIP_CALL( reduce_da(scip, g, vnoi, gnodearr, edgearrreal, edgearrreal2, nodearrreal, &ub, fixed, edgearrint, vbase, state, heap, nodearrint,
            nodearrint2, nodearrchar, &danelims, 0, randnumgen, TRUE, NULL, FALSE) );

      if( danelims <= 2 * redbound )
         da = FALSE;
   }

   SCIPfreeBufferArray(scip, &edgearrreal2);
   SCIPfreeBufferArray(scip, &vnoi);
   SCIPfreeBufferArray(scip, &nodearrint2);
   SCIPfreeBufferArray(scip, &nodearrint);
   SCIPfreeBufferArray(scip, &vbase);
   SCIPfreeBufferArray(scip, &edgearrreal);
   SCIPfreeBufferArray(scip, &nodearrreal);
   SCIPfreeBufferArray(scip, &state);
   SCIPfreeBufferArray(scip, &heap);
   SCIPfreeBufferArray(scip, &nodearrchar);
   SCIPfreeBufferArray(scip, &edgearrint);

   for( i = nterms - 2; i >= 0; i-- )
      SCIPfreeBlockMemory(scip, &gnodearr[i]);
   SCIPfreeBufferArray(scip, &gnodearr);

   /* free random number generator */
   SCIPrandomFree(&randnumgen);

   return SCIP_OKAY;
}

/** MWCS loop */
SCIP_RETCODE redLoopMw(
   SCIP*                 scip,               /**< SCIP data structure */
   GRAPH*                g,                  /**< graph data structure */
   PATH*                 vnoi,
   PATH*                 path,
   GNODE**               gnodearr,
   SCIP_Real*            nodearrreal,
   SCIP_Real*            edgearrreal,
   SCIP_Real*            edgearrreal2,
   int*                  state,
   int*                  vbase,
   int*                  nodearrint,
   int*                  edgearrint,
   int*                  nodearrint2,
   int*                  nodearrint3,
   int*                  solnode,            /**< array to indicate whether a node is part of the current solution (==CONNECT) */
   STP_Bool*             nodearrchar,
   SCIP_Real*            fixed,              /**< pointer to store the offset value */
   STP_Bool              advanced,
   STP_Bool              bred,
   STP_Bool              tryrmw,             /**< try to convert problem to RMWCSP? Only possible if advanced = TRUE */
   int                   redbound,           /**< minimal number of edges to be eliminated in order to reiterate reductions */
   SCIP_Bool             userec              /**< use recombination heuristic? */
   )
{
   SCIP_Real timelimit;
   int daelims;
   int anselims;
   int nnpelims;
   int degelims;
   int npvelims;
   int bredelims;
   int ansadelims;
   int ansad2elims;
   int chain2elims;

   STP_Bool da = advanced;
   STP_Bool ans = TRUE;
   STP_Bool nnp = TRUE;
   STP_Bool npv = TRUE;
   STP_Bool rerun = TRUE;
   STP_Bool ansad = TRUE;
   STP_Bool ansad2 = TRUE;
   STP_Bool chain2 = TRUE;
   STP_Bool extensive = STP_RED_EXTENSIVE;
   SCIP_RANDNUMGEN* randnumgen;


   assert(scip != NULL);
   assert(g != NULL);
   assert(fixed != NULL);
   assert(advanced || !tryrmw);

   /* create random number generator */
   SCIP_CALL( SCIPrandomCreate(&randnumgen, SCIPblkmem(scip), SCIPinitializeRandomSeed(scip, 1)) );

   SCIP_CALL( SCIPgetRealParam(scip, "limits/time", &timelimit) );

   graph_pc_2org(g);

   degelims = 0;

   SCIP_CALL( reduce_simple_mw(scip, g, solnode, fixed, &degelims) );
   assert(graph_pc_term2edgeConsistent(g));

   while( rerun && !SCIPisStopped(scip) )
   {
      daelims = 0;
      anselims = 0;
      nnpelims = 0;
      degelims = 0;
      npvelims = 0;
      bredelims = 0;
      ansadelims = 0;
      ansad2elims = 0;
      chain2elims = 0;

      if( SCIPgetTotalTime(scip) > timelimit )
         break;

      if( ans || extensive )
      {
         reduce_ans(scip, g, nodearrint2, &anselims);

         if( anselims <= redbound )
            ans = FALSE;

         SCIPdebugMessage("ans deleted: %d \n", anselims);
      }

      if( ansad || extensive )
      {
         reduce_ansAdv(scip, g, nodearrint2, &ansadelims, FALSE);

         if( ansadelims <= redbound )
            ansad = FALSE;

         SCIPdebugMessage("ans advanced deleted: %d \n", ansadelims);
      }

      if( ans || ansad || nnp || npv || extensive )
         SCIP_CALL( reduce_simple_mw(scip, g, solnode, fixed, &degelims) );

      if( (da || (advanced && extensive)) )
      {
         SCIP_CALL( reduce_daPcMw(scip, g, vnoi, gnodearr, edgearrreal, edgearrreal2, nodearrreal, vbase, nodearrint, edgearrint,
               state, nodearrchar, &daelims, TRUE, FALSE, FALSE, FALSE, userec, randnumgen) );

         if( daelims <= 2 * redbound )
            da = FALSE;
         else
            SCIP_CALL( reduce_simple_mw(scip, g, solnode, fixed, &degelims) );

         SCIPdebugMessage("Dual-Ascent Elims: %d \n", daelims);
      }

      if( nnp )
      {
         reduce_nnp(scip, g, nodearrint2, &nnpelims);

         if( nnpelims <= redbound )
            nnp = FALSE;

         SCIPdebugMessage("nnp deleted: %d \n", nnpelims);
      }

      if( nnp || extensive )
      {
         SCIP_CALL(reduce_chain2(scip, g, vnoi, path, state, vbase, nodearrint, nodearrint2, nodearrint3, &chain2elims, 500));

         if( chain2elims <= redbound )
            chain2 = FALSE;

         SCIPdebugMessage("chain2 delete: %d \n", chain2elims);

         if( SCIPgetTotalTime(scip) > timelimit )
            break;
      }

      if( npv || extensive )
      {
         SCIP_CALL(reduce_npv(scip, g, vnoi, path, state, vbase, nodearrint, nodearrint2, nodearrint3, &npvelims, 400));

         if( npvelims <= redbound )
            npv = FALSE;

         SCIPdebugMessage("npv delete: %d \n", npvelims);
      }

      if( chain2 || extensive )
      {
         SCIP_CALL(reduce_chain2(scip, g, vnoi, path, state, vbase, nodearrint, nodearrint2, nodearrint3, &chain2elims, 300));

         if( chain2elims <= redbound )
            chain2 = FALSE;

         SCIPdebugMessage("chain2 delete: %d \n", chain2elims);
      }

      SCIP_CALL( reduce_simple_mw(scip, g, solnode, fixed, &degelims) );

      if( ansad2 || extensive )
      {
         reduce_ansAdv2(scip, g, nodearrint2, &ansad2elims);

         if( ansad2elims <= redbound )
            ansad2 = FALSE;
         else
            SCIP_CALL( reduce_simple_mw(scip, g, solnode, fixed, &ansad2elims) );

         SCIPdebugMessage("ans advanced 2 deleted: %d (da? %d ) \n", ansad2elims, da);
      }

      if( bred )
      {
         SCIP_CALL( reduce_boundMw(scip, g, vnoi, path, edgearrreal, nodearrreal, edgearrreal2, fixed, nodearrint, state, vbase, NULL, &bredelims) );

         if( bredelims <= redbound )
            bred = FALSE;


         SCIPdebugMessage("reduce_bound: %d \n", bredelims);
      }

      if( anselims + nnpelims + chain2elims + bredelims + npvelims + ansadelims + ansad2elims + daelims <= redbound )
         rerun = FALSE;

      if( !rerun && advanced && g->terms > 2 )
      {
         int cnsadvelims = 0;

         SCIP_CALL( reduce_simple_mw(scip, g, solnode, fixed, &degelims) );
#if 0
         SCIP_CALL( reduce_cnsAdv(scip, g, nodearrint2, &cnsadvelims) );
#endif

         SCIP_CALL( reduce_daPcMw(scip, g, vnoi, gnodearr, edgearrreal, edgearrreal2, nodearrreal, vbase, nodearrint, edgearrint,
               state, nodearrchar, &daelims, TRUE, (g->terms > STP_RED_MWTERMBOUND), FALSE, FALSE, userec, randnumgen) );

         if( cnsadvelims + daelims >= redbound || (extensive && (cnsadvelims + daelims > 0))  )
         {
            ans = TRUE;
            nnp = TRUE;
            npv = TRUE;
            ansad = TRUE;
            ansad2 = TRUE;
            chain2 = TRUE;
            rerun = TRUE;
            advanced = FALSE;

            SCIP_CALL( reduce_simple_mw(scip, g, solnode, fixed, &degelims) );
            SCIPdebugMessage("Restarting reduction loop! (%d eliminations) \n\n ", cnsadvelims + daelims);
            if( extensive )
               advanced = TRUE;
         }
      }
   }

   SCIP_CALL( reduce_simple_mw(scip, g, solnode, fixed, &degelims) );

   if( tryrmw && userec )
   {
      SCIP_CALL( reduce_daPcMw(scip, g, vnoi, gnodearr, edgearrreal, edgearrreal2, nodearrreal, vbase, nodearrint, edgearrint,
            state, nodearrchar, &daelims, TRUE, FALSE, FALSE, TRUE, userec, randnumgen) );

      npvelims = 0;
      anselims = 0;
      ansadelims = 0;
      SCIP_CALL( reduce_npv(scip, g, vnoi, path, state, vbase, nodearrint, nodearrint2, nodearrint3, &npvelims, 400) );
      reduce_ans(scip, g, nodearrint2, &anselims);
      reduce_ansAdv(scip, g, nodearrint2, &ansadelims, FALSE);
   }

   /* go back to the extended graph */
   graph_pc_2trans(g);

   SCIP_CALL( level0(scip, g) );

   if( tryrmw && userec )
      SCIP_CALL( graph_pc_mw2rmw(scip, g) );

   SCIPrandomFree(&randnumgen);

   return SCIP_OKAY;
}

/** (R)PC loop */
SCIP_RETCODE redLoopPc(
   SCIP*                 scip,               /**< SCIP data structure */
   GRAPH*                g,                  /**< graph data structure */
   PATH*                 vnoi,
   PATH*                 path,
   GNODE**               gnodearr,
   SCIP_Real*            nodearrreal,
   SCIP_Real*            exedgearrreal,
   SCIP_Real*            exedgearrreal2,
   int*                  heap,
   int*                  state,
   int*                  vbase,
   int*                  nodearrint,
   int*                  edgearrint,
   int*                  nodearrint2,
   int*                  solnode,
   STP_Bool*             nodearrchar,
   SCIP_Real*            fixed,              /**< pointer to store the offset value */
   SCIP_Bool             dualascent,
   SCIP_Bool             bred,
   int                   reductbound,        /**< minimal number of edges to be eliminated in order to reiterate reductions */
   SCIP_Bool             userec              /**< use recombination heuristic? */
   )
{
   SCIP_Real ub;
   SCIP_Real fix;
   SCIP_Real timelimit;
   SCIP_Real rootprize = 0.0;
   const SCIP_Bool rpc = (g->stp_type == STP_RPCSPG);
   int nelims;
   int danelims;
   int sdnelims;
   int sdcnelims;
   int bd3nelims;
   int degnelims;
   int nvslnelims;
   int brednelims;
   SCIP_Bool da = dualascent;
   SCIP_Bool sd = TRUE;
   SCIP_Bool sdc = TRUE;
   SCIP_Bool bd3 = TRUE;
   SCIP_Bool nvsl = TRUE;
   SCIP_Bool rerun = TRUE;
   SCIP_Bool extensive = STP_RED_EXTENSIVE;
   SCIP_Bool advancedrun = dualascent;
   SCIP_RANDNUMGEN* randnumgen;

   /* create random number generator */
   SCIP_CALL( SCIPcreateRandom(scip, &randnumgen, 1) );

   if( rpc )
   {
      rootprize = g->prize[g->source];
      g->prize[g->source] = FARAWAY;
   }

   ub = -1.0;
   fix = 0.0;

   graph_pc_2org(g);

   assert(graph_pc_term2edgeConsistent(g));

   SCIP_CALL( reduce_simple_pc(scip, g, &fix, &degnelims, solnode, FALSE) );

   assert(graph_pc_term2edgeConsistent(g));

   /* get timelimit parameter */
   SCIP_CALL( SCIPgetRealParam(scip, "limits/time", &timelimit) );

   for( int rounds = 0; rounds < STP_RED_MAXNROUNDS && !SCIPisStopped(scip) && rerun; rounds++ )
   {
      if( SCIPgetTotalTime(scip) > timelimit )
         break;

      nelims = 0;
      danelims = 0;
      sdnelims = 0;
      sdcnelims = 0;
      bd3nelims = 0;
      nvslnelims = 0;
      degnelims = 0;
      brednelims = 0;

      if( sd || extensive )
      {
         SCIP_CALL( reduce_sdPc(scip, g, vnoi, heap, state, vbase, nodearrint, nodearrint2, &sdnelims) );
         if( sdnelims <= reductbound )
            sd = FALSE;

         SCIPdebugMessage("SDpc: %d \n", sdnelims);
         if( SCIPgetTotalTime(scip) > timelimit )
            break;
      }

      if( sdc || extensive )
      {
         SCIP_CALL( reduce_sdsp(scip, g, vnoi, path, heap, state, vbase, nodearrint, nodearrint2, &sdcnelims,
               ((rounds > 0) ? STP_RED_SDSPBOUND2 : STP_RED_SDSPBOUND), NULL) );

         if( sdcnelims <= reductbound )
            sdc = FALSE;

         SCIPdebugMessage("SDsp: %d \n", sdcnelims);
         if( SCIPgetTotalTime(scip) > timelimit )
            break;
      }

      SCIP_CALL( reduce_simple_pc(scip, g, &fix, &nelims, solnode, FALSE) );

      degnelims += nelims;

      if( bd3 && dualascent )
      {
         SCIP_CALL( reduce_bd34(scip, g, vnoi, path, heap, state, vbase, nodearrint, nodearrint2, &bd3nelims, STP_RED_BD3BOUND) );
         if( bd3nelims <= reductbound )
         {
            bd3 = FALSE;
         }
         else if( !rpc )
         {
            SCIP_CALL( reduce_sdPc(scip, g, vnoi, heap, state, vbase, nodearrint, nodearrint2, &sdnelims) );
            SCIP_CALL( reduce_sdsp(scip, g, vnoi, path, heap, state, vbase, nodearrint, nodearrint2, &sdcnelims, ((rounds > 0) ? STP_RED_SDSPBOUND2 : STP_RED_SDSPBOUND), NULL) );
         }

         SCIPdebugMessage("bd3: %d \n", bd3nelims);
         if( SCIPgetTotalTime(scip) > timelimit )
            break;
      }

      if( nvsl || extensive )
      {
         SCIP_CALL( nvreduce_sl(scip, g, vnoi, nodearrreal, &fix, edgearrint, heap, state, vbase, nodearrint, nodearrint2, solnode, nodearrchar, &nvslnelims, reductbound) );

         if( nvslnelims <= 0.5 * reductbound )
            nvsl = FALSE;

         SCIPdebugMessage("nvsl: %d \n", nvslnelims);
         if( SCIPgetTotalTime(scip) > timelimit )
            break;
      }

      if( bred )
      {
         ub = -1.0;
         SCIP_CALL( reduce_bound(scip, g, vnoi, exedgearrreal, g->prize, nodearrreal, exedgearrreal2, &fix, &ub, heap, state, vbase, &brednelims) );
         if( brednelims <= reductbound )
            bred = FALSE;

         SCIPdebugMessage("bndelims %d \n", brednelims);
         if( SCIPgetTotalTime(scip) > timelimit )
            break;
      }

      ub = -1.0;

      assert(graph_pc_term2edgeConsistent(g));

      if( da || (dualascent && extensive) )
      {
         if( rpc )
            SCIP_CALL( reduce_da(scip, g, vnoi, gnodearr, exedgearrreal, exedgearrreal2, nodearrreal, &ub, &fix, edgearrint, vbase, state, heap,
                  nodearrint, nodearrint2, nodearrchar, &danelims, 0, randnumgen, TRUE, NULL, FALSE) );
         else
            SCIP_CALL( reduce_daPcMw(scip, g, vnoi, gnodearr, exedgearrreal, exedgearrreal2, nodearrreal, vbase, heap, edgearrint,
                  state, nodearrchar, &danelims, TRUE, FALSE, FALSE, FALSE, userec, randnumgen) );

         if( danelims <= reductbound )
            da = FALSE;

         SCIPdebugMessage("da: %d \n", danelims);
      }

      SCIP_CALL( reduce_simple_pc(scip, g, &fix, &degnelims, solnode, TRUE) );

      if( ub >= 0 )
      {
         SCIP_CALL( reduce_bound(scip, g, vnoi, exedgearrreal, g->prize, nodearrreal, exedgearrreal2, &fix, &ub, heap, state, vbase, &brednelims) );
         if( brednelims <= reductbound )
            bred = FALSE;

         assert(brednelims == 0);
         SCIPdebugMessage("bndelims %d \n", brednelims);
         if( SCIPgetTotalTime(scip) > timelimit )
            break;
      }

      if( degnelims + sdnelims + sdcnelims + bd3nelims + danelims + brednelims + nvslnelims <= reductbound )
         rerun = FALSE;

      if( !rerun && advancedrun && g->terms > 2 )
      {
         rerun = TRUE;
         danelims = 0;
         degnelims = 0;
         advancedrun = FALSE;
         if( rpc )
         {
            SCIP_CALL( reduce_da(scip, g, vnoi, gnodearr, exedgearrreal, exedgearrreal2, nodearrreal, &ub, &fix, edgearrint, vbase, state, heap,
                  nodearrint, nodearrint2, nodearrchar, &danelims, 0, randnumgen, TRUE, NULL, FALSE) );
         }
         else
         {
            SCIP_CALL( reduce_daPcMw(scip, g, vnoi, gnodearr, exedgearrreal, exedgearrreal2, nodearrreal, vbase, heap, edgearrint,
                  state, nodearrchar, &danelims, TRUE, TRUE, FALSE, FALSE, userec, randnumgen) );
         }
         SCIP_CALL( reduce_simple_pc(scip, g, &fix, &degnelims, solnode, TRUE) );
         if( danelims + degnelims > reductbound || (extensive && (danelims + degnelims > 0)) )
         {
            da = dualascent;
            sd = TRUE;
            sdc = TRUE;
            bd3 = TRUE;
            nvsl = TRUE;
            if( extensive )
               advancedrun = TRUE;
         }
         else
         {
            rerun = FALSE;
         }
      }
   }
   SCIP_CALL( reduce_simple_pc(scip, g, &fix, &degnelims, solnode, TRUE) );

   assert(graph_pc_term2edgeConsistent(g));


   if( rpc )
      g->prize[g->source] = rootprize;

   graph_pc_2trans(g);

   /* free random number generator */
   SCIPfreeRandom(scip, &randnumgen);

   *fixed += fix;

   SCIPdebugMessage("Reduction Level PC 1: Fixed Cost = %.12e\n", *fixed);
   return SCIP_OKAY;
}

/** STP loop */
SCIP_RETCODE redLoopStp(
   SCIP*                 scip,               /**< SCIP data structure */
   GRAPH*                g,                  /**< graph data structure */
   PATH* RESTRICT        vnoi,
   PATH* RESTRICT        path,
   GNODE**               gnodearr,
   SCIP_Real* RESTRICT   nodearrreal,
   SCIP_Real* RESTRICT   edgearrreal,
   SCIP_Real* RESTRICT   edgearrreal2,
   int* RESTRICT         heap,
   int* RESTRICT         state,
   int* RESTRICT         vbase,
   int* RESTRICT         nodearrint,
   int* RESTRICT         edgearrint,
   int* RESTRICT         nodearrint2,
   int* RESTRICT         solnode,
   STP_Bool* RESTRICT    nodearrchar,
   SCIP_Real*            fixed,              /**< pointer to store the offset value */
   SCIP_Real             upperbound,
   SCIP_Bool             da,
   SCIP_Bool             bred,
   SCIP_Bool             nodereplacing,      /**< should node replacement (by edges) be performed? */
   int                   reductbound,        /**< minimal number of edges to be eliminated in order to reiterate reductions */
   int*                  edgestate,          /**< array to store status of (directed) edge (for propagation, can otherwise be set to NULL) */
   SCIP_Bool             userec              /**< use recombination heuristic? */
   )
{
   SCIP_Real    ub;
   SCIP_Real    fix;
   SCIP_Real    timelimit;
   SCIP_Bool    le = TRUE;
   SCIP_Bool    sd = TRUE;
   SCIP_Bool    sdc = TRUE;
   SCIP_Bool    bd3 = nodereplacing;
   SCIP_Bool    nvsl = nodereplacing;
   SCIP_Bool    rerun = TRUE;
   const SCIP_Bool extensive = STP_RED_EXTENSIVE;
   int i = 0;
   int rounds = 0;
   SCIP_RANDNUMGEN* randnumgen;

   assert(graph_valid(g));

   /* create random number generator */
   SCIP_CALL( SCIPcreateRandom(scip, &randnumgen, 1) );

   ub = upperbound;
   fix = 0.0;

   SCIP_CALL( reduce_contractZeroEdges(scip, g) );

   SCIP_CALL( reduce_simple(scip, g, &fix, solnode, &i, edgestate) );

   /* get timelimit parameter */
   SCIP_CALL( SCIPgetRealParam(scip, "limits/time", &timelimit) );

   while( rerun && !SCIPisStopped(scip) )
   {
      int danelims = 0;
      int lenelims = 0;
      int sdnelims = 0;
      int sdcnelims = 0;
      int bd3nelims = 0;
      int nvslnelims = 0;
      int brednelims = 0;
      int degtnelims = 0;

      if( SCIPgetTotalTime(scip) > timelimit )
         break;

      if( le || extensive )
      {
         SCIP_CALL( reduce_ledge(scip, g, vnoi, heap, state, vbase, &lenelims, edgestate) );

         if( lenelims <= reductbound )
            le = FALSE;
         else
            SCIP_CALL( reduce_simple(scip, g, &fix, solnode, &degtnelims, edgestate) );

         SCIPdebugMessage("le: %d \n", lenelims);
         if( SCIPgetTotalTime(scip) > timelimit )
            break;
      }

      if( sd || extensive  )
      {
         SCIP_CALL( reduce_sd(scip, g, vnoi, edgearrreal, nodearrreal, heap, state, vbase, nodearrint, nodearrint2, edgearrint, &sdnelims, nodereplacing, edgestate) );

         if( sdnelims <= reductbound )
            sd = FALSE;

         SCIPdebugMessage("sd: %d, \n", sdnelims);
         if( SCIPgetTotalTime(scip) > timelimit )
            break;
      }

      if( sdc || extensive  )
      {
         SCIP_CALL( reduce_sdsp(scip, g, vnoi, path, heap, state, vbase, nodearrint, nodearrint2, &sdcnelims,
               ((rounds > 0) ? (STP_RED_SDSPBOUND2 / 2) : (STP_RED_SDSPBOUND / 2)), edgestate) );

         if( sdcnelims <= reductbound )
            sdc = FALSE;

         SCIPdebugMessage("sdsp: %d \n", sdcnelims);
         if( SCIPgetTotalTime(scip) > timelimit )
            break;
      }

      if( sd || sdc )
         SCIP_CALL( reduce_simple(scip, g, &fix, solnode, &degtnelims, edgestate) );

      if( bd3 || extensive )
      {
         SCIP_CALL( reduce_bd34(scip, g, vnoi, path, heap, state, vbase, nodearrint, nodearrint2, &bd3nelims, STP_RED_BD3BOUND) );
         if( bd3nelims <= reductbound )
            bd3 = FALSE;
         else
         {
            SCIP_CALL( reduce_simple(scip, g, &fix, solnode, &degtnelims, edgestate) );
         }

         SCIPdebugMessage("bd3: %d \n", bd3nelims);
         if( SCIPgetTotalTime(scip) > timelimit )
            break;
      }

      if( nvsl || extensive  )
      {
         SCIP_CALL( nvreduce_sl(scip, g, vnoi, nodearrreal, &fix, edgearrint, heap, state, vbase, nodearrint, NULL, solnode, nodearrchar, &nvslnelims, reductbound) );

         if( nvslnelims <= reductbound )
            nvsl = FALSE;

         SCIPdebugMessage("nvsl: %d \n", nvslnelims);
         if( SCIPgetTotalTime(scip) > timelimit )
            break;
      }

      ub = -1.0;

      if( da )
      {
         SCIP_CALL( reduce_da(scip, g, vnoi, gnodearr, edgearrreal, edgearrreal2, nodearrreal, &ub, &fix, edgearrint, vbase, state, heap,
               nodearrint, nodearrint2, nodearrchar, &danelims, rounds, randnumgen, nodereplacing, edgestate, userec) );

         if( danelims <= 3 * reductbound )
            da = FALSE;

         SCIPdebugMessage("da: %d \n", danelims);
         if( SCIPgetTotalTime(scip) > timelimit )
            break;
      }

      if( bred && nodereplacing )
      {
         SCIP_CALL( reduce_bound(scip, g, vnoi, edgearrreal, NULL, nodearrreal, edgearrreal2, &fix, &ub, heap, state, vbase, &brednelims) );

         SCIP_CALL( level0(scip, g) );

         if( brednelims <= 2 * reductbound )
            bred = FALSE;

         SCIPdebugMessage("bnd: %d \n\n", brednelims);
         if( SCIPgetTotalTime(scip) > timelimit )
            break;
      }
      SCIP_CALL( level0(scip, g) );
      SCIP_CALL( reduce_simple(scip, g, &fix, solnode, &degtnelims, edgestate) );

      if( (danelims + sdnelims + bd3nelims + nvslnelims + lenelims + brednelims + sdcnelims) <= 2 * reductbound  )
         rerun = FALSE;

      if( extensive && (danelims + sdnelims + bd3nelims + nvslnelims + lenelims + brednelims + sdcnelims) > 0 )
         rerun = TRUE;

      rounds++;
   }

   /* free random number generator */
   SCIPfreeRandom(scip, &randnumgen);

   *fixed += fix;

   return SCIP_OKAY;
}


/** reduces the graph */
SCIP_RETCODE reduce(
   SCIP*                 scip,               /**< SCIP data structure */
   GRAPH**               graph,              /**< graph structure */
   SCIP_Real*            offset,             /**< pointer to store offset generated by reductions */
   int                   level,              /**< reduction level 0: none, 1: basic, 2: advanced */
   int                   minelims,           /**< minimal amount of reductions to reiterate reduction methods */
   SCIP_Bool             userec              /**< use recombination heuristic? */
   )
{
   int stp_type;

   assert((*graph)      != NULL);
   assert((*graph)->fixedges == NULL);
   assert(level  >= 0 && level <= 2);
   assert(minelims >= 0);
   assert((*graph)->layers == 1);

   *offset = 0.0;

   stp_type = (*graph)->stp_type;

   /* initialize ancestor list for each edge */
   SCIP_CALL( graph_init_history(scip, (*graph)) );

   /* initialize shortest path algorithms */
   SCIP_CALL( graph_path_init(scip, (*graph)) );

   SCIP_CALL( level0(scip, (*graph)) );

   /* if no reduction methods available, return */
   if( (*graph)->stp_type == STP_DCSTP || (*graph)->stp_type == STP_RMWCSP )
   {
      graph_path_exit(scip, (*graph));
      return SCIP_OKAY;
   }

   if( level == 1 )
   {
      if( stp_type == STP_PCSPG || stp_type == STP_RPCSPG )
      {
         SCIP_CALL( reducePc(scip, (graph), offset, minelims, FALSE, FALSE) );
      }
      else if( stp_type == STP_MWCSP )
      {
         SCIP_CALL( reduceMw(scip, (graph), offset, minelims, FALSE, FALSE) );
      }
      else if( stp_type == STP_DHCSTP )
      {
         SCIP_CALL( reduceHc(scip, (graph), offset, minelims) );
      }
      else if( stp_type == STP_SAP )
      {
         SCIP_CALL( reduceSap(scip, (graph), offset, minelims) );
      }
      else if( stp_type == STP_NWSPG )
      {
         SCIP_CALL( reduceNw(scip, (graph), offset, minelims) );
      }
      else
      {
         SCIP_CALL( reduceStp(scip, (graph), offset, minelims, FALSE, TRUE, NULL, FALSE) );
      }
   }
   else if( level == 2 )
   {
      if( stp_type == STP_PCSPG || stp_type == STP_RPCSPG )
      {
         SCIP_CALL( reducePc(scip, (graph), offset, minelims, TRUE, userec) );
      }
      else if( stp_type == STP_MWCSP )
      {
         SCIP_CALL( reduceMw(scip, (graph), offset, minelims, TRUE, userec) );
      }
      else if( stp_type == STP_DHCSTP )
      {
         SCIP_CALL( reduceHc(scip, (graph), offset, minelims) );
      }
      else if( stp_type == STP_SAP )
      {
         SCIP_CALL( reduceSap(scip, (graph), offset, minelims) );
      }
      else if( stp_type == STP_NWSPG )
      {
         SCIP_CALL( reduceNw(scip, (graph), offset, minelims) );
      }
      else
      {
         SCIP_CALL( reduceStp(scip, (graph), offset, minelims, TRUE, TRUE, NULL, userec) );
      }
   }
   SCIPdebugMessage("offset : %f \n", *offset);

   assert(graph_valid(*graph));

   graph_path_exit(scip, (*graph));

   return SCIP_OKAY;
}<|MERGE_RESOLUTION|>--- conflicted
+++ resolved
@@ -793,14 +793,10 @@
    int     nterms;
    int     danelims;
    int     redbound;
-<<<<<<< HEAD
+
    STP_Bool*   nodearrchar;
    STP_Bool    da = TRUE;
    SCIP_RANDNUMGEN* randnumgen;
-=======
-   char*   nodearrchar;
-   char    da = TRUE;
-   SCIP_RANDNUMGEN* randnumgen;
 
    /* create random number generator */
    SCIP_CALL( SCIPcreateRandom(scip, &randnumgen, 1) );
@@ -815,7 +811,7 @@
    SCIP_CALL( SCIPallocBufferArray(scip, &gnodearr, nterms - 1) );
    for( i = 0; i < nterms - 1; i++ )
    {
-      SCIP_CALL( SCIPallocBuffer(scip, &gnodearr[i]) ); /*lint !e866*/
+      SCIP_CALL( SCIPallocBlockMemory(scip, &gnodearr[i]) ); /*lint !e866*/
    }
 
    /* allocate memory */
@@ -836,8 +832,8 @@
       if( SCIPgetTotalTime(scip) > timelimit )
          break;
 
-      SCIP_CALL( da_reduce(scip, g, vnoi, gnodearr, edgearrreal, edgearrreal2, nodearrreal, &ub, fixed, edgearrint, vbase, state, heap, nodearrint,
-            nodearrint2, nodearrchar, &danelims, 0, randnumgen, TRUE, NULL) );
+      SCIP_CALL( reduce_da(scip, g, vnoi, gnodearr, edgearrreal, edgearrreal2, nodearrreal, &ub, fixed, edgearrint, vbase, state, heap, nodearrint,
+            nodearrint2, nodearrchar, &danelims, 0, randnumgen, TRUE, NULL, FALSE) );
 
       if( danelims <= 2 * redbound )
          da = FALSE;
@@ -856,307 +852,11 @@
    SCIPfreeBufferArray(scip, &edgearrint);
 
    for( i = nterms - 2; i >= 0; i-- )
-      SCIPfreeBuffer(scip, &gnodearr[i]);
+      SCIPfreeBlockMemory(scip, &gnodearr[i]);
    SCIPfreeBufferArray(scip, &gnodearr);
 
    /* free random number generator */
    SCIPfreeRandom(scip, &randnumgen);
-
-   return SCIP_OKAY;
-}
-
-#if 1
-/** MWCS loop */
-SCIP_RETCODE redLoopMw(
-   SCIP*                 scip,               /**< SCIP data structure */
-   GRAPH*                g,                  /**< graph data structure */
-   PATH*                 vnoi,
-   PATH*                 path,
-   GNODE**               gnodearr,
-   SCIP_Real*            nodearrreal,
-   SCIP_Real*            edgearrreal,
-   SCIP_Real*            edgearrreal2,
-   int*                  state,
-   int*                  vbase,
-   int*                  nodearrint,
-   int*                  edgearrint,
-   int*                  nodearrint2,
-   int*                  nodearrint3,
-   int*                  solnode,            /**< array to indicate whether a node is part of the current solution (==CONNECT) */
-   char*                 nodearrchar,
-   SCIP_Real*            fixed,              /**< pointer to store the offset value */
-   char                  advanced,
-   char                  bred,
-   char                  tryrmw,             /**< try to convert problem to RMWCSP? Only possible if advanced = TRUE */
-   int                   redbound            /**< minimal number of edges to be eliminated in order to reiterate reductions */
-   )
-{
-   SCIP_Real timelimit;
-   int daelims;
-   int anselims;
-   int nnpelims;
-   int degelims;
-   int npvelims;
-   int bredelims;
-   int ansadelims;
-   int ansad2elims;
-   int chain2elims;
-
-   char da = advanced;
-   char ans = TRUE;
-   char nnp = TRUE;
-   char npv = TRUE;
-   char rerun = TRUE;
-   char ansad = TRUE;
-   char ansad2 = TRUE;
-   char chain2 = TRUE;
-   char* boolarr[16];
-   char extensive = EXTENSIVE;
-
-   assert(scip != NULL);
-   assert(g != NULL);
-   assert(fixed != NULL);
-   assert(advanced || !tryrmw);
-
-   boolarr[0] = &ans;
-   boolarr[1] = &nnp;
-   boolarr[2] = &npv;
-   boolarr[3] = &bred;
-   boolarr[4] = &ansad;
-   boolarr[5] = &ansad2;
-   boolarr[6] = &chain2;
-   boolarr[7] = &da;
-
-   SCIP_CALL( SCIPgetRealParam(scip, "limits/time", &timelimit) );
-
-   SCIP_CALL( pcgraphorg(scip, g) );
-
-   degelims = 0;
-
-   SCIP_CALL( degree_test_mw(scip, g, solnode, fixed, &degelims) );
-
-#if 0
-   if( advanced )
-   {
-      int k;
-      int l = 0;
-      int l4 = 0;
-      int l5 = 0;
-
-      for (k = 0; k < g->knots; ++k)
-      {
-         if( g->grad[k] <= 3 )
-            l++;
-         if( g->grad[k] == 4 )
-            l4++;
-         if( g->grad[k] >= 5 )
-            l5++;
-
-      }
-      printf("l <= 3 %d \n", l);
-      printf("l == 4 %d \n", l4);
-      printf("l >= 5 %d \n", l5);
-      printf("terms %d \n", g->terms);
-   }
-#endif
-
-   while( rerun && !SCIPisStopped(scip) )
-   {
-      daelims = 0;
-      anselims = 0;
-      nnpelims = 0;
-      degelims = 0;
-      npvelims = 0;
-      bredelims = 0;
-      ansadelims = 0;
-      ansad2elims = 0;
-      chain2elims = 0;
-
-      if( SCIPgetTotalTime(scip) > timelimit )
-         break;
-
-      if( ans || extensive )
-      {
-         SCIP_CALL( ansReduction(scip, g, fixed, nodearrint2, &anselims) );
-
-         if( anselims <= redbound )
-            ans = FALSE;
-
-         SCIPdebugMessage("ans deleted: %d \n", anselims);
-      }
-
-      if( ansad || extensive )
-      {
-         SCIP_CALL( ansadvReduction(scip, g, fixed, nodearrint2, &ansadelims) );
-
-         if( ansadelims <= redbound )
-            ansad = FALSE;
-
-         SCIPdebugMessage("ans advanced deleted: %d \n", ansadelims);
-      }
-
-#if 1
-      if( npv || extensive )
-       {
-          SCIP_CALL( npvReduction(scip, g, vnoi, path, state, vbase, nodearrint, nodearrint2, nodearrint3, &npvelims, 400) );
-
-          if( npvelims <= redbound )
-             npv = FALSE;
-
-          SCIPdebugMessage("npv delete: %d \n", npvelims);
-       }
-#endif
-
-      if( (da || (advanced && extensive)) )
-      {
-
-         SCIP_CALL( da_reducePcMw(scip, g, vnoi, gnodearr, edgearrreal, edgearrreal2, nodearrreal, vbase, nodearrint, edgearrint, state, nodearrchar, &daelims, TRUE, FALSE, FALSE, FALSE) );
-
-         if( daelims <= 2 * redbound )
-         {
-            da = FALSE;
-         }
-         else
-         {
-            SCIP_CALL( degree_test_mw(scip, g, solnode, fixed, &degelims) );
-         }
-
-         SCIPdebugMessage("da elims: %d \n", daelims);
-      }
-
-      if( ans || ansad || extensive )
-      {
-         SCIP_CALL( degree_test_mw(scip, g, solnode, fixed, &degelims) );
-      }
-      SCIPdebugMessage("chain2: %d \n", 0);
-
-      if( chain2 || extensive )
-      {
-         SCIP_CALL( chain2Reduction(scip, g, vnoi, path, state, vbase, nodearrint, nodearrint2, nodearrint3, &chain2elims, 300) );
-
-         if( chain2elims <= redbound )
-            chain2 = FALSE;
-
-         SCIPdebugMessage("chain2 delete: %d \n", chain2elims);
-      }
-
-      if( nnp )
-      {
-         SCIP_CALL( nnpReduction(scip, g, fixed, nodearrint, nodearrint2, nodearrint3, &nnpelims, 300, nodearrchar) );
-
-         if( nnpelims <= redbound )
-            nnp = FALSE;
-
-         SCIPdebugMessage("nnp deleted: %d \n", nnpelims);
-      }
-
-      if( nnp || extensive )
-      {
-         SCIP_CALL( chain2Reduction(scip, g, vnoi, path, state, vbase, nodearrint, nodearrint2, nodearrint3, &chain2elims, 500) );
-
-         if( chain2elims <= redbound )
-            chain2 = FALSE;
-
-         SCIPdebugMessage("chain2 delete: %d \n", chain2elims);
-
-         if( SCIPgetTotalTime(scip) > timelimit )
-            break;
-      }
-
-      SCIP_CALL( degree_test_mw(scip, g, solnode, fixed, &degelims) );
-
-      if( ansad2 || extensive )
-      {
-         SCIP_CALL( ansadv2Reduction(scip, g, fixed, nodearrint2, &ansad2elims) );
-
-         if( ansad2elims <= redbound )
-         {
-            ansad2 = FALSE;
-         }
-         else
-         {
-            SCIP_CALL( degree_test_mw(scip, g, solnode, fixed, &degelims) );
-         }
-
-         SCIPdebugMessage("ans advanced 2 deleted: %d \n", degelims);
-      }
-
-      if( bred )
-      {
-         SCIP_CALL( bound_reduceMw(scip, g, vnoi, path, edgearrreal, nodearrreal, edgearrreal2, fixed, nodearrint, state, vbase, NULL, &bredelims) );
-
-         if( bredelims <= redbound )
-         {
-            bred = FALSE;
-         }
-         else
-         {
-            SCIP_CALL( degree_test_mw(scip, g, solnode, fixed, &degelims) );
-         }
-
-         SCIPdebugMessage("bound_reduce: %d \n", bredelims);
-      }
->>>>>>> 991eafad
-
-   /* create random number generator */
-   SCIP_CALL( SCIPrandomCreate(&randnumgen, SCIPblkmem(scip), SCIPinitializeRandomSeed(scip, 1)) );
-
-   nnodes = g->knots;
-   nedges = g->edges;
-   nterms = g->terms;
-
-   redbound = MAX(nnodes / 1000, minelims);
-   SCIP_CALL( SCIPgetRealParam(scip, "limits/time", &timelimit) );
-
-   SCIP_CALL( SCIPallocBufferArray(scip, &gnodearr, nterms - 1) );
-   for( i = 0; i < nterms - 1; i++ )
-   {
-      SCIP_CALL( SCIPallocBlockMemory(scip, &gnodearr[i]) ); /*lint !e866*/
-   }
-
-   /* allocate memory */
-   SCIP_CALL( SCIPallocBufferArray(scip, &edgearrint, nedges) );
-   SCIP_CALL( SCIPallocBufferArray(scip, &nodearrchar, nnodes) );
-   SCIP_CALL( SCIPallocBufferArray(scip, &heap, nnodes + 1) );
-   SCIP_CALL( SCIPallocBufferArray(scip, &state, nnodes) );
-   SCIP_CALL( SCIPallocBufferArray(scip, &nodearrreal, nnodes) );
-   SCIP_CALL( SCIPallocBufferArray(scip, &edgearrreal, nedges) );
-   SCIP_CALL( SCIPallocBufferArray(scip, &vbase, nnodes) );
-   SCIP_CALL( SCIPallocBufferArray(scip, &nodearrint, nnodes) );
-   SCIP_CALL( SCIPallocBufferArray(scip, &nodearrint2, nnodes) );
-   SCIP_CALL( SCIPallocBufferArray(scip, &vnoi, nnodes) );
-   SCIP_CALL( SCIPallocBufferArray(scip, &edgearrreal2, nedges) );
-
-   while( (da) && !SCIPisStopped(scip) )
-   {
-      if( SCIPgetTotalTime(scip) > timelimit )
-         break;
-
-      SCIP_CALL( reduce_da(scip, g, vnoi, gnodearr, edgearrreal, edgearrreal2, nodearrreal, &ub, fixed, edgearrint, vbase, state, heap, nodearrint,
-            nodearrint2, nodearrchar, &danelims, 0, randnumgen, TRUE, NULL, FALSE) );
-
-      if( danelims <= 2 * redbound )
-         da = FALSE;
-   }
-
-   SCIPfreeBufferArray(scip, &edgearrreal2);
-   SCIPfreeBufferArray(scip, &vnoi);
-   SCIPfreeBufferArray(scip, &nodearrint2);
-   SCIPfreeBufferArray(scip, &nodearrint);
-   SCIPfreeBufferArray(scip, &vbase);
-   SCIPfreeBufferArray(scip, &edgearrreal);
-   SCIPfreeBufferArray(scip, &nodearrreal);
-   SCIPfreeBufferArray(scip, &state);
-   SCIPfreeBufferArray(scip, &heap);
-   SCIPfreeBufferArray(scip, &nodearrchar);
-   SCIPfreeBufferArray(scip, &edgearrint);
-
-   for( i = nterms - 2; i >= 0; i-- )
-      SCIPfreeBlockMemory(scip, &gnodearr[i]);
-   SCIPfreeBufferArray(scip, &gnodearr);
-
-   /* free random number generator */
-   SCIPrandomFree(&randnumgen);
 
    return SCIP_OKAY;
 }
@@ -1216,7 +916,7 @@
    assert(advanced || !tryrmw);
 
    /* create random number generator */
-   SCIP_CALL( SCIPrandomCreate(&randnumgen, SCIPblkmem(scip), SCIPinitializeRandomSeed(scip, 1)) );
+   SCIP_CALL( SCIPcreateRandom(scip, &randnumgen, 1) );
 
    SCIP_CALL( SCIPgetRealParam(scip, "limits/time", &timelimit) );
 
@@ -1403,7 +1103,7 @@
    if( tryrmw && userec )
       SCIP_CALL( graph_pc_mw2rmw(scip, g) );
 
-   SCIPrandomFree(&randnumgen);
+   SCIPfreeRandom(scip, &randnumgen);
 
    return SCIP_OKAY;
 }
