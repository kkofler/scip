--- conflicted
+++ resolved
@@ -167,13 +167,9 @@
    assert(conshdlrdata != NULL);
    assert(deg2bounded != NULL);
 
-<<<<<<< HEAD
    vars = SCIPprobdataGetVars(scip);
    g = consdata->graph;
    assert(g != NULL);
-=======
-   SCIP_CALL( SCIPcreateEmptyRowConshdlr(scip, &row, conshdlr, "twocut", 1.0, SCIPinfinity(scip), local, FALSE, TRUE) );
->>>>>>> 929c17e7
 
    xval = SCIPprobdataGetXval(scip, NULL);
    assert(xval != NULL);
@@ -202,7 +198,7 @@
       {
          SCIP_Bool infeasible;
 
-         SCIP_CALL(SCIPcreateEmptyRowCons(scip, &row, conshdlr, "deg2", -SCIPinfinity(scip), 2.0, FALSE, FALSE, TRUE));
+         SCIP_CALL(SCIPcreateEmptyRowConshdlr(scip, &row, conshdlr, "deg2", -SCIPinfinity(scip), 2.0, FALSE, FALSE, TRUE));
 
          SCIP_CALL(SCIPcacheRowExtensions(scip, row));
 
@@ -274,7 +270,7 @@
       SCIP_ROW* row = NULL;
       SCIP_Bool infeasible;
 
-      SCIP_CALL(SCIPcreateEmptyRowCons(scip, &row, conshdlr, "inflow", -SCIPinfinity(scip), 1.0, FALSE, FALSE, TRUE));
+      SCIP_CALL(SCIPcreateEmptyRowConshdlr(scip, &row, conshdlr, "inflow", -SCIPinfinity(scip), 1.0, FALSE, FALSE, TRUE));
       SCIP_CALL(SCIPcacheRowExtensions(scip, row));
 
       for( int k = g->inpbeg[vertex]; k != EAT_LAST; k = g->ieat[k] )
@@ -327,40 +323,10 @@
 
    if( !SCIPisFeasEQ(scip, nodes_inflow[vertex], 1.0) )
    {
-<<<<<<< HEAD
       SCIP_ROW* row = NULL;
       SCIP_Bool infeasible;
-=======
-      for(layer = 0; layer < g->layers; layer++)
-      {
-         /* continue at root */
-         if( i == g->source )
-            continue;
-
-         /* at terminal: input sum == 1
-          * basically a cut (starcut))
-          */
-         if( g->term[i] == layer )
-         {
-            sum = 0.0;
-
-            for( k = g->inpbeg[i]; k != EAT_LAST; k = g->ieat[k] )
-            {
-               ind  = layer * g->edges + k;
-               sum += (xval != NULL) ? xval[ind] : 0.0;
-            }
-
-            if( !SCIPisFeasEQ(scip, sum, 1.0) )
-            {
-               SCIP_Bool infeasible;
-
-               SCIP_CALL( SCIPcreateEmptyRowConshdlr(scip, &row, conshdlr, "term", 1.0,
-                     1.0, FALSE, FALSE, TRUE) );
-
-               SCIP_CALL( SCIPcacheRowExtensions(scip, row) );
->>>>>>> 929c17e7
-
-      SCIP_CALL(SCIPcreateEmptyRowCons(scip, &row, conshdlr, "term", 1.0, 1.0, FALSE, FALSE, TRUE));
+
+      SCIP_CALL( SCIPcreateEmptyRowConshdlr(scip, &row, conshdlr, "term", 1.0, 1.0, FALSE, FALSE, TRUE) );
 
       SCIP_CALL(SCIPcacheRowExtensions(scip, row));
 
@@ -405,13 +371,8 @@
 
    assert(!Is_term(g->term[vertex]));
 
-<<<<<<< HEAD
    for( int k = g->outbeg[vertex]; k != EAT_LAST; k = g->oeat[k] )
       sum += xval[k];
-=======
-               SCIP_CALL( SCIPcreateEmptyRowConshdlr(scip, &row, conshdlr, "flow", 0.0, SCIPinfinity(scip),
-                     FALSE, FALSE, TRUE) );
->>>>>>> 929c17e7
 
 #ifndef NDEBUG
    {
@@ -430,7 +391,7 @@
    {
       SCIP_Bool infeasible;
 
-      SCIP_CALL(SCIPcreateEmptyRowCons(scip, &row, conshdlr, "flowbalance", 0.0, (g->terms == 2) ? 0.0 : SCIPinfinity(scip), FALSE, FALSE, TRUE));
+      SCIP_CALL(SCIPcreateEmptyRowConshdlr(scip, &row, conshdlr, "flowbalance", 0.0, (g->terms == 2) ? 0.0 : SCIPinfinity(scip), FALSE, FALSE, TRUE));
       SCIP_CALL(SCIPcacheRowExtensions(scip, row));
 
       for( int k = g->inpbeg[vertex]; k != EAT_LAST; k = g->ieat[k] )
@@ -454,13 +415,8 @@
       SCIP_CALL(SCIPreleaseRow(scip, &row));
    }
 
-<<<<<<< HEAD
-   return SCIP_OKAY;
-}
-=======
-            SCIP_CALL( SCIPcreateEmptyRowConshdlr(scip, &row, conshdlr, "infl", -SCIPinfinity(scip),
-                  1.0, FALSE, FALSE, TRUE) );
->>>>>>> 929c17e7
+   return SCIP_OKAY;
+}
 
 
 /** separate
@@ -499,7 +455,7 @@
          SCIP_Bool infeasible;
          SCIP_ROW* row = NULL;
 
-         SCIP_CALL(SCIPcreateEmptyRowCons(scip, &row, conshdlr, "edgeflow", 0.0, SCIPinfinity(scip), FALSE, FALSE, TRUE));
+         SCIP_CALL(SCIPcreateEmptyRowConshdlr(scip, &row, conshdlr, "edgeflow", 0.0, SCIPinfinity(scip), FALSE, FALSE, TRUE));
          SCIP_CALL(SCIPcacheRowExtensions(scip, row));
 
          SCIP_CALL(SCIPaddVarToRow(scip, row, vars[ijedge], -1.0));
@@ -509,32 +465,6 @@
             if( g->tail[e] != j )
                SCIP_CALL(SCIPaddVarToRow(scip, row, vars[e], 1.0));
          }
-<<<<<<< HEAD
-=======
-         for( k = g->outbeg[i]; k != EAT_LAST; k = g->oeat[k] )
-         {
-            ind = layer * g->edges + k;
-            sum += (xval != NULL) ? xval[ind] : 0.0;
-         }
-         if( SCIPisFeasNegative(scip, sum) )
-         {
-            SCIP_Bool infeasible;
-
-            SCIP_CALL( SCIPcreateEmptyRowConshdlr(scip, &row, conshdlr, "bala", 0.0,
-                  (g->terms == 2) ? 0.0 : SCIPinfinity(scip), FALSE, FALSE, TRUE) );
-
-            SCIP_CALL( SCIPcacheRowExtensions(scip, row) );
-
-            for( k = g->inpbeg[i]; k != EAT_LAST; k = g->ieat[k] )
-            {
-               ind = layer * g->edges + k;
-
-               SCIP_CALL( SCIPaddVarToRow(scip, row, vars[ind], -1.0) );
-            }
-            for( k = g->outbeg[i]; k != EAT_LAST; k = g->oeat[k] )
-            {
-               ind = layer * g->edges + k;
->>>>>>> 929c17e7
 
          SCIP_CALL(SCIPflushRowExtensions(scip, row));
          SCIP_CALL(SCIPaddRow(scip, row, FALSE, &infeasible));
@@ -1232,519 +1162,17 @@
    SCIP_CONSHDLR* conshdlr;
    SCIP_Bool infeasible;
 
-<<<<<<< HEAD
    if( SCIPvarGetLbLocal(edge) > 0.5 || SCIPvarGetUbLocal(edge) < 0.5 || SCIPvarGetLbLocal(revedge) > 0.5 || SCIPvarGetUbLocal(revedge) < 0.5 )
-=======
+   {
+      printf("cannot add contraction cut \n");
+      return SCIP_OKAY;
+   }
+
    conshdlr = SCIPfindConshdlr(scip, "stp");
    assert(conshdlr != NULL);
    assert(SCIPconshdlrGetNConss(conshdlr) > 0);
 
-   consdata = SCIPconsGetData(SCIPconshdlrGetConss(conshdlr)[0]);
-
-   assert(consdata != NULL);
-
-   consdata->graph = SCIPprobdataGetGraph2(scip);
-   assert(consdata->graph != NULL);
-}
-
-/* dual ascent heuristic */
-SCIP_RETCODE SCIPStpDualAscent(
-   SCIP*                 scip,               /**< SCIP data structure */
-   const GRAPH*          g,                  /**< graph data structure */
-   SCIP_Real* RESTRICT   redcost,            /**< array to store reduced costs or NULL */
-   SCIP_Real* RESTRICT   nodearrreal,        /**< real vertices array for internal computations or NULL */
-   SCIP_Real*            objval,             /**< pointer to store objective value */
-   SCIP_Bool             addcuts,            /**< should dual ascent add Steiner cuts? */
-   SCIP_Bool             ascendandprune,     /**< should the ascent-and-prune heuristic be executed? */
-   GNODE**               gnodearrterms,      /**< gnode terminals array for internal computations or NULL */
-   const int*            result,             /**< solution array or NULL */
-   int* RESTRICT         edgearrint,         /**< int edges array for internal computations or NULL */
-   int* RESTRICT         nodearrint,         /**< int vertices array for internal computations or NULL */
-   int                   root,               /**< the root */
-   SCIP_Bool             is_pseudoroot,      /**< is the root a pseudo root? */
-   SCIP_Real             damaxdeviation,     /**< maximum deviation for dual-ascent ( -1.0 for default) */
-   STP_Bool* RESTRICT    nodearrchar         /**< STP_Bool vertices array for internal computations or NULL */
-   )
-{
-   SCIP_CONSHDLR* conshdlr = NULL;
-   SCIP_PQUEUE* pqueue;
-   SCIP_VAR** vars;
-   SCIP_Real* RESTRICT rescap;
-   GNODE** gnodearr;
-   int* RESTRICT edgearr;
-   int* RESTRICT tailarr;
-   int* RESTRICT start;
-   int* RESTRICT stackarr;
-   int* RESTRICT cutverts;
-   int* RESTRICT unsatarcs;
-   int* RESTRICT unsattails;
-   int* RESTRICT gmark;
-   int* RESTRICT active;
-   SCIP_Real dualobj;
-   SCIP_Real currscore;
-   const SCIP_Real maxdeviation = (damaxdeviation > 0.0) ? damaxdeviation : DEFAULT_DAMAXDEVIATION;
-   const int nnodes = g->knots;
-   const int nterms = g->terms;
-   const int nedges = g->edges;
-   int ncsredges;
-   int norgcutverts;
-   int stacklength;
-   int augmentingcomponent;
-   const SCIP_Bool addconss = (SCIPgetStage(scip) < SCIP_STAGE_INITSOLVE);
-
-   /* should currently not  be activated */
-   assert(addconss || !addcuts);
-   assert(g != NULL);
-   assert(scip != NULL);
-   assert(objval != NULL);
-   assert(Is_term(g->term[root]));
-   assert(maxdeviation >= DA_MAXDEVIATION_LOWER && maxdeviation <= DA_MAXDEVIATION_UPPER);
-   assert(damaxdeviation == -1.0 || damaxdeviation > 0.0);
-
-   if( nnodes == 1 )
-      return SCIP_OKAY;
-
-   if( addcuts )
-   {
-      vars = SCIPprobdataGetVars(scip);
-      assert(vars != NULL);
-
-      if( !addconss )
-      {
-         conshdlr = SCIPfindConshdlr(scip, "stp");
-         assert(conshdlr != NULL);
-      }
-   }
-   else
-   {
-      vars = NULL;
-   }
-
-   /* if specified root is not a terminal, take default root */
-   if( !Is_term(g->term[root]) )
-      root = g->source;
-
-#ifdef BITFIELDSARRAY
-   u_int32_t* bitarr;
-   SCIP_CALL( SCIPallocBufferArray(scip, &bitarr, nedges / ARRLENGTH + 1) );
-#endif
-
-   stacklength = 0;
-
-   SCIP_CALL( SCIPallocBufferArray(scip, &unsattails, nedges) );
-
-   if( redcost == NULL )
-      SCIP_CALL( SCIPallocBufferArray(scip, &rescap, nedges) );
-   else
-      rescap = redcost;
-
-   if( nodearrint == NULL )
-      SCIP_CALL( SCIPallocBufferArray(scip, &cutverts, nnodes) );
-   else
-      cutverts = nodearrint;
-
-   if( edgearrint == NULL )
-      SCIP_CALL( SCIPallocBufferArray(scip, &unsatarcs, nedges) );
-   else
-      unsatarcs = edgearrint;
-
-   if( gnodearrterms == NULL )
-   {
-      SCIP_CALL( SCIPallocBufferArray(scip, &gnodearr, nterms - 1) );
-      for( int i = 0; i < nterms - 1; i++ )
-         SCIP_CALL( SCIPallocBlockMemory(scip, &gnodearr[i]) ); /*lint !e866*/
-   }
-   else
-   {
-      gnodearr = gnodearrterms;
-   }
-
-   SCIP_CALL( SCIPpqueueCreate(&pqueue, nterms, 2.0, GNODECmpByDist, NULL) );
-
-   SCIP_CALL( SCIPallocMemoryArray(scip, &active, nnodes) );
-   SCIP_CALL( SCIPallocMemoryArray(scip, &edgearr, nedges) );
-   SCIP_CALL( SCIPallocMemoryArray(scip, &tailarr, nedges) );
-   SCIP_CALL( SCIPallocMemoryArray(scip, &start, nnodes + 1) );
-   SCIP_CALL( SCIPallocMemoryArray(scip, &gmark, nnodes + 1) );
-   SCIP_CALL( SCIPallocMemoryArray(scip, &stackarr, nnodes) );
-
-   /* fill auxiliary adjacent vertex/edges arrays */
-   graph_get_csr(g, edgearr, tailarr, start, &ncsredges);
-
-   /* initialize priority queue and res. capacity */
-   SCIP_CALL( dualascent_init(scip, g, start, edgearr, root, is_pseudoroot, ncsredges, gmark, active, pqueue,
-         gnodearr, rescap, &dualobj, &augmentingcomponent) );
-
-   /* mark whether an arc is satisfied (has capacity 0) */
-   for( int i = 0; i < ncsredges; i++ )
->>>>>>> 929c17e7
-   {
-      printf("cannot add contraction cut \n");
-      return SCIP_OKAY;
-   }
-
-<<<<<<< HEAD
-   conshdlr = SCIPfindConshdlr(scip, "stp");
-   assert(conshdlr != NULL);
-   assert(SCIPconshdlrGetNConss(conshdlr) > 0);
-=======
-   norgcutverts = 0;
-
-   /* (main) dual ascent loop */
-   while( SCIPpqueueNElems(pqueue) > 0 && !SCIPisStopped(scip) )
-   {
-      /* get active vertex of minimum score */
-      GNODE* const gnodeact = (GNODE*) SCIPpqueueRemove(pqueue);
-      const SCIP_Real prio1 = gnodeact->dist;
-      const SCIP_Real prio2 = (SCIPpqueueNElems(pqueue) > 0) ? ((GNODE*) SCIPpqueueFirst(pqueue))->dist : FARAWAY;
-      const int v = gnodeact->number;
-      SCIP_Real degsum = g->grad[v];
-      int ncutverts = 0;
-      int nunsatarcs = 0;
-
-      SCIP_Bool firstrun = TRUE;
-
-      SCIPdebugMessage("DA: START WITH v %d prio1 %f prio2 %f \n", v, prio1, prio2);
-
-      /* perform augmentation as long as priority of root component does not exceed max deviation */
-      for( ; ; )
-      {
-         assert(stacklength == 0);
-
-         /* 1. step: BFS from v (or connected component) on saturated, incoming arcs */
-
-         if( firstrun )
-         {
-            firstrun = FALSE;
-            gmark[v + 1] = TRUE;
-            cutverts[ncutverts++] = v;
-            assert(stacklength < nnodes);
-            stackarr[stacklength++] = v;
-         }
-         /* not in first processing of root component: */
-         else
-         {
-            for( int i = norgcutverts; i < ncutverts; i++ )
-            {
-               const int s = cutverts[i];
-
-               assert(gmark[s + 1]);
-               assert(active[s] != 0);
-               assert(stacklength < nnodes);
-
-               stackarr[stacklength++] = s;
-            }
-         }
-#ifdef DFS
-         while( stacklength )
-         {
-            const int node = stackarr[--stacklength];
-#else
-         for( int n = 0; n < stacklength; n++ )
-         {
-            int end;
-
-            assert(n < nnodes);
-            node = stackarr[n];
-#endif
-
-            /* traverse incoming arcs */
-            for( int i = start[node], end = start[node + 1]; i != end; i++ )
-            {
-               int tail = tailarr[i];
-
-               /* zero reduced-cost arc? */
-               if( tail <= 0 )
-               {
-                  tail *= -1;
-                  if( !gmark[tail] )
-                  {
-                     /* if an active vertex has been hit (other than v), break */
-                     if( 0 == tail )
-                     {
-                        const int realtail = g->tail[edgearr[i]];
-
-                        /* v should not be processed */
-                        if( realtail == v )
-                           continue;
-
-                        /* is realtail active or does realtail lead to an active vertex other than v? */
-                        if( is_active(active, realtail, v) )
-                        {
-                           active[v] = realtail + 1;
-                           stacklength = 0;
-                           goto ENDOFLOOP;
-                        }
-
-                        tail = realtail + 1;
-
-                        /* have we processed tail already? */
-                        if( gmark[tail] )
-                           continue;
-                     }
-
-                     assert(tail > 0);
-
-                     gmark[tail] = TRUE;
-                     tail--;
-                     cutverts[ncutverts++] = tail;
-                     degsum += g->grad[tail];
-
-                     assert(stacklength < nnodes);
-                     stackarr[stacklength++] = tail;
-                  } /* marked */
-               } /* zero reduced-cost arc */
-               else if( !gmark[tail] )
-               {
-                  unsattails[nunsatarcs] = tail;
-                  unsatarcs[nunsatarcs++] = i;
-               }
-            }
-         }
-#ifndef DFS
-         stacklength = 0;
-#endif
-         currscore = degsum - (ncutverts - 1);
-
-         /* guiding solution provided? */
-         if( result != NULL )
-         {
-            int nsolarcs = 0;
-            for( int i = 0; i < nunsatarcs; i++ )
-            {
-               const int a = unsatarcs[i];
-
-               assert(tailarr[a] > 0);
-
-               if( !(gmark[tailarr[a]]) )
-               {
-                  if( result[edgearr[a]] == CONNECT )
-                     nsolarcs++;
-               }
-            }
-
-            assert(nsolarcs > 0);
-            assert(currscore <= nedges);
-
-            if( nsolarcs > 1 )
-              currscore += (SCIP_Real) ((nsolarcs - 1) * (g->knots * 2.0));
-         }
-         else
-         {
-            assert(SCIPisGE(scip, currscore, prio1));
-         }
-
-         SCIPdebugMessage("DA: deviation %f \n", (currscore - prio1) / prio1);
-         SCIPdebugMessage("DA: currscore %f prio1 %f prio2 %f \n", currscore, prio1, prio2);
-
-         /* augmentation criteria met? */
-         if( ((currscore - prio1) / prio1) <= maxdeviation || currscore <= prio2 )
-         {
-            SCIP_CONS* cons = NULL;
-            SCIP_ROW* row = NULL;
-
-            int shift = 0;
-            SCIP_Real min = FARAWAY;
-            SCIP_Bool isactive = FALSE;
-
-            /* 2. step: get minimum residual capacity among cut-arcs */
-
-            /* adjust array of unsatisfied arcs */
-
-            for( int i = 0; i < nunsatarcs; i++ )
-            {
-               const int tail = unsattails[i];
-
-               if( gmark[tail] )
-               {
-                  shift++;
-               }
-               else
-               {
-                  const int a = unsatarcs[i];
-
-                  assert(tailarr[a] > 0);
-                  assert(rescap[a] > 0);
-
-                  if( rescap[a] < min )
-                     min = rescap[a];
-                  if( shift )
-                  {
-                     unsattails[i - shift] = tail;
-                     unsatarcs[i - shift] = a;
-                  }
-               }
-            }
-
-            assert(SCIPisLT(scip, min, FARAWAY));
-            nunsatarcs -= shift;
-
-            norgcutverts = ncutverts;
-
-            /* 3. step: perform augmentation */
-
-            /* create constraints/cuts ? */
-            if( addcuts )
-            {
-               if( addconss )
-               {
-                  SCIP_CALL( SCIPcreateConsLinear(scip, &cons, "da", 0, NULL, NULL,
-                        1.0, SCIPinfinity(scip), TRUE, TRUE, TRUE, TRUE, TRUE, FALSE, FALSE, TRUE, TRUE, FALSE) );
-               }
-               else
-               {
-                  SCIP_CALL( SCIPcreateEmptyRowConshdlr(scip, &row, conshdlr, "da", 1.0,
-                        SCIPinfinity(scip), FALSE, FALSE, TRUE) );
-
-                  SCIP_CALL( SCIPcacheRowExtensions(scip, row) );
-               }
-            }
-
-            shift = 0;
-
-            /* update (dual) objective */
-            dualobj += min;
-
-            for( int i = 0; i < nunsatarcs; i++ )
-            {
-               const int a = unsatarcs[i];
-               assert(a >= 0);
-
-               if( addcuts )
-               {
-                  assert(vars != NULL);
-
-                  if( addconss )
-                     SCIP_CALL( SCIPaddCoefLinear(scip, cons, vars[edgearr[a]], 1.0) );
-                  else
-                     SCIP_CALL( SCIPaddVarToRow(scip, row, vars[edgearr[a]], 1.0) );
-               }
-               rescap[a] -= min;
-
-               assert(SCIPisGE(scip, rescap[a], 0.0));
-
-               if( rescap[a] <= DA_EPS )
-               {
-                  int tail = unsattails[i];
-
-                  rescap[a] = 0.0;
-
-                  assert(tail > 0);
-                  assert(tailarr[a] > 0);
-
-                  tailarr[a] *= -1;
-
-                  if( active[tail - 1] >= 0 && is_active(active, tail - 1, v) )
-                  {
-                     assert(tail - 1 != v);
-                     tailarr[a] = 0;
-                     if( !isactive )
-                     {
-                        isactive = TRUE;
-                        active[v] = tail;
-                     }
-                  }
-
-
-                  if( !(gmark[tail])  )
-                  {
-                     assert(tail != 0);
-
-                     gmark[tail] = TRUE;
-                     tail--;
-                     degsum += g->grad[tail];
-                     cutverts[ncutverts++] = tail;
-                  }
-
-                  shift++;
-               }
-               else if( shift )
-               {
-                  unsattails[i - shift] = unsattails[i];
-                  unsatarcs[i - shift] = a;
-               }
-            }
-
-            if( addcuts )
-            {
-               if( addconss )
-               {
-                  SCIP_CALL( SCIPaddCons(scip, cons) );
-                  SCIP_CALL( SCIPreleaseCons(scip, &cons) );
-               }
-               else
-               {
-                  SCIP_Bool infeasible;
-
-                  SCIP_CALL( SCIPflushRowExtensions(scip, row) );
-                  SCIP_CALL( SCIPaddRow(scip, row, FALSE, &infeasible) );
-                  SCIP_CALL( SCIPreleaseRow(scip, &row) );
-
-                  assert(!infeasible);
-               }
-            }
-
-            if( isactive )
-            {
-               stacklength = 0;
-               goto ENDOFLOOP;
-            }
-            nunsatarcs -= shift;
-
-            continue;
-         }
-         else
-         {
-            SCIP_Bool insert = TRUE;
-
-            if( is_pseudoroot )
-            {
-               int i = start[v];
-               const int end = start[v + 1];
-
-               assert(end - i == 2);
-
-               for( ; i != end; i++ )
-                  if( rescap[i] != 0.0 )
-                     break;
-
-               if( i == end )
-               {
-                  if( augmentingcomponent == -1 )
-                     augmentingcomponent = v;
-
-                  if( augmentingcomponent != v )
-                     insert = FALSE;
-               }
-            }
-
-            if( insert )
-            {
-               /* reinsert active vertex */
-               gnodeact->dist = currscore;
-               SCIP_CALL( SCIPpqueueInsert(pqueue, gnodeact) );
-            }
-         }
-
-         ENDOFLOOP:
-
-         for( int i = 0; i < ncutverts; i++ )
-            gmark[cutverts[i] + 1] = FALSE;
-
-         for( int i = 0; i < nnodes + 1; i++ )
-         {
-            assert(!gmark[i]);
-         }
-
-         break;
-      } /* augmentation loop */
-   } /* dual ascent loop */
-
-   SCIPdebugMessage("DA: dualglobal: %f \n", dualobj);
-   *objval = dualobj;
->>>>>>> 929c17e7
-
-   SCIP_CALL(SCIPcreateEmptyRowCons(scip, &row, conshdlr, "contraction", 1.0, SCIPinfinity(scip), localcut, FALSE, TRUE));
+   SCIP_CALL(SCIPcreateEmptyRowConshdlr(scip, &row, conshdlr, "contraction", 1.0, SCIPinfinity(scip), localcut, FALSE, TRUE));
    SCIP_CALL(SCIPcacheRowExtensions(scip, row));
 
    SCIP_CALL(SCIPaddVarToRow(scip, row, edge, 1.0));
@@ -1770,178 +1198,8 @@
    SCIP*                 scip                /**< SCIP data structure */
    )
 {
-<<<<<<< HEAD
    SCIP_CONSDATA* consdata;
    SCIP_CONSHDLR* conshdlr;
-=======
-   SCIP_CONSHDLR* conshdlr = NULL;
-   SCIP_PQUEUE* pqueue;
-   SCIP_VAR** vars;
-   GRAPH* transgraph;
-   SCIP_Real min;
-   SCIP_Real prio1;
-   SCIP_Real offset;
-   SCIP_Real dualobj;
-   SCIP_Real currscore;
-   SCIP_Real maxdeviation;
-   SCIP_Real* rescap;
-   GNODE* gnodeact;
-   GNODE** gnodearr;
-   int s;
-   int i;
-   int k;
-   int v;
-   int a;
-   int tail;
-   int pnode;
-   int shift;
-   int root;
-   int nnodes;
-   int nterms;
-   int nedges;
-   int degsum;
-   int ncutverts;
-   int pseudoroot;
-   int nunsatarcs;
-   int stacklength;
-   int norgcutverts;
-   int* cutverts;
-   int* stackarr;
-   STP_Bool* origedge;
-   int* unsatarcs;
-   STP_Bool firstrun;
-   STP_Bool* sat;
-   STP_Bool* active;
-   const SCIP_Bool addconss = (SCIPgetStage(scip) < SCIP_STAGE_INITSOLVE);
-
-   /* should currently not  be activated */
-   assert(addconss || !addcuts);
-
-   assert(g != NULL);
-   assert(scip != NULL);
-   assert(nruns >= 0);
-   assert(objval != NULL);
-
-   if( g->knots == 1 )
-      return SCIP_OKAY;
-
-   if( addcuts )
-   {
-      vars = SCIPprobdataGetVars(scip);
-      assert(vars != NULL);
-      if( !addconss )
-      {
-         conshdlr = SCIPfindConshdlr(scip, "stp");
-         assert(conshdlr != NULL);
-      }
-   }
-   else
-   {
-      vars = NULL;
-   }
-
-   root = g->source;
-   degsum = 0;
-   offset = 0.0;
-   dualobj = 0.0;
-
-   ncutverts = 0;
-   norgcutverts = 0;
-   maxdeviation = DEFAULT_DAMAXDEVIATION;
-
-   SCIP_CALL( graph_pc_getSap(scip, g, &transgraph, &offset) );
-
-   nnodes = transgraph->knots;
-   nedges = transgraph->edges;
-   nterms = transgraph->terms;
-   pseudoroot = nnodes - 1;
-
-   if( redcost == NULL )
-   {
-      SCIP_CALL( SCIPallocBufferArray(scip, &rescap, nedges) );
-   }
-   else
-   {
-      rescap = redcost;
-   }
-
-   stacklength = 0;
-   SCIP_CALL( SCIPallocBufferArray(scip, &stackarr, nnodes) );
-   SCIP_CALL( SCIPallocBufferArray(scip, &sat, nedges) );
-   SCIP_CALL( SCIPallocBufferArray(scip, &active, nnodes) );
-   SCIP_CALL( SCIPallocBufferArray(scip, &cutverts, nnodes) );
-   SCIP_CALL( SCIPallocBufferArray(scip, &gnodearr, nterms - 1) );
-   SCIP_CALL( SCIPallocBufferArray(scip, &unsatarcs, nedges) );
-   SCIP_CALL( SCIPallocBufferArray(scip, &origedge, nedges) );
-
-   for( i = 0; i < nedges; i++ )
-      if( !Is_term(transgraph->term[transgraph->tail[i]]) && transgraph->head[i] == pseudoroot )
-         origedge[i] = FALSE;
-      else if( transgraph->tail[i] == pseudoroot && !Is_term(transgraph->term[transgraph->head[i]])  )
-         origedge[i] = FALSE;
-      else
-         origedge[i] = TRUE;
-
-   for( i = 0; i < nterms - 1; i++ )
-   {
-      SCIP_CALL( SCIPallocBuffer(scip, &gnodearr[i]) ); /*lint !e866*/
-   }
-
-   SCIP_CALL( SCIPpqueueCreate( &pqueue, nnodes, 2.0, GNODECmpByDist, NULL) );
-
-   k = 0;
-   /* mark terminals as active, add all except root to pqueue */
-   for( i = 0; i < nnodes; i++ )
-   {
-      if( Is_term(transgraph->term[i]) )
-      {
-         active[i] = TRUE;
-         assert(transgraph->grad[i] > 0);
-         if( i != root  )
-         {
-            gnodearr[k]->number = i;
-            gnodearr[k]->dist = transgraph->grad[i];
-
-            for( a = transgraph->inpbeg[i]; a != EAT_LAST; a = transgraph->ieat[a] )
-               if( SCIPisEQ(scip, transgraph->cost[a], 0.0) )
-                  break;
-
-            if( a != EAT_LAST )
-               gnodearr[k]->dist += transgraph->grad[transgraph->tail[a]] - 1;
-
-            assert(gnodearr[k]->dist > 0);
-
-            SCIP_CALL( SCIPpqueueInsert(pqueue, gnodearr[k++]) );
-         }
-      }
-      else
-      {
-         active[i] = FALSE;
-      }
-      transgraph->mark[i] = FALSE;
-   }
-
-   for( i = 0; i < nedges; i++ )
-   {
-      rescap[i] = transgraph->cost[i];
-      if( SCIPisZero(scip, rescap[i]) )
-         sat[i] = TRUE;
-      else
-         sat[i] = FALSE;
-   }
-
-   /* dual ascent loop */
-   while( SCIPpqueueNElems(pqueue) > 0 && !SCIPisStopped(scip) )
-   {
-      /* get active vertex of minimum score */
-      gnodeact = (GNODE*) SCIPpqueueRemove(pqueue);
-
-      v = gnodeact->number;
-      prio1 = gnodeact->dist;
-
-      firstrun = TRUE;
-      nunsatarcs = 0;
->>>>>>> 929c17e7
 
    conshdlr = SCIPfindConshdlr(scip, "stp");
    assert(conshdlr != NULL);
@@ -1956,7 +1214,6 @@
 }
 
 
-<<<<<<< HEAD
 /** returns implications start array */
 const int* SCIPStpGetPcImplStarts(
    SCIP*                 scip                /**< SCIP data structure */
@@ -1964,146 +1221,6 @@
 {
    SCIP_CONSHDLR* conshdlr = NULL;
    SCIP_CONSHDLRDATA* conshdlrdata;
-=======
-         /* augmentation criteria met? */
-         if( SCIPisLE(scip, (currscore - prio1) / prio1, maxdeviation) || (SCIPpqueueNElems(pqueue) == 0) )
-         {
-            SCIP_Bool in = FALSE;
-            SCIP_ROW* row;
-            SCIP_CONS* cons = NULL;
-
-            /* 2. pass: get minimum residual capacity among cut-arcs */
-
-            /* adjust array of unsatisfied arcs */
-            min = FARAWAY;
-            shift = 0;
-
-            for( i = 0; i < nunsatarcs; i++ )
-            {
-               a = unsatarcs[i];
-               if( transgraph->mark[transgraph->tail[a]] )
-               {
-                  shift++;
-               }
-               else
-               {
-
-                  assert(!sat[a]);
-                  if( SCIPisLT(scip, rescap[a], min) )
-                     min = rescap[a];
-                  if( shift != 0 )
-                     unsatarcs[i - shift] = a;
-               }
-            }
-
-            assert(SCIPisLT(scip, min, FARAWAY));
-            nunsatarcs -= shift;
-
-            if( nunsatarcs > 0)
-               assert(!transgraph->mark[transgraph->tail[unsatarcs[nunsatarcs-1]]]);
-
-            norgcutverts = ncutverts;
-
-
-            /* 3. pass: perform augmentation */
-
-
-            /* create constraint/row */
-
-            if( addcuts )
-            {
-               if( addconss )
-               {
-                  SCIP_CALL( SCIPcreateConsLinear(scip, &cons, "da", 0, NULL, NULL,
-                        1.0, SCIPinfinity(scip), TRUE, TRUE, TRUE, TRUE, FALSE, FALSE, FALSE, TRUE, TRUE, FALSE) );
-               }
-               else
-               {
-                  SCIP_CALL(SCIPcreateEmptyRowConshdlr(scip, &row, conshdlr, "da", 1.0, SCIPinfinity(scip), FALSE, FALSE, TRUE));
-                  SCIP_CALL(SCIPcacheRowExtensions(scip, row));
-               }
-            }
-
-            dualobj += min;
-            for( i = 0; i < nunsatarcs; i++ )
-            {
-               a = unsatarcs[i];
-               if( a == -1 )
-                  continue;
-
-               if( addcuts && origedge[a] )
-               {
-                  assert(vars != NULL);
-                  assert(cons != NULL);
-
-                  if( g->tail[a] == root && g->head[a] == v )
-                     in = TRUE;
-
-                  if( addconss )
-                     SCIP_CALL( SCIPaddCoefLinear(scip, cons, vars[a], 1.0) );
-                  else
-                     SCIP_CALL( SCIPaddVarToRow(scip, row, vars[a], 1.0) );
-               }
-               rescap[a] -= min;
-
-               assert(SCIPisGE(scip, rescap[a], 0.0));
-
-               if( SCIPisEQ(scip, rescap[a], 0.0) )
-               {
-                  sat[a] = TRUE;
-                  if( !(transgraph->mark[transgraph->tail[a]]) )
-                  {
-                     tail = transgraph->tail[a];
-                     degsum += transgraph->grad[tail];
-                     transgraph->mark[tail] = TRUE;
-                     cutverts[ncutverts++] = tail;
-                  }
-               }
-            }
-
-            if( addcuts )
-            {
-               assert(vars != NULL);
-
-               if( !in )
-               {
-                  for( i = g->outbeg[root]; i != EAT_LAST; i = g->oeat[i] )
-                     if( g->head[i] == v )
-                     {
-                        if( addconss )
-                           SCIP_CALL( SCIPaddCoefLinear(scip, cons, vars[i], 1.0) );
-                        else
-                           SCIP_CALL( SCIPaddVarToRow(scip, row, vars[i], 1.0) );
-                     }
-               }
-
-               if( addconss )
-               {
-                  SCIP_CALL( SCIPaddCons(scip, cons) );
-                  SCIP_CALL( SCIPreleaseCons(scip, &cons) );
-               }
-               else
-               {
-                  SCIP_Bool infeasible;
-                  assert(row != NULL);
-
-                  SCIP_CALL( SCIPflushRowExtensions(scip, row) );
-                  SCIP_CALL( SCIPaddRow(scip, row, FALSE, &infeasible) );
-                  SCIP_CALL( SCIPreleaseRow(scip, &row) );
-
-                  assert(!infeasible);
-               }
-            }
-
-            continue;
-         }
-         else
-         {
-            /* reinsert active vertex */
-            gnodeact->dist = currscore;
-            SCIP_CALL( SCIPpqueueInsert(pqueue, gnodeact) );
-         }
->>>>>>> 929c17e7
 
    conshdlr = SCIPfindConshdlr(scip, "stp");
    conshdlrdata = SCIPconshdlrGetData(conshdlr);
