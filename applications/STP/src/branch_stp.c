/* * * * * * * * * * * * * * * * * * * * * * * * * * * * * * * * * * * * * * */
/*                                                                           */
/*                  This file is part of the program and library             */
/*         SCIP --- Solving Constraint Integer Programs                      */
/*                                                                           */
/*    Copyright (C) 2002-2019 Konrad-Zuse-Zentrum                            */
/*                            fuer Informationstechnik Berlin                */
/*                                                                           */
/*  SCIP is distributed under the terms of the ZIB Academic License.         */
/*                                                                           */
/*  You should have received a copy of the ZIB Academic License              */
/*  along with SCIP; see the file COPYING. If not visit scip.zib.de.         */
/*                                                                           */
/* * * * * * * * * * * * * * * * * * * * * * * * * * * * * * * * * * * * * * */
/**@file   branch_stp.c
 * @brief  Steiner vertex branching rule
 * @author Daniel Rehfeldt
 *
 * The Steiner branching rule implemented in this file is described in
 * "SCIP-Jack - A solver for STP and variants with parallelization extensions" by
 * Gamrath, Koch, Maher, Rehfeldt and Shinano
 * It includes and excludes Steiner vertices during branching.
 *
*/
/*---+----1----+----2----+----3----+----4----+----5----+----6----+----7----+----8----+----9----+----0----+----1----+----2*/

#include <assert.h>
#include <string.h>
#include "scip/cons_linear.h"
#include "scip/cons_setppc.h"
#include "scip/var.h"
#include "scip/set.h"
#include "scip/struct_scip.h"
#include "graph.h"
#include "heur_tm.h"
#include "heur_local.h"
#include "branch_stp.h"
#include "prop_stp.h"
#include "probdata_stp.h"
#include "scip/pub_tree.h"

#define BRANCHRULE_NAME            "stp"
#define BRANCHRULE_DESC            "stp branching on vertices"
#define BRANCHRULE_PRIORITY        10000000
#define BRANCHRULE_MAXDEPTH        -1
#define BRANCHRULE_MAXBOUNDDIST    1.0
#define BRANCHRULE_TMRUNS          20

#define BRANCH_STP_ON_LP   0
#define BRANCH_STP_ON_LP2  1
#define BRANCH_STP_ON_SOL  2
#define BRANCH_STP_ON_DEGREE  3


/*
 * Data structures
 */



/** branching rule data */
struct SCIP_BranchruleData
{
   int                   lastcand;           /**< last evaluated candidate of last branching rule execution */
   int                   branchtype;         /**< type of branching */
   SCIP_Bool             active;             /**< is branch-rule being used? */
};


/*
 * Local methods
 */

/** check whether branching-rule is compatible with given problem type */
static
SCIP_Bool isProbCompatible(
   int                   probtype            /**< the problem type */
)
{
   return (probtype == STP_SPG || probtype == STP_RSMT || probtype == STP_OARSMT || probtype == STP_RPCSPG || probtype == STP_PCSPG);
}


/** gets vertex with highest degree in solution */
static
int getHighSolDegVertex(
   const int*            nodestatenew,       /**< node state derived from branching history */
   const int*            soledges,           /**< solution edges mark */
   const GRAPH*          graph               /**< graph */
)
{
   const int nnodes = graph->knots;
   int maxdeg = -1;
   int vertex = -1;
   SCIP_Bool ptermselected = FALSE;

   assert(soledges && nodestatenew);

   for( int i = 0; i < nnodes; i++ )
   {
      if( nodestatenew[i] == BRANCH_STP_VERTEX_NONTERM && graph->grad[i] != 0 )
      {
         int soldeg = 0;
         assert(!Is_term(graph->term[i]));
         assert(!ptermselected || graph_pc_isPcMw(graph));

         for( int e = graph->outbeg[i]; e != EAT_LAST; e = graph->oeat[e] )
            if( soledges[e] == CONNECT || soledges[flipedge(e)] == CONNECT )
               soldeg++;

         /* first pterm? Then update */
         if( !ptermselected && Is_pseudoTerm(graph->term[i]) )
         {
            assert(graph_pc_isPcMw(graph));
            maxdeg = soldeg;
            vertex = i;
            ptermselected = TRUE;
         }
         else if( soldeg > maxdeg && (!ptermselected || Is_pseudoTerm(graph->term[i])) )
         {
            maxdeg = soldeg;
            vertex = i;
         }
      }
   }

   assert(maxdeg >= 0);

   return vertex;
}


/** applies branching-changes to graph */
static
void applyBranchHistoryToGraph(
   SCIP*                 scip,               /**< SCIP data structure */
   const int*            nodestatenew,       /**< node state derived from branching history */
   GRAPH*                graph               /**< graph */
   )
{
   const int nnodes = graph->knots;
   const SCIP_Bool pcmw = graph_pc_isPcMw(graph);
   const SCIP_Bool rpcmw = graph_pc_isRootedPcMw(graph);

   assert(!pcmw || graph->extended);

   for( int k = 0; k < nnodes; k++ )
   {
      if( Is_term(graph->term[k]) )
      {
         assert(nodestatenew[k] != BRANCH_STP_VERTEX_KILLED );
         continue;
      }

      if( nodestatenew[k] == BRANCH_STP_VERTEX_TERM )
      {
         assert(graph->grad[k] > 0);

         if( !pcmw )
         {
            graph_knot_chg(graph, k, 0);
            continue;
         }

         if( Is_nonleafTerm(graph->term[k]) )
         {
            graph_pc_enforceNonLeafTerm(graph, k);
         }
         else if( Is_pseudoTerm(graph->term[k]) )
         {
            graph_pc_enforcePseudoTerm(scip, graph, k);
         }
         else if( graph_pc_isRootedPcMw(graph) )
         {
            assert(graph->term2edge[k] == TERM2EDGE_NOTERM);
            graph_pc_knotToFixedTerm(graph, k);
         }
      }
      else if( nodestatenew[k] == BRANCH_STP_VERTEX_KILLED )
      {
         if( pcmw && Is_nonleafTerm(graph->term[k]) )
         {
            graph_pc_knotToNonTerm(graph, k);
            graph->prize[k] = 0.0;
         }

         for( int e = graph->outbeg[k]; e != EAT_LAST; e = graph->oeat[e] )
         {
            if( pcmw )
            {
               if( graph->term2edge[k] == e ) /* do not change edge going to pseudo-terminal */
               {
                  assert(Is_pseudoTerm(graph->term[k]));
                  assert(Is_term(graph->term[graph->head[e]]));
                  continue;
               }
               else if( !rpcmw && graph->head[e] == graph->source )  /* do not change edge going to pseudo-root */
               {
                  assert(Is_pseudoTerm(graph->term[k]));
                  assert(SCIPisEQ(scip, graph->cost[e], FARAWAY));
                  continue;
               }
            }

            assert(SCIPisLT(scip, graph->cost[e], FARAWAY) && SCIPisLT(scip, graph->cost[flipedge(e)], FARAWAY));

            if( graph->cost[e] < BLOCKED )
               graph->cost[e] = BLOCKED;

            if( graph->cost[e] < BLOCKED )
               graph->cost[flipedge(e)] = BLOCKED;
         }
      }
   }
}


/** select vertex to branch on by choosing vertex of highest degree */
static
SCIP_RETCODE selectBranchingVertexByDegree(
   SCIP*                 scip,               /**< SCIP data structure */
   int*                  vertex,             /**< the vertex to branch on */
   const GRAPH*          g                   /**< graph */
   )
{
   int* nodestate;
   int maxdegree = 0;
   const int nnodes = g->knots;
   SCIP_Bool ptermselected;

   assert(g != NULL && scip != NULL && vertex != NULL);
   assert(!graph_pc_isPcMw(g) || g->extended);

   SCIP_CALL( SCIPallocBufferArray(scip, &nodestate, nnodes) );

   *vertex = UNKNOWN;

   SCIPStpBranchruleInitNodeState(g, nodestate);

   /* get vertex changes from branch-and-bound */
   if( SCIPnodeGetDepth(SCIPgetCurrentNode(scip)) != 0 )
      SCIP_CALL( SCIPStpBranchruleApplyVertexChgs(scip, nodestate, NULL) );

   ptermselected = FALSE;
   for( int k = 0; k < nnodes; k++ )
   {
      if( nodestate[k] == BRANCH_STP_VERTEX_NONTERM )
      {
         assert(!Is_term(g->term[k]));
         assert(!ptermselected || graph_pc_isPcMw(g));

         /* first pterm? Then update */
         if( !ptermselected && Is_pseudoTerm(g->term[k]) )
         {
            assert(graph_pc_isPcMw(g));
            maxdegree = g->grad[k];
            *vertex = k;
            ptermselected = TRUE;
         }
         else if( g->grad[k] > maxdegree && (!ptermselected || Is_pseudoTerm(g->term[k])) )
         {
            maxdegree = g->grad[k];
            *vertex = k;
         }
      }
   }

   assert(maxdegree > 0);

   SCIPfreeBufferArray(scip, &nodestate);

   return SCIP_OKAY;
}


/** select vertex to branch on by using primal solution */
static
SCIP_RETCODE selectBranchingVertexBySol(
   SCIP*                 scip,               /**< original SCIP data structure */
   int*                  vertex,             /**< the vertex to branch on */
   SCIP_Bool             addsol              /**< add new solution to pool? */
   )
{
   GRAPH* graph = SCIPprobdataGetGraph2(scip);
   SCIP_Real* cost = NULL;
   SCIP_Real* costorg = NULL;
   SCIP_Real* costrev = NULL;
   SCIP_Real* prizeorg = NULL;
   int* soledges = NULL;
   int* nodestatenew = NULL;
   int* termorg = NULL;
   int* term2edgeorg = NULL;
   SCIP_Bool pcmw;
   SCIP_Bool success;
   int nedges;
   int nnodes;
   int ntermsorg;

   assert(vertex != NULL);
   *vertex = UNKNOWN;

   /* check whether LP solution is available */
   if( !SCIPhasCurrentNodeLP(scip) || SCIPgetLPSolstat(scip) != SCIP_LPSOLSTAT_OPTIMAL )
      return SCIP_OKAY;

   assert(graph);
   assert(!graph_pc_isPcMw(graph) || graph->extended);

   pcmw = graph_pc_isPcMw(graph);
   nedges = graph->edges;
   nnodes = graph->knots;
   ntermsorg = graph->terms;

   SCIP_CALL( SCIPallocBufferArray(scip, &costorg, nedges) );
   SCIP_CALL( SCIPallocBufferArray(scip, &cost, nedges) );
   SCIP_CALL( SCIPallocBufferArray(scip, &costrev, nedges) );
   SCIP_CALL( SCIPallocBufferArray(scip, &soledges, nedges) );
   SCIP_CALL( SCIPallocBufferArray(scip, &nodestatenew, nnodes) );
   SCIP_CALL( SCIPallocBufferArray(scip, &termorg, nnodes) );

   if( pcmw )
   {
      assert(graph->prize && graph->term2edge);
      SCIP_CALL( SCIPallocBufferArray(scip, &prizeorg, nnodes) );
      SCIP_CALL( SCIPallocBufferArray(scip, &term2edgeorg, nnodes) );

      BMScopyMemoryArray(prizeorg, graph->prize, nnodes);
      BMScopyMemoryArray(term2edgeorg, graph->term2edge, nnodes);
   }

   BMScopyMemoryArray(costorg, graph->cost, nedges);
   BMScopyMemoryArray(termorg, graph->term, nnodes);

   for( int k = 0; k < nnodes; k++ )
   {
      if( Is_term(graph->term[k]) )
         nodestatenew[k] = BRANCH_STP_VERTEX_TERM;
      else
         nodestatenew[k] = BRANCH_STP_VERTEX_NONTERM;
   }

   /* get vertex changes from branch-and-bound and apply them to graph */
   if( SCIPnodeGetDepth(SCIPgetCurrentNode(scip)) != 0 )
      SCIP_CALL( SCIPStpBranchruleApplyVertexChgs(scip, nodestatenew, NULL) );

   applyBranchHistoryToGraph(scip, nodestatenew, graph);

   /* compute locally feasible solution (SPH + local) */
   SCIP_CALL( SCIPStpHeurTMRunLP(scip, graph, NULL, soledges, BRANCHRULE_TMRUNS, cost, costrev, &success) );
   assert(success);
<<<<<<< HEAD
   SCIP_CALL( SCIPStpHeurLocalRun(scip, graph, graph->cost, soledges) );
=======
   SCIP_CALL( SCIPStpHeurLocalRun(scip, graph, soledges) );

>>>>>>> e1540302
   assert(graph_sol_valid(scip, graph, soledges));

   /* restore the graph */
   for( int k = 0; k < nnodes; k++ )
      if( graph->term[k] != termorg[k] )
         graph_knot_chg(graph, k, termorg[k]);

   BMScopyMemoryArray(graph->cost, costorg, nedges);

   if( pcmw )
   {
      BMScopyMemoryArray(graph->prize, prizeorg, nnodes);
      BMScopyMemoryArray(graph->term2edge, term2edgeorg, nnodes);
   }

   assert(graph_sol_valid(scip, graph, soledges));

   if( addsol )
   {
      SCIP_SOL* sol = NULL;

      const int nvars = SCIPprobdataGetNVars(scip);
      assert(nvars == graph->edges);

      /* use cost array to store solution */
      for( int e = 0; e < nvars; e++ )
         cost[e] = (CONNECT == soledges[e]) ? 1.0 : 0.0;

      SCIP_CALL( SCIPprobdataAddNewSol(scip, cost, sol, NULL, &success) );
      SCIPdebugMessage("solution added? %d \n", success);
   }

   *vertex = getHighSolDegVertex(nodestatenew, soledges, graph);

   SCIPfreeBufferArrayNull(scip, &prizeorg);
   SCIPfreeBufferArray(scip, &termorg);
   SCIPfreeBufferArray(scip, &nodestatenew);
   SCIPfreeBufferArray(scip, &soledges);
   SCIPfreeBufferArray(scip, &costrev);
   SCIPfreeBufferArray(scip, &cost);
   SCIPfreeBufferArray(scip, &costorg);

   if( graph->terms != ntermsorg )
   {
      printf("wrong terminal number %d != %d", graph->terms, ntermsorg);
      return SCIP_ERROR;
   }

   return SCIP_OKAY;
}

/** select vertex to branch on by using LP */
static
SCIP_RETCODE selectBranchingVertexByLp(
   SCIP*                 scip,               /**< original SCIP data structure */
   int*                  vertex,             /**< the vertex to branch on */
   const GRAPH*          g                   /**< graph */
   )
{
   SCIP_VAR** edgevars;
   SCIP_Real bestflow;
   const int nnodes = g->knots;

   assert(g != NULL && vertex != NULL);

   *vertex = UNKNOWN;

   /* LP has not been solved */
   if( !SCIPhasCurrentNodeLP(scip) || SCIPgetLPSolstat(scip) != SCIP_LPSOLSTAT_OPTIMAL )
      return SCIP_OKAY;

   edgevars = SCIPprobdataGetEdgeVars(scip);
   assert(edgevars != NULL);

   bestflow = 1.0;
   for( int k = 0; k < nnodes; k++ )
   {
      SCIP_Real inflow = 0.0;
      for( int a = g->inpbeg[k]; a != EAT_LAST; a = g->ieat[a] )
         inflow += SCIPvarGetLPSol(edgevars[a]);

      if( !Is_term(g->term[k]) && SCIPisLT(scip, inflow, 1.0) && fabs(inflow - 0.5) < bestflow && SCIPisPositive(scip, inflow) )
      {
         *vertex = k;
         bestflow = fabs(inflow - 0.5);
         SCIPdebugMessage("new maxflow %f on vertex %d \n", inflow, k );
      }
   }

   SCIPdebugMessage("maxflow %f on vertex %d, term? %d \n", bestflow, *vertex, Is_term(g->term[*vertex])  );

   return SCIP_OKAY;
}

/** select vertices with flow on at least two incoming arcs */
static
SCIP_RETCODE selectBranchingVertexByLp2Flow(
   SCIP*                 scip,               /**< original SCIP data structure */
   int*                  vertex,             /**< the vertex to branch on */
   const GRAPH*          g                   /**< graph */
   )
{
   SCIP_VAR** edgevars;
   int* nodestate;
   SCIP_Real bestflow;
   const int nnodes = g->knots;

   assert(g != NULL && vertex != NULL);

   *vertex = UNKNOWN;

   /* has LP not been solved? */
   if( !SCIPhasCurrentNodeLP(scip) || SCIPgetLPSolstat(scip) != SCIP_LPSOLSTAT_OPTIMAL )
      return SCIP_OKAY;

   SCIP_CALL( SCIPallocBufferArray(scip, &nodestate, nnodes) );

   for( int k = 0; k < nnodes; k++ )
   {
      if( Is_term(g->term[k]) )
         nodestate[k] = BRANCH_STP_VERTEX_TERM;
      else
         nodestate[k] = BRANCH_STP_VERTEX_NONTERM;
   }

   /* get vertex changes from branch-and-bound */
   if( SCIPnodeGetDepth(SCIPgetCurrentNode(scip)) != 0 )
      SCIP_CALL( SCIPStpBranchruleApplyVertexChgs(scip, nodestate, NULL) );

   edgevars = SCIPprobdataGetEdgeVars(scip);
   assert(edgevars != NULL);

   bestflow = 1.0;
   for( int k = 0; k < nnodes; k++ )
   {
      if( nodestate[k] == BRANCH_STP_VERTEX_NONTERM )
      {
         int ninarcs = 0;
         assert(g->grad[k] > 0);
         assert(!Is_term(g->term[k]));

         for( int a = g->inpbeg[k]; a != EAT_LAST; a = g->ieat[a] )
            if( SCIPisPositive(scip, SCIPvarGetLPSol(edgevars[a])) )
               ninarcs++;

         if( ninarcs > 1 )
         {
            SCIP_Real inflow = 0.0;
            for( int a = g->inpbeg[k]; a != EAT_LAST; a = g->ieat[a] )
               inflow += SCIPvarGetLPSol(edgevars[a]);

            if( fabs(inflow - 0.5) < bestflow )
            {
               *vertex = k;
               bestflow = fabs(inflow - 0.5);
               SCIPdebugMessage("new maxflow %f on vertex %d \n", inflow, k );
            }
         }
      }
   }

   SCIPfreeBufferArray(scip, &nodestate);

   SCIPdebugMessage("LP2: branch on vertex %d with abs(flow - 0.5): %f \n", *vertex, bestflow);

   return SCIP_OKAY;
}


/** branch on specified (Steiner) vertex */
static
SCIP_RETCODE branchOnVertex(
   SCIP*                 scip,               /**< SCIP data structure */
   const GRAPH*          g,                  /**< graph data structure */
   int                   branchvertex        /**< the vertex to branch on */
   )
{
   char consnamein[SCIP_MAXSTRLEN];
   char consnameout[SCIP_MAXSTRLEN];
   SCIP_CONS* consin = NULL;
   SCIP_CONS* consout = NULL;
   SCIP_NODE* vertexin = NULL;
   SCIP_NODE* vertexout = NULL;
   SCIP_VAR** const edgevars = SCIPprobdataGetEdgeVars(scip);
   const SCIP_Real estimatein = SCIPgetUpperbound(scip);
   const SCIP_Real estimateout = SCIPgetUpperbound(scip);

   assert(scip != NULL);
   assert(g != NULL);
   assert(branchvertex >= 0 && branchvertex < g->knots);
   assert(!Is_term(g->term[branchvertex]));

   (void) SCIPsnprintf(consnamein, SCIP_MAXSTRLEN, "consin%d", branchvertex);
   (void) SCIPsnprintf(consnameout, SCIP_MAXSTRLEN, "consout%d", branchvertex);

   /* create constraints */
   SCIP_CALL( SCIPcreateConsSetpart(scip, &consin,
         consnamein, 0, NULL, TRUE, TRUE, TRUE, TRUE, FALSE, TRUE, FALSE, FALSE, FALSE, TRUE) );

   SCIP_CALL( SCIPcreateConsLinear(scip, &consout,
         consnameout, 0, NULL, NULL, 0.0, 0.0, TRUE, TRUE, TRUE, TRUE, FALSE, TRUE, FALSE, FALSE, FALSE, TRUE) );

   for( int e = g->inpbeg[branchvertex]; e != EAT_LAST; e = g->ieat[e] )
   {
      SCIP_CALL(SCIPaddCoefSetppc(scip, consin, edgevars[e]));
      SCIP_CALL(SCIPaddCoefLinear(scip, consout, edgevars[e], 1.0));
      SCIP_CALL(SCIPaddCoefLinear(scip, consout, edgevars[flipedge(e)], 1.0));
   }

   /* create the child nodes */
   SCIP_CALL(SCIPcreateChild(scip, &vertexin, 1.0, estimatein));
   SCIP_CALL(SCIPcreateChild(scip, &vertexout, 1.0, estimateout));

   assert(vertexin != NULL);
   assert(vertexout != NULL);

   SCIP_CALL(SCIPaddConsNode(scip, vertexin, consin, NULL));
   SCIP_CALL(SCIPaddConsNode(scip, vertexout, consout, NULL));

   SCIP_CALL(SCIPreleaseCons(scip, &consin));
   SCIP_CALL(SCIPreleaseCons(scip, &consout));

   return SCIP_OKAY;
}


/*
 * Callback methods of branching rule
 */

/** copy method for branchrule plugins (called when SCIP copies plugins) */
static
SCIP_DECL_BRANCHCOPY(branchCopyStp)
{  /*lint --e{715}*/
   assert(scip != NULL);
   assert(branchrule != NULL);
   assert(strcmp(SCIPbranchruleGetName(branchrule), BRANCHRULE_NAME) == 0);

   /* call inclusion method of branchrule */
   SCIP_CALL( SCIPincludeBranchruleStp(scip) ) ;

   return SCIP_OKAY;
}

/** destructor of branching rule to free user data (called when SCIP is exiting) */
static
SCIP_DECL_BRANCHFREE(branchFreeStp)
{  /*lint --e{715}*/
   SCIP_BRANCHRULEDATA* branchruledata;

   /* free branching rule data */
   branchruledata = SCIPbranchruleGetData(branchrule);
   assert(branchruledata != NULL);

   SCIPfreeMemory(scip, &branchruledata);
   SCIPbranchruleSetData(branchrule, NULL);

   return SCIP_OKAY;
}

/** initialization method of branching rule (called after problem was transformed) */
static
SCIP_DECL_BRANCHINIT(branchInitStp)
{  /*lint --e{715}*/
   SCIP_BRANCHRULEDATA* branchruledata;

   branchruledata = SCIPbranchruleGetData(branchrule);
   assert(branchruledata != NULL);

   branchruledata->lastcand = 0;

   return SCIP_OKAY;
}

/** deinitialization method of branching rule (called before transformed problem is freed) */
static
SCIP_DECL_BRANCHEXIT(branchExitStp)
{  /*lint --e{715}*/
#if 0
   SCIP_BRANCHRULEDATA* branchruledata;
#endif
   SCIPstatistic(int j = 0);

#if 0
   /* initialize branching rule data */
   branchruledata = SCIPbranchruleGetData(branchrule);
   assert(branchruledata != NULL);
#endif
   return SCIP_OKAY;
}

/** branching execution method for fractional LP solutions */
static
SCIP_DECL_BRANCHEXECLP(branchExeclpStp)
{  /*lint --e{715}*/
   SCIP_PROBDATA* probdata;
   SCIP_BRANCHRULEDATA* branchruledata;
   GRAPH* g;
   int branchruletype;
   int branchvertex = UNKNOWN;

   assert(branchrule != NULL);
   assert(strcmp(SCIPbranchruleGetName(branchrule), BRANCHRULE_NAME) == 0);
   assert(scip != NULL);
   assert(result != NULL);

   SCIPdebugMessage("Execlp method of STP branching\n ");
   *result = SCIP_DIDNOTRUN;

   /* get branching rule data */
   branchruledata = SCIPbranchruleGetData(branchrule);
   assert(branchruledata != NULL);

   if( !branchruledata->active )
      return SCIP_OKAY;

   /* get problem data */
   probdata = SCIPgetProbData(scip);
   assert(probdata != NULL);

   /* get graph */
   g = SCIPprobdataGetGraph(probdata);
   assert(g != NULL);

   if( !isProbCompatible(g->stp_type) )
      return SCIP_OKAY;

   branchruletype = branchruledata->branchtype;

   /* get vertex to branch on */
   if( graph_pc_isPcMw(g) && (branchruletype == BRANCH_STP_ON_LP || branchruletype == BRANCH_STP_ON_LP2) )
   {
      SCIP_CALL( selectBranchingVertexBySol(scip, &branchvertex, TRUE) );
   }

   if( branchruletype == BRANCH_STP_ON_LP )
      SCIP_CALL( selectBranchingVertexByLp(scip, &branchvertex, g) );
   else if( branchruletype == BRANCH_STP_ON_LP2 )
      SCIP_CALL( selectBranchingVertexByLp2Flow(scip, &branchvertex, g) );
   else if( branchruletype == BRANCH_STP_ON_SOL )
      SCIP_CALL( selectBranchingVertexBySol(scip, &branchvertex, TRUE) );

   /* fall-back strategy */
   if( branchvertex == UNKNOWN )
      SCIP_CALL( selectBranchingVertexByDegree(scip, &branchvertex, g) );

   /* we should only have terminals in this case */
   if( branchvertex == UNKNOWN )
   {
      printf("Stp branching could not run \n");
      return SCIP_ERROR;
   }

   SCIP_CALL( branchOnVertex(scip, g, branchvertex) );

   SCIPdebugMessage("Branched on stp vertex %d \n", branchvertex);

   *result = SCIP_BRANCHED;

   return SCIP_OKAY;
}


/** branching execution method for not completely fixed pseudo solutions */
static
SCIP_DECL_BRANCHEXECPS(branchExecpsStp)
{  /*lint --e{715}*/
   SCIP_PROBDATA* probdata;
   SCIP_BRANCHRULEDATA* branchruledata;
   GRAPH* g;
   int branchvertex;

   assert(branchrule != NULL);
   assert(strcmp(SCIPbranchruleGetName(branchrule), BRANCHRULE_NAME) == 0);
   assert(scip != NULL);
   assert(result != NULL);

   branchruledata = SCIPbranchruleGetData(branchrule);
   assert(branchruledata != NULL);

   SCIPdebugMessage("Execps method of STP branching\n");
   *result = SCIP_DIDNOTRUN;

   if( !branchruledata->active )
      return SCIP_OKAY;

   probdata = SCIPgetProbData(scip);
   assert(probdata != NULL);

   g = SCIPprobdataGetGraph(probdata);
   assert(g != NULL);

   if( !isProbCompatible(g->stp_type) )
      return SCIP_OKAY;

   branchvertex = UNKNOWN;

   if( branchruledata->branchtype != BRANCH_STP_ON_DEGREE )
      SCIP_CALL( selectBranchingVertexBySol(scip, &branchvertex, TRUE) );

   /* fall-back strategy */
   if( branchvertex == UNKNOWN )
      SCIP_CALL( selectBranchingVertexByDegree(scip, &branchvertex, g) );

   if( branchvertex == UNKNOWN )
   {
      SCIPdebugMessage("Stp branching did not run \n");
      return SCIP_OKAY;
   }

   branchruledata->active = TRUE;
   SCIP_CALL( branchOnVertex(scip, g, branchvertex) );

   *result = SCIP_BRANCHED;

   return SCIP_OKAY;
}


/*
 * branching rule specific interface methods
 */

/** parse constraint name and apply changes to graph or array */
SCIP_RETCODE STPStpBranchruleParseConsname(
   SCIP*                 scip,               /**< SCIP data structure */
   int*                  vertexchgs,         /**< array to store changes or NULL */
   GRAPH*                graph,              /**< graph to modify or NULL */
   const char*           consname,           /**< constraint name */
   SCIP_Bool             freeancestors       /**< free edge ancestors? */
)
{

   /* terminal inclusion constraint? */
   if( strncmp(consname, "consin", 6) == 0 )
   {
      char* tailptr;
      const int term = (int) strtol(consname + 6, &tailptr, 10);

      SCIPdebugMessage("make terminal %d \n", term);

      if( graph != NULL && !Is_term(graph->term[term]) )
      {
         if( graph_pc_isPcMw(graph) )
         {
            if( Is_pseudoTerm(graph->term[term]) )
            {
               graph_pc_enforcePseudoTerm(scip, graph, term);
            }
            else if( graph_pc_isRootedPcMw(graph) )
            {
               graph->prize[term] = FARAWAY;
               graph_knot_chg(graph, term, 0);
            }
         }
         else
         {
            graph_knot_chg(graph, term, 0);
         }
      }

      if( vertexchgs != NULL )
         vertexchgs[term] = BRANCH_STP_VERTEX_TERM;
   }
   /* node removal constraint? */
   else if( strncmp(consname, "consout", 7) == 0 )
   {
      char* tailptr;
      const int vert = (int) strtol(consname + 7, &tailptr, 10);

      SCIPdebugMessage("delete vertex %d \n", vert);
      assert(graph == NULL || (vert >= 0 && vert < graph->knots));

      if( graph != NULL && graph->grad[vert] > 0 )
      {
         assert(!Is_term(graph->term[vert]));

         if( Is_pseudoTerm(graph->term[vert]) )
         {
            assert(graph_pc_isPcMw(graph));
            graph_pc_deleteTerm(scip, graph, graph_pc_getTwinTerm(graph, vert));
         }
         else
         {
            graph_knot_del(scip, graph, vert, freeancestors);
         }
      }
      if( vertexchgs != NULL )
         vertexchgs[vert] = BRANCH_STP_VERTEX_KILLED;
   }
   else
   {
      printf("found unknown constraint at b&b node \n");
      return SCIP_ERROR;
   }
   return SCIP_OKAY;
}

/** applies vertex changes caused by this branching rule, either on a graph or on an array */
void SCIPStpBranchruleInitNodeState(
   const GRAPH*          g,                  /**< graph data structure */
   int*                  nodestate           /**< node state array */
   )
{
   const int nnodes = g->knots;

   assert(g != NULL);
   assert(nodestate != NULL);

   assert(nnodes > 0);

   for( int k = 0; k < nnodes; k++ )
   {
      if( g->grad[k] == 0 )
         nodestate[k] = BRANCH_STP_VERTEX_KILLED;
      else if( Is_term(g->term[k]) )
         nodestate[k] = BRANCH_STP_VERTEX_TERM;
      else
         nodestate[k] = BRANCH_STP_VERTEX_NONTERM;
   }
}


/** applies vertex changes caused by this branching rule, either on a graph or on an array */
SCIP_RETCODE SCIPStpBranchruleApplyVertexChgs(
   SCIP*                 scip,               /**< SCIP data structure */
   int*                  vertexchgs,         /**< array to store changes or NULL */
   GRAPH*                graph               /**< graph to apply changes on or NULL */
   )
{
   SCIP_CONS* parentcons;
   SCIP_BRANCHRULE* branchrule = NULL;
   SCIP_BRANCHRULEDATA* branchruledata;
   int naddedconss;

   assert(scip != NULL);
   assert(graph != NULL || vertexchgs != NULL);

   branchrule = SCIPfindBranchrule(scip, BRANCHRULE_NAME);
   assert(branchrule != NULL);
   assert(strcmp(SCIPbranchruleGetName(branchrule), BRANCHRULE_NAME) == 0);

   branchruledata = SCIPbranchruleGetData(branchrule);
   assert(branchruledata != NULL);

   if( !(branchruledata->active) )
   {
      printf("STP branchrule not active! \n");
      return SCIP_OKAY;
   }

   assert(SCIPnodeGetNAddedConss(SCIPgetCurrentNode(scip)) == 1);

   /* not very clean, but this should only happen when the whole b&b tree is explored */
   if( SCIPnodeGetNAddedConss(SCIPgetCurrentNode(scip)) != 1 )
      return SCIP_OKAY;

   /* move up branch-and-bound path and check constraints */
   for( SCIP_NODE* node = SCIPgetCurrentNode(scip); SCIPnodeGetDepth(node) > 0; node = SCIPnodeGetParent(node) )
   {
      char* consname;

      assert(SCIPnodeGetNAddedConss(node) == 1);

      if( SCIPnodeGetNAddedConss(node) != 1 )
         break;

      /* get constraints */
      SCIPnodeGetAddedConss(node, &parentcons, &naddedconss, 1);
      consname = (char*) SCIPconsGetName(parentcons);

      SCIP_CALL( STPStpBranchruleParseConsname(scip, vertexchgs, graph, consname, TRUE) );
   }

   return SCIP_OKAY;
}

/** creates the stp branching rule and includes it in SCIP */
SCIP_RETCODE SCIPincludeBranchruleStp(
   SCIP*                 scip                /**< SCIP data structure */
   )
{
   SCIP_BRANCHRULEDATA* branchruledata;
   SCIP_BRANCHRULE* branchrule;

   /* create stp branching rule data */
   SCIP_CALL( SCIPallocMemory(scip, &branchruledata) );
   branchruledata->lastcand = 0;

   /* include branching rule */
   SCIP_CALL( SCIPincludeBranchruleBasic(scip, &branchrule, BRANCHRULE_NAME, BRANCHRULE_DESC, BRANCHRULE_PRIORITY,
         BRANCHRULE_MAXDEPTH, BRANCHRULE_MAXBOUNDDIST, branchruledata) );

   assert(branchrule != NULL);

   /* set non fundamental callbacks via setter functions */
   SCIP_CALL( SCIPsetBranchruleCopy(scip, branchrule, branchCopyStp) );
   SCIP_CALL( SCIPsetBranchruleFree(scip, branchrule, branchFreeStp) );
   SCIP_CALL( SCIPsetBranchruleInit(scip, branchrule, branchInitStp) );
   SCIP_CALL( SCIPsetBranchruleExit(scip, branchrule, branchExitStp) );
   SCIP_CALL( SCIPsetBranchruleExecLp(scip, branchrule, branchExeclpStp) );
   SCIP_CALL( SCIPsetBranchruleExecPs(scip, branchrule, branchExecpsStp) );

   SCIP_CALL( SCIPaddIntParam(scip, "branching/stp/type",
         "Branching: 0 based on LP, 1 based on LP and with indegree > 1, 2 based on best solution,"
         "3 based on degree",
         &(branchruledata->branchtype), FALSE, BRANCH_STP_ON_LP, 0, 3, NULL, NULL) );

   SCIP_CALL( SCIPaddBoolParam(scip, "branching/stp/vertexbranching",
         "use branching on vertices?",
         &(branchruledata->active), FALSE, TRUE, NULL, NULL) );

   return SCIP_OKAY;
}<|MERGE_RESOLUTION|>--- conflicted
+++ resolved
@@ -348,12 +348,9 @@
    /* compute locally feasible solution (SPH + local) */
    SCIP_CALL( SCIPStpHeurTMRunLP(scip, graph, NULL, soledges, BRANCHRULE_TMRUNS, cost, costrev, &success) );
    assert(success);
-<<<<<<< HEAD
-   SCIP_CALL( SCIPStpHeurLocalRun(scip, graph, graph->cost, soledges) );
-=======
+
    SCIP_CALL( SCIPStpHeurLocalRun(scip, graph, soledges) );
 
->>>>>>> e1540302
    assert(graph_sol_valid(scip, graph, soledges));
 
    /* restore the graph */
