--- conflicted
+++ resolved
@@ -198,12 +198,9 @@
 		$(notdir $(MAINFILE)) $(OUTPUTDIR) $(TIME) $(NODES) $(MEM) \
 		$(THREADS) $(FEASTOL) $(LPS) $(DISPFREQ) $(CONTINUE) \
 		$(QUEUETYPE) $(QUEUE) $(PPN) $(CLIENTTMPDIR) \
-<<<<<<< HEAD
 		$(NOWAITCLUSTER) $(EXCLUSIVE) $(PERMUTE) $(SEEDS) $(GLBSEEDSHIFT) \
-		$(STARTPERM) $(DEBUGTOOL) $(REOPT) $(OPTCOMMAND) $(SETCUTOFF) $(VISUALIZE) $(WITHCERTIFICATE) $(CLUSTERNODES);
-=======
-		$(NOWAITCLUSTER) $(EXCLUSIVE) $(PERMUTE) $(SEEDS) $(GLBSEEDSHIFT) $(STARTPERM) $(DEBUGTOOL) $(REOPT) $(OPTCOMMAND) $(SETCUTOFF) $(VISUALIZE) $(CLUSTERNODES) $(SLURMACCOUNT) $(PYTHON);
->>>>>>> c7dc69e0
+		$(STARTPERM) $(DEBUGTOOL) $(REOPT) $(OPTCOMMAND) $(SETCUTOFF) $(VISUALIZE) \
+		$(WITHCERTIFICATE) $(CLUSTERNODES) $(SLURMACCOUNT) $(PYTHON);
 
 .PHONY: tags
 tags:
