--- conflicted
+++ resolved
@@ -75,11 +75,7 @@
    /* create problem */
    SCIP_CALL( SCIPcreateProbBasic(scip, "test_problem") );
 
-<<<<<<< HEAD
    /* go to PRESOLVING stage */
-=======
-   /* go to TRANSFORMED stage */
->>>>>>> fa78af27
    SCIP_CALL( TESTscipSetStage(scip, SCIP_STAGE_PRESOLVING, TRUE) );
 
    SCIP_CALL( SCIPcreateVarBasic(scip, &x, "x", -1.0, 1.0, 0.0, SCIP_VARTYPE_CONTINUOUS) );
