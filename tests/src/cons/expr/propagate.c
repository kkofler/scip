--- conflicted
+++ resolved
@@ -299,11 +299,47 @@
    SCIP_CALL( SCIPreleaseCons(scip, &cons) );
 }
 
-<<<<<<< HEAD
+Test(propagate, sin)
+{
+   SCIP_CONSEXPR_EXPR* expr;
+   SCIP_CONSEXPR_EXPR* originalexpr;
+   SCIP_CONS* cons;
+   SCIP_Bool infeasible;
+   SCIP_Bool redundant;
+   int ntightenings;
+
+   /* change bounds of vars */
+   SCIP_CALL( SCIPchgVarLb(scip, x, -1.0) ); SCIP_CALL( SCIPchgVarUb(scip, x, 1.5) );
+
+   /* create cons -1 <= sin(x) <= 0.5 */
+   SCIP_CALL( SCIPparseConsExprExpr(scip, conshdlr, "sin(<t_x>[C])", NULL, &originalexpr) );
+   SCIP_CALL( SCIPsimplifyConsExprExpr(scip, originalexpr, &expr) );
+   SCIP_CALL( SCIPreleaseConsExprExpr(scip, &originalexpr) );
+   SCIP_CALL( SCIPcreateConsExprBasic(scip, &cons, "cons", expr, -1.0, 0.5) );
+
+   /* forward prop only propagates active constraints and active constraint live in the transformed problem */
+   SCIP_CALL( SCIPaddCons(scip, cons) );
+   cr_assert(SCIPconsIsActive(cons));
+
+   SCIP_CALL( forwardPropCons(scip, cons, FALSE, TRUE, &infeasible, &redundant, &ntightenings) );
+   cr_assert_not(infeasible);
+   cr_assert_not(redundant);
+
+   SCIP_CALL( reversePropConss(scip, &cons, 1, TRUE, &infeasible, &ntightenings) );
+   cr_assert_not(infeasible);
+
+   /* get expression and test stuff */
+   cr_expect(SCIPisEQ(scip, expr->interval.inf, SIN(-1)));
+   cr_expect(SCIPisEQ(scip, expr->interval.sup, 0.5));
+   cr_expect(SCIPisFeasEQ(scip, expr->children[0]->interval.inf, -1.0));
+   cr_expect(SCIPisEQ(scip, expr->children[0]->interval.sup, ASIN(0.5)));
+
+   /* release conss */
+   SCIP_CALL( SCIPreleaseConsExprExpr(scip, &expr) );
+   SCIP_CALL( SCIPreleaseCons(scip, &cons) );
+}
+
 Test(propagate, entropy)
-=======
-Test(propagate, sin)
->>>>>>> 5c5630cf
 {
    SCIP_CONSEXPR_EXPR* expr;
    SCIP_CONSEXPR_EXPR* originalexpr;
@@ -313,7 +349,6 @@
    int ntightenings;
 
    /* change bounds of vars */
-<<<<<<< HEAD
    SCIP_CALL( SCIPchgVarLb(scip, x, 0.3) );
    SCIP_CALL( SCIPchgVarUb(scip, x, 1.5) );
 
@@ -322,15 +357,6 @@
    SCIP_CALL( SCIPsimplifyConsExprExpr(scip, originalexpr, &expr) );
    SCIP_CALL( SCIPreleaseConsExprExpr(scip, &originalexpr) );
    SCIP_CALL( SCIPcreateConsExprBasic(scip, &cons, "cons", expr, -1.0, 0.09482446409) );
-=======
-   SCIP_CALL( SCIPchgVarLb(scip, x, -1.0) ); SCIP_CALL( SCIPchgVarUb(scip, x, 1.5) );
-
-   /* create cons -1 <= sin(x) <= 0.5 */
-   SCIP_CALL( SCIPparseConsExprExpr(scip, conshdlr, "sin(<t_x>[C])", NULL, &originalexpr) );
-   SCIP_CALL( SCIPsimplifyConsExprExpr(scip, originalexpr, &expr) );
-   SCIP_CALL( SCIPreleaseConsExprExpr(scip, &originalexpr) );
-   SCIP_CALL( SCIPcreateConsExprBasic(scip, &cons, "cons", expr, -1.0, 0.5) );
->>>>>>> 5c5630cf
 
    /* forward prop only propagates active constraints and active constraint live in the transformed problem */
    SCIP_CALL( SCIPaddCons(scip, cons) );
@@ -344,27 +370,16 @@
    cr_assert_not(infeasible);
 
    /* get expression and test stuff */
-<<<<<<< HEAD
    cr_expect(SCIPisFeasEQ(scip, expr->interval.inf, -1.5 * log(1.5)));
    cr_expect(SCIPisFeasEQ(scip, expr->interval.sup, 0.09482446409));
    cr_expect(SCIPisFeasEQ(scip, expr->children[0]->interval.inf, 0.9));
    cr_expect(SCIPisFeasEQ(scip, expr->children[0]->interval.sup, 1.5));
-=======
-   cr_expect(SCIPisEQ(scip, expr->interval.inf, SIN(-1)));
-   cr_expect(SCIPisEQ(scip, expr->interval.sup, 0.5));
-   cr_expect(SCIPisFeasEQ(scip, expr->children[0]->interval.inf, -1.0));
-   cr_expect(SCIPisEQ(scip, expr->children[0]->interval.sup, ASIN(0.5)));
->>>>>>> 5c5630cf
 
    /* release conss */
    SCIP_CALL( SCIPreleaseConsExprExpr(scip, &expr) );
    SCIP_CALL( SCIPreleaseCons(scip, &cons) );
 }
 
-<<<<<<< HEAD
-
-=======
->>>>>>> 5c5630cf
 Test(propagate, complicated_expression)
 {
    SCIP_CONSEXPR_EXPR* xexpr;
