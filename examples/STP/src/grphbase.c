--- conflicted
+++ resolved
@@ -1130,12 +1130,10 @@
    free(p->oeat);
    free(p->xpos);
    free(p->ypos);
-<<<<<<< HEAD
-
-=======
+
    free(p->elimknots);
    free(p->elimedges);
->>>>>>> df67bc3c
+
    if( p->stp_type == STP_DEG_CONS )
       free(p->maxdeg);
    else if(p->stp_type == STP_GRID )
