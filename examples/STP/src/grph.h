--- conflicted
+++ resolved
@@ -80,15 +80,12 @@
    int*    ypos;   /* Array [0..knots-1] with Y Coordinates of    */
                    /* Knot [i]                                    */
 
-<<<<<<< HEAD
-=======
    /* Contraction Data
     */
    int*    ctrctknot; /* Array [0..knots-1] with the starting slot*/
                       /* of the contracted edges, -1 if not used  */
    int*    ctrctedge; /* Array [0..edges-1] contracted edge       */
                       /* allocation table.                        */
->>>>>>> b59d0f15
    /* data for min cut computation
     */
    int*    mincut_dist;    /* dist[i] : Distance-label of Knot i          */
