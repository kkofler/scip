/* * * * * * * * * * * * * * * * * * * * * * * * * * * * * * * * * * * * * * */
/*                                                                           */
/*                  This file is part of the program and library             */
/*         SCIP --- Solving Constraint Integer Programs                      */
/*                                                                           */
/*    Copyright (C) 2002-2012 Konrad-Zuse-Zentrum                            */
/*                            fuer Informationstechnik Berlin                */
/*                                                                           */
/*  SCIP is distributed under the terms of the ZIB Academic License.         */
/*                                                                           */
/*  You should have received a copy of the ZIB Academic License              */
/*  along with SCIP; see the file COPYING. If not email to scip@zib.de.      */
/*                                                                           */
/* * * * * * * * * * * * * * * * * * * * * * * * * * * * * * * * * * * * * * */
<<<<<<< HEAD
=======

/**@file   probdata_lop.h
 * @brief  handling of data needed for solving linear ordering problems
 * @author Marc Pfetsch
 */
>>>>>>> 9948ed2b

#include "probdata_lop.h"

#include "cons_linearordering.h"
#include <scip/misc.h>


struct SCIP_ProbData
{
   int                   n;                  /**< number of elements */
   SCIP_Real**           W;                  /**< weight matrix */
   SCIP_VAR***           vars;               /**< variables */
};



/* ----------------- SCIP interface functions ------------------------ */

/** delete problem data */
static
SCIP_DECL_PROBDELORIG(probdelorigLOP)
{  /*lint --e{831} */
   int i, j;

   assert( probdata != NULL );
   assert( *probdata != NULL );

   /* free matrix and release and free variables */
   assert( (*probdata)->W != NULL );
   assert( (*probdata)->vars != NULL );
   for (i = 0; i < (*probdata)->n; ++i)
   {
      for (j = 0; j < (*probdata)->n; ++j)
      {
	 if (j != i)
	    SCIP_CALL( SCIPreleaseVar(scip, &(*probdata)->vars[i][j]) );
      }
      SCIPfreeMemoryArray(scip, &(*probdata)->vars[i]);
      SCIPfreeMemoryArray(scip, &((*probdata)->W[i]));
   }
   SCIPfreeMemoryArray(scip, &(*probdata)->vars);
   SCIPfreeMemoryArray(scip, &((*probdata)->W));

   /* free probdata */
   SCIPfreeMemory(scip, probdata);

   return SCIP_OKAY;
}


#define probtransLOP NULL
#define probdeltransLOP NULL
#define probinitsolLOP NULL
#define probexitsolLOP NULL


/** copies user data of source SCIP for the target SCIP */
static
SCIP_DECL_PROBCOPY(probcopyLOP)
{
   int n;
   int i;
   int j;

   assert( scip != NULL );
   assert( sourcescip != NULL );
   assert( sourcedata != NULL );
   assert( targetdata != NULL );

   /* set up data */
   SCIP_CALL( SCIPallocMemory(scip, targetdata) );

   n = sourcedata->n;
   (*targetdata)->n = n;

   /* set matrices */
   SCIP_CALL( SCIPallocMemoryArray(scip, &((*targetdata)->W), n) );
   SCIP_CALL( SCIPallocMemoryArray(scip, &((*targetdata)->vars), n) );

   for( i = 0; i < n; ++i )
   {
      SCIP_CALL( SCIPallocMemoryArray(scip, &((*targetdata)->W[i]), n) );
      SCIP_CALL( SCIPallocMemoryArray(scip, &((*targetdata)->vars[i]), n) );

      for( j = 0; j < n; ++j )
      {
         if( i != j )
         {
            SCIP_VAR* var;
            SCIP_Bool success;
            
	    SCIP_CALL( SCIPgetTransformedVar(sourcescip, sourcedata->vars[i][j], &var) );
            SCIP_CALL( SCIPgetVarCopy(sourcescip, scip, var, &((*targetdata)->vars[i][j]), varmap, consmap, global, &success) );
            assert(success);
            assert((*targetdata)->vars[i][j] != NULL);

            SCIP_CALL( SCIPcaptureVar(scip, (*targetdata)->vars[i][j]) );
         }
         else
            (*targetdata)->vars[i][j] = NULL;
      }
   }

   *result = SCIP_SUCCESS;
   
   return SCIP_OKAY;
}




/* ----------------- auxiliary functions ------------------------ */

/** read weight matrix from file (in LOLIB format)
 *
 *  Format:
 *  comment line
 *  # of elements
 *  weight matrix (doubles)
 */
static
SCIP_RETCODE LOPreadFile(
   SCIP*                 scip,               /**< SCIP data structure */
   const char*           filename,           /**< name of file to read */
   SCIP_PROBDATA*        probdata            /**< problem data to be filled */
   )
{
   int i, j;
   FILE *file;
   int status;
   int n;
   SCIP_Real** W;
   char s[SCIP_MAXSTRLEN];

   /* open file */
   file = fopen(filename, "r");
   if ( file == NULL )
   {
      SCIPerrorMessage("Could not open file %s.\n", filename);
      return SCIP_NOFILE;
   }

   /* skip one line */
   fgets(s, SCIP_MAXSTRLEN, file);

   /* read number of elements */
   status = fscanf(file, "%d", &n);
   if ( ! status )
   {
      SCIPerrorMessage("Reading failed.\n");
      return SCIP_READERROR;
   }
   assert( 0 < n );
   SCIPinfoMessage(scip, NULL, "Number of elements:\t%d\n\n", n);
   probdata->n = n;

   /* set up matrix */
   SCIP_CALL( SCIPallocMemoryArray(scip, &W, n) );
   for (i = 0; i < n; ++i)
      SCIP_CALL( SCIPallocMemoryArray(scip, &(W[i]), n) );
   probdata->W = W;

   /* read matrix */
   for (i = 0; i < n; ++i)
   {
      for (j = 0; j < n; ++j)
      {
	 SCIP_Real val;
	 status = fscanf(file, "%lf", &val);
	 if ( ! status )
	 {
	    SCIPerrorMessage("Reading failed.\n");
	    return SCIP_READERROR;
	 }
	 W[i][j] = val;
      }
   }
   fclose( file );

   return SCIP_OKAY;
}


/** get problem name
 *
 *  Returns NULL on error
 */
static
SCIP_RETCODE getProblemName(
   const char*           filename,           /**< input filename */
   char*                 probname,           /**< output problemname */
   int                   maxSize             /**< maximum size of probname */
   )
{
   int i = 0;
   int j = 0;
   int l;

   /* first find end of string */
   while ( filename[i] != 0)
      ++i;
   l = i;

   /* go back until '.' or '/' or '\' appears */
   while ((i > 0) && (filename[i] != '.') && (filename[i] != '/') && (filename[i] != '\\'))
      --i;

   /* if we found '.', search for '/' or '\\' */
   if (filename[i] == '.')
   {
      l = i;
      while ((i > 0) && (filename[i] != '/') && (filename[i] != '\\'))
	 --i;
   }

   /* correct counter */
   if ((filename[i] == '/') || (filename[i] == '\\'))
      ++i;

   /* copy name */
   while ( (i < l) && (filename[i] != 0) )
   {
      probname[j++] = filename[i++];
      if (j > maxSize-1)
	 return SCIP_ERROR;
   }
   probname[j] = 0;

   return SCIP_OKAY;
}



/* ----------------- public interface functions ------------------------ */


/** create linear ordering problem instance */
SCIP_RETCODE LOPcreateProb(
   SCIP*                 scip,               /**< SCIP data structure */
   const char*           filename            /**< name of file to read */
   )
{
   SCIP_PROBDATA* probdata = NULL;
   char probname[SCIP_MAXSTRLEN];

   /* allocate memory */
   SCIP_CALL( SCIPallocMemory(scip, &probdata) );

   /* take filename as problem name */
   SCIP_CALL( getProblemName(filename, probname, SCIP_MAXSTRLEN) );

   SCIPinfoMessage(scip, NULL, "File name:\t\t%s\n", filename);
   SCIPinfoMessage(scip, NULL, "Problem name:\t\t%s\n", probname);

   /* read file */
   SCIP_CALL( LOPreadFile(scip, filename, probdata) );
   probdata->vars = NULL;

   SCIP_CALL( SCIPcreateProb(scip, probname, probdelorigLOP, probtransLOP, probdeltransLOP,
	 probinitsolLOP, probexitsolLOP, probcopyLOP, probdata) );

   return SCIP_OKAY;
}


/** create linear ordering problem model */
SCIP_RETCODE LOPgenerateModel(
   SCIP*                 scip                /**< SCIP data structure */
   )
{
   SCIP_PROBDATA* probdata;
   SCIP_CONS* cons;
   int i, j;

   /* get problem data */
   probdata = SCIPgetProbData(scip);
   assert( probdata != NULL );

   /* generate variables */
   SCIP_CALL( SCIPallocMemoryArray(scip, &probdata->vars, probdata->n) );
   for (i = 0; i < probdata->n; ++i)
   {
      SCIP_CALL( SCIPallocMemoryArray(scip, &(probdata->vars[i]), probdata->n) );
      for (j = 0; j < probdata->n; ++j)
      {
	 if (j != i)
	 {
	    char s[SCIP_MAXSTRLEN];
	    (void) SCIPsnprintf(s, SCIP_MAXSTRLEN, "x#%d#%d", i, j);
	    SCIP_CALL( SCIPcreateVar(scip, &(probdata->vars[i][j]), s, 0.0, 1.0, probdata->W[i][j], SCIP_VARTYPE_BINARY,
		  TRUE, FALSE, NULL, NULL, NULL, NULL, NULL));
	    SCIP_CALL( SCIPaddVar(scip, probdata->vars[i][j]) );
	 }
	 else
	    probdata->vars[i][j] = NULL;
      }
   }

   /* generate linear ordering constraint */
   SCIP_CALL( SCIPcreateConsLinearOrdering(scip, &cons, "LOP", probdata->n, probdata->vars, TRUE, TRUE, TRUE, TRUE, TRUE, FALSE,
	 FALSE, FALSE, FALSE, FALSE));
   SCIP_CALL( SCIPaddCons(scip, cons) );
   SCIP_CALL( SCIPreleaseCons(scip, &cons) );

   /* set maximization */
   SCIP_CALL( SCIPsetObjsense(scip, SCIP_OBJSENSE_MAXIMIZE) );

   return SCIP_OKAY;
}


/** evalutate solution */
SCIP_RETCODE LOPevalSolution(
   SCIP*                 scip                /**< SCIP data structure */
   )
{
   SCIP_PROBDATA* probdata;
   SCIP_VAR*** vars;
   SCIP_SOL* sol;
   int* outDegree;
   int* indices;
   int i;
   int j;
   int n;

   /* get problem data */
   probdata = SCIPgetProbData(scip);
   assert( probdata != NULL );
   assert( probdata->vars != NULL );

   n = probdata->n;
   vars = probdata->vars;
   sol = SCIPgetBestSol(scip);

   if ( sol == NULL )
      printf("\nNo solution found.\n");
   else
   {
      SCIP_CALL( SCIPallocBufferArray(scip, &outDegree, n) );
      SCIP_CALL( SCIPallocBufferArray(scip, &indices, n) );

      /* compute out-degree */
      for (i = 0; i < n; ++i)
      {
	 int deg = 0;
	 for (j = 0; j < n; ++j)
	 {
	    SCIP_Real val = 0.0;
	    if (j == i)
	       continue;

	    val = SCIPgetSolVal(scip, sol, vars[i][j]);
	    assert( SCIPisIntegral(scip, val) );
	    if ( val < 0.5 )
	       ++deg;
	 }
	 outDegree[i] = deg;
	 indices[i] = i;
      }

      /* sort such that degrees are non-decreasing */
      SCIPsortIntInt(outDegree, indices, n);

      /* output */
      printf("\nFinal order:\n");
      for (i = 0; i < n; ++i)
	 printf("%d ", indices[i]);
      printf("\n");

      SCIPfreeBufferArray(scip, &indices);
      SCIPfreeBufferArray(scip, &outDegree);
   }

   return SCIP_OKAY;
}



/** return the number of elements */
int LOPgetNElements(
   SCIP*                 scip                /**< SCIP data structure */
   )
{
   SCIP_PROBDATA* probdata;

   /* get problem data */
   probdata = SCIPgetProbData(scip);
   assert( probdata != NULL );

   return probdata->n;
}<|MERGE_RESOLUTION|>--- conflicted
+++ resolved
@@ -12,14 +12,11 @@
 /*  along with SCIP; see the file COPYING. If not email to scip@zib.de.      */
 /*                                                                           */
 /* * * * * * * * * * * * * * * * * * * * * * * * * * * * * * * * * * * * * * */
-<<<<<<< HEAD
-=======
 
 /**@file   probdata_lop.h
  * @brief  handling of data needed for solving linear ordering problems
  * @author Marc Pfetsch
  */
->>>>>>> 9948ed2b
 
 #include "probdata_lop.h"
 
