--- conflicted
+++ resolved
@@ -134,11 +134,7 @@
  * @subsection AUTHORS SCIP Authors
  * - <a class="el" href="http://scip.zib.de/#developers">Developers</a>
  *
-<<<<<<< HEAD
- * @version  5.0.1.3
-=======
- * @version  5.0.2
->>>>>>> b76ee9d2
+ * @version  5.0.1.4
  *
  * \image html scippy.png
  *
