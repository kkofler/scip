/* * * * * * * * * * * * * * * * * * * * * * * * * * * * * * * * * * * * * * */
/*                                                                           */
/*                  This file is part of the program and library             */
/*         SCIP --- Solving Constraint Integer Programs                      */
/*                                                                           */
/*    Copyright (C) 2002-2017 Konrad-Zuse-Zentrum                            */
/*                            fuer Informationstechnik Berlin                */
/*                                                                           */
/*  SCIP is distributed under the terms of the ZIB Academic License.         */
/*                                                                           */
/*  You should have received a copy of the ZIB Academic License              */
/*  along with SCIP; see the file COPYING. If not email to scip@zib.de.      */
/*                                                                           */
/* * * * * * * * * * * * * * * * * * * * * * * * * * * * * * * * * * * * * * */

/**@file   xternal.c
 * @brief  main document page
 * @author Tobias Achterberg
 * @author Timo Berthold
 * @author Gerald Gamrath
 * @author Stefan Heinz
 * @author Gregor Hendel
 * @author Mathias Kinder
 * @author Marc Pfetsch
 * @author Stefan Vigerske
 * @author Robert Waniek
 * @author Kati Wolter
 * @author Michael Winkler
 */

/*--+----1----+----2----+----3----+----4----+----5----+----6----+----7----+----8----+----9----+----0----+----1----+----2*/

/**@mainpage Overview
 *
 *
 * @section WHATISSCIP What is SCIP?
 *
 * \SCIP is a framework to solve constraint integer programs (CIPs) and mixed-integer nonlinear programs. In particular,
 *
 * - \SCIP incorporates a mixed-integer programming (MIP) solver as well as
 * - an LP based mixed-integer nonlinear programming (MINLP) solver, and
 * - is a framework for branch-and-cut-and-price.
 *
 * \SCIP is developed together with
 * <a href="http://www3.mathematik.tu-darmstadt.de/ags/optimierung/research/discrete-optimization.html">TU Darmstadt</a> and
 * <a href="http://www.am.uni-erlangen.de/wima/">University of Erlangen-N&uuml;rnberg (Chair of EDOM)</a>
 * and has more than 500,000 lines of C code.
 *
 * See the web site of <a href="http://scip.zib.de">\SCIP</a> for more information about licensing and to download \SCIP.
 *
 * @section GETTINGSTARTED Getting started
 *
 * - \ref WHATPROBLEMS "What types of optimization problems does SCIP solve?"
 * - \ref MAKE    "Installation information / Makefiles"
 * - \ref LICENSE "License"
 *
 * - \ref SHELL       "Tutorial: the interactive shell"
 * - \ref FILEREADERS "Readable file formats"
 * - \ref START       "How to start a new project"
 * - \ref EXAMPLES    "Examples"
 * - \ref APPLICATIONS "Extensions of SCIP for specific applications"
 *
 * @section FURTHERINFORMATION References
 *
 * - \ref PUBLICAPI "List of callable functions"
 * - \ref PARAMETERS "List of all SCIP parameters"
 *
 * - \ref DOC     "How to search the documentation for interface methods"
 * - \ref FAQ     "Frequently asked questions (FAQ)"
 * - \ref APPLICATIONS "Extensions of SCIP for specific applications"
 *
 *
 * @section PROGRAMMING Programming with SCIP
 *
 * @subsection CODINGBASICS Coding basics for SCIP
 *
 *   - \ref CODE    "Coding style guidelines"
 *   - \ref OBJ     "Creating, capturing, releasing, and adding data objects"
 *   - \ref MEMORY  "Using the memory functions of SCIP"
 *   - \ref DEBUG   "Debugging"
 *
 * @subsection HOWTOADD How to add ...
 *
 *    Below you find for most plugin types a detailed description of how to implement and add them to \SCIP.
 *
 *   - \ref CONS    "Constraint handlers"
 *   - \ref PRICER  "Variable pricers"
 *   - \ref PRESOL  "Presolvers"
 *   - \ref SEPA    "Separators"
 *   - \ref PROP    "Propagators"
 *   - \ref BRANCH  "Branching rules"
 *   - \ref NODESEL "Node selectors"
 *   - \ref HEUR    "Primal heuristics"
 *      + \ref DIVINGHEUR "Diving heuristics"
 *   - \ref RELAX   "Relaxation handlers"
 *   - \ref READER  "File readers"
 *   - \ref DIALOG  "Dialogs"
 *   - \ref DISP    "Display columns"
 *   - \ref EVENT   "Event handler"
 *   - \ref NLPI    "Interfaces to NLP solvers"
 *   - \ref EXPRINT "Interfaces to expression interpreters"
 *   - \ref PARAM   "additional user parameters"
 *
 * @subsection HOWTOUSESECTION How to use ...
 *
 *   - \ref CONF    "Conflict analysis"
 *   - \ref TEST    "How to run automated tests with SCIP"
 *   - \ref COUNTER "How to use SCIP to count feasible solutions"
 *   - \ref REOPT   "How to use reoptimization in SCIP"
 *   - \ref CONCSCIP "How to use the concurrent solving mode in SCIP"
 *
 *
 * @section FURTHERINFO Further information
 *
 * @subsection CHG Changes between different versions of SCIP
 * - \ref CHANGELOG    "Change log"
 * - \ref RELEASENOTES "Release notes"
 * - \ref CHG9         "Interface changes between version 3.2 and 4.0"
 * - \ref CHG8         "Interface changes between version 3.1 and 3.2"
 * - \ref CHG7         "Interface changes between version 3.0 and 3.1"
 * - \ref CHG6         "Interface changes between version 2.1 and 3.0"
 * - \ref CHG5         "Interface changes between version 2.0 and 2.1"
 * - \ref CHG4         "Interface changes between version 1.2 and 2.0"
 * - \ref CHG3         "Interface changes between version 1.1 and 1.2"
 * - \ref CHG2         "Interface changes between version 1.0 and 1.1"
 * - \ref CHG1         "Interface changes between version 0.9 and 1.0"
 *
 * @subsection AUTHORS SCIP Authors
 * - <a class="el" href="http://scip.zib.de/#developers">Developers</a>
 *
 * @version  4.0.0.2
 *
 * \image html scippy.png
 *
 */

/** @page EXAMPLES Example projects
 *
 *  \SCIP contains several examples that demonstrate its usage. They are contained in the &quot;examples&quot; directory
 *  in the source code distribution.
 *
 *  @section BRANCHANDPRICE Branch-and-price
 *
 *  <table>
 *  <tr>
 *  <td>
 *  \ref BINPACKING_MAIN "Binpacking"
 *  </td>
 *  <td>
 *  An implementation of the column generation approach for the binpacking problem. It includes a customized reader,
 *  Ryan/Foster branching rule, (global) problem data, variable data, and constraint handler.
 *  </td>
 *  </tr>
 *  <tr>
 *  <td>
 *  <a href="http://scip.zib.de/doc/examples/VRP"><b>VRP</b></a>
 *  </td>
 *  <td>
 *  A solver for a simple capacity-constrained vehicle routing problem, which is based on pricing tours via a dynamic
 *  programming algorithm.
 *  </td>
 *  </tr>
 *  </table>
 *
 *  @section BRANCHANDCUT Branch-and-cut
 *
 *  <table>
 *  <tr>
 *  <td>
 *  \ref LOP_MAIN "Linear Ordering"
 *  </td>
 *  <td>
 *  An example for implementing a constraint handler.
 *  </td>
 *  </tr>
 *  <tr>
 *  <td>
 *  \ref TSP_MAIN "The TSP example"
 *  </td>
 *  <td>
 *  A short implementations of a constraint handler, two easy combinatorial heuristics, a file reader, etc. which
 *  demonstrate the usage of \SCIP as a branch-and-cut-framework for solving traveling salesman problem instances.
 *  </td>
 *  </tr>
 *  </table>
 *
 *  @section CALLABLELIBRARY Callable library
 *
 *  <table>
 *  <tr>
 *  <td>
 *  \ref CALLABLELIBRARY_MAIN "Callable Library Example"
 *  </td>
 *  <td>
 *  An example showing how to setup constraints (esp. nonlinear ones) when using \SCIP as callable library.
 *  </td>
 *  </tr>
 *  <tr>
 *  <td>
 *  \ref MIPSOLVER_MAIN "MIP solver"
 *  </td>
 *  <td>
 *  A minimal implementation for using \SCIP included into another source code
 *  </td>
 *  </tr>
 *  <tr>
 *  <td>
 *  <a href="http://scip.zib.de/download/files/scip_intro_01.pdf"><b>Queens</b></a>
 *  </td>
 *  <td>
 *  An example showing the use of \SCIP as callable library.
 *  </td>
 *  </tr>
 *  </table>
 *
 *
 *  @section OTHERPLUGINS Other plugins
 *
 *  <table>
 *  <tr>
 *  <td>
 *  \ref EVENTHDLR_MAIN "Event handler"
 *  </td>
 *  <td>
 *  A small example illustrating the use of an event handler.
 *  </td>
 *  </tr>
 *  <tr>
 *  <td>
 *  \ref GMI_MAIN "Gomory mixed integer cut example"
 *  </td>
 *  <td>
 *  An example about Gomory mixed-integer cuts.
 *  </td>
 *  </tr>
 *  <tr>
 *  <td>
 *  \ref RELAXATOR_MAIN "Relaxator example"
 *  </td>
 *  <td>
 *  An example about using custom relaxators.
 *  </td>
 *  </tr>
 *  </table>
 *
 */

/** @page APPLICATIONS Application projects
 *
 *  There are several extensions of \SCIP for particular applications included in the release. They are contained in the &quot;applications&quot; directory
 *  in the source code distribution.
 *
 *  <table>
 *  <tr>
 *  <td>
 *  <a href="http://scip.zib.de/doc/applications/Coloring"><b>Coloring</b></a>
 *  </td>
 *  <td>
 *  An implementation of the column generation approach for graph coloring of Mehrotra and Trick.
 *  </td>
 *  </tr>
 *  <tr>
 *  <td>
 *  <a href="http://scip.zib.de/doc/applications/MinIISC"><b>MinIISC</b></a>
 *  </td>
 *  <td>
 *  A solver that computes irreducible infeasible subsystems using Benders decomposition
 *  </td>
 *  </tr>
 *  <tr>
 *  <td>
 *  <a href="http://scip.zib.de/doc/applications/Scheduler"><b>Scheduler</b></a>
 *  </td>
 *  <td>
 *  A solver for scheduling problems.
 *  </td>
 *  </tr>
 *  <tr>
 *  <td>
 *  <a href="http://scip.zib.de/doc/applications/STP"><b>Steiner Tree Problem</b></a>
 *  </td>
 *  <td>
 *  A solver for Steiner Tree Problems in graphs, based on a branch-and-cut approach.
 *  </td>
 *  </tr>
 *  <tr>
 *  <td>
 *  <a href="http://scip.zib.de/doc/applications/PolySCIP"><b>PolySCIP</b></a>
 *  </td>
 *  <td>
 *  A solver for multi-objective optimization problems.
 *  </td>
 *  </tr>
 *  </table>
 *
 */

/*--+----1----+----2----+----3----+----4----+----5----+----6----+----7----+----8----+----9----+----0----+----1----+----2*/

/**@page WHATPROBLEMS What types of optimization problems does SCIP solve?
 *
 * As a stand-alone solver, \SCIP can solve mixed-integer nonlinear programs \b (MINLPs), to which it applies
 * an LP based spatial branch-and-cut algorithm. This method is guaranteed to solve bounded MINLPs
 * within a given numerical tolerance in a finite amount of time. In particular, \SCIP is a stand-alone
 * solver for mixed-integer linear programs \b (MIPs).
 *
 * As a framework, \SCIP also provides the tools to solve constraint optimization problems defined over
 * integer and continuous variables. Therefore, the design of \SCIP
 * supports the easy integration of constraints of arbitrary type into the solver.
 * More precisely, \SCIP can handle the class of constraint integer programs \b (CIPs), which are constraint optimization problems
 * that become linear programs (LPs) after the integer variables are fixed.
 *
 * @section PROBLEMCLASSES Some important subclasses of CIP and MINLP
 *
 * The following table gives a non-exhaustive list of common types of mathematical optimization problems that can be solved
 * through \SCIP itself or one of its extensions. Some recommendations are given on how to compile \SCIP for a
 * certain problem class and how make best use of \SCIP. The file format column gives some common file
 * formats for every class. Note that since some of the mentioned problem classes are more general than others (like
 * every LP is a MIP is an MINLP), the formats for the superclass should always work just as fine, although they
 * may be less common for the class at hand.
 *
 * Please see also the pages on \ref EXAMPLES "SCIP Examples" and \ref APPLICATIONS "SCIP Applications" to learn more on how
 * to extend \SCIP for a particular MIP, MINLP, or CIP application.
 * All examples and applications use the C or C++ APIs of \SCIP. Please have a look at \ref INTERFACES "SCIP interfaces"
 * to see how to use \SCIP from within other programming languages.
 *
 * <table class="types">
 * <caption align="top">Some problem classes that can be solved by \SCIP</caption>
 *    <tr style="border-bottom: medium solid black;">
 *       <th>Problem class</th>
 *       <th>Mathematical problem description</th>
 *       <th>Supported file formats</th>
 *       <th>Recommendations</th>
 *    </tr>
 * <tr>
 *    <td>Mixed-integer linear program (MIP)</td>
 *    <td>\f{align*}{
 *            \text{min} \quad& c^T x \\
 *            \text{s.t.} \quad& Ax \geq b \\
 *            &l_{j} \leq x_{j} \leq u_{j} && \forall j \in \mathcal{N} \\
 *            &x_{j} \in \mathbb{Z} && \forall j \in \mathcal{I}
 *        \f}
 *    </td>
 *    <td>
 *       <ul>
 *          <li>\ref reader_cip.h "CIP"</li>
 *          <li>\ref reader_mps.h "MPS"</li>
 *          <li>\ref reader_lp.h "LP"</li>
 *          <li>\ref reader_zpl.h "ZPL"</li>
 *       </ul>
 *    </td>
 *    <td>
 *       <ul>
 *          <li>\SCIP requires an external LP solver to solve LP relaxations, which needs to be specified
 *          at compilation time. By default, it uses SoPlex (<code>LPS=spx</code>). See \ref MAKE for a
 *          list of available LP solver interfaces and how to use them inside \SCIP.</li>
 *          <li>Compile with Zimpl support (<code>ZIMPL=true</code>) to read in Zimpl models directly.</li>
 *          <li>\SCIP comes with many different parameters. Use the provided emphasis settings (see \ref SHELL "this tutorial")
 *          to change many parameters at once and boost the performance.</li>
 *          <li>Test instances are available at <code>check/instances/MIP/</code>.</li>
 *       </ul>
 *    </td>
 * </tr>
 * <tr>
 *    <td>Mixed-integer nonlinear program (MINLP)</td>
 *    <td>\f{align*}{
 *            \text{min} \quad& f(x) \\
 *            \text{s.t.} \quad& g_{i}(x) \leq 0 && \forall i \in \mathcal{M} \\
 *            &l_{j} \leq x_{j} \leq u_{j} && \forall j \in \mathcal{N} \\
 *            &x_{j} \in \mathbb{Z} && \forall j \in \mathcal{I}
 *        \f}
 *    </td>
 *    <td>
 *        <ul>
 *          <li>\ref reader_cip.h "CIP"</li>
 *          <li>\ref reader_gms.h "GMS"</li>
 *          <li>\ref reader_osil.h "OSiL"</li>
 *          <li>\ref reader_pip.h "PIP"</li>
 *          <li>\ref reader_zpl.h "ZPL"</li>
 *          <li>For MIQCPS:
 *             <ul>
 *                <li>\ref reader_lp.h "LP"</li>
 *                <li>\ref reader_mps.h "MPS"</li>
 *             </ul>
 *          </li>
 *        </ul>
 *    </td>
 *    <td>
 *       <ul>
 *          <li>Compile with <code>IPOPT=true</code> for better performance.</li>
 *          <li>Compile with <code>WORHP=true</code> for better performance.</li>
<<<<<<< HEAD
=======
 *          <li>Compile with <code>FILTERSQP=true</code> for better performance.</li>
>>>>>>> 8c84f18c
 *          <li>Compile with <code>GAMS=true</code> to read gms-files.</li>
 *          <li>See <a href="FAQ\FILEEXT#minlptypes"> Which kind of MINLPs are supported by \SCIP? </a> in the FAQ.</li>
 *          <li>There is an interface for the modelling language AMPL, see \ref INTERFACES.</li>
 *          <li>Mixed-integer quadratically constrained programs (MIQCP) can also be formulated in the file formats
 *             <ul>
 *                <li>\ref reader_lp.h "LP", and</li>
 *                <li>\ref reader_mps.h "MPS".</li>
 *             </ul>
 *          </li>
 *          <li>Test instances are available at <code>check/instances/MINLP/</code>.</li>
 *       </ul>
 *    </td>
 * </td>
 * <tr>
 *    <td>Constraint Integer Program (CIP)</td>
 *    <td>\f{align*}{
 *            \text{min} \quad& c^T x + d^T y \\
 *            \text{s.t.} \quad& C_i(x,y) = \text{true} && \forall i \in \mathcal{M} \\
 *            & x \in \mathbb{Z}^{p}, y  \in \mathbb{R}^{n - p}
 *        \f}
 *        where \f$\forall i \in\mathcal{M}, \forall x^* \in \mathbb{Z}^{p},\f$ \f$ \{ y : C_i(x^*, y) = \text{true} \} \f$ is a polyhedron.
 *    </td>
 *    <td>
 *       <ul>
 *          <li>\ref reader_cip.h "CIP"</li>
 *          <li>\ref reader_fzn.h "FlatZinc"</li>
 *       </ul>
 *    </td>
 *    <td>
 *       <ul>
 *          <li>\SCIP supports a limited number of general constraints; see \ref CONS "How to add constraint handlers"
 *          to learn how to extend the \SCIP framework to a given CIP.</li>
 *          <li>Use the emphasis setting <code>set emphasis cpsolver</code> to completely disable LP solves and
 *          use depth-first search with periodic restarts, see also
 *          <a href="FAQ\FILEEXT#scipascpsolver"> Can I use \SCIP as a pure CP solver? </a> in the FAQ.</li>
 *          <li>Test instances are available at <code>check/instances/CP</code>.</li>
 *       </ul>
 *    </td>
 * <tr>
 *    <td>Convex MINLP</td>
 *    <td>Like MINLP, \f$f\f$ and all \f$g_i\f$ are \b convex.</td>
 *    <td>see MINLP formats</td>
 *    <td>
 *       <ul>
 *          <li>See the comments for MINLP.</li>
 *          <li>In addition, use <code>constraints/nonlinear/assumeconvex = TRUE</code> to inform \SCIP about a convex
 *          problem in cases where the automated detection is not strong enough.</li>
 *          <li>Test instances are available at <code>check/instances/MINLP/circle.cip</code>.</li>
 *       </ul>
 *    </td>
 * </td>
 * <tr>
 *    <td>Linear program (LP)</td>
 *    <td>\f{align*}{
 *            \text{min} \quad& c^T x \\
 *            \text{s.t.} \quad& Ax \geq b \\
 *            & x_{j} \geq 0 && \forall j \in \mathcal{N}
 *        \f}
 *    </td>
 *    <td>see MIP formats</td>
 *    <td>See <a href="FAQ\FILEEXT#scipaslpsolver">Can I use \SCIP as a pure LP solver</a> in the FAQ.</td>
 * </td>
 * <tr>
 *    <td>Pseudoboolean optimization</td>
 *    <td>\f{align*}{
 *            \text{min} \quad& c^T x \\
 *            \text{s.t.} \quad& \sum_{k=0}^p a_{ik} \cdot \prod_{j \in \mathcal{N}_{ik}} x_j \leq b_i && \forall i \in \mathcal{M} \\
 *            &x_{j} \in \{0,1\} && \forall j \in \mathcal{N}
 *        \f}
 *    </td>
 *    <td>
 *       <ul>
 *          <li>\ref reader_wbo.h "WBO"</li>
 *          <li>\ref reader_opb.h "OPB"</li>
 *       </ul>
 *    </td>
 *    <td>
 *       <ul>
 *          <li>Test instances are available at <code>check/instances/PseudoBoolean/</code>.</li>
 *       </ul>
 *    </td>
 * </tr>
 * <tr>
 *    <td>Satisfiability (SAT) and variants</td>
 *    <td>\f{align*}{
 *            \text{min} \quad& 0 \\
 *            \text{s.t.} \quad&\bigvee\limits_{j \in B_i} x_j \vee \bigvee\limits_{j \in \bar{B}_i} \neg x_j = \text{true} && \forall i \in \mathcal{M}\\
 *            &x_{j} \in \{\text{false},\text{true}\} && \forall j \in \mathcal{N}
 *        \f}
 *    </td>
 *    <td>
 *        <ul>
 *          <li>\ref reader_cnf.h "CNF"</li>
 *       </ul>
 *    </td>
 *    <td>
 *       <ul>
 *         <li>Use the emphasis setting <code>set emphasis cpsolver</code> to completely disable LP solves and
 *          use depth-first search with periodic restarts, see also
 *          <a href="FAQ\FILEEXT#scipascpsolver"> Can I use \SCIP as a pure CP/SAT solver? </a> in the FAQ.</li>
 *         <li>Test instances are available at <code>check/instances/SAT/</code>.</li>
 *       </ul>
 *    </td>
 * </tr>
 * <tr>
 *    <td>Multicriteria optimization</td>
 *    <td>\f{align*}{
 *         \text{min} \quad &(c_1^T x,\ldots,c_k^T x) \\
 *         \text{s.t. } \quad& Ax \geq b \\
 *         &x \in \mathbb{K}^n
 *          \f}
 *          where \f$\mathbb{K}\f$ is either \f$\mathbb{Z}\f$ or \f$\mathbb{R}\f$.
 *    </td>
 *    <td colspan="3"> see the <a href="http://polyscip.zib.de/">PolySCIP web page</a></td>
 * </tr>
 * </table>
 *
 *
 */

/*--+----1----+----2----+----3----+----4----+----5----+----6----+----7----+----8----+----9----+----0----+----1----+----2*/

/**@page CODE Coding style guidelines
 *
 * We follow the following coding style guidelines and recommend them for all developers.
 *
 * - Indentation is 3 spaces. No tabs anywhere in the code.
 * - Always only one declaration in a line.
 * - Braces are on a new line and not indented.
 * - Spaces around all operators.
 * - No spaces between control structure keywords like "if", "for", "while", "switch" and the corresponding brackets.
 * - No spaces between a function name and the parenthesis in both the definition and function calls.
 * - Use assert() to show preconditions for the parameters, invariants and postconditions.
 * - All global functions start with "SCIP". In the usual naming scheme this is followed by the object and a method name
 *   like in SCIPlpAddRow(). Functions return TRUE or FALSE should be named like SCIPisFeasEQ().
 * - Make all functions that are not used outside the module 'static'. Naming should start with a lower case letter.
 * - Variable names should be all lower case.
 * - For each structure there is a typedef with the name in all upper case.
 * - Defines should be named all upper case.
 * - Document functions, parameters, and variables in a doxygen conformed way.
 *
 * As an example, have a look at tree.c and see the examples below. We also provide settings for
 * \ref XEMACS "(x)emacs" and \ref ECLIPSE "eclipse".
 *
 *
 * @section CODEEXAMPLES Examples
 *
 * In this section we state a few examples illustrating the \SCIP code style.
 *
 * @refsnippet{src/scip/type_set.h,SnippetCodeStyleExample}
 *
 *
 * @section XEMACS Customize (x)emacs
 *
 * If you are using (x)emacs, you can use the following customization for the c++-mode. These settings satisfy the
 * coding guidelines of \SCIP.
 *
 * \include codestyle/emacs_scip_codestyle.el
 *
 *
 * @section ECLIPSE Customize eclipse
 *
 * Eclipse user can use the profile below. This profile does not match the \SCIP coding guideline completely.
 *
 * \include codestyle/eclipse_scip_codestyle.xml
 */

/*--+----1----+----2----+----3----+----4----+----5----+----6----+----7----+----8----+----9----+----0----+----1----+----2*/

/**@page MAKE Makefiles / Installation information
 *
 *
 * In most cases (LINUX and MAC) it is quite easy to compile and install \SCIP. Therefore, reading the section
 * \ref BRIEFINSTALL "Brief installation description" should usually be enough. If this is not the case you find
 * \ref DETAILEDINSTALL "Detailed installation description" below as well as \ref EXAMPLE1 "Examples".
*
 * @section BRIEFINSTALL Brief installation description
 *
 * The easiest way to install \SCIP is to use the \SCIP Optimization Suite which contains \SCIP, SoPlex, and ZIMPL. For
 * that we refer to the INSTALL file of the \SCIP Optimization Suite (main advantage: there is no need
 * to specify any directories, the compiling process is fully automated).
 *
 * Compiling \SCIP directly can be done as follows:
 *
 * -# unpack the tarball <code>tar xvf scip-x.y.z.tgz</code>
 * -# change to the directory <code>cd scip-x.y.z</code>
 * -# start compiling \SCIP by typing <code>make</code>
 * -# (optional) install the header, libraries, and binary <code>make install INSTALLDIR="/usr/local/</code>
 *
 * During your first compilation you will be asked for some soft-link targets,
 * depending on the LP solver you want to use. Usually, \SCIP needs the
 * following information
 * -# the directory where the include files of the LP solver lie
 * -# the library file(s) "lib*.a" or/and "lib*.so"
 *
 * Besides that, \SCIP needs some soft-link targets, for ZIMPL
 * -# the directory where the include files of ZIMPL lie
 * -# the library file(s) "lib*.a" or/and "lib*.so"
 *
 * You will need either the .a or the .so files and can skip the others by
 * just pressing return.
 *
 * The most common compiling issue is that some libraries are missing
 * on your system or that they are outdated. \SCIP per default requires
 * zlib, gmp and readline.  Try compiling with: <code> make ZLIB=false
 * READLINE=false ZIMPL=false</code> or, better, install them. Note
 * that under Linux-based systems, you need to install the
 * developer-versions of gmp/zlib/readline, in order to also have the
 * header-files available.
 *
 @section DETAILEDINSTALL Detailed installation description
 *
 * In this section we describe the use, and a few features, of the \SCIP Makefile. We also give two examples for how to install
 * \SCIP. The \ref EXAMPLE1 "first example" illustrates the default installation. This means, with SoPleX and ZIMPL. The
 * \ref EXAMPLE2 "second example" shows how to get CPLEX linked to \SCIP without ZIMPL. This is followed by a section which
 * gives some hints on what to do if the \ref COMPILERPROBLEMS "compilation throws an error". We give some comments on
 * how to install \SCIP under \ref WINDOWS "WINDOWS" and show \ref RUN "how to start \SCIP".
 *
 * If you experience any problems during the installation, you will find help in the \ref INSTALL "INSTALL" file.
 *
 * \SCIP contains a makefile system, which allows the individual setting of several parameters. A detailed list of parameter settings
 * obtained by <code>make help</code>. For instance, the following settings are supported:
 *
 * - <code>OPT=\<dbg|opt|opt-gccold\></code> Here <code>dbg</code> turns on the debug mode of \SCIP. This enables asserts
 *   and avoids macros for several function in order to ease debugging. The default is <code>opt</code>, which enables
 *   the optimized mode. The third option <code>opt-gccold</code> will work with older GCC compilers before version
 *   4.2. We recommend using newer GCC versions.
 *
 * - <code>LPS=\<clp|cpx|grb|msk|qso|spx|xprs|none\></code> This determines the LP-solver, which should be
 *   installed separately from \SCIP. The options are the following:
 *      - <code>clp</code>: COIN-OR Clp LP-solver
 *      - <code>cpx</code>: CPLEX LP-solver
 *      - <code>grb</code>: Gurobi LP-solver (interface is in beta stage)
 *      - <code>msk</code>: Mosek LP-solver
 *      - <code>qso</code>: QSopt LP-solver
 *      - <code>spx</code>: old SoPlex LP-solver (for versions < 2)
 *      - <code>spx2</code>: new SoPlex LP-solver (default) (from version 2)
 *      - <code>xprs</code>: XPress LP-solver
 *      - <code>none</code>: no LP-solver (you should set the parameter \<lp/solvefreq\> to \<-1\> to avoid solving LPs)
 *
 * - <code>LPSOPT=\<dbg|opt|opt-gccold\></code> Chooses the debug or optimized version (or old GCC optimized) version of
 *   the LP-solver (currently only available for SoPlex and CLP).
 *
 * - <code>ZIMPL=\<true|false\></code> Turns direct support of ZIMPL in \SCIP on (default) or off, respectively.\n
 *   If the ZIMPL-support is disabled, the GMP-library is no longer needed for \SCIP and therefore not linked to \SCIP.
 *
 * - <code>ZIMPLOPT=\<dbg|opt|opt-gccold\></code> Chooses the debug or optimized (default) (or old GCC optimized)
 *   version of ZIMPL, if ZIMPL support is enabled.
 *
 * - <code>READLINE=\<true|false\></code> Turns support via the readline library on (default) or off, respectively.
 *
 * - <code>FILTERSQP=\<true|false\></code> Enable or disable (default) FilterSQP interface.
 *
 * - <code>IPOPT=\<true|false\></code> Enable or disable (default) IPOPT interface (needs IPOPT >= 3.11).
 *
 * - <code>WORHP=\<true|false\></code> Enable or disable (default) WORHP interface (needs WORHP >= 2.0).
 *
 * - <code>EXPRINT=\<cppad|none\></code> Use CppAD as expressions interpreter (default) or no expressions interpreter.
 *
 * - <code>GAMS=\<true|false\></code> Enable or disable (default) reading functionality in GAMS reader (needs GAMS).
 *
 * - <code>NOBLKBUFMEM=\<true|false\></code> Turns the internal \SCIP block and buffer memory off or on (default).
 *   This way the code can be checked by valgrind or similar tools. (The individual options <code>NOBLKMEM=\<true|false\></code>
 *   and <code>NOBUFMEM=\<true|false\></code> to turn off the \SCIP block and buffer memory, respectively, exist as well).
 *
 * - <code>TPI=\<tny|omp|none\></code> This determines the threading library that is used for the concurrent solver.
 *   The options are the following:
 *      - <code>none</code>: use no threading library and therefore disable the concurrent solver feature
 *      - <code>tny</code>: use the tinycthread's library which is bundled with SCIP. This
 *                          is a wrapper around the plattform specific threading library ad should work
 *                          for Linux, Mac OS X and Windows.
 *      - <code>omp</code>: use the OpenMP. This will not work with microsoft compilers, since they do not support
 *                          the required OpenMP version.
 *
 * You can use other compilers - depending on the system:
 *
 * - <code>COMP=<clang|gnu|intel></code> Use Clang, Gnu (default) or Intel compiler.
 *
 * There are additional parameters for Linux/Gnu compilers:
 *
 * - <code>SHARED=\<true\></code> generates a shared object of the \SCIP libraries.  (The binary uses these shared
 *   libraries as well.)
 * - <code>OPT=prf</code> generates a profiling version of \SCIP providing a detailed statistic of the time usage of
 *   every method of \SCIP.
 *
 * There is the possibility to watch the compilation more precisely:
 *
 * - <code>VERBOSE=\<true|false\></code> Turns the extensive output on or off (default).
 *
 * The \SCIP makefile supports several targets (used via <code>make ... "target"</code>):
 *
 * - <code>all (or no target)</code> Build \SCIP library and binary.
 * - <code>links</code> Reconfigures the links in the "lib" directory.
 * - <code>doc</code> Creates documentation in the "doc" directory.
 * - <code>clean</code> Removes all object files.
 * - <code>depend</code> Creates dependencies files. This is only needed if you add files to \SCIP.
 * - <code>check or test</code> Runs the check script, see \ref TEST.
 *
 * The \SCIP makefiles are structured as follows.
 *
 * - <code>Makefile</code> This is the basic makefile in the \SCIP root directory. It loads
 *   additional makefile information depending on the parameters set.
 * - <code>make/make.project</code> This file contains definitions that are useful for all codes
 *   that use \SCIP, for instance, the examples.
 * - <code>make.\<sys\>.\<machine\>.\<compiler\>.\<dbg|opt|prf|opt-gccold\></code> These file contain system/compiler specific
 *   definitions. If you have an unsupported compiler, you can copy one of these and modify it
 *   accordingly.
 *
 * If your platform or compiler is not supported by \SCIP you might try and copy one of the existing
 * makefiles in the <code>make</code> directory and modify it. If you succeed, we are always
 * interested in including more Makefiles into the system.
 *
 *
 * @section EXAMPLE1 Example 1 (defaults: SoPlex, with ZIMPL support):
 *
 * Typing <code>make</code> uses SoPlex as LP solver and includes support for the modeling language ZIMPL. You will be asked the
 * following questions on the first call to "make" (example answers are already given):
 *
 * \verbinclude makeexamples/example1.txt
 *
 * @section EXAMPLE2 Example 2 (CPLEX, with no ZIMPL support):
 *
 * Typing <code>make LPS=cpx ZIMPL=false</code>  uses CPLEX as LP solver. You will be asked the following questions on
 * the first call to "make" (example answers are already given):
 *
 * \verbinclude makeexamples/example2.txt
 *
 *
 * @section COMPILERPROBLEMS Compilation problems:
 *
 * - If the soft-link query script does not work on your machine, read step 2 in the \ref INSTALL "INSTALL" file for
 * instructions on manually creating the soft-links.
 *
 * - If you get an error message of the type\n
 * <code>make: *** No rule to make target `lib/???', needed by `obj/O.linux.x86.gnu.opt/lib/scip/???.o'.  Stop.</code>\n
 * the corresponding soft-link was not created or points to a wrong location.  Check the soft-link targets in the "lib/"
 * subdirectory. Try to delete all soft-links from the "lib/" directory\n and call "make links" to generate them
 * again. If this still fails, read step 2 for instructions on manually\n creating the soft-links.
 *
 * - If you get an error message of the type\n
 * <code>make: *** No rule to make target `make/make.?.?.?.?.?'.  Stop.</code>,\n
 * the corresponding machine dependent makefile for your architecture and compiler is missing.\n Create one of the given
 * name in the "make/" subdirectory. You may take\n "make/make.linux.x86.gnu.opt" or any other file in the make
 * subdirectory as example.\n
 *
 * - The readline library seems to differ slightly on different OS distributions. Some versions do
 * not support the <code>remove_history()</code> call.  In this case, you have to either add
 * <code>-DNO_REMOVE_HISTORY</code> to the FLAGS in the appropriate "make/make.*" file, or to
 * compile with <code>make USRFLAGS=-DNO_REMOVE_HISTORY</code>.  Make sure, the file
 * "src/scip/dialog.c" is recompiled.  If this doesn't work either, disable the readline library
 * with <code>make READLINE=false</code>.
 *
 * - On some systems, the <code>sigaction()</code> method is not available. In this case, you have
 * to either add <code>-DNO_SIGACTION</code> to the FLAGS in the appropriate "make/make.*" file, or
 * to compile with <code>make USRFLAGS=-DNO_SIGACTION</code>.  Make sure, the file
 * "src/scip/interrupt.c" is recompiled.
 *
 * - On some systems, the <code>rand_r()</code> method is not available.  In this case, you have to either add
 * <code>-DNO_RAND_R</code> to the FLAGS in the appropriate "make/make.*" file, or to compile with
 * <code>make USRFLAGS=-DNO_RAND_R</code>.  Make sure, the file "src/scip/misc.c" is recompiled.
 *
 * - On some systems, the <code>strtok_r()</code> method is not available.  In this case, you have
 * to either add <code>-DNO_STRTOK_R</code> to the FLAGS in the appropriate make/make.* file, or to
 * compile with <code>make USRFLAGS=-DNO_STRTOK_R</code>.  Make sure, the file "src/scip/misc.c" is
 * recompiled.
 *
 * - On some systems, the <code>strerror_r()</code> method is not available.  In this case, you have
 * to either add <code>-DNO_STRERROR_R</code> to the FLAGS in the appropriate "make/make.*" file, or
 * to compile with <code>make USRFLAGS=-DNO_STRERROR_R</code>.  Make sure, the file
 * "src/scip/misc.c" is recompiled.
 *
 * - On some systems, the option [-e] is not available for the read command.  You have to compile with READ=read.
 *
 * - If you encounter other compiler or linker errors, you should recompile with <code>make
 * VERBOSE=true ...</code> in order to get the full compiler invocation. This might help to fix the
 * corresponding machine dependent makefile in the make subdirectory.
 *
 * @section WINDOWS Remarks on Installing under Windows using MinGW
 *
 * To build your own windows binaries under windows we recommend using the MinGW-Compiler with MSYS
 * from <a href="http://www.mingw.org">www.mingw.org</a> .
 *
 * First install MSYS, then MinGW to the mingw folder inside the msys folder.
 * Now you need to install the following packages to the mingw folder:
 * - zlib (or use ZLIB=false)
 * - pcre (here suffices the pcre7.0-lib.zip (or equivalent) to be extracted into the mingw-folder)
 *
 * After calling <code>make clean</code> in the ZIMPL folder you will also need flex and bison to
 * remake ZIMPL. We recommend NOT to use <code>"make clean"</code> inside the ZIMPL-folder if you do
 * not have these packages installed.
 *
 * You can download these additional packages from <a href="http://gnuwin32.sourceforge.net/packages.html">here</a>
 * or compile the source on your own from their homepages.
 *
 * Second you need to copy the file <code>sh.exe</code> to <code>bash.exe</code> otherwise various
 * scripts (including makefiles) will not work.  Normally <code>unistd.h</code> covers also the
 * getopt-options, but for mingw you need to add the entry <code>\#include <getopt.h></code> into
 * "/mingw/include/unistd.h" after the other include-entries (if not present).
 *
 * Finally, there is one package you need to compile if you want to use ZIMPL and ZIMPL-support in
 * \SCIP (otherwise use <code>ZIMPL=false</code> as parameter with the make-call): the
 * <code>gmplib</code> from <a href="http://www.gmplib.org">gmplib.org</a>. The command
 * <code>./configure --prefix=/mingw ; make ; make install</code> should succeed without problems
 * and installs the gmplib to the mingw folder.
 *
 * Now <code>make READLINE=false</code> should be compiling without errors.  Please note that we
 * do NOT support creating the doxygen documentation and readline-usage under windows.
 *
 *
 * @section RUN How to run SCIP after a successful compilation
 *
 * To run the program, enter <code>bin/scip</code> for the last compiled version. If you have more than one compiled
 * binary (i. e., one in debug and one in optimized mode) and wish to specify the binary, type
 * <code>bin/scip.\$(OSTYPE).\$(ARCH).\$(COMP).\$(OPT).\$(LPS)</code>
 * (e.g. <code>bin/scip.linux.x86_64.gnu.opt.spx</code>).
 *
 */

/*--+----1----+----2----+----3----+----4----+----5----+----6----+----7----+----8----+----9----+----0----+----1----+----2*/

/**@page START How to start a new project
 *
 * Once you succeeded installing \SCIP together with an LP-solver on your system,
 * you have a powerful tool for solving MIPs, MIQCPs,
 * MINLPs, etc... at hand. \SCIP can also be customized to the type of problems you
 * are working on by additional plugins.
 * Instructions on how to write a new plugin and include it in \SCIP can be found in the corresponding
 * \ref HOWTOADD "How to add ... pages".
 *
 * \SCIP can also be used for writing your own branch-and-cut or branch-and-cut-and-price code. \SCIP already
 * provides a number of existing code examples which we suggest as both reference and starting point
 * for these kinds of projects.
 * Below, you find some hints of how to start such a project.
 *
 * - The example should be chosen
 *   depending on the programming language (<b>C</b> or <b>C++</b>) and the purpose
 *   (<b>branch-and-cut</b> or <b>branch-and-cut-and-price</b>) of your project.
 *   <br>
 *   We suggest the use one of the following examples:
 *     - The <a href="http://scip.zib.de/doc/examples/VRP"><b>VRP</b></a>-example is a <b>branch-and-cut-and-price</b> (column generation)-code
 *       in <b>C++</b>.
 *     - The <a href="http://scip.zib.de/doc/examples/Binpacking"><b>Binpacking</b></a>-example
 *       and the <a href="http://scip.zib.de/doc/applications/Coloring"><b>Coloring</b></a> application are
 *       <b>branch-and-cut-and-price</b> (column generation)-codes in <b>C</b>.
 *     - The \ref TSP_MAIN "TSP example"
 *        is a <b>branch-and-cut</b>-code in <b>C++</b>.
 *     - The \ref LOP_MAIN LOP-example
 *       is a <b>branch-and-cut</b>-code in <b>C</b>.
 *     .
 * - Copy one of the examples in the <code>examples</code> directory (in the \SCIP root
 *   directory). For instance, type
 *   \verbatim
 > cp -r examples/Binpacking/ ../SCIPProject/ ; cd ../SCIPProject
     \endverbatim
 *   from the \SCIP root directory for copying the content of the <code>Binpacking</code>-example into a fresh
 *   directory named SCIPProject in the parent directory of the \SCIP root directory and jumping to
 *   the new SCIPProject directory rightafter.
 * - Open the <code>Makefile</code>  via
 *    \verbatim
 > kate Makefile
     \endverbatim
 *    and edit the following variables at the top to have a compilable code:
 *
 *    - specify a correct path to the \SCIP root (<code>SCIPDIR</code>)
 *    - rename the targets name (<code>MAINNAME</code>)
 *    - adjust the source file names (<code>MAINOBJ</code>).
 *    .
 * - Once you have edited the makefile, you can use all the flags that can be used in \SCIP to
 *   compile your code, see \ref MAKE.
 *   Note that you need to update the dependency files before compiling your project via <code>make depend</code>.
 *
 *
 *
 *
 */

/**@page SHELL Tutorial: the interactive shell
 *
 * If you are using \SCIP as a black box solver, here you will find some tips and tricks what you can do.
 *
 * @section TUTORIAL_OPTIMIZE Read and optimize a problem instance
 *
 * First of all, we need a \SCIP binary and an example problem file to work with. Therefore, you can either download the
 * \SCIP standard distribution (which includes problem files) and compile it on your own or you can download a
 * precompiled binary and an example problem separately. \SCIP can read files in LP, MPS, ZPL, WBO, FZN, PIP, OSiL, and
 * other formats (see \ref FILEREADERS).
 *
 * If you want to download the source code of the \SCIP standard distribution, we recommend to go to the <a
 * href="http://scip.zib.de/#download">SCIP download section</a>, download the latest release (version 4.0.0 as
 * of this writing), inflate the tarball (e.g., with "tar xzf scipoptsuite-[version].tgz"), and follow the instructions
 * in the INSTALL file. The instance stein27, which will serve as an example in this tutorial, can be found under
 * scipoptsuite-[version]/scip-[version]/check/instances/MIP/stein27.fzn.
 *
 * If you want to download a precompiled binary, go to the <a href="http://scip.zib.de/#download">SCIP download
 * section</a> and download an appropriate binary for your operating system. The \SCIP source code distribution already comes with
 * the example instance used throughout this tutorial. To follow this tutorial with a precompiled binary, we recommend downloading the instance
 * <a href="http://miplib.zib.de/miplib3/miplib3/stein27.mps.gz">stein27</a> from
 * the <a href="http://miplib.zib.de/miplib3/miplib.html">MIPLIB 3.0</a> homepage.
 *
 * Now start your binary, without any arguments. This opens the interactive shell, which should look somehow like this:
 *
 * @snippet shelltutorial/shelltutorialannotated.tmp SnippetVersion
 *
 * First of all "help" shows you a list of all available shell commands. Brackets indicate a submenu with further options.
 *
 * @snippet shelltutorial/shelltutorialannotated.tmp SnippetHelp
 *
 * Okay, let's solve the example instance... use "read check/instances/MIP/stein27.fzn" to parse the instance file, "optimize" to solve it and "display
 * solution" to show the nonzero variables of the best found solution.
 *
 * @snippet shelltutorial/shelltutorialannotated.tmp SnippetOpt1
 *
 * What do we see here? After "optimize", SCIP first goes into presolving. Not much is happening for this instance, just
 * the linear constraints get upgraded to more specific types. Each round of presolving will be displayed in a single
 * line, with a short summary at the end. Then, we see the actual solving process. The table output of the branch-and-cut
 * solving process is very detailed during the root node. Afterwards, a new line is displayed every 100th node.
 * Furthermore, every new incumbent solution triggers a new table row, starting with a character to indicate the
 * heuristic that found the solution. Which letter represents which heuristic can be seen with the
 * "display heuristics" command, see \ref TUTORIAL_STATISTICS for an example.
 *
 * After some lines the root node processing is finished. From now on, we will see an output line every hundredth node or
 * whenever a new incumbent is found. After some more nodes, the "dualbound" starts
 * moving, too. At one point, both will be the same, and the solving process terminates, showing us some wrap-up
 * information.
 *
 * The exact performance may of course vary among different architectures and operating systems. Do not be worried if
 * your installation needs more or less time or nodes to solve. Also, this instance has more than 2000 different optimal
 * solutions. The optimal objective value always has to be 18, but the solution vector may differ. If you are interested
 * in this behavior, which is called "performance variability", you may have a look at the MIPLIB2010 paper.
 *
 * @section TUTORIAL_FILEIO Writing problems and solutions to a file

 * \SCIP can also write information to files. E.g., we could store the incumbent solution to a file, or output the
 * problem instance in another file format (the LP format is much more human readable than the MPS format, for example).
 *
 * @snippet shelltutorial/shelltutorialannotated.tmp SnippetWriteSolutions
 *
 * Passing starting solutions can increase the solving performance so that \SCIP does not need to construct an initial feasible solution
 * by itself. After reading the problem instance, use the "read" command again, this time with a file containing solution information.
 * Solutions can be specified in a raw or xml-format and must have the file extension ".sol", see the documentation of the
 * <a href="http://scip.zib.de/doc/html/reader__sol_8h.php">solution reader of \SCIP</a> for further information.
 *
 * Customized settings are not written or read with the "write" and "read" commands, but with the three commands
 *
 * @snippet shelltutorial/shelltutorialannotated.tmp SnippetSaveSettingsOverview
 *
 * See the section on parameters \ref TUTORIAL_PARAMETERS for more information.
 *
 * @section TUTORIAL_STATISTICS Displaying detailed solving statistics
 *
 * We might want to have some more information now. Which of the heuristics found solutions? Which plugins
 * were called during the solutions process and how much time did they spend?
 * Information on certain plugin types (e.g., heuristics, branching rules, separators) is displayed via
 * "display <plugin-type>", information on the solution process via "display statistics", and "display problem"
 * shows the current instance.
 *
 * @snippet shelltutorial/shelltutorialannotated.tmp SnippetDisplayStatistics
 *
 * The statistics obtained via "display statistics" are quite comprehensive,
 * thus, we just explain a few lines here. Information is grouped by the plugin type. For the primal heuristics,
 * the execution time in seconds is shown as well as the number of calls to the heuristic, and its success regarding
 * the number of (best) solutions found by that heuristic. Appropriate statistics are also shown for presolvers, constraint handlers,
 * separators, propagators, the search tree, etc. User-written plugins will appear automatically in these statistics,
 * after they were included into \SCIP.
 *
 * @section TUTORIAL_PARAMETERS Changing parameters from the interactive shell
 *
 * Now, we can start playing around with parameters. The primal heuristics Rounding and shifting seem to be quite successful on this instance,
 * wondering what happens if we disable them? Or what happens, if we are even more rigorous and disable all heuristics?
 * Or if we do the opposite and use aggressive heuristics?
 *
 * @snippet shelltutorial/shelltutorialannotated.tmp SnippetSetSettings
 *
 * We can navigate through the menus step-by-step and get a list of available options and submenus. Therefore, we select
 * "set" to change settings, "heuristics" to change settings of primal heuristics, and "shifting" for that particular
 * heuristic. Then we see a list of parameters (and yet another submenu for advanced parameters), and disable this
 * heuristic by setting its calling frequency to -1. If we already know the path to a certain setting, we can directly
 * type it (as for the rounding heuristic in the above example). Note that we do not have to use the full names, but we
 * may use short versions, as long as they are unique.
 *
 * To solve a problem a second time, we have to read it in again before starting the optimization process.
 *
 * @snippet shelltutorial/shelltutorialannotated.tmp SnippetOpt2
 *
 * Okay, what happened here? First, we reset all parameters to their default values, using "set default". Next, we
 * loaded some meta-parameter settings (also see <a href="http://scip.zib.de/#faq">the FAQ</a>), to apply primal heuristics
 * more aggressively. \SCIP shows us, which single parameters it changed therefore. Additionally, for pedagogical purposes,
 * we set the node limit to 200. Now, the optimal solution is already found at the root node, by a heuristic which is
 * deactivated by default.  Then, after node 200, the user defined node limit is reached which interrupts the solving
 * process, We see that now in the short status report, primal and dual bound are different, thus, the problem is not solved
 * yet.  Nevertheless, we could access statistics, see the current incumbent solution, change parameters and so on.
 * Entering "optimize" we continue the solving process from the point on at which it has been interrupted.
 *
 * Once you found a non-default parameter setting that you wish to save and use in the future, use either the command
 *
 * @snippet shelltutorial/shelltutorialannotated.tmp SnippetSaveSettingsFull
 *
 * to save <b>all</b> parameter values to the specified file, or
 *
 * @snippet shelltutorial/shelltutorialannotated.tmp SnippetSaveSettingsDiff
 *
 * in order to save only the nondefault parameters. The latter has several advantages, you can, e.g., combine parameter
 * settings from multiple settings files stored by the latter command, as long as they only affect mutually exclusive
 * parameter values.
 *
 * For loading a previously stored settings file, use the "load" command:
 *
 * @snippet shelltutorial/shelltutorialannotated.tmp SnippetLoadSettings
 *
 * Special attention should be drawn to the reserved settings file name "scip.set"; whenever the \SCIP interactive shell
 * is started from a working directory that contains a settings file with the name "scip.set", it will be automatically
 * replace the default settings.
 *
 * For using special settings for automated tests as described in \ref TEST, save your custom settings in a subdirectory
 * "SCIP_HOME/settings".
 *
 *
 * We hope this tutorial gave you an overview of what is possible using the \SCIP interactive shell. Please also read our
 * \ref FAQ, in particular the section <a href="http://scip.zib.de/#faq">Using \SCIP as a standalone MIP/MINLP-Solver</a>.
 *
 */

/*--+----1----+----2----+----3----+----4----+----5----+----6----+----7----+----8----+----9----+----0----+----1----+----2*/

/**@page DOC How to search the documentation for interface methods
 *
 * If you are looking for a method in order to perform a specific task, there are usually two places to look at:
 * - The file "scip.h" in the file list.
 *   In this main header file, you find all methods that perform "complex" operations that affect or need data from
 *   different components of \SCIP.
 *   For these methods, you always have to provide the \SCIP pointer that is created by SCIPcreate().
 *   The documentation of "scip.h" is grouped into several blocks, each dealing with methods for a specific kind of
 *   object.
 *   For example, all methods operating on variables are grouped together.

 * - The files \ref PUBLICCOREAPI "pub_<...>.h" contain methods that perform "easy" operations that only
 *   affect the corresponding objects.
 *   Usually, with these methods you can access the data of the object.
 *   For example, in "pub_var.h" you find methods to get information about a variable.
 *
 * The file "pub_misc.h" contains methods for data structures like priority queues, hash tables, and hash maps,
 * as well as methods for sorting, numerics, random numbers, string operations, and file operations.
 *
 * If you are looking for a description of a callback method of a plugin that you want to implement, you have to
 * look at the corresponding \ref TYPEDEFINITIONS "type_<...>.h".
 */

/*--+----1----+----2----+----3----+----4----+----5----+----6----+----7----+----8----+----9----+----0----+----1----+----2*/

/**@page CONS How to add constraint handlers
 *
 * A constraint handler defines the semantics and the algorithms to process constraints of a certain class.  A single
 * constraint handler is responsible for all constraints belonging to its constraint class.  For example, there is
 * one \ref cons_knapsack.h "knapsack constraint handler" that ensures solutions are only accepted if they satisfy all
 * knapsack constraints in the model. \n A complete list of all constraint handlers contained in this release can be
 * found \ref CONSHDLRS "here".
 *
 * We now explain how users can add their own constraint handlers.
 * For an example, look into the subtour constraint handler (examples/TSP/src/ConshdlrSubtour.cpp) of the
 * \ref TSP_MAIN project.
 * The example is written in C++ and uses the C++ wrapper classes.
 * However, we will explain the implementation of a constraint handler using the C interface.
 * It is very easy to transfer the C explanation to C++; whenever a method should be implemented using the
 * SCIP_DECL_CONS... notion, reimplement the corresponding virtual member function of the abstract scip::ObjConshdlr
 * base class.
 *
 * Additional documentation for the callback methods of a constraint handler can be found in the file
 * type_cons.h.
 *
 * Here is what you have to do (assuming your constraint handler should be named "subtour"):
 * -# Copy the template files src/scip/cons_xyz.c and src/scip/cons_xyz.h into files "cons_subtour.c"
 *    and "cons_subtour.h".
 *     \n
 *    Make sure to <b>adjust your Makefile</b> such that these files are compiled and linked to your project.
 * -# Use SCIPincludeConsSubtour() in order to include the constraint handler into your SCIP instance,
 *    e.g., in the main file of your project (see, e.g., src/cppmain.cpp in the TSP example).
 * -# Open the new files with a text editor and replace all occurrences of "xyz" by "subtour".
 * -# Adjust the \ref CONS_PROPERTIES "properties of the constraint handler".
 * -# Define the \ref CONS_DATA "constraint data and the constraint handler data". This is optional.
 * -# Implement the \ref CONS_INTERFACE "interface methods".
 * -# Implement the \ref CONS_FUNDAMENTALCALLBACKS "fundamental callback methods".
 * -# Implement the \ref CONS_ADDITIONALCALLBACKS "additional callback methods". This is optional.
 *
 *
 * @section CONS_PROPERTIES Properties of a Constraint Handler
 *
 * At the top of the new file "cons_subtour.c" you can find the constraint handler properties.
 * These are given as compiler defines. Some of them are optional, as, e.g., separation-related properties,
 * which only have to be defined if the constraint handler supports the related callbacks.
 * In the C++ wrapper class, you have to provide the constraint handler properties by calling the constructor
 * of the abstract base class scip::ObjConshdlr from within your constructor (see the TSP example).
 * The properties you have to set have the following meaning:
 *
 * @subsection CONS_FUNDAMENTALPROPERTIES Fundamental Constraint Handler properties
 *
 * \par CONSHDLR_NAME: the name of the constraint handler.
 * This name is used in the interactive shell to address the constraint handler.
 * Additionally, if you are searching for a constraint handler with SCIPfindConshdlr(), this name is looked up.
 * Names have to be unique: no two constraint handlers may have the same name.
 *
 * \par CONSHDLR_DESC: the description of the constraint handler.
 * This string is printed as a description of the constraint handler in the interactive shell of SCIP.
 *
 * \par CONSHDLR_ENFOPRIORITY: the priority of the constraint handler for constraint enforcing.
 * Like the separation priority, the enforcement priorities define the order in which the different constraint handlers
 * are called in the constraint enforcement step of the subproblem processing.
 * The constraint enforcement is called after the price-and-cut loop is executed (in the case that the LP is solved
 * at the current subproblem).
 * \n
 * The integrality constraint handler has an enforcement priority of 0.
 * That means, if a constraint handler has negative enforcement priority, it only has to deal with integral solutions
 * in its enforcement methods, because for fractional solutions, the integrality constraint handler would have
 * created a branching, thereby aborting the enforcement step.
 * If you want to implement a constraint-depending branching rule (for example, SOS branching on special ordered
 * set constraints), you have to assign a positive enforcement priority to your constraint handler.
 * In this case, you have to be able to deal with fractional solutions.
 * \n
 * See \ref CONSENFOLP and \ref CONSENFOPS for further details of the separation callback.
 *
 * \par CONSHDLR_CHECKPRIORITY: the priority of the constraint handler for checking feasibility.
 * Like the separation priority, the checking priorities define the order in which the different constraint handlers
 * are called to check the feasibility of a given primal solution candidate.
 * The integrality constraint handler has a checking priority of 0.
 * That means, constraint handlers with negative checking priorities only have to deal with integral solutions.
 *
 * \par CONSHDLR_EAGERFREQ: the default frequency for using all instead of only the useful constraints in separation, propagation and enforcement.
 * If \em constraint \em aging is activated, some constraints that were not useful in the past for propagation or
 * separation are marked to be \em obsolete.
 * Usually, the obsolete constraints are not presented to the separation and propagation methods of the constraint
 * handlers, such that the constraint handlers only process the non-obsolete constraints.
 * However, every n'th call, with n being the EAGERFREQ of the constraint handler, all constraints are presented to the
 * separation and propagation methods of the constraint handler.
 * This gives obsolete constraints the chance of becoming non-obsolete again.
 * \n
 * If the eager evaluation frequency is set to -1, obsolete constraints are never presented to the separation and
 * propagation methods.
 * A frequency of 0 means, that obsolete constraints are only used in the first call of each method.
 *
 * \par CONSHDLR_NEEDSCONS: indicates whether the constraint handler should be skipped, if no constraints are available.
 * Usually, a constraint handler is only executed if there are constraints of its corresponding class in the model.
 * For those constraint handlers, the NEEDSCONS flag should be set to TRUE.
 * However, some constraint handlers must be called without having a constraint of the class in the model, because
 * the constraint is only implicitly available.
 * For example, the integrality constraint handler has the NEEDSCONS flag set to FALSE, because there is no explicit
 * integrality constraint in the model.
 * The integrality conditions are attached to the variables, and the integrality constraint handler has to check
 * all variables that are marked to be integer for integral values.
 *
 * @subsection CONS_ADDITIONALPROPERTIES Optional Constraint Handler properties
 *
 * The following properties are optional and only need to be defined if the constraint handlers support
 * separation, presolving, propagation, and/or upgrade functionality.
 *
 * \par LINCONSUPGD_PRIORITY: priority of the constraint handler for upgrading of linear constraints
 * This property is only needed if a certain linear constraint can be upgraded to a more specific one. In one of
 * the first presolving rounds SCIP tries to upgrade linear constraints to more specialized constraints, such as
 * knapsack constraints. The upgrading calls are processed in the order of decreasing priority.
 *
 * \par NONLINCONSUPGD_PRIORITY: priority of the constraint handler for upgrading of nonlinear constraints
 * This property has the same effect as the LINCONSUPGD_PRIORITY parameter, see above, and should be set whenever
 * an upgrade functionality from a general nonlinear constraint to the more specific one is defined.
 *
 * \par CONSHDLR_SEPAFREQ: the default frequency for separating cuts.
 * The separation frequency defines the depth levels at which the constraint handler's separation methods \ref CONSSEPALP
 * and \ref CONSSEPASOL are called.
 * For example, a separation frequency of 7 means, that the separation callback is executed for subproblems that are
 * in depth 0, 7, 14, ... of the branching tree.
 * A separation frequency of 0 means, that the separation method is only called at the root node.
 * A separation frequency of -1 disables the separation method of the constraint handler.
 * \n
 * The separation frequency can be adjusted by the user.
 * This property of the constraint handler only defines the default value of the frequency.
 * If you want to have a more flexible control of when to execute the separation algorithm, you have to assign
 * a separation frequency of 1 and implement a check at the beginning of your separation algorithm whether you really
 * want to execute the separator or not.
 * If you do not want to execute the method, set the result code to SCIP_DIDNOTRUN.
 *
 * \par CONSHDLR_SEPAPRIORITY: the priority of the constraint handler for separation. (optional: to be set only if the constraint handler supports separation)
 * In each separation round during the price-and-cut loop of the subproblem processing or during the separation loop
 * of the primal solution separation, the separators and separation methods of the constraint handlers are called in
 * a predefined order, which is given by the priorities of the separators and the separation priorities of the
 * constraint handlers.
 * First, the separators with non-negative priority are called in the order of decreasing priority.
 * Next, the separation methods of the different constraint handlers are called in the order of decreasing separation
 * priority.
 * Finally, the separators with negative priority are called in the order of decreasing priority.
 * \n
 * The separation priority of the constraint handler should be set according to the complexity of the cut separation
 * algorithm and the impact of the resulting cuts:
 * Constraint handlers that provide fast algorithms that usually have a high impact (i.e., cut off a large portion of
 * the LP relaxation) should have a high priority.
 * See \ref CONSSEPALP and \ref CONSSEPASOL for further details of the separation callbacks.
 *
 * \par CONSHDLR_DELAYSEPA: the default for whether the separation method should be delayed, if other separators found cuts.
 * If the constraint handler's separation method is marked to be delayed, it is only executed after no other separator
 * or constraint handler found a cut during the price-and-cut loop.
 * If the separation method of the constraint handler is very expensive, you may want to mark it to be delayed until all
 * cheap separation methods have been executed.
 *
 * \par CONSHDLR_PROPFREQ: the default frequency for propagating domains.
 * This default frequency has the same meaning as the CONSHDLR_SEPAFREQ with respect to the domain propagation
 * callback of the constraint handler.
 * A propagation frequency of 0 means that propagation is only applied in preprocessing and at the root node.
 * A propagation frequency of -1 disables the propagation method of the constraint handler.
 *
 * \par CONSHDLR_DELAYPROP: the default for whether the propagation method should be delayed, if other propagators found reductions.
 * This property is analogous to the DELAYSEPA flag, but deals with the propagation method of the constraint handler.
 *
 * \par CONSHDLR_PROP_TIMING: the propagation timing mask of the constraint handler.
 * SCIP calls the domain propagation routines at different places in the node processing loop.
 * This property indicates at which places the propagation routine of the constraint handler is called.
 * Possible values are defined in type_timing.h and can be concatenated, e.g., as in SCIP_PROPTIMING_ALWAYS.
 *
 * \par CONSHDLR_PRESOLTIMING: the timing of the constraint handler's presolving method (FAST, MEDIUM, or EXHAUSTIVE).
 * Every presolving round starts with the FAST presolving methods. MEDIUM presolvers are only called, if FAST presolvers did not find
 * enough reductions in this round so far, and EXHAUSTIVE presolving steps are only performed if all presolvers called before
 * in this round were unsuccessful.
 * Presolving methods should be assigned a timing based on how expensive they are, e.g., presolvers that provide fast algorithms that
 * usually have a high impact (i.e., remove lots of variables or tighten bounds of many variables) should have a timing FAST.
 * If a presolving method implements different algorithms of different complexity, it may also get multiple timings and check the timing
 * internally in the \ref CONSPRESOL callback to decide which algorithms to run.
 *
 * \par CONSHDLR_MAXPREROUNDS: the default maximal number of presolving rounds the constraint handler participates in.
 * The preprocessing is executed in rounds.
 * If enough changes have been applied to the model, an additional preprocessing round is performed.
 * The MAXPREROUNDS parameter of a constraint handler denotes the maximal number of preprocessing rounds the constraint
 * handler participates in.
 * A value of -1 means that there is no limit on the number of rounds.
 * A value of 0 means the preprocessing callback of the constraint handler is disabled.
 *
 *
 *
 * @section CONS_DATA Constraint Data and Constraint Handler Data
 *
 * Below the header "Data structures" you can find two structs called "struct SCIP_ConsData" and
 * "struct SCIP_ConshdlrData".
 * If you are using C++, you only need to define the "struct SCIP_ConsData".
 * The constraint handler data must be implemented as member variables of your constraint handler class.
 * \n
 * The constraint data are the information that is needed to define a single constraint of the constraint handler's
 * constraint class.
 * For example, the data of a knapsack constraint would consist of a list of variables, a list of weights, and
 * the capacity of the knapsack.
 * The data of a subtour constraint consists of the graph on which the problem is defined.
 * In the graph, each edge should be linked to the corresponding binary problem variable.
 * \n
 * The constraint handler data are additional variables, that belong to the constraint handler itself and which are
 * not specific to a single constraint.
 * For example, you can use these data to store parameters of the constraint handler or statistical information.
 * The constraint handler data are optional.
 * You can leave the struct empty.
 *
 *
 * @section CONS_INTERFACE Interface Methods
 *
 * At the bottom of "cons_subtour.c" you can find three interface methods, that also appear in "cons_subtour.h".
 * These are SCIPincludeConshdlrSubtour(), SCIPcreateConsSubtour(), and SCIPcreateConsSubtourBasic().
 * \n
 * The method SCIPincludeConshdlrSubtour() only has to be adjusted slightly.
 * It is responsible for notifying SCIP of the presence of the constraint handler by calling the method
 * SCIPincludeConshdlr().
 * It is called by the user, if (s)he wants to include the constraint handler, i.e., if (s)he wants to make
 * the constraint handler available to the model, and looks like this:
 * \dontinclude src/scip/cons_knapsack.c
 *  -# If you are using constraint handler data, you have to <b>allocate the memory for the data</b> at this point.
 *     You also have to initialize the fields in struct SCIP_ConshdlrData afterwards.
 *
 *     \skip SCIP_RETCODE SCIPincludeConshdlrKnapsack(
 *     \until SCIPallocBlockMemory
 *
 *  -# Now, <b>SCIP gets notified</b> of the presence of the constraint handler together with its \ref CONS_FUNDAMENTALCALLBACKS "basic callbacks".
 *
 *     \skip SCIPincludeConshdlrBasic
 *     \until assert
 *
 *  -# All \ref CONS_ADDITIONALCALLBACKS "additional callbacks" are added via their setter functions.
 *
 *     \skip SCIPsetConshdlrCopy
 *     \until SCIPsetConshdlrExit
 *
 *  -# If the constraint handler is a specialization of a general linear or nonlinear constraint, we want to include an
 *     <b>automatic upgrading mechanism</b> by calling the interface method
 *
 *     \skip SCIPfindConshdlr
 *     \until SCIPincludeLinconsUpgrade
 *     or
 *     \code
 *     SCIP_CALL( SCIPincludeNonlinconsUpgrade(scip, nonlinconsUpgdSubtour, NULL, NONLINCONSUPGD_PRIORITY, TRUE, CONSHDLR_NAME) );
 *     \endcode
 *
 *     in the nonlinear case. See also cons_nonlinear.h for further information about the general upgrade procedure in the nonlinear case.
 *  -# You may also add <b>user parameters</b> for your constraint handler.
 * Some parameters which are important to play with are added to every constraint automatically, as, e.g.,
 * propagation or separation frequency.
 *     \skip SCIPaddIntParam
 *     \until DEFAULT_SEPACARDFREQ
 *     \skip SCIP_OKAY
 *     \until }
 *
 *
 * The methods SCIPcreateConsSubtour() and SCIPcreateConsSubtourBasic() are called to create a single constraint of the constraint
 * handler's constraint class.
 * It should allocate and fill the constraint data, and call SCIPcreateCons().
 * Take a look at the following example from the \ref cons_knapsack.h "knapsack constraint handler":
 *
 * @refsnippet{src/scip/cons_knapsack.c,SnippetConsCreationKnapsack}
 *
 * In this example, consdataCreate() is a local method that allocates memory for the given consdata
 * and fills the data with the given <code>vars</code> array. For allocating memory for the constraint data, you
 * can use SCIP memory allocation:
 * \code
 * SCIP_CALL( SCIPallocBlockMemory(scip, consdata) );
 * \endcode
 *
 *
 * @section CONS_CALLBACKS Callback methods of Constraint handlers
 *
 * Besides the various functions which you will implement inside your constraint handler there exists a number
 * of <b> callback methods </b> associated with your constraint handler. Callback methods can be regarded as
 * tasks which your constraint handler is able to provide to the solver. They are grouped into two
 * categories:
 *
 * \ref CONS_FUNDAMENTALCALLBACKS "Fundamental Callback methods" are mandatory to implement
 * such that your code will work. For example, every constraint handler has to provide the
 * functionality to state whether all of its constraints are
 * fulfilled by a given variable assignment. Hence, the \ref CONSCHECK "CONSCHECK" callback is
 * one of the fundamental (or \a basic) callbacks of a constraint handler.
 *
 * Callbacks which are not necessarily implemented are grouped together as
 * \ref CONS_ADDITIONALCALLBACKS "additional callbacks". Such callbacks can be used to allocate and free memory
 * at different stages of the solving process. Although not mandatory, it might be useful to implement
 * some of these callbacks, e.g., to extend your constraint handler by a
 * \ref CONSSEPALP "separation" or \ref CONSPRESOL "presolving" functionality.
 *
 * All callbacks should be passed to SCIP during the SCIPinclude\<PLUGINTYPE\>\<PLUGINNAME\> method
 * (e.g., SCIPincludeConshdlrKnapsack() for the \ref cons_knapsack.h "knapsack constraint handler").
 * Since SCIP version 3.0, two ways of setting callbacks can be used, either via SCIPincludeConshdlr()
 * (all at once, as it always was), or via SCIPincludeConshdlrBasic() and setter functions for additional callbacks.
 * Since the basic inclusion methods are very unlikely to change and will thus
 * make your code more stable towards future versions of SCIP with more callbacks,
 * we recommend the latter choice, as explained in the \ref CONS_INTERFACE "interface" section.
 *
 * @section CONS_FUNDAMENTALCALLBACKS Fundamental Callback Methods
 *
 * By implementing the fundamental callbacks, you define the semantics of the constraint class the constraint handler
 * deals with.
 * If these methods are implemented, the resulting code is already correct and finds the optimal solution to the
 * given problem instance.
 * However, it might be very slow because the additional features, like cut separation and domain propagation, are
 * missing.
 * In the C++ wrapper class scip::ObjConshdlr, the fundamental callback methods are virtual abstract member functions.
 * You have to implement them in order to be able to construct an object of your constraint handler class.
 *
 * There are three fundamental callback methods that are all dealing with the feasibility of a given solution.
 * They are called at different places in the algorithm and have slightly different meaning.
 * However, it is usually reasonable to implement a single local method that is called by all of the three callback
 * methods with slightly modified parameters.
 * The fourth method provides dual information that is used for example in preprocessing.
 *
 * Additional documentation for the callback methods can be found in type_cons.h.
 *
 * @subsection CONSCHECK
 *
 * The CONSCHECK callback gets a primal solution candidate in a SCIP_SOL* data structure
 * and has to check this solution for global feasibility.
 * It has to return a result SCIP_FEASIBLE, if the solution satisfies all the constraints of the constraint handler,
 * and a result SCIP_INFEASIBLE if there is at least one constraint that is violated.
 * The callback is used by primal heuristics to check a constructed solution for feasibility.
 * That means, the constraint handler has to deal with arbitrary solutions that do not necessarily satisfy the bounds
 * and constraints of the local subproblem.
 *
 * The value of a variable \em var in the given solution \em sol can be accessed by calling
 * \code
 * SCIPgetSolVal(scip, sol, var)
 * \endcode
 *
 * For example, the \ref cons_knapsack.h "knapsack constraint handler" loops over its constraints and
 * calculates the scalar product \f$w^T x\f$ of weights \f$w\f$ with the solution vector \f$x\f$.
 * This scalar product is compared with the capacity of the knapsack constraint.
 * If it exceeds the capacity, the CONSCHECK method is immediately aborted with the result SCIP_INFEASIBLE.
 * If all knapsack constraints are satisfied, a result SCIP_FEASIBLE is returned.
 *
 * @subsection CONSENFOLP
 *
 * The CONSENFOLP method is called after the price-and-cut loop was finished and an LP solution is available.
 * Like the CHECK call, the ENFOLP method should return a result SCIP_FEASIBLE, if the solution satisfies all the
 * constraints.
 * However, the behavior should be different, if the solution violates some of the associated constraints.
 * The constraint handler may return a result SCIP_INFEASIBLE in this situation, but this is not the best what
 * one can do.
 * The ENFOLP method has the possibility of \em resolving the infeasibility by
 * - stating that the current subproblem is infeasible (result SCIP_CUTOFF),
 * - adding an additional constraint that resolves the infeasibility (result SCIP_CONSADDED),
 * - reducing the domain of a variable (result SCIP_REDUCEDDOM),
 * - adding a cutting plane (result SCIP_SEPARATED),
 * - performing a branching (result SCIP_BRANCHED).
 *
 * However, the solution is not given as a SCIP_SOL* data structure.
 *
 * The value of a variable <code>var</code> in the LP solution can be accessed by calling
 * \code
 * SCIPgetVarSol(scip, var)
 * \endcode
 * or by
 * \code
 * SCIPgetSolVal(scip, NULL, var)
 * \endcode
 * By using the latter method, you can have a single local method to check a solution for feasibility by passing
 * the given <code>sol</code> to the CONSCHECK call and by passing a NULL pointer as <code>sol</code> to
 * the CONSENFOLP and CONSENFOPS calls.
 *
 *
 * @subsection CONSENFOPS
 *
 * The CONSENFOPS callback is similar to the CONSENFOLP callback, but deals with \em pseudo \em solutions instead
 * of LP solutions.
 *
 * If the LP was not solved at the current subproblem (either because the user did not want to solve it, or because
 * numerical difficulties in the LP solving process were detected) no LP solution is available.
 * In this situation, the pseudo solution is used instead.
 * In this solution, the variables are set to the local bound which is best with respect to the objective function.
 * You can think of the pseudo solution as solution to the LP relaxation with all constraints except the bounds
 * being removed.
 *
 * Like the ENFOLP callback, the ENFOPS callback has to check whether the pseudo solution satisfies all the constraints
 * of the constraint handler.
 * The pseudo solution can be accessed by the same methods as the LP solution (SCIP knows, if the LP was solved at the
 * current subproblem, and returns either the LP solution or the pseudo solution).
 *
 * Unlike the ENFOLP callback, the ENFOPS callback must not add cuts and cannot return the result SCIP_SEPARATED.
 * It is, however, possible to force the solving of the LP by returning the result SCIP_SOLVELP.
 * For example, the infeasibility of a linear constraint that contains continuous variables cannot be resolved,
 * if all integer variables in the constraint are already fixed.
 * In this case, the LP has to be solved in order to get a solution that satisfies the linear constraint.
 *
 * @subsection CONSLOCK
 *
 * The CONSLOCK callback provides dual information for a single constraint.
 * It has to tell SCIP, which variables are existing in the given constraint, and in which way modifications of these
 * variables may affect the feasibility of the constraint.
 *
 * For each variable that is affected by the constraint, the callback should call SCIPaddVarLocks():
 *  - If the constraint may become violated by decreasing the value of a variable, it should call
 *    SCIPaddVarLocks(scip, var, nlockspos, nlocksneg), saying that rounding down is potentially rendering the
 *    (positive) constraint infeasible and rounding up is potentially rendering the negation of the constraint
 *    infeasible.
 *  - If the constraint may become violated by increasing the value of a variable, it should call
 *    SCIPaddVarLocks(scip, var, nlocksneg, nlockspos), saying that rounding up is potentially rendering the
 *    constraint's negation infeasible and rounding down is potentially rendering the constraint itself
 *    infeasible.
 *  - If the constraint may become violated by changing the variable in any direction, it should call
 *    SCIPaddVarLocks(scip, var, nlockspos + nlocksneg, nlockspos + nlocksneg).
 *
 *  <b>Note:</b> You do not have to worry about nlockspos and nlocksneg. These integer values are given as
 *  parameter of the CONSLOCK callback (see type_cons.h). Just use these variables in the above described
 *  fashion <b>without</b> adding or subtracting anything to them. In case of the knapsack constraints this
 *  method looks like this.
 *
 *  @refsnippet{src/scip/cons_knapsack.c,SnippetConsLockKnapsack}
 *
 *  To give same more intuition, consider the linear constraint \f$3x -5y +2z \leq 7\f$ as an example.
 *  The CONSLOCK callback method of the linear constraint handler should call
 *  SCIPaddVarLocks(scip, x, nlocksneg, nlockspos), SCIPaddVarLocks(scip, y, nlockspos, nlocksneg),
 *  and SCIPaddVarLocks(scip, z, nlocksneg, nlockspos) to tell SCIP,  that rounding up of \f$x\f$
 *  and \f$z\f$ and rounding down of \f$y\f$ can destroy the feasibility of the constraint, while rounding
 *  down of \f$x\f$ and \f$z\f$ and rounding up of \f$y\f$ can destroy the feasibility of the
 *  constraint's negation \f$3x -5y +2z > 7\f$.
 *  \n
 *  A linear constraint \f$2 \leq 3x -5y +2z \leq 7\f$ should call
 *  SCIPaddVarLocks(scip, ..., nlockspos + nlocksneg, nlockspos + nlocksneg) on all variables,
 *  since rounding in both directions of each variable can destroy both the feasibility of the
 *  constraint and it's negation \f$3x -5y +2z < 2\f$  or  \f$3x -5y +2z > 7\f$.
 *
 *
 * @section CONS_ADDITIONALCALLBACKS Additional Callback Methods
 *
 * The additional callback methods do not need to be implemented in every case, but provide useful functionality
 * for many applications. They can be added to your constraint handler via setter functions, see
 * \ref CONS_INTERFACE "here".
 *
 * @subsection CONSFREE
 *
 * If you are using constraint handler data, you have to implement this method in order to free the
 * constraint handler data. This can be done by the following procedure (which is taken from the
 * \ref cons_knapsack.h "knapsack constraint handler"):
 *
 * @refsnippet{src/scip/cons_knapsack.c,SnippetConsFreeKnapsack}
 *
 * If you have allocated memory for fields in your constraint handler data, remember to free this memory
 * before freeing the constraint handler data itself.
 * If you are using the C++ wrapper class, this method is not available.
 * Instead, just use the destructor of your class to free the member variables of your class.
 *
 * @subsection CONSHDLRCOPY
 *
 * The CONSHDLRCOPY callback is executed when the SCIP instance is copied, e.g. to solve a sub-SCIP. By defining this
 * callback as <code>NULL</code> the user disables the inclusion of the specified constraint handler into all copied SCIP
 * instances. This may deteriorate the performance of primal heuristics solving sub-SCIPs, since these constitute only
 * relaxations of the original problem if constraint handlers are missing.
 *
 * A usual implementation just
 * calls the interface method which includes the constraint handler to the model. For example, this callback is
 * implemented for the \ref cons_knapsack.c "knapsack constraint handler" as follows:
 *
 * @refsnippet{src/scip/cons_knapsack.c,SnippetConsCopyKnapsack}
 *
 * <b>Note:</b> If you implement this callback, take care when setting the valid pointer.
 *
 * A problem copy is called valid if it is valid in both the primal and the dual sense, i.e., if
 *
 *  -   it is a relaxation of the source problem
 *  -   it does not enlarge the feasible region.
 *
 * A constraint handler may choose to not copy a constraint and still declare the resulting copy as valid. It must ensure
 * the feasibility of any solution to the problem copy in the original (source) space.
 *
 * <b>Note:</b> If you implement this callback and the constraint handler needs constraints (see CONSHDLR_NEEDSCONS),
 * then you also need to implement the callback \ref CONSCOPY.
 *
 * @subsection CONSINIT
 *
 * The CONSINIT callback is executed after the problem is transformed.
 * The constraint handler may, e.g., use this call to replace the original variables in its constraints by transformed
 * variables, or to initialize its statistical constraint handler data.
 *
 * @subsection CONSEXIT
 *
 * The CONSEXIT callback is executed before the transformed problem is freed.
 * In this method, the constraint handler should free all resources that were allocated for the solving process.
 *
 * @subsection CONSINITPRE
 *
 * The CONSINITPRE callback is executed before the preprocessing is started, even if presolving is turned off.
 * The constraint handler may use this call to initialize its presolving data, or to modify its constraints
 * before the presolving process begins.
 * Necessary constraint modifications that have to be performed even if presolving is turned off should be done here
 * or in the presolving deinitialization call.
 *
 * @subsection CONSEXITPRE
 *
 * The CONSEXITPRE callback is executed after the preprocessing has been finished, even if presolving is turned off.
 * The constraint handler may use this call e.g. to clean up its presolving data, or to finally modify its constraints
 * before the branch-and-bound process begins.
 * Necessary constraint modifications that have to be performed even if presolving is turned off should be done here
 * or in the presolving initialization call.
 * Besides necessary modifications and clean up, no time consuming operations should be done.
 *
 * @subsection CONSINITSOL
 *
 * The CONSINITSOL callback is executed when the presolving is finished and the branch-and-bound process is about to
 * begin.
 * The constraint handler may use this call to initialize its branch-and-bound specific data.
 *
 * @subsection CONSEXITSOL
 *
 * The CONSEXITSOL callback is executed before the branch-and-bound process is freed.
 * The constraint handler should use this call to clean up its branch-and-bound data, in particular to release
 * all LP rows that it has created or captured.
 *
 * @subsection CONSDELETE
 *
 * The CONSDELETE callback is executed if a constraint should be freed.
 * You can think of it as the destructor of a single constraint.
 * In the callback, you have to free the given constraint data.
 * The CONSDELETE callback is therefore the counterpart of the SCIPcreateCons...() interface method and the CONSTRANS
 * method.
 *
 * @subsection CONSTRANS
 *
 * The CONSTRANS method is called for each constraint of the constraint handler, when the user starts the solving
 * process.
 * It has to copy the original constraint data of the constraint to the memory for the transformed problem.
 * You can think of it as a copy constructor for a single constraint.
 *
 * The original model is copied in order to protect it from transformations that are applied during the solving process,
 * in particular during preprocessing.
 * Preprocessing and solving always operates on the transformed problem.
 * If the solving process data are freed, the original data still exist and the user can, e.g., modify the problem and
 * restart the solving process.
 *
 * If you do not implement the CONSTRANS method, a transformed constraint is created with the same flags and the
 * same constraint data pointer.
 * That means, the transformed constraint points to the original constraint data.
 * This is okay, as long as the constraint data is not changed during the solving process.
 * If you want to implement preprocessing methods or other methods that modify the constraint data, you have to
 * implement the CONSTRANS method and create a copy of the constraint data.
 *
 * Here is an example, which is taken from the \ref cons_knapsack.h "knapsack constraint handler":
 *
 * @refsnippet{src/scip/cons_knapsack.c,SnippetConsTransKnapsack}
 *
 * @subsection CONSINITLP
 *
 * The CONSINITLP callback is executed before the first LP relaxation is solved.
 * It should add the LP relaxations of all "initial" constraints to the LP. The method should scan the constraints
 * array for constraints that are marked initial via calls to SCIPconsIsInitial() and put the LP relaxation
 * of all initial constraints to the LP with calls to SCIPaddCut().
 *
 * @subsection CONSSEPALP
 *
 * The CONSSEPALP callback is executed during the price-and-cut loop of the subproblem processing.
 * It should try to generate cutting planes for the constraints of the constraint handler in order to separate
 * the current LP solution.
 * The method is called in the LP solution loop, which means that a valid LP solution exists.
 *
 * Usually, a separation callback searches and produces cuts, that are added with a call to SCIPaddCut().
 * If the cut should be remembered in the global cut pool, it may also call SCIPaddPoolCut().
 * However, the callback may also produce domain reductions or add other constraints.
 *
 * The CONSSEPALP callback has the following options:
 *  - detecting that the node is infeasible in the variables' bounds and can be cut off (result SCIP_CUTOFF)
 *  - adding an additional constraint (result SCIP_CONSADDED)
 *  - reducing a variable's domain (result SCIP_REDUCEDDOM)
 *  - adding a cutting plane to the LP (result SCIP_SEPARATED)
 *  - stating that the separator searched, but did not find domain reductions, cutting planes, or cut constraints
 *    (result SCIP_DIDNOTFIND)
 *  - stating that the separator was skipped (result SCIP_DIDNOTRUN)
 *  - stating that the separator was skipped, but should be called again (result SCIP_DELAYED)
 *  - stating that a new separation round should be started without calling the remaining separator methods (result SCIP_NEWROUND)
 *
 * Please see also the @ref CONS_ADDITIONALPROPERTIES section to learn about the properties
 * CONSHDLR_SEPAFREQ, CONSHDLR_SEPAPRIORITY, and CONSHDLR_DELAYSEPA, which influence the behaviour of SCIP
 * calling CONSSEPALP.
 *
 * @subsection CONSSEPASOL
 *
 * The CONSSEPASOL callback is executed during separation loop on arbitrary primal solutions.
 * It should try to generate cutting planes for the constraints of the constraint handler in order to separate
 * the given primal solution.
 * The method is not called in the LP solution loop, which means that there is no valid LP solution.
 *
 * Usually, a separation callback searches and produces cuts, that are added with a call to SCIPaddCut().
 * If the cut should be remembered in the global cut pool, it may also call SCIPaddPoolCut().
 * However, the callback may also produce domain reductions or add other constraints.
 *
 * The CONSSEPASOL callback has the following options:
 *  - detecting that the node is infeasible in the variables' bounds and can be cut off (result SCIP_CUTOFF)
 *  - adding an additional constraint (result SCIP_CONSADDED)
 *  - reducing a variable's domain (result SCIP_REDUCEDDOM)
 *  - adding a cutting plane to the LP (result SCIP_SEPARATED)
 *  - stating that the separator searched, but did not find domain reductions, cutting planes, or cut constraints
 *    (result SCIP_DIDNOTFIND)
 *  - stating that the separator was skipped (result SCIP_DIDNOTRUN)
 *  - stating that the separator was skipped, but should be called again (result SCIP_DELAYED)
 *  - stating that a new separation round should be started without calling the remaining separator methods (result SCIP_NEWROUND)
 *
 * Please see also the @ref CONS_ADDITIONALPROPERTIES section to learn about the properties
 * CONSHDLR_SEPAFREQ, CONSHDLR_SEPAPRIORITY, and CONSHDLR_DELAYSEPA, which influence the behaviour of SCIP
 * calling CONSSEPASOL.
 *
 * @subsection CONSENFORELAX
 *
 * The CONSENFORELAX callback is similar to the CONSENFOLP and CONSENFOPS callbacks, but deals with relaxation solutions.
 *
 * If the best bound computed by a relaxator that includes the whole LP is strictly better than the bound of the LP itself,
 * the corresponding relaxation solution will get enforced. Therefore the CONSENFORELAX callback will only be called for
 * solutions that satisfy all active LP-constraints.
 *
 * Like the ENFOLP and ENFOPS callbacks, the ENFORELAX callback has to check whether the solution given in sol satisfies
 * all the constraints of the constraint handler. Since the callback is only called for relaxators including the whole LP,
 * cuts may be added with a result of SCIP_SEPARATED, like in the ENFOLP callback. It is also possible to return
 * SCIP_SOLVELP if the relaxation solution is invalid for some reason and the LP should be solved instead.
 *
 * Note that the CONSENFORELAX callback is only relevant if relaxators are used. Since the basic distribution of the
 * SCIP Optimization Suite does not contain any relaxators, this callback can be ignored unless any relaxators are added
 * via user-plugins.
 *
 * @subsection CONSPROP
 *
 * The CONSPROP callback is called during the subproblem processing.
 * It should propagate the constraints, which means that it should infer reductions in the variables' local bounds
 * from the current local bounds.
 * This technique, which is the main workhorse of constraint programming, is called "node preprocessing" in the
 * Integer Programming community.
 *
 * The CONSPROP callback has the following options:
 *  - detecting that the node is infeasible in the variables' bounds and can be cut off (result SCIP_CUTOFF)
 *  - reducing a variable's domain (result SCIP_REDUCEDDOM)
 *  - stating that the propagator searched, but did not find domain reductions, cutting planes, or cut constraints
 *    (result SCIP_DIDNOTFIND)
 *  - stating that the propagator was skipped (result SCIP_DIDNOTRUN)
 *  - stating that the propagator was skipped, but should be called again (result SCIP_DELAYED)
 *
 * Please see also the @ref CONS_ADDITIONALPROPERTIES section to learn about the properties
 * CONSHDLR_PROPFREQ, CONSHDLR_DELAYPROP, and CONSHDLR_PROP_TIMING, which influence the behaviour of SCIP
 * calling CONSPROP.
 *
 * @subsection CONSRESPROP
 *
 * If the constraint handler should support \ref CONF "conflict analysis", it has to supply a CONSRESPROP method.
 * It also should call SCIPinferVarLbCons() or SCIPinferVarUbCons() in domain propagation instead of SCIPchgVarLb() or
 * SCIPchgVarUb() in order to deduce bound changes on variables.
 * In the SCIPinferVarLbCons() and SCIPinferVarUbCons() calls, the handler provides the constraint that deduced the
 * variable's bound change, and an integer value <code>inferinfo</code> that can be arbitrarily chosen.
 *
 * The propagation conflict resolving method CONSRESPROP must then be implemented to provide the "reasons" for the bound
 * changes, i.e., the bounds of variables at the time of the propagation, which forced the constraint to set the
 * conflict variable's bound to its current value. It can use the <code>inferinfo</code> tag to identify its own propagation rule
 * and thus identify the "reason" bounds. The bounds that form the reason of the assignment must then be provided by
 * calls to SCIPaddConflictLb() and SCIPaddConflictUb() in the propagation conflict resolving method.
 *
 * <b>Note:</b> The fact that <code>inferinfo</code> is an integer, as opposed to an arbitrary data object, is a compromise between space and speed. Sometimes a propagator would
 * need more information to efficiently infer the original propagation steps that lead to the conflict. This would,
 * however, require too much space. In the extreme, the original propagation steps have to be repeated.
 *
 * For example, the \ref cons_logicor.h "logicor constraint" \f$c = x \vee y \vee z\f$ fixes variable \f$z\f$ to TRUE (i.e., changes the lower
 * bound of \f$z\f$ to 1.0), if both, \f$x\f$ and \f$y\f$, are assigned to FALSE (i.e., if the upper bounds of these
 * variables are 0.0). It uses <code>SCIPinferVarLbCons(scip, z, 1.0, c, 0)</code> to apply this assignment (an
 * inference information tag is not needed by the constraint handler and is set to 0).  In the conflict analysis, the
 * constraint handler may be asked to resolve the lower bound change on \f$z\f$ with constraint \f$c\f$, that was
 * applied at a time given by a bound change index "bdchgidx".  With a call to <code>SCIPvarGetLbAtIndex(z,
 * bdchgidx)</code>, the handler can find out, that the lower bound of variable \f$z\f$ was set to 1.0 at the given
 * point of time, and should call <code>SCIPaddConflictUb(scip, x, bdchgidx)</code> and <code>SCIPaddConflictUb(scip, y,
 * bdchgidx)</code> to tell SCIP, that the upper bounds of \f$x\f$ and \f$y\f$ at this point of time were the reason for
 * the deduction of the lower bound of \f$z\f$.
 *
 * If conflict analysis should not be supported, the method has to set the result code to SCIP_DIDNOTFIND.  Although
 * this is a viable approach to circumvent the implementation of the usually rather complex conflict resolving method, it
 * will make the conflict analysis less effective. We suggest to first omit the conflict resolving method and check how
 * effective the \ref CONSPROP "propagation method" is. If it produces a lot of propagations for your application, you definitely should
 * consider implementing the conflict resolving method.
 *
 * @subsection CONSPRESOL
 *
 * The CONSPRESOL callback is called during preprocessing.
 * It should try to tighten the domains of the variables, tighten the coefficients of the constraints of the constraint
 * handler, delete redundant constraints, aggregate and fix variables if possible, and upgrade constraints to more
 * specific types.
 *
 * If the CONSPRESOL callback applies changes to the constraint data, you also have to implement the \ref CONSTRANS callback
 * in order to copy the constraint data to the transformed problem space and protect the original problem from the
 * preprocessing changes.
 *
 * To inform SCIP that the presolving method found a reduction the result pointer has to be set in a proper way.
 * The following options are possible:
 *
 *  - SCIP_UNBOUNDED  : at least one variable is not bounded by any constraint in objective direction
 *  - SCIP_CUTOFF     : at least one constraint is infeasible in the variable's bounds
 *  - SCIP_SUCCESS    : the presolver found a reduction
 *  - SCIP_DIDNOTFIND : the presolver searched, but did not find a presolving change
 *  - SCIP_DIDNOTRUN  : the presolver was skipped
 *  - SCIP_DELAYED    : the presolver was skipped, but should be called again
 *
 * Please see also the @ref CONS_ADDITIONALPROPERTIES section to learn about the properties
 * CONSHDLR_PRESOLTIMING and CONSHDLR_MAXPREROUNDS, which influence the behaviour of SCIP
 * calling CONSPRESOL.
 *
 * @subsection CONSACTIVE
 *
 * The CONSACTIVE callback method is called each time a constraint of the constraint handler is activated.
 * For example, if a constraint is added locally to a subproblem, the CONSACTIVE callback is called whenever the
 * search enters the subtree where the constraint exists.
 *
 * @subsection CONSDEACTIVE
 *
 * The CONSDEACTIVE callback method is called each time a constraint of the constraint handler is deactivated.
 * For example, if a constraint is added locally to a subproblem, the CONSDEACTIVE callback is called whenever the
 * search leaves the subtree where the constraint exists.
 *
 * @subsection CONSENABLE
 *
 * The CONSENABLE callback method is called each time a constraint of the constraint handler is enabled.
 * Constraints might be active without being enabled. In this case, only the feasibility checks are executed,
 * but domain propagation and separation is skipped.
 *
 * @subsection CONSDISABLE
 *
 * The CONSDISABLE callback method is called each time a constraint of the constraint handler is disabled.
 *
 * @subsection CONSPRINT
 *
 * The CONSPRINT callback method is called, when the user asks SCIP to display the problem to the screen
 * or save the problem into a file. This is, however, only the case if the user requested the CIP format.
 * For more details about reading and writing with SCIP we refer to the \ref READER "file readers". In this
 * callback method the constraint handler should display the data of the constraint in an appropriate form.
 * The output format that is defined by the CONSPRINT callbacks is called CIP format.
 * In later versions of SCIP, the constraint handlers should also be able to parse (i.e., read) constraints
 * which are given in CIP format.
 *
 * @subsection CONSCOPY
 *
 * The CONSCOPY callback method is used whenever constraints should be copied from one SCIP instance into another SCIP
 * instance. This method comes with the necessary parameters to do so, most importantly with a mapping of the variables of the
 * source SCIP instance to the corresponding variables of the target SCIP instance, and a mapping for the constraints
 * in the same way. For a complete list of all arguments of this callback method see type_cons.h.
 *
 * To get the corresponding target variable of a given source variable, you can use the variable map directly:
 *
 * \code
 * targetvar = (SCIP_VAR*) SCIPhashmapGetImage(varmap, sourcevar);
 * \endcode
 *
 * We recommend, however, to use the method SCIPgetVarCopy() which gets besides others the variable map and the constraint map as input
 * and returns the requested target variable. The advantage of using SCIPgetVarCopy() is that in the case
 * the required variable does not yet exist, it is created and added to the copy automatically:
 *
 * \code
 * SCIP_CALL( SCIPgetVarCopy(sourcescip, scip, sourcevar, &targetvar, varmap, consmap, global) );
 * \endcode
 *
 * Finally, the result pointer <code>valid</code> has to be set to TRUE if (and only if!) the copy process was successful.
 *
 * <b>Note:</b> Be careful when setting the valid pointer.
 * A problem copy is called valid if it is valid in both the primal and the dual sense, i.e., if
 *
 *  -   it is a relaxation of the source problem
 *  -   it does not enlarge the feasible region.
 *
 * A constraint handler may choose to not copy a constraint and still declare the resulting copy as valid. Therefore, it must ensure
 * the feasibility of any solution to the problem copy in the original (source) space.
 *
 * For an example implementation we refer to cons_linear.h. Additional documentation and the complete list of all
 * parameters can be found in the file in type_cons.h.
 *
 * @subsection CONSPARSE
 *
 * This method is the counter part to CONSPRINT. The ideal idea is that a constraint handler is able to parse the output
 * which it generated via the CONSPRINT method and creates the corresponding constraint. If the parsing was successfully
 * the result pointer success should be set to TRUE. An example implementation can be found in the \ref cons_linear.h
 * "linear constraint handler".
 *
 * @subsection CONSDELVARS
 *
 * This method should iterate over the given constraints and delete all variables that were marked for deletion by SCIPdelVar().
 * Variable deletion is especially interesting for branch-cut-and-price applications. If your constraint handler allows
 * the addition of variables during the solving process (see "modifiable" attribute of constraints), then you might also want to
 * implement this callback. This would allow you to not only create variables during solving, but also remove them dynamically
 * from the problem to reduce memory consumption in case they are no longer necessary.
 * During presolving, SCIP may also find that some variables are not needed anymore and then try
 * to delete them. Thus, if you do not implement this callback, the constraint handler should capture its variables via
 * SCIPcaptureVar() to prevent SCIP from erroneously deleting them.
 *
 * Additional documentation and the complete list of all parameters can be found in the file type_cons.h.
 *
 * @subsection CONSGETVARS
 *
 * The CONSGETVARS callback of a constraint handler can be implemented to give access to the constraint variables
 * as array, independently from the internal data structure of the constraint. The buffer array
 * is already passed, together with its length. Consider implementing @ref CONSGETNVARS, too, to have
 * information about the number of variables in this constraint.
 *
 * @subsection CONSGETNVARS
 *
 * This callback can be implemented to return the number of variables involved into a particular constraint.
 * In order to have access to the variable pointers, consider implementing @ref CONSGETVARS.
 *
 * @refsnippet{src/scip/cons_linear.c,Callback for the number of variables}
 *
 * @subsection CONSGETDIVEBDCHGS
 *
 *  This callback is used inside the various diving heuristics of SCIP and does not affect the normal branching
 *  of the actual search.
 *  The constraint handler can provide this callback to render a current working solution (even more) infeasible by
 *  suggesting one or several variable bound changes.
 *
 * @section CONS_FURTHERINFO Further documentation
 *
 * Further documentation can be found in @ref type_cons.h for callback descriptions and a complete
 * list of all callback parameters, or in @ref scip.h
 * for globally available functions.
 */

/*--+----1----+----2----+----3----+----4----+----5----+----6----+----7----+----8----+----9----+----0----+----1----+----2*/

/**@page PRICER How to add variable pricers
 *
 * A pricer performs the dynamic generation of new variables in a column generation algorithm.
 * It is an algorithmic representation of a (usually exponential) number of variables.
 * The \ref PRICERREDCOST and \ref PRICERFARKAS methods are called after each LP solve to generate additional
 * variables which may improve the objective value or decrease the LP infeasibility, respectively.
 * \n
 * A complete list of all pricers contained in this release can be found \ref PRICERS "here".
 *
 * If the pricer finds one or more variables with negative reduced costs or negative Farkas value, it should
 * call SCIPcreateVar() and SCIPaddPricedVar() to create and add the variable to the problem. Additionally,
 * the pricer has to add the variable to all constraints in which it appears. Therefore, a pricer needs to
 * know the constraints of the model and their meaning. Note that all constraints for which additional variables
 * are generated by a pricer have to be flagged as "modifiable" in the SCIPcreateCons() call.
 *
 * We now explain how users can add their own pricers.
 * For example, look into the variable pricer for the binpacking problem (examples/Binpacking/src/pricer_binpacking.c) of the
 * Binpacking example project.
 * The example is written in C. C++ users can easily adapt the code by using the scip::scip::ObjPricer wrapper base class and
 * implement the scip_...() virtual methods instead of the SCIP_DECL_PRICER... callback methods.
 *
 * Additional documentation for the callback methods of a pricer can be found in the file
 * type_pricer.h.
 *
 * Notice that if your pricer cannot cope with variable bounds other than 0 and infinity, you have to mark
 * all constraints containing priced variables as modifiable, and you may have to disable reduced cost
 * strengthening by setting propagating/rootredcost/freq to -1.
 *
 * Here is what you have to do to implement a pricer:
 * -# Copy the template files src/scip/pricer_xyz.c and src/scip/pricer_xyz.h into files "pricer_mypricer.c"
 *    and "pricer_mypricer.h".
 *    \n
 *    Make sure to adjust your Makefile such that these files are compiled and linked to your project.
 * -# Use SCIPincludePricerMypricer() in order to include the pricer into your SCIP instance,
 *    e.g., in the main file of your project (see, e.g., src/cmain.c in the Binpacking example).
 * -# Open the new files with a text editor and replace all occurrences of "xyz" by "mypricer".
 * -# Adjust the properties of the pricer (see \ref PRICER_PROPERTIES).
 * -# Define the pricer data (see \ref PRICER_DATA). This is optional.
 * -# Implement the interface methods (see \ref PRICER_INTERFACE).
 * -# Implement the fundamental callback methods (see \ref PRICER_FUNDAMENTALCALLBACKS).
 * -# Implement the additional callback methods (see \ref PRICER_ADDITIONALCALLBACKS).  This is optional.
 *
 *
 * @section PRICER_PROPERTIES Properties of a Pricer
 *
 * At the top of the new file "pricer_mypricer.c" you can find the pricer properties.
 * These are given as compiler defines.
 * In the C++ wrapper class, you have to provide the pricer properties by calling the constructor
 * of the abstract base class scip::ObjPricer from within your constructor.
 * The properties you have to set have the following meaning:
 *
 * \par PRICER_NAME: the name of the pricer.
 * This name is used in the interactive shell to address the pricer.
 * Additionally, if you are searching for a pricer with SCIPfindPricer(), this name is looked up.
 * Names have to be unique: no two pricers may have the same name.
 *
 * \par PRICER_DESC: the description of the pricer.
 * This string is printed as a description of the pricer in the interactive shell.
 *
 * \par PRICER_PRIORITY: the priority of the pricer.
 * In each pricing round during the price-and-cut loop of the subproblem processing, the included pricers are
 * called in a predefined order, which is given by the priorities of the pricers.
 * The higher the priority, the earlier the pricer is called.
 * Usually, you will have only one pricer in your application and the priority is therefore irrelevant.
 *
 * \par PRICER_DELAY: the default for whether the pricer should be delayed, if other variables with negative reduced
 * costs have already been found in the current pricing round.
 * Variables may be declared to be "removable" in the SCIPcreateVar() call. This means that SCIP may remove the variable
 * from the LP if it was inactive (i.e., sitting at zero) for a number of LP solves. Nevertheless, after the removal of the
 * column from the LP, the variable still exists, and SCIP can calculate reduced costs and add it to the LP again if
 * necessary.
 * \n
 * If the PRICER_DELAY flag is set to TRUE (which is the common setting), all those existing variables with negative reduced costs
 * are added to the LP, and the LP is resolved before the pricer is called. Thus, the pricer can assume that all existing variables
 * have non-negative reduced costs if the \ref PRICERREDCOST method is called or non-positive Farkas value if the \ref PRICERFARKAS
 * method is called.
 * \n
 * In some applications, this inner pricing loop on the already existing variables can significantly slow down the solving process,
 * since it may lead to the addition of only very few variables in each pricing round. If this is an issue in your application,
 * you should consider setting the PRICER_DELAY flag to FALSE. You must, however, be aware of the fact that there may be already
 * existing variables with negative reduced costs. For example, this may lead to the issue that your pricer generates the same
 * variable twice. In some models, this is not critical because an optimal solution would choose only one of the two identical
 * variables anyway, but for other models this can lead to wrong results because the duplication of a variable essentially doubles
 * the upper bound of the variable.
 *
 *
 * @section PRICER_DATA Pricer Data
 *
 * Below the header "Data structures" you can find a struct which is called "struct SCIP_PricerData".
 * In this data structure, you can store the data of your pricer. For example, it may be convenient to store pointers to the
 * constraints of the problem instance here, because the pricer has to add variables to those constraints.
 * If you are using C++, you can add pricer data, as usual, as object variables to your class.
 * \n
 * Defining pricer data is optional. You can leave the struct empty.
 *
 *
 * @section PRICER_INTERFACE Interface Methods
 *
 * At the bottom of "pricer_mypricer.c" you can find the interface method SCIPincludePricerMypricer(), which also appears in "pricer_mypricer.h".
 * It is called by the user, if (s)he wants to include the pricer, i.e., if (s)he wants to solve a model for which variables should
 * be generated by this pricer.
 *
 * This method only has to be adjusted slightly.
 * It is responsible for notifying SCIP of the presence of the pricer. For this, you can either call SCIPincludePricer(),
 * or SCIPincludePricerBasic() since SCIP version 3.0. In the latter variant, \ref PRICER_ADDITIONALCALLBACKS "additional callbacks"
 * must be added via setter functions as, e.g., SCIPsetPricerCopy(). We recommend this latter variant because
 * it is more stable towards future SCIP versions which might have more callbacks, whereas source code using the first
 * variant must be manually adjusted with every SCIP release containing new callbacks for pricers in order to compile.
 *
 *
 * In addition, the pricer has to be activated before the solution process starts, like it is done
 * in the pricer of the Coloring application (applications/Coloring/src/reader_col.c) by calling
 * \code
 * SCIP_CALL( SCIPactivatePricer(scip, SCIPfindPricer(scip, "coloring")) );
 * \endcode
 *
 * If you are using pricer data, you have to allocate the memory for the data at this point.
 * You can do this by calling:
 * \code
 * SCIP_CALL( SCIPallocBlockMemory(scip, &pricerdata) );
 * \endcode
 * You also have to initialize the fields in struct SCIP_PricerData afterwards.
 *
 * You may also add user parameters for your pricer, see the method SCIPincludePricerColoring() in the pricer of the Coloring application
 * for an example of how to add user parameters.
 *
 *
 * @section PRICER_FUNDAMENTALCALLBACKS Fundamental Callback Methods of a Pricer
 *
 * The fundamental callback methods have to be implemented in order to obtain an operational algorithm.
 * They are passed together with the pricer itself to SCIP using SCIPincludePricer() or SCIPincludePricerBasic(),
 * see @ref PRICER_INTERFACE.
 *
 * In the case of a pricer, there are two fundamental callback methods, namely the @ref PRICERREDCOST and the
 * @ref PRICERFARKAS callbacks, which both search for new variables and add them to the problem.
 * These methods have to be implemented for every pricer; the other callback methods are optional.
 * In the C++ wrapper class scip::ObjPricer, the scip_redcost() method (which corresponds to the PRICERREDCOST callback)
 * is a virtual abstract member function. You have to implement it in order to be able to construct an object of your
 * pricer class.
 *
 * Additional documentation for the callback methods can be found in type_pricer.h.
 *
 * @subsection PRICERREDCOST
 *
 * The PRICERREDCOST callback is called inside the price-and-cut loop of the subproblem solving process if the current LP relaxation
 * is feasible.
 * It should search for additional variables that can contribute to improve the current LP's solution value.
 * In standard branch-and-price, these are variables with negative dual feasibility, that is negative
 * reduced costs for non-negative variables, positive reduced costs for non-positive variables,
 * and non-zero reduced costs for variables that can be negative and positive.
 *
 * Whenever the pricer finds a variable with negative dual feasibility, it should call SCIPcreateVar()
 * and SCIPaddPricedVar() to add the variable to the problem. Furthermore, it should call the appropriate
 * methods of the constraint handlers to add the necessary variable entries to the constraints, see pub_cons.h.
 *
 * In the usual case that the pricer either adds a new variable or ensures that there are no further variables with negative dual feasibility,
 * the result pointer should be set to SCIP_SUCCESS. Only if the pricer aborts pricing without creating a new variable, but
 * there might exist additional variables with negative dual feasibility, the result pointer should be set to SCIP_DIDNOTRUN.
 * In this case, which sometimes is referred to as "early branching", the LP solution will not be used as a lower bound.
 * The pricer can, however, store a valid lower bound in the <code>lowerbound</code> pointer.
 *
 * Pricers usually need the dual LP solution as input for the pricing algorithm.
 * Since SCIP does not know the semantics of the individual constraints in the problem, the dual solution
 * has to be provided by the constraint handlers.
 * For example, the \ref cons_setppc.h "setppc constraint handler", which deals with set partitioning, packing, and covering constraints, provides
 * the method SCIPgetDualsolSetppc() to access the dual solution value for a single constraint.
 * Similarly, the dual solution of a linear constraint can be queried with the method SCIPgetDualsolLinear() of cons_linear.h.
 * The reduced costs of the existing variables can be accessed with the method SCIPgetVarRedcost().
 *
 * @subsection PRICERFARKAS
 *
 * If the current LP relaxation is infeasible, it is the task of the pricer to generate additional variables that can
 * potentially render the LP feasible again. In standard branch-and-price, these are variables with positive Farkas values,
 * and the PRICERFARKAS method should identify those variables.
 *
 * If the LP was proven to be infeasible, we have an infeasibility proof by the dual Farkas multipliers \f$y\f$.
 * With the values of \f$y\f$, an implicit inequality \f$y^T A x \ge y^T b\f$ is associated, with \f$b\f$ given
 * by the sides of the LP rows and the sign of \f$y\f$:
 *  - if \f$y_i\f$ is positive, \f$b_i\f$ is the left hand side of the row,
 *  - if \f$y_i\f$ is negative, \f$b_i\f$ is the right hand side of the row.
 *
 * \f$y\f$ is chosen in a way, such that the valid inequality  \f$y^T A x \ge y^T b\f$  is violated by all \f$x\f$,
 * especially by the (for this inequality least infeasible solution) \f$x'\f$ defined by
 *  - \f$x'_i := ub_i\f$, if \f$y^T A_i \ge 0\f$
 *  - \f$x'_i := lb_i\f$, if \f$y^T A_i < 0\f$.
 * Pricing in this case means to add variables \f$i\f$ with positive Farkas value, i.e., \f$y^T A_i x'_i > 0\f$.
 *
 * To apply Farkas pricing, the pricer needs to know the Farkas values of the constraints. Like the dual solution values for
 * feasible LP solutions, the dual Farkas values for infeasible solutions can be obtained by constraint handler interface
 * methods such as the SCIPgetDualfarkasLinear() method of the linear constraint handler.
 * The Farkas values for the bounds of the variables are just the regular reduced costs and can be accessed with SCIPgetVarRedcost().
 *
 * It is useful to note that Farkas pricing is the same as the regular pricing with a zero objective function.
 * Therefore, a typical implementation of a pricer would consist of a generic pricing algorithm that gets a dual solution and an
 * objective function vector as input and generates variables by calling SCIPcreateVar() and SCIPaddPricedVar().
 * The PRICERREDCOST callback would call this function with the regular objective function and the regular dual solution vector,
 * while the PRICERFARKAS callback would call this function with a zero objective function and the Farkas vector.
 * From a practical point of view, it is usually the simplest approach to provide just one Boolean flag to the generic pricing
 * algorithm in order to identify whether it is reduced cost or Farkas pricing. Then, the algorithm would just call the appropriate
 * methods to access the dual solution or objective function, depending on the Boolean flag.
 *
 * @section PRICER_ADDITIONALCALLBACKS Additional Callback Methods of a Pricer
 *
 * The additional callback methods do not need to be implemented in every case.
 * However, some of them have to be implemented for most applications. They can either be passed directly with
 * SCIPincludePricer() to SCIP or via specific <b>setter functions</b> after a call of SCIPincludePricerBasic(),
 * see also @ref PRICER_INTERFACE.
 *
 * @subsection PRICERFREE
 *
 * If you are using pricer data, you have to implement this method in order to free the pricer data.
 * This can be done by the following procedure:
 *
 * @refsnippet{applications/STP/src/pricer_stp.c,SnippetPricerFreeSTP}
 *
 * If you have allocated memory for fields in your pricer data, remember to free this memory
 * before freeing the pricer data itself.
 * If you are using the C++ wrapper class, this method is not available.
 * Instead, just use the destructor of your class to free the member variables of your class.
 *
 * @subsection PRICERCOPY
 *
 * The PRICERCOPY callback is executed when the SCIP instance is copied, e.g. to solve a sub-SCIP. By defining this
 * callback as <code>NULL</code> the user disables the inclusion of the pricer into all copied SCIP
 * instances. This means that primal heuristics will work on a sub-SCIP that contains only a part of the variables
 * and no variables are priced in during the solving process of the sub-SCIP. Therefore, primal solutions found in the
 * copied problem are typically still valid for the original problem and used for its solving process,
 * but dual reductions cannot be transferred to the original problem.
 *
 * <b>Note:</b> If you implement this callback, be careful when setting the valid pointer. The valid pointer should be
 * set to TRUE if (and only if!) you can make sure that all necessary data of the pricer are copied
 * correctly. If the complete problem is validly copied, i.e. if the copy methods of all problem defining plugins
 * (constraint handlers and pricers) return <code>*valid = TRUE</code>, then dual reductions found for the copied problem can be
 * transferred to the original SCIP instance. Thus, if the valid pointer is wrongly set to TRUE, it might happen that
 * optimal solutions are cut off.
 *
 * @subsection PRICERINIT
 *
 * The PRICERINIT callback is executed after the problem is transformed.
 * The pricer may, e.g., use this call to replace the original constraints stored in its pricer data by transformed
 * constraints, or to initialize other elements of its pricer data.
 *
 * @subsection PRICEREXIT
 *
 * The PRICEREXIT callback is executed before the transformed problem is freed.
 * In this method, the pricer should free all resources that have been allocated for the solving process in PRICERINIT.
 *
 * @subsection PRICERINITSOL
 *
 * The PRICERINITSOL callback is executed when the presolving is finished and the branch-and-bound process is about to begin.
 * The pricer may use this call to initialize its branch-and-bound specific data.
 *
 * @subsection PRICEREXITSOL
 *
 * The PRICEREXITSOL callback is executed before the branch-and-bound process is freed.
 * The pricer should use this call to clean up its branch-and-bound data, which was allocated in PRICERINITSOL.
 *
 * @section PRICER_REMARKS Further remarks
 *
 * If you use your own branching rule (e.g., to branch on constraints), make sure that it is able to branch on \a "pseudo solutions".
 * Otherwise, SCIP will use its default branching rules, if necessary (which all branch on variables). This
 * could disturb the pricing problem or branching might not even be possible, e.g., if all variables created thus far have already been fixed.
 *
 * Note that if the original problem is a maximization problem, SCIP will transform the problem into a minimization
 * problem by multiplying the objective function by -1. The pricer has to take care of this by multiplying
 * the original objective function value of all variables created during the solving process by -1.
 *
 * In some cases, bounds on variables are implicitly enforced by constraints of the problem and the objective function.
 * Therefore, these bounds do not need to be added to the LP explicitly, which has the advantage that the pricing routine does not need to
 * care about the corresponding dual values.
 * We call these bounds lazy bounds, they may be set by SCIPchgVarLbLazy() and SCIPchgVarUbLazy() for upper or lower bounds, respectively.
 * If the lazy bound is tighter than the local bound, the corresponding bound is not put into the LP.
 * In diving mode, lazy bounds are explicitly put into the LP, because changing the objective (which is only possible in diving)
 * might reverse the implicitly given bounds. When diving is finished, the bounds are again removed from the LP.
 */

/*--+----1----+----2----+----3----+----4----+----5----+----6----+----7----+----8----+----9----+----0----+----1----+----2*/

/**@page PRESOL How to add presolvers
 *
 * Presolvers are used to reduce the size of the model by removing irrelevant information like redundant constraints,
 * to strengthen the LP relaxation by exploiting integrality information, and to extract useful information in the
 * presolving step.
 * Constraint based presolving is done in the CONSPRESOL callback methods of the constraint handlers, see \ref CONSPRESOL.
 * Some propagation steps can already be applied in presolving via the PROPRESOL callback methods of propagators, see \ref PROPPRESOL.
 * The presolver plugins complement these by additional, usually optimality based, presolving reductions.
 * \n
 * A complete list of all presolvers contained in this release can be found \ref PRESOLVERS "here".
 *
 * We now explain how users can add their own presolvers.
 * Take the trivial presolver (src/scip/presol_trivial.c) as an example.
 * As all other default plugins, it is written in C. C++ users can easily adapt the code by using the scip::ObjPresol wrapper
 * base class and implement the scip_...() virtual methods instead of the SCIP_DECL_PRESOL... callback methods.
 *
 * Additional documentation for the callback methods of a presolver, in particular for their input parameters,
 * can be found in the file type_presol.h.
 *
 * Here is what you have to do to implement a presolver:
 * -# Copy the template files src/scip/presol_xyz.c and src/scip/presol_xyz.h into files named "presol_mypresolver.c"
 *    and "presol_mypresolver.h".
 *    \n
 *    Make sure to adjust your Makefile such that these files are compiled and linked to your project.
 * -# Use SCIPincludePresolMypresolver() in order to include the presolver into your SCIP instance,
 *    e.g., in the main file of your project (see, e.g., src/cmain.c in the Binpacking example).
 * -# Open the new files with a text editor and replace all occurrences of "xyz" by "mypresolver".
 * -# Adjust the properties of the presolver (see \ref PRESOL_PROPERTIES).
 * -# Define the presolver data (see \ref PRESOL_DATA). This is optional.
 * -# Implement the interface methods (see \ref PRESOL_INTERFACE).
 * -# Implement the fundamental callback methods (see \ref PRESOL_FUNDAMENTALCALLBACKS).
 * -# Implement the additional callback methods (see \ref PRESOL_ADDITIONALCALLBACKS). This is optional.
 *
 *
 * @section PRESOL_PROPERTIES Properties of a Presolver
 *
 * At the top of the new file "presol_mypresolver.c", you can find the presolver properties.
 * These are given as compiler defines.
 * In the C++ wrapper class, you have to provide the presolver properties by calling the constructor
 * of the abstract base class scip::ObjPresol from within your constructor.
 * The properties you have to set have the following meaning:
 *
 * \par PRESOL_NAME: the name of the presolver.
 * This name is used in the interactive shell to address the presolver.
 * Additionally, if you are searching for a presolver with SCIPfindPresol(), this name is looked up.
 * Names have to be <b>unique</b>: no two presolvers may have the same name.
 *
 * \par PRESOL_DESC: the description of the presolver.
 * This string is printed as a description of the presolver in the interactive shell.
 *
 * \par PRESOL_TIMING: the default timing of the presolver.
 * There are three presolving timings: FAST, MEDIUM, and EXHAUSTIVE.
 * Every presolving round starts with the FAST presolvers. MEDIUM presolvers are only called, if FAST presolvers did not find
 * enough reductions in this round so far, and EXHAUSTIVE presolving steps are only performed if all presolvers called before
 * in this round were unsuccessful.
 * Presolvers should be assigned a timing based on how expensive they are, e.g., presolvers that provide fast algorithms that
 * usually have a high impact (i.e., remove lots of variables or tighten bounds of many variables) should have a timing FAST.
 * If a presolver implements different algorithms of different complexity, it may also get multiple timings and check the timing
 * internally in the \ref PRESOLEXEC callback to decide which algorithms to run.
 *
 * \par PRESOL_PRIORITY: the priority of the presolver.
 * Within a presolving round, when calling all presolvers and presolving methods of propagators and constraint handlers
 * with a given timing, those are called in
 * a predefined order, which is given by the priorities of the presolvers and the check priorities of the
 * constraint handlers, see \ref CONS_PROPERTIES.
 * First, the presolvers with non-negative priority are called in the order of decreasing priority.
 * Next, the presolving methods of the different constraint handlers are called in the order of decreasing check
 * priority.
 * Finally, the presolvers with negative priority are called in the order of decreasing priority.
 * \n
 * Again, presolvers that provide fast algorithms that  usually have a high impact (i.e., remove lots of variables or tighten
 * bounds of many variables) should have a high priority.
 * An easy way to list the timings and
 * priorities of all presolvers, propagators, and constraint handlers is to type "display presolvers", "display propagators",
 * and "display conshdlrs" in the interactive shell of SCIP.
 *
 * \par PRESOL_MAXROUNDS: the default maximal number of rounds the presolver participates in.
 * The presolving is conducted in rounds: the presolvers and presolving methods of the constraint handlers
 * are called iteratively until no more reductions have been found or some other abort criterion applies.
 * The "maxrounds" parameter of a presolver imposes a limit on the number of presolving rounds in which the
 * presolver is called. The PRESOL_MAXROUNDS property specifies the default value for this parameter.
 * A value of -1 represents an unlimited number of rounds.
 *
 *
 * @section PRESOL_DATA Presolver Data
 *
 * Below the header "Data structures" you can find a struct which is called "struct SCIP_PresolData".
 * In this data structure, you can store the data of your presolver. For example, you should store the adjustable parameters
 * of the presolver in this data structure.
 * If you are using C++, you can add presolver data as usual as object variables to your class.
 * \n
 * Defining presolver data is optional. You can leave this struct empty.
 *
 *
 * @section PRESOL_INTERFACE Interface Methods
 *
 * At the bottom of "presol_mypresolver.c", you can find the interface method SCIPincludePresolMypresolver(),
 * which also appears in "presol_mypresolver.h"
 * SCIPincludePresolMypresolver() is called by the user, if (s)he wants to include the presolver,
 * i.e., if (s)he wants to use the presolver in his/her application.
 *
 * This method only has to be adjusted slightly.
 * It is responsible for notifying SCIP of the presence of the presolver. For this, you can either call SCIPincludePresol(),
 * or SCIPincludePresolBasic() since SCIP version 3.0. In the latter variant, \ref PRESOL_ADDITIONALCALLBACKS "additional callbacks"
 * must be added via setter functions as, e.g., SCIPsetPresolCopy(). We recommend this latter variant because
 * it is more stable towards future SCIP versions which might have more callbacks, whereas source code using the first
 * variant must be manually adjusted with every SCIP release containing new callbacks for presolvers in order to compile.
 *
 * If you are using presolver data, you have to allocate the memory for the data at this point.
 * You can do this by calling:
 * \code
 * SCIP_CALL( SCIPallocBlockMemory(scip, &presoldata) );
 * \endcode
 * You also have to initialize the fields in struct SCIP_PresolData afterwards. For freeing the
 * presolver data, see \ref PRESOLFREE.
 *
 * You may also add user parameters for your presolver, see \ref PARAM for how to add user parameters and
 * the method SCIPincludePresolTrivial() in src/scip/presol_trivial.c for an example.
 *
 *
 * @section PRESOL_FUNDAMENTALCALLBACKS Fundamental Callback Methods of a Presolver
 *
 * The fundamental callback methods of the plugins are the ones that have to be implemented in order to obtain
 * an operational algorithm.
 * They are passed together with the presolver itself to SCIP using SCIPincludePresol() or SCIPincludePresolBasic(),
 * see @ref PRESOL_INTERFACE.
 *
 * Presolver plugins have only one fundamental callback method, namely the @ref PRESOLEXEC method.
 * This method has to be implemented for every presolver; the other callback methods are optional.
 * In the C++ wrapper class scip::ObjPresol, the scip_exec() method (which corresponds to the PRESOLEXEC callback) is a virtual
 * abstract member function.
 * You have to implement it in order to be able to construct an object of your presolver class.
 *
 * Additional documentation for the callback methods, in particular to their input parameters,
 * can be found in type_presol.h.
 *
 * @subsection PRESOLEXEC
 *
 * The PRESOLEXEC callback is called inside the presolving loop and should perform the actual presolving reductions.
 * It should inspect the problem instance at hand and simplify it by tightening bounds of variables, aggregating or fixing
 * variables, changing the type of variables, modifying the graph that represents the instance of your application, and
 * the like.
 *
 * Typical methods called by a presolver are, for example, SCIPchgVarType(), SCIPfixVar(), SCIPaggregateVars(), SCIPtightenVarLb(),
 * and SCIPtightenVarUb().
 *
 *
 * @section PRESOL_ADDITIONALCALLBACKS Additional Callback Methods of a Presolver
 *
 * The additional callback methods do not need to be implemented in every case. However, some of them have to be
 * implemented for most applications, they can be used, for example, to initialize and free private data.
 * Additional callbacks can either be passed directly with SCIPincludePresol() to SCIP or via specific
 * <b>setter functions</b> after a call of SCIPincludePresolBasic(), see also @ref PRESOL_INTERFACE.
 *
 * @subsection PRESOLFREE
 *
 * If you are using presolver data (see \ref PRESOL_DATA and \ref PRESOL_INTERFACE), you have to implement this method in order to free the presolver data.
 * This can be done by the following procedure:
 *
 * @refsnippet{src/scip/presol_boundshift.c,SnippetPresolFreeBoundshift}
 *
 * If you have allocated memory for fields in your presolver data, remember to free this memory
 * before freeing the presolver data itself.
 * If you are using the C++ wrapper class, this method is not available.
 * Instead, just use the destructor of your class to free the member variables of your class.
 *
 * @subsection PRESOLINIT
 *
 * The PRESOLINIT callback is executed after the problem is transformed.
 * The presolver may, e.g., use this call to initialize its presolver data.
 * The difference between the original and the transformed problem is explained in
 * "What is this thing with the original and the transformed problem about?" on \ref FAQ.
 *
 * @subsection PRESOLCOPY
 *
 * The PRESOLCOPY callback is executed when a SCIP instance is copied, e.g. to
 * solve a sub-SCIP. By
 * defining this callback as
 * <code>NULL</code> the user disables the execution of the specified
 * presolver for all copied SCIP instances. This may deteriorate the performance
 * of primal heuristics using sub-SCIPs.
 *
 * @subsection PRESOLEXIT
 *
 * The PRESOLEXIT callback is executed before the transformed problem is freed.
 * In this method, the presolver should free all resources that have been allocated for the solving process in PRESOLINIT.
 *
 * @subsection PRESOLINITPRE
 *
 * The PRESOLINITPRE callback is executed when the presolving is about to begin.
 * The presolver may use this call to initialize its presolving data which only need to exist during the presolving stage.
 *
 * @subsection PRESOLEXITPRE
 *
 * The PRESOLEXITPRE callback is executed after presolving finishes and before the branch-and-bound process begins.
 * The presolver should use this call to clean up its presolving data, which was allocated in PRESOLINITPRE.
 */

/*--+----1----+----2----+----3----+----4----+----5----+----6----+----7----+----8----+----9----+----0----+----1----+----2*/

/**@page SEPA How to add separators
 *
 * Separators are used to generate general purpose cutting planes.
 * Constraint based cutting planes, the second type of cutting planes in SCIP, are separated in the CONSSEPALP and
 * CONSSEPASOL callback methods of the constraint handlers, see \ref CONSSEPALP and \ref CONSSEPASOL. These cuts are
 * valid inequalities or even facets of the polyhedron described by a single constraint or a subset of the constraints of
 * a single constraint class. In contrast, general purpose cuts do not require or exploit any knowledge about the
 * underlying problem structure but use only the current LP relaxation and the integrality conditions. See also
 * "When should I implement a constraint handler, when should I implement a separator?" on \ref FAQ.
 * \n
 * A complete list of all separators contained in this release can be found \ref SEPARATORS "here".
 *
 * We now explain how users can add their own separators.
 * Take the separator for the class of Gomory mixed integer inequalities (src/scip/sepa_gomory.c) as an example.
 * As all other default plugins, it is written in C. C++ users can easily adapt the code by using the scip::ObjSepa wrapper
 * base class and implement the scip_...() virtual methods instead of the SCIP_DECL_SEPA... callback methods.
 *
 * Additional documentation for the callback methods of a separator, in particular for the input parameters,
 * can be found in the file type_sepa.h.
 *
 * Here is what you have to do to implement a separator:
 * -# Copy the template files src/scip/sepa_xyz.c and src/scip/sepa_xyz.h into files "sepa_myseparator.c"
 *    and "sepa_myseparator.h".
      \n
 *    Make sure to adjust your Makefile such that these files are compiled and linked to your project.
 * -# Use SCIPincludeSepaMyseparator() in order to include the separator into your SCIP instance,
 *    e.g., in the main file of your project (see, e.g., src/cmain.c in the Binpacking example).
 * -# Open the new files with a text editor and replace all occurrences of "xyz" by "myseparator".
 * -# Adjust the properties of the separator (see \ref SEPA_PROPERTIES).
 * -# Define the separator data (see \ref SEPA_DATA). This is optional.
 * -# Implement the interface methods (see \ref SEPA_INTERFACE).
 * -# Implement the fundamental callback methods (see \ref SEPA_FUNDAMENTALCALLBACKS).
 * -# Implement the additional callback methods (see \ref SEPA_ADDITIONALCALLBACKS).  This is optional.
 *
 *
 * @section SEPA_PROPERTIES Properties of a Separator
 *
 * At the top of the new file "sepa_myseparator.c", you can find the separator properties.
 * These are given as compiler defines.
 * In the C++ wrapper class, you have to provide the separator properties by calling the constructor
 * of the abstract base class scip::ObjSepa from within your constructor.
 * The properties you have to set have the following meaning:
 *
 * \par SEPA_NAME: the name of the separator.
 * This name is used in the interactive shell to address the separator.
 * Additionally, if you are searching for a separator with SCIPfindSepa(), this name is looked up.
 * Names have to be unique: no two separators may have the same name.
 *
 * \par SEPA_DESC: the description of the separator.
 * This string is printed as a description of the separator in the interactive shell.
 *
 * \par SEPA_PRIORITY: the priority of the separator.
 * In each separation round during the price-and-cut loop of the subproblem processing or the separation loop
 * of the primal solution separation, the separators and separation methods of the constraint handlers are called in
 * a predefined order, which is given by the priorities of the separators and the separation priorities
 * of the constraint handlers (see \ref CONS_PROPERTIES).
 * First, the separators with non-negative priority are called in the order of decreasing priority.
 * Next, the separation methods of the constraint handlers are called in the order of decreasing separation
 * priority.
 * Finally, the separators with negative priority are called in the order of decreasing priority. An easy way to list the
 * priorities of all separators and constraint handlers is to type "display separators" and "display conshdlrs" in
 * the interactive shell.
 * \n
 * The priority of the separator should be set according to the complexity of the cut separation algorithm and the
 * impact of the resulting cuts: separators that provide fast algorithms that usually have a high impact (i.e., cut off
 * a large portion of the LP relaxation) should have a high priority.
 * See \ref SEPAEXECLP and \ref SEPAEXECSOL for further details of the separation callbacks.
 *
 * \par SEPA_FREQ: the default frequency for separating cuts.
 * The frequency defines the depth levels at which the separation methods \ref SEPAEXECLP and \ref SEPAEXECSOL are called.
 * For example, a frequency of 7 means, that the separation callback is executed for subproblems that are in depth
 * 0, 7, 14, ... of the branching tree. A frequency of 0 means, that the separation method is only called at the root node.
 * A frequency of -1 disables the separator.
 * \n
 * The frequency can be adjusted by the user. This property of the separator only defines the default value of the frequency.
 * If you want to have a more flexible control of when to execute the separation algorithm, you have to assign
 * a frequency of 1 and implement a check at the beginning of your separation methods whether you really want to execute
 * the separation or not. If you do not want to execute it, set the result code of
 * \ref SEPAEXECLP and \ref SEPAEXECSOL to SCIP_DIDNOTRUN.
 *
 * \par SEPA_MAXBOUNDDIST: the default maximal relative distance from the current node's dual bound to primal bound compared to best node's dual bound for applying separation.
 * At the current branch-and-bound node, the relative distance from its dual bound (local dual bound)
 * to the primal bound compared to the best node's dual bound (global dual bound) is considered. The separation method
 * of the separator will only be applied at the current node if this relative distance does not exceed SEPA_MAXBOUNDDIST.
 * \n
 * For example, if the global dual bound is 50 and the primal bound is 60, SEPA_MAXBOUNDDIST = 0.25 means that separation
 * is only applied if the current node's dual bound is in the first quarter of the interval [50,60], i.e., if it is less
 * than or equal to 52.5.
 * \n
 * In particular, the values 0.0 and 1.0 mean that separation is applied at the current best node only or at all
 * nodes, respectively. Since separation seems to be most important to apply at nodes that define to the global
 * dual bound, 0.0 is probably a good choice for SEPA_MAXBOUNDDIST.
 * Note that separators with a frequency of SEPA_FREQ = 0 are only applied at the root node.
 * Obviously, at the root node the local dual bound is equal to the global dual bound and thus, the separator is called
 * for any value of SEPA_MAXBOUNDDIST.
 *
 * \par SEPA_USESSUBSCIP: Does the separator use a secondary SCIP instance?
 * Some heuristics and separators solve MIPs or SAT problems and use a secondary SCIP instance. Examples are
 * Large Neighborhood Search heuristics such as RINS and Local Branching or the CGMIP separator. To avoid recursion,
 * these plugins usually deactivate all other plugins that solve MIPs. If a separator uses a secondary SCIP instance,
 * this parameter has to be TRUE and it is recommended to call SCIPsetSubscipsOff() for the secondary SCIP instance.
 *
 * \par SEPA_DELAY: the default for whether the separation method should be delayed, if other separators or constraint handlers found cuts.
 * If the separator's separation method is marked to be delayed, it is only executed after no other separator
 * or constraint handler found a cut during the price-and-cut loop.
 * If the separation method of the separator is very expensive, you may want to mark it to be delayed until all cheap
 * separation methods have been executed.
 *
 * @section SEPA_DATA Separator Data
 *
 * Below the header "Data structures" you can find a struct which is called "struct SCIP_SepaData".
 * In this data structure, you can store the data of your separator. For example, you should store the adjustable
 * parameters of the separator in this data structure. In a separator, user parameters for the maximal number of
 * separation rounds per node and for the maximal number of cuts separated per separation round might be useful.
 * If you are using C++, you can add separator data as usual as object variables to your class.
 * \n
 * Defining separator data is optional. You can leave the struct empty.
 *
 * @section SEPA_INTERFACE Interface Methods
 *
 * At the bottom of "sepa_myseparator.c", you can find the interface method SCIPincludeSepaMyseparator(),
 * which also appears in "sepa_myseparator.h"
 * SCIPincludeSepaMyseparator() is called by the user, if (s)he wants to include the separator,
 * i.e., if (s)he wants to use the separator in his/her application.
 *
 * This method only has to be adjusted slightly.
 * It is responsible for notifying SCIP of the presence of the separator. For this, you can either call SCIPincludeSepa(),
 * or SCIPincludeSepaBasic() since SCIP version 3.0. In the latter variant, \ref SEPA_ADDITIONALCALLBACKS "additional callbacks"
 * must be added via setter functions as, e.g., SCIPsetSepaCopy(). We recommend this latter variant because
 * it is more stable towards future SCIP versions which might have more callbacks, whereas source code using the first
 * variant must be manually adjusted with every SCIP release containing new callbacks for separators in order to compile.
 *
 * If you are using separator data, you have to allocate the memory
 * for the data at this point. You can do this by calling:
 * \code
 * SCIP_CALL( SCIPallocBlockMemory(scip, &sepadata) );
 * \endcode
 * You also have to initialize the fields in "struct SCIP_SepaData" afterwards. For freeing the
 * separator data, see \ref SEPAFREE.
 *
 * You may also add user parameters for your separator, see \ref PARAM for how to add user parameters and
 * the method SCIPincludeSepaGomory() in src/scip/sepa_gomory.c for an example.
 *
 *
 * @section SEPA_FUNDAMENTALCALLBACKS Fundamental Callback Methods of a Separator
 *
 * The fundamental callback methods of the plugins are the ones that have to be implemented in order to obtain
 * an operational algorithm.
 * They are passed together with the separator itself to SCIP using SCIPincludeSepa() or SCIPincludeSepaBasic(),
 * see @ref SEPA_INTERFACE.
 *
 * Separator plugins have two callbacks, @ref SEPAEXECLP and @ref SEPAEXECSOL, of which at least one must be implemented.
 *
 * Additional documentation for the callback methods, in particular to their input parameters,
 * can be found in type_sepa.h.
 *
 * @subsection SEPAEXECLP
 *
 * The SEPAEXECLP callback is executed during the price-and-cut loop of the subproblem processing.
 * It should try to generate general purpose cutting planes in order to separate the current LP solution.
 * The method is called in the LP solution loop, which means that a valid LP solution exists.
 *
 * Usually, the callback searches and produces cuts, that are added with a call to SCIPaddCut().
 * If the cut should be added to the global cut pool, it calls SCIPaddPoolCut().
 * In addition to LP rows, the callback may also produce domain reductions or add additional constraints.
 *
 * Overall, the SEPAEXECLP callback has the following options, which is indicated by the possible return values of
 * the 'result' variable (see type_sepa.h):
 *  - detecting that the node is infeasible in the variable's bounds and can be cut off (result SCIP_CUTOFF)
 *  - adding an additional constraint (result SCIP_CONSADDED)
 *  - reducing a variable's domain (result SCIP_REDUCEDDOM)
 *  - adding a cutting plane to the LP (result SCIP_SEPARATED)
 *  - stating that the separator searched, but did not find domain reductions, cutting planes, or cut constraints
 *    (result SCIP_DIDNOTFIND)
 *  - stating that the separator was skipped (result SCIP_DIDNOTRUN)
 *  - stating that the separator was skipped, but should be called again (result SCIP_DELAYED)
 *  - stating that a new separation round should be started without calling the remaining separator methods (result SCIP_NEWROUND)
 *
 * @subsection SEPAEXECSOL
 *
 * The SEPAEXECSOL callback is executed during the separation loop on arbitrary primal solutions.
 * It should try to generate general purpose cutting planes in order to separate the given primal solution.
 * The method is not called in the LP solution loop, which means that there is no valid LP solution.
 *
 * In the standard SCIP environment, the SEPAEXECSOL callback is not used because only LP solutions are
 * separated. The SEPAEXECSOL callback provides means to support external relaxation handlers like semidefinite
 * relaxations that want to separate an intermediate primal solution vector. Thus, if you do not want to support
 * such external plugins, you do not need to implement this callback method.
 *
 * Usually, the callback searches and produces cuts, that are added with a call to SCIPaddCut().
 * If the cut should be added to the global cut pool, it calls SCIPaddPoolCut().
 * In addition to LP rows, the callback may also produce domain reductions or add other constraints.
 *
 * Overall, the SEPAEXECSOL callback has the following options, which is indicated by the possible return values of
 * the 'result' variable (see type_sepa.h):
 *  - detecting that the node is infeasible in the variable's bounds and can be cut off (result SCIP_CUTOFF)
 *  - adding an additional constraint (result SCIP_CONSADDED)
 *  - reducing a variable's domain (result SCIP_REDUCEDDOM)
 *  - adding a cutting plane to the LP (result SCIP_SEPARATED)
 *  - stating that the separator searched, but did not find domain reductions, cutting planes, or cut constraints
 *    (result SCIP_DIDNOTFIND)
 *  - stating that the separator was skipped (result SCIP_DIDNOTRUN)
 *  - stating that the separator was skipped, but should be called again (result SCIP_DELAYED)
 *  - stating that a new separation round should be started without calling the remaining separator methods (result SCIP_NEWROUND)
 *
 *
 * @section SEPA_ADDITIONALCALLBACKS Additional Callback Methods of a Separator
 *
 * The additional callback methods do not need to be implemented in every case. However, some of them have to be
 * implemented for most applications, they can be used, for example, to initialize and free private data.
 * Additional callbacks can either be passed directly with SCIPincludeSepa() to SCIP or via specific
 * <b>setter functions</b> after a call of SCIPincludeSepaBasic(), see also @ref SEPA_INTERFACE.
 *
 * @subsection SEPAFREE
 *
 * If you are using separator data (see \ref SEPA_DATA and \ref SEPA_INTERFACE), you have to implement this method
 * in order to free the separator data. This can be done by the following procedure:
 *
 * @refsnippet{src/scip/sepa_gomory.c,SnippetSepaFreeGomory}
 *
 * If you have allocated memory for fields in your separator data, remember to free this memory
 * before freeing the separator data itself.
 * If you are using the C++ wrapper class, this method is not available.
 * Instead, just use the destructor of your class to free the member variables of your class.
 *
 * @subsection SEPACOPY
 *
 * The SEPACOPY callback is executed when a SCIP instance is copied, e.g. to
 * solve a sub-SCIP. By
 * defining this callback as
 * <code>NULL</code> the user disables the execution of the specified
 * separator for all copied SCIP instances. This may deteriorate the performance
 * of primal heuristics using sub-SCIPs.
 *
 * @subsection SEPAINIT
 *
 * The SEPAINIT callback is executed after the problem is transformed.
 * The separator may, e.g., use this call to initialize its separator data.
 * The difference between the original and the transformed problem is explained in
 * "What is this thing with the original and the transformed problem about?" on \ref FAQ.
 *
 * @subsection SEPAEXIT
 *
 * The SEPAEXIT callback is executed before the transformed problem is freed.
 * In this method, the separator should free all resources that have been allocated for the solving process in SEPAINIT.
 *
 * @subsection SEPAINITSOL
 *
 * The SEPAINITSOL callback is executed when the presolving is finished and the branch-and-bound process is about to
 * begin. The separator may use this call to initialize its branch-and-bound specific data.
 *
 * @subsection SEPAEXITSOL
 *
 * The SEPAEXITSOL callback is executed before the branch-and-bound process is freed. The separator should use this call
 * to clean up its branch-and-bound data, in particular to release all LP rows that it has created or captured.
 */

/*--+----1----+----2----+----3----+----4----+----5----+----6----+----7----+----8----+----9----+----0----+----1----+----2*/

/**@page PROP How to add propagators
 *
 * Propagators are used to tighten the domains of the variables. Like for cutting planes, there are two different types
 * of domain propagations. Constraint based (primal) domain propagation algorithms are part of the corresponding
 * constraint handlers, see \ref CONSPROP. In contrast, domain propagators usually provide dual propagations, i.e.,
 * propagations that can be applied using the objective function and the current best known primal solution. This
 * section deals with such propagators.
 *
 * A complete list of all propagators contained in this release can be found \ref PROPAGATORS "here".
 *
 * We now explain how users can add their own propagators.  Take the pseudo objective function propagator
 * (src/scip/prop_pseudoobj.c) as an example.  As all other default plugins, it is written in C. C++ users can easily
 * adapt the code by using the scip::ObjProp wrapper base class and implement the @c scip_...() virtual methods instead
 * of the @c SCIP_DECL_PROP... callback methods.
 *
 * Additional documentation for the callback methods of a propagator can be found in the file type_prop.h.
 *
 * Here is what you have to do to implement a propagator:
 * -# Copy the template files src/scip/prop_xyz.c and src/scip/prop_xyz.h into files named "prop_mypropagator.c"
 *    and "prop_mypropagator.h".
 *    \n
 *    Make sure to adjust your Makefile such that these files are compiled and linked to your project.
 * -# Use SCIPincludePropMypropagator() in order to include the propagator into your SCIP instance,
 *    e.g., in the main file of your project (see, e.g., src/cmain.c in the Binpacking example).
 * -# Open the new files with a text editor and replace all occurrences of "xyz" by "mypropagator".
 * -# Adjust the properties of the propagator (see \ref PROP_PROPERTIES).
 * -# Define the propagator data (see \ref PROP_DATA). This is optional.
 * -# Implement the interface methods (see \ref PROP_INTERFACE).
 * -# Implement the fundamental callback methods (see \ref PROP_FUNDAMENTALCALLBACKS).
 * -# Implement the additional callback methods (see \ref PROP_ADDITIONALCALLBACKS). This is optional.
 *
 * @section PROP_PROPERTIES Properties of a Propagator
 *
 * At the top of the new file "prop_mypropagator.c" you can find the propagator properties. These are given as compiler
 * defines. The presolving-related properties are optional,
 * they only have to be defined if the propagator supports presolving routines.
 * In the C++ wrapper class, you have to provide the propagator properties by calling the constructor of the
 * abstract base class scip::ObjProp from within your constructor.  The properties you have the following meaning:
 *
 * @subsection PROP_FUNDAMENTALPROPERTIES Fundamental properties of a propagator
 *
 * \par PROP_NAME: the name of the propagator.
 * This name is used in the interactive shell to address the propagator.  Additionally, if you are searching for a
 * propagator with SCIPfindProp(), this name is searched for.  Names have to be unique: no two propagators may have the
 * same name.
 *
 * \par PROP_DESC: the description of the propagator.
 * This string is printed as a description of the propagator in the interactive shell.
 *
 * \par PROP_PRIORITY: the priority of the propagator.
 * In each propagation round, the propagators and propagation methods of the constraint handlers are called in a
 * predefined order, which is given by the priorities of the propagators and the check priorities of the constraint
 * handlers.  First, the propagators with non-negative priority are called in order of decreasing priority.  Next, the
 * propagation methods of the different constraint handlers are called in order of decreasing check priority.  Finally,
 * the propagators with negative priority are called in order of decreasing priority.  \n The priority of the
 * propagators should be set according to the complexity of the propagation algorithm and the impact of the domain
 * propagations: propagators providing fast algorithms that usually have a high impact (i.e., tighten many bounds)
 * should have a high priority.
 *
 * \par PROP_FREQ: the default frequency for propagating domains.
 * The frequency defines the depth levels at which the propagation method \ref PROPEXEC is called.  For example, a
 * frequency of 7 means, that the propagation callback is executed for subproblems that are in depth 0, 7, 14, ... of
 * the branching tree. A frequency of 0 means that propagation is only applied in preprocessing and at the root node. A
 * frequency of -1 disables the propagator.
 * \n
 * The frequency can be adjusted by the user. This property of the propagator only defines the default value of the
 * frequency.\n
 * <b>Note:</b> If you want to have a more flexible control of when to execute the propagation algorithm, you have to
 * assign a frequency of 1 and implement a check at the beginning of your propagation algorithm whether you really want
 * to execute the domain propagation or not. If you do not want to execute it, set the result code to SCIP_DIDNOTRUN.
 *
 * \par PROP_DELAY: the default for whether the propagation method should be delayed, if other propagators or constraint handlers found domain reductions.
 * If the propagator's propagation method is marked to be delayed, it is only executed after no other propagator or
 * constraint handler found a domain reduction in the current iteration of the domain propagation loop.  If the
 * propagation method of the propagator is very expensive, you may want to mark it to be delayed until all cheap
 * propagation methods have been executed.
 *
 * \par PROP_TIMING: the timing mask of the propagator.
 * SCIP calls the domain propagation routines at different places in the node processing loop.
 * This property indicates at which places the propagator is called.
 * Possible values are defined in type_timing.h and can be concatenated, e.g., as in SCIP_PROPTIMING_ALWAYS.
 *
 * @subsection PROP_ADDITIONALPROPERTIES Optional propagator properties
 *
 * The following properties are optional and only need to be defined if the propagator supports
 * presolving, that is, if the \ref PROPPRESOL "presolving callback" is implemented.

 * \par PROP_PRESOLTIMING: the timing of the presolving method (FAST, MEDIUM, or EXHAUSTIVE).
 * Every presolving round starts with the FAST presolving methods. MEDIUM presolvers are only called, if FAST presolvers did not find
 * enough reductions in this round so far, and EXHAUSTIVE presolving steps are only performed if all presolvers called before
 * in this round were unsuccessful.
 * Presolving methods should be assigned a timing based on how expensive they are, e.g., presolvers that provide fast algorithms that
 * usually have a high impact (i.e., remove lots of variables or tighten bounds of many variables) should have a timing FAST.
 * If a presolving method implements different algorithms of different complexity, it may also get multiple timings and check the timing
 * internally in the \ref PROPPRESOL callback to decide which algorithms to run.
 *
 * \par PROP_PRESOL_PRIORITY: the priority of the presolving method.
 * This attribute is analogous to the PROP_PRIORITY flag, but deals with the preprocessing method of the presolver.
 *
 * \par PROP_PRESOL_MAXROUNDS: the default maximal number of presolving rounds the propagator participates in.
 * The preprocessing is executed in rounds.
 * If enough changes have been applied to the model, an additional preprocessing round is performed.
 * The MAXROUNDS parameter of a propagator denotes the maximal number of preprocessing rounds, the propagator
 * participates in.
 * A value of -1 means, that there is no limit on the number of rounds.
 * A value of 0 means, the preprocessing callback of the propagator is disabled.
 *
 * @section PROP_DATA Propagator Data
 *
 * Below the title "Data structures" you can find a struct called <code>struct SCIP_PropData</code>.  In this data
 * structure, you can store the data of your propagator. For example, you should store the adjustable parameters of the
 * propagator in this data structure.  If you are using C++, you can add propagator data as object variables to your
 * class as usual .
 * \n
 * Defining propagator data is optional. You can leave the struct empty.
 *
 *
 * @section PROP_INTERFACE Interface Methods
 *
 * At the bottom of "prop_mypropagator.c", you can find the interface method SCIPincludeSepaMypropagator(),
 * which also appears in "prop_mypropagator.h"
 * SCIPincludePropMypropagator() is called by the user, if (s)he wants to include the propagator,
 * i.e., if (s)he wants to use the propagator in his/her application.
 *
 * This method only has to be adjusted slightly.
 * It is responsible for notifying SCIP of the presence of the propagator. For this, you can either call SCIPincludeProp(),
 * or SCIPincludePropBasic() since SCIP version 3.0. In the latter variant, \ref PROP_ADDITIONALCALLBACKS "additional callbacks"
 * must be added via setter functions as, e.g., SCIPsetPropCopy(). We recommend this latter variant because
 * it is more stable towards future SCIP versions which might have more callbacks, whereas source code using the first
 * variant must be manually adjusted with every SCIP release containing new callbacks for separators in order to compile.
 *
 *
 * If you are using propagator data, you have to allocate the memory for the data at this point.  You can do this by
 * calling
 * \code
 * SCIP_CALL( SCIPallocBlockMemory(scip, &propdata) );
 * \endcode
 * You also have to initialize the fields in <code>struct SCIP_PropData</code> afterwards.
 *
 * You may also add user parameters for your propagator, see the method SCIPincludePropPseudoobj() in
 * src/scip/prop_pseudoobj.c for an example.
 *
 *
 * @section PROP_FUNDAMENTALCALLBACKS Fundamental Callback Methods of a Propagator
 *
 * The fundamental callback methods of the plugins are the ones that have to be implemented in order to obtain
 * an operational algorithm.
 * They are passed together with the propagator itself to SCIP using SCIPincludeProp() or SCIPincludePropBasic(),
 * see @ref PROP_INTERFACE.
 *
 * Propagator plugins have one fundamental callback method, namely the \ref PROPEXEC method
 * method.  This method has to be implemented for every propagator; the other callback methods are optional.  In the
 * C++ wrapper class scip::ObjProp, the scip_exec() method (which corresponds to the \ref PROPEXEC
 * callback) is a virtual abstract member function. You have to
 * implement it in order to be able to construct an object of your propagator class.
 *
 * Additional documentation for the callback methods can be found in type_prop.h.
 *
 * @subsection PROPEXEC
 *
 * The PROPEXEC callback is called during presolving and during the subproblem processing. It should perform the actual
 * domain propagation, which means that it should tighten the variables' bounds.  The technique of domain propagation,
 * which is the main workhorse of constraint programming, is called "node preprocessing" in the Integer Programming
 * community.
 *
 * The PROPEXEC callback has the following options:
 *  - detecting that the node is infeasible in the variables' bounds and can be cut off (result SCIP_CUTOFF)
 *  - reducing (i.e, tightening) the domains of some variables (result SCIP_REDUCEDDOM)
 *  - stating that the propagator searched, but did not find domain reductions, cutting planes, or cut constraints
 *    (result SCIP_DIDNOTFIND)
 *  - stating that the propagator was skipped (result SCIP_DIDNOTRUN)
 *  - stating that the propagator was skipped, but should be called again (result SCIP_DELAYED)
 *
 *
 *
 * @section PROP_ADDITIONALCALLBACKS Additional Callback Methods of a Propagator
 *
 * The additional callback methods do not need to be implemented in every case. However, some of them have to be
 * implemented for most applications, they can be used, for example, to initialize and free private data.
 * Additional callbacks can either be passed directly with SCIPincludeProp() to SCIP or via specific
 * <b>setter functions</b> after a call of SCIPincludePropBasic(), see also @ref PROP_INTERFACE.
 *
 * @subsection PROPRESPROP
 *
 * If the propagator wants to support \ref CONF "conflict analysis", it has to supply the PROPRESPROP method.  It also should call
 * SCIPinferVarLbProp() or SCIPinferVarUbProp() in the domain propagation instead of SCIPchgVarLb() or SCIPchgVarUb() in
 * order to deduce bound changes on variables.  In the SCIPinferVarLbProp() and SCIPinferVarUbProp() calls, the
 * propagator provides a pointer to itself and an integer value "inferinfo" that can be arbitrarily chosen.
 *
 * The propagation conflict resolving method PROPRESPROP must then be implemented to provide the "reasons" for the bound
 * changes, i.e., the bounds of variables at the time of the propagation, which forced the propagator to set the
 * conflict variable's bound to its current value. It can use the "inferinfo" tag to identify its own propagation rule
 * and thus identify the "reason" bounds. The bounds that form the reason of the assignment must then be provided by
 * calls to SCIPaddConflictLb() and SCIPaddConflictUb() in the propagation conflict resolving method.
 *
 * See the description of the propagation conflict resolving method \ref CONSRESPROP of constraint handlers for
 * further details.
 *
 * Omitting the PROPRESPROP callback circumvents the implementation of the usually rather complex conflict resolving method.
 * Yet, it
 * will make the conflict analysis less effective. We suggest to first omit the conflict resolving method and check how
 * effective the propagation method is. If it produces a lot of propagations for your application, you definitely should
 * consider implementing the conflict resolving method.
 *
 *
 * @subsection PROPFREE
 *
 * If you are using propagator data, you have to implement this method in order to free the propagator data.
 * This can be done by the following procedure:
 *
 * @refsnippet{src/scip/prop_redcost.c,SnippetPropFreeRedcost}
 *
 * If you have allocated memory for fields in your propagator data, remember to free this memory
 * before freeing the propagator data itself.
 * If you are using the C++ wrapper class, this method is not available.
 * Instead, just use the destructor of your class to free the member variables of your class.
 *
 * @subsection PROPINIT
 *
 * The PROPINIT callback is executed after the problem is transformed.  The propagator may, e.g., use this call to
 * initialize its propagator data.
 *
 * @subsection PROPCOPY
 *
 * The PROPCOPY callback is executed when a SCIP instance is copied, e.g. to
 * solve a sub-SCIP. By
 * defining this callback as
 * <code>NULL</code> the user disables the execution of the specified
 * propagator for all copied SCIP instances. This may deteriorate the performance
 * of primal heuristics using sub-SCIPs.
 *
 * @subsection PROPEXIT
 *
 * The PROPEXIT callback is executed before the transformed problem is freed.
 * In this method, the propagator should free all resources that have been allocated for the solving process in PROPINIT.
 *
 * @subsection PROPINITPRE
 *
 * The PROPINITPRE callback is executed before the preprocessing is started, even if presolving is turned off.
 * The propagator may use this call to initialize its presolving data before the presolving process begins.
 *
 * @subsection PROPEXITPRE
 *
 * The PROPEXITPRE callback is executed after the preprocessing has been finished, even if presolving is turned off.
 * The propagator may use this call, e.g., to clean up its presolving data.
 * Besides clean up, no time consuming operations should be done.
 *
 * @subsection PROPINITSOL
 *
 * The PROPINITSOL callback is executed when the presolving is finished and the branch-and-bound process is about to
 * begin.
 * The propagator may use this call to initialize its branch-and-bound specific data.
 *
 * @subsection PROPEXITSOL
 *
 * The PROPEXITSOL callback is executed before the branch-and-bound process is freed.
 * The propagator should use this call to clean up its branch-and-bound data.
 *
 * @subsection PROPPRESOL
 *
 * Seaches for domain propagations, analogous to the \ref PROPEXEC callback.
 * However, this callback is called during preprocessing.
 *
 * To inform SCIP that the presolving method found a reduction the result pointer has to be set in a proper way.
 * The following options are possible:
 *
 *  - SCIP_UNBOUNDED  : at least one variable is not bounded by any constraint in objective direction
 *  - SCIP_CUTOFF     : at least one domain reduction that renders the problem infeasible has been found
 *  - SCIP_SUCCESS    : the presolver found a domain reduction
 *  - SCIP_DIDNOTFIND : the presolver searched, but did not find a presolving change
 *  - SCIP_DIDNOTRUN  : the presolver was skipped
 *  - SCIP_DELAYED    : the presolver was skipped, but should be called again
 *
 *
 * Please see also the @ref PROP_ADDITIONALPROPERTIES section to learn about the properties
 * PROP_PRESOLTIMING and PROP_PRESOL_MAXROUNDS, which influence the behaviour of SCIP
 * calling PROPPRESOL.
 *
 */

/*--+----1----+----2----+----3----+----4----+----5----+----6----+----7----+----8----+----9----+----0----+----1----+----2*/

/**@page BRANCH How to add branching rules
 *
 * Branching rules are used to split the problem at the current node into smaller subproblems. Branching rules can be called at three
 * different occasions, which is why they have three different execution methods (see \ref
 * BRANCHRULE_ADDITIONALCALLBACKS).  Branching is performed if:
 * - the LP solution of the current problem is fractional. In this case, the integrality constraint handler calls the
 *   \ref BRANCHEXECLP methods of the branching rules.
 * - the list of external branching candidates is not empty. This will only be the case if branching candidates were added
 *   by a user's \ref RELAX "relaxation handler" or \ref CONS "constraint handler" plugin, calling SCIPaddExternBranchCand().
 *   These branching candidates should be processed by the \ref BRANCHEXECEXT method.
 * - if an integral solution violates one or more constraints and this infeasibility could not be resolved in the callback methods
 *   \ref CONSENFOLP and \ref CONSENFOPS of the corresponding constraint handlers. In this case, the \ref BRANCHEXECPS method will be called. This is the
 *   standard case, if you use SCIP as a pure CP or SAT solver. If the LP or any other type of relaxation is used, then
 *   branching on pseudo solutions works as a last resort.
 *
 * The idea of branching rules is to take a global view on the problem. In contrast, branching paradigms which are
 * specific to one type of constraint are best implemented within the enforcement callbacks of your constraint handler.
 * See, e.g., the constraint specific branching rules provided by the constraint handlers for special ordered sets
 * (src/scip/cons_sos{1,2}.c)).
 * \n
 * All branching rules that come with the default distribution of SCIP create two subproblems by splitting a single
 * variable's domain.  It is, however, fully supported to implement much more general branching schemes, for example by
 * creating more than two subproblems, or by adding additional constraints to the subproblems instead of tightening the
 * domains of the variables.
 * \n
 * A complete list of all branching rules contained in this release can be found \ref BRANCHINGRULES "here".
 *
 * We now explain how users can add their own branching rules.  Take the most infeasible LP branching rule
 * (src/scip/branch_mostinf.c) as an example.  As all other default plugins, it is written in C. C++ users can easily
 * adapt the code by using the scip::ObjBranchrule wrapper base class and implement the scip_...() virtual methods instead of
 * the SCIP_DECL_BRANCH... callback methods.
 *
 * Additional documentation for the callback methods of a branching rule can be found in the file type_branch.h.
 *
 * Here is what you have to do to implement a branching rule:
 * -# Copy the template files src/scip/branch_xyz.c and src/scip/branch_xyz.h into files named
 *    "branch_mybranchingrule.c" and "branch_mybranchingrule.h".
 *    \n
 *    Make sure to adjust your Makefile such that these files are compiled and linked to your project.
 * -# Use SCIPincludeBranchruleMybranchingrule() in order to include the branching rule into your SCIP instance,
 *    e.g., in the main file of your project (see, e.g., src/cmain.c in the Binpacking example).
 * -# Open the new files with a text editor and replace all occurrences of "xyz" by "mybranchingrule".
 * -# Adjust the properties of the branching rule (see \ref BRANCHRULE_PROPERTIES).
 * -# Define the branching rule data (see \ref BRANCHRULE_DATA). This is optional.
 * -# Implement the interface methods (see \ref BRANCHRULE_INTERFACE).
 * -# Implement the fundamental callback methods (see \ref BRANCHRULE_FUNDAMENTALCALLBACKS).
 * -# Implement the additional callback methods (see \ref BRANCHRULE_ADDITIONALCALLBACKS). This is optional.
 *
 *
 * @section BRANCHRULE_PROPERTIES Properties of a Branching Rule
 *
 * At the top of the new file "branch_mybranchingrule.c" you can find the branching rule properties.
 * These are given as compiler defines.
 * In the C++ wrapper class, you have to provide the branching rule properties by calling the constructor
 * of the abstract base class scip::ObjBranchrule from within your constructor.
 * The properties you have to set have the following meaning:
 *
 * \par BRANCHRULE_NAME: the name of the branching rule.
 * This name is used in the interactive shell to address the branching rule.
 * Additionally, if you are searching for a branching rule with SCIPfindBranchrule(), this name is looked up.
 * Names have to be unique: no two branching rules may have the same name.
 *
 * \par BRANCHRULE_DESC: the description of the branching rule.
 * This string is printed as a description of the branching rule in the interactive shell.
 *
 * \par BRANCHRULE_PRIORITY: the default value for the priority of the branching rule.
 * In the subproblem processing, the branching rules are called in decreasing order of their priority until
 * one succeeded to branch. Since most branching rules are able to generate a branching in all situations,
 * only the rule of highest priority is used. In combination with the BRANCHRULE_MAXDEPTH and
 * BRANCHRULE_MAXBOUNDDIST settings, however, interesting strategies can be easily employed. For example,
 * the user can set the priority of the "full strong branching" strategy to the highest value and assign the
 * second highest value to the "reliable pseudo cost" rule. If (s)he also sets the maximal depth for the
 * "full strong branching" to 5, in the top 5 depth levels of the search tree the "full strong branching" is
 * applied, while in the deeper levels "reliable pseudo cost branching" is used.
 * \n
 * Note that the BRANCHRULE_PRIORITY property only specifies the default value of the priority. The user can
 * change this value arbitrarily.
 *
 * \par BRANCHRULE_MAXDEPTH: the default value for the maximal depth level of the branching rule.
 * This parameter denotes the maximal depth level in the branch-and-bound tree up to which the branching method of the
 * branching rule will be applied. Use -1 for no limit.
 * \n
 * Note that this property only specifies the default value. The user can change this value arbitrarily.
 *
 * \par BRANCHRULE_MAXBOUNDDIST: the default value for the maximal relative distance from current node's dual bound to primal bound compared to best node's dual bound for applying branching.
 * At the current branch-and-bound node, the relative distance from its dual bound (local dual bound)
 * to the primal bound compared to the best node's dual bound (global dual bound) is considered. The branching method of
 * the branching rule will only be applied at the node if this relative distance does not exceed BRANCHRULE_MAXBOUNDDIST.
 * \n
 * For example, if the global dual bound is 50 and the primal bound is 60, BRANCHRULE_MAXBOUNDDIST = 0.25 means that
 * branching is only applied if the current node's dual bound is in the first quarter of the interval [50,60], i.e., if it
 * is less than or equal to 52.5. In particular, the values 0.0 and 1.0 mean that the branching rule is applied at the
 * current best node only or at all nodes, respectively.
 * \n
 * Note that the BRANCHRULE_MAXBOUNDDIST property only specifies the default value of the maximal bound distance.
 * The user can change this value arbitrarily.
 *
 *
 * @section BRANCHRULE_DATA Branching Rule Data
 *
 * Below the header "Data structures" you can find a struct which is called "struct SCIP_BranchruleData".
 * In this data structure, you can store the data of your branching rule. For example, you should store the adjustable
 * parameters of the branching rule in this data structure.
 * If you are using C++, you can add branching rule data as usual as object variables to your class.
 * \n
 * Defining branching rule data is optional. You can leave the struct empty.
 *
 *
 * @section BRANCHRULE_INTERFACE Interface Methods
 *
 * At the bottom of "branch_mybranchingrule.c", you can find the interface method SCIPincludeBranchruleMybranchingrule(),
 * which also appears in "branch_mybranchingrule.h"
 * SCIPincludeBranchruleMybranchingrule() is called by the user, if (s)he wants to include the branching rule,
 * i.e., if (s)he wants to use the branching rule in his/her application.
 *
 * This method only has to be adjusted slightly.
 * It is responsible for notifying SCIP of the presence of the branching rule. For this, you can either call
 * SCIPincludeBranchrule(),
 * or SCIPincludeBranchruleBasic() since SCIP version 3.0. In the latter variant, \ref BRANCHRULE_ADDITIONALCALLBACKS "additional callbacks"
 * must be added via setter functions as, e.g., SCIPsetBranchruleCopy(). We recommend this latter variant because
 * it is more stable towards future SCIP versions which might have more callbacks, whereas source code using the first
 * variant must be manually adjusted with every SCIP release containing new callbacks for branchrule in order to compile.
 *
 *
 * If you are using branching rule data, you have to allocate the memory for the data at this point.
 * You can do this by calling:
 * \code
 * SCIP_CALL( SCIPallocBlockMemory(scip, &branchruledata) );
 * \endcode
 * You also have to initialize the fields in struct SCIP_BranchruleData afterwards.
 *
 * You may also add user parameters for your branching rule, see the method SCIPincludeBranchruleRelpscost() in
 * src/scip/branch_relpscost.c for an example.
 *
 *
 * @section BRANCHRULE_FUNDAMENTALCALLBACKS Fundamental Callback Methods of a Branching Rule
 *
 * Branching rules do not have any fundamental callback methods, i.e., all callback methods are optional.
 * In most cases, however, you want to implement the \ref BRANCHEXECLP method and sometimes the \ref BRANCHEXECPS method.
 *
 *
 * @section BRANCHRULE_ADDITIONALCALLBACKS Additional Callback Methods of a Branching Rule
 *
 * The additional callback methods do not need to be implemented in every case. However, some of them have to be
 * implemented for most applications, they can be used, for example, to initialize and free private data.
 * Additional callbacks can either be passed directly with SCIPincludeBranchrule() to SCIP or via specific
 * <b>setter functions</b> after a call of SCIPincludeBranchruleBasic(), see also @ref BRANCHRULE_INTERFACE.
 *
 * The most important callback methods are the \ref BRANCHEXECLP, \ref BRANCHEXECEXT,
 * and \ref BRANCHEXECPS methods, which perform the actual task of generating a branching.
 *
 * Additional documentation for the callback methods can be found in type_branch.h.
 *
 * @subsection BRANCHEXECLP
 *
 * The BRANCHEXECLP callback is executed during node processing if a fractional LP solution is available. It should
 * split the current problem into smaller subproblems. Usually, the branching is done in a way such that the current
 * fractional LP solution is no longer feasible in the relaxation of the subproblems.  It is, however, possible to
 * create a child node for which the fractional LP solution is still feasible in the relaxation, for example, by
 * branching on a variable with integral LP value.  In every case, you have to make sure that each subproblem is a
 * proper restriction of the current problem.  Otherwise, you risk to produce an infinite path in the search tree.
 *
 * The user gains access to the branching candidates, i.e., to the fractional variables, and their LP solution values by
 * calling the method SCIPgetLPBranchCands(). Furthermore, SCIP provides two methods for performing the actual
 * branching, namely SCIPbranchVar() and SCIPcreateChild().
 *
 * Given an integral variable \f$x\f$ with fractional LP solution value \f$x^*\f$, the method SCIPbranchVar() creates
 * two child nodes; one contains the bound \f$x \le \lfloor x^* \rfloor\f$ and the other one contains the bound \f$x \ge
 * \lceil x^* \rceil\f$, see the BRANCHEXECLP callback in src/scip/branch_mostinf.c for an example. In addition, if a
 * proven lower objective bound of a created child node is known, like after strong branching has been applied, the user
 * may call the method SCIPupdateNodeLowerbound() in order to update the child node's lower bound.
 *
 * Please also see the \ref BRANCHEXEC "further information for the three execution methods".
 *
 * @subsection BRANCHEXECEXT
 *
 * The BRANCHEXECEXT callback is executed during node processing if no LP solution is available and the list of
 * external branching candidates is not empty. It should split the current problem into smaller subproblems. If you
 * do not use relaxation handlers or constraints handlers that provide external branching candidates, you do not need to
 * implement this callback.
 *
 * In contrast to the LP branching candidates and the pseudo branching candidates, the list of external branching
 * candidates will not be generated automatically. The user has to add all variables to the list by calling
 * SCIPaddExternBranchCand() for each of them. Usually, this will happen in the execution method of a relaxation handler or in the
 * enforcement methods of a constraint handler.
 *
 * The user gains access to these branching candidates by calling the method SCIPgetExternBranchCands(). Furthermore,
 * SCIP provides two methods for performing the actual branching with a given solution value, namely SCIPbranchVarVal()
 * and SCIPcreateChild(). SCIPbranchVarVal() allows users to specify the branching point for a variable in contrast to
 * SCIPbranchVar(), which will always use the current LP or pseudo solution.
 *
 * This paragraph contains additional information regarding how the method SCIPbranchVarVal() works. For external branching candidates,
 * there are three principle possibilities:
 * - Given a continuous variable \f$x\f$ with solution value \f$x^*\f$, the method SCIPbranchVarVal() creates
 *   two child nodes; one contains the bound \f$x \le x^* \f$ and the other one contains the bound \f$x \ge x^* \f$.
 * - Given an integer variable \f$x\f$ with fractional solution value \f$x^*\f$, the method
 *   SCIPbranchVarVal() creates two child nodes; one contains the bound \f$x \le \lfloor x^* \rfloor\f$ and the other
 *   one contains the bound \f$x \ge \lceil x^* \rceil\f$.
 * - Given an integer variable \f$x\f$ with integral solution value \f$x^*\f$, the method SCIPbranchVarVal()
 *   creates three child nodes; one contains the bound \f$x \le x^* -1\f$, one contains the bound \f$x \ge x^* +1\f$,
 *   one contains the fixing \f$x = x^*\f$.
 *
 * See the BRANCHEXECEXT callback in src/scip/branch_random.c for an example. In addition, if a proven lower bound of a
 * created child node is known the user may call the method SCIPupdateNodeLowerbound() in order to update the child
 * node's lower bound.
 *
 * Please also see the \ref BRANCHEXEC "further information for the three execution methods".
 *
 * @subsection BRANCHEXECPS
 *
 * The BRANCHEXECPS callback is executed during node processing if no LP solution is available and at least one of the
 * integer variables is not yet fixed. It should split the current problem into smaller subproblems. PS stands for
 * pseudo solution which is the vector of all variables set to their locally best (w.r.t. the objective function)
 * bounds.
 *
 * The user gains access to the branching candidates, i.e., to the non-fixed integer variables, by calling the method
 * SCIPgetPseudoBranchCands(). Furthermore, SCIP provides two methods for performing the actual branching, namely
 * SCIPbranchVar() and SCIPcreateChild().
 *
 * Given an integer variable \f$x\f$ with bounds \f$[l,u]\f$ and not having solved the LP, the method SCIPbranchVar()
 * creates two child nodes:
 * - If both bounds are finite, then the two children will contain the domain reductions \f$x \le x^*\f$, and \f$x \ge
 *   x^*+1\f$ with \f$x^* = \lfloor \frac{l + u}{2}\rfloor\f$. The current pseudo solution will remain feasible in one
 *   of the branches, but the hope is that halving the domain's size leads to good propagations.
 * - If only one of the bounds is finite, the variable will be fixed to that bound in one of the child nodes. In the
 *   other child node, the bound will be shifted by one.
 * - If both bounds are infinite, three children will be created: \f$x \le 1\f$, \f$x \ge 1\f$, and \f$x = 0\f$.

 *
 * See the BRANCHEXECPS callback in src/scip/branch_random.c for an example. In addition, if a proven lower bound of a
 * created child node is known, the user may call the method SCIPupdateNodeLowerbound() in order to update the child
 * node's lower bound.
 *
 * Please also see the \ref BRANCHEXEC "further information for the three execution methods".
 *
 * @subsection BRANCHEXEC Further information for the three execution methods
 *
 * In order to apply more general branching schemes, one should use the method SCIPcreateChild().
 * After having created a child node, the additional restrictions of the child node have to be added with calls to
 * SCIPaddConsNode(), SCIPchgVarLbNode(), or SCIPchgVarUbNode().
 * \n
 * In the method SCIPcreateChild(), the branching rule has to assign two values to the new nodes: a node selection
 * priority for each node and an estimate for the objective value of the best feasible solution contained in the subtree
 * after applying the branching. If the method SCIPbranchVar() is used, these values are automatically assigned. For
 * variable based branching schemes, one might use the methods SCIPcalcNodeselPriority() and the method
 * SCIPcalcChildEstimate().
 *
 * In some cases, the branching rule can tighten the current subproblem instead of producing a branching. For example,
 * strong branching might have proven that rounding up a variable would lead to an infeasible LP relaxation and thus,
 * the variable must be rounded down. Therefore, the BRANCHEXECLP, BRANCHEXECPS and BRANCHEXECREL callbacks may also
 * produce domain reductions or add additional constraints to the current subproblem.
 *
 * The execution callbacks have the following options:
 *  - detecting that the node is infeasible and can be cut off (result SCIP_CUTOFF)
 *  - adding an additional constraint (e.g. a conflict constraint) (result SCIP_CONSADDED; note that this action
 *    must not be performed if the input "allowaddcons" is FALSE)
 *  - reducing the domain of a variable such that the current LP solution becomes infeasible (result SCIP_REDUCEDDOM)
 *  - applying a branching (result SCIP_BRANCHED)
 *  - stating that the branching rule was skipped (result SCIP_DIDNOTRUN).
 *
 * Only the BRANCHEXECLP callback has the possibility to add a cutting plane to the LP (result SCIP_SEPARATED).
 *
 * @subsection BRANCHFREE
 *
 * If you are using branching rule data, you have to implement this method in order to free the branching rule data.
 * This can be done by the following procedure:
 *
 * @refsnippet{src/scip/branch_random.c,SnippetBranchFreeRandom}
 *
 * If you have allocated memory for fields in your branching rule data, remember to free this memory
 * before freeing the branching rule data itself.
 * If you are using the C++ wrapper class, this method is not available.
 * Instead, just use the destructor of your class to free the member variables of your class.
 *
 * @subsection BRANCHINIT
 *
 * The BRANCHINIT callback is executed after the problem is transformed.
 * The branching rule may, e.g., use this call to initialize its branching rule data.
 *
 * @subsection BRANCHCOPY
 *
 * The BRANCHCOPY callback is executed when a SCIP instance is copied, e.g. to
 * solve a sub-SCIP. By
 * defining this callback as
 * <code>NULL</code> the user disables the execution of the specified
 * branching rule for all copied SCIP instances. This may deteriorate the performance
 * of primal heuristics using sub-SCIPs.
 *
 * @subsection BRANCHEXIT
 *
 * The BRANCHEXIT callback is executed before the transformed problem is freed.
 * In this method, the branching rule should free all resources that have been allocated for the solving process in
 * BRANCHINIT.
 *
 * @subsection BRANCHINITSOL
 *
 * The BRANCHINITSOL callback is executed when the presolving is finished and the branch-and-bound process is about to
 * begin.
 * The branching rule may use this call to initialize its branch-and-bound specific data.
 *
 * @subsection BRANCHEXITSOL
 *
 * The BRANCHEXITSOL callback is executed before the branch-and-bound process is freed.
 * The branching rule should use this call to clean up its branch-and-bound data.
 */

/*--+----1----+----2----+----3----+----4----+----5----+----6----+----7----+----8----+----9----+----0----+----1----+----2*/

/**@page NODESEL How to add node selectors
 *
 * Node selectors are used to decide which of the leaves in the current branching tree is selected as next subproblem
 * to be processed. The ordering relation of the tree's leaves for storing them in the leaf priority queue is also
 * defined by the node selectors.
 * \n
 * A complete list of all node selectors contained in this release can be found \ref NODESELECTORS "here".
 *
 * We now explain how users can add their own node selectors.
 * Take the node selector for depth first search (src/scip/nodesel_dfs.c) as an example.
 * As all other default plugins, it is written in C. C++ users can easily adapt the code by using the scip::ObjNodesel wrapper
 * base class and implement the scip_...() virtual methods instead of the SCIP_DECL_NODESEL... callback methods.
 *
 * Additional documentation for the callback methods of a node selector can be found in the file type_nodesel.h.
 *
 * Here is what you have to do to implement a node selector:
 * -# Copy the template files src/scip/nodesel_xyz.c and src/scip/nodesel_xyz.h into files named "nodesel_mynodeselector.c"
 *    and "nodesel_mynodeselector.h".
 *    \n
 *    Make sure to adjust your Makefile such that these files are compiled and linked to your project.
 * -# Use SCIPincludeNodeselMynodeselector() in oder to include the node selector into your SCIP instance,
 *    e.g., in the main file of your project (see, e.g., src/cmain.c in the Binpacking example).
 * -# Open the new files with a text editor and replace all occurrences of "xyz" by "mynodeselector".
 * -# Adjust the properties of the node selector (see \ref NODESEL_PROPERTIES).
 * -# Define the node selector data (see \ref NODESEL_DATA). This is optional.
 * -# Implement the interface methods (see \ref NODESEL_INTERFACE).
 * -# Implement the fundamental callback methods (see \ref NODESEL_FUNDAMENTALCALLBACKS).
 * -# Implement the additional callback methods (see \ref NODESEL_ADDITIONALCALLBACKS). This is optional.
 *
 *
 * @section NODESEL_PROPERTIES Properties of a Node Selector
 *
 * At the top of the new file "nodesel_mynodeselector.c" you can find the node selector properties.
 * These are given as compiler defines.
 * In the C++ wrapper class, you have to provide the node selector properties by calling the constructor
 * of the abstract base class scip::ObjNodesel from within your constructor.
 * The properties you have to set have the following meaning:
 *
 * \par NODESEL_NAME: the name of the node selector.
 * This name is used in the interactive shell to address the node selector.
 * Additionally, if you are searching for a node selector with SCIPfindNodesel(), this name is looked up.
 * Names have to be unique: no two node selectors may have the same name.
 *
 * \par NODESEL_DESC: the description of the node selector.
 * This string is printed as a description of the node selector in the interactive shell.
 *
 * \par NODESEL_STDPRIORITY: the default priority of the node selector in the standard mode.
 * The first step of each iteration of the main solving loop is the selection of the next subproblem to be processed.
 * The node selector of highest priority (the active node selector) is called to do this selection.
 * In particular, if you implemented your own node selector plugin which you want to be applied, you should choose a priority
 * which is greater then all priorities of the SCIP default node selectors.
 * Note that SCIP has two different operation modes: the standard mode and the memory saving mode. If the memory
 * limit - given as a parameter by the user - is almost reached, SCIP switches from the standard mode to the memory saving
 * mode in which different priorities for the node selectors are applied. NODESEL_STDPRIORITY is the priority of the
 * node selector used in the standard mode.
 * \n
 * Note that this property only defines the default value of the priority. The user may change this value arbitrarily by
 * adjusting the corresponding parameter setting.
 *
 * \par NODESEL_MEMSAVEPRIORITY: the default priority of the node selector in the memory saving mode.
 * The priority NODESEL_MEMSAVEPRIORITY of the node selector has the same meaning as the priority NODESEL_STDPRIORITY, but
 * is used in the memory saving mode.
 * Usually, you want the best performing node selector, for example best estimate search, to have maximal
 * standard priority, while you want a node selector which tends to keep the growth of the search tree limited, for example
 * depth first search, to have maximal memory saving priority.
 * \n
 * Note that this property only defines the default value of the priority. The user may change this value arbitrarily by
 * adjusting the corresponding parameter setting.
 *
 *
 * @section NODESEL_DATA Node Selector Data
 *
 * Below the header "Data structures" you can find a struct which is called "struct SCIP_NodeselData".
 * In this data structure, you can store the data of your node selector. For example, you should store the adjustable
 * parameters of the node selector in this data structure.
 * If you are using C++, you can add node selector data as usual as object variables to your class.
 * \n
 * Defining node selector data is optional. You can leave the struct empty.
 *
 *
 * @section NODESEL_INTERFACE Interface Methods
 *
 * At the bottom of "nodesel_mynodeselector.c", you can find the interface method SCIPincludeNodeselMynodeselector(),
 * which also appears in "nodesel_mynodeselector.h"
 * SCIPincludeNodeselMynodeselector() is called by the user, if (s)he wants to include the node selector,
 * i.e., if (s)he wants to use the node selector in his/her application.
 *
 * This method only has to be adjusted slightly.
 * It is responsible for notifying SCIP of the presence of the node selector. For this, you can either call
 * SCIPincludeNodesel(),
 * or SCIPincludeNodeselBasic() since SCIP version 3.0. In the latter variant, \ref NODESEL_ADDITIONALCALLBACKS "additional callbacks"
 * must be added via setter functions as, e.g., SCIPsetNodeselCopy(). We recommend this latter variant because
 * it is more stable towards future SCIP versions which might have more callbacks, whereas source code using the first
 * variant must be manually adjusted with every SCIP release containing new callbacks for node selectors in order to compile.
 *
 *
 * If you are using node selector data, you have to allocate the memory for the data at this point.
 * You can do this by calling:
 * \code
 * SCIP_CALL( SCIPallocBlockMemory(scip, &nodeseldata) );
 * \endcode
 * You also have to initialize the fields in struct SCIP_NodeselData afterwards.
 *
 * You may also add user parameters for your node selector, see the method SCIPincludeNodeselRestartdfs() in
 * src/scip/nodesel_restartdfs.c for an example.
 *
 *
 * @section NODESEL_FUNDAMENTALCALLBACKS Fundamental Callback Methods of a Node Selector
 *
 * The fundamental callback methods of the plugins are the ones that have to be implemented in order to obtain
 * an operational algorithm.
 * They are passed together with the node selector itself to SCIP using SCIPincludeNodesel() or SCIPincludeNodeselBasic(),
 * see @ref NODESEL_INTERFACE.
 *
 * Node selector plugins have two fundamental callback methods, namely the NODESELSELECT method and the NODESELCOMP method.
 * These methods have to be implemented for every node selector; the other callback methods are optional.
 * They implement the two requirements every node selector has to fulfill: Selecting a node from the queue to be processed
 * next and, given two nodes, deciding which of both is favored by the node selector's selection rule. The first
 * task is implemented in the NODESELSELECT callback, the second one in the NODESELCOMP callback.
 * In the C++ wrapper class scip::ObjNodesel, the scip_select() method and the scip_comp() method (which correspond to the
 * NODESELSELECT callback and the NODESELCOMP callback, respectively) are virtual abstract member functions.
 * You have to implement them in order to be able to construct an object of your node selector class.
 *
 * Additional documentation for the callback methods can be found in type_nodesel.h.
 *
 * @subsection NODESELSELECT
 *
 * The NODESELSELECT callback is the first method called in each iteration in the main solving loop. It should decide
 * which of the leaves in the current branching tree is selected as the next subproblem to be processed.
 * It can arbitrarily decide between all leaves stored in the tree, but for performance reasons,
 * the current node's children and siblings are often treated different from the remaining leaves.
 * This is mainly due to the warm start capabilities of the simplex algorithm and the expectation that the bases of
 * neighboring vertices in the branching tree very similar.
 * The node selector's choice of the next node to process can
 * have a large impact on the solver's performance, because it influences the finding of feasible solutions and the
 * development of the global dual bound.
 *
 * Besides the ranking of the node selector, every node gets assigned a node selection priority by the branching rule
 * that created the node. See the \ref BRANCHEXECLP and \ref BRANCHEXECPS callbacks of the branching rules for details.
 * For example, the node where the branching went in the same way as the deviation from the branching variable's
 * root solution could be assigned a higher priority than the node where the branching went in the opposite direction.
 *
 * The following methods provide access to the various types of leaf nodes:
 * - SCIPgetPrioChild() returns the child of the current node with the largest node selection priority, as assigned by the
 *   branching rule.
 *   If no child is available (for example, because the current node was pruned), a NULL pointer is returned.
 * - SCIPgetBestChild() returns the best child of the current node with respect to the node selector's ordering relation as
 *   defined by the \ref NODESELCOMP callback. If no child is available, a NULL pointer is returned.
 * - SCIPgetPrioSibling() returns the sibling of the current node with the largest node selection priority.
 *   If no sibling is available (for example, because all siblings of the current node have already been processed), a NULL
 *   pointer is returned.
 *   Note that in binary branching every node has at most one sibling, but since SCIP supports arbitrary branching rules,
 *   this might not always be the case.
 * - SCIPgetBestSibling() returns the best sibling of the current node with respect to the node selector's ordering relation
 *   as defined by the \ref NODESELCOMP callback. If no sibling is available, a NULL pointer is returned.
 * - SCIPgetBestNode() returns the best leaf from the tree (children, siblings, or other leaves) with respect to the node
 *   selector's ordering relation as defined by the \ref NODESELCOMP callback. If no open leaf exists, a NULL pointer is
 *   returned. In this case, the optimization is finished, and the node selector should return a NULL pointer as 'selnode'.
 * - SCIPgetBestboundNode() returns a leaf from the tree (children, siblings, or other leaves) with the smallest lower (dual)
 *   objective bound. If the queue is empty, a NULL pointer is returned. In this case, the optimization is finished, and the
 *   node selector should return a NULL pointer as 'selnode'.
 *
 *
 * @subsection NODESELCOMP
 *
 * The NODESELCOMP callback is called to compare two leaves of the current branching tree (say node 1 and node 2)
 * regarding their ordering relation.
 *
 * The NODESELCOMP should return the following values:
 *  - value < 0, if node 1 comes before (is better than) node 2
 *  - value = 0, if both nodes are equally good
 *  - value > 0, if node 1 comes after (is worse than) node 2.
 *
 * @section NODESEL_ADDITIONALCALLBACKS Additional Callback Methods of a Node Selector
 *
 * The additional callback methods do not need to be implemented in every case. However, some of them have to be
 * implemented for most applications, they can be used, for example, to initialize and free private data.
 * Additional callbacks can either be passed directly with SCIPincludeNodesel() to SCIP or via specific
 * <b>setter functions</b> after a call of SCIPincludeNodeselBasic(), see also @ref NODESEL_INTERFACE.
 *
 * @subsection NODESELFREE
 *
 * If you are using node selector data, you have to implement this method in order to free the node selector data.
 * This can be done by the following procedure:
 *
 * @refsnippet{src/scip/nodesel_bfs.c,SnippetNodeselFreeBfs}
 *
 * If you have allocated memory for fields in your node selector data, remember to free this memory
 * before freeing the node selector data itself.
 * If you are using the C++ wrapper class, this method is not available.
 * Instead, just use the destructor of your class to free the member variables of your class.
 *
 * @subsection NODESELINIT
 *
 * The NODESELINIT callback is executed after the problem is transformed.
 * The node selector may, e.g., use this call to initialize its node selector data.
 *
 * @subsection NODESELCOPY
 *
 * The NODESELCOPY callback is executed when a SCIP instance is copied, e.g. to
 * solve a sub-SCIP. By
 * defining this callback as
 * <code>NULL</code> the user disables the execution of the specified
 * node selector for all copied SCIP instances. This may deteriorate the performance
 * of primal heuristics using sub-SCIPs.
 *
 * @subsection NODESELEXIT
 *
 * The NODESELEXIT callback is executed before the transformed problem is freed.
 * In this method, the node selector should free all resources that have been allocated for the solving process
 * in NODESELINIT.
 *
 * @subsection NODESELINITSOL
 *
 * The NODESELINITSOL callback is executed when the presolving is finished and the branch-and-bound process is about to
 * begin.
 * The node selector may use this call to initialize its branch-and-bound specific data.
 *
 * @subsection NODESELEXITSOL
 *
 * The NODESELEXITSOL callback is executed before the branch-and-bound process is freed.
 * The node selector should use this call to clean up its branch-and-bound data.
 */


/*--+----1----+----2----+----3----+----4----+----5----+----6----+----7----+----8----+----9----+----0----+----1----+----2*/

/**@page HEUR How to add primal heuristics
 *
 * Feasible solutions can be found in two different ways during the traversal of the branch-and-bound tree. On one
 * hand, the solution of a node's relaxation may be feasible with respect to the constraints (including the integrality).
 * On the other hand, feasible solutions can be discovered by primal heuristics.
 * \n
 * A complete list of all primal heuristics contained in this release can be found \ref PRIMALHEURISTICS "here".
 * \n
 * Diving heuristics are primal heuristics that explore an auxiliary search tree in a depth-first manner. Since SCIP
 * version 3.2, it is easy to integrate further diving heuristics by using a special controller for the scoring,
 * see \ref DIVINGHEUR "here" for information on how to implement a diving heuristic.
 * \n
 * We now explain how users can add their own primal heuristics.
 * Take the simple and fast LP rounding heuristic (src/scip/heur_simplerounding.c) as an example.
 * The idea of simple rounding is to iterate over all fractional variables of an LP solution and round them down,
 * if the variables appears only with nonnegative coefficients in the system Ax <= b and round them up if
 * the variables appears only with nonpositive coefficients.
 * If one of both conditions applies for each of the fractional variables, this will give a feasible solution.
 * As all other default plugins, it is written in C. C++ users can easily adapt the code by using the scip::ObjHeur wrapper
 * base class and implement the scip_...() virtual methods instead of the SCIP_DECL_HEUR... callback methods.
 *
 * Additional documentation for the callback methods of a primal heuristic can be found in the file type_heur.h.
 *
 * Here is what you have to do to implement a primal heuristic:
 * -# Copy the template files src/scip/heur_xyz.c and src/scip/heur_xyz.h into files named "heur_myheuristic.c"
 *    and "heur_myheuristic.h".
 *    \n
 *    Make sure to adjust your Makefile such that these files are compiled and linked to your project.
 * -# Use SCIPincludeHeurMyheuristic() in order to include the heuristic into your SCIP instance,
 *    e.g., in the main file of your project (see, e.g., src/cmain.c in the Binpacking example).
 * -# Open the new files with a text editor and replace all occurrences of "xyz" by "myheuristic".
 * -# Adjust the properties of the primal heuristic (see \ref HEUR_PROPERTIES).
 * -# Define the primal heuristic data (see \ref HEUR_DATA). This is optional.
 * -# Implement the interface methods (see \ref HEUR_INTERFACE).
 * -# Implement the fundamental callback methods (see \ref HEUR_FUNDAMENTALCALLBACKS).
 * -# Implement the additional callback methods (see \ref HEUR_ADDITIONALCALLBACKS). This is optional.
 *
 *
 * @section HEUR_PROPERTIES Properties of a Primal Heuristic
 *
 * At the top of the new file "heur_myheuristic.c" you can find the primal heuristic properties.
 * These are given as compiler defines.
 * In the C++ wrapper class, you have to provide the primal heuristic properties by calling the constructor
 * of the abstract base class scip::ObjHeur from within your constructor.
 * Of course, all of them are of relevant, but the most important ones for controlling the performance
 * are usually HEUR_FREQ and HEUR_TIMING.
 * The properties you have to set have the following meaning:
 *
 * \par HEUR_NAME: the name of the primal heuristic.
 * This name is used in the interactive shell to address the primal heuristic.
 * Additionally, if you are searching for a primal heuristic with SCIPfindHeur(), this name is looked up.
 * Names have to be unique: no two primal heuristics may have the same name.
 *
 * \par HEUR_DESC: the description of the primal heuristic.
 * This string is printed as a description of the primal heuristic in the interactive shell when you call "display heuristics".
 *
 * \par HEUR_DISPCHAR: the display character of the primal heuristic.
 * In the interactive shell, this character is printed in the first column of a status information row, if the primal
 * heuristic found the feasible solution belonging to the primal bound. Note that a star '*' stands for an integral
 * LP-relaxation.
 * In order to avoid confusion, display characters should be unique: no two primal heuristics should have the same display character.
 * You can get a list of all primal heuristics along with their display characters by entering "display heuristics" in the
 * SCIP interactive shell.
 *
 * \par HEUR_PRIORITY: the priority of the primal heuristic.
 * At each of the different entry points of the primal heuristics during the solving process (see HEUR_TIMING), they are
 * called in decreasing order of their priority.
 * \n
 * The priority of a primal heuristic should be set according to the complexity of the heuristic and the likelihood to find
 * feasible solutions: primal heuristics that provide fast algorithms that often succeed in finding a feasible solution should have
 * a high priority (like simple rounding). In addition, the interaction between different types of primal heuristics should be taken into account.
 * For example, improvement heuristics, which try to generate improved solutions by inspecting one or more of the feasible
 * solutions that have already been found, should have a low priority (like Crossover which by default needs at least 3 feasible solutions).
 *
 * \par HEUR_FREQ: the default frequency for executing the primal heuristic.
 * The frequency together with the frequency offset (see HEUR_FREQOFS) defines the depth levels at which the execution
 * method of the primal heuristic \ref HEUREXEC is called. For example, a frequency of 7 together with a frequency offset
 * of 5 means, that the \ref HEUREXEC callback is executed for subproblems that are in depth 5, 12, 19, ... of the branching tree. A
 * frequency of 0 together with a frequency offset of 3 means, that the execution method is only called at those nodes that are in
 * depth level 3 (i.e., at most for \f$2^3 = 8\f$ nodes if binary branching is applied).
 * Typical cases are: A frequency of 0 and an offset of 0 which means that
 * the heuristic is only called at the root node and a frequency of -1 which disables the heuristic.
 * \n
 * The frequency can be adjusted by the user. This property of the primal heuristic only defines the default value of the
 * frequency. If you want to have a more flexible control of when to execute the primal heuristic, you have to assign
 * a frequency of 1 and implement a check at the beginning of your execution method whether you really want to search for feasible
 * solutions or not. If you do not want to execute the method, set the result code to SCIP_DIDNOTRUN.
 *
 * \par HEUR_FREQOFS: the frequency offset for executing the primal heuristic.
 * The frequency offset defines the depth of the branching tree at which the primal heuristic is executed for the first
 * time. For example, a frequency of 7 (see HEUR_FREQ) together with a frequency offset of 10 means, that the
 * callback is executed for subproblems that are in depth 10, 17, 24, ... of the branching tree. In particular, assigning
 * different offset values to heuristics of the same type, like diving heuristics, can be useful for evenly spreading the
 * application of these heuristics across the branch-and-bound tree.
 * Note that if the frequency is equal to 1, the heuristic is applied for all nodes with depth level larger or equal to
 * the frequency offset.
 *
 * \par HEUR_MAXDEPTH: the maximal depth level for executing the primal heuristic.
 * This parameter denotes the maximal depth level in the branching tree up to which the execution method of the primal
 * heuristic is called. Use -1 for no limit (a usual case).
 *
 * \par HEUR_TIMING: the execution timing of the primal heuristic.
 * Primal heuristics have different entry points during the solving process and the execution timing parameter defines the
 * entry point at which the primal heuristic is executed first.
 * \n
 * The primal heuristic can be called first:
 * - before the processing of the node starts (SCIP_HEURTIMING_BEFORENODE)
 * - after each LP solve during the cut-and-price loop (SCIP_HEURTIMING_DURINGLPLOOP)
 * - after the cut-and-price loop was finished (SCIP_HEURTIMING_AFTERLPLOOP)
 * - after the processing of a node <em>with solved LP</em>  was finished (SCIP_HEURTIMING_AFTERLPNODE)
 * - after the processing of a node <em>without solved LP</em> was finished (SCIP_HEURTIMING_AFTERPSEUDONODE)
 * - after the processing of the last node in the current plunge was finished, <em>and only if the LP was solved for
 *   this node</em> (SCIP_HEURTIMING_AFTERLPPLUNGE)
 * - after the processing of the last node in the current plunge was finished, <em>and only if the LP was not solved
 *   for this node</em> (SCIP_HEURTIMING_AFTERPSEUDOPLUNGE).
 * \par
 * A plunge is the successive solving of child and sibling nodes in the search tree.
 * The flags listed above can be combined to call the heuristic at multiple times by concatenating them with a bitwise OR.
 * Two useful combinations are already predefined:
 * - after the processing of a node was finished (SCIP_HEURTIMING_AFTERNODE; combines SCIP_HEURTIMING_AFTERLPNODE and
 *   SCIP_HEURTIMING_AFTERPSEUDONODE)
 * - after the processing of the last node in the current plunge was finished (SCIP_HEURTIMING_AFTERPLUNGE; combines
 *   SCIP_HEURTIMING_AFTERLPPLUNGE and SCIP_HEURTIMING_AFTERPSEUDOPLUNGE)
 * \par
 * Calling a primal heuristic "before the processing of the node starts" is particularly useful for heuristics
 * that do not need to access the LP solution of the current node. If such a heuristic finds a feasible solution, the
 * leaves of the branching tree exceeding the new primal bound are pruned. It may happen that even the current node can
 * be cut off without solving the LP relaxation. Combinatorial heuristics, like the farthest insert heuristic for the TSP
 * (see examples/TSP/src/HeurFarthestInsert.cpp), are often applicable at this point.
 * \n
 * Very fast primal heuristics that require an LP solution can also be called "after each LP solve during the
 * cut-and-price loop". Rounding heuristics, like the simple and fast LP rounding heuristic
 * (src/scip/heur_simplerounding.c), belong to this group of primal heuristics.
 * \n
 * Most heuristics, however, are called either after a node was completely processed
 * (e.g. expensive rounding heuristics like RENS), or even only after a full plunge was finished (e.g., diving heuristics).
 *
 * \par HEUR_USESSUBSCIP: Does the heuristic use a secondary SCIP instance?
 * Some heuristics and separators solve MIPs or SAT problems using a secondary SCIP instance. Examples are
 * Large Neighborhood Search heuristics such as RINS and Local Branching or the CGMIP separator. To avoid recursion,
 * these plugins usually deactivate all other plugins that solve MIPs. If a heuristic uses a secondary SCIP instance,
 * this parameter has to be TRUE and it is recommended to call SCIPsetSubscipsOff() for the secondary SCIP instance.
 *
 * Computational experiments indicate that for the overall performance of a MIP solver, it is important to evenly
 * spread the application of the heuristics across the branch-and-bound tree. Thus, the assignment of the parameters
 * HEUR_FREQ, HEUR_FREQOFS, and HEUR_TIMING should contribute to this aim.
 *
 * Note that all diving heuristics in the SCIP distribution (see, e.g., src/scip/heur_guideddiving.c) check whether other diving
 * heuristics have already been called at the current node. This can be done by comparing SCIPgetLastDivenode(scip) and
 * SCIPgetNNodes(scip). If the two are equal, and if the current node is not the root node (SCIPgetDepth(scip) > 0), diving
 * heuristics should be delayed by returning the result code 'SCIP_DELAYED'. This is an additional contribution to the goal of
 * not calling multiple similar heuristics at the same node.
 *
 *
 * @section HEUR_DATA Primal Heuristic Data
 *
 * Below the header "Data structures" you can find a struct which is called "struct SCIP_HeurData".
 * In this data structure, you can store the data of your primal heuristic. For example, you should store the adjustable
 * parameters of the primal heuristic or a working solution in this data structure.
 * If you are using C++, you can add primal heuristic data as usual as object variables to your class.
 * \n
 * Defining primal heuristic data is optional. You can leave the struct empty.
 *
 *
 * @section HEUR_INTERFACE Interface Methods
 *
 * At the bottom of "heur_myheuristic.c", you can find the interface method SCIPincludeHeurMyheuristic(),
 * which also appears in "heur_myheuristic.h"
 * SCIPincludeHeurMyheuristic() is called by the user, if (s)he wants to include the heuristic,
 * i.e., if (s)he wants to use the heuristic in his/her application.
 *
 * This method only has to be adjusted slightly.
 * It is responsible for notifying SCIP of the presence of the heuristic. For this, you can either call
 * SCIPincludeHeur(),
 * or SCIPincludeHeurBasic() since SCIP version 3.0. In the latter variant, \ref HEUR_ADDITIONALCALLBACKS "additional callbacks"
 * must be added via setter functions as, e.g., SCIPsetHeurCopy(). We recommend this latter variant because
 * it is more stable towards future SCIP versions which might have more callbacks, whereas source code using the first
 * variant must be manually adjusted with every SCIP release containing new callbacks for heuristics in order to compile.
 *
 * If you are using primal heuristic data, you have to allocate the memory for the data at this point.
 * You can do this by calling:
 * \code
 * SCIP_CALL( SCIPallocBlockMemory(scip, &heurdata) );
 * \endcode
 * You also have to initialize the fields in struct SCIP_HeurData afterwards.
 *
 * You may also add user parameters for your primal heuristic, see the method SCIPincludeHeurFeaspump() in
 * src/scip/heur_oneopt.c for an example where a single Boolean parameter is added.
 *
 *
 * @section HEUR_FUNDAMENTALCALLBACKS Fundamental Callback Methods of a Primal Heuristic
 *
 * The fundamental callback methods of the plugins are the ones that have to be implemented in order to obtain
 * an operational algorithm.
 * They are passed together with the primal heuristic itself to SCIP using SCIPincludeHeur() or SCIPincludeHeurBasic(),
 * see @ref HEUR_INTERFACE.
 *
 *
 * Primal heuristic plugins have only one fundamental callback method, namely the HEUREXEC method.
 * This method has to be implemented for every primal heuristic; the other callback methods are optional.
 * In the C++ wrapper class scip::ObjHeur, the scip_exec() method (which corresponds to the HEUREXEC callback) is a virtual
 * abstract member function. You have to implement it in order to be able to construct an object of your primal heuristic
 * class.
 *
 * Additional documentation for the callback methods can be found in type_heur.h.
 *
 * @subsection HEUREXEC
 *
 * The HEUREXEC callback is called at different positions during the node processing loop, see HEUR_TIMING. It should
 * search for feasible solutions and add them to the solution pool. For creating a new feasible solution, the
 * methods SCIPcreateSol() and SCIPsetSolVal() can be used. Afterwards, the solution can be added to the storage by
 * calling the method SCIPtrySolFree() (or SCIPtrySol() and SCIPfreeSol()).
 *
 * The HEUREXEC callback gets a SCIP pointer, a pointer to the heuristic itself, the current point in the
 * solve loop and a result pointer as input (see type_heur.h).
 *
 * The heuristic has to set the result pointer appropriately!
 * Therefore it has the following options:
 *  - finding at least one feasible solution (result SCIP_FOUNDSOL)
 *  - stating that the primal heuristic searched, but did not find a feasible solution (result SCIP_DIDNOTFIND)
 *  - stating that the primal heuristic was skipped (result SCIP_DIDNOTRUN)
 *  - stating that the primal heuristic was skipped, but should be called again (result SCIP_DELAYED).
 *
 *
 * @section HEUR_ADDITIONALCALLBACKS Additional Callback Methods of a Primal Heuristic
 *
 * The additional callback methods do not need to be implemented in every case. However, some of them have to be
 * implemented for most applications, they can be used, for example, to initialize and free private data.
 * Additional callbacks can either be passed directly with SCIPincludeHeur() to SCIP or via specific
 * <b>setter functions</b> after a call of SCIPincludeHeurBasic(), see also @ref HEUR_INTERFACE.
 *
 * @subsection HEURFREE
 *
 * If you are using primal heuristic data, you have to implement this method in order to free the primal heuristic data.
 * This can be done by the following procedure:
 *
 * @refsnippet{applications/Coloring/src/heur_init.c,SnippetHeurFreeInit}
 *
 * If you have allocated memory for fields in your primal heuristic data, remember to free this memory
 * before freeing the primal heuristic data itself.
 * If you are using the C++ wrapper class, this method is not available.
 * Instead, just use the destructor of your class to free the member variables of your class.
 *
 * @subsection HEURINIT
 *
 * The HEURINIT callback is executed after the problem is transformed.
 * The primal heuristic may, e.g., use this call to initialize its primal heuristic data.
 *
 * @subsection HEURCOPY
 *
 * The HEURCOPY callback is executed when a SCIP instance is copied, e.g. to
 * solve a sub-SCIP. By
 * defining this callback as
 * <code>NULL</code> the user disables the execution of the specified
 * heuristic for all copied SCIP instances. This may deteriorate the performance
 * of primal heuristics using sub-SCIPs.
 *
 * @subsection HEUREXIT
 *
 * The HEUREXIT callback is executed before the tDIVINGHEURransformed problem is freed.
 * In this method, the primal heuristic should free all resources that have been allocated for the solving process in
 * HEURINIT.
 *
 * @subsection HEURINITSOL
 *
 * The HEURINITSOL callback is executed when the presolving is finished and the branch-and-bound process is about to
 * begin. The primal heuristic may use this call to initialize its branch-and-bound specific data.
 *
 * @subsection HEUREXITSOL
 *
 * The HEUREXITSOL callback is executed before the branch-and-bound process is freed. The primal heuristic should use this
 * call to clean up its branch-and-bound data, which was allocated in HEURINITSOL.
 */

/*--+----1----+----2----+----3----+----4----+----5----+----6----+----7----+----8----+----9----+----0----+----1----+----2*/

/**@page DIVINGHEUR How to implement a diving heuristic
 *
 * Diving heuristics are an important addon to the branch-and-cut search. A diving heuristic explores a single probing
 * path down the search tree. In contrast to the regular search guided by branching rule(s) and the selected
 * node selector, the diving is performed in an auxiliary tree originating from the focus node of the main
 * search tree where the heuristic was called. The advantage of this approach is that many different scoring mechanisms
 * can be safely tried as diving heuristic and may probably lead to better solutions. SCIP has a lot of diving heuristics
 * included in its default plugin set.
 * \n
 *
 * Since SCIP version 3.2, the diving heuristics have been redesigned to contain mainly the scoring function used by the
 * heuristic. In order to implement a user-defined diving heuristic, it is possible to create one (or several)
 * divesets that control the scoring mechanism and add them to the primal heuristic. This has the advantage that
 * less code is necessary to create a working diving heuristic. The SCIP statistics now also display some interesting statistics
 * about every diveset together in the section 'Diving Statistics'.
 * \n
 *
 * This page contains the necessary steps to understand and include a diveset into ones primal diving heuristic plugin. As
 * a prerequisite, you should understand the basic implementation steps for a primal heuristic, see \ref HEUR.
 * In order to make use of divesets, they must be included _after_ the primal heuristic to which they should belong
 * has been included, by using SCIPincludeDiveset(). This will create the data structure for the diveset and
 * append it to the list of divesets belonging to the heuristic, which can be retrieved later together with their number
 * by using SCIPheurGetDivesets() and SCIPheurGetNDivesets(), respectively. No further memory allocation or deletion is needed;
 * As a member of the heuristic, SCIP automatically takes care of freeing the diveset when it is exiting.
 * \n
 *
 * Before the inclusion, one may think of adjusting the various properties that a diveset offers to control
 * the behavior of the algorithm. These are subject to the following section.
 * \n
 *
 * It is mandatory to implement the fundamental scoring callback of the diveset, which is explained in more detail
 * in Section \ref DIVING_FUNDAMENTALCALLBACKS.
 * \n
 *
 * Once the properties have been carefully adjusted and the scoring
 * has been defined, use the method SCIPperformGenericDivingAlgorithm() inside the execution callback (\ref HEUREXEC) of the primal
 * heuristic to which the diveset belongs, after checking possible preliminaries that may not be met at all times of the search.
 * \n
 *
 * For a code example, we refer to \ref heur_guideddiving.h, which guides the diving into the direction of the current incumbent solution.
 * Before it calls SCIPperformGenericDivingAlgorithm(), it checks whether an incumbent is available, and returns if there is none.
 *
 *
 * @section DIVING_PARAMETERS User parameters and properties for every diveset
 *
 * Every diveset controls the diving behavior through a set of user-defined parameters, which are explained in the following:
 *
 * \par MINRELDEPTH
 * the minimal relative depth (to the maximum depth explored during regular search) of the current focus node to start diving
 *
 * \par MAXRELDEPTH
 * the maximal relative depth (to the maximum depth explored during regular search) of the current focus node to start diving
 *
 * \par MAXLPITERQUOT
 * maximal fraction of diving LP iterations compared to node LP iterations that this dive controller may consume
 *
 * \par MAXLPITEROFS
 * an additional number of allowed LP iterations
 *
 * \par MAXDIVEUBQUOT
 * maximal quotient (curlowerbound - lowerbound)/(cutoffbound - lowerbound)
 *   where diving is performed (0.0: no limit)
 *
 * \par MAXDIVEAVGQUOT
 * maximal quotient (curlowerbound - lowerbound)/(avglowerbound - lowerbound)
 * where diving is performed (0.0: no limit)
 *
 * \par MAXDIVEUBQUOTNOSOL
 * maximal UBQUOT when no solution was found yet (0.0: no limit)
 *
 * \par MAXDIVEAVGQUOTNOSOL
 * maximal AVGQUOT when no solution was found yet (0.0: no limit)
 *
 * \par BACKTRACK
 * use one level of backtracking if infeasibility is encountered?
 *
 * \par LPRESOLVEDOMCHGQUOT
 * parameter to control LP resolve dynamically based on this percentage of observed bound changes relative to all variables or
 * the LP branching candidates (integer variables with fractional solution values) from the last node where an LP has been solved.
 * This property has no effect when the LPSOLVEFREQ is set to 1.
 *
 * \par LPSOLVEFREQ
 * LP solve frequency for diveset, use a positive integer k to solve an LP at every k'th depth of the diving search (ie. 1 causes the
 * diveset to solve _all_ intermediate LPs) or 0 to only resolve the LP relaxation after propagation found at least a certain percentage
 * domain changes, see also the previous LPRESOLVEDOMCHGQUOT parameter.
 *
 * \par ONLYLPBRANCHCANDS
 * Set this property to TRUE if only LP branching candidates be considered for the execution of the diving algorithm instead of the slower but
 * more general constraint handler diving variable selection.
 *
 * \par DIVETYPES
 * bit mask that represents all supported dive types. Irrelevant if only LP branching candidates should be scored, otherwise, different
 * constraint handlers may ask the diveset if it supports their preferred divetype. See \ref type_heur.h for a list of
 * available dive types.
 *
 * @section DIVING_FUNDAMENTALCALLBACKS Fundamental callbacks of a diveset
 *
 * Only one callback is necessary to complete a diveset to guide the diving search performed:
 *
 * @subsection DIVESETGETSCORE
 *
 * The scoring callback expects a candidate variable and calculates a score value and a preferred direction. The selected
 * variable for diving will be one that _maximizes_ the score function provided by the diveset.
 * If the diveset should support more than one possible type of diving, it may use the divetype argument as a hint how
 * the caller of the score function (could be the diving algorithm itself or one of the constraint handlers that
 * implement diving variable selection) intends to perform the search.
 *
 * @section DIVING_FURTHERINFO Further information
 *
 * This is all there is to extend the SCIP set of diving heuristics by a new one. For further information, please see
 * diveset related methods in \ref type_heur.h, \ref pub_heur.h, \ref heuristics.h, and \ref heur_guideddiving.h or
 * other diving heuristics that implement diving through a diveset.
 */

/*--+----1----+----2----+----3----+----4----+----5----+----6----+----7----+----8----+----9----+----0----+----1----+----2*/

/**@page RELAX How to add relaxation handlers
 *
 * SCIP provides specific support for LP relaxations of constraint integer programs. In addition, relaxation handlers,
 * also called relaxators, can be used to include other relaxations, e.g. Lagrange relaxations or semidefinite
 * relaxations. The relaxation handler manages the necessary data structures and calls the relaxation solver to generate dual
 * bounds and primal solution candidates.
 * \n
 * However, the data to define a single relaxation must either be extracted by the relaxation handler itself (e.g., from
 * the user defined problem data, the LP information, or the integrality conditions), or be provided by the constraint
 * handlers. In the latter case, the constraint handlers have to be extended to support this specific relaxation.
 * \n
 *
 * We now explain how users can add their own relaxation handlers using the C interface. As an example, look into the NLP
 * relaxation handler of the \ref RELAXATOR_MAIN "Relaxator example" (examples/Relaxator/src/relax_nlp.c). It is very easy to
 * transfer the C explanation to C++: whenever a method should be implemented using the SCIP_DECL_RELAX... notion,
 * reimplement the corresponding virtual member function of the abstract scip::ObjRelax wrapper base class.
 *
 * Additional documentation for the callback methods of a relaxation handler can be found in the file type_relax.h.
 *
 * Here is what you have to do to implement a relaxation handler:
 * -# Copy the template files src/scip/relax_xyz.c and src/scip/relax_xyz.h into files named "relax_myrelaxator.c"
 *    and "relax_myrelaxator.h".
 *    \n
 *    Make sure to adjust your Makefile such that these files are compiled and linked to your project.
 * -# Use SCIPincludeRelaxMyrelaxator() in order to include the relaxation handler into your SCIP instance,
 *    e.g, in the main file of your project (see, e.g., src/cmain.c in the Binpacking example).
 * -# Open the new files with a text editor and replace all occurrences of "xyz" by "myrelaxator".
 * -# Adjust the properties of the relaxation handler (see \ref RELAX_PROPERTIES).
 * -# Define the relaxation handler data (see \ref RELAX_DATA). This is optional.
 * -# Implement the interface methods (see \ref RELAX_INTERFACE).
 * -# Implement the fundamental callback methods (see \ref RELAX_FUNDAMENTALCALLBACKS).
 * -# Implement the additional callback methods (see \ref RELAX_ADDITIONALCALLBACKS). This is optional.
 *
 *
 * @section RELAX_PROPERTIES Properties of a Relaxation Handler
 *
 * At the top of the new file "relax_myrelaxator.c" you can find the relaxation handler properties.
 * These are given as compiler defines.
 * In the C++ wrapper class, you have to provide the relaxation handler properties by calling the constructor
 * of the abstract base class scip::ObjRelax from within your constructor.
 * The properties you have to set have the following meaning:
 *
 * \par RELAX_NAME: the name of the relaxation handler.
 * This name is used in the interactive shell to address the relaxation handler.
 * Additionally, if you are searching for a relaxation handler with SCIPfindRelax(), this name is looked up.
 * Names have to be unique: no two relaxation handlers may have the same name.
 *
 * \par RELAX_DESC: the description of the relaxation handler.
 * This string is printed as a description of the relaxation handler in the interactive shell.
 *
 * \par RELAX_PRIORITY: the priority of the relaxation handler.
 * During each relaxation solving round, the included relaxation handlers and the
 * price-and-cut loop for solving the LP relaxation are called in a predefined order, which is given by the priorities
 * of the relaxation handlers.
 * First, the relaxation handlers with non-negative priority are called in the order of decreasing priority.
 * Next, the price-and-cut loop for solving the LP relaxation is executed.
 * Finally, the relaxation handlers with negative priority are called in the order of decreasing priority.
 * \n
 * Usually, you will have only one relaxation handler in your application and thus only have to decide whether it should
 * be called before or after solving the LP relaxation. For this decision you should consider the complexity of
 * the relaxation solving algorithm and the impact of the resulting solution: if your relaxation handler provides a fast
 * algorithm that usually has a high impact (i.e. the relaxation is a good approximation of the
 * feasible region of the subproblem and the solution severely improves the dual bound), it should have a non-negative
 * priority.
 * \n
 * Note that for certain applications, it is useful to disable the LP relaxation and only use your custom relaxation.
 * This can easily be achieved by setting the "lp/solvefreq" parameter to -1.
 *
 * \par RELAX_FREQ: the default frequency for solving the relaxation.
 * The frequency defines the depth levels at which the relaxation solving method \ref RELAXEXEC is called.
 * For example, a frequency of 7 means, that the relaxation solving callback is executed for subproblems that are in depth
 * 0, 7, 14, ... of the branching tree. A frequency of 0 means that the callback is only executed at the root node, i.e.,
 * only the relaxation of the root problem is solved. A frequency of -1 disables the relaxation handler.
 *
 * \par RELAX_INCLUDESLP: whether the whole lp is included in the relaxation.
 * This flag should be set to TRUE if all active LP-rows are included in the relaxation and every feasible solution produced
 * by the relaxator will satisfy all these LP-constraints. Only if this is set to TRUE, the solutions of this relaxator can
 * be enforced using the \ref CONSENFORELAX callback, meaning that they will be used as primal solutions if feasible and can
 * be separated or branched on. If this flag is set to FALSE, only the lowerbound computed by the relaxator will be used in
 * the solving process.
 *
 *
 * @section RELAX_DATA Relaxation Handler Data
 *
 * Below the header "Data structures" you can find a struct which is called "struct SCIP_RelaxData".
 * In this data structure, you can store the data of your relaxation handler. For example, you should store the adjustable
 * parameters of the relaxation handler in this data structure.
 * If you are using C++, you can add relaxation handler data as usual as object variables to your class.
 * \n
 * Defining relaxation handler data is optional. You can leave the struct empty.
 *
 *
 * @section RELAX_INTERFACE Interface Methods
 *
 * At the bottom of "relax_myrelaxator.c", you can find the interface method SCIPincludeRelaxMyrelaxator(),
 * which also appears in "relax_myrelaxator.h".
 * SCIPincludeRelaxMyrelaxator() is called by the user, if (s)he wants to include the relaxation handler,
 * i.e., if (s)he wants to use the relaxation handler in his/her application.
 *
 * This method only has to be adjusted slightly.
 * It is responsible for notifying SCIP of the presence of the relaxation handler. For this, you can either call
 * SCIPincludeRelax(),
 * or SCIPincludeRelaxBasic() since SCIP version 3.0. In the latter variant, \ref RELAX_ADDITIONALCALLBACKS "additional callbacks"
 * must be added via setter functions as, e.g., SCIPsetRelaxCopy(). We recommend this latter variant because
 * it is more stable towards future SCIP versions which might have more callbacks, whereas source code using the first
 * variant must be manually adjusted with every SCIP release containing new callbacks for relaxation handlers in order to compile.
 *
 * If you are using relaxation handler data, you have to allocate the memory for the data at this point.
 * You can do this by calling:
 * \code
 * SCIP_CALL( SCIPallocBlockMemory(scip, &relaxdata) );
 * \endcode
 * You also have to initialize the fields in struct SCIP_RelaxData afterwards.
 *
 * You may also add user parameters for your relaxation handler, see the method SCIPincludeConshdlrKnapsack() in
 * the \ref cons_knapsack.h "knapsack constraint handler" for an example of how to add user parameters.
 *
 *
 * @section RELAX_FUNDAMENTALCALLBACKS Fundamental Callback Methods of a Relaxation Handler
 *
 * The fundamental callback methods of the plugins are the ones that have to be implemented in order to obtain
 * an operational algorithm.
 * They are passed together with the relaxation handler itself to SCIP using SCIPincludeRelax() or SCIPincludeRelaxBasic(),
 * see @ref RELAX_INTERFACE.
 *
 *
 * Relaxation handler plugins have only one fundamental callback method, namely the \ref RELAXEXEC method.
 * This method has to be implemented for every relaxation handler; the other callback methods are optional.
 * In the C++ wrapper class scip::ObjRelax, the scip_exec() method (which corresponds to the \ref RELAXEXEC callback) is a virtual
 * abstract member function.
 * You have to implement it in order to be able to construct an object of your relaxation handler class.
 *
 * Additional documentation for the callback methods can be found in type_relax.h.
 *
 * @subsection RELAXEXEC
 * The RELAXEXEC is called in each relaxation solving round. It should solve the current
 * subproblem's relaxation.
 *
 * Note that, like the LP relaxation, the relaxation handler should only operate on variables for which the corresponding
 * column exists in the transformed problem. Typical methods called by a relaxation handler are SCIPconstructLP() and SCIPflushLP() to
 * make sure that the LP of the current node is constructed and its data can be accessed via calls to SCIPgetLPRowsData()
 * and SCIPgetLPColsData(), and SCIPseparateSol() to call the cutting plane separators for a given primal solution.
 *
 * The lowerbound computed by the relaxation should be returned in the lowerbound pointer. The primal solution of the relaxation can
 * be stored inside the data structures of SCIP with <code>SCIPsetRelaxSolVal()</code> and <code>SCIPsetRelaxSolVals()</code>. If the
 * RELAX_INCLUDESLP flag is set to true, this solution will be enforced and, if feasible, added to the solution storage if the
 * lowerbound of this relaxator is the largest among all relaxators and the LP. You may also call SCIPtrySolFree() directly from the
 * relaxation handler to make sure that a solution is added to the solution storage if it is feasible, even if the relaxator does not
 * include the LP or another relaxator produced a stronger bound. After the relaxation round is finished, the best relaxation solution
 * can be accessed via <code>SCIPgetRelaxSolVal()</code>.
 * Furthermore, there is a list of external branching candidates, that can be filled by relaxation handlers and constraint handlers,
 * allowing branching rules to take these candidates as a guide on how to split the problem into subproblems. If the relaxation
 * solution is enforced, the integrality constraint handler will add external branching candidates for the relaxation solution
 * automatically, but the relaxation handler can also directly call <code>SCIPaddExternBranchCand()</code>.
 *
 * Usually, the RELAXEXEC callback only solves the relaxation and provides a lower (dual) bound through the corresponding pointer and
 * possibly a solution through <code>SCIPsetRelaxSolVal()</code> calls.
 * However, it may also produce domain reductions, add additional constraints or generate cutting planes. It has the
 * following options:
 *  - detecting that the node is infeasible in the variable's bounds and can be cut off (result SCIP_CUTOFF)
 *  - adding an additional constraint and stating that the relaxation handler should not be called again on the same
 *    relaxation (result SCIP_CONSADDED)
 *  - reducing a variable's domain and stating that the relaxation handler should not be called again on the same
 *    relaxation (result SCIP_REDUCEDDOM)
 *  - adding a cutting plane to the LP and stating that the relaxation handler should not be called again on the same
 *    relaxation (result SCIP_SEPARATED)
 *  - stating that the relaxation handler solved the relaxation and should not be called again on the same relaxation
 *    (result SCIP_SUCCESS)
 *  - interrupting the solving process to wait for additional input, e.g., cutting planes (result SCIP_SUSPENDED)
 *  - stating that the separator was skipped (result SCIP_DIDNOTRUN).
 *
 * In the above criteria, "the same relaxation" means that the LP relaxation stayed unmodified. This means in particular
 * that no row has been added and no bounds have been modified. For example, changing the bounds of a variable will, as
 * long as it was a COLUMN variable, lead to a modification in the LP such that the relaxation handler is called again
 * after it returned with the result code SCIP_REDUCEDDOM. If the relaxation solution should be enforced, the relaxation
 * handler has to produce a new solution in this case which satisfies the updated LP. If a relaxation handler should only run
 * once per node to compute a lower bound, it should store the node of the last relaxation call itself and return
 * SCIP_DIDNOTRUN for subsequent calls in the same node.
 *
 *
 * @section RELAX_ADDITIONALCALLBACKS Additional Callback Methods of a Relaxation Handler
 *
 * The additional callback methods do not need to be implemented in every case. However, some of them have to be
 * implemented for most applications, they can be used, for example, to initialize and free private data.
 * Additional callbacks can either be passed directly with SCIPincludeRelax() to SCIP or via specific
 * <b>setter functions</b> after a call of SCIPincludeRelaxBasic(), see also @ref RELAX_INTERFACE.
 *
 * @subsection RELAXFREE
 *
 * If you are using relaxation handler data, you have to implement this method in order to free the relaxation handler
 * data. This can be done by the following procedure:
 *
 * @refsnippet{unittests/src/unittest-relax/relax_unittest.c,SnippetRelaxFreeUnittest}
 *
 * If you have allocated memory for fields in your relaxation handler data, remember to free this memory
 * before freeing the relaxation handler data itself.
 * If you are using the C++ wrapper class, this method is not available.
 * Instead, just use the destructor of your class to free the member variables of your class.
 *
 * @subsection RELAXINIT
 *
 * The RELAXINIT callback is executed after the problem is transformed.
 * The relaxation handler may, e.g., use this call to initialize its relaxation handler data.
 *
 * @subsection RELAXCOPY
 *
 * The RELAXCOPY callback is executed when a SCIP instance is copied, e.g. to
 * solve a sub-SCIP. By
 * defining this callback as
 * <code>NULL</code> the user disables the execution of the specified
 * relaxation handler for all copied SCIP instances. This may deteriorate the performance
 * of primal heuristics using sub-SCIPs.
 *
 * @subsection RELAXEXIT
 *
 * The RELAXEXIT callback is executed before the transformed problem is freed.
 * In this method, the relaxation handler should free all resources that have been allocated for the solving process in
 * RELAXINIT.
 *
 * @subsection RELAXINITSOL
 *
 * The RELAXINITSOL callback is executed when the presolving is finished and the branch-and-bound process is about to
 * begin. The relaxation handler may use this call to initialize its branch-and-bound specific data.
 *
 * @subsection REALXEXITSOL
 *
 * The RELAXEXITSOL callback is executed before the branch-and-bound process is freed.
 * The relaxation handler should use this call to clean up its branch-and-bound data.
 */

/*--+----1----+----2----+----3----+----4----+----5----+----6----+----7----+----8----+----9----+----0----+----1----+----2*/

/**@page READER How to add file readers
 *
 * Mainly, file readers are called to parse an input file and generate a constraint integer programming model. They
 * create constraints and variables and activate variable pricers if necessary. However, they can also be called, for
 * example, to parse an input file containing information about a primal solution or fixing of variables. Besides that
 * it is possible to use some of them for writing (exporting) the problem in a specific format.  \n A complete list of
 * all file readers contained in this release can be found \ref FILEREADERS "here".
 *
 * Since a file reader is also responsible for writing a file, the user may
 * ask why the readers have not the name "filehandler". This name would
 * represent this plugin much better than the used one.
 * \n
 * The used name "readers" is historically grown. In the beginning of SCIP
 * there was no need to write/export problems. Therefore, the the plugin
 * name "readers" was best fitting for this plugin since only reading was essential.
 * It turned out, however, that it is quite nice to write/export certain subproblem during
 * the solving process mainly for debugging. Therefore, a writing callback
 * was added to the "readers" plugin.
 *
 * We now explain how users can add their own file readers.
 * Take the file reader for MIPs in IBM's Mathematical Programming System format (src/scip/reader_mps.c) as an example.
 * As all other default plugins, it is written in C. C++ users can easily adapt the code by using the scip::ObjReader wrapper
 * base class and implement the scip_...() virtual methods instead of the SCIP_DECL_READER... callback methods.
 *
 * Additional documentation for the callback methods of a file reader can be found in the file type_reader.h.
 *
 * Here is what you have to do to implement a file reader named "myreader" in C:
 * -# Copy the template files src/scip/reader_xyz.c and src/scip/reader_xyz.h into files named
 *    "reader_myreader.c" and "reader_myreader.h".
 *    \n
 *    Make sure to adjust your Makefile such that these files are compiled and linked to your project.
 * -# Use SCIPincludeReaderMyreader() in order to include the file reader into your SCIP instance,
 *    e.g., in the main file of your project (see, e.g., src/cmain.c in the Binpacking example).
 * -# Open the new files with a text editor and replace all occurrences of "xyz" by "myreader".
 * -# Adjust the \ref READER_PROPERTIES "properties of the file reader".
 * -# Define the \ref READER_DATA "file reader data". This is optional.
 * -# Implement the \ref READER_INTERFACE "interface methods".
 * -# Implement the \ref READER_FUNDAMENTALCALLBACKS "fundamental callback methods".
 * -# Implement the \ref READER_ADDITIONALCALLBACKS "additional callback methods". This is optional.
 *
 *
 * @section READER_PROPERTIES Properties of a File Reader
 *
 * At the top of the new file "reader_myreader.c" you can find the file reader properties.
 * These are given as compiler defines.
 * In the C++ wrapper class, you have to provide the file reader properties by calling the constructor
 * of the abstract base class scip::ObjReader from within your constructor.
 * The properties you have to set have the following meaning:
 *
 * \par READER_NAME: the name of the file reader.
 * This name is used in the interactive shell to address the file reader.
 * Additionally, if you are searching for a file reader with SCIPfindReader(), this name is looked up.
 * Names have to be unique: no two file readers may have the same name.
 *
 * \par READER_DESC: the description of the file reader.
 * This string is printed as a description of the file reader in the interactive shell.
 *
 * \par READER_EXTENSION: the file name extension of the file reader.
 * Each file reader is hooked to a single file name extension. It is automatically called if the user wants to read in a
 * file of corresponding name. The extensions of the different file readers have to be unique.
 * Note that the additional extension '.gz', '.z', or '.Z' (indicating a gzip compressed file) are ignored for assigning
 * an input file to a reader.
 * \n
 * It is not possible to hook up a (single) file reader with more than one file extension.
 * It is, however, not necessary to implement the same (parsing/writing) methods more than once, if you want to
 * support several file extension with the same parser. To do so look at the files reader_lp.c
 * and reader_rlp.c. Both support the LP format.
 *
 *
 * @section READER_DATA File Reader Data
 *
 * Below the header "Data structures" you can find a struct which is called "struct SCIP_ReaderData".
 * In this data structure, you can store the data of your file reader. For example, you should store the adjustable
 * parameters of the file reader in this data structure.
 * If you are using C++, you can add file reader data as usual as object variables to your class.
 * \n
 * Defining file reader data is optional. You can leave the struct empty.
 *
 *
 * @section READER_INTERFACE Interface Methods
 *
 * At the bottom of "reader_myreader.c", you can find the interface method SCIPincludeReaderMyreader(),
 * which also appears in "reader_myreader.h".
 * SCIPincludeReaderMyreader() is called by the user, if (s)he wants to include the reader,
 * i.e., if (s)he wants to use the reader in his/her application.
 *
 * This method only has to be adjusted slightly.
 * It is responsible for notifying SCIP of the presence of the reader. For this, you can either call
 * SCIPincludeReader(),
 * or SCIPincludeReaderBasic() since SCIP version 3.0. In the latter variant, \ref READER_ADDITIONALCALLBACKS "additional callbacks"
 * must be added via setter functions as, e.g., SCIPsetReaderCopy(). We recommend this latter variant because
 * it is more stable towards future SCIP versions which might have more callbacks, whereas source code using the first
 * variant must be manually adjusted with every SCIP release containing new callbacks for readers in order to compile.
 *
 * If you are using file reader data, you have to allocate the memory for the data at this point.
 * You can do this by calling:
 * \code
 * SCIP_CALL( SCIPallocBlockMemory(scip, &readerdata) );
 * \endcode
 * You also have to initialize the fields in struct SCIP_ReaderData afterwards.
 *
 * You may also add user parameters for your file reader, see the method SCIPincludeReaderLp() in
 * src/scip/reader_lp.c for an example.
 *
 *
 * @section READER_FUNDAMENTALCALLBACKS Fundamental Callback Methods of a File Reader
 *
 * File reader plugins have no fundamental callback methods. This is due to
 * the fact that a file reader can be used for reading and/or writing a
 * file. A file reader is only useful if the reader method \ref READERREAD
 * and/or the writing method \ref READERWRITE is implemented.  One of these
 * methods should be implemented for every file reader; the other callback
 * methods \ref READERCOPY and \ref READERFREE are optional.  In the C++ wrapper class scip::ObjReader, the
 * scip_read() and scip_write() methods (which corresponds to the \ref
 * READERREAD and \ref READERWRITE callback) are virtual member
 * functions. At least one of them should be implemented.
 *
 * Additional documentation for the callback methods can be found in type_reader.h.
 *
 *
 * @section READER_ADDITIONALCALLBACKS Additional Callback Methods of a File Reader
 *
 * Additional callbacks can either be passed directly with SCIPincludeReader() to SCIP or via specific
 * <b>setter functions</b> after a call of SCIPincludeReaderBasic(), see also @ref READER_INTERFACE.
 *
 *
 * File reader plugins contain only additional callback methods, namely the methods \ref READERREAD,
 * \ref READERWRITE, \ref READERFREE, and \ref READERCOPY. Therefore, these are not needed to be implemented. However,
 * at least \ref READERREAD and/or \ref READERWRITE should be implemented (see notes
 * \ref READER_FUNDAMENTALCALLBACKS "above").
 *
 *
 * @subsection READERREAD
 *
 * The READERREAD callback is called when the user invokes SCIP to read in a file with file name extension
 * corresponding to the READER_EXTENSION property of the file reader. This is usually triggered by a call to the method
 * SCIPreadProb() or by an interactive shell command.
 * The READERREAD callback should parse the input file and perform the desired action, which usually means
 * generating a constraint integer programming model, adding a primal solution, fixing variables
 * in an existing model.
 * \n
 * Typical methods called by a file reader that is used to read/generate constraint
 * integer programming models are, for example,
 *
 * - creating an empty problem: SCIPcreateProb()
 * - creating the variables: SCIPcreateVar(), SCIPchgVarType(), SCIPchgVarLb(), SCIPchgVarUb(), SCIPaddVar(), and
 *   SCIPreleaseVar()
 * - modifying the objective function: SCIPchgVarObj() and SCIPsetObjsense().
 * - creating the constraints: SCIPcreateConsLinear(), SCIPaddCoefLinear(), SCIPchgLhsLinear(), SCIPchgRhsLinear(),
 *   SCIPaddCons(), and SCIPreleaseCons()
 *
 * Primal solutions can only be created for the transformed problem. Therefore, the user has to call SCIPtransformProb()
 * before (s)he reads in the file containing the solution and adds it to the solution pool via the method SCIPreadSol().
 *
 *
 * @subsection READERWRITE
 *
 * The READERWRITE callback is called when the user invokes SCIP to write a problem (original or transformed)
 * in the format the reader supports. This is only possible if this callback is implemented. To write the problem
 * all necessary information is given through the parameters of this callback method (see type_reader.h). This
 * information should be used to output the problem in the requested format. This callback method is usually
 * triggered by the call of the methods SCIPwriteOrigProblem(), SCIPwriteTransProblem(), SCIPprintOrigProblem(),
 * or SCIPprintTransProblem().
 * \n
 * A typical method called by a file reader which is used to write/export a constraint
 * integer programming model is SCIPinfoMessage(). This method outputs a given string into a file
 * or into stdout.
 * \n
 * For an example we refer to the writing method of the MPS reader (see reader_mps.c).
 *
 *
 * @subsection READERCOPY
 *
 * The READERCOPY callback is executed when a SCIP instance is copied, e.g. to solve a sub-SCIP. By defining this
 * callback as <code>NULL</code> the user disables the execution of the specified reader for all copied SCIP
 * instances. The question might arise why to copy that plugin. In case of debugging it is nice to be able to
 * write/display the copied instances. Since the reader is in charge of that, you might want to copy the plugin. Below
 * you see a standard implementation.
 *
 * @refsnippet{src/scip/reader_mps.c,SnippetReaderCopyMps}
 *
 * @subsection READERFREE
 *
 * If you are using file reader data, you have to implement this method in order to free the file reader data.
 * This can be done by the following procedure:
 *
 * @refsnippet{src/scip/reader_mps.c,SnippetReaderFreeMps}
 *
 * If you have allocated memory for fields in your file reader data, remember to free this memory
 * before freeing the file reader data itself.
 * If you are using the C++ wrapper class, this method is not available.
 * Instead, just use the destructor of your class to free the member variables of your class.
 *
 */

/*--+----1----+----2----+----3----+----4----+----5----+----6----+----7----+----8----+----9----+----0----+----1----+----2*/

/**@page DIALOG How to add dialogs
 *
 * SCIP comes with a command line shell which allows the user to read in problem instances, modify the solver's
 * parameters, initiate the optimization and display certain statistics and solution information. This shell consists
 * of dialogs, which are organized as a tree in SCIP. A node of this tree which is not a leaf represents a menu in
 * the shell and the children of this node correspond to the entries of this menu (which can again be menus). All
 * different dialogs are managed by a dialog handler, which, in particular, is responsible for executing the dialog
 * corresponding to the user's command in the shell. The concept of a dialog handler is different to that
 * of a constraint handler, which is used to manage objects of the same structure, see \ref CONS. In particular, SCIP
 * features only one dialog handler (dialog_default.h), whereas there may exist different constraint handlers.
 * \n
 * A complete list of all dialogs contained in this release can be found \ref DIALOGS "here".
 *
 * We now explain how users can extend the interactive shell by adding their own dialog.
 * We give the explanation for creating your own source file for each additional dialog. Of course, you can collect
 * different dialogs in one source file. Take src/scip/dialog_default.c, where all default dialog plugins are collected, as an
 * example.
 * As all other default plugins, the default dialog plugin and the template dialog are written in C. C++ users can easily
 * adapt the code by using the scip::ObjDialog wrapper base class and implement the scip_...() virtual methods instead of the
 * SCIP_DECL_DIALOG... callback methods.
 *
 * Additional documentation for the callback methods of a dialog can be found in the file type_dialog.h.
 *
 * Here is what you have to do to add a dialog (assuming your dialog is named "mydialog"):
 * -# Copy the template files src/scip/dialog_xyz.c and src/scip/dialog_xyz.h into files named "dialog_mydialog.c"
 *    and "dialog_mydialog.h".
 *    \n
 *    Make sure to adjust your Makefile such that these files are compiled and linked to your project.
 * -# Use SCIPincludeDialogMydialog() in order to include the dialog handler into your SCIP instance,
 *    e.g., in the main file of your project (see, e.g., src/cmain.c in the Binpacking example).
 * -# Open the new files with a text editor and replace all occurrences of "xyz" by "mydialog".
 * -# Adjust the \ref DIALOG_PROPERTIES "properties of the dialog".
 * -# Define the \ref DIALOG_DATA "dialog data". This is optional.
 * -# Implement the \ref DIALOG_INTERFACE "interface methods".
 * -# Implement the \ref DIALOG_FUNDAMENTALCALLBACKS "fundamental callback methods".
 * -# Implement the \ref DIALOG_ADDITIONALCALLBACKS "additional callback methods". This is optional.
 *
 *
 * @section DIALOG_PROPERTIES Properties of a Dialog
 *
 * At the top of the new file "dialog_mydialog.c" you can find the dialog properties.
 * These are given as compiler defines.
 * In the C++ wrapper class, you have to provide the dialog properties by calling the constructor
 * of the abstract base class scip::ObjDialog from within your constructor.
 * The properties you have to set have the following meaning:
 *
 * \par DIALOG_NAME: the name of the dialog.
 * In the interactive shell, this name appears as the command name of the dialog in the parent dialog.
 * Additionally, if you are searching an entry in a menu with SCIPdialogFindEntry(), this name is looked up.
 * Names within one menu have to be unique: no two dialogs in the same menu may have the same name.
 *
 * \par DIALOG_DESC: the description of the dialog.
 * This string is printed as a description of the dialog in the interactive shell if the additional
 * callback method \ref DIALOGDESC is not implemented.
 *
 * \par DIALOG_ISSUBMENU: whether the dialog is a (sub)menu.
 * This parameter states whether the dialog is a menu in the interactive shell, i.e., is the parent of further
 * dialogs.
 *
 *
 * @section DIALOG_DATA Dialog Data
 *
 * Below the header "Data structures" you can find a struct which is called "struct SCIP_DialogData".
 * In this data structure, you can store the data of your dialog.
 * If you are using C++, you can add dialog data as usual as object variables to your class.
 * \n
 * Defining dialog data is optional. You can leave the struct empty.
 *
 *
 * @section DIALOG_INTERFACE Interface Methods
 *
 * At the bottom of "dialog_mydialog.c" you can find the interface method SCIPincludeDialogMydialog(), which also appears
 * in "dialog_mydialog.h".
 * \n
 * This method only has to be adjusted slightly.
 * It is responsible for notifying SCIP of the presence of the dialog, which can be done by the following lines of code:
 *
 * @refsnippet{src/scip/dialog_xyz.c,SnippetDialogAddXyz}
 *
 * Here "parentdialog" has to be an existing dialog which is defined to be a menu (see DIALOG_ISSUBMENU), e.g.,
 * the default root dialog. The method SCIPgetRootDialog() returns the root dialog.
 *
 * The interface method is called by the user, if (s)he wants to include the dialog, i.e., if (s)he wants to use the dialog in
 * his/her application.
 * Note that in order to be able to link the new dialog to an existing default dialog
 * (except the root dialog) it has to be included <b>after the
 * default dialogs plugin</b>, i.e., the SCIPincludeDialogMydialog() call has to occur after the
 * SCIPincludeDialogDefault() call. The SCIPincludeDialogDefault() method is called from within the SCIPincludeDefaultPlugins()
 * method. Therefore, it suffices to include your dialog plugins after you have called SCIPincludeDefaultPlugins().
 * In case you want to add a dialog to the <b>root dialog</b>, you just use the following
 * lines of code to get/create the root dialog.
 *
 * \code
 * SCIP_DIALOG* root;
 *
 * root = SCIPgetRootDialog(scip);
 * if( root == NULL )
 * {
 *    SCIP_CALL( SCIPcreateRootDialog(scip, &root) );
 * }
 * assert( root != NULL );
 * \endcode
 *
 * Therefore, in this case you do not have to worry about the calls of
 * SCIPincludeDialogDefault() and SCIPincludeDefaultPlugins() .
 *
 * If you are using dialog data, you have to allocate the memory for the data at this point.
 * You can do this by calling:
 * \code
 * SCIP_CALL( SCIPallocBlockMemory(scip, &dialogdata) );
 * \endcode
 * You also have to initialize the fields in struct SCIP_DialogData afterwards.
 *
 * Consider the following example. The user wants to add a "drawgraph" command to the root menu of SCIP.
 * (S)he copies the "dialog_xyz.c" and "dialog_xyz.h" files into files "dialog_drawgraph.c" and "dialog_drawgraph.h", respectively.
 * Then, (s)he puts the following code into the SCIPincludeDialogDrawgraph() method, compare SCIPincludeDialogDefault() in
 * src/scip/dialog_default.c:
 * \code
 * SCIP_RETCODE SCIPincludeDialogDrawgraph(
 *    SCIP*                 scip
 *    )
 * {
 *    SCIP_DIALOG* root;
 *    SCIP_DIALOG* dialog;
 *
 *    root = SCIPgetRootDialog(scip);
 *    if( root == NULL )
 *    {
 *       SCIP_CALL( SCIPcreateRootDialog(scip, &root) );
 *    }
 *    assert( root != NULL );
 *
 *    if( !SCIPdialogHasEntry(root, "drawgraph") )
 *    {
 *       SCIP_CALL( SCIPcreateDialog(scip, &dialog, SCIPdialogExecDrawgraph, NULL, NULL,
 *             "drawgraph", "draws the graph for the current problem instance", FALSE, NULL) );
 *       SCIP_CALL( SCIPaddDialogEntry(scip, root, dialog) );
 *       SCIP_CALL( SCIPreleaseDialog(scip, &dialog) );
 *    }
 *
 *    return SCIP_OKAY;
 * }
 * \endcode
 *
 * Using this code, it is even possible to call SCIPincludeDialogDrawgraph() before including the default dialog plugins,
 * and you can also call it multiple times without causing inconsistencies in the dialog structure.
 *
 *
 * @section DIALOG_FUNDAMENTALCALLBACKS Fundamental Callback Methods of a Dialog
 *
 * Dialogs have only one fundamental callback method, namely the \ref DIALOGEXEC method.
 * This method has to be implemented for every dialog; the other callback methods are optional.
 * In the C++ wrapper class scip::ObjDialog, the scip_exec() method (which corresponds to the \ref DIALOGEXEC callback) is a virtual
 * abstract member function.
 * You have to implement it in order to be able to construct an object of your dialog class.
 *
 * Additional documentation for the callback methods can be found in type_dialog.h.
 *
 * @subsection DIALOGEXEC
 *
 * The DIALOGEXEC method is invoked, if the user selected the dialog's command name in the parent's menu. It should
 * execute what is stated in DIALOG_DESC, e.g., the display constraint handlers dialog should display information about
 * the constraint handlers included in SCIP, see src/scip/dialog_default.c.
 *
 * For typical methods called by the execution method, have a look at src/scip/dialog_default.c.
 *
 * The callback has to return which dialog should be processed next. This can be, for example, the root dialog
 * (SCIPdialoghdlrGetRoot()), the parent dialog (SCIPdialogGetParent()) or NULL, which stands for closing the interactive
 * shell.
 *
 *
 * @section DIALOG_ADDITIONALCALLBACKS Additional Callback Methods of a Dialog
 *
 * The additional callback methods do not need to be implemented in every case.
 * They can be used, for example, to free private data.
 *
 * @subsection DIALOGFREE
 *
 * If you are using dialog data, you have to implement this method in order to free the dialog data.
 * This can be done by the following procedure:
 * \code
 * static
 * SCIP_DECL_DIALOGFREE(dialogFreeMydialog)
 * {
 *    SCIP_DIALOGDATA* dialogdata;
 *
 *    dialogdata = SCIPdialogGetData(dialog);
 *    assert(dialogdata != NULL);
 *
 *    SCIPfreeMemory(scip, &dialogdata);
 *
 *    SCIPdialogSetData(dialog, NULL);
 *
 *    return SCIP_OKAY;
 * }
 * \endcode
 * If you have allocated memory for fields in your dialog data, remember to free this memory
 * before freeing the dialog data itself.
 * If you are using the C++ wrapper class, this method is not available.
 * Instead, just use the destructor of your class to free the member variables of your class.
 *
 * @subsection DIALOGDESC
 *
 * This method is called when the help menu of the parent is displayed. It should output (usually a single line of)
 * information describing the meaning of the dialog.
 * \n
 * If this callback is not implemented, the description string of the dialog (DIALOG_DESC) is displayed instead.
 *
 * @subsection DIALOGCOPY
 *
 * The DIALOGCOPY callback is executed when a SCIP instance is copied, e.g. to solve a sub-SCIP. By defining this
 * callback as <code>NULL</code> the user disables the execution of this dialog for all copied SCIP instances. In
 * general there is no need to copy any dialog since it is most unlikely to start the interactive shell of the copied
 * instances.
 *
 */

/*--+----1----+----2----+----3----+----4----+----5----+----6----+----7----+----8----+----9----+----0----+----1----+----2*/

/**@page DISP How to add display columns
 *
 * While solving a constraint integer program, SCIP displays status information in a column-like fashion. The current
 * number of processed branching tree nodes, the solving time, and the relative gap between primal and dual bound are
 * examples of such display columns. There already exists a wide variety of display columns which can be activated or
 * deactivated on demand, see src/scip/disp_default.c. Additionally, the user can implement his/her own display columns
 * in order to track problem or algorithm specific values.
 * \n
 * A complete list of all displays contained in this release can be found \ref DISPLAYS "here".
 *
 * We now explain users can add their own display columns.
 * We give the explanation for creating your own source file for each additional display column. Of course, you can collect
 * different additional display columns in one source file.
 * Take src/scip/disp_default.c, where all default display columns are collected, as an example.
 * As all other default plugins, the default display column plugins and the display column template are written in C.
 * C++ users can easily adapt the code by using the scip::ObjDisp wrapper base class and implement the scip_...() virtual methods
 * instead of the SCIP_DECL_DISP... callback methods.
 *
 *
 * Additional documentation for the callback methods of a display column can be found in the file type_disp.h.
 *
 * Here is what you have to do to implement a display column (assuming your display column is named "mydisplaycolumn"):
 * -# Copy the template files src/scip/disp_xyz.c and src/scip/disp_xyz.h into files named "disp_mydisplaycolumn.c"
 *    and "disp_mydisplaycolumn.h".
      \n
 *    Make sure to adjust your Makefile such that these files are compiled and linked to your project.
 * -# Use SCIPincludeDispMydisplaycolumn() in order to include the display column into your SCIP instance,
 *    e.g., in the main file of your project (see, e.g., src/cmain.c in the Binpacking example).
 * -# Open the new files with a text editor and replace all occurrences of "xyz" by "mydisplaycolumn".
 * -# Adjust the \ref DISP_PROPERTIES "properties of the display column".
 * -# Define the  \ref DISP_DATA "display column data". This is optional.
 * -# Implement the \ref DISP_INTERFACE "interface methods".
 * -# Implement the \ref DISP_FUNDAMENTALCALLBACKS "fundamental callback methods".
 * -# Implement the \ref DISP_ADDITIONALCALLBACKS "additional callback methods". This is optional.
 *
 *
 * @section DISP_PROPERTIES Properties of a Display Column
 *
 * At the top of the new file "disp_mydisplaycolumn.c" you can find the display column properties.
 * These are given as compiler defines.
 * In the C++ wrapper class, you have to provide the display column properties by calling the constructor
 * of the abstract base class scip::ObjDisp from within your constructor.
 * The properties you have to set have the following meaning:
 *
 * \par DISP_NAME: the name of the display column.
 * This name is used in the interactive shell to address the display column.
 * Additionally, if you are searching for a display column with SCIPfindDisp(), this name is looked up.
 * Names have to be unique: no two display columns may have the same name.
 *
 * \par DISP_DESC: the description of the display column.
 * This string is printed as a description of the display column in the interactive shell.
 *
 * \par DISP_HEADER: the header of the display column.
 * This string is printed as the header of the display column in the status information display.
 *
 * \par DISP_WIDTH: the width of the display column.
 * This parameter defines the width (number of characters) of the display column. The value of the parameter has to be
 * greater than or equal to the number of characters in the header string.
 *
 * \par DISP_PRIORITY: the priority of the display column.
 * The total width of status information lines is bounded by the parameter "display width". The display columns actually contained
 * in the status information display are selected in decreasing order of their priority. Furthermore, the user can force
 * columns to be displayed or not to be displayed in the status information display. For that, (s)he has to switch the value
 * of the display column's parameter "active" from "auto" (its default value) to "on" or "off", respectively.
 *
 * \par DISP_POSITION: the relative position of the display column.
 * In the status information display, the display columns are arranged from left to right in increasing order of their
 * relative position.
 *
 * \par DISP_STRIPLINE: the default for whether the display column should be separated with a line from its right neighbor.
 * This parameter states whether the display column should be separated with the string "|" from its right neighbor. In so
 * doing, the clearness of the status information display may improve.
 *
 * @section DISP_DATA Display Column Data
 *
 * Below the header "Data structures" you can find a struct which is called "struct SCIP_DispData".
 * In this data structure, you can store the data of your display column. For example, you should store the adjustable
 * parameters of the display column in this data structure.
 * If you are using C++, you can add display column data as usual as object variables to your class.
 * \n
 * Defining display column data is optional. You can leave the struct empty.
 *
 *
 * @section DISP_INTERFACE Interface Methods
 *
 * At the bottom of "disp_mydisplaycolumn.c" you can find the interface method SCIPincludeDispMydisplaycolumn(), which also
 * appears in "disp_mydisplaycolumn.h".
 * \n
 * This method only has to be adjusted slightly.
 * It is responsible for notifying SCIP of the presence of the display column by calling the method
 * SCIPincludeDisp().
 *
 * The interface method is called by the user, if (s)he wants to include the display column, i.e., if (s)he wants to use the display column in his
 * application.
 *
 * If you are using display column data, you have to allocate the memory for the data at this point.
 * You can do this by calling:
 * \code
 * SCIP_CALL( SCIPallocBlockMemory(scip, &dispdata) );
 * \endcode
 * You also have to initialize the fields in struct SCIP_DispData afterwards.
 *
 * Although this is very uncommon, you may also add user parameters for your display column, see the method
 * SCIPincludeConshdlrKnapsack() in the \ref cons_knapsack.h "knapsack constraint handler" for an example.
 *
 *
 * @section DISP_FUNDAMENTALCALLBACKS Fundamental Callback Methods of a Display Column
 *
 * Display column plugins have only one fundamental callback method, namely the \ref DISPOUTPUT method.
 * This method has to be implemented for every display column; the other callback methods are optional.
 * In the C++ wrapper class scip::ObjDisp, the scip_output() method (which corresponds to the \ref DISPOUTPUT callback) is a virtual
 * abstract member function.
 * You have to implement it in order to be able to construct an object of your display column class.
 *
 * Additional documentation for the callback methods can be found in type_disp.h.
 *
 * @subsection DISPOUTPUT
 *
 * The DISPOUTPUT callback is called after each pricing loop during node processing and after a node has been processed.
 * In addition, at the root node, the callback is executed after each iteration of the price-and-cut loop.
 * It should write the display column information for the current node to a given output file stream.
 *
 * Typical methods called by a display column are, for example, SCIPdispLongint(), SCIPdispInt(), SCIPdispTime(), and
 * SCIPinfoMessage().
 *
 *
 * @section DISP_ADDITIONALCALLBACKS Additional Callback Methods of a Display Column
 *
 * The additional callback methods do not need to be implemented in every case.
 * They can be used, for example, to initialize and free private data.
 *
 * @subsection DISPCOPY
 *
 * The DISPCOPY callback is executed when a SCIP instance is copied, e.g. to solve a sub-SCIP. By defining this callback
 * as <code>NULL</code> the user disables the execution of the specified column. In general it is probably not needed to
 * implement that callback since the output of the copied instance is usually suppressed. In the other case or for
 * debugging the callback should be implement.
 *
 *
 * @subsection DISPFREE
 *
 * If you are using display column data, you have to implement this method in order to free the display column data.
 * This can be done by the following procedure:
 * \code
 * static
 * SCIP_DECL_DISPFREE(dispFreeMydisplaycolumn)
 * {
 *    SCIP_DISPDATA* dispdata;
 *
 *    dispdata = SCIPdispGetData(disp);
 *    assert(dispdata != NULL);
 *
 *    SCIPfreeMemory(scip, &dispdata);
 *
 *    SCIPdispSetData(disp, NULL);
 *
 *    return SCIP_OKAY;
 * }
 * \endcode
 * If you have allocated memory for fields in your display column data, remember to free this memory
 * before freeing the display column data itself.
 * If you are using the C++ wrapper class, this method is not available.
 * Instead, just use the destructor of your class to free the member variables of your class.
 *
 * @subsection DISPINIT
 *
 * The DISPINIT callback is executed after the problem is transformed.
 * The display column may, e.g., use this call to initialize its display column data.
 *
 * @subsection DISPEXIT
 *
 * The DISPEXIT callback is executed before the transformed problem is freed.
 * In this method, the display column should free all resources that have been allocated for the solving process in
 * \ref DISPINIT.
 *
 * @subsection DISPINITSOL
 *
 * The DISPINITSOL callback is executed when the presolving is finished and the branch-and-bound process is about to
 * begin. The display column may use this call to initialize its branch-and-bound specific data.
 *
 * @subsection DISPEXITSOL
 *
 * The DISPEXITSOL callback is executed before the branch-and-bound process is freed. The display column should use this
 * call to clean up its branch-and-bound data specific data.
 */

/*--+----1----+----2----+----3----+----4----+----5----+----6----+----7----+----8----+----9----+----0----+----1----+----2*/

/**@page EVENT How to add event handler
 *
 * While solving a constraint integer program, SCIP drops thousands of events such as SCIP_EVENTTYPE_VARFIXED (a
 * complete list of all events is given in type_event.h). These events can be caught and used to do something after a
 * certain event happens. Events can be used to speed up the solution process. For example, the set partitioning
 * constraint is only worth propagating if one of the involved variables is fixed. This can be detected by
 * catching the event SCIP_EVENTTYPE_VARFIXED. To be able to catch an event it is necessary to write an event handler
 * which defines what to do after a certain event was caught.
 *
 * We now explain how users can add their own event handlers. We give the explanation for creating your own
 * source file for each additional event handler. Of course, you can collect different event handlers in one source file
 * or you can put the event handler directly into the constraint handler.  In a \ref EVENTUSAGE "second step" we discuss
 * the usage of an event handler. This means how to catch and drop events. \ref EVENTTYPES "Finally", we give some notes on the existing
 * types of events.
 *
 * Take src/scip/cons_logior.c, where the event handler is directly included into the constraint handler. As all other
 * default plugins, the event handlers are written in C. C++ users can easily adapt the code by using the scip::ObjEventhdlr
 * wrapper base class and implement the scip_...() virtual methods instead of the SCIP_DECL_EVENT... callback methods.
 *
 * Additional documentation for the callback methods of an event handler can be found in the file type_event.h. There is
 * also an example written in C which deals with an event handler. You find this example in the directory
 * "examples/Eventhdlr/". An C++ example can be found within the TSP project (examples/TSP/src/EventhdlrNewSol.cpp).
 *
 * Here is what you have to do to implement an event handler (assuming your event handler is named "bestsol"):
 * -# Copy the template files src/scip/event_xyz.c and src/scip/event_xyz.h into files named "event_bestsol.c"
 *    and "event_bestsol.h".
      \n
 *    Make sure to adjust your Makefile such that these files are compiled and linked to your project.
 * -# Use SCIPincludeEventBestsol() in order to include the event handler into your SCIP instance,
 *    e.g., in the main file of your project (see, e.g., src/cmain.c in the Eventhdlr example).
 * -# Open the new files with a text editor and replace all occurrences of "xyz" by "bestsol".
 * -# Adjust the \ref EVENTHDLR_PROPERTIES "properties of the event handler".
 * -# Implement the \ref EVENT_INTERFACE "interface methods".
 * -# Implement the \ref EVENT_FUNDAMENTALCALLBACKS "fundamental callback methods".
 * -# Implement the \ref EVENT_ADDITIONALCALLBACKS "additional callback methods". This is optional.
 *
 *
 * @section EVENTHDLR_PROPERTIES Properties of a Event Handler
 *
 * At the top of the new file "event_bestsol.c" you can find the event handler properties.
 * These are given as compiler defines.
 * In the C++ wrapper class, you have to provide the event handler properties by calling the constructor
 * of the abstract base class scip::ObjEventhdlr from within your constructor.
 * The properties you have to set have the following meaning:
 *
 * \par EVENT_NAME: the name of the event handler.
 * This name has to be unique with respect to all other event handlers. If you are searching for an event handler with
 * SCIPfindEventhdlr(), this name is looked up.
 *
 * \par EVENT_DESC: the description of the event handler.
 * This string is printed as a description of the event handler.
 *
 * @section EVENTHDLR_DATA Event Handler Data
 *
 * Below the header "Data structures" you can find a struct which is called "struct SCIP_EventhdlrData".
 * In this data structure, you can store the data of your event handler. For example, you should store the adjustable
 * parameters of the event handler in this data structure.
 * If you are using C++, you can add event handler data as usual as object variables to your class.
 * \n
 * Defining event handler data is optional. You can leave the struct empty.
 *
 *
 * @section EVENT_INTERFACE Interface Methods
 *
 * At the bottom of "event_bestsol.c", you can find the interface method SCIPincludeEventBestsol(),
 * which also appears in "event_bestsol.h".
 * SCIPincludeEventBestsol() is called by the user, if (s)he wants to include the event handler,
 * i.e., if (s)he wants to use the event handler in his/her application.
 *
 * This method only has to be adjusted slightly.
 * It is responsible for notifying SCIP of the presence of the event handler. For this, you can either call
 * SCIPincludeEventhdlr(),
 * or SCIPincludeEventhdlrBasic() since SCIP version 3.0. In the latter variant, \ref EVENT_ADDITIONALCALLBACKS "additional callbacks"
 * must be added via setter functions as, e.g., SCIPsetReaderCopy(). We recommend this latter variant because
 * it is more stable towards future SCIP versions which might have more callbacks, whereas source code using the first
 * variant must be manually adjusted with every SCIP release containing new callbacks for event handlers in order to compile.
 *
 * If you are using event handler data, you have to allocate the memory for the data at this point.
 * You can do this by calling:
 * \code
 * SCIP_CALL( SCIPallocBlockMemory(scip, &eventhdlrdata) );
 * \endcode
 * You also have to initialize the fields in struct SCIP_EventhdlrData afterwards.
 *
 * Although this is very uncommon, you may also add user parameters for your event handler, see the method
 * SCIPincludeConshdlrKnapsack() in the \ref cons_knapsack.h "knapsack constraint handler" for an example.
 *
 *
 * @section EVENT_FUNDAMENTALCALLBACKS Fundamental Callback Methods of a Event Handler
 *
 * The fundamental callback methods of the plugins are the ones that have to be implemented in order to obtain
 * an operational algorithm.
 * They are passed together with the event handler itself to SCIP using SCIPincludeEventhdlr() or SCIPincludeEventhdlrBasic(),
 * see @ref EVENT_INTERFACE.
 *
 *
 * Event handler plugins have only one fundamental callback method, namely the \ref EVENTEXEC method.  This method has
 * to be implemented for every event handler; the other callback methods are optional.  In the C++ wrapper class
 * scip::ObjEventhdlr, the scip_exec() method (which corresponds to the \ref EVENTEXEC callback) is a virtual abstract member
 * function.  You have to implement it in order to be able to construct an object of your event handler class.
 *
 * Additional documentation for the callback methods can be found in type_event.h.
 *
 * @subsection EVENTEXEC
 *
 * The EVENTEXEC callback is called after the requested event happened. Then the event handler can do some action in
 * reaction to the event.
 *
 * Typical the execution method sets a parameter to TRUE to indicate later in solving process that something happened
 * which should be analyzed further. In the \ref cons_knapsack.h "knapsack constraint handler" you find such a typical
 * example.
 *
 * @section EVENT_ADDITIONALCALLBACKS Additional Callback Methods of a Event Handler
 *
 * The additional callback methods do not need to be implemented in every case. However, some of them have to be
 * implemented for most applications, they can be used, for example, to initialize and free private data.
 * Additional callbacks can either be passed directly with SCIPincludeEventhdlr() to SCIP or via specific
 * <b>setter functions</b> after a call of SCIPincludeEventhdlrBasic(), see also @ref EVENT_INTERFACE.
 *
 * @subsection EVENTCOPY
 *
 * The EVENTCOPY callback is executed when a SCIP instance is copied, e.g. to solve a sub-SCIP. By defining this
 * callback as <code>NULL</code> the user disables the execution of the specified event handler for all copied SCIP
 * instances. Note that in most cases the event handler in the copied instance will be initialize by those objects (such
 * as constraint handlers or propagators) which need this event handler (see \ref cons_knapsack.h). In these cases the copy
 * callback can be ignored. In case of general events, such as a new best solution being found
 * (SCIP_EVENTTYPE_BESTSOLFOUND), you might want to implement that callback. The event handler example which you find
 * in the directory "examples/Eventhdlr/" uses that callback.
 *
 * @refsnippet{src/scip/event_softtimelimit.c,SnippetEventCopySofttimelimit}
 *
 * @subsection EVENTFREE
 *
 * If you are using event handler data, you have to implement this method in order to free the event handler data.
 * This can be done by the following procedure:
 *
 * @refsnippet{src/scip/event_softtimelimit.c,SnippetEventFreeSofttimelimit}
 *
 * If you have allocated memory for fields in your event handler data, remember to free this memory
 * before freeing the event handler data itself.
 * If you are using the C++ wrapper class, this method is not available.
 * Instead, just use the destructor of your class to free the member variables of your class.
 *
 *
 * @subsection EVENTINIT
 *
 * The EVENTINIT callback is executed after the problem is transformed.
 * The event handler may, e.g., use this call to initialize its event handler data.
 *
 * @subsection EVENTEXIT
 *
 * The EVENTEXIT callback is executed before the transformed problem is freed.
 * In this method, the event handler should free all resources that have been allocated for the solving process in
 * \ref EVENTINIT.
 *
 * @subsection EVENTINITSOL
 *
 * The EVENTINITSOL callback is executed when the presolving is finished and the branch-and-bound process is about to
 * begin. The event handler may use this call to initialize its branch-and-bound specific data.
 *
 * @subsection EVENTEXITSOL
 *
 * The EVENTEXITSOL callback is executed before the branch-and-bound process is freed. The event handler should use this
 * call to clean up its branch-and-bound data specific data.
 *
 * @section EVENTUSAGE Catching and Dropping Events
 *
 * After you have implemented the event handler, you have to tell SCIP for which events this event handler should be
 * used. This can be a general events, such as <code>SCIP_EVENTTYPE_BESTSOLFOUND</code>, or a variable event which is the most common
 * way.
 *
 * In case of a general (not variable) event you use the function SCIPcatchEvent() to attach to an event and
 * SCIPdropEvent() to release this event later.
 *
 * \code
 * SCIP_CALL( SCIPcatchEvent( scip, SCIP_EVENTTYPE_BESTSOLFOUND, eventhdlr, NULL, NULL) );
 * \endcode
 *
 * \code
 * SCIP_CALL( SCIPdropEvent( scip, SCIP_EVENTTYPE_BESTSOLFOUND, eventhdlr, NULL, NULL) );
 * \endcode
 *
 * If you want trigger some variable event, you use the method SCIPcatchVarEvent() to attach the variable event and
 * SCIPdropVarEvent() to drop it later.
 *
 * \code
 * SCIP_CALL( SCIPcatchVarEvent( scip, var, SCIP_EVENTTYPE_VARFIXED, eventhdlr, NULL, NULL) );
 * \endcode
 *
 * \code
 * SCIP_CALL( SCIPdropVarEvent( scip, var, SCIP_EVENTTYPE_VARFIXED, eventhdlr, NULL, NULL) );
 * \endcode
 *
 * @section EVENTTYPES Event types
 *
 * All available events are listed in type_event.h. There are atomic events such as <code>SCIP_EVENTTYPE_VARFIXED</code>
 * and combined events such as <code>SCIP_EVENTTYPE_VARCHANGED</code>. The events are encoded via bit masks. Each atomic
 * event has a unique power of two. This enables combination of the atomic events.
 *
 * SCIP only throws atomic events. However, an event handler might be interested in bunch of events. Through the
 * underlying bit masks it is possible to combine the atomic events. For example, <code>SCIP_EVENTTYPE_VARCHANGED</code>
 * is an event which combines the events <code>SCIP_EVENTTYPE_VARFIXED</code>, <code>SCIP_EVENTTYPE_VARUNLOCKED</code>,
 * <code>SCIP_EVENTTYPE_OBJCHANGED</code>, <code>SCIP_EVENTTYPE_GBDCHANGED</code>,
 * <code>SCIP_EVENTTYPE_DOMCHANGED</code>, and <code>SCIP_EVENTTYPE_IMPLADDED</code>.
 *
 * \code
 * #define SCIP_EVENTTYPE_VARCHANGED     (SCIP_EVENTTYPE_VARFIXED | SCIP_EVENTTYPE_VARUNLOCKED | SCIP_EVENTTYPE_OBJCHANGED
 *                                    | SCIP_EVENTTYPE_GBDCHANGED | SCIP_EVENTTYPE_DOMCHANGED | SCIP_EVENTTYPE_IMPLADDED)
 * \endcode
 *
 * Depending on the event type, the event offers different information. The methods which can be used to gain
 * access to this information are given in pub_event.h.
 *
 */

/*--+----1----+----2----+----3----+----4----+----5----+----6----+----7----+----8----+----9----+----0----+----1----+----2*/

/**@page NLPI How to add interfaces to nonlinear programming solvers
 *
 * NLPIs are used to interface a solver for nonlinear programs (NLP).
 * It is used, e.g., to solve convex relaxations of the problem or to find locally optimal solutions of
 * nonlinear relaxations or subproblems.
 * The NLPI has been designed such that it can be used independently from SCIP.
 *
 * While the NLPI itself corresponds to the solver interface, the NLPIPROBLEM corresponds to the
 * (solver specific) representation of a concrete nonlinear program.
 * An NLP is specified as a set of indexed variables with variable bounds, an objective function,
 * and a set of constraints, where each constraint is specified as a function which is restricted to lie
 * between given left and right hand sides (possibly infinite).
 * A function consists of a linear, quadratic, and general nonlinear part.
 * The linear and quadratic parts are specified via variable indices and coefficients, while the
 * general nonlinear part is specified via an expression tree.
 * That is, the user of the NLPI does not provide function evaluation callbacks but an algebraic representation of the NLP.
 * Interfaces for solvers that require function evaluations can make use of the NLPIORACLE, which
 * provides a set of methods to compute functions values, gradients, Jacobians, and Hessians for a given NLP.
 * See the interface to Ipopt for an example on how to use the NLPIORACLE.
 *
 * A complete list of all NLPIs contained in this release can be found \ref NLPIS "here".
 *
 * We now explain how users can add their own NLP solver interface.
 * Take the interface to Ipopt (src/nlpi/nlpi_ipopt.cpp) as an example.
 * Unlike most other plugins, it is written in C++.
 * Additional documentation for the callback methods of an NLPI, in particular for their input parameters,
 * can be found in the file type_nlpi.h.
 *
 * Here is what you have to do to implement an NLPI:
 * -# Copy the template files src/nlpi/nlpi_xyz.c and src/nlpi/nlpi_xyz.h into files named "nlpi_mynlpi.c"
 *    and "nlpi_mynlpi.h".
 *    \n
 *    Make sure to adjust your Makefile such that these files are compiled and linked to your project.
 * -# Use SCIPcreateNlpSolverMynlpi() in order to include the NLPI into your SCIP instance,
 *    e.g., in the main file of your project (see, e.g., src/cmain.c in the Binpacking example).
 * -# Open the new files with a text editor and replace all occurrences of "xyz" by "mynlpi".
 * -# Adjust the properties of the nlpi (see \ref NLPI_PROPERTIES).
 * -# Define the NLPI and NLPIPROBLEM data (see \ref NLPI_DATA).
 * -# Implement the interface methods (see \ref NLPI_INTERFACE).
 * -# Implement the fundamental callback methods (see \ref NLPI_FUNDAMENTALCALLBACKS).
 *
 *
 * @section NLPI_PROPERTIES Properties of an NLPI
 *
 * At the top of the new file "nlpi_mynlpi.c", you can find the NLPI properties.
 * These are given as compiler defines.
 * The properties you have to set have the following meaning:
 *
 * \par NLPI_NAME: the name of the NLP solver interface.
 * This name is used in the interactive shell to address the NLPI.
 * Additionally, if you are searching for an NLPI with SCIPfindNLPI(), this name is looked up.
 * Names have to be unique: no two NLPIs may have the same name.
 *
 * \par NLPI_DESC: the description of the NLPI.
 * This string is printed as a description of the NLPI in the interactive shell.
 *
 * \par NLPI_PRIORITY: the priority of the NLPI.
 * If an NLP has to be solved, an NLP solver has to be selected.
 * By default, the solver with the NLPI with highest priority is selected.
 * The priority of an NLPI should be set according to performance of the solver:
 * solvers that provide fast algorithms that are usually successful on a wide range of problems should have a high priority.
 * An easy way to list the priorities of all NLPIs is to type "display nlpis" in the interactive shell of SCIP.
 *
 * @section NLPI_DATA NLPI Data
 *
 * Below the header "Data structures" you can find structs which are called "struct SCIP_NlpiData" and "struct SCIP_NlpiProblem".
 * In this data structure, you can store the data of your solver interface and of a specific NLP problem.
 * For example, you could store a pointer to the block memory data structure in the SCIP_NlpiData data structure
 * and store a pointer to an NLPIoracle in the SCIP_NlpiProblem data structure.
 *
 * @section NLPI_INTERFACE Interface Methods
 *
 * At the bottom of "nlpi_mynlpi.c", you can find the interface method SCIPcreateNlpSolverXyz(),
 * which also appears in "nlpi_mynlpi.h".
 * \n
 * This method only has to be adjusted slightly.
 * It is responsible for creating an NLPI that contains all properties and callback methods of your
 * solver interface by calling the method SCIPnlpiCreate().
 * SCIPcreateNlpSolverXyz() is called by the user (e.g., SCIP), if (s)he wants to use this solver interface in his/her application.
 *
 * If you are using NLPI data, you have to allocate the memory for the data at this point.
 * You can do this by calling:
 * \code
 * SCIP_CALL( SCIPallocBlockMemory(scip, &nlpidata) );
 * \endcode
 * You also have to initialize the fields in struct SCIP_NlpiData afterwards. For freeing the
 * NLPI data, see \ref NLPIFREE.
 *
 *
 * @section NLPI_FUNDAMENTALCALLBACKS Fundamental Callback Methods of an NLPI
 *
 * The fundamental callback methods of the plugins are the ones that have to be implemented in order to obtain
 * an operational algorithm. Currently, all NLPI callbacks are fundamental.
 *
 * Additional documentation of the callback methods, in particular to their input parameters,
 * can be found in type_nlpi.h.
 *
 * @subsection NLPICOPY
 *
 * The NLPICOPY callback is executed if the plugin should be copied, e.g., when a SCIP instance is copied.
 *
 * @subsection NLPIFREE
 *
 * The NLPIFREE callback is executed if the NLP solver interface data structure should be freed, e.g., when a SCIP instance is freed.
 *
 * @subsection NLPIGETSOLVERPOINTER
 *
 * The NLPIGETSOLVERPOINTER callback can be used to pass a pointer to a solver specific data structure to the user.
 *
 * @subsection NLPICREATEPROBLEM
 *
 * The NLPICREATEPROBLEM callback is executed if a particular NLP problem is to be created.
 * The callback method should initialize a SCIP_NlpiProblem struct here that corresponds to an empty NLP.
 *
 * @subsection NLPIFREEPROBLEM
 *
 * The NLPIFREEPROBLEMPOINTER callback is executed if a particular NLP problem is to be freed.
 * The callback method should free a SCIP_NlpiProblem struct here.
 *
 * @subsection NLPIGETPROBLEMPOINTER
 *
 * The NLPIGETPROBLEMPOINTER callback can be used to pass a pointer to a solver specific data structure of the NLP to the user.
 *
 * @subsection NLPIADDVARS
 *
 * The NLPIADDVARS callback is executed if a set of variables with lower and upper bounds and names should be added to a particular NLP.
 * The callback method must add the new variables behind the previously added variables, if any.
 * If NULL is given for the lower bounds arguments, -infinity is assumed as lower bound for each new variable.
 * If NULL is given for the upper bounds arguments, +infinity is assumed as upper bound for each new variable.
 * It is also permitted to use NULL for the names argument.
 *
 * @subsection NLPIADDCONSTRAINTS
 *
 * The NLPIADDCONSTRAINTS callback is executed if a set of constraints should be added to a particular NLP.
 * Constraints are specified by providing left and right hand sides, linear and quadratic coefficients, expression trees, and constraint names.
 * All of these arguments are optional, giving NULL for left hand sides corresponds to -infinity, giving NULL for right hand sides corresponds to +infinity.
 *
 * @subsection NLPISETOBJECTIVE
 *
 * The NLPISETOBJECTIVE callback is executed to set the objective function of a particular NLP.
 *
 * @subsection NLPICHGVARBOUNDS
 *
 * The NLPICHGVARBOUNDS callback is executed to change the bounds on a set of variables of an NLP.
 *
 * @subsection NLPICHGCONSSIDES
 *
 * The NLPICHGCONSSIDES callback is executed to change the sides on a set of constraints of an NLP.
 *
 * @subsection NLPIDELVARSET
 *
 * The NLPIDELVARSET callback is executed to delete a set of variables from an NLP.
 * The caller provides an array in which for each variable it is marked whether it should be deleted.
 * In the same array, the method should return the new position of each variable in the NLP, or -1 if it was deleted.
 *
 * @subsection NLPIDELCONSSET
 *
 * The NLPIDELCONSSET callback is executed to delete a set of constraints from an NLP.
 * The caller provides an array in which for each constraint it is marked whether it should be deleted.
 * In the same array, the method should return the new position of each constraint in the NLP, or -1 if it was deleted.
 *
 * @subsection NLPICHGLINEARCOEFS
 *
 * The NLPICHGLINEARCOEFS callback is executed to change the coefficients in the linear part of the objective function or a constraint of an NLP.
 *
 * @subsection NLPICHGQUADCOEFS
 *
 * The NLPICHGQUADCOEFS callback is executed to change the coefficients in the quadratic part of the objective function or a constraint of an NLP.
 *
 * @subsection NLPICHGEXPRTREE
 *
 * The NLPICHGEXPRTREE callback is executed to replace the expression tree of the objective function or a constraint of an NLP.
 *
 * @subsection NLPICHGNONLINCOEF
 *
 * The NLPICHGNONLINCOEF callback is executed to change a single parameter in the (parametrized) expression tree of the objective function or a constraint of an NLP.
 *
 * @subsection NLPICHGOBJCONSTANT
 *
 * The NLPICHGOBJCONSTANT callback is executed to change the constant offset of the objective function of an NLP.
 *
 * @subsection NLPISETINITIALGUESS
 *
 * The NLPISETINITIALGUESS callback is executed to provide primal and dual initial values for the variables and constraints of an NLP.
 * For a local solver, these values can be used as a starting point for the search.
 * It is possible to pass a NULL pointer for any of the arguments (primal values of variables, dual values of variable bounds, dual values of constraints).
 * In this case, the solver should clear previously set starting values and setup its own starting point.
 *
 * @subsection NLPISOLVE
 *
 * The NLPISOLVE callback is executed when an NLP should be solved.
 * The solver may use the initial guess provided by \ref NLPISETINITIALGUESS as starting point.
 * The status of the solving process and solution can be requested by
 * \ref NLPIGETSOLSTAT, \ref NLPIGETTERMSTAT, \ref NLPIGETSOLUTION, and \ref NLPIGETSTATISTICS.
 *
 * @subsection NLPIGETSOLSTAT
 *
 * The NLPIGETSOLSTAT callback can be used to request the solution status (solved, infeasible, ...) after an NLP has been solved.
 *
 * @subsection NLPIGETTERMSTAT
 *
 * The NLPIGETTERMSTAT callback can be used to request the termination reason (normal, iteration limit, ...) after an NLP has been solved.
 *
 * @subsection NLPIGETSOLUTION
 *
 * The NLPIGETSOLUTION callback can be used to request the primal and dual solution values after an NLP solve.
 * The method should pass pointers to arrays of variable values to the caller.
 * It is possible to return only primal values for the variables, but no values for the dual variables, e.g., if a solver does not compute such values.
 *
 * @subsection NLPIGETSTATISTICS
 *
 * The NLPIGETSTATISTICS callback can be used to request the statistical values (number of iterations, time, ...) after an NLP solve.
 * The method should fill the provided NLPSTATISTICS data structure.
 *
 * <!-- NLPIGETWARMSTARTSIZE, NLPIGETWARMSTARTMEMO, NLPISETWARMSTARTMEMO are not documented,
      since they are currently not used, not implemented, and likely to change with a next version. -->
 *
 * @subsection NLPIGETINTPAR
 *
 * The NLPIGETINTPAR callback can be used to request the value of an integer valued NLP parameter.
 *
 * @subsection NLPISETINTPAR
 *
 * The NLPISETINTPAR callback is executed to set the value of an integer valued NLP parameter.
 *
 * @subsection NLPIGETREALPAR
 *
 * The NLPIGETREALPAR callback can be used to request the value of a real valued NLP parameter.
 *
 * @subsection NLPISETREALPAR
 *
 * The NLPISETREALPAR callback is executed to set the value of a real valued NLP parameter.
 *
 * @subsection NLPIGETSTRINGPAR
 *
 * The NLPIGETSTRINGPAR callback can be used to request the value of a string valued NLP parameter.
 *
 * @subsection NLPISETSTRINGPAR
 *
 * The NLPISETSTRINGPAR callback is executed to set the value of a string valued NLP parameter.
 */

/*--+----1----+----2----+----3----+----4----+----5----+----6----+----7----+----8----+----9----+----0----+----1----+----2*/

/**@page EXPRINT How to add interfaces to expression interpreters
 *
 * An expression interpreter is a tool to compute point-wise and interval-wise the function values, gradients, and
 * derivatives of algebraic expressions which are given in the form of an expression tree.
 * It is used, e.g., by an NLP solver interface to compute Jacobians and Hessians for the solver.
 *
 * The expression interpreter interface in SCIP has been implemented similar to those of the LP solver interface (LPI).
 * For one binary, exactly one expression interpreter has to be linked.
 * The expression interpreter API has been designed such that it can be used independently from SCIP.
 *
 * A complete list of all expression interpreters contained in this release can be found \ref EXPRINTS "here".
 *
 * We now explain how users can add their own expression interpreters.
 * Take the interface to CppAD (\ref exprinterpret_cppad.cpp) as an example.
 * Unlike most other plugins, it is written in C++.
 *
 * Additional documentation for the callback methods of an expression interpreter, in particular for their input parameters,
 * can be found in the file \ref exprinterpret.h
 *
 * Here is what you have to do to implement an expression interpreter:
 * -# Copy the file \ref exprinterpret_none.c into a file named "exprinterpreti_myexprinterpret.c".
 *    \n
 *    Make sure to adjust your Makefile such that these files are compiled and linked to your project.
 * -# Open the new files with a text editor.
 * -# Define the expression interpreter data (see \ref EXPRINT_DATA).
 * -# Implement the interface methods (see \ref EXPRINT_INTERFACE).
 *
 *
 * @section EXPRINT_DATA Expression Interpreter Data
 *
 * In "struct SCIP_ExprInt", you can store the general data of your expression interpreter.
 * For example, you could store a pointer to the block memory data structure.
 *
 * @section EXPRINT_INTERFACE Interface Methods
 *
 * The expression interpreter has to implement a set of interface method.
 * In your "exprinterpret_myexprinterpret.c", these methods are mostly dummy methods that return error codes.
 *
 * @subsection SCIPexprintGetName
 *
 * The SCIPexprintGetName method should return the name of the expression interpreter.
 *
 * @subsection SCIPexprintGetDesc
 *
 * The SCIPexprintGetDesc method should return a short description of the expression interpreter, e.g., the name of the developer of the code.
 *
 * @subsection SCIPexprintGetCapability
 *
 * The SCIPexprintGetCapability method should return a bitmask that indicates the capabilities of the expression interpreter,
 * i.e., whether it can evaluate gradients, Hessians, or do interval arithmetic.
 *
 * @subsection SCIPexprintCreate
 *
 * The SCIPexprintCreate method is called to create an expression interpreter data structure.
 * The method should initialize a "struct SCIP_ExprInt" here.
 *
 * @subsection SCIPexprintFree
 *
 * The SCIPexprintFree method is called to free an expression interpreter data structure.
 * The method should free a "struct SCIP_ExprInt" here.
 *
 * @subsection SCIPexprintCompile
 *
 * The SCIPexprintCompile method is called to initialize the data structures that are required to evaluate
 * a particular expression tree.
 * The expression interpreter can store data that is particular to a given expression tree in the tree by using
 * SCIPexprtreeSetInterpreterData().
 *
 * @subsection SCIPexprintFreeData
 *
 * The SCIPexprintFreeData method is called when an expression tree is freed.
 * The expression interpreter should free the given data structure.
 *
 * @subsection SCIPexprintNewParametrization
 *
 * The SCIPexprintNewParametrization method is called when the values of the parameters in a parametrized expression tree have changed.
 *
 * @subsection SCIPexprintEval
 *
 * The SCIPexprintEval method is called when the value of an expression represented by an expression tree should be computed for a point.
 *
 * @subsection SCIPexprintEvalInt
 *
 * The SCIPexprintEvalInt method is called when an interval that contains the range of an expression represented by an expression tree with respect to intervals for the variables should be computed.
 *
 * @subsection SCIPexprintGrad
 *
 * The SCIPexprintGrad method is called when the gradient of an expression represented by an expression tree should be computed for a point.
 *
 * @subsection SCIPexprintGradInt
 *
 * The SCIPexprintGradInt method is called when an interval vector that contains the range of the gradients of an expression represented by an expression tree with respect to intervals for the variables should be computed.
 *
 * @subsection SCIPexprintHessianSparsityDense
 *
 * The SCIPexprintHessianSparsityDense method is called when the sparsity structure of the Hessian matrix should be computed and returned in dense form.
 *
 * @subsection SCIPexprintHessianDense
 *
 * The SCIPexprintHessianDense method is called when the Hessian of an expression represented by an expression tree should be computed for a point.
 */

/*--+----1----+----2----+----3----+----4----+----5----+----6----+----7----+----8----+----9----+----0----+----1----+----2*/

/**@page CONF How to use conflict analysis
 *
 * Conflict analysis is a way to automatically use the information obtained from infeasible nodes
 * in the branch-and-bound tree.
 *
 * Once a node is declared infeasible, SCIP automatically tries to infer a constraint that explains the reason for the
 * infeasibility, in order to avoid similar situations later in the search.  This explanation essentially consists of a
 * constraint stating that at least one of its variables should have a bound different from the current infeasible node,
 * because the current setting led to infeasibility. Clearly, all variables that are fixed in the current infeasible
 * node would yield such a constraint (since this leads to infeasibility). The key point rather is to infer a "small"
 * constraint that does the same job. SCIP handles this by several heuristics. For this, SCIP sets up a
 * so-called (directed) conflict graph. The nodes in this graph correspond to bound changes of variables and an arc (@a
 * u, @a v) means that the bound change corresponding to @a v is based on the bound change of @a u. In general, a node
 * will have several ingoing arcs which represent all bound changes that have been used to infer (propagate) the bound
 * change in question. The graph also contains source nodes for each bound that has been changed during branching and an
 * artificial target node representing the conflict, i.e., the infeasibility. Essentially, SCIP heuristically constructs
 * a cut in this graph that involves few "branching nodes". For details on the techniques that SCIP uses,
 * we refer to the paper @par
 * Tobias Achterberg, Conflict Analysis in Mixed Integer Programming@n
 * Discrete Optimization, 4, 4-20 (2007)
 *
 * For conflict analysis to work well, the author of a \ref CONS "Constraint Handler" or a
 * \ref PROP "Propagator" has to implement three kinds of functionality:
 *
 * -# If one detects infeasibility, one should initiate conflict analysis, see \ref INITCONFS "below".
 * -# During propagation, one should call the right functions to fix variables.
 * -# One should implement the <em>so-called reverse propagation</em>.
 *
 * If this functionality is not implemented, SCIP will still work correctly, but cannot use the information of the constraint
 * handler or the propagator for conflict analysis. In this case, each bound reduction performed by the constraint
 * handler/propagator will be treated as if it had been a branching decision.
 *
 * @section INITCONFS Initiating Conflict Analysis
 *
 * If one detects infeasibility within propagation, one should do the following:
 * -# Call SCIPinitConflictAnalysis().
 * -# Inform SCIP about the variable bounds that are the reason for the detection of infeasibility
 * via the functions SCIPaddConflictLb(), SCIPaddConflictUb(), SCIPaddConflictBd(), or
 * SCIPaddConflictBinvar(). If there is more than one valid explanation of infeasibility, either one can be used.
 * Typically, smaller explanations tend to be better.
 * -# Call SCIPanalyzeConflict() from a propagator or SCIPanalyzeConflictCons() from a constraint
 * handler.
 *
 * This functionality allows SCIP to set up the conflict graph and perform a conflict analysis.
 *
 * @section Propagation
 *
 * When propagating variable domains, SCIP needs to be informed that the deduced variable bounds should be
 * used in conflict analysis. This can be done by the functions SCIPinferVarLbCons(),
 * SCIPinferVarUbCons(), and SCIPinferBinvarCons() for constraint handlers and SCIPinferVarLbProp(),
 * SCIPinferVarUbProp(), and SCIPinferBinvarProp() for propagators. You can pass one integer of
 * information that should indicate the reason of the propagation and can be used in reverse
 * propagation, see the next section.
 *
 * @section RESPROP Reverse Propagation
 *
 * Reverse Propagation is used to build up the conflict graph. Essentially, it provides an algorithm to detect the arcs
 * leading to a node in the conflict graph, i.e., the bound changes responsible for the new bound change deduced during
 * propagation. Reverse Propagation needs to be implemented in the RESPROP callback functions of
 * \ref CONSRESPROP "constraint handlers" or \ref PROPRESPROP "propagators".
 * These callbacks receive the following information: the variable which is under investigation (@p
 * infervar), the corresponding bound change (@p bdchgidx, @p boundtype), and the integer (@p inferinfo) that has been
 * supplied during propagation.
 *
 * One can use SCIPvarGetUbAtIndex() or SCIPvarGetLbAtIndex() to detect the bounds before or after the propagation that
 * should be investigated. Then the bounds that were involved should be passed to SCIP via SCIPaddConflictLb() and
 * SCIPaddConflictUb().  If there is more than one valid explanation of infeasibility, either one can be used.
 * Typically, smaller explanations tend to be better.
 *
 * Details and (more) examples are given in Sections @ref CONSRESPROP and @ref PROPRESPROP.
 *
 *
 * @section Example
 *
 * Consider the constraint handler @p cons_linearordering.c in the
 * \ref LOP_MAIN "linear ordering example"
 * (see @p example/LOP directory). This constraint handler propagates the equations \f$x_{ij} + x_{ji} =
 * 1\f$ and triangle inequalities \f$x_{ij} + x_{jk} + x_{ki} \leq 2\f$.
 *
 * When propagating the equation and <code>vars[i][j]</code> is fixed to 1, the constraint handler uses
 * \code
 *    SCIP_CALL( SCIPinferBinvarCons(scip, vars[j][i], FALSE, cons, i*n + j, &infeasible, &tightened) );
 * \endcode
 * Thus, variable <code>vars[j][i]</code> is fixed to 0 (@p FALSE), and it passes <code>i*n + j </code> as @p inferinfo.
 *
 * When it propagates the triangle inequality and both <code>vars[i][j]</code> and <code>vars[j][k]</code>
 * are fixed to 1, the constraint handler uses
 * \code
 *    SCIP_CALL( SCIPinferBinvarCons(scip, vars[k][i], FALSE, cons, n*n + i*n*n + j*n + k, &infeasible, &tightened) );
 * \endcode
 * Thus, in this case, variable  <code>vars[k][i]</code> is fixed to 0 and  <code>n*n + i*n*n +  j*n + k</code> is
 * passed as <code>inferinfo</code>.
 *
 * In reverse propagation, the two cases can be distinguished by @p inferinfo: if it is less than @p n*n,
 * we deal with an equation, otherwise with a triangle inequality. The constraint handler can then extract the
 * indices @p i, @p j (and @p k in the second case) from inferinfo.
 *
 * In the first case, it has to distinguish whether <code>vars[i][j]</code> is fixed to 0 or 1 &ndash;
 * by calling SCIPaddConflictLb()
 * or SCIPaddConflictUb(), respectively, with variable <code>vars[j][i]</code>. In the second case, it is clear that the only
 * possible propagation is to fix <code>vars[i][j]</code> to 0 when both <code>vars[k][i]</code> and <code>vars[j][k]</code>
 * are fixed to 1. It then calls
 * SCIPaddConflictLb() for both <code>vars[k][i]</code> and <code>vars[j][k]</code>.
 */

/*--+----1----+----2----+----3----+----4----+----5----+----6----+----7----+----8----+----9----+----0----+----1----+----2*/

/**@page REOPT How to use reoptimization
 *
 * The reoptimization feature of SCIP can be used to solve a sequence of optimization problems \f$(P_{i})_{i \in I}\f$ with
 * \f[
 *    (P_i) \quad \min \{ c_i^T x \;|\; A^ix \geq b^i,\; x_{j} \in \mathbb{Z}\;\forall j \in \mathcal{I} \}
 * \f]
 * such that between two problems \f$P_i\f$ and \f$P_{i+1}\f$ the space of solutions gets restricted and/or the objective
 * fuction changes. To use reoptimization the user has to change the parameter <code>reoptimization/enable</code> to
 * <code>TRUE</code> before the solving process of the first problem of the sequence starts, i.e., in stage
 * <code>SCIP_STAGE_INIT</code> or <code>SCIP_STAGE_PROBLEM</code>. This can be done via the interactive shell or by
 * calling SCIPenableReoptimization(). In both cases SCIP changes some parameters and fixes them:
 * -# disable conflict analysis based on dual information
 * -# set the limit <code>maxorigsol</code> of stored solutions to zero because this is handled by a special solution tree provided
 *    by the reoptimization feature itself
 * -# disable restarts (<code>presolving/maxrestarts = 0</code>)
 * -# disable multi-aggegations (<code>presolving/donotmultaggr = TRUE</code>)
 * -# disable dual reductions within presolvers and propagators (<code>misc/allowdualreds = FALSE</code>)
 * -# disable propagation with current cutoff bound (<code>misc/allowobjprop = FALSE</code>)
 *
 * In contrast to the presolving and propagating methods that are using dual information, performing strong branching is
 * allowed. The bound tightenings resulting from strong branching are handeled in a special way. After changing the objective
 * function and solving the modified problem the feasible region that was pruned by strong branching will be reconstructed
 * within the tree.
 *
 * If the reoptimization feature is enabled SCIP tries to reuse the search tree, especially the search frontier at the end
 * of the solving process, to speed up the solving process of the following problems. Therefore, the current release
 * provides the branching rule <code>branch_nodereopt</code> to reconstruct the tree. SCIP triggers a restart of the
 * reoptimization, i.e., solving the problem from scratch, if
 *
 * -# the stored search tree is too large,
 * -# the objective functions changed too much, or
 * -# the last \f$n\f$ optimal solution are updated solution of previous runs.
 *
 * The thresholds to trigger a restart can be set by the user:
 *
 * -# <code>reoptimization/maxsavednodes</code>
 * -# <code>reoptimization/delay</code>
 * -# <code>reoptimization/forceheurrestart</code>
 *
 * Before SCIP discards all the stored information and solves the problem from scratch it tries to compress the search
 * tree. Therefore, the current release provides compression heuristics that try to find a good and much smaller
 * representation of the current search tree.
 *
 * After a problem in the sequence of optimization problems was solved, the objective function can be changed in two ways:
 * -# Using the provided reader <code>reader_diff</code> the objective function can be changed via using the interactive
 *    shell
 *    \code
 *    SCIP> read new_obj.diff
 *    \endcode
 *    or by calling SCIPreadDiff().
 * -# The objective function can be changed within the code. Therefore, the transformed problem needs to be freed by
 *    calling SCIPfreeReoptSolve(). Afterwards, the new objective function can be installed by calling
 *    SCIPchgReoptObjective().
 *
 * After changing the objective function the modified problem can be solved as usal.
 *
 * \note Currently, the compression heuristics used between two successive reoptimization runs only support pure binary
 * and mixed binary programs.
 *
 * For more information on reoptimization we refer to@par
 * Jakob Witzig@n
 * Reoptimization Techniques in MIP Solvers@n
 * Master's Thesis, Technical University of Berlin, 2014.
 */

/*--+----1----+----2----+----3----+----4----+----5----+----6----+----7----+----8----+----9----+----0----+----1----+----2*/

/**@page CONCSCIP How to use the concurrent solving mode
 *
 * @section Overview
 *
 * In \SCIP 4.0 a new feature has been added that allows to run multiple \SCIP instances with different settings
 * on one problem in parallel. To use this feature \SCIP has to be compiled with an additional make option to
 * enable the threading functionality (e.g. TPI=tny, see \ref MAKE).
 * Then, a concurrent solve can be started by using the <code>concurrentopt</code> command instead of the <code>optimize</code> command
 * in the \SCIP shell, or by calling the interface function SCIPsolveParallel().
 * To configure the behavior of the concurrent solving mode there are new parameters in the category <code>concurrent/</code>
 * and <code>parallel/</code> which will be explained here shortly.
 *
 * @section CONTROLNTHREADS Controlling the number of threads
 *
 * The parameters <code>parallel/maxnthreads</code> and <code>parallel/minnthreads</code> can be used to configure the number of threads
 * that sould be used for solving. \SCIP will try to use the configured maximum number of threads. If the
 * problem that is currently read is too large \SCIP will automatically use fewer threads, but never
 * go below the configured minimum number of threads.
 *
 * @section USEEMPHSETTINGS Using emphasis settings
 *
 * The parameters <code>concurrent/scip.../prefprio</code> configure which concurrent solvers should be used.
 * The concurrent solver <code>scip</code> will use the same settings as the \SCIP instance configured by the user.
 * The other concurrent solvers, e.g. <code>scip-feas</code>, will load the corresponding emphasis setting.
 * The behavior of the prefprio parameter is as follows: If it is set to 1.0 for <code>scip-feas</code> and
 * <code>scip-opti</code>, and to 0.0 for every other concurrent solver, then the threads will be evenly
 * distributed between the two types <code>scip-feas</code> and <code>scip-opti</code>. An example: if 4 threads are used each of these concurrent
 * solvers will use 2 threads. If the <code>prefprio</code> for one solver is set to 0.33 and the other is set to 1.0, then the former will use 1 thread
 * and the latter will use 3 threads of the 4 available threads.
 *
 * @section CUSTOMCONCSOLVERS Running custom solvers
 *
 * To use custom settings for the concurrent solvers there is the parameter <code>concurrent/paramsetprefix</code>. If custom parameters
 * should be loaded by the concurrent solvers, then it must point to the folder where they are located (including a path separator at the end).
 * The parameter settings must be named after the concurrent solvers, e.g. if only the concurrent solver <code>scip</code> is used
 * they should be named <code>scip-1</code>, <code>scip-2</code>, <code>scip-3</code>. When different types of concurrent solvers are used the counter
 * starts at one for each of them, e.g. <code>scip-1</code> and <code>scip-feas-1</code>.
 */

/*--+----1----+----2----+----3----+----4----+----5----+----6----+----7----+----8----+----9----+----0----+----1----+----2*/

/**@page OBJ Creating, capturing, releasing, and adding data objects
 *
 *  Data objects (variables, constraints, rows, ... ) are subject to reference counting
 *  to avoid expensive copying operations. This concept is similar to smart pointers.
 *  Creating such an object (e.g., by calling SCIPcreateVar()) will set the
 *  reference counter to one. Capturing an object (e.g., by calling SCIPcaptureVar()) increases the reference counter,
 *  releasing it (e.g., by calling SCIPreleaseVar()) decreases the counter. If the reference counter gets zero, the
 *  object will be destroyed automatically.
 *
 *  Remember that a created data object is automatically captured. If the user
 *  doesn't need the object anymore, (s)he has to call the object's release method.
 *
 *  When a data object is added to SCIP (e.g., by calling SCIPaddVar()) , it is captured again, such that a
 *  release call does not destroy the object. If SCIP doesn't need the object
 *  anymore, it is automatically released.
 *
 *  E.g., if the user calls
 * \code
 *  SCIPcreateVar(); // reference counter 1
 *  SCIPaddVar(); // reference counter 2
 *  SCIPreleaseVar(); // reference counter 1
 * \endcode
 *  the reference counter will be 1 afterwards, and the variable will be destroyed, if SCIP frees the problem.
 *  If the user wants to use this variable, e.g. for extracting statistics after SCIP was finished, the user must not call
 *  SCIPreleaseVar() right after adding the variable, but before terminating the program.
 */

/*--+----1----+----2----+----3----+----4----+----5----+----6----+----7----+----8----+----9----+----0----+----1----+----2*/

/**@page PARAM How to add additional user parameters
 *
 *  Users may add their own parameters to SCIP by calling SCIPaddXyzParam(). Using
 *  this method, there are two possibilities for where to store the actual parameter value:
 *   - If the given valueptr is NULL, SCIP stores the parameter value internally, and
 *     the user can only access the value with the SCIPgetXyzParam() and
 *     SCIPsetXyzParam() calls.
 *   - If the given valueptr is not NULL, SCIP stores the parameter value at the given
 *     address, and the user can directly manipulate the value at this address.
 *     (S)he has to be careful with memory management in string parameters: when the
 *     SCIPaddStringParam() method is called, the given address must hold a char*
 *     pointer with value NULL. The default value is then copied into this pointer,
 *     allocating memory with BMSallocMemoryArray(). If the parameter is changed, the
 *     old string is freed with BMSfreeMemoryArray() and the new one is copied to a new
 *     memory area allocated with BMSallocMemoryArray(). When the parameter is freed,
 *     the memory is freed with BMSfreeMemoryArray().
 *     The user should not interfere with this internal memory management. Accessing
 *     the string parameter through the given valueptr is okay as long as it does not
 *     involve reallocating memory for the string.
 *
 *  In some cases, it is necessary to keep track of changes in a parameter.
 *  If this is the case, the user can define a method by the PARAMCHGD callback and use this method as
 *  the @c paramchgd parameter of the @c SCIPaddXyzParam() method, also giving a pointer to the data, which is
 *  needed in this method, as @c paramdata. If this method is not NULL, it is called every time
 *  the value of the parameter is changed.
 */

/*--+----1----+----2----+----3----+----4----+----5----+----6----+----7----+----8----+----9----+----0----+----1----+----2*/

/**@page MEMORY Using the memory functions of SCIP
 *
 *  SCIP provides three ways for allocating memory:
 *  -# <b>block memory:</b> efficient handling of memory blocks of similar small sizes
 *  -# <b>buffer memory:</b> efficient handling of memory that needs to locally be allocated and freed
 *  -# <b>standard memory:</b> access to standard malloc/free
 *
 *  <em>Whenever possible, the first two should be used, because of reasons detailed below.</em>
 *
 *  In the following, we provide a brief description of these methods. We refer the reader to the dissertation of Tobias
 *  Achterberg for more details. We also present best practice models.
 *
 *  @section MEMBACK Background
 *
 *  The main goals for providing such particular methods are:
 * - <em>Accounting:</em> Using its own functions, SCIP knows the total size of memory allocated internally and can change its
 *   behavior: for instance, it can change to "memory saving mode" (using depth first search (DFS) and possibly do a garbage
 *   collection). It also allows for keeping a memory limit.
 * - <em>Speed:</em> SCIP often needs to allocate a very large number of small blocks of similar sizes (often powers of
 *   two). Depending on the operating system and compiler, the methods implemented in SCIP can be faster, since blocks
 *   of the same size are grouped together. Especially at the end of the 1990ies the standard malloc/free methods were
 *   quite ineffective. The experiments of Tobias Achterberg in 2007 show a speed improvement of 11 % when using block
 *   memory.
 * - <em>Efficiency:</em> Since blocks are groups in sizes, the blocks do not need to store their sizes within each
 *   block. In comparison, standard malloc/free stores the size using one word for each memory chunk. The price to pay
 *   is that one needs to pass the size to the methods that free a block. In any case, the methods in SCIP can save
 *   memory. Moreover, buffer memory is stored in similar places and not spread out, which also might help cache.
 * - <em>Debugging:</em> All of the possibilities provide methods to detect memory leaks. Together with tools like
 *   valgrind, this can be quite effective in avoiding such problems.
 *
 *  @n
 *  @section BLKMEM Block memory
 *
 *  SCIP offers its own block memory handling, which allows efficient handling of smaller blocks of memory in cases in
 *  which many blocks of the same (small) size appear. This is adequate for branch-and-cut codes in which small blocks
 *  of the same size are allocated and freed very often (for data structures used to store rows or branch-and-bound
 *  nodes). Actually, most blocks allocated within SCIP have small sizes like 8, 16, 30, 32, 64.  The idea is simple:
 *  There is a separate list of memory blocks for each interesting small size. When allocating memory, the list is
 *  checked for a free spot in the list; if no such spot exists, the list is enlarged. Freeing just sets the block to be
 *  available. Very large blocks are handled separately. See the dissertation of Tobias Achterberg for more details.
 *
 *  One important comment is that freeing block memory requires the size of the block in order to find the right list.
 *
 *  The most important functions are
 *  - SCIPallocBlockMemory(), SCIPallocBlockMemoryArray() to allocate memory
 *  - SCIPfreeBlockMemory(), SCIPfreeBlockMemoryArray() to free memory
 *
 *  An example code is:
 *  \code
 *  SCIP_RETCODE dosomething(
 *     SCIP*                 scip
 *     )
 *  {
 *     int nvars;
 *     int* array;
 *
 *     nvars = SCIPgetNVars(scip);
 *     SCIP_CALL( SCIPallocBlockMemoryArray(scip, &array, nvars) );
 *
 *     do something ...
 *
 *     SCIPfreeBlockMemoryArray(scip, &array, nvars);
 *  }
 *  \endcode
 *  @n
 *
 *  @section BUFMEM Buffer memory
 *
 *  @subsection BUFMEMSTD Standard Buffer Memory
 *
 *  In addition to block memory, SCIP offers buffer memory. This should be used if memory is locally used within a
 *  function and freed within the same function. For this purpose, SCIP has a list of memory buffers that are reused for
 *  this purpose. In this way, a very efficient allocation/freeing is possible.
 *
 *  Note that the buffers are organized in a stack, i.e., freeing buffers in reverse order of allocation is faster.
 *
 *  The most important functions are
 *  - SCIPallocBuffer(), SCIPallocBufferArray() to allocate memory,
 *  - SCIPfreeBuffer(), SCIPfreeBufferArray() to free memory.
 *
 *  @subsection BUFMEMCLEAN Clean Buffer Memory
 *
 *  SCIP 3.2 introduced a new type of buffer memory, the <em>clean buffer</em>. It provides memory which is initialized to zero
 *  and requires the user to reset the memory to zero before freeing it. This can be used at performance-critical
 *  places where only few nonzeros are added to a dense array and removing these nonzeros individually is much faster
 *  than clearing the whole array. Similar to the normal buffer array, the clean buffer should be used for temporary memory
 *  allocated and freed within the same function.
 *
 *  The most important functions are
 *  - SCIPallocCleanBufferArray() to allocate memory,
 *  - SCIPfreeCleanBufferArray() to free memory.
 *
 *  @n
 *  @section STDMEM Standard memory
 *
 *  SCIP provides an access to the standard C functions @c malloc and @c free with the additional feature of tracking
 *  memory in debug mode. In this way, memory leaks can be easily detected. This feature is automatically activated in
 *  debug mode.
 *
 *  The most important functions are
 *  - SCIPallocMemory(), SCIPallocMemoryArray() to allocate memory,
 *  - SCIPfreeMemory(), SCIPfreeMemoryArray() to free memory.
 *
 *  @n
 *  @section MEMBESTPRACTICE Best Practice of Using Memory Functions
 *
 *  Since allocating and freeing memory is very crucial for the speed and memory consumption of a program, it is
 *  important to keep the following notes and recommendations in mind.
 *
 *  @subsection GEN General Notes
 *
 *  The following holds for all three types of memory functions:
 *  - In debug mode, the arguments are checked for overly large allocations (usually arising from a bug). Note that all
 *    arguments are converted to unsigned values of type @c size_t, such that negative sizes are converted into very
 *    large values.
 *  - The functions always allocate at least one byte and return non-NULL pointers if memory is available. In particular,
 *    freeing is always possible.
 *  - The freeing methods set the pointer to the memory to NULL.
 *  - Debugging can be supported by using the compiler flags @p NOBLKMEM=true, @p NOBUFMEM=true, @p NOBLKBUFMEM=true
 *    that turn off the usage of block memory, buffer memory, as well as block and buffer memory, respectively. Since,
 *    the internal block and buffer memory is freed at the end (leaving no memory leaks), turning them off allows tools
 *    like valgrind to find memory leaks.
 *  - Moreover, additional checks can be turned on by defining @p CHECKMEM in memory.c.
 *
 *  @n
 *  @subsection DOS Things to do ...
 *
 *  - Use buffer memory if your memory chunk can be allocated and freed within the same function.
 *  - Use buffer and block memory wherever possible, because of the reasons explained above.
 *  - Free memory in the reverse order in which it was allocated! For block and buffer memory this @b significantly
 *    speeds up the code.
 *  - Use as few memory allocations/freeing operations as possible, since these functions take a significant amount of time.
 *
 *  @n
 *  @subsection DONTS Things to avoid ...
 *
 *  - Avoid the usage of standard memory, since SCIP is unaware of the size used in such blocks.
 *  - Avoid reallocation with only slightly increased size, rather use a geometrically growing
 *    size allocation. SCIPcalcMemGrowSize() is one way to calculate new sizes.
 *  - Be careful with buffer memory reallocation: For single buffers, the memory is reallocated (using malloc); since
 *    the actual space might be larger than what was needed at allocation time, reallocation sometimes comes without
 *    extra cost. Note that reallocating block memory in most cases implies moving memory arround.
 */

/*--+----1----+----2----+----3----+----4----+----5----+----6----+----7----+----8----+----9----+----0----+----1----+----2*/

/**@page DEBUG Debugging
 *
 *  If you need to debug your own code that uses SCIP, here are some tips and tricks:
 *
 *  - Use <b>asserts</b> in your code to show preconditions for the parameters, invariants and postconditions.
 *    Assertions are boolean expressions which inevitably have to evaluate to <code>TRUE</code>. Consider the
 *    following example:
 *
 *    @refsnippet{src/scip/cons_linear.c,SnippetDebugAssertions}
 *
 *    As you can see, both pointers and integers are checked for valid values at the beginning of the
 *    function <code>consdataCatchEvent()</code>. This is particularly important for, e.g., array indices like
 *    the variable <code>pos</code> in this example, where using the <code>consdata->nvars[pos]</code>
 *    pointer could result in unexspected behaviour
 *    if the asserted precondition on <code>pos</code> were not matched and \<pos\> were an arbitrary index
 *    outside the array range.
 *
 *  - In order to activate assertions, use the <b>Debug mode</b> by compiling SCIP via
 *   \code
 *    make OPT=dbg
 *   \endcode and run the code. See \ref MAKE for further information about compiler options for SCIP.
 *
 *  - Spending only little extra time on
 *    asserting preconditions saves most of the time spent on debugging!
 *
 *  - Turn on <b>additional debug output</b> by adding the line
 *    \code
 *    #define SCIP_DEBUG
 *    \endcode
 *    at the top of SCIP files you want to analyze. This will output messages included in the code using
 *    <code>SCIPdebugMsg(scip, ...)</code> (or <code>SCIPdebugMessage()</code>), see \ref EXAMPLE_1.
 *    We recommend to also use <code>SCIPdebugMsg(scip, ...)</code> in your own code for being able to activate
 *    debug output in the same way.
 *  - If available on your system, we recommend to use a debugger like <code>gdb</code>
 *    to trace all function calls on the stack,
 *    display values of certain expressions, manually break the running code, and so forth.
 *  - If available on your system, you can use software like <a href="http://valgrind.org">valgrind</a> to check for uninitialized
 *    values or segmentation faults.
 *  - For checking the usage of SCIP memory, you can use
 *    <code>SCIPprintMemoryDiagnostic()</code>. This outputs memory that is currently in use,
 *    which can be useful after a <code>SCIPfree()</code> call.
 *  - If there are memory leaks for which you cannot detect the origin, you can remake your code with the option NOBLKBUFMEM=true
 *    (do not forget to clean your code before with <code>make OPT=... LPS=... clean</code>). After that valgrind (or similar) helps
 *    to detect leaked memory.
 *  - If your code cuts off a feasible solution, but you do not know which component is responsible,
 *    you can define <code>SCIP_DEBUG_SOLUTION</code> in the file <code>debug.h</code> to be a filename
 *    containing a solution in SCIP format (see \ref EXAMPLE_2).
 *    This solution is then read and it is checked for every cut, whether the solution violates the cut.
 *
 * @section EXAMPLE_1 How to activate debug messages
 * For example, if we include a <code>\#define SCIP_DEBUG</code> at the top of \ref heur_oneopt.h, recompile SCIP
 * in DBG mode, and run the SCIP interactive shell to solve p0033.mps from the
 * <a href="http://miplib.zib.de/miplib3/miplib.html">MIPLIB 3.0</a> , we get some output like:
 *
 * \include debugexamples/example1.txt
 *
 * @section EXAMPLE_2 How to add a debug solution
 *
 * Continuing the example above, we finish the solving process.
 * The optimal solution can now be written to a file:
 * \include debugexamples/example2_1.txt
 *
 * If we afterwards recompile SCIP with the additional compiler flag <code>DEBUGSOL=true</code>,
 * set the parameter <code>misc/debugsol = check/p0033.sol</code>, and run SCIP again it will output:
 * \include debugexamples/example2_2.txt
 * Further debug output would only appear, if the solution was cut off in the solving process.
 * Of course, this is not the case! Hopefully...otherwise, please send a bug report ;-)
 */

/*--+----1----+----2----+----3----+----4----+----5----+----6----+----7----+----8----+----9----+----0----+----1----+----2*/

/**@page TEST How to run automated tests with SCIP
 *
 *  SCIP comes along with a set of useful tools that allow to perform automated tests. The
 *  following is a step-by-step guide from setting up the test environment for evaluation and
 *  customization of test runs.
 *
 *
 *  @section SETUP Setting up the test environment
 *
 *  At first you should create a file listing all problem instances that should be part of the test.
 *  This file has to be located in the the directory <code>scip/check/testset/</code>
 *  and has to have the file extension <code>.test</code>, e.g., <code>testrun.test</code>,
 *  in order to be found by the <code>scip/check/check.sh</code> script.
 *  \n
 *  All test problems can be listed in the <code>test</code>-file by a relative path,
 *  e.g., <code>../../problems/instance1.lp</code> or absolute path, e.g., <code>/home/problems/instance2.mps</code>
 *  in this file. Only one problem should be listed on every line (since the command <code>cat</code> is used to parse this file).
 *  Note that these problems have to be readable for SCIP in order to solve them.
 *  However, you can use different file formats.
 *
 *  Optionally, you can provide a solution file in the <code>scip/check/testset/</code> directory containing
 *  known information about the feasibility and the best known objective values for the test instances.
 *  SCIP can use these values to verify the results. The file has to have the same basename as the
 *  <code>.test</code>-file, i.e., in our case <code>testrun.solu</code>. One line can only contain
 *  information about one test instance. A line has to start with the type of information given:
 *
 *  - <code>=opt=</code> stating that a problem name with an optimal objective value follows
 *  - <code>=best=</code> stating that a problem name with a best know objective value follows
 *  - <code>=inf=</code> stating that a problem name follows which is infeasible
 *
 *  With these information types you can encode for an instance named <code>instance1.lp</code> the following
 *  information:
 *  - The instance has a known optimal (objective) value of 10.
 *   \code
 *   =opt=  instance1 10
 *   \endcode
 *  - The instance has a best known solution with objective value 15.
 *   \code
 *   =best=  instance1 15
 *   \endcode
 *  - The instance is feasible (but has no objective function or we don't know a solution value)
 *   \code
 *   =feas=  instance1
 *   \endcode
 *  - The instance is infeasible.
 *   \code
 *   =inf=  instance1
 *   \endcode
 *
 *  If you don't know whether the instance is feasible or not (so the status is unknown),
 *  you can omit the instance in the <code>solu</code>-file or write
 *   \code
 *   =unkn=  instance1
 *   \endcode
 *
 * <b>Note that in all lines the file extension of the file name is omitted.</b>
 *  \n
 *  See the files <code>scip/check/testset/short.test</code> and <code>scip/check/testset/short.solu</code>
 *  for an example of a <code>test</code>-file and its corresponding <code>solu</code>-file.
 *
 *
 *
 *  @section STARTING Starting a test run
 *
 *
 *  \code
 *  make TEST=testrun test
 *  \endcode
 *
 *  in the SCIP root directory. Note that <code>testrun</code> is exactly the basename of our
 *  <code>test</code>-file (<code>testrun.test</code>). This will cause SCIP to solve our test instances
 *  one after another and to create various output files (see \ref EVAL).
 *
 *
 *  @section EVAL Evaluating a test run
 *
 *  During computation, SCIP automatically creates the directory <code>scip/check/results/</code>
 *  (if it does not already exist) and stores the following output files there.
 *
 *  \arg <code>*.out</code> - output of <code>stdout</code>
 *  \arg <code>*.err</code> - output of <code>stderr</code>
 *  \arg <code>*.set</code> - copy of the used settings file
 *
 *  \arg <code>*.res</code> - ASCII table containing a summary of the computational results
 *  \arg <code>*.tex</code> - TeX table containing a summary of the computational results
 *  \arg <code>*.pav</code> - <a href="http://www.gamsworld.org/performance/paver/">PAVER</a> output
 *
 *  The last three files in the above list, i.e., the files containing a summary of the computational results,
 *  can also be generated manually. Therefore the user has to call the <code>evalcheck.sh</code> script in the
 *  @c check directory with the corresponding @c out file as argument. For example, this may be useful if the user stopped the
 *  test before it was finished, in which case the last three files will not be automatically generated by SCIP.
 *
 *  The last column of the ASCII summary table contains the solver status. We distinguish the following statuses: (in order of priority)
 *
 *  \arg abort: solver broke before returning solution
 *  \arg fail: solver cut off a known feasible solution (value of the <code>solu</code>-file is beyond the dual bound;
 *  especially if problem is claimed to be solved but solution is not the optimal solution)
 *   <b>or</b> if a final solution check revealed a violation of one of the original constraints.
 *  \arg ok: solver solved problem with the value in solu-file
 *  \arg solved: solver solved problem which has no (optimal) value in solu-file (since we here cannot detect the direction
 *  of optimization, it is possible that a solver claims an optimal solution which contradicts a known feasible solution)
 *  \arg better: solver found solution better than known best solution (or no solution was noted in the <code>solu</code>-file so far)
 *  \arg gaplimit, sollimit: solver reached gaplimit or limit of number of solutions (at present: only in SCIP)
 *  \arg timeout: solver reached any other limit (like time or nodes)
 *  \arg unknown: otherwise
 *
 *  Additionally the <code>evalcheck.sh</code> script can generate a <code>solu</code>-file by calling
 *  \code
 *  ./evalcheck.sh writesolufile=1 NEWSOLUFILE=<solu-file> <out-file>
 *  \endcode
 *  where <code><solu-file></code> denotes the filename of the new file where the solutions shall be
 *  (and <code><out-file></code> denotes the output (<code>.out</code>) files to evaluate).
 *
 *  Another feature can be enabled by calling:
 *  \code
 *  ./evalcheck.sh printsoltimes=1 ...
 *  \endcode
 *  The output has two additional columns containing the solving time until the first and the best solution was found.
 *
 *
 *  @b Note: The @em basename of all these files is the same and has the following structure
 *  which allows us to reconstruct the test run:
 *
 *  \code
 *  check.<test name>.<binary>.<machine name>.<setting name>
 *  \endcode
 *
 *  \arg <<code>test name</code>> indicates the name of the the test file, e.g., <code>testrun</code>
 *  \arg <<code>binary</code>> defines the used binary, e.g., <code>scip-3.2.0.linux.x86_64.gnu.opt.spx</code>
 *  \arg <<code>machine name</code>> tells the name of the machine, e.g., <code>mycomputer</code>
 *  \arg <<code>setting name</code>> denotes the name of the used settings, e.g., <code>default</code>
 *    means the (SCIP) default settings were used
 *
 *  Using the examples out of the previous listing the six file names would have the name:
 *
 *  \code
 *  check.testrun.scip-1.1.0.linux.x86.gnu.opt.spx.mycomputer.default.<out,err,set,res,tex,pav>
 *  \endcode
 *
 *
 *  @section USING Using customized setting files
 *
 *  It is possible to use customized settings files for the test run instead of testing SCIP with default settings.
 *  These have to be placed in the directory <code>scip/settings/</code>.
 *
 *  @b Note: Several common user parameters such as, e.g., the time limit and node limit parameters,
 *           <b>cannot</b> be controlled by the settings file, whose specifications would be overwritten
 *           by optional command line arguments to the <code>make test</code> command, see @ref ADVANCED
 *           for a list of available advanced testing options that have to be specified from the command line.
 *
 *  @b Note: Accessing settings files in subfolders of the @c settings directory is currently not supported.
 *
 *  To run SCIP with a custom settings file, say for example <code>fast.set</code>, we call
 *
 *  \code
 *  make TEST=testrun SETTINGS=fast test
 *  \endcode
 *
 *  in the SCIP root directory. It is possible to enter a list of settings files as a double-quoted,
 *  comma-separated list of settings names as <code>fast</code> above, i.e. <code>SETTINGS="fast,medium,slow"</code>
 *  will invoke the solution process for every instance with the three settings <code>fast.set, medium.set, slow.set</code>
 *  before continuing with the next instance from the <code>.test</code>-file. This may come in handy if the
 *  whole test runs for a longer time and partial results are already available.
 *
 *
 *  @section ADVANCED Advanced options
 *
 *  We can further customize the test run by specifying the following options in the <code>make</code> call:
 *
 *  \arg <code>CONTINUE</code> - continue the test run if it was previously aborted [default: "false"]
 *  \arg <code>DISPFREQ</code> - display frequency of the output [default: 10000]
 *  \arg <code>FEASTOL</code> - LP feasibility tolerance for constraints [default: "default"]
 *  \arg <code>LOCK</code> - should the test run be locked to prevent other machines from performing the same test run [default: "false"]
 *  \arg <code>MAXJOBS=n</code> - run tests on 'n' cores in parallel. Note that several instances are solved in parallel, but
 *                                    only one thread is used per job (parallelization is not that easy) [default: 1]
 *  \arg <code>MEM</code>   -  memory limit in MB [default: 6144]
 *  \arg <code>NODES</code> - node limit [default: 2100000000]
 *  \arg <code>TIME</code>  - time limit for each test instance in seconds [default: 3600]
 *  \arg <code>SETCUTOFF</code> - if set to '1', an optimal solution value (from the <code>.solu</code>-file) is used as objective limit [default: 0]
 *  \arg <code>THREADS</code> - the number of threads used for solving LPs, if the linked LP solver supports multithreading [default: 1]
 *  \arg <code>VALGRIND</code> - run valgrind on the SCIP binary; errors and memory leaks found by valgrind are reported as fails [default: "false"]
 *
 *
 *  @section COMPARE Comparing test runs for different settings
 *
 *  Often test runs are performed on the basis of different settings. In this case, it is useful to
 *  have a performance comparison. For this purpose, we can use the <code>allcmpres.sh</code> script in
 *  the @c check directory.
 *
 *  Suppose, we performed our test run with two different settings, say <code>fast.set</code> and
 *  <code>slow.set</code>. Assuming that all other parameters (including the SCIP binary), were the same,
 *  we may have the following <code>res</code>-files in the directory <code>scip/check/results/</code>
 *
 *  \code
 *  check.testrun.scip-3.2.0.linux.x86_64.gnu.opt.spx.mycomputer.fast.res
 *  check.testrun.scip-3.2.0.linux.x86_64.gnu.opt.spx.mycomputer.slow.res
 *  \endcode
 *
 *  For a comparison of both computations, we simply call
 *
 *  \code
 *  allcmpres.sh results/check.testrun.scip-3.2.0.linux.x86_64.gnu.opt.spx.mycomputer.fast.res \
 *               results/check.testrun.scip-3.2.0.linux.x86_64.gnu.opt.spx.mycomputer.slow.res
 *  \endcode
 *
 *  in the @c check directory. This produces an ASCII table on the console that provide a detailed
 *  performance comparison of both test runs. Note that the first <code>res</code>-file serves as reference
 *  computation. The following list explains the output.
 *  (The term "solver" can be considered as the combination of SCIP with a specific setting file.)
 *
 *  \arg <code>Nodes</code> - Number of processed branch-and-bound nodes.
 *  \arg <code>Time</code>  - Computation time in seconds.
 *  \arg <code>F</code>     - If no feasible solution was found, then '#', empty otherwise.
 *  \arg <code>NodQ</code>  - Equals Nodes(i) / Nodes(0), where 'i' denotes the current solver and '0' stands for the reference solver.
 *  \arg <code>TimQ</code>  - Equals Time(i) / Time(0).
 *  \arg <code>bounds check</code> - Status of the primal and dual bound check.
 *
 *  \arg <code>proc</code> - Number of instances processed.
 *  \arg <code>eval</code> - Number of instances evaluated (bounds check = "ok", i.e., solved to optimality
 *      within the time and memory limit and result is correct). Only these instances are used in the calculation
 *      of the mean values.
 *  \arg <code>fail</code> - Number of instances with bounds check = "fail".
 *  \arg <code>time</code> - Number of instances with timeout.
 *  \arg <code>solv</code> - Number of instances correctly solved within the time limit.
 *  \arg <code>wins</code> - Number of instances on which the solver won (i.e., the
 *      solver was at most 10% slower than the fastest solver OR had the best
 * 	primal bound in case the instance was not solved by any solver within
 *	the time limit).
 *  \arg <code>bett</code>    - Number of instances on which the solver was better than the
 *	reference solver (i.e., more than 10% faster).
 *  \arg <code>wors</code>    - Number of instances on which the solver was worse than the
 *	reference solver (i.e., more than 10% slower).
 *  \arg <code>bobj</code>    - Number of instances on which the solver had a better primal
 *	bound than the reference solver (i.e., a difference larger than 10%).
 *  \arg <code>wobj</code>    - Number of instances on which the solver had a worse primal
 *	bound than the reference solver (i.e., a difference larger than 10%).
 *  \arg <code>feas</code>    - Number of instances for which a feasible solution was found.
 *  \arg <code>gnodes</code>   - Geometric mean of the processed nodes over all evaluated instances.
 *  \arg <code>shnodes</code> - Shifted geometric mean of the processed nodes over all evaluated instances.
 *  \arg <code>gnodesQ</code>  - Equals nodes(i) / nodes(0), where 'i' denotes the current
 *	solver and '0' stands for the reference solver.
 *  \arg <code>shnodesQ</code> - Equals shnodes(i) / shnodes(0).
 *  \arg <code>gtime</code>    - Geometric mean of the computation time over all evaluated instances.
 *  \arg <code>shtime</code>  - Shifted geometric mean of the computation time over all evaluated instances.
 *  \arg <code>gtimeQ</code>   - Equals time(i) / time(0).
 *  \arg <code>shtimeQ</code> - Equals shtime(i) / shtime(0).
 *  \arg <code>score</code>   - N/A
 *
 *  \arg <code>all</code>   - All solvers.
 *  \arg <code>optimal auto settings</code> - Theoretical result for a solver that performed 'best of all' for every instance.
 *  \arg <code>diff</code>  - Solvers with instances that differ from the reference solver in the number of
 *       processed nodes or in the total number of simplex iterations.
 *  \arg <code>equal</code> - Solvers with instances whose number of processed nodes and total number of
 *       simplex iterations is equal to the reference solver (including a 10% tolerance) and where no timeout
 *       occured.
 *  \arg <code>all optimal</code> - Solvers with instances that could be solved to optimality by
 *       <em>all</em> solvers; in particular, no timeout occurred.
 *
 *  Since this large amount of information is not always needed, one can generate a narrower table by calling:
 *  \code
 *  allcmpres.sh short=1 ...
 *  \endcode
 *  where <code>NodQ</code>, <code>TimQ</code> and the additional comparison tables are omitted.
 *
 *  If the <code>res</code>-files were generated with the parameter <code>printsoltimes=1</code>
 *  we can enable the same feature here as well by calling:
 *  \code
 *  allcmpres.sh printsoltimes=1 ...
 *  \endcode
 *  As in the evaluation, the output contains the two additional columns of the solving time until the first and the best solution was found.
 *
 *  @section STATISTICS Statistical tests
 *
 *  The \c allcmpres script also performs two statistical tests for comparing different settings: For deciding whether
 *  more feasible solutions have been found or more instances have been solved to optimality or not, we use a McNemar
 *  test. For comparing the running time and number of nodes, we use a variant of the Wilcoxon signed rank test. A
 *  detailed explanation can be found in the PhD thesis of Timo Berthold (Heuristic algorithms in global MINLP solvers).
 *
 *  @subsection McNemar McNemar test
 *
 *  Assume that we compare two settings \c S1 and \c S2 with respect to the number of instances solved to optimality
 *  within the timelimit. The null hypothesis would be "Both settings lead to an equal number of instances being solved
 *  to optimality", which we would like to disprove. Let \f$n_1\f$ be the number of instances solved by setting \c S1
 *  but not by \c S2, and let \f$n_2\f$ be the number of instances solved by setting \c S2 but not by \c S1.  The
 *  McNemar test statistic is
 *  \f[
 *    \chi^2 = \frac{(n_1 - n_2)^2}{n_1 + n_2}.
 *  \f]
 *  Under the null hypothesis, \f$\chi^2\f$ is chi-squared distributed with one degree of freedom. This allows to compute
 *  a \f$p\f$-value as the probability for obtaining a similar or even more extreme result under the null hypothesis.
 *  More explicitly, \c allcmpres uses the following evaluation:
 *  - \f$0.05 < p\f$: The null hypothesis is accepted (marked by "X").
 *  - \f$0.005 < p \leq 0.05\f$: The null hypothesis might be false (marked by "!").
 *  - \f$0.0005 < p \leq 0.005\f$: The null hypothesis can be false (marked by "!!").
 *  - \f$p \leq 0.0005\f$: The null hypothesis is very likely false (marked by "!!!").
 *
 *  As an example consider the following output:
 *  \code
 *    McNemar (feas)                              x2  0.0000, 0.05 < p           X
 *    McNemar (opt)                               x2  6.0000, p ~ (0.005, 0.05]  !
 *  \endcode
 *  Here, \c x2 represents \f$\chi^2\f$.
 *
 *  In this case, the test with respect to the number of found feasible solutions is irrelevant, since their number is
 *  equal. In particular, the null hypothesis gets accepted (i.e., there is no difference in the settings - this is
 *  marked by "X").
 *
 *  With respect to the number of instances solved to optimality within the timelimit, we have that \f$0.005 < p <=
 *  0.05\f$ (marked by <tt>p ~ (0.005, 0.05)</tt>). Thus, there is some evidence that the null hypothesis is false, i.e., the
 *  settings perform differently; this is marked by "!". In the concrete case, we have 230 instances, all of which are
 *  solved by setting \c S2, but only 224 by setting \c S1.
 *
 *  @subsection Wilcoxon Wilcoxon signed rank test
 *
 *  Assume that we compare two settings \c S1 and \c S2 with respect to their solution times (within the time limit). We
 *  generate a sorted list of the ratios of the run times, where ratios that are (absolutely or relatively) within 1\%
 *  of 1.0 are discarded, and ratios between 0.0 and 0.99 are replaced with their negative inverse in order to
 *  obtain a symmetric distribution for the ratios around the origin.
 *  We then assign ranks 1 to \c N to the remaining \c N data points in nondecreasing
 *  order of their absolute ratio. This yields two groups \c G1
 *  and \c G2 depending on whether the ratios are smaller than -1.0 or larger than 1.0 (\c G1 contains the instances for which
 *  setting \c S1 is faster). Then the sums of the ranks in groups \c G1 and \c G2 are computed, yielding values \c R1
 *  and \c R2, respectively.
 *
 *  The Wilcoxon test statistic is then
 *  \f[
 *     z = \frac{\min(R1, R2) - \frac{N(N+1)}{4}}{\sqrt{\frac{N(N+1)(2N+1)}{24}}},
 *  \f]
 *  which we assume to be (approximately) normally distributed (with zero mean) and allows to compute the probability
 *  \f$p\f$ that one setting is faster than the other. (Note that for \f$N \leq 60\f$, we apply a correction by
 *  subtracting 0.5 from the numerator).
 *
 *  As an example consider the following output:
 *  \code
 *    Wilcoxon (time)                             z  -0.1285, 0.05 <= p          X
 *    Wilcoxon (nodes)                            z -11.9154, p < 0.0005       !!!
 *  \endcode
 *  While the \f$z\f$-value is close to zero for the run time, it is extremely negative regarding the solving nodes. This latter
 *  tendency for the number of nodes is significant on a 0.05 % level, i.e., the probability \f$p\f$ that setting \c S1 uses more
 *  nodes than setting \c S2 is negligible (this null hypothesis is rejected - marked by "!!!").
 *
 *  However, the null hypothesis is not rejected with respect to the run time. In the concrete case, setting \c S1 has a
 *  shifted geometric mean of its run times (over 230 instances) of 248.5, for \c S2 it is 217.6. This makes a ratio of
 *  0.88. Still - the null hypothesis is not rejected.
 *
 *  @section SOLVER Testing and Evaluating using GAMS
 *
 *  Analogously to the target <code>test</code> there is another target to run automated tests with <a href="http://www.gams.com/">gams</a>
 *  \code
 *  make testgams GAMSSOLVER=xyz
 *  \endcode
 *  For this target, the option GAMSSOLVER has to be given to specify the name of a GAMS solver to run, e.g. GAMSSOLVER=SCIP.
 *  Additional advanced options specific to this target are:
 *    GAMS to specify the GAMS executable (default: gams),
 *    GAP to specify a gap limit (default: 0.0),
 *    CLIENTTMPDIR to specify a directory where GAMS should put its scratch files (default: /tmp),
 *    CONVERTSCIP to specify a SCIP which can be used to convert non-gams files into gams format (default: bin/scip, if existing; set to "no" to disable conversion).
 *  The following options are NOT supported (and ignored): DISPFREQ, FEASTOL, LOCK.
 *  A memory limit (MEM option) is only passed as workspace option to GAMS, but not enforced via ulimit (it's up to the solver to regard and obey the limit).
 *
 *  Note: This works only if the referred programs are installed globally on your machine.
 *
 *  The above options like <code>TIME</code> are also available for gams.
 *
 *  After the testrun there should be an <code>.out</code>, an <code>.err</code> and a <code>.res</code> file
 *  with the same basename as described above.
 *
 *  Furthermore you can also use the script <code>allcmpres.sh</code> for comparing results.
 *
 */

/*--+----1----+----2----+----3----+----4----+----5----+----6----+----7----+----8----+----9----+----0----+----1----+----2*/

/**@page CHG1 Interface changes between SCIP 0.9 and SCIP 1.0
 *
 *  @section CHGPARAM New parameters
 *
 * - All functions SCIP<datatype>Param() got a new parameter "isadvanced".
 *   \n
 *   This does not influence the performance of SCIP, but the position of the parameter in the settings menu.
 *   Hence, if you do not care about this, you can assign any value to it.
 *   You should add the corresponding flag to the SCIP<datatype>Param() calls in your own source code.
 *
 */

/*--+----1----+----2----+----3----+----4----+----5----+----6----+----7----+----8----+----9----+----0----+----1----+----2*/

/**@page CHG2 Interface changes between SCIP 1.0 and SCIP 1.1
 *
 * - SCIPcreateChild() has a new last parameter giving an estimate for value of best feasible solution in the subtree to
 *   be created. One possibility is to use SCIPgetLocalOrigEstimate() for this value.
 *
 * - The callback \ref CONSCHECK in the constraint handlers now has a new parameter <code>printreason</code> that tells
 *   a constraint handler to output the reason for a possible infeasibility of the solution to be checked using
 *   SCIPinfoMessage(). Have a look at one of the constraint handlers implemented in SCIP to see how it works. This
 *   methodology makes it possible to output the reason of a violation in human readable form, for instance, for the check
 *   at the end of a SCIP run, where the obtained best solution is checked against the original formulation.\n This change
 *   often has little effect on C-implementations, since this parameter can be safely ignored with respect to the
 *   correctness of the code. The corresponding C++ method scip::ObjConshdlr::scip_check(), however, has to be extended
 *   and will not compile otherwise.
 *
 * - SCIPcheckSolOrig() is restructured. The last two parameters have changed. They are now bools indicating
 *   whether the reason for the violation should be printed to the standard output and whether all violations should be
 *   printed. This reflects the changes in the constraint handlers above, which allow the automation of the feasibility
 *   test. The pointers to store the constraint handler or constraint are not needed anymore.
 *
 * - New parameters "extension" and "genericnames" in SCIPprintTransProblem(), SCIPprintOrigProblem(),
 *   SCIPwriteOrigProblem(), and SCIPwriteTransProblem() defining the requested format or NULL for default CIP format
 *   and using generic names for the variables and constraints. Examples are
 *   - <code>SCIPprintTransProblem(scip, NULL, NULL, TRUE)</code> displays the transformed problem in CIP format with
 *     generic variables and constraint names
 *   - <code>SCIPprintOrigProblem(scip, NULL, "lp", FALSE)</code> displays the original problem in LP format with
 *     original variables and constraint names.
 *
 * - New callback method SCIP_DECL_READERWRITE(x) in type_reader.h; this method is called to write a problem to file
 *   stream in the format the reader stands for; useful for writing the transformed problem in LP or MPS format. Hence,
 *   also SCIPincludeReader() has changed.
 *
 * - New parameter "conshdlrname" in SCIPincludeLinconsUpgrade().
 *
 * - Added user pointer to callback methods of hash table, see pub_misc.h.
 *
 * - New parameter "extension" in SCIPreadProb(),    defining a desired file format or NULL if file extension should be used.
 */

/*--+----1----+----2----+----3----+----4----+----5----+----6----+----7----+----8----+----9----+----0----+----1----+----2*/

/**@page CHG3 Interface changes between SCIP 1.1 and SCIP 1.2
 *
 *
 * @section CHGCALLBACKS New and changed callbacks
 *
 * - The callback SCIP_DECL_PRICERREDCOST(x) in the \ref PRICER "pricers" has two new parameters:
 *    - A <code>result</code> pointer determines whether the pricer guarantees that there exist no more variables. This allows for early branching.
 *    - A pointer for providing a lower bound.
 *
 * - The \ref CONS "constraint handlers" have two new callback methods (see type_cons.h for more details).
 *    - SCIP_DECL_CONSCOPY(x) - this method can be used to copy a constraint.
 *    - SCIP_DECL_CONSPARSE(x) - this method can be used to parse a constraint in CIP format.
 *
 *  @section CHGINTERFUNC New parameters in interface methods
 *
 * - SCIPcalcMIR() in scip.h has two new parameter "mksetcoefsvalid" and "sol". The parameter "mksetcoefsvalid" stores
 *   whether the coefficients of the mixed knapsack set ("mksetcoefs") computed in SCIPlpCalcMIR() are valid. If the mixed knapsack constraint obtained after aggregating LP rows
 *   is empty or contains too many nonzero elements the generation of the <b>c-MIR cut</b> is aborted in SCIPlpCalcMIR() and "mksetcoefs" is not valid.
 *   The input parameter "sol" can be used to separate a solution different from the LP solution.
 *
 * - SCIPgetVarClosestVlb() and SCIPgetVarClosestVub() in scip.h have a new parameter "sol". It can be used to obtain the <b>closest variable bound</b> w.r.t. a solution different from the LP solution.
 *
 *  @section MISCELLANEOUS Miscellaneous
 *
 * - A significant change for <b>C++ users</b> is that all include files of SCIP
 *   automatically detect C++ mode, i.e., no <code>extern "C"</code> is needed anymore.
 *
 * For further release notes we refer to the \ref RELEASENOTES "Release notes".
 */

/*--+----1----+----2----+----3----+----4----+----5----+----6----+----7----+----8----+----9----+----0----+----1----+----2*/

/**@page CHG4 Interface changes between SCIP 1.2 and SCIP 2.0
 *
 *
 * @section CHGCALLBACKS4 New and changed callbacks
 *
 *
 * - <b>Copying a SCIP instance</b>:
 *      <br>
 *      <br>
 *    - All plugins, like \ref BRANCH "branching rules" and \ref HEUR "primal heuristics", have a new callback method (see, e.g.,
 *      type_branch.h and type_heur.h for more details):
 *       - SCIP_DECL_BRANCHCOPY(x), SCIP_DECL_HEURCOPY(x) etc.
 *       - When copying a SCIP instance, these methods are called to copy the plugins.
 *      <br>
 *      <br>
 *    - Constraint handlers have two new callback methods. One for copying the constraint handler plugins
 *      SCIP_DECL_CONSHDLRCOPY() and the other for copying a constraint itself, SCIP_DECL_CONSCOPY().
 *      <br>
 *      <br>
 *    - Variables have a new callback method (see type_var.h for more details):
 *       - SCIP_DECL_VARCOPY(x) - When copying a SCIP instance, this method is called to copy the variables' data.
 *      <br>
 *      <br>
 *    - The main problem has a new callback method (see type_prob.h for more details):
 *       - SCIP_DECL_PROBCOPY(x) - When copying a SCIP instance, this method is called to copy the problem's data.
 *      <br>
 *      <br>
 *    - The argument success in SCIP_DECL_CONSCOPY has been renamed to valid.
 *
 * - <b>Branching on externally given candidates</b>:
 *      <br>
 *      <br>
 *    - The \ref BRANCH "branching rules" have a second new callback method (see type_branch.h for more details):
 *       - SCIP_DECL_BRANCHEXECEXT(x) - This method can be used to branch on external branching candidates,
 *         which can be added by a user's "relaxation handler" or "constraint handler" plugin, calling <code>SCIPaddExternBranchCand()</code>.
 *
 * - <b>Restarts</b>:
 *      <br>
 *      <br>
 *    - The callback SCIP_DECL_PROBEXITSOL(x) in the main problem has one new parameter (see type_prob.h for more details):
 *       - The parameter <code>restart</code> is <code>TRUE</code> if the callback method was triggered by a restart.
 *
 *
 * <br>
 * @section CHGINTERFUNC4 Changed interface methods
 *
 * - <b>Copying a SCIP instance</b>:
 *      <br>
 *      <br>
 *    - Every new callback method resulted in a new parameter of the include function for the corresponding plugin,
 *      e.g., SCIPincludeBranchrule() has two new parameters <code>SCIP_DECL_BRANCHCOPY((*branchcopy))</code> and
 *      <code>SCIP_DECL_BRANCHEXECREL((*branchexecrel))</code>.  In the same fashion, the new callbacks
 *      SCIP_DECL_VARCOPY and SCIP_DECL_PROBCOPY led to new parameters in SCIPcreateVar() and SCIPcreateProb() in
 *      scip.c, respectively.
 *      <br><br>
 *    - SCIPincludeHeur() and SCIPincludeSepa() in \ref scip.h, as well as scip::ObjSepa() and scip::ObjHeur(), have a new parameter:
 *       - <code>usessubscip</code> - It can be used to inform SCIP that the heuristic/separator to be included uses a secondary SCIP instance.
 *      <br><br>
 *    - SCIPapplyRens() in \ref heur_rens.h has a new parameter <code>uselprows</code>. It can be used to switch from LP rows
 *      to constraints as basis of the sub-SCIP constructed in the RENS heuristic.
 *      <br>
 *      <br>
 *    - W.r.t. to copy and the C++ wrapper classes there are two new classes. These are <code>ObjCloneable</code> and
 *      <code>ObjProbCloneable</code>. The constraint handlers and variables pricers are derived from
 *      <code>ObjProbCloneable</code> and all other plugin are derived from <code>ObjCloneable</code>. Both
 *      classes implement the function <code>iscloneable()</code> which return whether a plugin is clone
 *      able or not. Besides that
 *      each class has a function named <code>clone()</code> which differ in their signature.
 *      See objcloneable.h, objprobcloneable.h, and the TSP example for more details.
 *
 * - <b>Branching</b>:
 *      <br><br>
 *    - The method SCIPgetVarStrongbranch() has been replaced by two methods SCIPgetVarStrongbranchFrac() and
 *      SCIPgetVarStrongbranchInt().
 *      <br><br>
 *    - The methods SCIPgetVarPseudocost() and SCIPgetVarPseudocostCurrentRun() in \ref scip.h now return the pseudocost value of
 *      one branching direction, scaled to a unit interval. The former versions of SCIPgetVarPseudocost() and
 *      SCIPgetVarPseudocostCurrentRun() are now called SCIPgetVarPseudocostVal() and SCIPgetVarPseudocostValCurrentRun(), respectively.
 *      <br>
 *      <br>
 *    - The methods SCIPgetVarConflictScore() and SCIPgetVarConflictScoreCurrentRun() in \ref scip.h are now called
 *      SCIPgetVarVSIDS() and SCIPgetVarVSIDSCurrentRun(), respectively.
 *      <br><br>
 *    - The methods SCIPvarGetNInferences(), SCIPvarGetNInferencesCurrentRun(), SCIPvarGetNCutoffs(), and
 *      SCIPvarGetNCutoffsCurrentRun() are now called SCIPvarGetInferenceSum(), SCIPvarGetInferenceSumCurrentRun(),
 *      SCIPvarGetCutoffSum(), and SCIPvarGetCutoffSumCurrentRun(), respectively. Furthermore, they now return
 *      <code>SCIP_Real</code> instead of <code>SCIP_Longint</code> values.
 *
 * - <b>Others</b>:
 *      <br><br>
 *    - SCIPcutGenerationHeuristicCmir() in \ref sepa_cmir.h has three new parameters:
 *        - <code>maxmksetcoefs</code> - If the mixed knapsack constraint obtained after aggregating LP rows contains more
 *          than <code>maxmksetcoefs</code> nonzero coefficients the generation of the <b>c-MIR cut</b> is aborted.
 *        - <code>delta</code> - It can be used to obtain the scaling factor which leads to the best c-MIR cut found within
 *          the cut generation heuristic. If a <code>NULL</code> pointer is passed, the corresponding c-MIR cut will already be
 *          added to SCIP by SCIPcutGenerationHeuristicCmir(). Otherwise, the user can generate the cut and add it to SCIP
 *          on demand afterwards.
 *        - <code>deltavalid</code> - In case, the user wants to know the best scaling factor, i.e., <code>delta</code> passed is not <code>NULL</code>,
 *          <code>deltavalid</code> will be <code>TRUE</code> if the stored scaling factor <code>delta</code> will lead to a violated c-MIR cut.
 *      <br>
 *      <br>
 *    - All functions for setting <b>user parameters</b> of different types like SCIPparamSetBool(), SCIPparamSetChar(),
 *      SCIPparamSetInt(), SCIPparamSetLongint(), and SCIPparamSetString() in pub_paramset.h have a new parameter:
 *        - <code>quiet</code> - It prevents any output during the assign to a new value.
 *
 * <br>
 * @section MISCELLANEOUS4 Miscellaneous
 *
 * - The NLPI library is now a separate library that is required when linking against the SCIP library.
 *   This requires changes to Makefiles that use SCIP, see the \ref RELEASENOTES "Release notes" for more details.
 *
 * - We do not distinguish between <b>block memory</b> for the original and the transformed problem anymore. The same
 *   block memory is now used in both problem stages.
 *
 * - The usage of <b>strong branching</b> changed. Now, SCIPstartStrongbranch() and SCIPendStrongbranch() must be
 *   called before and after strong branching, respectively.
 *
 * - All <b>C++</b> objects and constructors have a SCIP pointer, now.
 *
 * - The <b>predefined setting files</b> like "settings/cuts/off.set,aggressive.set,fast.set" have been replaced by
 *   interface methods like SCIPsetHeuristics(), SCIPsetPresolving(), SCIPsetSeparating(), and SCIPsetEmphasis() in
 *   \ref scip.h and by user dialogs in the interactive shell like
 *   <br>
 *   <br>
 *   <code>SCIP&gt; set {heuristics|presolving|separating} emphasis {aggressive|fast|off}</code>
 *   <br>
 *   <br>
 *   or
 *   <br>
 *   <br>
 *   <code>SCIP&gt; set emphasis {counter|cpsolver|easycip|feasibility|hardlp|optimality}</code>
 *
 *
 * <br>
 * For further release notes we refer to the \ref RELEASENOTES "Release notes".
 */

/* - SCIP now has "lazy bounds", which are useful for column generation - see @ref PRICER_REMARKS "pricer remarks" for an explanation.
 *
 * - SCIP has rudimentary support to solve quadratic nonlinear integer programs - see \ref cons_quadratic.h.
 *
 * - There are LP-interfaces to QSopt and Gurobi (rudimentary).
 *
 * - SCIP can now handle indicator constraints (reading (from LP, ZIMPL), writing, solving, ...) - see \ref cons_indicator.h.
 *
 * - One can now do "early branching" useful for column generation.
 *
 * - Can now run a black-box lexicographic dual simplex algorithm.
 */

 /*--+----1----+----2----+----3----+----4----+----5----+----6----+----7----+----8----+----9----+----0----+----1----+----2*/
 /**@page CHG5 Interface changes between SCIP 2.0 and SCIP 2.1
  *
  *
  * @section CHGCALLBACKS5 New and changed callbacks
  *
  * - <b>Presolving</b>:
  *      <br>
  *      <br>
  *    - The new parameters "nnewaddconss" and "naddconss" were added to the constraint handler callback method SCIP_DECL_CONSPRESOL()
  *      and the presolver callback method SCIP_DECL_PRESOLEXEC(). These parameters were also added to corresponding C++ wrapper class methods.
  *    - Propagators are now also called in during presolving, this is supported by the new callback methods SCIP_DECL_PROPINITPRE(),
  *      SCIP_DECL_PROPEXITPRE(), and SCIP_DECL_PROPPRESOL().
  *    - New parameters "isunbounded" and "isinfeasible" for presolving initialization (SCIP_DECL_CONSINITPRE(),
  *      SCIP_DECL_PRESOLINITPRE(), SCIP_DECL_PROPINITPRE()) and presolving deinitialization (SCIP_DECL_CONSEXITPRE(),
  *      SCIP_DECL_PRESOLEXITPRE(), SCIP_DECL_PROPEXITPRE()) callbacks of presolvers,
  *      constraint handlers and propagators, telling the callback whether the problem was already declared to be
  *      unbounded or infeasible.  This allows to avoid expensive steps in these methods in case the problem is already
  *      solved, anyway.
  *      <br>
  *      <br>
  *      <DIV class="note">
  *      Note, that the C++ methods
  *      - scip::ObjConshdlr::scip_presol() corresponding to SCIP_DECL_CONSPRESOL()
  *      - scip::ObjConshdlr::scip_initpre() corresponding to  SCIP_DECL_CONSINITPRE()
  *      - scip::ObjPresol::scip_initpre() corresponding to SCIP_DECL_PRESOLINITPRE()
  *      - scip::ObjProp::scip_initpre() corresponding to SCIP_DECL_PROPINITPRE()
  *      - scip::ObjConshdlr::scip_exitpre() corresponding to SCIP_DECL_CONSEXITPRE()
  *      - scip::ObjPresol::scip_exitpre() corresponding to SCIP_DECL_PRESOLEXITPRE()
  *      -  scip::ObjProp::scip_exitpre() corresponding to  and SCIP_DECL_PROPEXITPRE()
  *      .
  *      are virtual functions. That means, if you are not adding the new parameters, your code will still compile, but these methods are not executed.
  *      </DIV>
  *
  * - <b>Constraint Handler</b>:
  *     <br>
  *     <br>
  *   - The new constraint handler callback SCIP_DECL_CONSDELVARS() is called after variables were marked for deletion.
  *     This method is optional and only of interest if you are using SCIP as a branch-and-price framework. That means,
  *     you are generating new variables during the search. If you are not doing that just define the function pointer
  *     to be NULL.
  *     <br>
  *     If this method gets implemented you should iterate over all constraints of the constraint handler and delete all
  *     variables that were marked for deletion by SCIPdelVar().
  *
  * - <b>Problem Data</b>:
  *     <br>
  *     <br>
  *   - The method SCIPcopyProb() and the callback SCIP_DECL_PROBCOPY() got a new parameter "global" to indicate whether the global problem or a local version is copied.
  *
  * - <b>Conflict Analysis</b>:
  *     <br>
  *     <br>
  *   - Added parameter "separate" to conflict handler callback method SCIP_DECL_CONFLICTEXEC() that defines whether the conflict constraint should be separated or not.
  *
  * - <b>NLP Solver Interface</b>:
  *     <br>
  *     <br>
  *   - The callbacks SCIP_DECL_NLPIGETSOLUTION() and SCIP_DECL_NLPISETINITIALGUESS() got new parameters to get/set values of dual variables.
  *   - The callback SCIP_DECL_NLPICOPY() now passes the block memory of the target SCIP as an additional parameter.
  *
  * <br>
  * @section CHGINTERFUNC5 Changed interface methods
  *
  * - <b>Writing and Parsing constraints</b>:
  *      <br>
  *      <br>
  *    - The methods SCIPwriteVarName(), SCIPwriteVarsList(), and SCIPwriteVarsLinearsum() got a new boolean parameter "type"
  *      that indicates whether the variable type should be written or not.
  *    - The method SCIPwriteVarsList() got additionally a new parameter "delimiter" that defines the character which is used for delimitation.
  *    - The methods SCIPparseVarName() and SCIPparseVarsList() got a new output parameter "endptr" that is filled with the position where the parsing stopped.
  *
  * - <b>Plugin management</b>:
  *      <br>
  *      <br>
  *    - SCIPincludeProp() got additional parameters to set the timing mask of the propagator and the new callbacks and parameters related to calling the propagator in presolving.
  *    - SCIPincludeConshdlr() got additional parameters to set the variable deletion callback function and the timing mask for propagation.
  *
  * - <b>Constraint Handlers</b>:
  *      <br>
  *      <br>
  *    - Method SCIPseparateRelaxedKnapsack() in knapsack constraint handler got new parameter "cutoff", which is a pointer to store whether a cutoff was found.
  *    - Method SCIPincludeQuadconsUpgrade() of quadratic constraint handler got new parameter "active" to indicate whether the upgrading method is active by default.
  *
  * - <b>Nonlinear expressions, relaxation, and solver interface</b>:
  *      <br>
  *      <br>
  *    - The methods SCIPexprtreeEvalSol(), SCIPexprtreeEvalIntLocalBounds(), and SCIPexprtreeEvalIntGlobalBounds() have been renamed to SCIPevalExprtreeSol(),
  *      SCIPevalExprtreeLocalBounds(), and SCIPevalExprtreeGlobalBounds() and are now located in scip.h.
  *    - Various types and functions dealing with polynomial expressions have been renamed to use the proper terms "monomial" and "polynomial".
  *    - The methods SCIPnlpGetObjective(), SCIPnlpGetSolVals(), and SCIPnlpGetVarSolVal() have been removed, use SCIPgetNLPObjval(), SCIPvarGetNLPSol()
  *      and SCIPcreateNLPSol() to retrieve NLP solution values instead.
  *    - Removed methods SCIPmarkRequireNLP() and SCIPisNLPRequired(), because the NLP is now always constructed if nonlinearities are present.
  *    - SCIPgetNLP() has been removed and NLP-methods from pub_nlp.h have been moved to scip.h, which resulted in some renamings, too.
  *    - The functions SCIPnlpiGetSolution() and SCIPnlpiSetInitialGuess() got additional arguments to get/set dual values.
  *    - The method SCIPgetNLPI() got a new parameter "nlpiproblem", which is a pointer to store the NLP solver interface problem.
  *
  * - <b>Others</b>:
  *      <br>
  *      <br>
  *    - SCIPgetVarCopy() got a new parameter "success" that will be FALSE if method is called after problem creation stage and no hash map is given or no image for
  *      the given variable is contained in the given hash map.
  *    - Removed method SCIPreadSol(); call solution reading via SCIPreadProb() which calls the solution reader for .sol files.
  *    - SCIPchgVarType() got an extra boolean parameter to store if infeasibility is recognized while upgrading a variable from continuous type to an integer type.
  *    - SCIPdelVar() got a new parameter "deleted", which stores whether the variable was successfully marked to be deleted.
  *    - SCIPcalcNodeselPriority() got a new parameter "branchdir", which defines the type of branching that was performed: upwards, downwards, or fixed.
  *    - The parameters "timelimit" and "memorylimit" were removed from SCIPapplyRens().
  *
  * <br>
  * @section MISCELLANEOUS5 Miscellaneous
  *
  *  - The result value SCIP_NEWROUND has been added, it allows a separator/constraint handler to start a new separation round
  *    (without previous calls to other separators/conshdlrs).
  *  - All timing flags are now defined type_timing.h.
  *  - The variable deletion event is now a variable specific event and not global, anymore.
  *  - The emphasis setting types now distinguish between plugin-type specific parameter settings (default, aggressive, fast, off), which are changed by
  *    SCIPsetHeuristics/Presolving/Separating(), and global emphasis settings (default, cpsolver, easycip, feasibility, hardlp, optimality, counter),
  *    which can be set using SCIPsetEmphasis().
  *
  * <br>
  * For further release notes we refer to the \ref RELEASENOTES "Release notes".
  */

 /*--+----1----+----2----+----3----+----4----+----5----+----6----+----7----+----8----+----9----+----0----+----1----+----2*/
 /**@page CHG6 Interface changes between SCIP 2.1 and SCIP 3.0
  *
  *
  * @section CHGCALLBACKS6 New and changed callbacks
  *
  * - <b>Conflict Analysis</b>:
  *     <br>
  *     <br>
  *   - Added parameter "relaxedbds" to conflict handler callback method SCIP_DECL_CONFLICTEXEC(). This array contains
  *     bounds which are sufficient to create a valid conflict
  *
  * - <b>Constraint Handler</b>:
  *     <br>
  *     <br>
  *   - New optional callback methods in constraint handlers: SCIP_DECL_CONSGETVARS and SCIP_DECL_CONSGETNVARS.
  *     These callbacks, if implemented, should return an array of all variables and the number of all variables used
  *     by the given constraint, respectively. (This method might, e.g., be called by a presolver)
  *   - Added a propagation timing parameter "proptiming" to SCIP_DECL_CONSPROP(), giving the current timing at which
  *     this method is called
  *   - Added a parameter 'restart' to the SCIP_DECL_CONSEXITSOL() callback method, indicating whether this call was
  *     triggered by a restart.
  *   - Added a parameter 'relaxedbd' to SCIP_DECL_CONSRESPROP() callback method. If explaining a given bound change
  *     (index), it is sufficient to explain the reason for reaching the 'relaxedbd' value, see above
  *   - Removed parameters "isunbounded", "isinfeasible" and "result" from SCIP_DECL_CONSINITPRE() and
  *     SCIP_DECL_CONSEXITPRE() callback methods. It is not allowed to determine unboundedness or infeasibility in
  *     these callbacks, anymore.
  *
  * - <b>Message Handler</b>:
  *      <br>
  *      <br>
  *   - New callback method SCIP_DECL_MESSAGEHDLRFREE() which is called when the message handler is freed.
  *   - The old callback method SCIP_DECL_MESSAGEERROR() was replaced by the callback method SCIP_DECL_ERRORPRINTING().
  *
  * - <b>Presolving</b>:
  *      <br>
  *      <br>
  *   - Removed parameters "isunbounded", "isinfeasible" and "result" from SCIP_DECL_PRESOLINITPRE() and
  *     SCIP_DECL_PRESOLSEXITPRE(). It is not allowed to determine unboundedness or infeasibility in these
  *     callbacks, anymore.
  *
  * - <b>Propagator</b>:
  *     <br>
  *     <br>
  *   - Added a propagation timing parameter "proptiming" to SCIP_DECL_PROPEXEC(), giving the
  *     current timing at which this method is called.
  *   - Added a parameter 'restart' to SCIP_DECL_PROPEXITSOL() callback method, indicating whether this call was
  *     triggered by a restart.
  *   - Added a parameter 'relaxedbd' to SCIP_DECL_PROPRESPROP() callback method. If explaining a given bound change
  *     (index), it is sufficient to explain the reason for reaching the 'relaxedbd' value.
  *   - Removed parameters "isunbounded", "isinfeasible" and "result" from SCIP_DECL_PROPINITPRE() and
  *     SCIP_DECL_PROPEXITPRE() callback methods. It is not allowed to determined unboundedness or infeasibility in
  *     these callbacks, anymore.
  *
  * - <b>NLP Solver Interface</b>:
  *     <br>
  *     <br>
  *   - New NLPI callback SCIP_DECL_NLPISETMESSAGEHDLR() to set message handler in NLP solver interfaces.
  *
  * <br>
  * @section CHGINTERFUNC6 Changed interface methods
  *
  * - <b>Plugin management</b>:
  *      <br>
  *      <br>
  *   - Added basic include methods for almost all plugin types, e.g., SCIPincludeConshdlrBasic();
  *     these methods should make the usage easier, sparing out optional callbacks and parameters.
  *   - To extend the basic functionalities, there are setter method to add
  *     optional callbacks. For example SCIPsetConshdlrParse(), SCIPsetPropCopy() or SCIPsetHeurInitsol().
  *
  * - <b>Constraint Handlers</b>:
  *      <br>
  *      <br>
  *   - Added basic creation methods for all constraints types, e.g., SCIPcreateConsBasicLinear(); these methods should make the usage easier,
  *      sparing out optional callbacks and parameters.
  *   - New methods SCIPgetConsVars() and SCIPgetConsNVars() (corresponding callbacks need to be implemented, see above)
  *
  * - <b>Problem</b>:
  *      <br>
  *      <br>
  *   - Added basic creation methods SCIPcreateVarBasic() and SCIPcreateProbBasic() and setter functions
  *   - Added method SCIPisPresolveFinished() which returns whether the presolving process would be stopped after the
  *     current presolving round, given no further reductions will be found.
  *   - Forbid problem modifications in SCIP_STAGE_{INIT,EXIT}PRESOLVE (see pre-conditions for corresponding methods in scip.h).
  *
  * - <b>Variable usage</b>:
  *      <br>
  *      <br>
  *   - Renamed SCIPvarGetBestBound() to SCIPvarGetBestBoundLocal(), SCIPvarGetWorstBound() to
  *     SCIPvarGetWorstBoundLocal() and added new methods SCIPvarGetBestBoundGlobal() and SCIPvarGetWorstBoundGlobal().
  *   - Method SCIPvarGetProbvarSum() is not public anymore, use SCIPgetProbvarSum() instead.
  *   - Replaced method SCIPvarGetRootRedcost() by SCIPvarGetBestRootRedcost().
  *
  * - <b>Message Handler</b>:
  *      <br>
  *      <br>
  *   - Changed the message handler system within SCIP heavily such that it is thread-safe. SCIPcreateMessagehdlr() in
  *     scip.{c,h} was replaced by SCIPmessagehdlrCreate() in pub_message.h/message.c with a changed parameter list.
  *   - Error messages (SCIPerrorMessage()) are not handled via the message handler anymore; per default the error
  *     message is written to stderr.
  *
  * - <b>Separation</b>:
  *      <br>
  *      <br>
  *   - New functions SCIPcreateEmptyRowCons(), SCIPcreateEmptyRowSepa(), SCIPcreateRowCons(), and SCIPcreateRowSepa()
  *     that allow to set the originating constraint handler or separator of a row respectively; this is, for instance,
  *     needed for statistics on the number of applied cuts. If rows are created outside a constraint handler or separator
  *     use SCIPcreateRowUnspec() and SCIPcreateEmptyRowUnspec(). The use of SCIPcreateEmptyRow() and SCIPcreateRow() is
  *     deprecated.
  *   - New functions SCIProwGetOrigintype(), SCIProwGetOriginCons(), and SCIProwGetOriginSepa() to obtain the originator
  *     that created a row.
  *
  * - <b>LP interface</b>:
  *      <br>
  *      <br>
  *   - SCIPlpiCreate() got a new parameter 'messagehdlr'.
  *   - SoPlex LPI supports setting of SCIP_LPPAR_DUALFEASTOL when using SoPlex version 1.6.0.5 and higher.
  *
  * - <b>Nonlinear expressions, relaxation, and solver interface</b>:
  *      <br>
  *      <br>
  *   - Renamed SCIPmarkNonlinearitiesPresent() to SCIPenableNLP() and SCIPhasNonlinearitiesPresent() to
  *     SCIPisNLPEnabled().
  *   - Method SCIPexprtreeRemoveFixedVars() is not public anymore.
  *
  * - <b>Counting</b>:
  *      <br>
  *      <br>
  *   - Changed the counting system within SCIP heavily. SPARSESOLUTION was renamed to SCIP_SPARSESOL. New method for
  *     SCIP_SPARSESOL usage, SCIPsparseSolCreate(), SCIPsparseSolFree(), SCIPsparseSolGetVars(),
  *     SCIPsparseSolGetNVars(), SCIPsparseSolGetLbs(), SCIPsparseSolGetUbs() in (pub_)misc.{c,h}.
  *   - Renamed SCIPgetCountedSparseSolutions() to SCIPgetCountedSparseSols() in cons_countsols.{c,h}.
  *
  * <br>
  * @section MISCELLANEOUS6 Miscellaneous
  *
  *   - Replaced SCIPparamSet*() by SCIPchg*Param() (where * is either Bool, Int, Longint, Real, Char, or String).
  *   - New parameter in SCIPcopy() and SCIPcopyPlugins() to indicate whether the message handler from the source SCIP
  *     should be passed to the target SCIP (only the pointer is copied and the usage counter of the message handler is
  *     increased).
  *   - SCIPprintCons() does not print termination symbol ";\n" anymore; if wanted, use SCIPinfoMessage() to print
  *     ";\n" manually
  *   - All objscip *.h file now use the default SCIP interface macros.
  *   - The methods SCIPsortedvecInsert*() have an additional parameter which can be used to receive the position where
  *     the new element was inserted.
  *   - New macro SCIPdebugPrintCons() to print constraint only if SCIP_DEBUG flag is set.
  *
  * <br>
  * For further information we refer to the \ref RELEASENOTES "Release notes" and the \ref CHANGELOG "Changelog".
  */

 /*--+----1----+----2----+----3----+----4----+----5----+----6----+----7----+----8----+----9----+----0----+----1----+----2*/
 /**@page CHG7 Interface changes between SCIP 3.0 and SCIP 3.1
  *
  *
  * @section CHGCALLBACKS7 New and changed callbacks
  *
  * - <b>Branching Rules</b>:
  *     <br>
  *     <br>
  *   - new possible return value "SCIP_DIDNOTFIND" for SCIP_DECL_BRANCHEXECLP(), SCIP_DECL_BRANCHEXECPS(), and
  *     SCIP_DECL_BRANCHEXECEXT() callbacks to state that the branching rule searched, but did not find a branching.
  *
  * - <b>Domain Propagation</b>:
  *     <br>
  *     <br>
  *   - added parameter "nmarkedconss" to SCIP_DECL_CONSPROP() callback which gives the number of constraints marked
  *     for propagation (these constraints are listed first in the conss array given as parameter).
  *
  * - <b>Message Handler</b>:
  *      <br>
  *      <br>
  *   - New generic messagehandler output callback method SCIP_DECL_MESSAGEOUTPUTFUNC().
  *   - Removed parameter "msglength" from callback method SCIP_DECL_ERRORPRINTING().
  *
  * - <b>Variable Pricers</b>:
  *      <br>
  *      <br>
  *   - Added parameter "stopearly" to callback method SCIP_DECL_PRICERREDCOST(). This boolean pointer should be used
  *     by the pricer to state whether early branching should be performed, even if new variables were added in the
  *     current pricing round.
  *
  * - <b>Primal Heuristics</b>:
  *     <br>
  *     <br>
  *   - Added parameter "nodeinfeasible" to SCIP_DECL_HEUREXEC() callback which states whether the current subproblem
  *     was already detected to be infeasible. In this case, the current LP solution might not respect local bounds,
  *     and the heuristic must not assume that it does.
  *
  *
  * <br>
  * @section CHGINTERFUNC7 Changed interface methods
  *
  * - <b>Branching Rules</b>:
  *      <br>
  *      <br>
  *   - Added parameter "nfracimplvars" to SCIPgetLPBranchCands()
  *
  * - <b>Constraint Handlers</b>:
  *      <br>
  *      <br>
  *   - New method SCIPconshdlrGetStrongBranchPropTime() which returns the time used for domain propagation methods
  *     of the constraint handler during strong branching.
  *   - New method SCIPconsIsMarkedPropagate() which returns whether a constraint is marked for propagation.
  *   - New methods SCIPconsAddUpgradeLocks() and SCIPconsGetNUpgradeLocks() to increase or get the number of upgrade
  *     locks of a constraint.
  *
  * - <b>Domain Propagation</b>:
  *      <br>
  *      <br>
  *   - New method SCIPpropGetStrongBranchPropTime() which returns the time spent by a domain propagator during strong
  *     branching.
  *   - New methods SCIPmarkConsPropagate() and SCIPunmarkConsPropagate to (un)mark a constraint for propagation.
  *
  * - <b>LP and Cutting Planes</b>:
  *      <br>
  *      <br>
  *   - New methods SCIProwChgRank() and SCIProwGetRank() to change and get the rank of a cutting plane, respectively.
  *   - Added parameter "sidetypes" to SCIPcalcMIR() to specify the specify row side type to be used.
  *   - Added parameter "cutrank" to SCIPcalcMIR() and SCIPcalcStrongCG() which stores the rank of the returned cut.
  *   - New method SCIPisCutApplicable() which returns whether a cut is good enough to be applied.
  *   - Added parameter "infeasible" to SCIPaddCut() which is a pointer to store whether the cut is infeasible for the
  *     local bounds.
  *   - delayed cutpool
  *   - New methods SCIPchgRowLhsDive() and SCIPchgRowRhsDive() to change left and right hand side of a row during diving.
  *   - Added parameter "cutoff" to SCIPsolveDiveLP(), SCIPsolveProbingLP(), and SCIPsolveProbingLPWithPricing()
  *     which is a pointer to store whether the diving/probing LP was infeasible or the objective limit was reached.
  *
  * - <b>Message Handler</b>:
  *      <br>
  *      <br>
  *   - New method SCIPmessageVPrintError() to print an error message.
  *   - Removed method SCIPmessagePrintWarningHeader().
  *
  * - <b>Parameters</b>:
  *      <br>
  *      <br>
  *   - New method SCIPparamGetCharAllowedValues() to get the allowed values for a char parameter.
  *
  * - <b>Variables</b>:
  *      <br>
  *      <br>
  *   - New structure to store value-based branching and inference history (see pub_history.h).
  *   - New method SCIPvarGetValuehistory() to get the value-based history of a variable.
  *
  * - <b>Data structures</b>:
  *      <br>
  *      <br>
  *   - New method SCIPgmlWriteNodeWeight() to write a node section including weight to a .gml graph file.
  *   - New methods SCIPsparseSolGetFirstSol() and SCIPsparseSolGetNextSol() to get the first sparse solution
  *     or iterate over the sparse solutions, respectively.
  *   - New methods in pub_misc.h to handle a (circular) queue, e.g., SCIPqueueCreate(), SCIPqueueFree(),
  *     SCIPqueueInsert(), ...
  *   - New methods for hash tables: SCIPhashtableRemoveAll(), SCIPhashtableGetNElements(), SCIPhashtableGetLoad()
  *   - New methods in pub_misc.h to handle a resource activity, e.g., SCIPactivityCreate(), SCIPactivityFree(),
  *     SCIPactivityGetVar(), SCIPactivityGetDemand() ...
  *   - New methods for digraphs: SCIPdigraphResize() to resize the graph and SCIPdigraphSetNodeDatas() and
  *     SCIPdigraphGetNodeDatas() to set and get the data attached to the nodes.
  *
  * - <b>Misc</b>:
  *      <br>
  *      <br>
  *   - New method SCIPcopyOrig() to copy the original problem. Analoguosly, use SCIPcopyOrigProb(), SCIPcopyOrigVars(),
  *     and SCIPcopyOrigConss() to copy original problem data, variables, or constraints, respectively.
  *   - New method SCIPcopyImplicationsCliques() to copy implications and cliques to a copied SCIP instance.
  *   - New method SCIPgetParam() to get the parameter with a given name.
  *   - New method SCIPaddOrigObjoffset() to add an offset to the objective function.
  *   - New method SCIPgetNCheckConss() which returns the number of checked constraints.
  *   - Added parameter "endptr" to SCIPparseVar() which stores the final string position after parsing.
  *   - Added parameter "enablepropagation" to SCIPstartStrongbranch(), which can be used to enable strong branching
  *     with domain propagation.
  *   - New method SCIPgetVarStrongbranchWithPropagation() which performs strong branching with propagation on a variable.
  *   - New method SCIPwriteCliqueGraph() to write the clique graph.
  *   - New method SCIPdoNotMultaggr() which returns whether multi-aggregation was disabled.
  *   - Added parameter "lazyconss" to SCIPwriteMIP() to swith writing removable rows as lazy constraints.
  *   - New method SCIPcreateFiniteSolCopy() to create a copy of a solution with infinite fixings removed.
  *   - New method SCIPadjustImplicitSolVals() which sets implicit integer variables to an integer value in the given
  *     solution without deteriorating its objective value.
  *   - New method SCIPprintDualSol() which prints the dual solution for a pure LP (works only with preprocessing disabled).
  *   - New method SCIPgetOpenNodesData() which returns all unprocessed nodes.
  *   - New method SCIPgetFirstLPTime() and SCIPgetNRootFirstLPIterations() to return time and iterations for the first
  *     LP solve and SCIPgetFirstLPDualboundRoot() and SCIPgetFirstLPLowerboundRoot() to return the first root LP dual and
  *     lower bound.
  *   - New method SCIPgetNLimSolsFound() returning the number of feasible primal solution respecting the objective limit.
  *   - Added parameter "endline" to SCIPprintDisplayLine() to switch printing a newline symbol at the end of the line.
  *
  * <br>
  * @section MISCELLANEOUS7 Miscellaneous
  *
  *   - Moved LP solver interfaces to subdirectory src/lpi.
  *
  * <br>
  * For further information we refer to the \ref RELEASENOTES "Release notes" and the \ref CHANGELOG "Changelog".
  */


 /*--+----1----+----2----+----3----+----4----+----5----+----6----+----7----+----8----+----9----+----0----+----1----+----2*/
 /**@page CHG8 Interface changes between SCIP 3.1 and SCIP 3.2
  *
  *
  * @section CHGCALLBACKS8 New and changed callbacks
  *
  * - <b>Branching Rules</b>:
  *   - Added parameter "forcestrongbranch" to SCIPselectVarStrongBranching()
  *   - Added parameter "executebranching" SCIPexecRelpscostBranching()
  *   - Added parameter "presoltiming" to SCIPpropCumulativeCondition()
  *
  *   <br>
  * - <b>Domain Propagation</b>:
  *
  *   <br>
  * - <b>Message Handler</b>:
  *
  *   <br>
  * - <b>Variable Pricers</b>:
  *
  *   <br>
  * - <b>Primal Heuristics</b>:
  *   - Added parameter "freesubscip" to SCIPapplyProximity()
  *
  * <br>
  * @section CHGINTERFUNC8 Changed interface methods
  *
  *   <br>
  * - <b>Branching Rules</b>:
  *
  *   <br>
  * - <b>Constraint Handlers</b>:
  *   - Removed method SCIPconshdlrIsPresolvingDelayed()
  *   - Removed method SCIPconshdlrWasPresolvingDelayed()
  *   - Renamed method SCIPconshdlrGetPropTimingmask() to SCIPconshdlrGetPropTiming()
  *
  *   <br>
  * - <b>Domain Propagation</b>:
  *
  *   <br>
  * - <b>LP and Cutting Planes</b>:
  *   - Added parameter "inds" to SCIPgetLPBInvRow()
  *   - Added parameter "ninds" to SCIPgetLPBInvRow()
  *   - Added parameter "inds" to SCIPgetLPBInvCol()
  *   - Added parameter "ninds" to SCIPgetLPBInvCol()
  *   - Added parameter "inds" to SCIPgetLPBInvARow()
  *   - Added parameter "ninds" to SCIPgetLPBInvARow()
  *   - Added parameter "inds" to SCIPgetLPBInvACol()
  *   - Added parameter "ninds" to SCIPgetLPBInvACol()
  *   - Added parameter "maxweight" to SCIPcalcMIR()
  *   - Added parameter "weightinds" to SCIPcalcMIR()
  *   - Added parameter "nweightinds" to SCIPcalcMIR()
  *   - Added parameter "rowlensum" to SCIPcalcMIR()
  *   - Added parameter "inds" to SCIPcalcStrongCG()
  *   - Added parameter "ninds" to SCIPcalcStrongCG()
  *
  *   <br>
  * - <b>Message Handler</b>:
  *
  *   <br>
  * - <b>Parameters</b>:
  *
  *   <br>
  * - <b>Variables</b>:
  *   - Removed method SCIPvarGetNBinImpls()
  *
  *   <br>
  * - <b>Data structures</b>:
  *   - Renamed method SCIPdigraphGetNodeDatas() to SCIPdigraphGetNodeData()
  *   - Renamed method SCIPdigraphSetNodeDatas() to SCIPdigraphSetNodeData()
  *   - Renamed method SCIPdigraphGetSuccessorsDatas() to SCIPdigraphGetSuccessorsData()
  *
  *   <br>
  * - <b>Misc</b>:
  *   - Removed parameter "delaypos" from SCIPincludeConshdlr()
  *   - Added parameter "presoltiming" to SCIPincludeConshdlr()
  *   - Added parameter "consgetdivebdchgs" to SCIPincludeConshdlr()
  *   - Removed parameter "delaypos" from SCIPsetConshdlrPresol()
  *   - Added parameter "presoltiming" to SCIPsetConshdlrPresol()
  *   - Removed parameter "delaypos" from SCIPincludePresol()
  *   - Added parameter "presoltiming" to SCIPincludePresol()
  *   - Removed parameter "delaypos" from SCIPincludePresolBasic()
  *   - Added parameter "presoltiming" to SCIPincludePresolBasic()
  *   - Removed parameter "presoldelay" from SCIPincludePresol()
  *   - Removed parameter "presoltiming" from SCIPincludePresol()
  *   - Removed parameter "presoldelay" from SCIPsetPropPresol()
  *   - Removed parameter "presoltiming" from SCIPsetPropPresol()
  *   - Added parameter "ndomredsdown" to SCIPgetVarStrongbranchWithPropagation()
  *   - Added parameter "ndomredsup" to SCIPgetVarStrongbranchWithPropagation()
  *   - Added parameter "isequation" to SCIPaddClique()
  *   - Removed parameter "writeimplications" from SCIPwriteCliqueGraph()
  *   - Removed method SCIPallocBufferSize()
  *   - Removed method SCIPduplicateBufferSize()
  *   - Removed method SCIPreallocBufferSize()
  *   - Removed method SCIPfreeBufferSize()
  *   - Removed method callback SCIPdialogExecConflictgraph()
  * <br>
  * For further information we refer to the \ref RELEASENOTES "Release notes" and the \ref CHANGELOG "Changelog".
  */

  /*--+----1----+----2----+----3----+----4----+----5----+----6----+----7----+----8----+----9----+----0----+----1----+----2*/
 /**@page CHG9 Interface changes between SCIP 3.2 and SCIP 4.0
  *
  *
  * @section CHGCALLBACKS9 New and changed callbacks
  *
  * - <b>Constraint Handlers</b>:
  *    - new optional callback CONSENFORELAX to enforce a relaxation solution, see \ref CONS
  *    - added argument "infeasible" to CONSINITLP
  *
  *   <br>
  * - <b>Concurrent SCIP</b>:
  *    - extended interface to support concurrent solving mode
  *
  *   <br>
  * - <b>Message Handler</b>:
  *
  *   <br>
  * - <b>Variable Pricers</b>:
  *
  *   <br>
  * - <b>Primal Heuristics</b>:
  *
  * <br>
  * @section CHGINTERFUNC9 Changed interface methods
  *
  *   <br>
  * - <b>Copying</b>:
  *   - added arguments "fixedvars", "fixedvals", "nfixedvars" to SCIPcopyVars()
  *   - added arguments "fixedvars", "fixedvals", "nfixedvars" to SCIPcopyOrigVars()
  *   - renamed argument "success" to valid in SCIPgetConsCopy()
  *
  *   <br>
  * - <b>Parameters</b>:
  *   - renamed method SCIPcheckBoolParam() to SCIPisBoolParamValid()
  *   - renamed method SCIPcheckLongintParam() to SCIPisLongintParamValid()
  *   - renamed method SCIPcheckRealParam() to SCIPisRealParamValid()
  *   - renamed method SCIPcheckCharParam() to SCIPisCharParamValid()
  *   - renamed method SCIPcheckStringParam() to SCIPisStringParamValid()
  *
  *   <br>
  * - <b>Relaxators</b>:
  *   - added argument "includeslp" to SCIPincludeRelax() and SCIPincludeRelaxBasic()
  *
  *   <br>
  * - <b>Primal Heuristics</b>:
  *   - introduced new type SCIP_HEURTIMING for primal heuristic timing masks
  *   - changed type of argument "timingmask" from unsigned int to SCIP_HEURTIMING in SCIPincludeHeur(), SCIPincludeHeurBasic()
  *   - added argument "initialseed" to SCIPcreateDiveset()
  *   <br>
  * - <b>Reoptimization</b>:
  *   - renamed function SCIPgetReopSolsRun() to SCIPgetReoptSolsRun()
  *
  *   <br>
  * - <b>Variables</b>:
  *   - Removed method SCIPvarGetNBinImpls()
  *
  *   <br>
  * - <b>Conflict Analysis</b>:
  *   - added arguments "conftype" and "iscutoffinvolved" to SCIPinitConflictAnalysis()
  *
  *   <br>
  * - <b>Constraint Handlers</b>:
  *   - added argument "infeasible" to SCIPinitlpCons()
  *
  *   <br>
  * - <b>Nonlinear Relaxation</b>:
  *   - added argument "curvature" to SCIPcreateNlRow()
  *
  *   <br>
  * - <b>Solutions</b>:
  *   - added argument "completely" to SCIPtrySol(), SCIPtrySolFree(), SCIPcheckSol()
  *
  * <br>
  * For further information we refer to the \ref RELEASENOTES "Release notes" and the \ref CHANGELOG "Changelog".
  */

/*--+----1----+----2----+----3----+----4----+----5----+----6----+----7----+----8----+----9----+----0----+----1----+----2*/

/**@page COUNTER How to use SCIP to count/enumerate feasible solutions
 *
 * SCIP is capable of computing (count or enumerate) the number of feasible solutions of a given constraint integer
 * program. In case continuous variables are present, the number of feasible solutions for the projection to the
 * integral variables is counted/enumerated. This means, an assignment to the integer variables is counted if the
 * remaining problem (this is the one after fixing the integer variables w.r.t. to this assignment) is feasible.
 *
 * As a first step you have to load or create your problem in the usual way. In case of using the
 * interactive shell, you use the <code>read</code> command:
 *
 * <code>SCIP&gt; read &lt;file name&gt;</code>
 *
 * Afterwards you can count the number of feasible solution with the command <code>count</code>.
 *
 * <code>SCIP&gt; count</code>
 *
 * That means SCIP will count the number of solution but does not store (enumerate) them. If you are interested in that see
 * \ref COLLECTALLFEASEBLES.
 *
 * @note Since SCIP version 2.0.0 you do not have to worry about <tt>dual</tt> reductions anymore. These are
 * automatically turned off. The only thing you should switch off are restarts. These restarts can lead to a wrong
 * counting process. We recommend using the counting settings which can be set in the interactive shell as follows:
 *
 * <code>SCIP&gt; set emphasis counter</code>
 *
 * The SCIP callable library provides an interface method SCIPcount() which allows users to count the number of feasible
 * solutions to their problem. The method SCIPsetParamsCountsols(), which is also located in cons_countsols.h, loads the
 * predefined counting settings to ensure a safe count. The complete list of all methods that can be used for counting
 * via the callable library can be found in cons_countsols.h.
 *
 *
 * @section COUNTLIMIT Limit the number of solutions which should be counted
 *
 * It is possible to give a (soft) upper bound on the number solutions that should be counted. If this upper bound is
 * exceeded, SCIP will be stopped. The name of this parameter is <code>constraints/countsols/sollimit</code>. In
 * the interactive shell this parameter can be set as follows:
 *
 * <code>SCIP&gt; set constraints countsols sollimit 1000</code>
 *
 * In case you are using the callable library, this upper bound can be assigned by calling SCIPsetLongintParam() as follows:
 *
 * \code
 * SCIP_CALL( SCIPsetLongintParam( scip, "constraints/countsols/sollimit", 1000) );
 * \endcode
 *
 *
 * The reason why this upper bound is soft comes from the fact that, by default, SCIP uses a technique called unrestricted
 * subtree detection. Using this technique it is possible to detect several solutions at once. Therefore, it can happen
 * that the solution limit is exceeded before SCIP is stopped.
 *
 * @section COLLECTALLFEASEBLES Collect all feasible solution
 *
 * Per default SCIP only counts all feasible solutions. This means, these solutions are not stored. If you switch the
 * parameter <code>constraints/countsols/collect</code> to TRUE (the default value is FALSE) the detected solutions are
 * stored. Changing this parameter can be done in the interactive shell
 *
 * <code>SCIP&gt; set constraints countsols collect TRUE</code>
 *
 * as well as via the callable library
 *
 * \code
 * SCIP_CALL( SCIPsetBoolParam( scip, "constraints/countsols/collect", TRUE) );
 * \endcode
 *
 * @note The solution which are collected are stored w.r.t. the active variables. These are the variables which got not
 *       removed during presolving.
 *
 * In case you are using the interactive shell you can write all collected solutions to a file as follows
 *
 * <code>SCIP&gt; write allsolutions &lt;file name&gt;</code>
 *
 * In that case the sparse solutions are unrolled and lifted back into the original variable space.
 *
 * The callable library provides a method which gives access to all collected sparse solutions. That is,
 * SCIPgetCountedSparseSolutions(). The sparse solutions you get are defined w.r.t. active variables. To get solutions
 * w.r.t. to the original variables. You have to do two things:
 *
 * -# unroll each sparse solution
 * -# lift each solution into original variable space by extending the solution by those variable which got removed
 *    during presolving
 *
 * The get the variables which got removed during presolving, you can use the methods SCIPgetFixedVars() and
 * SCIPgetNFixedVars(). The method SCIPgetProbvarLinearSum() transforms given variables, scalars and constant to the
 * corresponding active variables, scalars and constant. Using this method for a single variable gives a representation
 * for that variable w.r.t. the active variables which can be used to compute the value for the considered solution (which
 * is defined w.r.t. active variables).
 *
 * For that complete procedure you can also check the source code of
 * \ref SCIP_DECL_DIALOGEXEC(SCIPdialogExecWriteAllsolutions) "SCIPdialogExecWriteAllsolutions()" cons_countsols.c which
 * does exactly that.
 *
 *
 * @section COUNTOPTIMAL Count number of optimal solutions
 *
 * If you are interested in counting the number of optimal solutions, this can be done with SCIP using the
 * <code>count</code> command by applying the following steps:
 *
 *  -# Solve the original problem to optimality and let \f$c^*\f$ be the optimal value
 *  -# Add the objective function as constraint with left and right hand side equal to \f$c^*\f$
 *  -# load the adjusted problem into SCIP
 *  -# use the predefined counting settings
 *  -# start counting the number of feasible solutions
 *
 * If you do this, SCIP will collect all optimal solutions of the original problem.
 *
 */

/**@page LICENSE License
 *
 * \verbinclude COPYING
 */

/**@page FAQ Frequently Asked Questions (FAQ)
 * \htmlinclude faq.inc
 */

/**@page INSTALL Installation information
 * \verbinclude INSTALL
 */

/**@page RELEASENOTES Release notes
 *
 * A release report with an in-depth description of many of the new features is available on <a href="http://www.optimization-online.org">Optimization Online</a>.
 * \verbinclude SCIP-release-notes-4.0
 *
 * Please consult the <a href="http://nbn-resolving.de/urn:nbn:de:0297-zib-57675">release report</a> that explains many of the new features in detail.
 *
 * \verbinclude SCIP-release-notes-3.2.1
 *
 * \verbinclude SCIP-release-notes-3.2
 *
 * \verbinclude SCIP-release-notes-3.1
 *
 * \verbinclude SCIP-release-notes-3.0.2
 *
 * \verbinclude SCIP-release-notes-3.0.1
 *
 * \verbinclude SCIP-release-notes-3.0
 *
 * \verbinclude SCIP-release-notes-2.1.1
 *
 * \verbinclude SCIP-release-notes-2.1
 *
 * \verbinclude SCIP-release-notes-2.0.2
 *
 * \verbinclude SCIP-release-notes-2.0.1
 *
 * \verbinclude SCIP-release-notes-2.0
 *
 * \verbinclude SCIP-release-notes-1.2
 *
 * \verbinclude SCIP-release-notes-1.1
 */

/**@page CHANGELOG CHANGELOG
 *
 * \verbinclude CHANGELOG
 *
 */



/**@page PARAMETERS List of all SCIP parameters
 *
 * This page list all parameters of the current SCIP version. This list can
 * easily be generated by SCIP via the interactive shell using the following command:
 *
 * <code>SCIP&gt; set save &lt;file name&gt;</code>
 *
 * or via the function call:
 *
 * <code>SCIP_CALL( SCIPwriteParams(scip, &lt;file name&gt;, TRUE, FALSE) );</code>
 *
 * \verbinclude parameters.set
 */

/**@page INTERFACES Interfaces
  *
  * There are several ways of accessing the \SCIP Optimization Suite from other software packages or programming
  * platforms.
  *
  *
  * @section FILEFORMATS File formats
  *
  *  The easiest way to load a problem into SCIP is via an input file, given in a format that SCIP can parse directly,
  *  see \ref SHELL "the tutorial on how to use the interactive shell".
  *  \SCIP is capable of reading more than ten different file formats, including formats for nonlinear
  *  problems and constraint programs. This gives researchers from different communities an easy, first access to the
  *  \SCIP Optimization Suite. See also the \ref AVAILABLEFORMATS "list of readable file formats".
  *
  * @section MODELLING Modeling languages and Matlab interface
  *
  * A natural way of formulating an optimization problem is to use a modeling language. Besides ZIMPL there are several
  * other modeling tools with a direct interface to \SCIP. These include <a href="http://dynadec.com/">Comet</a>, a
  * modeling language for constraint programming, <a href="http://www.ampl.com/">AMPL</a> and <a
  * href="http://www.gams.com/">GAMS</a>, which are well-suited for modeling mixed-integer linear and nonlinear
  * optimization problems, and <a href="https://projects.coin-or.org/Cmpl">CMPL</a> for mixed-integer linear problems.
  * The AMPL, GAMS, and ZIMPL interfaces are included in the \SCIP distribution, the GAMS interface originated <a
  * href="https://projects.coin-or.org/GAMSlinks">here</a>.
  *
  * With \SCIP 3.0, a first beta version of a functional MATLAB interface has been released.  It supports solving MIPs
  * and LPs defined by Matlab's matrix and vector types. The <a href="http://www.i2c2.aut.ac.nz/Wiki/OPTI/index.php">OPTI
  * project</a> by Jonathan Currie provides an external MATLAB interface for the \SCIP Optimization Suite. On top of this,
  * <a href="http://users.isy.liu.se/johanl/yalmip/pmwiki.php?n=Main.HomePage">YALMIP</a> by Johan L&ouml;fberg provides a
  * free modeling language.
  *
  *
  * @section CPLUSPLUS C++ wrapper classes
  *
  * Since \SCIP is written in C, its callable library can be directly accessed from C++. If a user wants to program own
  * plugins in C++, there are wrapper classes for all different types of plugins available in the <code>src/objscip</code>
  * directory of the \SCIP standard distribution. SCIP provides several examples that were written in C++, see
  * \ref EXAMPLES "Examples" and select an example written in C++.
  *
  *
  * @section OTHER Interfaces for other programming languages
  *
  * Interfaces for other programming languages are developed and maintained independently from the SCIP Optimization Suite
  * on <a href="https://github.com/SCIP-Interfaces">GitHub</a> in order to provide extensions and patches faster
  * and to collaborate on them more easily. Besides the popular interfaces for Python and Java, there is also an interface
  * for Julia available. Contributions to these projects are very welcome.
  *
  * There are also several third-party python interfaces to the \SCIP Optimization Suite, e.g., <a
  * href="http://numberjack.ucc.ie/">NUMBERJACK</a> and <a
  * href="http://code.google.com/p/python-zibopt/">python-zibopt</a>. <a href="http://numberjack.ucc.ie/">NUMBERJACK</a>
  * is a constraint programming platform implemented in python. It supports a variety of different solvers, one of them
  * being the \SCIP Optimization Suite. <a href="http://code.google.com/p/python-zibopt/">python-zibopt</a> was developed
  * by Ryan J. O'Neil and is a python extension of the \SCIP Optimization Suite. <a
  * href="http://picos.zib.de/">PICOS</a> is a python interface for conic optimization, provided by Guillaume Sagnol.
  *
  *
  */

 /**@defgroup PUBLICAPI Public API of SCIP
  * @brief methods and headers of the public C-API of \SCIP
  *
  * \PUBLICAPIDESCRIPTION
  *
  *
  */

/**@defgroup PUBLICCOREAPI Core API
 * @ingroup PUBLICAPI
 * @brief methods and headers of the plugin-independent C-API provided by the \SCIP header file scip.h.
 *
 * This module comprises methods provided by the header file scip.h. Including this header into a user-written extension
 * suffices to have all plugin-independent functionality of \SCIP available. Plugin-independent
 * user functionality includes the
 *
 * - creation of problems that \SCIP should solve
 * - fine-grained access to initiate the solving process of \SCIP
 * - access to all sorts of solving process statistics
 * - commonly used data structures and algorithms
 * - the management of plugins
 * - ...
 *
 * In order facilitate the navigation through the core API of \SCIP, it is structured into different modules.
 */

/**@defgroup TYPEDEFINITIONS Type Definitions
 * @ingroup PUBLICCOREAPI
 * @brief type definitions and callback declarations
 *
 * This page lists headers which contain type definitions of callback methods.
 *
 * All headers below include the descriptions of callback methods of
 * certain plugins. For more detail see the corresponding header.
 */

/**@defgroup PublicProblemMethods Problem Creation
 * @ingroup PUBLICCOREAPI
 * @brief methods to create a problem that \SCIP should solve
 *
 * This module summarizes the main methods needed to create a problem for \SCIP, and access its most important members:
 * - Declaring, adding, acessing, and changing variables of the problem
 * - Declaring, adding, acessing, and changing constraints of the problem
 * - Creating, adding, acessing, changing, and checking of solutions to the problem
 *
 * @note These core methods are not sufficient to create constraints of a certain type that is provided by the default plugins of \SCIP.
 *  An example would be the creation of a linear constraint for which the methods provided by the
 *  \ref cons_linear.h "linear constraint handler" must be used. Such methods are provided by the default plugins of \SCIP
 *  and can be found in the \ref PUBLICPLUGINAPI.
 */

/**@defgroup GeneralSCIPMethods SCIP
 * @ingroup PublicProblemMethods
 * @brief methods to manipulate a SCIP object
 */

/**@defgroup GlobalProblemMethods Global Problem
 * @ingroup PublicProblemMethods
 * @brief methods to create, read and modify a global problem together with its callbacks
 */

/**@defgroup PublicVariableMethods Problem Variables
 * @ingroup PublicProblemMethods
 * @brief public methods for problem variables
 */

/**@defgroup PublicConstraintMethods Problem Constraints
 * @ingroup PublicProblemMethods
 * @brief Public methods for constraints
 */

/**@defgroup PublicSolutionMethods Primal Solution
 * @ingroup PublicProblemMethods
 * @brief  methods to create and change primal solutions of \SCIP
 */

/**@defgroup CopyMethods Problem Copies
 * @ingroup PublicProblemMethods
 * @brief methods to copy problems between a source and a target \SCIP
 */


 /**@defgroup PublicSolveMethods Solving Process
 * @ingroup PUBLICCOREAPI
 * @brief  methods to control the solving process of \SCIP
 *
 * This large group of methods and modules comprises the solving process related API of \SCIP. This includes
 *
 * -# changing parameters to control the solver behavior
 * -# access search tree related information
 * -# access relaxation information
 * -# access various solving process statistics
 * -# solve auxiliary relaxations and subproblems using LP/NLP diving or probing mode
 */

/**@defgroup PublicSolvingStatsMethods Solving Statistics
 * @ingroup PublicSolveMethods
 * @brief methods to query statistics about the solving process
 */

/**@defgroup ParameterMethods Parameter
 * @ingroup PublicSolveMethods
 * @brief methods to create, query, and print user parameters
 */

/**@defgroup PublicEventMethods Event Handling
 * @ingroup PublicSolveMethods
 * @brief  methods to create, catch, process, and drop events during the solving process of \SCIP
 *
 * Events can only be caught during the operation on the transformed problem.
 * Events on variables can only be caught for transformed variables.
 * If you want to catch an event for an original variable, you have to get the corresponding transformed variable
 * with a call to SCIPgetTransformedVar() and catch the event on the transformed variable.
 */

/**@defgroup PublicLPMethods LP Relaxation
 * @ingroup PublicSolveMethods
 * @brief methods to build and access LP relaxation information
 * @see methods to interact with \ref PublicColumnMethods "LP columns" and \ref PublicRowMethods "LP rows"
 */

/**@defgroup PublicColumnMethods LP Column
 * @ingroup PublicLPMethods
 * @brief public methods for LP columns
 */

/**@defgroup PublicRowMethods LP Row
 * @ingroup PublicLPMethods
 * @brief methods for LP rows
 */

/**@defgroup PublicCutMethods Cuts and Cutpools
 * @ingroup PublicLPMethods
 * @brief common methods used to manipulate, generate, and strengthen cuts and to organize the cutpool
 */

/**@defgroup PublicLPDivingMethods LP Diving
 * @ingroup PublicLPMethods
 * @brief methods to initiate and conduct LP diving
 */

/**@defgroup PublicNLPMethods NLP Relaxation
 * @ingroup PublicSolveMethods
 * @brief methods for the nonlinear relaxation
 */

/**@defgroup PublicExpressionTreeMethods Expression (Tree)
 * @ingroup PublicNLPMethods
 * @brief methods for expressions and expression trees
 */

/**@defgroup PublicNLRowMethods Nonlinear Rows
 * @ingroup PublicNLPMethods
 * @brief methods for the creation and interaction with rows of the NLP relaxation
 */

/**@defgroup PublicNLPDiveMethods NLP Diving
 * @ingroup PublicNLPMethods
 * @brief methods to initiate and conduct NLP Diving
 */

/**@defgroup PublicBranchingMethods Branching
 * @ingroup PublicSolveMethods
 * @brief methods for branching on LP solutions, relaxation solutions, and pseudo solutions
 *
 * @see \ref PublicVariableMethods "Public Variable methods" contains some typical variable branching score functions
 */

/**@defgroup LocalSubproblemMethods Local Subproblem
 * @ingroup PublicSolveMethods
 * @brief methods to query information about or strengthen the problem at the current local search node
 */

/**@defgroup PublicTreeMethods Search Tree
 * @ingroup PublicSolveMethods
 * @brief  methods to query search tree related information
 * @see \ref PublicNodeMethods "Public methods for nodes"
 */

/**@defgroup PublicNodeMethods Nodes
 * @ingroup PublicTreeMethods
 * @brief  methods for nodes of the search tree of \SCIP
 */

/**@defgroup PublicProbingMethods Probing
 * @ingroup PublicSolveMethods
 * @brief methods to initiate and control the probing mode of \SCIP
 */

/**@defgroup PublicReoptimizationMethods Reoptimization
 * @ingroup PublicSolveMethods
 * @brief methods for reoptimization related tasks
 */


/** @defgroup DataStructures Data Structures
 *  @ingroup PUBLICCOREAPI
 *  @brief commonly used data structures
 *
 *  Below you find a list of available data structures
 */

/**@defgroup MiscellaneousMethods Miscellaneous Methods
 * @ingroup PUBLICCOREAPI
 * @brief commonly used methods from different categories
 *
 * Below you find a list of miscellaneous methods grouped by different categories
 */

/**@defgroup PublicMemoryMethods Memory Management
 * @ingroup MiscellaneousMethods
 * @brief  methods and macros to use the \SCIP memory management
 *
 * @see \ref MEMORY  "Using the memory functions of SCIP" for more information
 */

/**@defgroup PublicNonlinearMethods Nonlinear Data
 * @ingroup MiscellaneousMethods
 * @brief methods for nonlinear data
 */

/**@defgroup PublicTimingMethods Timing
 * @ingroup MiscellaneousMethods
 * @brief  methods for timing
 */

/**@defgroup DebugSolutionMethods Debug Solution
 * @ingroup PUBLICCOREAPI
 * @brief methods to control the SCIP debug solution mechanism, see also \ref DEBUG
 */

/**@defgroup MessageOutputMethods Messaging
 * @ingroup PUBLICCOREAPI
 * @brief message output methods
 */

/**@defgroup PluginManagementMethods Methods for managing plugins
 * @ingroup PUBLICCOREAPI
 * @brief Methods for the inclusion and management of SCIP plugins and callback functions
 *
 */

/**@defgroup PublicBranchRuleMethods Branching Rules
 * @ingroup PluginManagementMethods
 * @brief  methods for branching rule plugins
 */

/**@defgroup PublicCompressionMethods Tree Compression
 * @ingroup PluginManagementMethods
 * @brief  public methods for tree compressions
 */

/**@defgroup PublicConflictMethods Conflict Analysis
 * @ingroup PluginManagementMethods
 * @brief public methods related to conflict analysis
 */

/**@defgroup PublicConshdlrMethods Constraint handlers
 * @ingroup PluginManagementMethods
 * @brief methods for constraint handlers
 */

/**@defgroup PublicDialogMethods Dialogs
 * @ingroup PluginManagementMethods
 * @brief public methods for user interface dialogs
 */

/**@defgroup PublicDisplayMethods Displays
 * @ingroup PluginManagementMethods
 * @brief  methods for the inclusion and access of display plugins
 */

/**@defgroup PublicEventHandlerMethods Event Handler
 * @ingroup PluginManagementMethods
 * @brief  methods for event handlers
 */

/**@defgroup PublicHeuristicMethods Primal Heuristics
 * @ingroup PluginManagementMethods
 * @brief  methods for primal heuristic plugins
 */

/**@defgroup PublicDivesetMethods Dive sets
 * @ingroup PublicSpecialHeuristicMethods
 * @brief methods for dive sets to control the generic diving algorithm
 */

/**@defgroup PublicNodeSelectorMethods Node Selector
 * @ingroup PluginManagementMethods
 * @brief  methods for node selector plugin management
 */

/**@defgroup PublicPresolverMethods Presolver
 * @ingroup PluginManagementMethods
 * @brief methods for presolver plugins
 */

/**@defgroup PublicPricerMethods Pricer
 * @ingroup PluginManagementMethods
 * @brief  methods to include and access pricer plugins of \SCIP
 */

/**@defgroup PublicPropagatorMethods Propagators
 * @ingroup PluginManagementMethods
 * @brief  methods for propagator plugins
 */

/**@defgroup PublicReaderMethods Reader
 * @ingroup PluginManagementMethods
 * @brief methods for the inclusion and access to reader plugins of \SCIP
 */

/**@defgroup PublicRelaxatorMethods Relaxation Handlers
 * @ingroup PluginManagementMethods
 * @brief public methods for relaxation handlers
 */

/**@defgroup PublicSeparatorMethods Separators
 * @ingroup PluginManagementMethods
 * @brief methods for separator plugins
 */

/**@defgroup PublicConcsolverTypeMethods Concurrent Solver Types
 * @ingroup PluginManagementMethods
 * @brief methods for concurrent solver type plugins
 */

/**@defgroup PublicNLPInterfaceMethods NLP interfaces
 * @ingroup PluginManagementMethods
 * @brief  methods for the management of NLP interfaces
 */

/**@defgroup PublicExternalCodeMethods External Codes
 * @ingroup PluginManagementMethods
 * @brief methods to access information about external codes used by \SCIP
 */

/**@defgroup PublicParallelMethods Parallel Interface
 * @ingroup PUBLICCOREAPI
 * @brief methods to construct the parallel interface of \SCIP
 */

 /**@defgroup PUBLICPLUGINAPI Plugin API of SCIP
  * @ingroup PUBLICAPI
  * @brief core API extensions provided by the default plugins of \SCIP, includable via scipdefplugins.h.
  *
  * All default plugins of \SCIP, especially the default \ref CONSHDLRS "constraint handlers", provide
  * valuable extensions to the \ref PUBLICCOREAPI "core API" of \SCIP. These methods are made available
  * by including scipdefplugins.h to user-written extensions.
  *
  * For a better overview, this page lists all default plugin headers structured into modules based on their individual
  * topic.
  *
  * All of the modules listed below provide functions that are allowed to be used by user-written extensions of \SCIP.
  */
 /**@defgroup INTERNALAPI Internal API of SCIP
  * @brief internal API methods that should only be used by the core of \SCIP
  *
  * This page lists the header files of internal API methods. In contrast to the public API, these internal methods
  * should not be used by user plugins and extensions of SCIP. Please consult
  * \ref PUBLICCOREAPI "the Core API" and \ref PUBLICPLUGINAPI "Plugin API" for the complete API available to user plugins.
  *
  */

/**@defgroup BRANCHINGRULES Branching Rules
 * @ingroup PUBLICPLUGINAPI
 * @brief methods and files provided by the default branching rules of \SCIP
 *
 * A detailed description what a branching rule does and how to add a branching rule to SCIP can be found
 * \ref BRANCH "here".
 */

/**@defgroup BranchingRuleIncludes Inclusion methods
 * @ingroup BRANCHINGRULES
 * @brief methods to include specific branching rules into \SCIP
 *
 * This module contains methods to include specific branching rules into \SCIP.
 *
 * @note All default plugins can be included at once (including all branching rules) using SCIPincludeDefaultPlugins()
 *
 */

/**@defgroup CONSHDLRS  Constraint Handler
 * @ingroup PUBLICPLUGINAPI
 * @brief methods and files provided by the default constraint handlers of \SCIP
 *
 * A detailed description what a constraint handler does and how to add a constraint handler to SCIP can be found
 * \ref CONS "here".
 */

/**@defgroup ConshdlrIncludes Inclusion methods
 * @ingroup CONSHDLRS
 * @brief methods to include specific constraint handlers into \SCIP
 *
 * This module contains methods to include specific constraint handlers into \SCIP.
 *
 * @note All default plugins can be included at once (including all default constraint handlers) using SCIPincludeDefaultPlugins()
 *
 */

/**@defgroup DIALOGS Dialogs
 * @ingroup PUBLICPLUGINAPI
 * @brief methods and files provided by the default dialogs of \SCIP
 *
 * A detailed description what a dialog does and how to add a dialog to SCIP can be found
 * \ref DIALOG "here".
 */

/**@defgroup DialogIncludes Inclusion methods
 * @ingroup DIALOGS
 * @brief methods to include specific dialogs into \SCIP
 *
 * This module contains methods to include specific dialogs into \SCIP.
 *
 * @note All default plugins can be included at once (including all default dialogs) using SCIPincludeDefaultPlugins()
 *
 */

/**@defgroup DISPLAYS Displays
 * @ingroup PUBLICPLUGINAPI
 * @brief methods and files provided by the default displays (output columns)  of \SCIP
 *
 * A detailed description what a display does and how to add a display to SCIP can be found
 * \ref DISP "here".
 *
 */

/**@defgroup DisplayIncludes Inclusion methods
 * @ingroup DISPLAYS
 * @brief methods to include specific displays into \SCIP
 *
 * This module contains methods to include specific displays into \SCIP.
 *
 * @note All default plugins can be included at once (including all default displays) using SCIPincludeDefaultPlugins()
 *
 */

/**@defgroup FILEREADERS File Readers
 * @ingroup PUBLICPLUGINAPI
 * @brief This page contains a list of all file readers which are currently available.
 *
 * @section AVAILABLEFORMATS List of readable file formats
 *
 * The \ref SHELL "interactive shell" and the callable library are capable of reading/parsing several different file
 * formats.
 *
 * <table>
 * <tr><td>\ref reader_cip.h "CIP format"</td> <td>for SCIP's constraint integer programming format</td></tr>
 * <tr><td>\ref reader_cnf.h "CNF format"</td> <td>DIMACS CNF (conjunctive normal form) file format used for example for SAT problems</td></tr>
 * <tr><td>\ref reader_diff.h "DIFF format"</td> <td>for reading a new objective function for mixed-integer programs</td></tr>
 * <tr><td>\ref reader_fzn.h "FZN format"</td> <td>FlatZinc is a low-level solver input language that is the target language for MiniZinc</td></tr>
 * <tr><td>\ref reader_gms.h "GMS format"</td> <td>for mixed-integer nonlinear programs (<a href="http://www.gams.com/docs/document.htm">GAMS</a>) [reading requires compilation with GAMS=true and a working GAMS system]</td></tr>
 * <tr><td>\ref reader_lp.h  "LP format"</td>  <td>for mixed-integer (quadratically constrained quadratic) programs (CPLEX)</td></tr>
 * <tr><td>\ref reader_mps.h "MPS format"</td> <td>for mixed-integer (quadratically constrained quadratic) programs</td></tr>
 * <tr><td>\ref reader_opb.h "OPB format"</td> <td>for pseudo-Boolean optimization instances</td></tr>
 * <tr><td>\ref reader_osil.h "OSiL format"</td> <td>for mixed-integer nonlinear programs</td></tr>
 * <tr><td>\ref reader_pip.h "PIP format"</td> <td>for <a href="http://polip.zib.de/pipformat.php">mixed-integer polynomial programming problems</a></td></tr>
 * <tr><td>\ref reader_sol.h "SOL format"</td> <td>for solutions; XML-format (read-only) or raw SCIP format</td></tr>
 * <tr><td>\ref reader_wbo.h "WBO format"</td> <td>for weighted pseudo-Boolean optimization instances</td></tr>
 * <tr><td>\ref reader_zpl.h "ZPL format"</td> <td>for <a href="http://zimpl.zib.de">ZIMPL</a> models, i.e., mixed-integer linear and nonlinear
 *                                                 programming problems [read only]</td></tr>
 * </table>
 *
 * @section ADDREADER How to add a file reader
 *
 * A detailed description what a file reader does and how to add a file reader to SCIP can be found
 * \ref READER "here".
 *
 */

/**@defgroup FileReaderIncludes Inclusion methods
 * @ingroup FILEREADERS
 * @brief methods to include specific file readers into \SCIP
 *
 * This module contains methods to include specific file readers into \SCIP.
 *
 * @note All default plugins can be included at once (including all default file readers) using SCIPincludeDefaultPlugins()
 *
 */

/**@defgroup PARALLEL Parallel interface methods
 * @ingroup INTERNALAPI
 * @brief headers and methods for the parallel interface of \SCIP
 *
 */

/**@defgroup EXPRINTS Expression Interpreter
 * @ingroup PUBLICPLUGINAPI
 * @brief methods and files provided by the default expression interpreters of \SCIP
 *
 * A detailed description what a expression interpreter does and how to add a expression interpreter to SCIP can be found
 * \ref EXPRINT "here".
 */

/**@defgroup ExprintIncludes Inclusion methods
 * @ingroup EXPRINTS
 * @brief methods to include specific expression interpreters into \SCIP
 *
 * This module contains methods to include specific expression interpreters into \SCIP.
 *
 * @note All default plugins can be included at once (including all default expression interpreters) using SCIPincludeDefaultPlugins()
 *
 */

/**@defgroup FileReaderIncludes Inclusion methods
 * @ingroup FILEREADERS
 * @brief methods to include specific file readers into \SCIP
 *
 * This module contains methods to include specific file readers into \SCIP.
 *
 * @note All default plugins can be included at once (including all default file readers) using SCIPincludeDefaultPlugins()
 *
 */

/**@defgroup LPIS LP Solver Interfaces
 * @ingroup PUBLICPLUGINLPI
 * @brief methods and files provided by the default LP solver interfaces of \SCIP
 */

/**@defgroup NODESELECTORS Node Selectors
 * @ingroup PUBLICPLUGINAPI
 * @brief methods and files provided by the default node selectors of \SCIP
 *
 * A detailed description what a node selector does and how to add a node selector to SCIP can be found
 * \ref NODESEL "here".
 */

/**@defgroup NodeSelectorIncludes Inclusion methods
 * @ingroup NODESELECTORS
 * @brief methods to include specific node selectors into \SCIP
 *
 * This module contains methods to include specific node selectors into \SCIP.
 *
 * @note All default plugins can be included at once (including all default node selectors) using SCIPincludeDefaultPlugins()
 *
 */

/**@defgroup NLPIS NLP Solver Interfaces
 * @ingroup PUBLICPLUGINAPI
 * @brief methods and files provided by the default NLP solver interfaces of \SCIP
 *
 * A detailed description what a NLP solver interface does and how to add a NLP solver interface to SCIP can be found
 * \ref NLPI "here".
 */

/**@defgroup NLPIIncludes Inclusion methods
 * @ingroup NLPIS
 * @brief methods to include specific NLP solver interfaces into \SCIP
 *
 * This module contains methods to include specific NLP solver interfaces into \SCIP.
 *
 * @note All default plugins can be included at once (including all default NLP solver interfaces) using SCIPincludeDefaultPlugins()
 *
 */

/**@defgroup PRESOLVERS Presolvers
 * @ingroup PUBLICPLUGINAPI
 * @brief methods and files provided by the default presolvers of \SCIP
 *
 * A detailed description what a presolver does and how to add a presolver to SCIP can be found
 * \ref PRESOL "here".
 */

/**@defgroup PresolverIncludes Inclusion methods
 * @ingroup PRESOLVERS
 * @brief methods to include specific presolvers into \SCIP
 *
 * This module contains methods to include specific presolvers into \SCIP.
 *
 * @note All default plugins can be included at once (including all default presolvers) using SCIPincludeDefaultPlugins()
 *
 */

/**@defgroup PRICERS Pricers
 * @ingroup PUBLICPLUGINAPI
 * @brief methods and files provided by the default pricers of \SCIP
 *
 * Per default there exist no variable pricer. A detailed description what a variable pricer does and how to add a
 * variable pricer to SCIP can be found \ref PRICER "here".
 */

/**@defgroup PricerIncludes Inclusion methods
* @ingroup PUBLICPLUGINAPI
* @brief methods to include specific pricers into \SCIP
*
* This module contains methods to include specific pricers into \SCIP.
*
* @note All default plugins can be included at once using SCIPincludeDefaultPlugins(). There exists no pricer per default.
*       In order to see examples of variable pricers, please consult the \ref EXAMPLES "Coding Examples" of \SCIP.
*
*/

/**@defgroup PRIMALHEURISTICS Primal Heuristics
 * @ingroup PUBLICPLUGINAPI
 * @brief methods and files provided by the default primal heuristics of \SCIP
 *
 * A detailed description what a primal heuristic does and how to add a primal heuristic to SCIP can be found
 * \ref HEUR "here".
 */

/**@defgroup PrimalHeuristicIncludes Inclusion methods
 * @ingroup PRIMALHEURISTICS
 * @brief methods to include specific primal heuristics into \SCIP
 *
 * This module contains methods to include specific primal heuristics into \SCIP.
 *
 * @note All default plugins can be included at once (including all default primal heuristics) using SCIPincludeDefaultPlugins()
 *
 */

/**@defgroup PROPAGATORS Propagators
 * @ingroup PUBLICPLUGINAPI
 * @brief methods and files provided by the default propagators of \SCIP
 *
 * A detailed description what a propagator does and how to add a propagator to SCIP can be found
 * \ref PROP "here".
 */

/**@defgroup PropagatorIncludes Inclusion methods
 * @ingroup PROPAGATORS
 * @brief methods to include specific propagators into \SCIP
 *
 * This module contains methods to include specific propagators into \SCIP.
 *
 * @note All default plugins can be included at once (including all default propagators) using SCIPincludeDefaultPlugins()
 *
 */

/**@defgroup RELAXATORS Relaxation Handlers
 * @ingroup PUBLICPLUGINAPI
 * @brief methods and files provided by the default relaxation handlers of \SCIP
 *
 * A detailed description what a relaxation handler does and how to add a relaxation handler to SCIP can be found
 * \ref RELAX "here". Note that the linear programming relaxation is not implemented via the relaxation handler plugin.
 * Per default no relaxation handler exists in SCIP. However, there are two relaxation handlers in the
 * \ref RELAXATOR_MAIN "Relaxator example".
 */

/**@defgroup SEPARATORS Separators
 * @ingroup PUBLICPLUGINAPI
 * @brief methods and files provided by the default separators  of \SCIP
 *
 * A detailed description what a separator does and how to add a separator to SCIP can be found
 * \ref SEPA "here".
 */

/**@defgroup SeparatorIncludes Inclusion methods
 * @ingroup SEPARATORS
 * @brief methods to include specific separators into \SCIP
 *
 * This module contains methods to include specific separators into \SCIP.
 *
 * @note All default plugins can be included at once (including all default separators) using SCIPincludeDefaultPlugins()
 *
 */

/**@defgroup PublicToleranceMethods Computations With Tolerances
 * @ingroup NumericalMethods
 * @brief  methods used by the majority of operations involving floating-point computations in \SCIP
 *
 * - query the numerical tolerances of \SCIP, as well as special values such as infinity.
 * - change tolerances inside relaxations
 * - epsilon-comparison methods for floating point numbers
 */<|MERGE_RESOLUTION|>--- conflicted
+++ resolved
@@ -389,10 +389,7 @@
  *       <ul>
  *          <li>Compile with <code>IPOPT=true</code> for better performance.</li>
  *          <li>Compile with <code>WORHP=true</code> for better performance.</li>
-<<<<<<< HEAD
-=======
  *          <li>Compile with <code>FILTERSQP=true</code> for better performance.</li>
->>>>>>> 8c84f18c
  *          <li>Compile with <code>GAMS=true</code> to read gms-files.</li>
  *          <li>See <a href="FAQ\FILEEXT#minlptypes"> Which kind of MINLPs are supported by \SCIP? </a> in the FAQ.</li>
  *          <li>There is an interface for the modelling language AMPL, see \ref INTERFACES.</li>
