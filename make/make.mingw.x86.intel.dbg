CC		=	icl -nologo
CC_o		=	-Fo
CXX		=	icl -nologo
CXX_o		=	-Fo
LINKCC		=	link
LINKCC_L	=	-LIBPATH:
LINKCC_l	=	lib
LINKCC_o	=	-out:
LINKCXX		=	link -nologo
LINKCXX_L	=	-LIBPATH:
LINKCXX_l	=	lib
LINKCXX_o	=	-out:
FLAGS		+=	-DNO_SIGACTION -DNO_RAND_R -DNO_STRTOK_R -DNO_STRERROR_R -DROUNDING_FE -D_CRT_SECURE_NO_WARNINGS
OFLAGS		+=
CFLAGS		+=	-Zi
CXXFLAGS	+=	-Zi -EHsc -GR
<<<<<<< HEAD
LDFLAGS		+=	-lirc -debug -subsystem:console -incremental:no -fixed:no
=======
LDFLAGS		=	-debug -subsystem:console -incremental:no -fixed:no
LINKRPATH =
>>>>>>> 3625b0bf
ZLIB_FLAGS	=	
ZLIB_LDFLAGS	=	
GMP_FLAGS	=	
GMP_LDFLAGS 	=	
READLINE_FLAGS	=	
READLINE_LDFLAGS=	
EXEEXTENSION	=	.exe
AR		=	lib -nologo
AR_o		=	-OUT:
ARFLAGS		=	
RANLIB		=	
LN_s	=	cp -r
LIBEXT		=	lib
STATICLIBEXT    =	lib
SHAREDLIBEXT	=	dll
LINKLIBSUFFIX	=	.lib<|MERGE_RESOLUTION|>--- conflicted
+++ resolved
@@ -14,12 +14,8 @@
 OFLAGS		+=
 CFLAGS		+=	-Zi
 CXXFLAGS	+=	-Zi -EHsc -GR
-<<<<<<< HEAD
 LDFLAGS		+=	-lirc -debug -subsystem:console -incremental:no -fixed:no
-=======
-LDFLAGS		=	-debug -subsystem:console -incremental:no -fixed:no
 LINKRPATH =
->>>>>>> 3625b0bf
 ZLIB_FLAGS	=	
 ZLIB_LDFLAGS	=	
 GMP_FLAGS	=	
