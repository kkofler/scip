#* * * * * * * * * * * * * * * * * * * * * * * * * * * * * * * * * * * * * * *
#*                                                                           *
#*                  This file is part of the program and library             *
#*         SCIP --- Solving Constraint Integer Programs                      *
#*                                                                           *
#*  Copyright (c) 2002-2023 Zuse Institute Berlin (ZIB)                      *
#*                                                                           *
#*  Licensed under the Apache License, Version 2.0 (the "License");          *
#*  you may not use this file except in compliance with the License.         *
#*  You may obtain a copy of the License at                                  *
#*                                                                           *
#*      http://www.apache.org/licenses/LICENSE-2.0                           *
#*                                                                           *
#*  Unless required by applicable law or agreed to in writing, software      *
#*  distributed under the License is distributed on an "AS IS" BASIS,        *
#*  WITHOUT WARRANTIES OR CONDITIONS OF ANY KIND, either express or implied. *
#*  See the License for the specific language governing permissions and      *
#*  limitations under the License.                                           *
#*                                                                           *
#*  You should have received a copy of the Apache-2.0 license                *
#*  along with SCIP; see the file LICENSE. If not visit scipopt.org.         *
#*                                                                           *
#* * * * * * * * * * * * * * * * * * * * * * * * * * * * * * * * * * * * * * *

#@file    Makefile
#@brief   Makefile to include in SCIP projects
#@author  Thorsten Koch
#@author  Tobias Achterberg
#@author  Marc Pfetsch
#@author  Timo Berthold
#
# This file contains the core methods to compile SCIP. When using this
# makefile for external projects, you need to define the makefile
# variables SCIPDIR prior to inclusion.
#
# The necessary SCIP libraries can be linked by adding
# $(LINKCXXSCIPALL) or $(LINKCCSCIPALL) to your local linking command,
# e.g. $(LINKCXX) ... $(LINKCXXSCIPALL) $(LDFLAGS) if you use the C++ interface.



#-----------------------------------------------------------------------------
# detect host architecture
#-----------------------------------------------------------------------------
include $(SCIPDIR)/make/make.detecthost


#-----------------------------------------------------------------------------
# get real path to SCIP
#-----------------------------------------------------------------------------
ifeq ($(OSTYPE),mingw)
SCIPREALPATH	=	$(SCIPDIR)
else
SCIPREALPATH	=	$(realpath $(SCIPDIR))
endif


#-----------------------------------------------------------------------------
# default settings
#-----------------------------------------------------------------------------

# check and testing parameters
TIME     	=  	3600
NODES           =       2100000000
MEM		=	6144
THREADS         =       1
PERMUTE         =       0
SEEDS           =       0
GLBSEEDSHIFT    =       0
STARTPERM       =       0
DISPFREQ	=	10000
FEASTOL		=	default
TEST		=	short
SETTINGS        =       default
CONTINUE	=	false
LOCK		=	false
DEBUGTOOL	=	none
CLIENTTMPDIR    =       /tmp
REOPT		=	false
OPTCOMMAND	=	optimize
SETCUTOFF	=	0
VISUALIZE       =       false
MAXJOBS         =       1
EXECUTABLE      =       $(MAINFILE)
BINID           =       $(notdir $(EXECUTABLE))
OUTPUTDIR       =       results
CLUSTERNODES    =       all
EXCLUDENODES    =       none
SLURMACCOUNT    =       default
GAMS		=	gams
PYTHON  =   none
EMPHBENCHMARK	=	true
CLOCKTYPE	=	1

# set SCIP version here for external projects
SCIP_VERSION_MAJOR = 8
SCIP_VERSION_MINOR = 1
SCIP_VERSION_PATCH = 0
SCIP_VERSION_SUB = 5
SCIP_VERSION_API = 111
SCIP_VERSION = $(SCIP_VERSION_MAJOR).$(SCIP_VERSION_MINOR).$(SCIP_VERSION_PATCH).$(SCIP_VERSION_SUB)

# compiling and linking parameters
VERBOSE		=	false
OPT		=	opt
COMP		=	gnu
LPS		=	spx2
TPI		=	none
SYM		=	sbliss
PAPILO		=	false
LAPACK		=	false
STATICLIBEXT	=	a
SHAREDLIBEXT	=	so
LIBEXT		=	$(STATICLIBEXT)
LINKER  	=	C
SHARED		=	false
NOBLKMEM	=	false
NOBUFMEM	=	false
NOBLKBUFMEM	=	false
BLISSEXTERNAL	=	false
NAUTYEXTERNAL	=	false

# if SHARED = true, nevertheless link to static version of external libraries (usefull for mingw)
LIBEXTFORCESTATIC =	false

#-----------------------------------------------------------------------------
# load different default for debugtool
#-----------------------------------------------------------------------------
-include $(SCIPDIR)/make/local/make.debugtool

ifeq ($(DEBUGTOOL),auto)
   ifeq ($(OPT),dbg)
      override DEBUGTOOL   =   gdb
   else
      override DEBUGTOOL   =   none
   endif
endif

# for backward compability
PARASCIP	=	false

# Should the code be thread safe?
THREADSAFE	=	true

# enable debug-solution mechanism
DEBUGSOL =  false

# third party compiling parameters
OPENSOURCE   	=	true
READLINE	=	true
ZLIB		=	true
GMP		=	true
ZIMPL		=	false
AMPL		=	true
IPOPT		=	false
FILTERSQP	=	false
WORHP		=	false
EXPRINT 	=	cppad
LPSOPT		=	opt
ZIMPLOPT	=	opt
IPOPTOPT	=	opt
WORHPOPT	=	opt
LPSCHECK        =	false

# compiler and linker parameters
CC		=	gcc
CC_c		=	-c # the trailing space is important
CC_o		=	-o # the trailing space is important
CXX		=	g++
CXX_c		=	-c # the trailing space is important
CXX_o		=	-o # the trailing space is important
LINKCC		=	gcc
LINKCC_L	=	-L
LINKCC_l	=	-l
LINKCC_f	=	-f
LINKCC_o	=	-o # the trailing space is important
LINKCXX		=	g++
LINKCXX_L	=	-L
LINKCXX_l	=	-l
LINKCXX_o	=	-o # the trailing space is important
LINKLIBSUFFIX	=
LINKRPATH	=	-Wl,-rpath,
DCC		=	gcc
DCXX		=	g++
AR		=	ar
AR_o		=
RANLIB		=	ranlib
LIBBUILD	=	$(AR)
LIBBUILD_o	=	$(AR_o)
LIBBUILDFLAGS	=       $(ARFLAGS)

# code check and doxygen
LINT		=	flexelint
PCLINT		=	pclint
PCLINTCONFIG	=	pclp_config.py
DOXY		=	doxygen
SPLINT		=       splint
#SPLINTFLAGS	=	-UNDEBUG -USCIP_WITH_READLINE -USCIP_ROUNDING_FE -USCIP_WITH_GMP -USCIP_WITH_ZLIB -preproc -formatcode +skip-sys-headers -weak +relaxtypes
SPLINTFLAGS	=	-UNDEBUG -USCIP_WITH_READLINE -USCIP_ROUNDING_FE -USCIP_WITH_GMP -USCIP_WITH_ZLIB -which-lib -warn-posix-headers +skip-sys-headers -preproc -formatcode -weak \
			-redef +export-header +export-local +decl-undef +relaxtypes

# third party testing parameters
FSCIP		=	bin/fscip
CPLEX		=	cplex
CBC		=	cbc
CBCPARALLEL	=	cbc-parallel
MOSEK           =       mosek
GUROBI          =       gurobi_cl
XPRESS_BIN      =       xpress
GLPK            =       glpsol
SYMPHONY        =       symphony
BLIS            =       blis

# system parameters
SHELL		= 	bash
READ		=	read -e
LN_s		= 	ln -s
LN_sf		=	ln -sf

# initial compiler and linker flags
FLAGS		=	-I$(SRCDIR) -I$(SCIPDIR)/src
OFLAGS		=
CFLAGS		=
CXXFLAGS	=
CXX11FLAG	=	-std=c++0x
CXX14FLAG	=	-std=c++14
CXX17FLAG	=	-std=c++17

ifeq ($(COMP),msvc)
LDFLAGS		=
else
LDFLAGS		=	$(LINKCC_l)m$(LINKLIBSUFFIX)
endif

ARFLAGS		=	cr
DFLAGS		=	-MMD

# if changing GCC/GXXWARN here, also update ADD_*_FLAGS in ../CMakeLists.txt

# enable many more warnings for GCC and CLANG on C/C++
GCCWARN = -pedantic -Wall -W
GXXWARN = -pedantic -Wall -W

# enable more warnings that are not in -Wall -W (probably in -Wextra, but we don't seem to use that)
GCCWARN += -Wpointer-arith -Wcast-align -Wwrite-strings -Wshadow -Wredundant-decls -Wdisabled-optimization \
           -Wsign-compare -Wstrict-prototypes -Wmissing-declarations -Wmissing-prototypes
GXXWARN += -Wpointer-arith -Wcast-align -Wwrite-strings -Wshadow -Wredundant-decls -Wdisabled-optimization \
           -Wnon-virtual-dtor -Wreorder -Woverloaded-virtual -Wsign-promo -Wsynth -Wcast-qual

# disable some warning that would be too much effort to fix, disfigure the code, or produce too many false positive
GCCWARN += -Wno-long-long -Wno-unknown-pragmas -Wno-unused-parameter -Wno-override-init -Wno-uninitialized -Wno-maybe-uninitialized
GXXWARN += -Wno-long-long -Wno-unknown-pragmas -Wno-unused-parameter -Wno-strict-overflow

ifeq ($(SHARED),true)
LIBTYPE		=	shared
  ifeq ($(LIBEXTFORCESTATIC),true)
	LIBEXTTYPE	=	static
	LIBEXTEXT	=	$(STATICLIBEXT)
  else
	LIBEXTTYPE	=	shared
	LIBEXTEXT	=	$(SHAREDLIBEXT)
  endif
else
LIBTYPE		=	static
LIBEXTTYPE	=	static
LIBEXTEXT	=	$(STATICLIBEXT)
endif

BASE		=	$(OSTYPE).$(ARCH).$(COMP).$(OPT)
OBJDIR		=	obj/$(LIBTYPE)/O.$(BASE)
BINOBJDIR	=	$(OBJDIR)/bin
LIBOBJDIR	=	$(OBJDIR)/lib
LIBOBJSUBDIRS	=	$(LIBOBJDIR)/scip \
			$(LIBOBJDIR)/objscip \
			$(LIBOBJDIR)/blockmemshell \
			$(LIBOBJDIR)/tclique \
			$(LIBOBJDIR)/lpi \
			$(LIBOBJDIR)/amplmp/src \
			$(LIBOBJDIR)/amplmp \
			$(LIBOBJDIR)/tpi \
			$(LIBOBJDIR)/xml \
			$(LIBOBJDIR)/dijkstra \
			$(LIBOBJDIR)/symmetry \
			$(LIBOBJDIR)/tinycthread
SRCDIR		=	src
BINDIR		=	bin
LIBDIR		=	lib
INCLUDEDIR	=	include
EXEEXTENSION	=
ALLSRC		=

# find scip/config.h in build dir
FLAGS += -I$(SCIPDIR)/$(OBJDIR)/include

#-----------------------------------------------------------------------------
# include additional make files
#-----------------------------------------------------------------------------
-include $(SCIPREALPATH)/make/make.$(BASE)
-include $(SCIPREALPATH)/make/local/make.$(HOSTNAME)
-include $(SCIPREALPATH)/make/local/make.$(HOSTNAME).$(COMP)
-include $(SCIPREALPATH)/make/local/make.$(HOSTNAME).$(COMP).$(OPT)
-include $(SCIPREALPATH)/make/local/make.local

#-----------------------------------------------------------------------------
# define C++ standard
#-----------------------------------------------------------------------------

ifeq ($(PAPILO),true)
CXXFLAGS += $(CXX14FLAG)
else
CXXFLAGS += $(CXX11FLAG)
endif

#-----------------------------------------------------------------------------
# define path to find SCIP upon execution
#-----------------------------------------------------------------------------

ifeq ($(SHARED),true)
ifneq ($(LINKRPATH),)
ifneq ($(SCIPINTERNAL),true)
# If this makefile is used to build an external project, we use SCIPREALPATH.
LDFLAGS		+=	$(LINKRPATH)$(SCIPREALPATH)/$(LIBDIR)/shared
else
# If this makefile is used to build SCIP, we use the variable ORIGIN,
# which is replaced by the path of the binary at execution time.
LDFLAGS		+=	$(LINKRPATH)\$$ORIGIN/../$(LIBDIR)/shared
endif
endif
endif

#-----------------------------------------------------------------------------
# add user flags
#-----------------------------------------------------------------------------
FLAGS		+=	$(USRFLAGS)
OFLAGS		+=	$(USROFLAGS)
CFLAGS		+=	$(USRCFLAGS)
CXXFLAGS	+=	$(USRCXXFLAGS)
LDFLAGS		+=	$(USRLDFLAGS)
ARFLAGS		+=	$(USRARFLAGS)

#-----------------------------------------------------------------------------
# THREADSAFE
#-----------------------------------------------------------------------------

ifeq ($(PARASCIP),true)
   override THREADSAFE = true
endif

ifeq ($(THREADSAFE),true)
   ifeq ($(FILTERSQP),true)
      LDFLAGS 	+=	$(LINKCC_l)pthread$(LINKLIBSUFFIX)
   endif
endif

#-----------------------------------------------------------------------------
# LP Solver Interface
#-----------------------------------------------------------------------------

# redefine old LP-solver "spx" by "spx2"
ifeq ($(LPS),spx)
override LPS	=	spx2
endif

LPILIBNAME	=	lpi$(LPS)

#-------------------------------------------------------
# define flags for CPLEX
ifeq ($(LPS),cpx)
LPSLDFLAGS	=	$(LINKCC_L)$(SCIPREALPATH)/$(LIBDIR)/$(LIBEXTTYPE) $(LINKCC_l)cplex.$(OSTYPE).$(ARCH).$(COMP)$(LINKLIBSUFFIX) \
			$(LINKCC_l)pthread$(LINKLIBSUFFIX) $(LINKCC_l)dl$(LINKLIBSUFFIX)
LPSLIBFILES	=	$(SCIPREALPATH)/$(LIBDIR)/$(LIBEXTTYPE)/libcplex.$(OSTYPE).$(ARCH).$(COMP).$(LIBEXTEXT)
endif

#-------------------------------------------------------
# define flags for Gurobi
ifeq ($(LPS),grb)
LPSLDFLAGS	=	$(LINKCC_L)$(SCIPREALPATH)/$(LIBDIR)/shared $(LINKCC_l)gurobi.$(OSTYPE).$(ARCH).$(COMP)$(LINKLIBSUFFIX) $(LINKCC_l)pthread$(LINKLIBSUFFIX)
LPSLIBFILES	=	$(SCIPREALPATH)/$(LIBDIR)/shared/libgurobi.$(OSTYPE).$(ARCH).$(COMP).$(LIBEXTEXT)
ifneq ($(LINKRPATH),)
ifneq ($(SCIPINTERNAL),)
LDFLAGS		+=	$(LINKRPATH)\$$ORIGIN/../$(LIBDIR)/shared
else
LDFLAGS		+=	$(LINKRPATH)$(SCIPREALPATH)/$(LIBDIR)/shared
endif
endif
endif

#-------------------------------------------------------
# define flags for XPRESS
ifeq ($(LPS),xprs)
LPSLDFLAGS	=	$(LINKCC_L)$(SCIPREALPATH)/$(LIBDIR)/shared $(LINKCC_l)xprs.$(OSTYPE).$(ARCH).$(COMP)$(LINKLIBSUFFIX) \
			$(LINKCC_l)pthread$(LINKLIBSUFFIX) $(LINKCC_l)dl$(LINKLIBSUFFIX)
ifneq ($(LINKRPATH),)
LPSLDFLAGS	+=	$(LINKRPATH)$(dir $(realpath $(SCIPREALPATH)/$(LIBDIR)/shared/libxprs.$(OSTYPE).$(ARCH).$(COMP).$(SHAREDLIBEXT)))
endif
LPSLIBFILES	=	$(SCIPREALPATH)/$(LIBDIR)/shared/libxprs.$(OSTYPE).$(ARCH).$(COMP).$(LIBEXTEXT)
endif

#-------------------------------------------------------
# define flags for Mosek
ifeq ($(LPS),msk)
LPSLDFLAGS	=	$(LINKCC_L)$(SCIPREALPATH)/$(LIBDIR)/shared $(LINKCC_l)mosek.$(OSTYPE).$(ARCH).$(COMP)$(LINKLIBSUFFIX)
LPSLIBFILES	=	$(SCIPREALPATH)/$(LIBDIR)/shared/libmosek.$(OSTYPE).$(ARCH).$(COMP).$(SHAREDLIBEXT)

ifneq ("$(wildcard $(SCIPREALPATH)/$(LIBDIR)/shared/libcilkrts.$(OSTYPE).$(ARCH).$(COMP).$(SHAREDLIBEXT))", "")
LPSLDFLAGS	+=	$(LINKCC_l)cilkrts.$(OSTYPE).$(ARCH).$(COMP)$(LINKLIBSUFFIX)
LPSLIBFILES	+=	$(SCIPREALPATH)/$(LIBDIR)/shared/libcilkrts.$(OSTYPE).$(ARCH).$(COMP).$(SHAREDLIBEXT)
endif

ifneq ("$(wildcard $(SCIPREALPATH)/$(LIBDIR)/shared/libiomp5.$(OSTYPE).$(ARCH).$(COMP).$(SHAREDLIBEXT))", "")
LPSLDFLAGS	+=	$(LINKCC_l)iomp5.$(OSTYPE).$(ARCH).$(COMP)$(LINKLIBSUFFIX) $(LINKCC_l)pthread$(LINKLIBSUFFIX)
LPSLIBFILES	+=	$(SCIPREALPATH)/$(LIBDIR)/shared/libiomp5.$(OSTYPE).$(ARCH).$(COMP).$(SHAREDLIBEXT)
endif

ifneq ($(LINKRPATH),)
MOSEKDIR	= 	$(dir $(realpath $(SCIPREALPATH)/$(LIBDIR)/shared/libmosek.$(OSTYPE).$(ARCH).$(COMP).$(SHAREDLIBEXT)))
LPSLDFLAGS	+=      $(LINKRPATH)$(MOSEKDIR)
endif
# correct path for everything that comes after Mosek
ifneq ($(SHARED),true)
LPSLDFLAGS	+=	$(LINKCC_L)$(SCIPREALPATH)/$(LIBDIR)/static
endif
endif

#-------------------------------------------------------
# define flags for SoPlex - old interface spx1
ifeq ($(LPS),spx1)
LPSLDFLAGS	=	$(LINKCXX_L)$(SCIPREALPATH)/$(LIBDIR)/$(LIBEXTTYPE) $(LINKCXX_l)soplex.$(OSTYPE).$(ARCH).$(COMP).$(LPSOPT)$(LINKLIBSUFFIX)
LPSLIBFILES	=	$(SCIPREALPATH)/$(LIBDIR)/$(LIBEXTTYPE)/libsoplex.$(OSTYPE).$(ARCH).$(COMP).$(LIBEXTEXT)

# if using the LP-check, also add Cplex flags
ifeq ($(LPSCHECK),true)
LPSLDFLAGS	+=	$(LINKCC_L)$(SCIPREALPATH)/$(LIBDIR)/$(LIBEXTTYPE) $(LINKCC_l)cplex.$(OSTYPE).$(ARCH).$(COMP)$(LINKLIBSUFFIX) $(LINKCC_l)pthread$(LINKLIBSUFFIX) $(LINKCC_l)dl$(LINKLIBSUFFIX)
LPSLIBFILES	+=      $(SCIPREALPATH)/$(LIBDIR)/$(LIBEXTTYPE)/libcplex.$(OSTYPE).$(ARCH).$(COMP).$(LIBEXTEXT)
endif
endif

#-------------------------------------------------------
# define flags for SoPlex - new interface spx2
ifeq ($(LPS),spx2)
LPSLDFLAGS	=	$(LINKCXX_L)$(SCIPREALPATH)/$(LIBDIR)/$(LIBEXTTYPE) $(LINKCXX_l)soplex.$(OSTYPE).$(ARCH).$(COMP).$(LPSOPT)$(LINKLIBSUFFIX)
LPSLIBFILES	=	$(SCIPREALPATH)/$(LIBDIR)/$(LIBEXTTYPE)/libsoplex.$(OSTYPE).$(ARCH).$(COMP).$(LIBEXTEXT)

# if using the LP-check, also add Cplex flags
ifeq ($(LPSCHECK),true)
LPSLDFLAGS	+=	$(LINKCC_L)$(SCIPREALPATH)/$(LIBDIR)/$(LIBEXTTYPE) $(LINKCC_l)cplex.$(OSTYPE).$(ARCH).$(COMP)$(LINKLIBSUFFIX) $(LINKCC_l)pthread$(LINKLIBSUFFIX) $(LINKCC_l)dl$(LINKLIBSUFFIX)
LPSLIBFILES	+=      $(SCIPREALPATH)/$(LIBDIR)/$(LIBEXTTYPE)/libcplex.$(OSTYPE).$(ARCH).$(COMP).$(LIBEXTEXT)
endif
endif

#-------------------------------------------------------
# define flags for Clp
ifeq ($(LPS),clp)
CLPDIR		= 	$(SCIPREALPATH)/$(LIBDIR)/$(LIBEXTTYPE)/clp.$(OSTYPE).$(ARCH).$(COMP).$(LPSOPT)
# for newer Clp versions all linker flags are in share/coin/doc/Clp/clp_addlibs.txt
LPSLDFLAGS	=	$(shell test -e $(CLPDIR)/share/coin/doc/Clp/clp_addlibs.txt && cat $(CLPDIR)/share/coin/doc/Clp/clp_addlibs.txt)
# if we could not find clp_addlibs file, try to guess linker flags
ifeq ($(LPSLDFLAGS),)
LPSLDFLAGS	+=	$(LINKCXX_L)$(CLPDIR)/lib $(LINKCXX_l)Clp$(LINKLIBSUFFIX) \
			$(LINKCXX_l)CoinUtils$(LINKLIBSUFFIX) \
			$(LINKCXX_l)bz2$(LINKLIBSUFFIX) $(LINKCXX_l)lapack$(LINKLIBSUFFIX)
endif
# ensure that also shared libraries are found while running the binary
ifneq ($(LINKRPATH),)
CLPFULLPATH	:=	$(realpath $(CLPDIR))
LPSLDFLAGS	+=	$(LINKRPATH)$(CLPFULLPATH)/lib
endif
LPSLIBFILES	=	$(CLPDIR)/lib/libClp.$(LIBEXTEXT) $(CLPDIR)/lib/libCoinUtils.$(LIBEXTEXT)
endif

#-------------------------------------------------------
# define flags for QSOPT
ifeq ($(LPS),qso)
LPSLDFLAGS    	=	$(LINKCC_L)$(SCIPREALPATH)/$(LIBDIR)/static $(LINKCC_l)qsopt.$(OSTYPE).$(ARCH).$(COMP)$(LINKLIBSUFFIX) $(LINKCC_l)pthread$(LINKLIBSUFFIX)
LPSLIBFILES	=	$(SCIPREALPATH)/$(LIBDIR)/$(LIBEXTTYPE)/libqsopt.$(OSTYPE).$(ARCH).$(COMP).$(LIBEXTEXT)
endif

#-------------------------------------------------------
# define flags for Glop
ifeq ($(LPS),glop)
LINKER		=	CPP
FLAGS		+=	-I$(LIBDIR)/shared/ortools -I$(LIBDIR)/shared/ortools/ortools/gen -I$(LIBDIR)/shared/ortools/dependencies/install/include -I$(LIBDIR)/shared/ortools/include
LPSLDFLAGS	=	$(LINKCC_L)$(SCIPREALPATH)/$(LIBDIR)/shared/ortools/lib $(LINKCC_l)ortools \
			$(LINKCC_L)$(SCIPREALPATH)/$(LIBDIR)/shared/ortools/dependencies/install/lib $(LINKCC_l)glog
LPSLIBFILES	=	$(SCIPREALPATH)/$(LIBDIR)/shared/ortools/lib/libortools.$(SHAREDLIBEXT) \
			$(SCIPREALPATH)/$(LIBDIR)/shared/ortools/dependencies/install/lib/libglog.$(SHAREDLIBEXT)
ifneq ($(LINKRPATH),)
ORTOOLSDIR	= 	$(dir $(realpath $(SCIPREALPATH)/$(LIBDIR)/shared/ortools/lib/libortools.$(SHAREDLIBEXT)))
LPSLDFLAGS	+=      $(LINKRPATH)$(ORTOOLSDIR)
GLOGDIR		= 	$(dir $(realpath $(SCIPREALPATH)/$(LIBDIR)/shared/ortools/dependencies/install/lib/libglog.$(SHAREDLIBEXT)))
LPSLDFLAGS	+=      $(LINKRPATH)$(GLOGDIR)
endif
endif

#-------------------------------------------------------
# define empty flags for "none"
ifeq ($(LPS),none)
LPSLDFLAGS	=
endif

LPILIB		=	$(LPILIBNAME).$(BASE)
LPILIBFILE	=	$(SCIPREALPATH)/lib/$(LIBTYPE)/lib$(LPILIB).$(LIBEXT)
LPILIBSHORTLINK	=	$(SCIPREALPATH)/lib/$(LIBTYPE)/lib$(LPILIBNAME).$(LIBEXT)


#-----------------------------------------------------------------------------
# Parallel Interface
#-----------------------------------------------------------------------------

TPILIBNAME	=	tpi$(TPI)

ifeq ($(TPI),omp)
ifeq ($(COMP),gnu)
TPICFLAGS	=	$(LINKCC_f)openmp$(LINKLIBSUFFIX)
TPILDFLAGS  	= 	$(LINKCC_f)openmp$(LINKLIBSUFFIX)
else ifeq ($(COMP),intel)
TPICFLAGS	=	-openmp$(LINKLIBSUFFIX)
TPILDFLAGS  	=	-openmp$(LINKLIBSUFFIX)
endif
else ifeq ($(TPI),tny)
TPICFLAGS	=
TPILDFLAGS  	=	-lpthread
endif

TPILIB		=	$(TPILIBNAME).$(BASE)
TPILIBFILE	=	$(SCIPREALPATH)/lib/$(LIBTYPE)/lib$(TPILIB).$(LIBEXT)
TPILIBSHORTLINK	=	$(SCIPREALPATH)/lib/$(LIBTYPE)/lib$(TPILIBNAME).$(LIBEXT)

#-----------------------------------------------------------------------------
# Symmetry Interface
#-----------------------------------------------------------------------------

ifeq ($(SYM),bliss)
ifeq ($(BLISSEXTERNAL),true)
LDFLAGS		+=	$(LINKCC_L)$(SCIPREALPATH)/$(LIBDIR)/$(LIBEXTTYPE) $(LINKCC_l)bliss.$(OSTYPE).$(ARCH).$(COMP)$(LINKLIBSUFFIX)
else
LIBOBJSUBDIRS	+=      $(LIBOBJDIR)/bliss/src
LIBOBJSUBDIRS	+=      $(LIBOBJDIR)/bliss
endif
endif

ifeq ($(SYM),sbliss)
ifeq ($(BLISSEXTERNAL),true)
LDFLAGS		+=	$(LINKCC_L)$(SCIPREALPATH)/$(LIBDIR)/$(LIBEXTTYPE) $(LINKCC_l)bliss.$(OSTYPE).$(ARCH).$(COMP)$(LINKLIBSUFFIX)
else
LIBOBJSUBDIRS	+=      $(LIBOBJDIR)/bliss/src
LIBOBJSUBDIRS	+=      $(LIBOBJDIR)/bliss
endif
CXXFLAGS	+=	$(CXX17FLAG)
endif

ifeq ($(SYM),nauty)
ifeq ($(NAUTYEXTERNAL),true)
LDFLAGS		+=	$(LINKCC_L)$(SCIPREALPATH)/$(LIBDIR)/$(LIBEXTTYPE) $(LINKCC_l)nauty.$(OSTYPE).$(ARCH).$(COMP)$(LINKLIBSUFFIX)
else
LIBOBJSUBDIRS	+=      $(LIBOBJDIR)/nauty
endif
endif

ifeq ($(SYM),snauty)
ifeq ($(NAUTYEXTERNAL),true)
LDFLAGS		+=	$(LINKCC_L)$(SCIPREALPATH)/$(LIBDIR)/$(LIBEXTTYPE) $(LINKCC_l)nauty.$(OSTYPE).$(ARCH).$(COMP)$(LINKLIBSUFFIX)
else
LIBOBJSUBDIRS	+=      $(LIBOBJDIR)/nauty
endif
<<<<<<< HEAD
endif

ifeq ($(SYM),snauty)
ifeq ($(NAUTYEXTERNAL),true)
LDFLAGS		+=	$(LINKCC_L)$(SCIPREALPATH)/$(LIBDIR)/$(LIBEXTTYPE) $(LINKCC_l)nauty.$(OSTYPE).$(ARCH).$(COMP)$(LINKLIBSUFFIX)
else
LIBOBJSUBDIRS	+=      $(LIBOBJDIR)/nauty
endif
=======
>>>>>>> c401f5b3
CXXFLAGS	+=	$(CXX17FLAG)
endif

#-----------------------------------------------------------------------------
# PaPILO Library
#-----------------------------------------------------------------------------

ifeq ($(PAPILO),true)
LDFLAGS		+=	$(LINKCC_L)$(SCIPREALPATH)/$(LIBDIR)/shared $(LINKCC_l)tbb.$(OSTYPE).$(ARCH).$(COMP)$(LINKLIBSUFFIX)
endif

#-----------------------------------------------------------------------------
# External Libraries
#-----------------------------------------------------------------------------

ifeq ($(ZLIB_LDFLAGS),)
ZLIB		=	false
endif

ifeq ($(ZLIB),true)
FLAGS		+=	$(ZLIB_FLAGS)
LDFLAGS		+=	$(ZLIB_LDFLAGS)
endif

ifeq ($(ZIMPL),auto)
ZIMPL		=	$(GMP)
ifeq ($(ZIMPL),false)
ifeq ($(MAKELEVEL),0)
$(warning ZIMPL was deactived because of missing GMP support.)
endif
endif
endif

ifeq ($(GMP_LDFLAGS),)
GMP		=	false
endif

ifeq ($(ZIMPL),true)
ifeq ($(GMP),false)
$(error ZIMPL requires the GMP to be linked. Use either ZIMPL=false or GMP=true)
endif
ZIMPLLIB	=	$(LINKCC_l)zimpl.$(OSTYPE).$(ARCH).$(COMP).$(ZIMPLOPT)$(LINKLIBSUFFIX)
LDFLAGS		+=	$(ZIMPLLIB) $(ZIMPL_LDFLAGS)
LPSLIBFILES	+=      $(SCIPREALPATH)/$(LIBDIR)/$(LIBEXTTYPE)/libzimpl.$(OSTYPE).$(ARCH).$(COMP).$(ZIMPLOPT).$(LIBEXTEXT)
endif

ifeq ($(GMP),true)
FLAGS		+=	$(GMP_FLAGS)
LDFLAGS		+=	$(GMP_LDFLAGS)
endif

ifeq ($(READLINE_LDFLAGS),)
READLINE	=	false
endif

ifeq ($(READLINE),true)
FLAGS		+=	$(READLINE_FLAGS)
LDFLAGS		+=	$(READLINE_LDFLAGS)
endif

# if IPOPT is there, we do not need lapack
ifeq ($(IPOPT),true)
LAPACK		=	false
endif

ifeq ($(LAPACK),true)
LDFLAGS		+= 	$(LINKCXX_l)lapack$(LINKLIBSUFFIX)
endif

#-------------------------------------------------------
# define flags for Ipopt
ifeq ($(IPOPT),true)
LINKER		=	CPP
# we require here Ipopt >= 3.10.0
# check whether we can find Ipopt via pkg-config
IPOPTPC := $(shell PKG_CONFIG_PATH=$(SCIPDIR)/$(LIBDIR)/$(LIBTYPE)/ipopt.$(OSTYPE).$(ARCH).$(COMP).$(IPOPTOPT)/lib/pkgconfig:$PKG_CONFIG_PATH pkg-config --exists ipopt && echo true)
ifeq ($(IPOPTPC),true)
  # use pkg-config to figure out compiler and linker flags
  FLAGS += $(shell PKG_CONFIG_PATH=$(SCIPDIR)/$(LIBDIR)/$(LIBTYPE)/ipopt.$(OSTYPE).$(ARCH).$(COMP).$(IPOPTOPT)/lib/pkgconfig:$PKG_CONFIG_PATH pkg-config --cflags ipopt)
  IPOPTLIBS := $(shell PKG_CONFIG_PATH=$(SCIPDIR)/$(LIBDIR)/$(LIBTYPE)/ipopt.$(OSTYPE).$(ARCH).$(COMP).$(IPOPTOPT)/lib/pkgconfig:$PKG_CONFIG_PATH pkg-config --libs ipopt)
else
  # fallback:
  # - assume header files in include/coin or include/coin-or
  # - all linker flags are in share/coin/doc/Ipopt/ipopt_addlibs_cpp.txt, if this file exists, otherwise use -lipopt (another fallback)
  FLAGS += -I$(SCIPDIR)/$(LIBDIR)/$(LIBTYPE)/ipopt.$(OSTYPE).$(ARCH).$(COMP).$(IPOPTOPT)/include/coin-or -I$(SCIPDIR)/$(LIBDIR)/$(LIBTYPE)/ipopt.$(OSTYPE).$(ARCH).$(COMP).$(IPOPTOPT)/include/coin $(IPOPT_FLAGS)
  ifneq ($(wildcard $(SCIPDIR)/$(LIBDIR)/$(LIBEXTTYPE)/ipopt.$(OSTYPE).$(ARCH).$(COMP).$(IPOPTOPT)/share/coin/doc/Ipopt/ipopt_addlibs_cpp.txt),)
    IPOPTLIBS := $(shell cat $(SCIPDIR)/$(LIBDIR)/$(LIBEXTTYPE)/ipopt.$(OSTYPE).$(ARCH).$(COMP).$(IPOPTOPT)/share/coin/doc/Ipopt/ipopt_addlibs_cpp.txt)
  else
    IPOPTLIBS := $(LINKCC_L)$(SCIPDIR)/$(LIBDIR)/$(LIBEXTTYPE)/ipopt.$(OSTYPE).$(ARCH).$(COMP).$(IPOPTOPT)/lib $(LINKCC_l)ipopt
  endif
endif
LDFLAGS		+=	$(IPOPTLIBS)
# - shared libraries are installed into Ipopt's lib directory, so add this to the rpath
ifneq ($(LINKRPATH),)
ifneq ($(SCIPINTERNAL),)
LDFLAGS		+=	$(LINKRPATH)\$$ORIGIN/../$(LIBDIR)/$(LIBEXTTYPE)/ipopt.$(OSTYPE).$(ARCH).$(COMP).$(IPOPTOPT)/lib
else
LDFLAGS		+=	$(LINKRPATH)\$(SCIPREALPATH)/$(LIBDIR)/$(LIBEXTTYPE)/ipopt.$(OSTYPE).$(ARCH).$(COMP).$(IPOPTOPT)/lib
endif
endif
endif

# define flags for FilterSQP
ifeq ($(FILTERSQP),true)
FILTERSQPLIBS       =       $(LINKCC_l)filtersqp.$(OSTYPE).$(ARCH).$(COMP)$(LINKLIBSUFFIX) $(LINKCC_l)bqpd.$(OSTYPE).$(ARCH).$(COMP)$(LINKLIBSUFFIX)
LDFLAGS		+=	$(FILTERSQPLIBS) $(FORTRANLIBS)
endif

# define flags for WORHP
ifeq ($(WORHP),true)
FLAGS		+=	-I$(SCIPDIR)/$(LIBDIR)/$(LIBTYPE)/worhp.$(OSTYPE).$(ARCH).$(COMP).$(WORHPOPT)/include
LDFLAGS  += $(LINKCC_l)worhp
LDFLAGS  += $(LINKCC_L)$(SCIPREALPATH)/$(LIBDIR)/$(LIBTYPE)/worhp.$(OSTYPE).$(ARCH).$(COMP).$(WORHPOPT)/lib
ifneq ($(LINKRPATH),)
ifneq ($(SCIPINTERNAL),)
LDFLAGS		+=	$(LINKRPATH)\$$ORIGIN/../$(LIBDIR)/$(LIBEXTTYPE)/worhp.$(OSTYPE).$(ARCH).$(COMP).$(WORHPOPT)/lib
else
LDFLAGS		+=	$(LINKRPATH)\$(SCIPREALPATH)/$(LIBDIR)/$(LIBEXTTYPE)/worhp.$(OSTYPE).$(ARCH).$(COMP).$(WORHPOPT)/lib
endif
endif
endif

ifeq ($(EXPRINT),cppad)
LINKER		=	CPP
endif

#-----------------------------------------------------------------------------
# SHARED Libaries
#-----------------------------------------------------------------------------

# (re)define some variables
ifeq ($(SHARED),true)
LIBEXT		=	$(SHAREDLIBEXT)
ifeq ($(LINKER),CPP)
LIBBUILD	=	$(LINKCXX)
LIBBUILD_L	=	$(LINKCXX_L)
LIBBUILD_o	=	$(LINKCXX_o)
else
LIBBUILD	=	$(LINKCC)
LIBBUILD_L	=	$(LINKCC_L)
LIBBUILD_o	=	$(LINKCC_o)
endif
LIBBUILDFLAGS	+=	$(LINK_shared)
ARFLAGS		=
RANLIB		=
endif



#-----------------------------------------------------------------------------
# SCIP Library
#-----------------------------------------------------------------------------

SCIPLIBBASENAME	=	scipbase
SCIPLIBBASE	=	$(SCIPLIBBASENAME).$(BASE)
SCIPLIBBASEFILE	=	$(SCIPREALPATH)/lib/$(LIBTYPE)/lib$(SCIPLIBBASE).$(LIBEXT)
SCIPLIBBASESHORTLINK =	$(SCIPREALPATH)/lib/$(LIBTYPE)/lib$(SCIPLIBBASENAME).$(LIBEXT)


#-----------------------------------------------------------------------------
# OBJSCIP Library
#-----------------------------------------------------------------------------

OBJSCIPLIBNAME	=	objscip
OBJSCIPLIB	=	$(OBJSCIPLIBNAME).$(BASE)
OBJSCIPLIBFILE	=	$(SCIPREALPATH)/lib/$(LIBTYPE)/lib$(OBJSCIPLIB).$(LIBEXT)
OBJSCIPLIBSHORTLINK=	$(SCIPREALPATH)/lib/$(LIBTYPE)/lib$(OBJSCIPLIBNAME).$(LIBEXT)


#-----------------------------------------------------------------------------
# total linking part for all of SCIP
#-----------------------------------------------------------------------------

# link SCIP for C projects
LINKCXXSCIPALL	=	$(LINKCXX_L)$(SCIPREALPATH)/lib/$(LIBTYPE) $(LINKCXX_l)$(SCIPLIBBASE)$(LINKLIBSUFFIX) \
			$(LINKCXX_l)$(OBJSCIPLIB)$(LINKLIBSUFFIX) $(LINKCXX_l)$(LPILIB)$(LINKLIBSUFFIX) \
			$(LINKCC_l)$(TPILIB)$(LINKLIBSUFFIX) $(OFLAGS) $(LPSLDFLAGS) $(TPILDFLAGS) $(LDFLAGS)

# link SCIP for C++ projects (including libobjscip)
LINKCCSCIPALL	=	$(LINKCC_L)$(SCIPREALPATH)/lib/$(LIBTYPE) $(LINKCC_l)$(SCIPLIBBASE)$(LINKLIBSUFFIX) \
			$(LINKCC_l)$(OBJSCIPLIB)$(LINKLIBSUFFIX) $(LINKCC_l)$(LPILIB)$(LINKLIBSUFFIX) \
			$(LINKCC_l)$(TPILIB)$(LINKLIBSUFFIX) $(OFLAGS) $(LPSLDFLAGS) $(TPILDFLAGS) $(LDFLAGS)<|MERGE_RESOLUTION|>--- conflicted
+++ resolved
@@ -563,17 +563,6 @@
 else
 LIBOBJSUBDIRS	+=      $(LIBOBJDIR)/nauty
 endif
-<<<<<<< HEAD
-endif
-
-ifeq ($(SYM),snauty)
-ifeq ($(NAUTYEXTERNAL),true)
-LDFLAGS		+=	$(LINKCC_L)$(SCIPREALPATH)/$(LIBDIR)/$(LIBEXTTYPE) $(LINKCC_l)nauty.$(OSTYPE).$(ARCH).$(COMP)$(LINKLIBSUFFIX)
-else
-LIBOBJSUBDIRS	+=      $(LIBOBJDIR)/nauty
-endif
-=======
->>>>>>> c401f5b3
 CXXFLAGS	+=	$(CXX17FLAG)
 endif
 
