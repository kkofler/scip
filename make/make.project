#* * * * * * * * * * * * * * * * * * * * * * * * * * * * * * * * * * * * * * *
#*                                                                           *
#*                  This file is part of the program and library             *
#*         SCIP --- Solving Constraint Integer Programs                      *
#*                                                                           *
#*  Copyright (c) 2002-2023 Zuse Institute Berlin (ZIB)                      *
#*                                                                           *
#*  Licensed under the Apache License, Version 2.0 (the "License");          *
#*  you may not use this file except in compliance with the License.         *
#*  You may obtain a copy of the License at                                  *
#*                                                                           *
#*      http://www.apache.org/licenses/LICENSE-2.0                           *
#*                                                                           *
#*  Unless required by applicable law or agreed to in writing, software      *
#*  distributed under the License is distributed on an "AS IS" BASIS,        *
#*  WITHOUT WARRANTIES OR CONDITIONS OF ANY KIND, either express or implied. *
#*  See the License for the specific language governing permissions and      *
#*  limitations under the License.                                           *
#*                                                                           *
#*  You should have received a copy of the Apache-2.0 license                *
#*  along with SCIP; see the file LICENSE. If not visit scipopt.org.         *
#*                                                                           *
#* * * * * * * * * * * * * * * * * * * * * * * * * * * * * * * * * * * * * * *

#@file    Makefile
#@brief   Makefile to include in SCIP projects
#@author  Thorsten Koch
#@author  Tobias Achterberg
#@author  Marc Pfetsch
#@author  Timo Berthold
#
# This file contains the core methods to compile SCIP. When using this
# makefile for external projects, you need to define the makefile
# variables SCIPDIR prior to inclusion.
#
# The necessary SCIP libraries can be linked by adding
# $(LINKCXXSCIPALL) or $(LINKCCSCIPALL) to your local linking command,
# e.g. $(LINKCXX) ... $(LINKCXXSCIPALL) $(LDFLAGS) if you use the C++ interface.



#-----------------------------------------------------------------------------
# detect host architecture
#-----------------------------------------------------------------------------
include $(SCIPDIR)/make/make.detecthost


#-----------------------------------------------------------------------------
# get real path to SCIP
#-----------------------------------------------------------------------------
ifeq ($(OSTYPE),mingw)
SCIPREALPATH	=	$(SCIPDIR)
else
SCIPREALPATH	=	$(realpath $(SCIPDIR))
endif


#-----------------------------------------------------------------------------
# default settings
#-----------------------------------------------------------------------------

# check and testing parameters
TIME     	=  	3600
NODES           =       2100000000
MEM		=	6144
THREADS         =       1
PERMUTE         =       0
SEEDS           =       0
GLBSEEDSHIFT    =       0
STARTPERM       =       0
DISPFREQ	=	10000
FEASTOL		=	default
TEST		=	short
SETTINGS        =       default
CONTINUE	=	false
LOCK		=	false
DEBUGTOOL	=	none
CLIENTTMPDIR    =       /tmp
REOPT		=	false
OPTCOMMAND	=	optimize
SETCUTOFF	=	0
VISUALIZE       =       false
MAXJOBS         =       1
EXECUTABLE      =       $(MAINFILE)
BINID           =       $(notdir $(EXECUTABLE))
OUTPUTDIR       =       results
CLUSTERNODES    =       all
EXCLUDENODES    =       none
SLURMACCOUNT    =       default
GAMS		=	gams
PYTHON  =   none
EMPHBENCHMARK	=	true
CLOCKTYPE	=	1

# set SCIP version here for external projects
<<<<<<< HEAD
SCIP_VERSION_MAJOR = 8
SCIP_VERSION_MINOR = 0
SCIP_VERSION_PATCH = 3
SCIP_VERSION_SUB = 5
SCIP_VERSION_API = 111
SCIP_VERSION = $(SCIP_VERSION_MAJOR).$(SCIP_VERSION_MINOR).$(SCIP_VERSION_PATCH).$(SCIP_VERSION_SUB)
=======
# use underscore to make it compatible with def.h
SCIP_VERSION	=	8.1.0
>>>>>>> 7aad6f23

# compiling and linking parameters
VERBOSE		=	false
OPT		=	opt
COMP		=	gnu
LPS		=	spx2
TPI		=	none
SYM		=	sbliss
PAPILO		=	false
LAPACK		=	false
STATICLIBEXT	=	a
SHAREDLIBEXT	=	so
LIBEXT		=	$(STATICLIBEXT)
LINKER  	=	C
SHARED		=	false
NOBLKMEM	=	false
NOBUFMEM	=	false
NOBLKBUFMEM	=	false
BLISSEXTERNAL	=	false
NAUTYEXTERNAL	=	false

# if SHARED = true, nevertheless link to static version of external libraries (usefull for mingw)
LIBEXTFORCESTATIC =	false

#-----------------------------------------------------------------------------
# load different default for debugtool
#-----------------------------------------------------------------------------
-include $(SCIPDIR)/make/local/make.debugtool

ifeq ($(DEBUGTOOL),auto)
   ifeq ($(OPT),dbg)
      override DEBUGTOOL   =   gdb
   else
      override DEBUGTOOL   =   none
   endif
endif

# for backward compability
PARASCIP	=	false

# Should the code be thread safe?
THREADSAFE	=	true

# enable debug-solution mechanism
DEBUGSOL =  false

# third party compiling parameters
OPENSOURCE   	=	true
READLINE	=	true
ZLIB		=	true
GMP		=	true
ZIMPL		=	false
AMPL		=	true
IPOPT		=	false
FILTERSQP	=	false
WORHP		=	false
EXPRINT 	=	cppad
LPSOPT		=	opt
ZIMPLOPT	=	opt
IPOPTOPT	=	opt
WORHPOPT	=	opt
LPSCHECK        =	false

# compiler and linker parameters
CC		=	gcc
CC_c		=	-c # the trailing space is important
CC_o		=	-o # the trailing space is important
CXX		=	g++
CXX_c		=	-c # the trailing space is important
CXX_o		=	-o # the trailing space is important
LINKCC		=	gcc
LINKCC_L	=	-L
LINKCC_l	=	-l
LINKCC_f	=	-f
LINKCC_o	=	-o # the trailing space is important
LINKCXX		=	g++
LINKCXX_L	=	-L
LINKCXX_l	=	-l
LINKCXX_o	=	-o # the trailing space is important
LINKLIBSUFFIX	=
LINKRPATH	=	-Wl,-rpath,
DCC		=	gcc
DCXX		=	g++
AR		=	ar
AR_o		=
RANLIB		=	ranlib
LIBBUILD	=	$(AR)
LIBBUILD_o	=	$(AR_o)
LIBBUILDFLAGS	=       $(ARFLAGS)

# code check and doxygen
LINT		=	flexelint
PCLINT		=	pclint
PCLINTCONFIG	=	pclp_config.py
DOXY		=	doxygen
SPLINT		=       splint
#SPLINTFLAGS	=	-UNDEBUG -USCIP_WITH_READLINE -USCIP_ROUNDING_FE -USCIP_WITH_GMP -USCIP_WITH_ZLIB -preproc -formatcode +skip-sys-headers -weak +relaxtypes
SPLINTFLAGS	=	-UNDEBUG -USCIP_WITH_READLINE -USCIP_ROUNDING_FE -USCIP_WITH_GMP -USCIP_WITH_ZLIB -which-lib -warn-posix-headers +skip-sys-headers -preproc -formatcode -weak \
			-redef +export-header +export-local +decl-undef +relaxtypes

# third party testing parameters
FSCIP		=	bin/fscip
CPLEX		=	cplex
CBC		=	cbc
CBCPARALLEL	=	cbc-parallel
MOSEK           =       mosek
GUROBI          =       gurobi_cl
XPRESS_BIN      =       xpress
GLPK            =       glpsol
SYMPHONY        =       symphony
BLIS            =       blis

# system parameters
SHELL		= 	bash
READ		=	read -e
LN_s		= 	ln -s
LN_sf		=	ln -sf

# initial compiler and linker flags
FLAGS		=	-I$(SRCDIR) -I$(SCIPDIR)/src
OFLAGS		=
CFLAGS		=
CXXFLAGS	=
CXX11FLAG	=	-std=c++0x
CXX14FLAG	=	-std=c++14
CXX17FLAG	=	-std=c++17

ifeq ($(COMP),msvc)
LDFLAGS		=
else
LDFLAGS		=	$(LINKCC_l)m$(LINKLIBSUFFIX)
endif

ARFLAGS		=	cr
DFLAGS		=	-MMD

# if changing GCC/GXXWARN here, also update ADD_*_FLAGS in ../CMakeLists.txt

# enable many more warnings for GCC and CLANG on C/C++
GCCWARN = -pedantic -Wall -W
GXXWARN = -pedantic -Wall -W

# enable more warnings that are not in -Wall -W (probably in -Wextra, but we don't seem to use that)
GCCWARN += -Wpointer-arith -Wcast-align -Wwrite-strings -Wshadow -Wredundant-decls -Wdisabled-optimization \
           -Wsign-compare -Wstrict-prototypes -Wmissing-declarations -Wmissing-prototypes
GXXWARN += -Wpointer-arith -Wcast-align -Wwrite-strings -Wshadow -Wredundant-decls -Wdisabled-optimization \
           -Wnon-virtual-dtor -Wreorder -Woverloaded-virtual -Wsign-promo -Wsynth -Wcast-qual

# disable some warning that would be too much effort to fix, disfigure the code, or produce too many false positive
GCCWARN += -Wno-long-long -Wno-unknown-pragmas -Wno-unused-parameter -Wno-override-init -Wno-uninitialized -Wno-maybe-uninitialized
GXXWARN += -Wno-long-long -Wno-unknown-pragmas -Wno-unused-parameter -Wno-strict-overflow

ifeq ($(SHARED),true)
LIBTYPE		=	shared
  ifeq ($(LIBEXTFORCESTATIC),true)
	LIBEXTTYPE	=	static
	LIBEXTEXT	=	$(STATICLIBEXT)
  else
	LIBEXTTYPE	=	shared
	LIBEXTEXT	=	$(SHAREDLIBEXT)
  endif
else
LIBTYPE		=	static
LIBEXTTYPE	=	static
LIBEXTEXT	=	$(STATICLIBEXT)
endif

BASE		=	$(OSTYPE).$(ARCH).$(COMP).$(OPT)
OBJDIR		=	obj/$(LIBTYPE)/O.$(BASE)
BINOBJDIR	=	$(OBJDIR)/bin
LIBOBJDIR	=	$(OBJDIR)/lib
LIBOBJSUBDIRS	=	$(LIBOBJDIR)/scip \
			$(LIBOBJDIR)/objscip \
			$(LIBOBJDIR)/blockmemshell \
			$(LIBOBJDIR)/tclique \
			$(LIBOBJDIR)/lpi \
			$(LIBOBJDIR)/amplmp/src \
			$(LIBOBJDIR)/amplmp \
			$(LIBOBJDIR)/tpi \
			$(LIBOBJDIR)/xml \
			$(LIBOBJDIR)/dijkstra \
			$(LIBOBJDIR)/symmetry \
			$(LIBOBJDIR)/tinycthread
SRCDIR		=	src
BINDIR		=	bin
LIBDIR		=	lib
INCLUDEDIR	=	include
EXEEXTENSION	=
ALLSRC		=

# find scip/config.h in build dir
FLAGS += -I$(SCIPDIR)/$(OBJDIR)/include

#-----------------------------------------------------------------------------
# include additional make files
#-----------------------------------------------------------------------------
-include $(SCIPREALPATH)/make/make.$(BASE)
-include $(SCIPREALPATH)/make/local/make.$(HOSTNAME)
-include $(SCIPREALPATH)/make/local/make.$(HOSTNAME).$(COMP)
-include $(SCIPREALPATH)/make/local/make.$(HOSTNAME).$(COMP).$(OPT)
-include $(SCIPREALPATH)/make/local/make.local

#-----------------------------------------------------------------------------
# define C++ standard
#-----------------------------------------------------------------------------

ifeq ($(PAPILO),true)
CXXFLAGS += $(CXX14FLAG)
else
CXXFLAGS += $(CXX11FLAG)
endif

#-----------------------------------------------------------------------------
# define path to find SCIP upon execution
#-----------------------------------------------------------------------------

ifeq ($(SHARED),true)
ifneq ($(LINKRPATH),)
ifneq ($(SCIPINTERNAL),true)
# If this makefile is used to build an external project, we use SCIPREALPATH.
LDFLAGS		+=	$(LINKRPATH)$(SCIPREALPATH)/$(LIBDIR)/shared
else
# If this makefile is used to build SCIP, we use the variable ORIGIN,
# which is replaced by the path of the binary at execution time.
LDFLAGS		+=	$(LINKRPATH)\$$ORIGIN/../$(LIBDIR)/shared
endif
endif
endif

#-----------------------------------------------------------------------------
# add user flags
#-----------------------------------------------------------------------------
FLAGS		+=	$(USRFLAGS)
OFLAGS		+=	$(USROFLAGS)
CFLAGS		+=	$(USRCFLAGS)
CXXFLAGS	+=	$(USRCXXFLAGS)
LDFLAGS		+=	$(USRLDFLAGS)
ARFLAGS		+=	$(USRARFLAGS)

#-----------------------------------------------------------------------------
# THREADSAFE
#-----------------------------------------------------------------------------

ifeq ($(PARASCIP),true)
   override THREADSAFE = true
endif

ifeq ($(THREADSAFE),true)
   ifeq ($(FILTERSQP),true)
      LDFLAGS 	+=	$(LINKCC_l)pthread$(LINKLIBSUFFIX)
   endif
endif

#-----------------------------------------------------------------------------
# LP Solver Interface
#-----------------------------------------------------------------------------

# redefine old LP-solver "spx" by "spx2"
ifeq ($(LPS),spx)
override LPS	=	spx2
endif

LPILIBNAME	=	lpi$(LPS)

#-------------------------------------------------------
# define flags for CPLEX
ifeq ($(LPS),cpx)
LPSLDFLAGS	=	$(LINKCC_L)$(SCIPREALPATH)/$(LIBDIR)/$(LIBEXTTYPE) $(LINKCC_l)cplex.$(OSTYPE).$(ARCH).$(COMP)$(LINKLIBSUFFIX) \
			$(LINKCC_l)pthread$(LINKLIBSUFFIX) $(LINKCC_l)dl$(LINKLIBSUFFIX)
LPSLIBFILES	=	$(SCIPREALPATH)/$(LIBDIR)/$(LIBEXTTYPE)/libcplex.$(OSTYPE).$(ARCH).$(COMP).$(LIBEXTEXT)
endif

#-------------------------------------------------------
# define flags for Gurobi
ifeq ($(LPS),grb)
LPSLDFLAGS	=	$(LINKCC_L)$(SCIPREALPATH)/$(LIBDIR)/shared $(LINKCC_l)gurobi.$(OSTYPE).$(ARCH).$(COMP)$(LINKLIBSUFFIX) $(LINKCC_l)pthread$(LINKLIBSUFFIX)
LPSLIBFILES	=	$(SCIPREALPATH)/$(LIBDIR)/shared/libgurobi.$(OSTYPE).$(ARCH).$(COMP).$(LIBEXTEXT)
ifneq ($(LINKRPATH),)
ifneq ($(SCIPINTERNAL),)
LDFLAGS		+=	$(LINKRPATH)\$$ORIGIN/../$(LIBDIR)/shared
else
LDFLAGS		+=	$(LINKRPATH)$(SCIPREALPATH)/$(LIBDIR)/shared
endif
endif
endif

#-------------------------------------------------------
# define flags for XPRESS
ifeq ($(LPS),xprs)
LPSLDFLAGS	=	$(LINKCC_L)$(SCIPREALPATH)/$(LIBDIR)/shared $(LINKCC_l)xprs.$(OSTYPE).$(ARCH).$(COMP)$(LINKLIBSUFFIX) \
			$(LINKCC_l)pthread$(LINKLIBSUFFIX) $(LINKCC_l)dl$(LINKLIBSUFFIX)
ifneq ($(LINKRPATH),)
LPSLDFLAGS	+=	$(LINKRPATH)$(dir $(realpath $(SCIPREALPATH)/$(LIBDIR)/shared/libxprs.$(OSTYPE).$(ARCH).$(COMP).$(SHAREDLIBEXT)))
endif
LPSLIBFILES	=	$(SCIPREALPATH)/$(LIBDIR)/shared/libxprs.$(OSTYPE).$(ARCH).$(COMP).$(LIBEXTEXT)
endif

#-------------------------------------------------------
# define flags for Mosek
ifeq ($(LPS),msk)
LPSLDFLAGS	=	$(LINKCC_L)$(SCIPREALPATH)/$(LIBDIR)/shared $(LINKCC_l)mosek.$(OSTYPE).$(ARCH).$(COMP)$(LINKLIBSUFFIX)
LPSLIBFILES	=	$(SCIPREALPATH)/$(LIBDIR)/shared/libmosek.$(OSTYPE).$(ARCH).$(COMP).$(SHAREDLIBEXT)

ifneq ("$(wildcard $(SCIPREALPATH)/$(LIBDIR)/shared/libcilkrts.$(OSTYPE).$(ARCH).$(COMP).$(SHAREDLIBEXT))", "")
LPSLDFLAGS	+=	$(LINKCC_l)cilkrts.$(OSTYPE).$(ARCH).$(COMP)$(LINKLIBSUFFIX)
LPSLIBFILES	+=	$(SCIPREALPATH)/$(LIBDIR)/shared/libcilkrts.$(OSTYPE).$(ARCH).$(COMP).$(SHAREDLIBEXT)
endif

ifneq ("$(wildcard $(SCIPREALPATH)/$(LIBDIR)/shared/libiomp5.$(OSTYPE).$(ARCH).$(COMP).$(SHAREDLIBEXT))", "")
LPSLDFLAGS	+=	$(LINKCC_l)iomp5.$(OSTYPE).$(ARCH).$(COMP)$(LINKLIBSUFFIX) $(LINKCC_l)pthread$(LINKLIBSUFFIX)
LPSLIBFILES	+=	$(SCIPREALPATH)/$(LIBDIR)/shared/libiomp5.$(OSTYPE).$(ARCH).$(COMP).$(SHAREDLIBEXT)
endif

ifneq ($(LINKRPATH),)
MOSEKDIR	= 	$(dir $(realpath $(SCIPREALPATH)/$(LIBDIR)/shared/libmosek.$(OSTYPE).$(ARCH).$(COMP).$(SHAREDLIBEXT)))
LPSLDFLAGS	+=      $(LINKRPATH)$(MOSEKDIR)
endif
# correct path for everything that comes after Mosek
ifneq ($(SHARED),true)
LPSLDFLAGS	+=	$(LINKCC_L)$(SCIPREALPATH)/$(LIBDIR)/static
endif
endif

#-------------------------------------------------------
# define flags for SoPlex - old interface spx1
ifeq ($(LPS),spx1)
LPSLDFLAGS	=	$(LINKCXX_L)$(SCIPREALPATH)/$(LIBDIR)/$(LIBEXTTYPE) $(LINKCXX_l)soplex.$(OSTYPE).$(ARCH).$(COMP).$(LPSOPT)$(LINKLIBSUFFIX)
LPSLIBFILES	=	$(SCIPREALPATH)/$(LIBDIR)/$(LIBEXTTYPE)/libsoplex.$(OSTYPE).$(ARCH).$(COMP).$(LIBEXTEXT)

# if using the LP-check, also add Cplex flags
ifeq ($(LPSCHECK),true)
LPSLDFLAGS	+=	$(LINKCC_L)$(SCIPREALPATH)/$(LIBDIR)/$(LIBEXTTYPE) $(LINKCC_l)cplex.$(OSTYPE).$(ARCH).$(COMP)$(LINKLIBSUFFIX) $(LINKCC_l)pthread$(LINKLIBSUFFIX) $(LINKCC_l)dl$(LINKLIBSUFFIX)
LPSLIBFILES	+=      $(SCIPREALPATH)/$(LIBDIR)/$(LIBEXTTYPE)/libcplex.$(OSTYPE).$(ARCH).$(COMP).$(LIBEXTEXT)
endif
endif

#-------------------------------------------------------
# define flags for SoPlex - new interface spx2
ifeq ($(LPS),spx2)
LPSLDFLAGS	=	$(LINKCXX_L)$(SCIPREALPATH)/$(LIBDIR)/$(LIBEXTTYPE) $(LINKCXX_l)soplex.$(OSTYPE).$(ARCH).$(COMP).$(LPSOPT)$(LINKLIBSUFFIX)
LPSLIBFILES	=	$(SCIPREALPATH)/$(LIBDIR)/$(LIBEXTTYPE)/libsoplex.$(OSTYPE).$(ARCH).$(COMP).$(LIBEXTEXT)

# if using the LP-check, also add Cplex flags
ifeq ($(LPSCHECK),true)
LPSLDFLAGS	+=	$(LINKCC_L)$(SCIPREALPATH)/$(LIBDIR)/$(LIBEXTTYPE) $(LINKCC_l)cplex.$(OSTYPE).$(ARCH).$(COMP)$(LINKLIBSUFFIX) $(LINKCC_l)pthread$(LINKLIBSUFFIX) $(LINKCC_l)dl$(LINKLIBSUFFIX)
LPSLIBFILES	+=      $(SCIPREALPATH)/$(LIBDIR)/$(LIBEXTTYPE)/libcplex.$(OSTYPE).$(ARCH).$(COMP).$(LIBEXTEXT)
endif
endif

#-------------------------------------------------------
# define flags for Clp
ifeq ($(LPS),clp)
CLPDIR		= 	$(SCIPREALPATH)/$(LIBDIR)/$(LIBEXTTYPE)/clp.$(OSTYPE).$(ARCH).$(COMP).$(LPSOPT)
# for newer Clp versions all linker flags are in share/coin/doc/Clp/clp_addlibs.txt
LPSLDFLAGS	=	$(shell test -e $(CLPDIR)/share/coin/doc/Clp/clp_addlibs.txt && cat $(CLPDIR)/share/coin/doc/Clp/clp_addlibs.txt)
# if we could not find clp_addlibs file, try to guess linker flags
ifeq ($(LPSLDFLAGS),)
LPSLDFLAGS	+=	$(LINKCXX_L)$(CLPDIR)/lib $(LINKCXX_l)Clp$(LINKLIBSUFFIX) \
			$(LINKCXX_l)CoinUtils$(LINKLIBSUFFIX) \
			$(LINKCXX_l)bz2$(LINKLIBSUFFIX) $(LINKCXX_l)lapack$(LINKLIBSUFFIX)
endif
# ensure that also shared libraries are found while running the binary
ifneq ($(LINKRPATH),)
CLPFULLPATH	:=	$(realpath $(CLPDIR))
LPSLDFLAGS	+=	$(LINKRPATH)$(CLPFULLPATH)/lib
endif
LPSLIBFILES	=	$(CLPDIR)/lib/libClp.$(LIBEXTEXT) $(CLPDIR)/lib/libCoinUtils.$(LIBEXTEXT)
endif

#-------------------------------------------------------
# define flags for QSOPT
ifeq ($(LPS),qso)
LPSLDFLAGS    	=	$(LINKCC_L)$(SCIPREALPATH)/$(LIBDIR)/static $(LINKCC_l)qsopt.$(OSTYPE).$(ARCH).$(COMP)$(LINKLIBSUFFIX) $(LINKCC_l)pthread$(LINKLIBSUFFIX)
LPSLIBFILES	=	$(SCIPREALPATH)/$(LIBDIR)/$(LIBEXTTYPE)/libqsopt.$(OSTYPE).$(ARCH).$(COMP).$(LIBEXTEXT)
endif

#-------------------------------------------------------
# define flags for Glop
ifeq ($(LPS),glop)
LINKER		=	CPP
FLAGS		+=	-I$(LIBDIR)/shared/ortools -I$(LIBDIR)/shared/ortools/ortools/gen -I$(LIBDIR)/shared/ortools/dependencies/install/include -I$(LIBDIR)/shared/ortools/include
LPSLDFLAGS	=	$(LINKCC_L)$(SCIPREALPATH)/$(LIBDIR)/shared/ortools/lib $(LINKCC_l)ortools \
			$(LINKCC_L)$(SCIPREALPATH)/$(LIBDIR)/shared/ortools/dependencies/install/lib $(LINKCC_l)glog
LPSLIBFILES	=	$(SCIPREALPATH)/$(LIBDIR)/shared/ortools/lib/libortools.$(SHAREDLIBEXT) \
			$(SCIPREALPATH)/$(LIBDIR)/shared/ortools/dependencies/install/lib/libglog.$(SHAREDLIBEXT)
ifneq ($(LINKRPATH),)
ORTOOLSDIR	= 	$(dir $(realpath $(SCIPREALPATH)/$(LIBDIR)/shared/ortools/lib/libortools.$(SHAREDLIBEXT)))
LPSLDFLAGS	+=      $(LINKRPATH)$(ORTOOLSDIR)
GLOGDIR		= 	$(dir $(realpath $(SCIPREALPATH)/$(LIBDIR)/shared/ortools/dependencies/install/lib/libglog.$(SHAREDLIBEXT)))
LPSLDFLAGS	+=      $(LINKRPATH)$(GLOGDIR)
endif
endif

#-------------------------------------------------------
# define empty flags for "none"
ifeq ($(LPS),none)
LPSLDFLAGS	=
endif

LPILIB		=	$(LPILIBNAME).$(BASE)
LPILIBFILE	=	$(SCIPREALPATH)/lib/$(LIBTYPE)/lib$(LPILIB).$(LIBEXT)
LPILIBSHORTLINK	=	$(SCIPREALPATH)/lib/$(LIBTYPE)/lib$(LPILIBNAME).$(LIBEXT)


#-----------------------------------------------------------------------------
# Parallel Interface
#-----------------------------------------------------------------------------

TPILIBNAME	=	tpi$(TPI)

ifeq ($(TPI),omp)
ifeq ($(COMP),gnu)
TPICFLAGS	=	$(LINKCC_f)openmp$(LINKLIBSUFFIX)
TPILDFLAGS  	= 	$(LINKCC_f)openmp$(LINKLIBSUFFIX)
else ifeq ($(COMP),intel)
TPICFLAGS	=	-openmp$(LINKLIBSUFFIX)
TPILDFLAGS  	=	-openmp$(LINKLIBSUFFIX)
endif
else ifeq ($(TPI),tny)
TPICFLAGS	=
TPILDFLAGS  	=	-lpthread
endif

TPILIB		=	$(TPILIBNAME).$(BASE)
TPILIBFILE	=	$(SCIPREALPATH)/lib/$(LIBTYPE)/lib$(TPILIB).$(LIBEXT)
TPILIBSHORTLINK	=	$(SCIPREALPATH)/lib/$(LIBTYPE)/lib$(TPILIBNAME).$(LIBEXT)

#-----------------------------------------------------------------------------
# Symmetry Interface
#-----------------------------------------------------------------------------

ifeq ($(SYM),bliss)
ifeq ($(BLISSEXTERNAL),true)
LDFLAGS		+=	$(LINKCC_L)$(SCIPREALPATH)/$(LIBDIR)/$(LIBEXTTYPE) $(LINKCC_l)bliss.$(OSTYPE).$(ARCH).$(COMP)$(LINKLIBSUFFIX)
else
LIBOBJSUBDIRS	+=      $(LIBOBJDIR)/bliss/src
LIBOBJSUBDIRS	+=      $(LIBOBJDIR)/bliss
endif
endif

ifeq ($(SYM),sbliss)
ifeq ($(BLISSEXTERNAL),true)
LDFLAGS		+=	$(LINKCC_L)$(SCIPREALPATH)/$(LIBDIR)/$(LIBEXTTYPE) $(LINKCC_l)bliss.$(OSTYPE).$(ARCH).$(COMP)$(LINKLIBSUFFIX)
else
LIBOBJSUBDIRS	+=      $(LIBOBJDIR)/bliss/src
LIBOBJSUBDIRS	+=      $(LIBOBJDIR)/bliss
endif
CXXFLAGS	+=	$(CXX17FLAG)
endif

ifeq ($(SYM),nauty)
ifeq ($(NAUTYEXTERNAL),true)
<<<<<<< HEAD
LDFLAGS		+=	$(LINKCC_L)$(SCIPREALPATH)/$(LIBDIR)/$(LIBEXTTYPE) $(LINKCC_l)nauty.$(OSTYPE).$(ARCH).$(COMP)$(LINKLIBSUFFIX)
else
LIBOBJSUBDIRS	+=      $(LIBOBJDIR)/nauty
endif
endif

ifeq ($(SYM),snauty)
LDFLAGS		+=	$(LINKCC_L)$(SCIPREALPATH)/$(LIBDIR)/$(LIBEXTTYPE) $(LINKCC_l)nauty.$(OSTYPE).$(ARCH).$(COMP)$(LINKLIBSUFFIX)
CXXFLAGS	+=	$(CXX17FLAG)
endif

=======
LDFLAGS         +=      $(LINKCC_L)$(SCIPREALPATH)/$(LIBDIR)/$(LIBEXTTYPE) $(LINKCC_l)nauty.$(OSTYPE).$(ARCH).$(COMP)$(LINKLIBSUFFIX)
else
LIBOBJSUBDIRS   +=      $(LIBOBJDIR)/nauty
endif
endif

>>>>>>> 7aad6f23
#-----------------------------------------------------------------------------
# PaPILO Library
#-----------------------------------------------------------------------------

ifeq ($(PAPILO),true)
LDFLAGS		+=	$(LINKCC_L)$(SCIPREALPATH)/$(LIBDIR)/shared $(LINKCC_l)tbb.$(OSTYPE).$(ARCH).$(COMP)$(LINKLIBSUFFIX)
endif

#-----------------------------------------------------------------------------
# External Libraries
#-----------------------------------------------------------------------------

ifeq ($(ZLIB_LDFLAGS),)
ZLIB		=	false
endif

ifeq ($(ZLIB),true)
FLAGS		+=	$(ZLIB_FLAGS)
LDFLAGS		+=	$(ZLIB_LDFLAGS)
endif

ifeq ($(ZIMPL),auto)
ZIMPL		=	$(GMP)
ifeq ($(ZIMPL),false)
ifeq ($(MAKELEVEL),0)
$(warning ZIMPL was deactived because of missing GMP support.)
endif
endif
endif

ifeq ($(GMP_LDFLAGS),)
GMP		=	false
endif

ifeq ($(ZIMPL),true)
ifeq ($(GMP),false)
$(error ZIMPL requires the GMP to be linked. Use either ZIMPL=false or GMP=true)
endif
ZIMPLLIB	=	$(LINKCC_l)zimpl.$(OSTYPE).$(ARCH).$(COMP).$(ZIMPLOPT)$(LINKLIBSUFFIX)
LDFLAGS		+=	$(ZIMPLLIB) $(ZIMPL_LDFLAGS)
LPSLIBFILES	+=      $(SCIPREALPATH)/$(LIBDIR)/$(LIBEXTTYPE)/libzimpl.$(OSTYPE).$(ARCH).$(COMP).$(ZIMPLOPT).$(LIBEXTEXT)
endif

ifeq ($(GMP),true)
FLAGS		+=	$(GMP_FLAGS)
LDFLAGS		+=	$(GMP_LDFLAGS)
endif

ifeq ($(READLINE_LDFLAGS),)
READLINE	=	false
endif

ifeq ($(READLINE),true)
FLAGS		+=	$(READLINE_FLAGS)
LDFLAGS		+=	$(READLINE_LDFLAGS)
endif

# if IPOPT is there, we do not need lapack
ifeq ($(IPOPT),true)
LAPACK		=	false
endif

ifeq ($(LAPACK),true)
LDFLAGS		+= 	$(LINKCXX_l)lapack$(LINKLIBSUFFIX)
endif

#-------------------------------------------------------
# define flags for Ipopt
ifeq ($(IPOPT),true)
LINKER		=	CPP
# we require here Ipopt >= 3.10.0
# check whether we can find Ipopt via pkg-config
IPOPTPC := $(shell PKG_CONFIG_PATH=$(SCIPDIR)/$(LIBDIR)/$(LIBTYPE)/ipopt.$(OSTYPE).$(ARCH).$(COMP).$(IPOPTOPT)/lib/pkgconfig:$PKG_CONFIG_PATH pkg-config --exists ipopt && echo true)
ifeq ($(IPOPTPC),true)
  # use pkg-config to figure out compiler and linker flags
  FLAGS += $(shell PKG_CONFIG_PATH=$(SCIPDIR)/$(LIBDIR)/$(LIBTYPE)/ipopt.$(OSTYPE).$(ARCH).$(COMP).$(IPOPTOPT)/lib/pkgconfig:$PKG_CONFIG_PATH pkg-config --cflags ipopt)
  IPOPTLIBS := $(shell PKG_CONFIG_PATH=$(SCIPDIR)/$(LIBDIR)/$(LIBTYPE)/ipopt.$(OSTYPE).$(ARCH).$(COMP).$(IPOPTOPT)/lib/pkgconfig:$PKG_CONFIG_PATH pkg-config --libs ipopt)
else
  # fallback:
  # - assume header files in include/coin or include/coin-or
  # - all linker flags are in share/coin/doc/Ipopt/ipopt_addlibs_cpp.txt, if this file exists, otherwise use -lipopt (another fallback)
  FLAGS += -I$(SCIPDIR)/$(LIBDIR)/$(LIBTYPE)/ipopt.$(OSTYPE).$(ARCH).$(COMP).$(IPOPTOPT)/include/coin-or -I$(SCIPDIR)/$(LIBDIR)/$(LIBTYPE)/ipopt.$(OSTYPE).$(ARCH).$(COMP).$(IPOPTOPT)/include/coin $(IPOPT_FLAGS)
  ifneq ($(wildcard $(SCIPDIR)/$(LIBDIR)/$(LIBEXTTYPE)/ipopt.$(OSTYPE).$(ARCH).$(COMP).$(IPOPTOPT)/share/coin/doc/Ipopt/ipopt_addlibs_cpp.txt),)
    IPOPTLIBS := $(shell cat $(SCIPDIR)/$(LIBDIR)/$(LIBEXTTYPE)/ipopt.$(OSTYPE).$(ARCH).$(COMP).$(IPOPTOPT)/share/coin/doc/Ipopt/ipopt_addlibs_cpp.txt)
  else
    IPOPTLIBS := $(LINKCC_L)$(SCIPDIR)/$(LIBDIR)/$(LIBEXTTYPE)/ipopt.$(OSTYPE).$(ARCH).$(COMP).$(IPOPTOPT)/lib $(LINKCC_l)ipopt
  endif
endif
LDFLAGS		+=	$(IPOPTLIBS)
# - shared libraries are installed into Ipopt's lib directory, so add this to the rpath
ifneq ($(LINKRPATH),)
ifneq ($(SCIPINTERNAL),)
LDFLAGS		+=	$(LINKRPATH)\$$ORIGIN/../$(LIBDIR)/$(LIBEXTTYPE)/ipopt.$(OSTYPE).$(ARCH).$(COMP).$(IPOPTOPT)/lib
else
LDFLAGS		+=	$(LINKRPATH)\$(SCIPREALPATH)/$(LIBDIR)/$(LIBEXTTYPE)/ipopt.$(OSTYPE).$(ARCH).$(COMP).$(IPOPTOPT)/lib
endif
endif
endif

# define flags for FilterSQP
ifeq ($(FILTERSQP),true)
FILTERSQPLIBS       =       $(LINKCC_l)filtersqp.$(OSTYPE).$(ARCH).$(COMP)$(LINKLIBSUFFIX) $(LINKCC_l)bqpd.$(OSTYPE).$(ARCH).$(COMP)$(LINKLIBSUFFIX)
LDFLAGS		+=	$(FILTERSQPLIBS) $(FORTRANLIBS)
endif

# define flags for WORHP
ifeq ($(WORHP),true)
FLAGS		+=	-I$(SCIPDIR)/$(LIBDIR)/$(LIBTYPE)/worhp.$(OSTYPE).$(ARCH).$(COMP).$(WORHPOPT)/include
LDFLAGS  += $(LINKCC_l)worhp
LDFLAGS  += $(LINKCC_L)$(SCIPREALPATH)/$(LIBDIR)/$(LIBTYPE)/worhp.$(OSTYPE).$(ARCH).$(COMP).$(WORHPOPT)/lib
ifneq ($(LINKRPATH),)
ifneq ($(SCIPINTERNAL),)
LDFLAGS		+=	$(LINKRPATH)\$$ORIGIN/../$(LIBDIR)/$(LIBEXTTYPE)/worhp.$(OSTYPE).$(ARCH).$(COMP).$(WORHPOPT)/lib
else
LDFLAGS		+=	$(LINKRPATH)\$(SCIPREALPATH)/$(LIBDIR)/$(LIBEXTTYPE)/worhp.$(OSTYPE).$(ARCH).$(COMP).$(WORHPOPT)/lib
endif
endif
endif

ifeq ($(EXPRINT),cppad)
LINKER		=	CPP
endif

#-----------------------------------------------------------------------------
# SHARED Libaries
#-----------------------------------------------------------------------------

# (re)define some variables
ifeq ($(SHARED),true)
LIBEXT		=	$(SHAREDLIBEXT)
ifeq ($(LINKER),CPP)
LIBBUILD	=	$(LINKCXX)
LIBBUILD_L	=	$(LINKCXX_L)
LIBBUILD_o	=	$(LINKCXX_o)
else
LIBBUILD	=	$(LINKCC)
LIBBUILD_L	=	$(LINKCC_L)
LIBBUILD_o	=	$(LINKCC_o)
endif
LIBBUILDFLAGS	+=	$(LINK_shared)
ARFLAGS		=
RANLIB		=
endif



#-----------------------------------------------------------------------------
# SCIP Library
#-----------------------------------------------------------------------------

SCIPLIBBASENAME	=	scipbase
SCIPLIBBASE	=	$(SCIPLIBBASENAME).$(BASE)
SCIPLIBBASEFILE	=	$(SCIPREALPATH)/lib/$(LIBTYPE)/lib$(SCIPLIBBASE).$(LIBEXT)
SCIPLIBBASESHORTLINK =	$(SCIPREALPATH)/lib/$(LIBTYPE)/lib$(SCIPLIBBASENAME).$(LIBEXT)


#-----------------------------------------------------------------------------
# OBJSCIP Library
#-----------------------------------------------------------------------------

OBJSCIPLIBNAME	=	objscip
OBJSCIPLIB	=	$(OBJSCIPLIBNAME).$(BASE)
OBJSCIPLIBFILE	=	$(SCIPREALPATH)/lib/$(LIBTYPE)/lib$(OBJSCIPLIB).$(LIBEXT)
OBJSCIPLIBSHORTLINK=	$(SCIPREALPATH)/lib/$(LIBTYPE)/lib$(OBJSCIPLIBNAME).$(LIBEXT)


#-----------------------------------------------------------------------------
# total linking part for all of SCIP
#-----------------------------------------------------------------------------

# link SCIP for C projects
LINKCXXSCIPALL	=	$(LINKCXX_L)$(SCIPREALPATH)/lib/$(LIBTYPE) $(LINKCXX_l)$(SCIPLIBBASE)$(LINKLIBSUFFIX) \
			$(LINKCXX_l)$(OBJSCIPLIB)$(LINKLIBSUFFIX) $(LINKCXX_l)$(LPILIB)$(LINKLIBSUFFIX) \
			$(LINKCC_l)$(TPILIB)$(LINKLIBSUFFIX) $(OFLAGS) $(LPSLDFLAGS) $(TPILDFLAGS) $(LDFLAGS)

# link SCIP for C++ projects (including libobjscip)
LINKCCSCIPALL	=	$(LINKCC_L)$(SCIPREALPATH)/lib/$(LIBTYPE) $(LINKCC_l)$(SCIPLIBBASE)$(LINKLIBSUFFIX) \
			$(LINKCC_l)$(OBJSCIPLIB)$(LINKLIBSUFFIX) $(LINKCC_l)$(LPILIB)$(LINKLIBSUFFIX) \
			$(LINKCC_l)$(TPILIB)$(LINKLIBSUFFIX) $(OFLAGS) $(LPSLDFLAGS) $(TPILDFLAGS) $(LDFLAGS)<|MERGE_RESOLUTION|>--- conflicted
+++ resolved
@@ -93,17 +93,12 @@
 CLOCKTYPE	=	1
 
 # set SCIP version here for external projects
-<<<<<<< HEAD
 SCIP_VERSION_MAJOR = 8
-SCIP_VERSION_MINOR = 0
-SCIP_VERSION_PATCH = 3
+SCIP_VERSION_MINOR = 1
+SCIP_VERSION_PATCH = 0
 SCIP_VERSION_SUB = 5
 SCIP_VERSION_API = 111
 SCIP_VERSION = $(SCIP_VERSION_MAJOR).$(SCIP_VERSION_MINOR).$(SCIP_VERSION_PATCH).$(SCIP_VERSION_SUB)
-=======
-# use underscore to make it compatible with def.h
-SCIP_VERSION	=	8.1.0
->>>>>>> 7aad6f23
 
 # compiling and linking parameters
 VERBOSE		=	false
@@ -556,7 +551,24 @@
 
 ifeq ($(SYM),nauty)
 ifeq ($(NAUTYEXTERNAL),true)
-<<<<<<< HEAD
+LDFLAGS         +=      $(LINKCC_L)$(SCIPREALPATH)/$(LIBDIR)/$(LIBEXTTYPE) $(LINKCC_l)nauty.$(OSTYPE).$(ARCH).$(COMP)$(LINKLIBSUFFIX)
+else
+LIBOBJSUBDIRS   +=      $(LIBOBJDIR)/nauty
+endif
+endif
+
+ifeq ($(SYM),sbliss)
+ifeq ($(BLISSEXTERNAL),true)
+LDFLAGS		+=	$(LINKCC_L)$(SCIPREALPATH)/$(LIBDIR)/$(LIBEXTTYPE) $(LINKCC_l)bliss.$(OSTYPE).$(ARCH).$(COMP)$(LINKLIBSUFFIX)
+else
+LIBOBJSUBDIRS	+=      $(LIBOBJDIR)/bliss/src
+LIBOBJSUBDIRS	+=      $(LIBOBJDIR)/bliss
+endif
+CXXFLAGS	+=	$(CXX17FLAG)
+endif
+
+ifeq ($(SYM),nauty)
+ifeq ($(NAUTYEXTERNAL),true)
 LDFLAGS		+=	$(LINKCC_L)$(SCIPREALPATH)/$(LIBDIR)/$(LIBEXTTYPE) $(LINKCC_l)nauty.$(OSTYPE).$(ARCH).$(COMP)$(LINKLIBSUFFIX)
 else
 LIBOBJSUBDIRS	+=      $(LIBOBJDIR)/nauty
@@ -568,14 +580,6 @@
 CXXFLAGS	+=	$(CXX17FLAG)
 endif
 
-=======
-LDFLAGS         +=      $(LINKCC_L)$(SCIPREALPATH)/$(LIBDIR)/$(LIBEXTTYPE) $(LINKCC_l)nauty.$(OSTYPE).$(ARCH).$(COMP)$(LINKLIBSUFFIX)
-else
-LIBOBJSUBDIRS   +=      $(LIBOBJDIR)/nauty
-endif
-endif
-
->>>>>>> 7aad6f23
 #-----------------------------------------------------------------------------
 # PaPILO Library
 #-----------------------------------------------------------------------------
