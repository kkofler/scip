--- conflicted
+++ resolved
@@ -106,12 +106,8 @@
 OPT		=	opt
 COMP		=	gnu
 LPS		=	spx2
-<<<<<<< HEAD
 LPSEX = none
-TPI		=	none
-=======
 TPI		=	tny
->>>>>>> 7348fadf
 SYM		=	snauty
 PAPILO		=	false
 LAPACK		=	false
