#* * * * * * * * * * * * * * * * * * * * * * * * * * * * * * * * * * * * * * *
#*                                                                           *
#*                  This file is part of the program and library             *
#*         SCIP --- Solving Constraint Integer Programs                      *
#*                                                                           *
<<<<<<< HEAD
#*  Copyright 2002-2022 Zuse Institute Berlin                                *
=======
#*  Copyright (c) 2002-2023 Zuse Institute Berlin (ZIB)                      *
>>>>>>> 158a15dd
#*                                                                           *
#*  Licensed under the Apache License, Version 2.0 (the "License");          *
#*  you may not use this file except in compliance with the License.         *
#*  You may obtain a copy of the License at                                  *
#*                                                                           *
#*      http://www.apache.org/licenses/LICENSE-2.0                           *
#*                                                                           *
#*  Unless required by applicable law or agreed to in writing, software      *
#*  distributed under the License is distributed on an "AS IS" BASIS,        *
#*  WITHOUT WARRANTIES OR CONDITIONS OF ANY KIND, either express or implied. *
#*  See the License for the specific language governing permissions and      *
#*  limitations under the License.                                           *
#*                                                                           *
#*  You should have received a copy of the Apache-2.0 license                *
#*  along with SCIP; see the file LICENSE. If not visit scipopt.org.         *
#*                                                                           *
#* * * * * * * * * * * * * * * * * * * * * * * * * * * * * * * * * * * * * * *

#@file    Makefile
#@brief   Makefile to include in SCIP projects
#@author  Thorsten Koch
#@author  Tobias Achterberg
#@author  Marc Pfetsch
#@author  Timo Berthold
#
# This file contains the core methods to compile SCIP. When using this
# makefile for external projects, you need to define the makefile
# variables SCIPDIR prior to inclusion.
#
# The necessary SCIP libraries can be linked by adding
# $(LINKCXXSCIPALL) or $(LINKCCSCIPALL) to your local linking command,
# e.g. $(LINKCXX) ... $(LINKCXXSCIPALL) $(LDFLAGS) if you use the C++ interface.



#-----------------------------------------------------------------------------
# detect host architecture
#-----------------------------------------------------------------------------
include $(SCIPDIR)/make/make.detecthost


#-----------------------------------------------------------------------------
# get real path to SCIP
#-----------------------------------------------------------------------------
ifeq ($(OSTYPE),mingw)
SCIPREALPATH	=	$(SCIPDIR)
else
SCIPREALPATH	=	$(realpath $(SCIPDIR))
endif


#-----------------------------------------------------------------------------
# default settings
#-----------------------------------------------------------------------------

# check and testing parameters
TIME     	=  	3600
NODES           =       2100000000
MEM		=	6144
THREADS         =       1
PERMUTE         =       0
SEEDS           =       0
GLBSEEDSHIFT    =       0
STARTPERM       =       0
DISPFREQ	=	10000
FEASTOL		=	default
TEST		=	short
SETTINGS        =       default
CONTINUE	=	false
LOCK		=	false
DEBUGTOOL	=	none
CLIENTTMPDIR    =       /tmp
REOPT		=	false
OPTCOMMAND	=	optimize
SETCUTOFF	=	0
VISUALIZE       =       false
WITHCERTIFICATE =       false
MAXJOBS         =       1
EXECUTABLE      =       $(MAINFILE)
BINID           =       $(notdir $(EXECUTABLE))
OUTPUTDIR       =       results
CLUSTERNODES    =       all
EXCLUDENODES    =       none
SLURMACCOUNT    =       default
GAMS		=	gams
PYTHON  =   none
EMPHBENCHMARK  =   true

# set SCIP version here for external projects
SCIP_VERSION_MAJOR = 8
SCIP_VERSION_MINOR = 0
SCIP_VERSION_PATCH = 3
SCIP_VERSION_SUB = 5
<<<<<<< HEAD
SCIP_VERSION_API = 108
=======
SCIP_VERSION_API = 110
>>>>>>> 158a15dd
SCIP_VERSION = $(SCIP_VERSION_MAJOR).$(SCIP_VERSION_MINOR).$(SCIP_VERSION_PATCH).$(SCIP_VERSION_SUB)

# compiling and linking parameters
VERBOSE		=	false
OPT		=	opt
COMP		=	gnu
LPS		=	spx2
TPI		=	none
<<<<<<< HEAD
SYM		=	bliss
=======
SYM		=	sbliss
>>>>>>> 158a15dd
PAPILO		=	false
LAPACK		=	false
STATICLIBEXT	=	a
SHAREDLIBEXT	=	so
LIBEXT		=	$(STATICLIBEXT)
LINKER  	=	C
SHARED		=	false
NOBLKMEM	=	false
NOBUFMEM	=	false
NOBLKBUFMEM	=	false
BLISSEXTERNAL	=	false
<<<<<<< HEAD
=======
NAUTYEXTERNAL	=	false
>>>>>>> 158a15dd

# if SHARED = true, nevertheless link to static version of external libraries (usefull for mingw)
LIBEXTFORCESTATIC =	false

#-----------------------------------------------------------------------------
# load different default for debugtool
#-----------------------------------------------------------------------------
-include $(SCIPDIR)/make/local/make.debugtool

ifeq ($(DEBUGTOOL),auto)
   ifeq ($(OPT),dbg)
      override DEBUGTOOL   =   gdb
   else
      override DEBUGTOOL   =   none
   endif
endif

# for backward compability
PARASCIP	=	false

# Should the code be thread safe?
THREADSAFE	=	true

# enable debug-solution mechanism
DEBUGSOL =  false

# third party compiling parameters
OPENSOURCE   	=	true
READLINE	=	true
ZLIB		=	true
GMP		=	true
ZIMPL		=	false
AMPL		=	true
IPOPT		=	false
FILTERSQP	=	false
WORHP		=	false
EXPRINT 	=	cppad
LPSOPT		=	opt
ZIMPLOPT	=	opt
IPOPTOPT	=	opt
WORHPOPT	=	opt
LPSCHECK        =	false

# compiler and linker parameters
CC		=	gcc
CC_c		=	-c # the trailing space is important
CC_o		=	-o # the trailing space is important
CXX		=	g++
CXX_c		=	-c # the trailing space is important
CXX_o		=	-o # the trailing space is important
LINKCC		=	gcc
LINKCC_L	=	-L
LINKCC_l	=	-l
LINKCC_f	=	-f
LINKCC_o	=	-o # the trailing space is important
LINKCXX		=	g++
LINKCXX_L	=	-L
LINKCXX_l	=	-l
LINKCXX_o	=	-o # the trailing space is important
LINKLIBSUFFIX	=
LINKRPATH	=	-Wl,-rpath,
DCC		=	gcc
DCXX		=	g++
AR		=	ar
AR_o		=
RANLIB		=	ranlib
LIBBUILD	=	$(AR)
LIBBUILD_o	=	$(AR_o)
LIBBUILDFLAGS	=       $(ARFLAGS)

# code check and doxygen
LINT		=	flexelint
PCLINT		=	pclint
PCLINTCONFIG	=	pclp_config.py
DOXY		=	doxygen
SPLINT		=       splint
#SPLINTFLAGS	=	-UNDEBUG -USCIP_WITH_READLINE -USCIP_ROUNDING_FE -USCIP_WITH_GMP -USCIP_WITH_ZLIB -preproc -formatcode +skip-sys-headers -weak +relaxtypes
SPLINTFLAGS	=	-UNDEBUG -USCIP_WITH_READLINE -USCIP_ROUNDING_FE -USCIP_WITH_GMP -USCIP_WITH_ZLIB -which-lib -warn-posix-headers +skip-sys-headers -preproc -formatcode -weak \
			-redef +export-header +export-local +decl-undef +relaxtypes

# third party testing parameters
FSCIP		=	bin/fscip
CPLEX		=	cplex
CBC		=	cbc
CBCPARALLEL	=	cbc-parallel
MOSEK           =       mosek
GUROBI          =       gurobi_cl
XPRESS_BIN      =       xpress
GLPK            =       glpsol
SYMPHONY        =       symphony
BLIS            =       blis

# system parameters
SHELL		= 	bash
READ		=	read -e
LN_s		= 	ln -s
LN_sf		=	ln -sf

# initial compiler and linker flags
FLAGS		=	-I$(SRCDIR) -I$(SCIPDIR)/src
OFLAGS		=
CFLAGS		=
CXXFLAGS	=
<<<<<<< HEAD
CXX14FLAG	=	-std=c++14
CXX11FLAG	=	-std=c++0x
=======
CXX11FLAG	=	-std=c++0x
CXX14FLAG	=	-std=c++14
CXX17FLAG	=	-std=c++17
>>>>>>> 158a15dd

ifeq ($(COMP),msvc)
LDFLAGS		=
else
LDFLAGS		=	$(LINKCC_l)m$(LINKLIBSUFFIX)
endif

ARFLAGS		=	cr
DFLAGS		=	-MMD

# if changing GCC/GXXWARN here, also update ADD_*_FLAGS in ../CMakeLists.txt

# enable many more warnings for GCC and CLANG on C/C++
GCCWARN = -pedantic -Wall -W
GXXWARN = -pedantic -Wall -W

# enable more warnings that are not in -Wall -W (probably in -Wextra, but we don't seem to use that)
GCCWARN += -Wpointer-arith -Wcast-align -Wwrite-strings -Wshadow -Wredundant-decls -Wdisabled-optimization \
           -Wsign-compare -Wstrict-prototypes -Wmissing-declarations -Wmissing-prototypes
GXXWARN += -Wpointer-arith -Wcast-align -Wwrite-strings -Wshadow -Wredundant-decls -Wdisabled-optimization \
           -Wctor-dtor-privacy -Wnon-virtual-dtor -Wreorder -Woverloaded-virtual -Wsign-promo -Wsynth -Wcast-qual

# disable some warning that would be too much effort to fix, disfigure the code, or produce too many false positive
GCCWARN += -Wno-long-long -Wno-unknown-pragmas -Wno-unused-parameter -Wno-override-init -Wno-uninitialized -Wno-maybe-uninitialized
GXXWARN += -Wno-long-long -Wno-unknown-pragmas -Wno-unused-parameter -Wno-strict-overflow

ifeq ($(SHARED),true)
LIBTYPE		=	shared
  ifeq ($(LIBEXTFORCESTATIC),true)
	LIBEXTTYPE	=	static
	LIBEXTEXT	=	$(STATICLIBEXT)
  else
	LIBEXTTYPE	=	shared
	LIBEXTEXT	=	$(SHAREDLIBEXT)
  endif
else
LIBTYPE		=	static
LIBEXTTYPE	=	static
LIBEXTEXT	=	$(STATICLIBEXT)
endif

BASE		=	$(OSTYPE).$(ARCH).$(COMP).$(OPT)
OBJDIR		=	obj/$(LIBTYPE)/O.$(BASE)
BINOBJDIR	=	$(OBJDIR)/bin
LIBOBJDIR	=	$(OBJDIR)/lib
LIBOBJSUBDIRS	=	$(LIBOBJDIR)/scip \
			$(LIBOBJDIR)/objscip \
			$(LIBOBJDIR)/blockmemshell \
			$(LIBOBJDIR)/tclique \
			$(LIBOBJDIR)/lpi \
			$(LIBOBJDIR)/amplmp/src \
			$(LIBOBJDIR)/amplmp \
			$(LIBOBJDIR)/tpi \
			$(LIBOBJDIR)/xml \
			$(LIBOBJDIR)/dijkstra \
			$(LIBOBJDIR)/symmetry \
			$(LIBOBJDIR)/tinycthread
SRCDIR		=	src
BINDIR		=	bin
LIBDIR		=	lib
INCLUDEDIR	=	include
EXEEXTENSION	=
ALLSRC		=

# find scip/config.h in build dir
FLAGS += -I$(SCIPDIR)/$(OBJDIR)/include

#-----------------------------------------------------------------------------
# include additional make files
#-----------------------------------------------------------------------------
-include $(SCIPREALPATH)/make/make.$(BASE)
-include $(SCIPREALPATH)/make/local/make.$(HOSTNAME)
-include $(SCIPREALPATH)/make/local/make.$(HOSTNAME).$(COMP)
-include $(SCIPREALPATH)/make/local/make.$(HOSTNAME).$(COMP).$(OPT)
-include $(SCIPREALPATH)/make/local/make.local

#-----------------------------------------------------------------------------
# define C++ standard
#-----------------------------------------------------------------------------

ifeq ($(PAPILO),true)
CXXFLAGS += $(CXX14FLAG)
else
CXXFLAGS += $(CXX11FLAG)
endif

#-----------------------------------------------------------------------------
# define path to find SCIP upon execution
#-----------------------------------------------------------------------------

ifeq ($(SHARED),true)
ifneq ($(LINKRPATH),)
ifneq ($(SCIPINTERNAL),true)
# If this makefile is used to build an external project, we use SCIPREALPATH.
LDFLAGS		+=	$(LINKRPATH)$(SCIPREALPATH)/$(LIBDIR)/shared
else
# If this makefile is used to build SCIP, we use the variable ORIGIN,
# which is replaced by the path of the binary at execution time.
LDFLAGS		+=	$(LINKRPATH)\$$ORIGIN/../$(LIBDIR)/shared
endif
endif
endif

#-----------------------------------------------------------------------------
# add user flags
#-----------------------------------------------------------------------------
FLAGS		+=	$(USRFLAGS)
OFLAGS		+=	$(USROFLAGS)
CFLAGS		+=	$(USRCFLAGS)
CXXFLAGS	+=	$(USRCXXFLAGS)
LDFLAGS		+=	$(USRLDFLAGS)
ARFLAGS		+=	$(USRARFLAGS)

#-----------------------------------------------------------------------------
# THREADSAFE
#-----------------------------------------------------------------------------

ifeq ($(PARASCIP),true)
   override THREADSAFE = true
endif

ifeq ($(THREADSAFE),true)
   ifeq ($(FILTERSQP),true)
      LDFLAGS 	+=	$(LINKCC_l)pthread$(LINKLIBSUFFIX)
   endif
endif

#-----------------------------------------------------------------------------
# LP Solver Interface
#-----------------------------------------------------------------------------

# redefine old LP-solver "spx" by "spx2"
ifeq ($(LPS),spx)
override LPS	=	spx2
endif

LPILIBNAME	=	lpi$(LPS)

#-------------------------------------------------------
# define flags for CPLEX
ifeq ($(LPS),cpx)
LPSLDFLAGS	=	$(LINKCC_L)$(SCIPREALPATH)/$(LIBDIR)/$(LIBEXTTYPE) $(LINKCC_l)cplex.$(OSTYPE).$(ARCH).$(COMP)$(LINKLIBSUFFIX) \
			$(LINKCC_l)pthread$(LINKLIBSUFFIX) $(LINKCC_l)dl$(LINKLIBSUFFIX)
LPSLIBFILES	=	$(SCIPREALPATH)/$(LIBDIR)/$(LIBEXTTYPE)/libcplex.$(OSTYPE).$(ARCH).$(COMP).$(LIBEXTEXT)
endif

#-------------------------------------------------------
# define flags for Gurobi
ifeq ($(LPS),grb)
LPSLDFLAGS	=	$(LINKCC_L)$(SCIPREALPATH)/$(LIBDIR)/shared $(LINKCC_l)gurobi.$(OSTYPE).$(ARCH).$(COMP)$(LINKLIBSUFFIX) $(LINKCC_l)pthread$(LINKLIBSUFFIX)
LPSLIBFILES	=	$(SCIPREALPATH)/$(LIBDIR)/shared/libgurobi.$(OSTYPE).$(ARCH).$(COMP).$(LIBEXTEXT)
ifneq ($(LINKRPATH),)
ifneq ($(SCIPINTERNAL),)
LDFLAGS		+=	$(LINKRPATH)\$$ORIGIN/../$(LIBDIR)/shared
else
LDFLAGS		+=	$(LINKRPATH)$(SCIPREALPATH)/$(LIBDIR)/shared
endif
endif
endif

#-------------------------------------------------------
# define flags for XPRESS
ifeq ($(LPS),xprs)
LPSLDFLAGS	=	$(LINKCC_L)$(SCIPREALPATH)/$(LIBDIR)/shared $(LINKCC_l)xprs.$(OSTYPE).$(ARCH).$(COMP)$(LINKLIBSUFFIX) \
			$(LINKCC_l)pthread$(LINKLIBSUFFIX) $(LINKCC_l)dl$(LINKLIBSUFFIX)
ifneq ($(LINKRPATH),)
LPSLDFLAGS	+=	$(LINKRPATH)$(dir $(realpath $(SCIPREALPATH)/$(LIBDIR)/shared/libxprs.$(OSTYPE).$(ARCH).$(COMP).$(SHAREDLIBEXT)))
endif
LPSLIBFILES	=	$(SCIPREALPATH)/$(LIBDIR)/shared/libxprs.$(OSTYPE).$(ARCH).$(COMP).$(LIBEXTEXT)
endif

#-------------------------------------------------------
# define flags for Mosek
ifeq ($(LPS),msk)
LPSLDFLAGS	=	$(LINKCC_L)$(SCIPREALPATH)/$(LIBDIR)/shared $(LINKCC_l)mosek.$(OSTYPE).$(ARCH).$(COMP)$(LINKLIBSUFFIX)
LPSLIBFILES	=	$(SCIPREALPATH)/$(LIBDIR)/shared/libmosek.$(OSTYPE).$(ARCH).$(COMP).$(SHAREDLIBEXT)

ifneq ("$(wildcard $(SCIPREALPATH)/$(LIBDIR)/shared/libcilkrts.$(OSTYPE).$(ARCH).$(COMP).$(SHAREDLIBEXT))", "")
LPSLDFLAGS	+=	$(LINKCC_l)cilkrts.$(OSTYPE).$(ARCH).$(COMP)$(LINKLIBSUFFIX)
LPSLIBFILES	+=	$(SCIPREALPATH)/$(LIBDIR)/shared/libcilkrts.$(OSTYPE).$(ARCH).$(COMP).$(SHAREDLIBEXT)
endif

ifneq ("$(wildcard $(SCIPREALPATH)/$(LIBDIR)/shared/libiomp5.$(OSTYPE).$(ARCH).$(COMP).$(SHAREDLIBEXT))", "")
LPSLDFLAGS	+=	$(LINKCC_l)iomp5.$(OSTYPE).$(ARCH).$(COMP)$(LINKLIBSUFFIX) $(LINKCC_l)pthread$(LINKLIBSUFFIX)
LPSLIBFILES	+=	$(SCIPREALPATH)/$(LIBDIR)/shared/libiomp5.$(OSTYPE).$(ARCH).$(COMP).$(SHAREDLIBEXT)
endif

ifneq ($(LINKRPATH),)
MOSEKDIR	= 	$(dir $(realpath $(SCIPREALPATH)/$(LIBDIR)/shared/libmosek.$(OSTYPE).$(ARCH).$(COMP).$(SHAREDLIBEXT)))
LPSLDFLAGS	+=      $(LINKRPATH)$(MOSEKDIR)
endif
# correct path for everything that comes after Mosek
ifneq ($(SHARED),true)
LPSLDFLAGS	+=	$(LINKCC_L)$(SCIPREALPATH)/$(LIBDIR)/static
endif
endif

#-------------------------------------------------------
# define flags for SoPlex - old interface spx1
ifeq ($(LPS),spx1)
LPSLDFLAGS	=	$(LINKCXX_L)$(SCIPREALPATH)/$(LIBDIR)/$(LIBEXTTYPE) $(LINKCXX_l)soplex.$(OSTYPE).$(ARCH).$(COMP).$(LPSOPT)$(LINKLIBSUFFIX)
LPSLIBFILES	=	$(SCIPREALPATH)/$(LIBDIR)/$(LIBEXTTYPE)/libsoplex.$(OSTYPE).$(ARCH).$(COMP).$(LIBEXTEXT)

# if using the LP-check, also add Cplex flags
ifeq ($(LPSCHECK),true)
LPSLDFLAGS	+=	$(LINKCC_L)$(SCIPREALPATH)/$(LIBDIR)/$(LIBEXTTYPE) $(LINKCC_l)cplex.$(OSTYPE).$(ARCH).$(COMP)$(LINKLIBSUFFIX) $(LINKCC_l)pthread$(LINKLIBSUFFIX) $(LINKCC_l)dl$(LINKLIBSUFFIX)
LPSLIBFILES	+=      $(SCIPREALPATH)/$(LIBDIR)/$(LIBEXTTYPE)/libcplex.$(OSTYPE).$(ARCH).$(COMP).$(LIBEXTEXT)
endif
endif

#-------------------------------------------------------
# define flags for SoPlex - new interface spx2
ifeq ($(LPS),spx2)
LPSLDFLAGS	=	$(LINKCXX_L)$(SCIPREALPATH)/$(LIBDIR)/$(LIBEXTTYPE) $(LINKCXX_l)soplex.$(OSTYPE).$(ARCH).$(COMP).$(LPSOPT)$(LINKLIBSUFFIX)
LPSLIBFILES	=	$(SCIPREALPATH)/$(LIBDIR)/$(LIBEXTTYPE)/libsoplex.$(OSTYPE).$(ARCH).$(COMP).$(LIBEXTEXT)

# if using the LP-check, also add Cplex flags
ifeq ($(LPSCHECK),true)
LPSLDFLAGS	+=	$(LINKCC_L)$(SCIPREALPATH)/$(LIBDIR)/$(LIBEXTTYPE) $(LINKCC_l)cplex.$(OSTYPE).$(ARCH).$(COMP)$(LINKLIBSUFFIX) $(LINKCC_l)pthread$(LINKLIBSUFFIX) $(LINKCC_l)dl$(LINKLIBSUFFIX)
LPSLIBFILES	+=      $(SCIPREALPATH)/$(LIBDIR)/$(LIBEXTTYPE)/libcplex.$(OSTYPE).$(ARCH).$(COMP).$(LIBEXTEXT)
endif
endif

#-------------------------------------------------------
# define flags for Clp
ifeq ($(LPS),clp)
CLPDIR		= 	$(SCIPREALPATH)/$(LIBDIR)/$(LIBEXTTYPE)/clp.$(OSTYPE).$(ARCH).$(COMP).$(LPSOPT)
# for newer Clp versions all linker flags are in share/coin/doc/Clp/clp_addlibs.txt
LPSLDFLAGS	=	$(shell test -e $(CLPDIR)/share/coin/doc/Clp/clp_addlibs.txt && cat $(CLPDIR)/share/coin/doc/Clp/clp_addlibs.txt)
# if we could not find clp_addlibs file, try to guess linker flags
ifeq ($(LPSLDFLAGS),)
LPSLDFLAGS	+=	$(LINKCXX_L)$(CLPDIR)/lib $(LINKCXX_l)Clp$(LINKLIBSUFFIX) \
			$(LINKCXX_l)CoinUtils$(LINKLIBSUFFIX) \
			$(LINKCXX_l)bz2$(LINKLIBSUFFIX) $(LINKCXX_l)lapack$(LINKLIBSUFFIX)
endif
# ensure that also shared libraries are found while running the binary
ifneq ($(LINKRPATH),)
CLPFULLPATH	:=	$(realpath $(CLPDIR))
LPSLDFLAGS	+=	$(LINKRPATH)$(CLPFULLPATH)/lib
endif
LPSLIBFILES	=	$(CLPDIR)/lib/libClp.$(LIBEXTEXT) $(CLPDIR)/lib/libCoinUtils.$(LIBEXTEXT)
endif

#-------------------------------------------------------
# define flags for QSOPT
ifeq ($(LPS),qso)
LPSLDFLAGS    	=	$(LINKCC_L)$(SCIPREALPATH)/$(LIBDIR)/static $(LINKCC_l)qsopt.$(OSTYPE).$(ARCH).$(COMP)$(LINKLIBSUFFIX) $(LINKCC_l)pthread$(LINKLIBSUFFIX)
LPSLIBFILES	=	$(SCIPREALPATH)/$(LIBDIR)/$(LIBEXTTYPE)/libqsopt.$(OSTYPE).$(ARCH).$(COMP).$(LIBEXTEXT)
endif

#-------------------------------------------------------
# define flags for Glop
ifeq ($(LPS),glop)
LINKER		=	CPP
FLAGS		+=	-I$(LIBDIR)/shared/ortools -I$(LIBDIR)/shared/ortools/ortools/gen -I$(LIBDIR)/shared/ortools/dependencies/install/include -I$(LIBDIR)/shared/ortools/include
LPSLDFLAGS	=	$(LINKCC_L)$(SCIPREALPATH)/$(LIBDIR)/shared/ortools/lib $(LINKCC_l)ortools \
			$(LINKCC_L)$(SCIPREALPATH)/$(LIBDIR)/shared/ortools/dependencies/install/lib $(LINKCC_l)glog
LPSLIBFILES	=	$(SCIPREALPATH)/$(LIBDIR)/shared/ortools/lib/libortools.$(SHAREDLIBEXT) \
			$(SCIPREALPATH)/$(LIBDIR)/shared/ortools/dependencies/install/lib/libglog.$(SHAREDLIBEXT)
ifneq ($(LINKRPATH),)
ORTOOLSDIR	= 	$(dir $(realpath $(SCIPREALPATH)/$(LIBDIR)/shared/ortools/lib/libortools.$(SHAREDLIBEXT)))
LPSLDFLAGS	+=      $(LINKRPATH)$(ORTOOLSDIR)
GLOGDIR		= 	$(dir $(realpath $(SCIPREALPATH)/$(LIBDIR)/shared/ortools/dependencies/install/lib/libglog.$(SHAREDLIBEXT)))
LPSLDFLAGS	+=      $(LINKRPATH)$(GLOGDIR)
endif
endif

#-------------------------------------------------------
# define empty flags for "none"
ifeq ($(LPS),none)
LPSLDFLAGS	=
endif

LPILIB		=	$(LPILIBNAME).$(BASE)
LPILIBFILE	=	$(SCIPREALPATH)/lib/$(LIBTYPE)/lib$(LPILIB).$(LIBEXT)
LPILIBSHORTLINK	=	$(SCIPREALPATH)/lib/$(LIBTYPE)/lib$(LPILIBNAME).$(LIBEXT)


#-----------------------------------------------------------------------------
# Parallel Interface
#-----------------------------------------------------------------------------

TPILIBNAME	=	tpi$(TPI)

ifeq ($(TPI),omp)
ifeq ($(COMP),gnu)
TPICFLAGS	=	$(LINKCC_f)openmp$(LINKLIBSUFFIX)
TPILDFLAGS  	= 	$(LINKCC_f)openmp$(LINKLIBSUFFIX)
else ifeq ($(COMP),intel)
TPICFLAGS	=	-openmp$(LINKLIBSUFFIX)
TPILDFLAGS  	=	-openmp$(LINKLIBSUFFIX)
endif
else ifeq ($(TPI),tny)
TPICFLAGS	=
TPILDFLAGS  	=	-lpthread
endif

TPILIB		=	$(TPILIBNAME).$(BASE)
TPILIBFILE	=	$(SCIPREALPATH)/lib/$(LIBTYPE)/lib$(TPILIB).$(LIBEXT)
TPILIBSHORTLINK	=	$(SCIPREALPATH)/lib/$(LIBTYPE)/lib$(TPILIBNAME).$(LIBEXT)

#-----------------------------------------------------------------------------
# Symmetry Interface
#-----------------------------------------------------------------------------

ifeq ($(SYM),bliss)
ifeq ($(BLISSEXTERNAL),true)
LDFLAGS		+=	$(LINKCC_L)$(SCIPREALPATH)/$(LIBDIR)/$(LIBEXTTYPE) $(LINKCC_l)bliss.$(OSTYPE).$(ARCH).$(COMP)$(LINKLIBSUFFIX)
else
LIBOBJSUBDIRS	+=      $(LIBOBJDIR)/bliss/src
LIBOBJSUBDIRS	+=      $(LIBOBJDIR)/bliss
endif
<<<<<<< HEAD
=======
endif

ifeq ($(SYM),sbliss)
ifeq ($(BLISSEXTERNAL),true)
LDFLAGS		+=	$(LINKCC_L)$(SCIPREALPATH)/$(LIBDIR)/$(LIBEXTTYPE) $(LINKCC_l)bliss.$(OSTYPE).$(ARCH).$(COMP)$(LINKLIBSUFFIX)
else
LIBOBJSUBDIRS	+=      $(LIBOBJDIR)/bliss/src
LIBOBJSUBDIRS	+=      $(LIBOBJDIR)/bliss
endif
CXXFLAGS	+=	$(CXX17FLAG)
endif

ifeq ($(SYM),nauty)
ifeq ($(NAUTYEXTERNAL),true)
LDFLAGS		+=	$(LINKCC_L)$(SCIPREALPATH)/$(LIBDIR)/$(LIBEXTTYPE) $(LINKCC_l)nauty.$(OSTYPE).$(ARCH).$(COMP)$(LINKLIBSUFFIX)
else
LIBOBJSUBDIRS	+=      $(LIBOBJDIR)/nauty
endif
endif

ifeq ($(SYM),snauty)
LDFLAGS		+=	$(LINKCC_L)$(SCIPREALPATH)/$(LIBDIR)/$(LIBEXTTYPE) $(LINKCC_l)nauty.$(OSTYPE).$(ARCH).$(COMP)$(LINKLIBSUFFIX)
CXXFLAGS	+=	$(CXX17FLAG)
>>>>>>> 158a15dd
endif

#-----------------------------------------------------------------------------
# PaPILO Library
#-----------------------------------------------------------------------------

ifeq ($(PAPILO),true)
LDFLAGS		+=	$(LINKCC_L)$(SCIPREALPATH)/$(LIBDIR)/shared $(LINKCC_l)tbb.$(OSTYPE).$(ARCH).$(COMP)$(LINKLIBSUFFIX)
endif

#-----------------------------------------------------------------------------
# External Libraries
#-----------------------------------------------------------------------------

ifeq ($(ZLIB_LDFLAGS),)
ZLIB		=	false
endif

ifeq ($(ZLIB),true)
FLAGS		+=	$(ZLIB_FLAGS)
LDFLAGS		+=	$(ZLIB_LDFLAGS)
endif

ifeq ($(ZIMPL),auto)
ZIMPL		=	$(GMP)
ifeq ($(ZIMPL),false)
ifeq ($(MAKELEVEL),0)
$(warning ZIMPL was deactived because of missing GMP support.)
endif
endif
endif

ifeq ($(GMP_LDFLAGS),)
GMP		=	false
endif

ifeq ($(ZIMPL),true)
ifeq ($(GMP),false)
$(error ZIMPL requires the GMP to be linked. Use either ZIMPL=false or GMP=true)
endif
ZIMPLLIB	=	$(LINKCC_l)zimpl.$(OSTYPE).$(ARCH).$(COMP).$(ZIMPLOPT)$(LINKLIBSUFFIX)
LDFLAGS		+=	$(ZIMPLLIB) $(ZIMPL_LDFLAGS)
LPSLIBFILES	+=      $(SCIPREALPATH)/$(LIBDIR)/$(LIBEXTTYPE)/libzimpl.$(OSTYPE).$(ARCH).$(COMP).$(ZIMPLOPT).$(LIBEXTEXT)
endif

ifeq ($(GMP),true)
FLAGS		+=	$(GMP_FLAGS)
LDFLAGS		+=	$(GMP_LDFLAGS)
endif

ifeq ($(READLINE_LDFLAGS),)
READLINE	=	false
endif

ifeq ($(READLINE),true)
FLAGS		+=	$(READLINE_FLAGS)
LDFLAGS		+=	$(READLINE_LDFLAGS)
endif

# if IPOPT is there, we do not need lapack
ifeq ($(IPOPT),true)
LAPACK		=	false
endif

ifeq ($(LAPACK),true)
LDFLAGS		+= 	$(LINKCXX_l)lapack$(LINKLIBSUFFIX)
endif

#-------------------------------------------------------
# define flags for Ipopt
ifeq ($(IPOPT),true)
LINKER		=	CPP
# we require here Ipopt >= 3.10.0
# check whether we can find Ipopt via pkg-config
IPOPTPC := $(shell PKG_CONFIG_PATH=$(SCIPDIR)/$(LIBDIR)/$(LIBTYPE)/ipopt.$(OSTYPE).$(ARCH).$(COMP).$(IPOPTOPT)/lib/pkgconfig:$PKG_CONFIG_PATH pkg-config --exists ipopt && echo true)
ifeq ($(IPOPTPC),true)
  # use pkg-config to figure out compiler and linker flags
  FLAGS += $(shell PKG_CONFIG_PATH=$(SCIPDIR)/$(LIBDIR)/$(LIBTYPE)/ipopt.$(OSTYPE).$(ARCH).$(COMP).$(IPOPTOPT)/lib/pkgconfig:$PKG_CONFIG_PATH pkg-config --cflags ipopt)
  IPOPTLIBS := $(shell PKG_CONFIG_PATH=$(SCIPDIR)/$(LIBDIR)/$(LIBTYPE)/ipopt.$(OSTYPE).$(ARCH).$(COMP).$(IPOPTOPT)/lib/pkgconfig:$PKG_CONFIG_PATH pkg-config --libs ipopt)
else
  # fallback:
  # - assume header files in include/coin or include/coin-or
  # - all linker flags are in share/coin/doc/Ipopt/ipopt_addlibs_cpp.txt, if this file exists, otherwise use -lipopt (another fallback)
  FLAGS += -I$(SCIPDIR)/$(LIBDIR)/$(LIBTYPE)/ipopt.$(OSTYPE).$(ARCH).$(COMP).$(IPOPTOPT)/include/coin-or -I$(SCIPDIR)/$(LIBDIR)/$(LIBTYPE)/ipopt.$(OSTYPE).$(ARCH).$(COMP).$(IPOPTOPT)/include/coin $(IPOPT_FLAGS)
  ifneq ($(wildcard $(SCIPDIR)/$(LIBDIR)/$(LIBEXTTYPE)/ipopt.$(OSTYPE).$(ARCH).$(COMP).$(IPOPTOPT)/share/coin/doc/Ipopt/ipopt_addlibs_cpp.txt),)
    IPOPTLIBS := $(shell cat $(SCIPDIR)/$(LIBDIR)/$(LIBEXTTYPE)/ipopt.$(OSTYPE).$(ARCH).$(COMP).$(IPOPTOPT)/share/coin/doc/Ipopt/ipopt_addlibs_cpp.txt)
  else
    IPOPTLIBS := $(LINKCC_L)$(SCIPDIR)/$(LIBDIR)/$(LIBEXTTYPE)/ipopt.$(OSTYPE).$(ARCH).$(COMP).$(IPOPTOPT)/lib $(LINKCC_l)ipopt
  endif
endif
LDFLAGS		+=	$(IPOPTLIBS)
# - shared libraries are installed into Ipopt's lib directory, so add this to the rpath
ifneq ($(LINKRPATH),)
ifneq ($(SCIPINTERNAL),)
LDFLAGS		+=	$(LINKRPATH)\$$ORIGIN/../$(LIBDIR)/$(LIBEXTTYPE)/ipopt.$(OSTYPE).$(ARCH).$(COMP).$(IPOPTOPT)/lib
else
LDFLAGS		+=	$(LINKRPATH)\$(SCIPREALPATH)/$(LIBDIR)/$(LIBEXTTYPE)/ipopt.$(OSTYPE).$(ARCH).$(COMP).$(IPOPTOPT)/lib
endif
endif
endif

# define flags for FilterSQP
ifeq ($(FILTERSQP),true)
FILTERSQPLIBS       =       $(LINKCC_l)filtersqp.$(OSTYPE).$(ARCH).$(COMP)$(LINKLIBSUFFIX) $(LINKCC_l)bqpd.$(OSTYPE).$(ARCH).$(COMP)$(LINKLIBSUFFIX)
LDFLAGS		+=	$(FILTERSQPLIBS) $(FORTRANLIBS)
endif

# define flags for WORHP
ifeq ($(WORHP),true)
FLAGS		+=	-I$(SCIPDIR)/$(LIBDIR)/$(LIBTYPE)/worhp.$(OSTYPE).$(ARCH).$(COMP).$(WORHPOPT)/include
LDFLAGS  += $(LINKCC_l)worhp
LDFLAGS  += $(LINKCC_L)$(SCIPREALPATH)/$(LIBDIR)/$(LIBTYPE)/worhp.$(OSTYPE).$(ARCH).$(COMP).$(WORHPOPT)/lib
ifneq ($(LINKRPATH),)
ifneq ($(SCIPINTERNAL),)
LDFLAGS		+=	$(LINKRPATH)\$$ORIGIN/../$(LIBDIR)/$(LIBEXTTYPE)/worhp.$(OSTYPE).$(ARCH).$(COMP).$(WORHPOPT)/lib
else
LDFLAGS		+=	$(LINKRPATH)\$(SCIPREALPATH)/$(LIBDIR)/$(LIBEXTTYPE)/worhp.$(OSTYPE).$(ARCH).$(COMP).$(WORHPOPT)/lib
endif
endif
endif

ifeq ($(EXPRINT),cppad)
LINKER		=	CPP
endif

#-----------------------------------------------------------------------------
# SHARED Libaries
#-----------------------------------------------------------------------------

# (re)define some variables
ifeq ($(SHARED),true)
LIBEXT		=	$(SHAREDLIBEXT)
ifeq ($(LINKER),CPP)
LIBBUILD	=	$(LINKCXX)
LIBBUILD_L	=	$(LINKCXX_L)
LIBBUILD_o	=	$(LINKCXX_o)
else
LIBBUILD	=	$(LINKCC)
LIBBUILD_L	=	$(LINKCC_L)
LIBBUILD_o	=	$(LINKCC_o)
endif
LIBBUILDFLAGS	+=	$(LINK_shared)
ARFLAGS		=
RANLIB		=
endif



#-----------------------------------------------------------------------------
# SCIP Library
#-----------------------------------------------------------------------------

SCIPLIBBASENAME	=	scipbase
SCIPLIBBASE	=	$(SCIPLIBBASENAME).$(BASE)
SCIPLIBBASEFILE	=	$(SCIPREALPATH)/lib/$(LIBTYPE)/lib$(SCIPLIBBASE).$(LIBEXT)
SCIPLIBBASESHORTLINK =	$(SCIPREALPATH)/lib/$(LIBTYPE)/lib$(SCIPLIBBASENAME).$(LIBEXT)


#-----------------------------------------------------------------------------
# OBJSCIP Library
#-----------------------------------------------------------------------------

OBJSCIPLIBNAME	=	objscip
OBJSCIPLIB	=	$(OBJSCIPLIBNAME).$(BASE)
OBJSCIPLIBFILE	=	$(SCIPREALPATH)/lib/$(LIBTYPE)/lib$(OBJSCIPLIB).$(LIBEXT)
OBJSCIPLIBSHORTLINK=	$(SCIPREALPATH)/lib/$(LIBTYPE)/lib$(OBJSCIPLIBNAME).$(LIBEXT)


#-----------------------------------------------------------------------------
# total linking part for all of SCIP
#-----------------------------------------------------------------------------

# link SCIP for C projects
LINKCXXSCIPALL	=	$(LINKCXX_L)$(SCIPREALPATH)/lib/$(LIBTYPE) $(LINKCXX_l)$(SCIPLIBBASE)$(LINKLIBSUFFIX) \
			$(LINKCXX_l)$(OBJSCIPLIB)$(LINKLIBSUFFIX) $(LINKCXX_l)$(LPILIB)$(LINKLIBSUFFIX) \
			$(LINKCC_l)$(TPILIB)$(LINKLIBSUFFIX) $(OFLAGS) $(LPSLDFLAGS) $(TPILDFLAGS) $(LDFLAGS)

# link SCIP for C++ projects (including libobjscip)
LINKCCSCIPALL	=	$(LINKCC_L)$(SCIPREALPATH)/lib/$(LIBTYPE) $(LINKCC_l)$(SCIPLIBBASE)$(LINKLIBSUFFIX) \
			$(LINKCC_l)$(OBJSCIPLIB)$(LINKLIBSUFFIX) $(LINKCC_l)$(LPILIB)$(LINKLIBSUFFIX) \
			$(LINKCC_l)$(TPILIB)$(LINKLIBSUFFIX) $(OFLAGS) $(LPSLDFLAGS) $(TPILDFLAGS) $(LDFLAGS)<|MERGE_RESOLUTION|>--- conflicted
+++ resolved
@@ -3,11 +3,7 @@
 #*                  This file is part of the program and library             *
 #*         SCIP --- Solving Constraint Integer Programs                      *
 #*                                                                           *
-<<<<<<< HEAD
-#*  Copyright 2002-2022 Zuse Institute Berlin                                *
-=======
 #*  Copyright (c) 2002-2023 Zuse Institute Berlin (ZIB)                      *
->>>>>>> 158a15dd
 #*                                                                           *
 #*  Licensed under the Apache License, Version 2.0 (the "License");          *
 #*  you may not use this file except in compliance with the License.         *
@@ -101,11 +97,7 @@
 SCIP_VERSION_MINOR = 0
 SCIP_VERSION_PATCH = 3
 SCIP_VERSION_SUB = 5
-<<<<<<< HEAD
-SCIP_VERSION_API = 108
-=======
 SCIP_VERSION_API = 110
->>>>>>> 158a15dd
 SCIP_VERSION = $(SCIP_VERSION_MAJOR).$(SCIP_VERSION_MINOR).$(SCIP_VERSION_PATCH).$(SCIP_VERSION_SUB)
 
 # compiling and linking parameters
@@ -114,11 +106,7 @@
 COMP		=	gnu
 LPS		=	spx2
 TPI		=	none
-<<<<<<< HEAD
-SYM		=	bliss
-=======
 SYM		=	sbliss
->>>>>>> 158a15dd
 PAPILO		=	false
 LAPACK		=	false
 STATICLIBEXT	=	a
@@ -130,10 +118,7 @@
 NOBUFMEM	=	false
 NOBLKBUFMEM	=	false
 BLISSEXTERNAL	=	false
-<<<<<<< HEAD
-=======
 NAUTYEXTERNAL	=	false
->>>>>>> 158a15dd
 
 # if SHARED = true, nevertheless link to static version of external libraries (usefull for mingw)
 LIBEXTFORCESTATIC =	false
@@ -237,14 +222,9 @@
 OFLAGS		=
 CFLAGS		=
 CXXFLAGS	=
-<<<<<<< HEAD
-CXX14FLAG	=	-std=c++14
-CXX11FLAG	=	-std=c++0x
-=======
 CXX11FLAG	=	-std=c++0x
 CXX14FLAG	=	-std=c++14
 CXX17FLAG	=	-std=c++17
->>>>>>> 158a15dd
 
 ifeq ($(COMP),msvc)
 LDFLAGS		=
@@ -557,8 +537,6 @@
 LIBOBJSUBDIRS	+=      $(LIBOBJDIR)/bliss/src
 LIBOBJSUBDIRS	+=      $(LIBOBJDIR)/bliss
 endif
-<<<<<<< HEAD
-=======
 endif
 
 ifeq ($(SYM),sbliss)
@@ -582,7 +560,6 @@
 ifeq ($(SYM),snauty)
 LDFLAGS		+=	$(LINKCC_L)$(SCIPREALPATH)/$(LIBDIR)/$(LIBEXTTYPE) $(LINKCC_l)nauty.$(OSTYPE).$(ARCH).$(COMP)$(LINKLIBSUFFIX)
 CXXFLAGS	+=	$(CXX17FLAG)
->>>>>>> 158a15dd
 endif
 
 #-----------------------------------------------------------------------------
