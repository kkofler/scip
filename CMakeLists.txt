--- conflicted
+++ resolved
@@ -105,12 +105,8 @@
 set_property(CACHE EXPRINT PROPERTY STRINGS none cppad )  #define list of values GUI will offer for the variable
 
 set(LPS spx CACHE STRING "options for LP solver")  #create the variable
-<<<<<<< HEAD
 set(LPSEXACT spxexact CACHE STRING "options for LP solver")  #create the variable
-set_property(CACHE LPS PROPERTY STRINGS spx cpx grb xprs clp glop msk qso none )  #define list of values GUI will offer for the variable
-=======
 set_property(CACHE LPS PROPERTY STRINGS spx cpx grb xprs clp glop msk qso highs none )  #define list of values GUI will offer for the variable
->>>>>>> 988dd4c7
 
 set(SYM sbliss CACHE STRING "options for symmetry computation")  #create the variable
 set_property(CACHE SYM PROPERTY STRINGS bliss sbliss nauty snauty none )  #define list of values GUI will offer for the variable
