--- conflicted
+++ resolved
@@ -107,11 +107,7 @@
 set_property(CACHE SYM PROPERTY STRINGS bliss none )  #define list of values GUI will offer for the variable
 
 #search the selected symmetry computation program
-<<<<<<< HEAD
-=======
 message(STATUS "Finding symmetry computation program \"${SYM}\"")
-
->>>>>>> affb3672
 set(BLISS_TARGET "")
 if(SYM STREQUAL "bliss")
     message(STATUS "Setting up Bliss")
