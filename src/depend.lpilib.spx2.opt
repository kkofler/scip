--- conflicted
+++ resolved
@@ -1,64 +1,4 @@
 $(LIBOBJDIR)/lpi/lpi_spx2.o: src/lpi/lpi_spx2.cpp  \
-   \
-   \
-<<<<<<< HEAD
-   \
-   \
-=======
-    \
-    \
-    \
-    \
-    \
-    \
-    \
-    \
-    \
-    \
-    \
-    \
-    \
-    \
->>>>>>> 3c93316d
-   \
-   \
-   \
-   \
-   \
-   \
-   \
-   \
-   \
-   \
-   \
-   \
-   \
-   \
-   \
-   \
-   \
-   \
-   \
-   \
-   \
-   \
-   \
-   \
-  \
-  \
-   \
-   \
-   \
-   \
-   \
-   \
-   \
-   \
-   \
-   \
-   \
-   \
-   \
   src/scip/pub_message.h src/scip/def.h \
  src/scip/type_retcode.h src/scip/type_message.h \
  src/scip/struct_message.h src/lpi/lpi.h src/blockmemshell/memory.h \
