/* * * * * * * * * * * * * * * * * * * * * * * * * * * * * * * * * * * * * * */
/*                                                                           */
/*                  This file is part of the program and library             */
/*         SCIP --- Solving Constraint Integer Programs                      */
/*                                                                           */
/*    Copyright (C) 2002-2013 Konrad-Zuse-Zentrum                            */
/*                            fuer Informationstechnik Berlin                */
/*                                                                           */
/*  SCIP is distributed under the terms of the ZIB Academic License.         */
/*                                                                           */
/*  You should have received a copy of the ZIB Academic License              */
/*  along with SCIP; see the file COPYING. If not email to scip@zib.de.      */
/*                                                                           */
/* * * * * * * * * * * * * * * * * * * * * * * * * * * * * * * * * * * * * * */

/**@file    presol_domcol.c
 * @ingroup PRESOLVERS
 * @brief   dominated column presolver
 * @author  Dieter Weninger
 * @author  Gerald Gamrath
 *
 * This presolver looks for dominance relations between variable pairs.
 * From a dominance relation and certain bound/clique-constellations
 * variable fixings mostly at the lower bound of the dominated variable can be derived.
 *
 * @todo Also run on general CIPs, if the number of locks of the investigated variables comes only from (upgraded)
 * linear constraints.
 *
 * @todo Instead of choosing variables for comparison out of one row, we should try to use 'hashvalues' for columns that
 *       indicate in which constraint type (<=, >=, or ranged row / ==) they are existing. Then sort the variables (and
 *       corresponding data) after the ranged row/equation hashvalue and only try to derive dominance on variables with
 *       the same hashvalue on ranged row/equation and fitting hashvalues for the other constraint types.
 *
 */

/*---+----1----+----2----+----3----+----4----+----5----+----6----+----7----+----8----+----9----+----0----+----1----+----2*/

#include <stdio.h>
#include <assert.h>
#include <string.h>

/* includes necessary for matrix data structure */
#include "scip/cons_knapsack.h"
#include "scip/cons_linear.h"
#include "scip/cons_logicor.h"
#include "scip/cons_setppc.h"
#include "scip/cons_varbound.h"

#include "presol_domcol.h"

#define PRESOL_NAME            "domcol"
#define PRESOL_DESC            "dominated column presolver"
#define PRESOL_PRIORITY         20000000     /**< priority of the presolver (>= 0: before, < 0: after constraint handlers) */
#define PRESOL_MAXROUNDS              -1     /**< maximal number of presolving rounds the presolver participates in (-1: no limit) */
#define PRESOL_DELAY                TRUE     /**< should presolver be delayed, if other presolvers found reductions? */

#define DEFAULT_MAXPAIRS         1000000     /**< maximal number of pair comparisons for at least one variable fixing */

/*
 * Data structures
 */

/** control parameters */
struct SCIP_PresolData
{
   int                   maxpairs;           /**< maximal number of pair comparisons for at least one variable fixing */
};

/** type of fixing direction */
enum Fixingdirection
{
   FIXATLB = -1,         /**< fix variable at lower bound */
   NOFIX   =  0,         /**< do not fix variable */
   FIXATUB =  1          /**< fix variable at upper bound */
};
typedef enum Fixingdirection FIXINGDIRECTION;


/********************************************************************/
/************** matrix data structure and functions *****************/

/** constraint matrix data structure in column and row major format */
struct ConstraintMatrix
{
   SCIP_Real*            colmatval;          /**< coefficients in column major format */
   int*                  colmatind;          /**< row indexes in column major format */
   int*                  colmatbeg;          /**< column storage offset */
   int*                  colmatcnt;          /**< number of row entries per column */
   int                   ncols;              /**< complete number of columns */
   SCIP_Real*            lb;                 /**< lower bound per variable */
   SCIP_Real*            ub;                 /**< upper bound per variable */

   SCIP_VAR**            vars;               /**< variables pointer */

   SCIP_Real*            rowmatval;          /**< coefficients in row major format */
   int*                  rowmatind;          /**< column indexed in row major format */
   int*                  rowmatbeg;          /**< row storage offset */
   int*                  rowmatcnt;          /**< number of column entries per row */
#ifdef SCIP_DEBUG
   const char**          rowname;            /**< name of row */
#endif
   int                   nrows;              /**< complete number of rows */
   SCIP_Real*            lhs;                /**< left hand side per row */
   SCIP_Real*            rhs;                /**< right hand side per row */
<<<<<<< HEAD
   SCIP_Bool*            islhsinfinite;      /**< is left hand side -infinity */
=======
>>>>>>> ef6adc39
   SCIP_Bool*            isrhsinfinite;      /**< is right hand side infinity */
   int                   nnonzs;             /**< sparsity counter */
   SCIP_Real*            minactivity;        /**< min activity per row */
   SCIP_Real*            maxactivity;        /**< max activity per row */
   int*                  minactivityneginf;  /**< min activity negative infinity counter */
   int*                  minactivityposinf;  /**< min activity positive infinity counter */
   int*                  maxactivityneginf;  /**< max activity negative infinity counter */
   int*                  maxactivityposinf;  /**< max activity positive infinity counter */
};
typedef struct ConstraintMatrix CONSTRAINTMATRIX;

/** transforms given variables, scalars, and constant to the corresponding active variables, scalars, and constant */
static
SCIP_RETCODE getActiveVariables(
   SCIP*                 scip,               /**< SCIP data structure */
   SCIP_VAR***           vars,               /**< vars array to get active variables for */
   SCIP_Real**           scalars,            /**< scalars a_1, ..., a_n in linear sum a_1*x_1 + ... + a_n*x_n + c */
   int*                  nvars,              /**< pointer to number of variables and values in vars and vals array */
   SCIP_Real*            constant            /**< pointer to constant c in linear sum a_1*x_1 + ... + a_n*x_n + c  */
   )
{
   int requiredsize;

   assert(scip != NULL);
   assert(vars != NULL);
   assert(scalars != NULL);
   assert(*vars != NULL);
   assert(*scalars != NULL);
   assert(nvars != NULL);
   assert(constant != NULL);

   SCIP_CALL( SCIPgetProbvarLinearSum(scip, *vars, *scalars, nvars, *nvars, constant, &requiredsize, TRUE) );

   if( requiredsize > *nvars )
   {
      SCIP_CALL( SCIPreallocBufferArray(scip, vars, requiredsize) );
      SCIP_CALL( SCIPreallocBufferArray(scip, scalars, requiredsize) );

      /* call function a second time with enough memory */
      SCIP_CALL( SCIPgetProbvarLinearSum(scip, *vars, *scalars, nvars, requiredsize, constant, &requiredsize, TRUE) );
      assert(requiredsize <= *nvars);
   }

   return SCIP_OKAY;
}

/** add one row to the constraint matrix */
static
SCIP_RETCODE addRow(
   SCIP*                 scip,               /**< SCIP data structure */
   CONSTRAINTMATRIX*     matrix,             /**< constraint matrix */
#ifdef SCIP_DEBUG
   const char*           name,               /**< name of constraint corresponding to row */
#endif
   SCIP_VAR**            vars,               /**< variables of this row */
   SCIP_Real*            vals,               /**< coefficients of this row */
   int                   nvars,              /**< number of variables of this row */
   SCIP_Real             lhs,                /**< left hand side */
   SCIP_Real             rhs                 /**< right hand side */
   )
{
   int j;
   int probindex;
   int rowidx;
   SCIP_Real factor;

   assert(vars != NULL);
   assert(vals != NULL);

   rowidx = matrix->nrows;

<<<<<<< HEAD
   matrix->lhs[rowidx] = lhs;
   matrix->rhs[rowidx] = rhs;

   if( SCIPisInfinity(scip, -matrix->lhs[rowidx]) )
      matrix->islhsinfinite[rowidx] = TRUE;
   if( SCIPisInfinity(scip, matrix->rhs[rowidx]) )
      matrix->isrhsinfinite[rowidx] = TRUE;
=======
   if( SCIPisInfinity(scip, -lhs) )
   {
      factor = -1.0;
      matrix->lhs[rowidx] = -rhs;
      matrix->rhs[rowidx] = SCIPinfinity(scip);
      matrix->isrhsinfinite[rowidx] = TRUE;
   }
   else
   {
      factor = 1.0;
      matrix->lhs[rowidx] = lhs;
      matrix->rhs[rowidx] = rhs;
      matrix->isrhsinfinite[rowidx] = SCIPisInfinity(scip, matrix->rhs[rowidx]);
   }
   assert(!SCIPisInfinity(scip, -matrix->lhs[rowidx]));

>>>>>>> ef6adc39

#ifdef SCIP_DEBUG
   matrix->rowname[rowidx] = name;
#endif

   matrix->rowmatbeg[rowidx] = matrix->nnonzs;

   for( j = 0; j < nvars; j++ )
   {
      matrix->rowmatval[matrix->nnonzs] = factor * vals[j];
      probindex = SCIPvarGetProbindex(vars[j]);
      assert(matrix->vars[probindex] == vars[j]);

      assert(0 <= probindex && probindex < matrix->ncols);
      matrix->rowmatind[matrix->nnonzs] = probindex;
      (matrix->nnonzs)++;
   }

   matrix->rowmatcnt[rowidx] = matrix->nnonzs - matrix->rowmatbeg[rowidx];

   ++(matrix->nrows);

   return SCIP_OKAY;
}

/** add one constraint to matrix */
static
SCIP_RETCODE addConstraint(
   SCIP*                 scip,               /**< current scip instance */
   CONSTRAINTMATRIX*     matrix,             /**< constraint matrix */
#ifdef SCIP_DEBUG
   const char*           name,               /**< name of constraint corresponding to row */
#endif
   SCIP_VAR**            vars,               /**< variables of this constraint */
   SCIP_Real*            vals,               /**< variable coefficients of this constraint */
   int                   nvars,              /**< number of variables */
   SCIP_Real             lhs,                /**< left hand side */
   SCIP_Real             rhs                 /**< right hand side */
   )
{
   SCIP_VAR** activevars;
   SCIP_Real* activevals;
   SCIP_Real activeconstant;
   int nactivevars;
   int v;

   assert(scip != NULL);
   assert(matrix != NULL);
   assert(vars != NULL || nvars == 0);
   assert(SCIPisLE(scip, lhs, rhs));

   /* constraint is redundant */
   if( SCIPisInfinity(scip, -lhs) && SCIPisInfinity(scip, rhs) )
      return SCIP_OKAY;

   /* we do not add empty constraints to the matrix */
   if( nvars == 0 )
      return SCIP_OKAY;

   activevars = NULL;
   activevals = NULL;
   nactivevars = nvars;
   activeconstant = 0.0;

   /* duplicate variable and value array */
   SCIP_CALL( SCIPduplicateBufferArray(scip, &activevars, vars, nactivevars ) );
   if( vals != NULL )
   {
      SCIP_CALL( SCIPduplicateBufferArray(scip, &activevals, vals, nactivevars ) );
   }
   else
   {
      SCIP_CALL( SCIPallocBufferArray(scip, &activevals, nactivevars) );

      for( v = 0; v < nactivevars; v++ )
         activevals[v] = 1.0;
   }

   /* retransform given variables to active variables */
   SCIP_CALL( getActiveVariables(scip, &activevars, &activevals, &nactivevars, &activeconstant) );

   /* adapt left and right hand side */
   if( !SCIPisInfinity(scip, -lhs) )
      lhs -= activeconstant;
   if( !SCIPisInfinity(scip, rhs) )
      rhs -= activeconstant;

   /* add single row to matrix */
   if( nactivevars > 0 )
   {
#ifdef SCIP_DEBUG
      SCIP_CALL( addRow(scip, matrix, name, activevars, activevals, nactivevars, lhs, rhs) );
#else
      SCIP_CALL( addRow(scip, matrix, activevars, activevals, nactivevars, lhs, rhs) );
#endif
   }

   /* free buffer arrays */
   SCIPfreeBufferArray(scip, &activevals);
   SCIPfreeBufferArray(scip, &activevars);

   return SCIP_OKAY;
}

/** transform row major format into column major format */
static
SCIP_RETCODE setColumnMajorFormat(
   SCIP*                 scip,               /**< current scip instance */
   CONSTRAINTMATRIX*     matrix              /**< constraint matrix */
   )
{
   int colidx;
   int i;
   int* rowpnt;
   int* rowend;
   SCIP_Real* valpnt;
   int* fillidx;

   assert(scip != NULL);
   assert(matrix != NULL);
   assert(matrix->colmatval != NULL);
   assert(matrix->colmatind != NULL);
   assert(matrix->colmatbeg != NULL);
   assert(matrix->colmatcnt != NULL);
   assert(matrix->rowmatval != NULL);
   assert(matrix->rowmatind != NULL);
   assert(matrix->rowmatbeg != NULL);
   assert(matrix->rowmatcnt != NULL);

   SCIP_CALL( SCIPallocBufferArray(scip, &fillidx, matrix->ncols) );
   BMSclearMemoryArray(fillidx, matrix->ncols);
   BMSclearMemoryArray(matrix->colmatcnt, matrix->ncols);

   for( i = 0; i < matrix->nrows; i++ )
   {
      rowpnt = matrix->rowmatind + matrix->rowmatbeg[i];
      rowend = rowpnt + matrix->rowmatcnt[i];
      for( ; rowpnt < rowend; rowpnt++ )
      {
         colidx = *rowpnt;
         (matrix->colmatcnt[colidx])++;
      }
   }

   matrix->colmatbeg[0] = 0;
   for( i = 0; i < matrix->ncols-1; i++ )
   {
      matrix->colmatbeg[i+1] = matrix->colmatbeg[i] + matrix->colmatcnt[i];
   }

   for( i = 0; i < matrix->nrows; i++ )
   {
      rowpnt = matrix->rowmatind + matrix->rowmatbeg[i];
      rowend = rowpnt + matrix->rowmatcnt[i];
      valpnt = matrix->rowmatval + matrix->rowmatbeg[i];
<<<<<<< HEAD
=======

>>>>>>> ef6adc39
      for( ; rowpnt < rowend; rowpnt++, valpnt++ )
      {
         assert(*rowpnt < matrix->ncols);
         colidx = *rowpnt;
         matrix->colmatval[matrix->colmatbeg[colidx] + fillidx[colidx]] = *valpnt;
         matrix->colmatind[matrix->colmatbeg[colidx] + fillidx[colidx]] = i;
         fillidx[colidx]++;
      }
   }

   SCIPfreeBufferArray(scip, &fillidx);

   return SCIP_OKAY;
}

/** calculate min/max activity per row */
static
SCIP_RETCODE calcActivityBounds(
   SCIP*                 scip,               /**< current scip instance */
   CONSTRAINTMATRIX*     matrix              /**< constraint matrix */
   )
{
   SCIP_Real val;
   int* rowpnt;
   int* rowend;
   SCIP_Real* valpnt;
   int col;
   int row;

   assert(scip != NULL);
   assert(matrix != NULL);

   for( row = 0; row < matrix->nrows; row++ )
   {
      matrix->minactivity[row] = 0;
      matrix->maxactivity[row] = 0;
      matrix->minactivityneginf[row] = 0;
      matrix->minactivityposinf[row] = 0;
      matrix->maxactivityneginf[row] = 0;
      matrix->maxactivityposinf[row] = 0;

      rowpnt = matrix->rowmatind + matrix->rowmatbeg[row];
      rowend = rowpnt + matrix->rowmatcnt[row];
      valpnt = matrix->rowmatval + matrix->rowmatbeg[row];

      for( ; rowpnt < rowend; rowpnt++, valpnt++ )
      {
         /* get column index */
         col = *rowpnt;

         /* get variable coefficient */
         val = *valpnt;

         assert(matrix->ncols > col);

         assert(!SCIPisInfinity(scip, matrix->lb[col]));
         assert(!SCIPisInfinity(scip, -matrix->ub[col]));

         if( val > 0.0 )
         {
            if( SCIPisInfinity(scip, matrix->ub[col]) )
               matrix->maxactivityposinf[row]++;
            else
               matrix->maxactivity[row] += val * matrix->ub[col];

            if( SCIPisInfinity(scip, -matrix->lb[col]) )
               matrix->minactivityneginf[row]++;
            else
               matrix->minactivity[row] += val * matrix->lb[col];
         }
         else if( val < 0.0 )
         {
            if( SCIPisInfinity(scip, -matrix->lb[col]) )
               matrix->maxactivityneginf[row]++;
            else
               matrix->maxactivity[row] += val * matrix->lb[col];

            if( SCIPisInfinity(scip, matrix->ub[col]) )
               matrix->minactivityposinf[row]++;
            else
               matrix->minactivity[row] += val * matrix->ub[col];
         }
      }
   }

   return SCIP_OKAY;
}

/** initialize matrix */
static
SCIP_RETCODE initMatrix(
   SCIP*                 scip,               /**< current scip instance */
   CONSTRAINTMATRIX**    matrixptr,          /**< pointer to constraint matrix object to be initialized */
   SCIP_Bool*            initialized         /**< was the initialization successful? */
   )
{
   CONSTRAINTMATRIX* matrix;
   SCIP_CONSHDLR** conshdlrs;
   const char* conshdlrname;
   SCIP_Bool stopped;
   SCIP_VAR** vars;
   SCIP_VAR* var;
   SCIP_CONS* cons;
   int nconshdlrs;
   int nconss;
   int nnonzstmp;
   int nvars;
   int c;
   int i;
   int v;

   nnonzstmp = 0;

   assert(scip != NULL);
   assert(matrixptr != NULL);
   assert(initialized != NULL);

   *initialized = FALSE;

   /* return if no variables or constraints are present */
   if( SCIPgetNVars(scip) == 0 || SCIPgetNConss(scip) == 0 )
      return SCIP_OKAY;

   /* loop over all constraint handlers and collect the number of checked constraints */
   nconshdlrs = SCIPgetNConshdlrs(scip);
   conshdlrs = SCIPgetConshdlrs(scip);
   nconss = 0;

   for( i = 0; i < nconshdlrs; ++i )
   {
      int nconshdlrconss;

      nconshdlrconss = SCIPconshdlrGetNCheckConss(conshdlrs[i]);

      if( nconshdlrconss > 0 )
      {
         conshdlrname = SCIPconshdlrGetName(conshdlrs[i]);

         if( (strcmp(conshdlrname, "linear") != 0) && (strcmp(conshdlrname, "setppc") != 0)
            && (strcmp(conshdlrname, "logicor") != 0) && (strcmp(conshdlrname, "knapsack") != 0)
            && (strcmp(conshdlrname, "varbound") != 0) )
         {
            SCIPdebugMessage("unsupported constraint type <%s>: aborting domcol presolver\n", conshdlrname);
            break;
         }
      }

      nconss += nconshdlrconss;
   }

   /* do nothing if we have unsupported constraint types or no checked constraints */
   if( i < nconshdlrs || nconss == 0 )
      return SCIP_OKAY;

   stopped = FALSE;

   vars = SCIPgetVars(scip);
   nvars = SCIPgetNVars(scip);

   /* approximate number of nonzeros by taking for each variable the number of up- and downlocks;
    * this counts nonzeros in equalities twice, but can be at most two times as high as the exact number
    */
   for( i = nvars - 1; i >= 0; --i )
   {
      nnonzstmp += SCIPvarGetNLocksDown(vars[i]);
      nnonzstmp += SCIPvarGetNLocksUp(vars[i]);
   }

   /* do nothing if we have no entries */
   if( nnonzstmp == 0 )
      return SCIP_OKAY;

   /* build the matrix structure */
   SCIP_CALL( SCIPallocBuffer(scip, matrixptr) );
   matrix = *matrixptr;

   /* copy vars array and set number of variables */
   SCIP_CALL( SCIPduplicateBufferArray(scip, &matrix->vars, SCIPgetVars(scip), nvars) );
   matrix->ncols = nvars;

   matrix->nrows = 0;
   matrix->nnonzs = 0;

   /* allocate memory for columns */
   SCIP_CALL( SCIPallocBufferArray(scip, &matrix->colmatval, nnonzstmp) );
   SCIP_CALL( SCIPallocBufferArray(scip, &matrix->colmatind, nnonzstmp) );
   SCIP_CALL( SCIPallocBufferArray(scip, &matrix->colmatbeg, matrix->ncols) );
   SCIP_CALL( SCIPallocBufferArray(scip, &matrix->colmatcnt, matrix->ncols) );
   SCIP_CALL( SCIPallocBufferArray(scip, &matrix->lb, matrix->ncols) );
   SCIP_CALL( SCIPallocBufferArray(scip, &matrix->ub, matrix->ncols) );

   for( v = 0; v < matrix->ncols; v++ )
   {
      var = matrix->vars[v];
      assert(var != NULL);

      matrix->lb[v] = SCIPvarGetLbGlobal(var);
      matrix->ub[v] = SCIPvarGetUbGlobal(var);
   }

   /* allocate memory for rows */
   SCIP_CALL( SCIPallocBufferArray(scip, &matrix->rowmatval, nnonzstmp) );
   SCIP_CALL( SCIPallocBufferArray(scip, &matrix->rowmatind, nnonzstmp) );
   SCIP_CALL( SCIPallocBufferArray(scip, &matrix->rowmatbeg, nconss) );
   SCIP_CALL( SCIPallocBufferArray(scip, &matrix->rowmatcnt, nconss) );
   SCIP_CALL( SCIPallocBufferArray(scip, &matrix->lhs, nconss) );
   SCIP_CALL( SCIPallocBufferArray(scip, &matrix->rhs, nconss) );

   /* allocate memory for status of finiteness of row sides */
<<<<<<< HEAD
   SCIP_CALL( SCIPallocClearMemoryArray(scip, &matrix->islhsinfinite, nconss) );
=======
>>>>>>> ef6adc39
   SCIP_CALL( SCIPallocClearMemoryArray(scip, &matrix->isrhsinfinite, nconss) );

#ifdef SCIP_DEBUG
   SCIP_CALL( SCIPallocBufferArray(scip, &matrix->rowname, nconss) );
#endif

   SCIP_CALL( SCIPallocBufferArray(scip, &matrix->minactivity, nconss) );
   SCIP_CALL( SCIPallocBufferArray(scip, &matrix->maxactivity, nconss) );
   SCIP_CALL( SCIPallocBufferArray(scip, &matrix->minactivityneginf, nconss) );
   SCIP_CALL( SCIPallocBufferArray(scip, &matrix->minactivityposinf, nconss) );
   SCIP_CALL( SCIPallocBufferArray(scip, &matrix->maxactivityneginf, nconss) );
   SCIP_CALL( SCIPallocBufferArray(scip, &matrix->maxactivityposinf, nconss) );

   /* loop a second time over constraints handlers and add constraints to the matrix */
   for( i = 0; i < nconshdlrs; ++i )
   {
      SCIP_CONS** conshdlrconss;
      int nconshdlrconss;

      if( SCIPisStopped(scip) )
      {
         stopped = TRUE;
         break;
      }

      conshdlrname = SCIPconshdlrGetName(conshdlrs[i]);
      conshdlrconss = SCIPconshdlrGetCheckConss(conshdlrs[i]);
      nconshdlrconss = SCIPconshdlrGetNCheckConss(conshdlrs[i]);

      if( strcmp(conshdlrname, "linear") == 0 )
      {
         for( c = 0; c < nconshdlrconss && (c % 1000 != 0 || !SCIPisStopped(scip)); ++c )
         {
            cons = conshdlrconss[c];
            assert(SCIPconsIsTransformed(cons));

#ifdef SCIP_DEBUG
            SCIP_CALL( addConstraint(scip, matrix, SCIPconsGetName(cons), SCIPgetVarsLinear(scip, cons),
                  SCIPgetValsLinear(scip, cons), SCIPgetNVarsLinear(scip, cons),
                  SCIPgetLhsLinear(scip, cons), SCIPgetRhsLinear(scip, cons)) );
#else
            SCIP_CALL( addConstraint(scip, matrix, SCIPgetVarsLinear(scip, cons),
                  SCIPgetValsLinear(scip, cons), SCIPgetNVarsLinear(scip, cons),
                  SCIPgetLhsLinear(scip, cons), SCIPgetRhsLinear(scip, cons)) );
#endif
         }
      }
      else if( strcmp(conshdlrname, "setppc") == 0 )
      {
         for( c = 0; c < nconshdlrconss && (c % 1000 != 0 || !SCIPisStopped(scip)); ++c )
         {
            SCIP_Real lhs;
            SCIP_Real rhs;

            cons = conshdlrconss[c];
            assert(SCIPconsIsTransformed(cons));

            switch( SCIPgetTypeSetppc(scip, cons) )
            {
            case SCIP_SETPPCTYPE_PARTITIONING :
               lhs = 1.0;
               rhs = 1.0;
               break;
            case SCIP_SETPPCTYPE_PACKING :
               lhs = -SCIPinfinity(scip);
               rhs = 1.0;
               break;
            case SCIP_SETPPCTYPE_COVERING :
               lhs = 1.0;
               rhs = SCIPinfinity(scip);
               break;
            default:
               return SCIP_ERROR;
            }

#ifdef SCIP_DEBUG
            SCIP_CALL( addConstraint(scip, matrix, SCIPconsGetName(cons), SCIPgetVarsSetppc(scip, cons), NULL,
                  SCIPgetNVarsSetppc(scip, cons), lhs, rhs) );
#else
            SCIP_CALL( addConstraint(scip, matrix, SCIPgetVarsSetppc(scip, cons), NULL,
                  SCIPgetNVarsSetppc(scip, cons), lhs, rhs) );
#endif
         }
      }
      else if( strcmp(conshdlrname, "logicor") == 0 )
      {
         for( c = 0; c < nconshdlrconss && (c % 1000 != 0 || !SCIPisStopped(scip)); ++c )
         {
            cons = conshdlrconss[c];
            assert(SCIPconsIsTransformed(cons));

#ifdef SCIP_DEBUG
            SCIP_CALL( addConstraint(scip, matrix, SCIPconsGetName(cons), SCIPgetVarsLogicor(scip, cons),
               NULL, SCIPgetNVarsLogicor(scip, cons), 1.0, SCIPinfinity(scip)) );
#else
            SCIP_CALL( addConstraint(scip, matrix, SCIPgetVarsLogicor(scip, cons),
                  NULL, SCIPgetNVarsLogicor(scip, cons), 1.0, SCIPinfinity(scip)) );
#endif
         }
      }
      else if( strcmp(conshdlrname, "knapsack") == 0 )
      {
         if( nconshdlrconss > 0 )
         {
            SCIP_Real* consvals;
            int valssize;

            valssize = 100;
            SCIP_CALL( SCIPallocBufferArray(scip, &consvals, valssize) );

            for( c = 0; c < nconshdlrconss && (c % 1000 != 0 || !SCIPisStopped(scip)); ++c )
            {
               SCIP_Longint* weights;

               cons = conshdlrconss[c];
               assert(SCIPconsIsTransformed(cons));

               weights = SCIPgetWeightsKnapsack(scip, cons);
               nvars = SCIPgetNVarsKnapsack(scip, cons);

               if( nvars > valssize )
               {
                  valssize = (int) (1.5 * nvars);
                  SCIP_CALL( SCIPreallocBufferArray(scip, &consvals, valssize) );
               }

               for( v = 0; v < nvars; v++ )
                  consvals[v] = (SCIP_Real)weights[v];

#ifdef SCIP_DEBUG
               SCIP_CALL( addConstraint(scip, matrix, SCIPconsGetName(cons), SCIPgetVarsKnapsack(scip, cons), consvals,
                     SCIPgetNVarsKnapsack(scip, cons), -SCIPinfinity(scip),
                     (SCIP_Real)SCIPgetCapacityKnapsack(scip, cons)) );
#else
               SCIP_CALL( addConstraint(scip, matrix, SCIPgetVarsKnapsack(scip, cons), consvals,
                     SCIPgetNVarsKnapsack(scip, cons), -SCIPinfinity(scip),
                     (SCIP_Real)SCIPgetCapacityKnapsack(scip, cons)) );
#endif
            }

            SCIPfreeBufferArray(scip, &consvals);
         }
      }
      else if( strcmp(conshdlrname, "varbound") == 0 )
      {
         if( nconshdlrconss > 0 )
         {
            SCIP_VAR** consvars;
            SCIP_Real* consvals;

            SCIP_CALL( SCIPallocBufferArray(scip, &consvars, 2) );
            SCIP_CALL( SCIPallocBufferArray(scip, &consvals, 2) );
            consvals[0] = 1.0;

            for( c = 0; c < nconshdlrconss && (c % 1000 != 0 || !SCIPisStopped(scip)); ++c )
            {
               cons = conshdlrconss[c];
               assert(SCIPconsIsTransformed(cons));

               consvars[0] = SCIPgetVarVarbound(scip, cons);
               consvars[1] = SCIPgetVbdvarVarbound(scip, cons);

               consvals[1] = SCIPgetVbdcoefVarbound(scip, cons);

#ifdef SCIP_DEBUG
               SCIP_CALL( addConstraint(scip, matrix, SCIPconsGetName(cons), consvars, consvals, 2, SCIPgetLhsVarbound(scip, cons),
                     SCIPgetRhsVarbound(scip, cons)) );
#else
               SCIP_CALL( addConstraint(scip, matrix, consvars, consvals, 2, SCIPgetLhsVarbound(scip, cons),
                     SCIPgetRhsVarbound(scip, cons)) );
#endif
            }

            SCIPfreeBufferArray(scip, &consvals);
            SCIPfreeBufferArray(scip, &consvars);
         }
      }
#ifndef NDEBUG
      else
      {
         assert(nconshdlrconss == 0);
      }
#endif
   }
   assert(matrix->nrows <= nconss);
   assert(matrix->nnonzs <= nnonzstmp);

   if( !stopped )
   {
      /* calculate row activity bounds */
      SCIP_CALL( calcActivityBounds(scip, matrix) );

      /* transform row major format into column major format */
      SCIP_CALL( setColumnMajorFormat(scip, matrix) );

      *initialized = TRUE;
   }

   return SCIP_OKAY;
}


/** frees the constraint matrix */
static
void freeMatrix(
   SCIP*                 scip,               /**< current SCIP instance */
   CONSTRAINTMATRIX**    matrix              /**< constraint matrix object */
   )
{
   assert(scip != NULL);
   assert(matrix != NULL);

   if( (*matrix) != NULL )
   {
      assert((*matrix)->colmatval != NULL);
      assert((*matrix)->colmatind != NULL);
      assert((*matrix)->colmatbeg != NULL);
      assert((*matrix)->colmatcnt != NULL);
      assert((*matrix)->lb != NULL);
      assert((*matrix)->ub != NULL);

      assert((*matrix)->rowmatval != NULL);
      assert((*matrix)->rowmatind != NULL);
      assert((*matrix)->rowmatbeg != NULL);
      assert((*matrix)->rowmatcnt != NULL);
      assert((*matrix)->lhs != NULL);
      assert((*matrix)->rhs != NULL);
#ifdef SCIP_DEBUG
      assert((*matrix)->rowname != NULL);
#endif

      SCIPfreeBufferArray(scip, &((*matrix)->maxactivityposinf));
      SCIPfreeBufferArray(scip, &((*matrix)->maxactivityneginf));
      SCIPfreeBufferArray(scip, &((*matrix)->minactivityposinf));
      SCIPfreeBufferArray(scip, &((*matrix)->minactivityneginf));
      SCIPfreeBufferArray(scip, &((*matrix)->maxactivity));
      SCIPfreeBufferArray(scip, &((*matrix)->minactivity));

#ifdef SCIP_DEBUG
      SCIPfreeBufferArray(scip, &((*matrix)->rowname));
#endif

      SCIPfreeMemoryArray(scip, &((*matrix)->isrhsinfinite));
<<<<<<< HEAD
      SCIPfreeMemoryArray(scip, &((*matrix)->islhsinfinite));
=======
>>>>>>> ef6adc39

      SCIPfreeBufferArray(scip, &((*matrix)->rhs));
      SCIPfreeBufferArray(scip, &((*matrix)->lhs));
      SCIPfreeBufferArray(scip, &((*matrix)->rowmatcnt));
      SCIPfreeBufferArray(scip, &((*matrix)->rowmatbeg));
      SCIPfreeBufferArray(scip, &((*matrix)->rowmatind));
      SCIPfreeBufferArray(scip, &((*matrix)->rowmatval));

      SCIPfreeBufferArray(scip, &((*matrix)->ub));
      SCIPfreeBufferArray(scip, &((*matrix)->lb));
      SCIPfreeBufferArray(scip, &((*matrix)->colmatcnt));
      SCIPfreeBufferArray(scip, &((*matrix)->colmatbeg));
      SCIPfreeBufferArray(scip, &((*matrix)->colmatind));
      SCIPfreeBufferArray(scip, &((*matrix)->colmatval));

      (*matrix)->nrows = 0;
      (*matrix)->ncols = 0;
      (*matrix)->nnonzs = 0;

      SCIPfreeBufferArrayNull(scip, &((*matrix)->vars));

      SCIPfreeBuffer(scip, matrix);
   }
}

/************** end matrix data structure and functions *************/
/********************************************************************/


/*
 * Local methods
 */

#ifdef SCIP_DEBUG
/** print a row from the constraint matrix */
static
void printRow(
   SCIP*                 scip,               /**< SCIP main data structure */
   CONSTRAINTMATRIX*     matrix,             /**< matrix containing the constraints */
   int                   row                 /**< row index for printing */
   )
{
   int* rowpnt;
   int* rowend;
   int c;
   SCIP_Real val;
   SCIP_Real* valpnt;
   char relation;

   relation='-';
<<<<<<< HEAD
   if( !SCIPisInfinity(scip, -matrix->lhs[row]) &&
      !SCIPisInfinity(scip, matrix->rhs[row]) &&
=======
   if( !matrix->isrhsinfinite &&
>>>>>>> ef6adc39
      SCIPisEQ(scip, matrix->lhs[row], matrix->rhs[row]))
   {
      relation='e';
   }
<<<<<<< HEAD
   else if( !SCIPisInfinity(scip, -matrix->lhs[row]) &&
      !SCIPisInfinity(scip, matrix->rhs[row]) &&
=======
   else if( !matrix->isrhsinfinite &&
>>>>>>> ef6adc39
      !SCIPisEQ(scip, matrix->lhs[row], matrix->rhs[row]))
   {
      relation='r';
   }
<<<<<<< HEAD
   else if( !SCIPisInfinity(scip, -matrix->lhs[row]) &&
      SCIPisInfinity(scip, matrix->rhs[row]) )
   {
      relation='g';
   }
   else if( SCIPisInfinity(scip, -matrix->lhs[row]) &&
      !SCIPisInfinity(scip, matrix->rhs[row]) )
   {
      relation='l';
   }
=======
   else
   {
      relation='g';
   }
>>>>>>> ef6adc39

   rowpnt = matrix->rowmatind + matrix->rowmatbeg[row];
   rowend = rowpnt + matrix->rowmatcnt[row];
   valpnt = matrix->rowmatval + matrix->rowmatbeg[row];

   SCIPdebugPrintf("\n(L:%g) [%c] %g  <=", (matrix->minactivityposinf[row] + matrix->minactivityneginf[row] > 0) ? -SCIPinfinity(scip) : matrix->minactivity[row], relation, matrix->lhs[row]);
   for(; (rowpnt < rowend); rowpnt++, valpnt++)
   {
      c = *rowpnt;
      val = *valpnt;
      SCIPdebugPrintf("  %g{%s[idx:%d][bnd:%g,%g]}",
         val, SCIPvarGetName(matrix->vars[c]), c,
         SCIPvarGetLbGlobal(matrix->vars[c]), SCIPvarGetUbGlobal(matrix->vars[c]));
   }
   SCIPdebugPrintf(" <=  %g (U:%g)", (matrix->maxactivityposinf[row] + matrix->maxactivityneginf[row] > 0) ? SCIPinfinity(scip) : matrix->rhs[row], matrix->maxactivity[row]);
}

/** print all rows from the constraint matrix containing a variable */
static
SCIP_RETCODE printRowsOfCol(
   SCIP*                 scip,               /**< SCIP main data structure */
   CONSTRAINTMATRIX*     matrix,             /**< matrix containing the constraints */
   int                   col                 /**< column index for printing */
   )
{
   int numrows;
   int* rows;
   int i;
   int* colpnt;
   int* colend;

   numrows = matrix->colmatcnt[col];

   SCIP_CALL( SCIPallocBufferArray(scip, &rows, numrows) );

   colpnt = matrix->colmatind + matrix->colmatbeg[col];
   colend = colpnt + matrix->colmatcnt[col];
   for( i = 0; (colpnt < colend); colpnt++, i++ )
   {
      rows[i] = *colpnt;
   }

   SCIPdebugPrintf("\n-------");
   SCIPdebugPrintf("\ncol %d number rows: %d",col,numrows);
   for( i = 0; i < numrows; i++ )
   {
      printRow(scip, matrix, rows[i]);
   }
   SCIPdebugPrintf("\n-------");

   SCIPfreeBufferArray(scip, &rows);

   return SCIP_OKAY;
}

/** print information about a dominance relation */
static
SCIP_RETCODE printDomRelInfo(
   SCIP*                 scip,               /**< SCIP main data structure */
   CONSTRAINTMATRIX*     matrix,             /**< matrix containing the constraints */
   SCIP_VAR*             dominatingvar,      /**< dominating variable */
   int                   dominatingidx,      /**< index of dominating variable */
   SCIP_VAR*             dominatedvar,       /**< dominated variable */
   int                   dominatedidx,       /**< index of dominated variable */
   SCIP_Real             dominatingub,       /**< predicted upper bound of dominating variable */
   SCIP_Real             dominatingwclb      /**< worst case lower bound of dominating variable */
   )
{
   char type;

   assert(SCIPvarGetType(dominatingvar)==SCIPvarGetType(dominatedvar));

   switch(SCIPvarGetType(dominatingvar))
   {
   case SCIP_VARTYPE_CONTINUOUS:
      type='C';
      break;
   case SCIP_VARTYPE_BINARY:
      type='B';
      break;
   case SCIP_VARTYPE_INTEGER:
   case SCIP_VARTYPE_IMPLINT:
      type='I';
      break;
   default:
      SCIPerrorMessage("unknown variable type\n");
      SCIPABORT();
      return SCIP_INVALIDDATA; /*lint !e527*/
   }

   SCIPdebugPrintf("\n\n### [%c], obj:%g->%g,\t%s[idx:%d](nrows:%d)->%s[idx:%d](nrows:%d)\twclb=%g, ub'=%g, ub=%g",
      type, SCIPvarGetObj(dominatingvar), SCIPvarGetObj(dominatedvar),
      SCIPvarGetName(dominatingvar), dominatingidx, matrix->colmatcnt[dominatingidx],
      SCIPvarGetName(dominatedvar), dominatedidx, matrix->colmatcnt[dominatedidx],
      dominatingwclb, dominatingub, SCIPvarGetUbGlobal(dominatingvar));

   SCIP_CALL( printRowsOfCol(scip, matrix, dominatingidx) );

   return SCIP_OKAY;
}
#endif

#ifndef NDEBUG
/** calculate max activity of one row without one variable */
static
SCIP_Real getMaxActSingleRowWithoutColAndColAtLb(
   SCIP*                 scip,               /**< SCIP main data structure */
   CONSTRAINTMATRIX*     matrix,             /**< matrix containing the constraints */
   int                   row,                /**< row index */
   int                   col,                /**< column index to exclude from max activity */
   int                   lbcol               /**< column index to set to lower bound */
   )
{
   int c;
   SCIP_Real val;
   int* rowpnt;
   int* rowend;
   SCIP_Real* valpnt;
   SCIP_Real maxactivity;

   assert(scip != NULL);
   assert(matrix != NULL);
   assert(0 <= row && row < matrix->nrows);
   assert(0 <= col && col < matrix->ncols);

   maxactivity = 0;

   rowpnt = matrix->rowmatind + matrix->rowmatbeg[row];
   rowend = rowpnt + matrix->rowmatcnt[row];
   valpnt = matrix->rowmatval + matrix->rowmatbeg[row];

   for( ; (rowpnt < rowend); rowpnt++, valpnt++ )
   {
      c = *rowpnt;
      val = *valpnt;

      if( c == col )
         continue;

      assert(!SCIPisInfinity(scip, matrix->lb[c]));
      assert(!SCIPisInfinity(scip, -matrix->ub[c]));

      if( c == lbcol )
      {
         maxactivity += val * matrix->lb[c];
      }
      else if( val > 0.0 )
      {
         assert(!SCIPisInfinity(scip, matrix->ub[c]));
         maxactivity += val * matrix->ub[c];
      }
      else if( val < 0.0 )
      {
         assert(!SCIPisInfinity(scip, -matrix->lb[c]));
         maxactivity += val * matrix->lb[c];
      }
   }

   return maxactivity;
}

/** calculate min activity of one row without one variable */
static
SCIP_Real getMinActSingleRowWithoutColAndColAtLb(
   SCIP*                 scip,               /**< SCIP main data structure */
   CONSTRAINTMATRIX*     matrix,             /**< matrix containing the constraints */
   int                   row,                /**< row index */
   int                   col,                /**< column index to exclude from min activity */
   int                   lbcol               /**< column index to set to lower bound */
   )
{
   int c;
   SCIP_Real val;
   int* rowpnt;
   int* rowend;
   SCIP_Real* valpnt;
   SCIP_Real minactivity;

   assert(scip != NULL);
   assert(matrix != NULL);
   assert(0 <= row && row < matrix->nrows);
   assert(0 <= col && col < matrix->ncols);

   minactivity = 0;

   rowpnt = matrix->rowmatind + matrix->rowmatbeg[row];
   rowend = rowpnt + matrix->rowmatcnt[row];
   valpnt = matrix->rowmatval + matrix->rowmatbeg[row];

   for(; (rowpnt < rowend); rowpnt++, valpnt++)
   {
      c = *rowpnt;
      val = *valpnt;

      if( c == col )
         continue;

      assert(!SCIPisInfinity(scip, matrix->lb[c]));
      assert(!SCIPisInfinity(scip, -matrix->ub[c]));

      if( c == lbcol )
      {
         assert(!SCIPisInfinity(scip, -matrix->lb[c]));
         minactivity += val * matrix->lb[c];
      }
      else if( val > 0.0 )
      {
         assert(!SCIPisInfinity(scip, -matrix->lb[c]));
         minactivity += val * matrix->lb[c];
      }
      else if( val < 0.0 )
      {
         assert(!SCIPisInfinity(scip, matrix->ub[c]));
         minactivity += val * matrix->ub[c];
      }
   }

   return minactivity;
}
#endif

/** get minimum/maximum residual activity for the specified variable and with another variable set to its lower bound */
static
void getActivityResiduals(
   SCIP*                 scip,               /**< SCIP main data structure */
   CONSTRAINTMATRIX*     matrix,             /**< matrix containing the constraints */
   int                   row,                /**< row index */
   int                   col,                /**< column index */
   SCIP_Real             coef,               /**< coefficient of the column in this row */
   int                   lowerboundcol,      /**< column index of variable to set to its lower bound */
   SCIP_Real             lowerboundcoef,     /**< coefficient in this row of the column to be set to its lower bound */
   SCIP_Real*            minresactivity,     /**< minimum residual activity of this row */
   SCIP_Real*            maxresactivity,     /**< maximum residual activity of this row */
   SCIP_Bool*            success             /**< pointer to store whether the computation was successful */
   )
{
   SCIP_VAR* var;
   SCIP_VAR* lowerboundvar;
   SCIP_Real lb;
   SCIP_Real ub;
   SCIP_Real lblowerboundvar;
   SCIP_Real ublowerboundvar;
   SCIP_Real tmpmaxact;
   SCIP_Real tmpminact;
   int maxactinf;
   int minactinf;

   assert(scip != NULL);
   assert(matrix != NULL);
   assert(row < matrix->nrows);
   assert(minresactivity != NULL);
   assert(maxresactivity != NULL);

   var = matrix->vars[col];
   lowerboundvar = matrix->vars[lowerboundcol];
   assert(var != NULL);
   assert(lowerboundvar != NULL);

   lb = SCIPvarGetLbGlobal(var);
   ub = SCIPvarGetUbGlobal(var);

   maxactinf = matrix->maxactivityposinf[row] + matrix->maxactivityneginf[row];
   minactinf = matrix->minactivityposinf[row] + matrix->minactivityneginf[row];

   assert(!SCIPisInfinity(scip, lb));
   assert(!SCIPisInfinity(scip, -ub));

   lblowerboundvar = SCIPvarGetLbGlobal(lowerboundvar);
   ublowerboundvar = SCIPvarGetUbGlobal(lowerboundvar);

   assert(!SCIPisInfinity(scip, lblowerboundvar));
   assert(!SCIPisInfinity(scip, -ublowerboundvar));

   tmpminact = matrix->minactivity[row];
   tmpmaxact = matrix->maxactivity[row];

   /* first, adjust min and max activity such that lowerboundvar is always set to its lower bound */

   /* abort if the lower bound is -infty */
   if( SCIPisInfinity(scip, -lblowerboundvar) )
   {
      *success = FALSE;
      return;
   }
   else
   {
      /* coef > 0 --> the upper bound is used for the maxactivity --> update the maxactivity */
      if( lowerboundcoef > 0.0 )
      {
         if( SCIPisInfinity(scip, ublowerboundvar) )
         {
            assert(maxactinf > 0);
            maxactinf--;
            tmpmaxact += (lowerboundcoef * lblowerboundvar);
         }
         else
         {
            tmpmaxact = tmpmaxact - (lowerboundcoef * ublowerboundvar) + (lowerboundcoef * lblowerboundvar);
         }
      }
      /* coef < 0 --> the upper bound is used for the minactivity --> update the minactivity */
      else
      {
         if( SCIPisInfinity(scip, ublowerboundvar) )
         {
            assert(minactinf > 0);
            minactinf--;
            tmpminact += (lowerboundcoef * lblowerboundvar);
         }
         else
         {
            tmpminact = tmpminact - (lowerboundcoef * ublowerboundvar) + (lowerboundcoef * lblowerboundvar);
         }
      }
   }

   *success = TRUE;

   /* the coefficient is positive, so the upper bound contributed to the maxactivity and the lower bound to the minactivity */
   if( coef >= 0.0 )
   {
      if( SCIPisInfinity(scip, ub) )
      {
<<<<<<< HEAD
         assert(matrix->maxactivityposinf[row] >= 1);
         assert(matrix->maxactivityneginf[row] >= 0);
         if( matrix->maxactivityposinf[row] == 1 && matrix->maxactivityneginf[row] == 0 )
         {
            *maxresactivity = matrix->maxactivity[row];
            assert(SCIPisFeasEQ(scip, *maxresactivity, getMaxActSingleRowWithoutCol(scip, matrix, row, col)));
=======
         assert(maxactinf >= 1);
         if( maxactinf == 1 )
         {
            *maxresactivity = tmpmaxact;
            assert(SCIPisFeasEQ(scip, *maxresactivity, getMaxActSingleRowWithoutColAndColAtLb(scip, matrix, row, col, lowerboundcol)));
>>>>>>> ef6adc39
         }
         else
            *maxresactivity = SCIPinfinity(scip);
      }
      else
      {
         if( maxactinf > 0 )
            *maxresactivity = SCIPinfinity(scip);
         else
            *maxresactivity = tmpmaxact - coef * ub;
      }

      if( SCIPisInfinity(scip, -lb) )
      {
<<<<<<< HEAD
         assert(matrix->minactivityneginf[row] >= 1);
         assert(matrix->minactivityposinf[row] >= 0);
         if( matrix->minactivityneginf[row] == 1 && matrix->minactivityposinf[row] == 0 )
         {
            *minresactivity = matrix->minactivity[row];
            assert(SCIPisFeasEQ(scip, *minresactivity, getMinActSingleRowWithoutCol(scip, matrix, row, col)));
=======
         assert(minactinf >= 1);
         if( minactinf == 1 )
         {
            *minresactivity = tmpminact;
            assert(SCIPisFeasEQ(scip, *minresactivity, getMinActSingleRowWithoutColAndColAtLb(scip, matrix, row, col, lowerboundcol)));
>>>>>>> ef6adc39
         }
         else
            *minresactivity = -SCIPinfinity(scip);
      }
      else
      {
         if( minactinf > 0 )
            *minresactivity = -SCIPinfinity(scip);
         else
            *minresactivity = tmpminact - coef * lb;
      }
   }
   /* the coefficient is negative, so the lower bound contributed to the maxactivity and the upper bound to the minactivity */
   else
   {
      if( SCIPisInfinity(scip, -lb) )
      {
<<<<<<< HEAD
         assert(matrix->maxactivityneginf[row] >= 1);
         assert(matrix->maxactivityposinf[row] >= 0);
         if( matrix->maxactivityneginf[row] == 1 && matrix->maxactivityposinf[row] == 0 )
         {
            *maxresactivity = matrix->maxactivity[row];
            assert(SCIPisFeasEQ(scip, *maxresactivity, getMaxActSingleRowWithoutCol(scip, matrix, row, col)));
         }

=======
         assert(maxactinf >= 1);
         if( maxactinf == 1 )
         {
            *maxresactivity = tmpmaxact;
            assert(SCIPisFeasEQ(scip, *maxresactivity, getMaxActSingleRowWithoutColAndColAtLb(scip, matrix, row, col, lowerboundcol)));
         }
>>>>>>> ef6adc39
         else
            *maxresactivity = SCIPinfinity(scip);
      }
      else
      {
         if( maxactinf > 0 )
            *maxresactivity = SCIPinfinity(scip);
         else
            *maxresactivity = tmpmaxact - coef * lb;
      }

      if( SCIPisInfinity(scip, ub) )
      {
<<<<<<< HEAD
         assert(matrix->minactivityposinf[row] >= 1);
         assert(matrix->minactivityneginf[row] >= 0);
         if( matrix->minactivityposinf[row] == 1 && matrix->minactivityneginf[row] == 0 )
         {
            *minresactivity = matrix->minactivity[row];
            assert(SCIPisFeasEQ(scip, *minresactivity, getMinActSingleRowWithoutCol(scip, matrix, row, col)));
=======
         assert(minactinf >= 1);
         if( minactinf == 1 )
         {
            *minresactivity = tmpminact;
            assert(SCIPisFeasEQ(scip, *minresactivity, getMinActSingleRowWithoutColAndColAtLb(scip, matrix, row, col, lowerboundcol)));
>>>>>>> ef6adc39
         }
         else
            *minresactivity = -SCIPinfinity(scip);
      }
      else
      {
         if( minactinf > 0 )
            *minresactivity = -SCIPinfinity(scip);
         else
            *minresactivity = tmpminact - coef * ub;
      }
   }
}


/** Calculate bounds of the dominating variable by rowbound analysis.
 *  We use a special kind of predictive rowbound analysis by first setting the dominated variable to its lower bound.
 */
static
SCIP_RETCODE calcVarBounds(
   SCIP*                 scip,               /**< SCIP main data structure */
   CONSTRAINTMATRIX*     matrix,             /**< matrix containing the constraints */
   int                   row,                /**< current row index */
   int                   coldominating,      /**< column index of dominating variable */
   SCIP_Real             valdominating,      /**< row coefficient of dominating variable */
   int                   coldominated,       /**< column index of dominated variable */
   SCIP_Real             valdominated,       /**< row coefficient of dominated variable */
   SCIP_Bool*            ubcalculated,       /**< was a upper bound calculated? */
   SCIP_Real*            calculatedub,       /**< predicted upper bound */
   SCIP_Bool*            wclbcalculated,     /**< was a lower worst case bound calculated? */
   SCIP_Real*            calculatedwclb,     /**< predicted worst case lower bound */
   SCIP_Bool*            lbcalculated,       /**< was a lower bound calculated? */
   SCIP_Real*            calculatedlb,       /**< predicted lower bound */
   SCIP_Bool*            wcubcalculated,     /**< was a worst case upper bound calculated? */
   SCIP_Real*            calculatedwcub      /**< calculated worst case upper bound */
  )
{
   SCIP_Real minresactivity;
   SCIP_Real maxresactivity;
   SCIP_Real lhs;
   SCIP_Real rhs;
   SCIP_Bool success;

   assert(scip != NULL);
   assert(matrix != NULL);
   assert(0 <= row && row < matrix->nrows);
   assert(0 <= coldominating && coldominating < matrix->ncols);
   assert(0 <= coldominated && coldominated < matrix->ncols);

   assert(ubcalculated != NULL);
   assert(calculatedub != NULL);
   assert(wclbcalculated != NULL);
   assert(calculatedwclb != NULL);
   assert(lbcalculated != NULL);
   assert(calculatedlb != NULL);
   assert(wcubcalculated != NULL);
   assert(calculatedwcub != NULL);

   assert(!SCIPisZero(scip, valdominating));
   assert(matrix->vars[coldominating] != NULL);

   *ubcalculated = FALSE;
   *wclbcalculated = FALSE;
   *lbcalculated = FALSE;
   *wcubcalculated = FALSE;

   /* no rowbound analysis for multiaggregated variables, which should not exist, because the matrix only consists of
    * active variables
    */
<<<<<<< HEAD
   assert(SCIPvarGetStatus(vardominating) != SCIP_VARSTATUS_MULTAGGR && SCIPvarGetStatus(vardominated) != SCIP_VARSTATUS_MULTAGGR);
=======
   assert(SCIPvarGetStatus(matrix->vars[coldominating]) != SCIP_VARSTATUS_MULTAGGR);
   assert(SCIPvarGetStatus(matrix->vars[coldominated]) != SCIP_VARSTATUS_MULTAGGR);
>>>>>>> ef6adc39

   lhs = matrix->lhs[row];
   rhs = matrix->rhs[row];
   assert(!SCIPisInfinity(scip, lhs));
   assert(!SCIPisInfinity(scip, -rhs));

   /* get minimum/maximum activity of this row without the dominating variable */
   getActivityResiduals(scip, matrix, row, coldominating, valdominating, coldominated, valdominated,
      &minresactivity, &maxresactivity, &success);

   if( !success )
      return SCIP_OKAY;

   assert(!SCIPisInfinity(scip, minresactivity));
   assert(!SCIPisInfinity(scip, -maxresactivity));

   *calculatedub = SCIPinfinity(scip);
   *calculatedwclb = -SCIPinfinity(scip);
   *calculatedlb = -SCIPinfinity(scip);
   *calculatedwcub = SCIPinfinity(scip);

   /* predictive rowbound analysis */

   if( valdominating > 0.0 )
   {
<<<<<<< HEAD
      /* upper bound calculation */
      if( !SCIPisInfinity(scip, rhs) )
=======
      /* lower bound calculation */
      if( !SCIPisInfinity(scip, maxresactivity) )
      {
         *calculatedlb = (lhs - maxresactivity)/valdominating;
         *lbcalculated = TRUE;
      }

      /* worst case calculation of lower bound */
      if( !SCIPisInfinity(scip, -minresactivity) )
      {
         *calculatedwclb = (lhs - minresactivity)/valdominating;
         *wclbcalculated = TRUE;
      }
      else
>>>>>>> ef6adc39
      {
         /* worst case lower bound is infinity */
         *calculatedwclb = SCIPinfinity(scip);
         *wclbcalculated = TRUE;
      }

      /* we can only calculate upper bounds, of the right hand side is finite */
      if( !matrix->isrhsinfinite[row] )
      {
         /* upper bound calculation */
         if( !SCIPisInfinity(scip, -minresactivity) )
         {
<<<<<<< HEAD
            if( SCIPisGE(scip, valdominated, 0.0) )
               *calculatedub = (rhs - minresactivity)/valdominating;
            else
            {
               assert(!SCIPisInfinity(scip, ubdominated));
               if( !SCIPisInfinity(scip, -lbdominated) )
                  *calculatedub = (rhs - (minresactivity - (valdominated * ubdominated) + (valdominated * lbdominated)))/valdominating;
               else
                  return SCIP_OKAY;
            }

=======
            *calculatedub = (rhs - minresactivity)/valdominating;
>>>>>>> ef6adc39
            *ubcalculated = TRUE;
         }

<<<<<<< HEAD
      /* wort case calculation of lower bound */
      if( !SCIPisInfinity(scip, -lhs) )
      {
         /* >=, = or ranged */
         if( !SCIPisInfinity(scip, -minresactivity) )
         {
            if( SCIPisGE(scip, valdominated, 0.0) )
               *calculatedwclb = (lhs - minresactivity)/valdominating;
            else
            {
               assert(!SCIPisInfinity(scip, ubdominated));
               if( !SCIPisInfinity(scip, -lbdominated) )
                  *calculatedwclb = (lhs - (minresactivity - (valdominated * ubdominated) + (valdominated * lbdominated)))/valdominating;
               else
                  return SCIP_OKAY;
            }

            *wclbcalculated = TRUE;
=======
         /* worst case calculation of upper bound */
         if( !SCIPisInfinity(scip, maxresactivity) )
         {
            *calculatedwcub = (rhs - maxresactivity)/valdominating;
            *wcubcalculated = TRUE;
>>>>>>> ef6adc39
         }
         else
         {
            /* worst case upper bound is -infinity */
            *calculatedwcub = -SCIPinfinity(scip);
            *wcubcalculated = TRUE;
         }
      }

      /* lower bound calculation */
      if( !SCIPisInfinity(scip, -lhs) )
      {
         /* >=, = or ranged */
         if( !SCIPisInfinity(scip, maxresactivity) )
         {
            if( SCIPisLE(scip, valdominated, 0.0) )
               *calculatedlb = (lhs - maxresactivity)/valdominating;
            else
            {
               assert(!SCIPisInfinity(scip, ubdominated));
               if( !SCIPisInfinity(scip, -lbdominated) )
                  *calculatedlb = (lhs - (maxresactivity - (valdominated * ubdominated) + (valdominated * lbdominated)))/valdominating;
               else
                  return SCIP_OKAY;
            }

            *lbcalculated = TRUE;
         }
      }

      /* worst case calculation of upper bound */
      if( !SCIPisInfinity(scip, rhs) )
      {
         /* <=, = or ranged */
         if( !SCIPisInfinity(scip, maxresactivity) )
         {
            if( SCIPisLE(scip, valdominated, 0.0) )
               *calculatedwcub = (rhs - maxresactivity)/valdominating;
            else
            {
               assert(!SCIPisInfinity(scip, ubdominated));
               if( !SCIPisInfinity(scip, -lbdominated) )
                  *calculatedwcub = (rhs - (maxresactivity - (valdominated * ubdominated) + (valdominated * lbdominated)))/valdominating;
               else
                  return SCIP_OKAY;
            }

            *wcubcalculated = TRUE;
         }
         else
         {
            /* worst case upper bound is -infinity */
            *calculatedwcub = -SCIPinfinity(scip);
            *wcubcalculated = TRUE;
         }
      }
   }
   else
   {
      /* upper bound calculation */
<<<<<<< HEAD
      if( !SCIPisInfinity(scip, -lhs) )
      {
         /* >=, = or ranged */
         if( !SCIPisInfinity(scip, maxresactivity) )
         {
            if( SCIPisLE(scip, valdominated, 0.0) )
               *calculatedub = (lhs - maxresactivity)/valdominating;
            else
            {
               assert(!SCIPisInfinity(scip, ubdominated));
               if( !SCIPisInfinity(scip, -lbdominated) )
                  *calculatedub = (lhs - (maxresactivity - (valdominated * ubdominated) + (valdominated * lbdominated)))/valdominating;
               else
                  return SCIP_OKAY;
            }

            *ubcalculated = TRUE;
         }
      }

      /* worst case calculation of lower bound */
      if( !SCIPisInfinity(scip, rhs) )
=======
      if( !SCIPisInfinity(scip, maxresactivity) )
      {
         *calculatedub = (lhs - maxresactivity)/valdominating;
         *ubcalculated = TRUE;
      }

      /* worst case calculation of upper bound */
      if( !SCIPisInfinity(scip, -minresactivity) )
>>>>>>> ef6adc39
      {
         *calculatedwcub = (lhs - minresactivity)/valdominating;
         *wcubcalculated = TRUE;
      }
      else
      {
         /* worst case upper bound is -infinity */
         *calculatedwcub = -SCIPinfinity(scip);
         *wcubcalculated = TRUE;
      }

      /* we can only calculate lower bounds, of the right hand side is finite */
      if( !matrix->isrhsinfinite[row] )
      {
         /* lower bound calculation */
         if( !SCIPisInfinity(scip, -minresactivity) )
         {
            *calculatedlb = (rhs - minresactivity)/valdominating;
            *lbcalculated = TRUE;
         }

         /* worst case calculation of lower bound */
         if( !SCIPisInfinity(scip, maxresactivity) )
         {
<<<<<<< HEAD
            if( SCIPisLE(scip, valdominated, 0.0) )
               *calculatedwclb = (rhs - maxresactivity)/valdominating;
            else
            {
               assert(!SCIPisInfinity(scip, ubdominated));
               if( !SCIPisInfinity(scip, -lbdominated) )
                  *calculatedwclb = (rhs - (maxresactivity - (valdominated * ubdominated) + (valdominated * lbdominated)))/valdominating;
               else
                  return SCIP_OKAY;
            }

=======
            *calculatedwclb = (rhs - maxresactivity)/valdominating;
>>>>>>> ef6adc39
            *wclbcalculated = TRUE;
         }
         else
         {
            /* worst case lower bound is infinity */
            *calculatedwclb = SCIPinfinity(scip);
            *wclbcalculated = TRUE;
         }
      }
<<<<<<< HEAD

      /* lower bound calculation */
      if( !SCIPisInfinity(scip, rhs) )
      {
         /* >=, = or ranged */
         if( !SCIPisInfinity(scip, -minresactivity) )
         {
            if( SCIPisGE(scip, valdominated, 0.0) )
               *calculatedlb = (rhs - minresactivity)/valdominating;
            else
            {
               assert(!SCIPisInfinity(scip, ubdominated));
               if( !SCIPisInfinity(scip, -lbdominated) )
                  *calculatedlb = (rhs - (minresactivity - (valdominated * ubdominated) + (valdominated * lbdominated)))/valdominating;
               else
                  return SCIP_OKAY;
            }

            *lbcalculated = TRUE;
         }
      }

      /* worst case calculation of upper bound */
      if( !SCIPisInfinity(scip, -lhs) )
      {
         /* >=, = or ranged */
         if( !SCIPisInfinity(scip, -minresactivity) )
         {
            if( SCIPisGE(scip, valdominated, 0.0) )
               *calculatedwcub = (lhs - minresactivity)/valdominating;
            else
            {
               assert(!SCIPisInfinity(scip, ubdominated));
               if( !SCIPisInfinity(scip, -lbdominated) )
                  *calculatedwcub = (lhs - (minresactivity - (valdominated * ubdominated) + (valdominated * lbdominated)))/valdominating;
               else
                  return SCIP_OKAY;
            }

            *wcubcalculated = TRUE;
         }
         else
         {
            /* worst case upper bound is -infinity */
            *calculatedwcub = -SCIPinfinity(scip);
            *wcubcalculated = TRUE;
         }
      }
=======
>>>>>>> ef6adc39
   }

   return SCIP_OKAY;
}

/** try to find new variable bounds and update them when they are better then the old bounds */
static
SCIP_RETCODE updateBounds(
   SCIP*                 scip,               /**< SCIP main data structure */
   CONSTRAINTMATRIX*     matrix,             /**< matrix containing the constraints */
   int                   row,                /**< row index */
   int                   col1,               /**< dominating variable index */
   SCIP_Real             val1,               /**< dominating variable coefficient */
   int                   col2,               /**< dominated variable index */
   SCIP_Real             val2,               /**< dominated variable coefficient */
   SCIP_Real*            upperbound,         /**< predicted upper bound */
   SCIP_Real*            wclowerbound,       /**< predicted worst case lower bound */
   SCIP_Real*            lowerbound,         /**< predicted lower bound */
   SCIP_Real*            wcupperbound        /**< predicted worst case upper bound */
   )
{
   SCIP_Bool ubcalculated;
   SCIP_Bool wclbcalculated;
   SCIP_Bool lbcalculated;
   SCIP_Bool wcubcalculated;
   SCIP_Real newub;
   SCIP_Real newwclb;
   SCIP_Real newlb;
   SCIP_Real newwcub;

   assert(scip != NULL);
   assert(matrix != NULL);
   assert(row < matrix->nrows);
   assert(col1 < matrix->ncols);
   assert(col2 < matrix->ncols);
   assert(upperbound != NULL);
   assert(wclowerbound != NULL);
   assert(lowerbound != NULL);
   assert(wcupperbound != NULL);

   /* do predictive rowbound analysis */
   SCIP_CALL( calcVarBounds(scip, matrix, row, col1, val1, col2, val2,
         &ubcalculated, &newub, &wclbcalculated, &newwclb,
         &lbcalculated, &newlb, &wcubcalculated, &newwcub) );

   /* update bounds in case if they are better */
   if( ubcalculated )
   {
      if( newub < *upperbound )
         *upperbound = newub;
   }
   if( wclbcalculated )
   {
      if( newwclb > *wclowerbound )
         *wclowerbound = newwclb;
   }
   if( lbcalculated )
   {
      if( newlb > *lowerbound )
         *lowerbound = newlb;
   }
   if( wcubcalculated )
   {
      if( newwcub < *wcupperbound )
         *wcupperbound = newwcub;
   }

   return SCIP_OKAY;
}

/** detect parallel columns by using the algorithm of Bixby and Wagner
 *  see paper: "A note on Detecting Simple Redundancies in Linear Systems", June 1986
 */
static
SCIP_RETCODE detectParallelCols(
   SCIP*                 scip,               /**< SCIP main data structure */
   CONSTRAINTMATRIX*     matrix,             /**< matrix containing the constraints */
   int*                  pclass,             /**< parallel column classes */
   SCIP_Bool*            varineq             /**< indicating if variable is within an equation */
   )
{
   SCIP_Real* valpnt;
   SCIP_Real* values;
   SCIP_Real* scale;
   int* classsizes;
   int* pcset;
   int* rowpnt;
   int* rowend;
   int* colindices;
   int* pcs;
   SCIP_Real startval;
   SCIP_Real aij;
<<<<<<< HEAD
   SCIP_Bool isequality;
=======
>>>>>>> ef6adc39
   int startpc;
   int startk;
   int startt;
   int pcsetfill;
   int colidx;
   int k;
   int t;
   int m;
   int i;
   int r;
   int newpclass;
   int pc;

   assert(scip != NULL);
   assert(matrix != NULL);
   assert(pclass != NULL);
   assert(varineq != NULL);

   SCIP_CALL( SCIPallocBufferArray(scip, &classsizes, matrix->ncols) );
   SCIP_CALL( SCIPallocBufferArray(scip, &scale, matrix->ncols) );
   SCIP_CALL( SCIPallocBufferArray(scip, &pcset, matrix->ncols) );
   SCIP_CALL( SCIPallocBufferArray(scip, &values, matrix->ncols) );
   SCIP_CALL( SCIPallocBufferArray(scip, &colindices, matrix->ncols) );
   SCIP_CALL( SCIPallocBufferArray(scip, &pcs, matrix->ncols) );

   /* init */
   BMSclearMemoryArray(scale, matrix->ncols);
   BMSclearMemoryArray(pclass, matrix->ncols);
   BMSclearMemoryArray(classsizes, matrix->ncols);
   classsizes[0] = matrix->ncols;
   pcsetfill = 0;
   for( t = 1; t < matrix->ncols; ++t )
      pcset[pcsetfill++] = t;

   /* loop over all rows */
   for( r = 0; r < matrix->nrows; ++r )
   {
<<<<<<< HEAD
      isequality = !matrix->islhsinfinite[r] && !matrix->isrhsinfinite[r];

      /* we consider only equations or ranged rows */
      if( isequality )
=======
      /* we consider only equations or ranged rows */
      if( !matrix->isrhsinfinite[r] )
>>>>>>> ef6adc39
      {
         rowpnt = matrix->rowmatind + matrix->rowmatbeg[r];
         rowend = rowpnt + matrix->rowmatcnt[r];
         valpnt = matrix->rowmatval + matrix->rowmatbeg[r];

         i = 0;
         for( ; (rowpnt < rowend); rowpnt++, valpnt++ )
         {
            aij = *valpnt;
            colidx = *rowpnt;

#ifdef SCIP_DEBUG
            if( SCIPisZero(scip, aij) )
            {
               SCIPdebugMessage("Matrix coefficient is very small !\n");
            }
#endif
<<<<<<< HEAD
            /* remember variable was within an equation or ranged row present */
            varineq[colidx] = isequality;
=======
            /* remember variable was part of an equation or ranged row */
            varineq[colidx] = TRUE;
>>>>>>> ef6adc39

            if( scale[colidx] == 0.0 )
               scale[colidx] = aij;
            assert(scale[colidx] != 0.0);

            colindices[i] = colidx;
            values[i] = aij / scale[colidx];
            pc = pclass[colidx];
            assert(pc < matrix->ncols);

            /* update class sizes and pclass set */
            assert(classsizes[pc] > 0);
            classsizes[pc]--;
            if( classsizes[pc] == 0 )
            {
               assert(pcsetfill < matrix->ncols);
               pcset[pcsetfill++] = pc;
            }
            pcs[i] = pc;

            i++;
         }

         /* sort on the pclass values */
         if( i > 1 )
<<<<<<< HEAD
            SCIPsortIntIntReal(pcs, colindices, values, i);
=======
         {
            SCIPsortIntIntReal(pcs, colindices, values, i);
         }
>>>>>>> ef6adc39

         k = 0;
         while( TRUE ) /*lint !e716*/
         {
            assert(k < i);
            startpc = pcs[k];
            startk = k;

            /* find pclass-sets */
<<<<<<< HEAD
            while( pcs[k] == startpc && k < i )
=======
            while( k < i && pcs[k] == startpc )
>>>>>>> ef6adc39
               k++;

            /* sort on the A values which have equal pclass values */
            if( k - startk > 1 )
               SCIPsortRealInt(&(values[startk]), &(colindices[startk]), k - startk);

            t = 0;
            while( TRUE ) /*lint !e716*/
            {
               assert(startk + t < i);
               startval = values[startk + t];
               startt = t;

               /* find A-sets */
<<<<<<< HEAD
               while( SCIPisEQ(scip, startval, values[startk + t]) && t < k - startk )
=======
               while( t < k - startk && SCIPisEQ(scip, startval, values[startk + t]) )
>>>>>>> ef6adc39
                  t++;

               /* get new pclass */
               newpclass = pcset[0];
               assert(pcsetfill > 0);
               pcset[0] = pcset[--pcsetfill];

               /* renumbering */
               for( m = startk + startt; m < startk + t; m++ )
               {
                  assert(m < i);
                  assert(colindices[m] < matrix->ncols);
                  assert(newpclass < matrix->ncols);

                  pclass[colindices[m]] = newpclass;
                  classsizes[newpclass]++;
               }

               if( t == k - startk )
                  break;
            }

            if( k == matrix->rowmatcnt[r] )
               break;
         }
      }
   }

   SCIPfreeBufferArray(scip, &pcs);
   SCIPfreeBufferArray(scip, &colindices);
   SCIPfreeBufferArray(scip, &values);
   SCIPfreeBufferArray(scip, &pcset);
   SCIPfreeBufferArray(scip, &scale);
   SCIPfreeBufferArray(scip, &classsizes);

   return SCIP_OKAY;
}


/** try to find possible variable fixings */
static
void findFixings(
   SCIP*                 scip,               /**< SCIP main data structure */
   CONSTRAINTMATRIX*     matrix,             /**< constraint matrix structure */
   SCIP_VAR*             dominatingvar,      /**< dominating variable */
   int                   dominatingidx,      /**< column index of the dominating variable */
   SCIP_Real             dominatingub,       /**< predicted upper bound of the dominating variable */
   SCIP_Real             dominatingwclb,     /**< predicted worst case lower bound of the dominating variable */
   SCIP_Real             dominatinglb,       /**< predicted lower bound of the dominating variable */
   SCIP_Real             dominatingwcub,     /**< predicted worst case upper bound of the dominating variable */
   SCIP_VAR*             dominatedvar,       /**< dominated variable */
   int                   dominatedidx,       /**< column index of the dominated variable */
   FIXINGDIRECTION*      varstofix,          /**< array holding fixing information */
   SCIP_Bool             onlybinvars,        /**< flag indicating only binary variables are present */
   SCIP_Bool             onlyoneone,         /**< when onlybinvars is TRUE, flag indicates if both binary variables are in clique */
   int*                  npossiblefixings    /**< counter for possible fixings */
   )
{
   /* we compare only variables from the same type */
   assert(SCIPvarGetType(dominatingvar) == SCIPvarGetType(dominatedvar) ||
      SCIPvarIsBinary(dominatingvar) == SCIPvarIsBinary(dominatedvar) ||
      (SCIPvarGetType(dominatingvar) == SCIP_VARTYPE_INTEGER && SCIPvarGetType(dominatedvar) == SCIP_VARTYPE_IMPLINT) ||
      (SCIPvarGetType(dominatedvar) == SCIP_VARTYPE_INTEGER && SCIPvarGetType(dominatingvar) == SCIP_VARTYPE_IMPLINT));

<<<<<<< HEAD
   if( matrix->colmatcnt[dominatingidx] == 1 && matrix->colmatcnt[dominatedidx] == 1 )
   {
      /* we have a x->y dominance relation and only one equality constraint
       * where the dominating variable x with a infinity upper bound and the
       * dominated variable y are present, then the dominated variable y
       * can be fixed at their lower bound.
       */
      int row;
      row = *(matrix->colmatind + matrix->colmatbeg[dominatedidx]);

      if( SCIPisEQ(scip, matrix->lhs[row], matrix->rhs[row]) &&
         SCIPisInfinity(scip, SCIPvarGetUbGlobal(dominatingvar)) )
      {
         if( varstofix[dominatedidx] == NOFIX )
         {
            varstofix[dominatedidx] = FIXATLB;
            (*npossiblefixings)++;
#ifdef SCIP_DEBUG
            SCIP_CALL_ABORT( printDomRelInfo(scip,matrix,dominatingvar,dominatingidx,
                  dominatedvar,dominatedidx,dominatingub,dominatingwclb) );
#endif
            return;
         }
      }
   }

   if( SCIPisPositive(scip, SCIPvarGetObj(dominatedvar)) )
   {
      if( !SCIPisInfinity(scip, -dominatingwclb) &&
         SCIPisLE(scip, dominatingwclb, SCIPvarGetUbGlobal(dominatingvar)) )
=======
   if( varstofix[dominatedidx] == NOFIX && matrix->colmatcnt[dominatingidx] == 1
      && matrix->colmatcnt[dominatedidx] == 1 )
   {
      /* We have a x->y dominance relation and only one equality constraint
       * where the dominating variable x with an infinity upper bound and the
       * dominated variable y are present. Then the dominated variable y
       * can be fixed at its lower bound.
       */
      int row;
      row = *(matrix->colmatind + matrix->colmatbeg[dominatedidx]);

      if( SCIPisEQ(scip, matrix->lhs[row], matrix->rhs[row]) &&
         SCIPisInfinity(scip, SCIPvarGetUbGlobal(dominatingvar)) )
      {
         varstofix[dominatedidx] = FIXATLB;
         (*npossiblefixings)++;
#ifdef SCIP_DEBUG
         SCIP_CALL_ABORT( printDomRelInfo(scip, matrix, dominatingvar, dominatingidx,
               dominatedvar, dominatedidx, dominatingub, dominatingwclb) );
#endif
         return;
      }
   }

   if( varstofix[dominatedidx] == NOFIX && SCIPisPositive(scip, SCIPvarGetObj(dominatedvar)) )
   {
      if( !SCIPisInfinity(scip, -dominatingwclb) &&
         SCIPisLE(scip, dominatingwclb, SCIPvarGetUbGlobal(dominatingvar)) )
      {
         /* we have a x->y dominance relation with a positive obj coefficient
          * of the dominated variable y. we need to secure feasibility
          * by testing if the predicted lower worst case bound is less equal the
          * current upper bound. it is possible, that the lower worst case bound
          * is infinity and the upper bound of the dominating variable x is
          * infinity too.
          */
         varstofix[dominatedidx] = FIXATLB;
         (*npossiblefixings)++;
#ifdef SCIP_DEBUG
         SCIP_CALL_ABORT( printDomRelInfo(scip, matrix, dominatingvar, dominatingidx,
               dominatedvar, dominatedidx, dominatingub, dominatingwclb) );
#endif
      }
   }

   if( varstofix[dominatedidx] == NOFIX && !SCIPisInfinity(scip, dominatingub) &&
      SCIPisLE(scip, dominatingub, SCIPvarGetUbGlobal(dominatingvar)) )
   {
      /* we have a x->y dominance relation with an arbitrary obj coefficient
       * of the dominating variable x. in all cases we have to look
       * if the predicted upper bound of the dominating variable is great enough.
       * by testing, that the predicted upper bound is not infinity we avoid problems
       * with x->y e.g.
       *    min  -x -y
       *    s.t. -x -y <= -1
       *    0<=x<=1, 0<=y<=1
       * where y is not at their lower bound.
       */
      varstofix[dominatedidx] = FIXATLB;
      (*npossiblefixings)++;
#ifdef SCIP_DEBUG
      SCIP_CALL_ABORT( printDomRelInfo(scip, matrix, dominatingvar, dominatingidx,
            dominatedvar, dominatedidx, dominatingub, dominatingwclb) );
#endif
   }

   if( varstofix[dominatingidx] == NOFIX && SCIPisNegative(scip, SCIPvarGetObj(dominatingvar)) )
   {
      /* we have a x->y dominance relation with a negative obj coefficient
       * of the dominating variable x. if the worst case upper bound is
       * greater equal than upper bound, we fix x at the upper bound
       */
      if( !SCIPisInfinity(scip, dominatingwcub) &&
         SCIPisGE(scip, dominatingwcub, SCIPvarGetUbGlobal(dominatingvar)) )
      {
         varstofix[dominatingidx] = FIXATUB;
         (*npossiblefixings)++;
      }
   }

   if( varstofix[dominatingidx] == NOFIX && !SCIPisInfinity(scip, -dominatinglb) &&
      SCIPisGE(scip, dominatinglb, SCIPvarGetUbGlobal(dominatingvar)) )
   {
       /* we have a x->y dominance relation with an arbitrary obj coefficient
        * of the dominating variable x. if the predicted lower bound is greater
        * equal than upper bound, we fix x at the upper bound.
        */
      varstofix[dominatingidx] = FIXATUB;
      (*npossiblefixings)++;
   }

   if( onlybinvars )
   {
      if( varstofix[dominatedidx] == NOFIX && (onlyoneone || SCIPvarsHaveCommonClique(dominatingvar, TRUE, dominatedvar, TRUE, TRUE)) )
      {
         /* We have a (1->1)-clique with dominance relation (x->y) (x dominates y).
          * From this dominance relation, we know (1->0) is possible and not worse than (0->1)
          * concerning the objective function. It follows that only (1->0) or (0->0) are possible,
          * but in both cases y has the value 0 => y=0.
          */
         varstofix[dominatedidx] = FIXATLB;
         (*npossiblefixings)++;
      }

      if( varstofix[dominatingidx] == NOFIX && SCIPvarsHaveCommonClique(dominatingvar, FALSE, dominatedvar, FALSE, TRUE) )
>>>>>>> ef6adc39
      {
         /* we have a x->y dominance relation with a positive obj coefficient
          * of the dominated variable y. we need to secure feasibility
          * by testing if the predicted lower worst case bound is less equal the
          * current upper bound. it is possible, that the lower worst case bound
          * is infinity and the upper bound of the dominating variable x is
          * infinity too.
          */
<<<<<<< HEAD
         if( varstofix[dominatedidx] == NOFIX )
         {
            varstofix[dominatedidx] = FIXATLB;
            (*npossiblefixings)++;
#ifdef SCIP_DEBUG
            SCIP_CALL_ABORT( printDomRelInfo(scip, matrix, dominatingvar, dominatingidx,
                  dominatedvar, dominatedidx, dominatingub, dominatingwclb) );
#endif
         }
      }
   }

   if( !SCIPisInfinity(scip, dominatingub) &&
      SCIPisLE(scip, dominatingub, SCIPvarGetUbGlobal(dominatingvar)) )
   {
      /* we have a x->y dominance relation with an arbitrary obj coefficient
       * of the dominating variable x. in all cases we have to look
       * if the predicted upper bound of the dominating variable is great enough.
       * by testing, that the predicted upper bound is not infinity we avoid problems
       * with x->y e.g.
       *    min  -x -y
       *    s.t. -x -y <= -1
       *    0<=x<=1, 0<=y<=1
       * where y is not at their lower bound.
       */
      if( varstofix[dominatedidx] == NOFIX )
      {
         varstofix[dominatedidx] = FIXATLB;
         (*npossiblefixings)++;
#ifdef SCIP_DEBUG
         SCIP_CALL_ABORT( printDomRelInfo(scip, matrix, dominatingvar, dominatingidx,
               dominatedvar, dominatedidx, dominatingub, dominatingwclb) );
#endif
      }
   }

   if( SCIPisNegative(scip, SCIPvarGetObj(dominatingvar)) )
   {
      /* we have a x->y dominance relation with a negative obj coefficient
       * of the dominating variable x. if the worst case upper bound is
       * greater equal than upper bound, we fix x at the upper bound
       */
      if( !SCIPisInfinity(scip, dominatingwcub) &&
         SCIPisGE(scip, dominatingwcub, SCIPvarGetUbGlobal(dominatingvar)) )
      {
         if( varstofix[dominatingidx] == NOFIX )
         {
            varstofix[dominatingidx] = FIXATUB;
            (*npossiblefixings)++;
         }
      }
   }

   if( !SCIPisInfinity(scip, -dominatinglb) &&
      SCIPisGE(scip, dominatinglb, SCIPvarGetUbGlobal(dominatingvar)) )
   {
       /* we have a x->y dominance relation with an arbitrary obj coefficient
        * of the dominating variable x. if the predicted lower bound is greater
        * equal than upper bound, we fix x at the upper bound.
        */
      if( varstofix[dominatingidx] == NOFIX )
      {
         varstofix[dominatingidx] = FIXATUB;
         (*npossiblefixings)++;
      }
   }

   if( onlybinvars )
   {
      if( varstofix[dominatedidx] == NOFIX && (onlyoneone || SCIPvarsHaveCommonClique(dominatingvar, TRUE, dominatedvar, TRUE, TRUE)) )
      {
         /* We have a (1->1)-clique with dominance relation (x->y) (x dominates y).
          * From this dominance relation, we know (1->0) is possible and not worse than (0->1)
          * concerning the objective function. It follows that only (1->0) or (0->0) are possible,
          * but in both cases y has the value 0 => y=0.
          */
         varstofix[dominatedidx] = FIXATLB;
         (*npossiblefixings)++;
      }

      if( varstofix[dominatingidx] == NOFIX && SCIPvarsHaveCommonClique(dominatingvar, FALSE, dominatedvar, FALSE, TRUE) )
      {
         /* We have a (0->0)-clique with dominance relation x->y (x dominates y).
          * From this dominance relation, we know (1->0) is possible and not worse than (0->1)
          * concerning the objective function. It follows that only (1->0) or (1->1) are possible,
          * but in both cases x has the value 1 => x=1
          */
         varstofix[dominatingidx] = FIXATUB;
         (*npossiblefixings)++;
      }
   }
=======
         varstofix[dominatingidx] = FIXATUB;
         (*npossiblefixings)++;
      }
   }
>>>>>>> ef6adc39
   else
      assert(!onlyoneone);

}

/** find dominance relation between variable pairs */
static
SCIP_RETCODE findDominancePairs(
   SCIP*                 scip,               /**< SCIP main data structure */
   CONSTRAINTMATRIX*     matrix,             /**< matrix containing the constraints */
   SCIP_PRESOLDATA*      presoldata,         /**< presolver data */
   int*                  searchcols,         /**< indexes of variables for pair comparisons */
   int                   searchsize,         /**< number of variables for pair comparisons */
   SCIP_Bool             onlybinvars,        /**< flag indicating searchcols has only binary variable indexes */
   FIXINGDIRECTION*      varstofix,          /**< array holding information for later upper/lower bound fixing */
   int*                  npossiblefixings,   /**< found number of possible fixings */
   SCIP_Longint*         ndomrelations       /**< found number of dominance relations */
   )
{
   SCIP_Real* vals1;
   SCIP_Real* vals2;
   SCIP_Real tmpupperboundcol1;
   SCIP_Real tmpupperboundcol2;
   SCIP_Real tmpwclowerboundcol1;
   SCIP_Real tmpwclowerboundcol2;
   SCIP_Real tmplowerboundcol1;
   SCIP_Real tmplowerboundcol2;
   SCIP_Real tmpwcupperboundcol1;
   SCIP_Real tmpwcupperboundcol2;
   int* rows1;
   int* rows2;
   int nrows1;
   int nrows2;
   SCIP_Bool col1domcol2;
   SCIP_Bool col2domcol1;
   SCIP_Bool onlyoneone;
   int cnt1;
   int cnt2;
   int col1;
   int col2;
   int r1;
   int r2;
   int paircnt;
   int nlastpossiblefixings;

   assert(scip != NULL);
   assert(matrix != NULL);
   assert(presoldata != NULL);
   assert(searchcols != NULL);
   assert(varstofix != NULL);
   assert(npossiblefixings != NULL);
   assert(ndomrelations != NULL);

   paircnt = 0;
   nlastpossiblefixings = *npossiblefixings;

   /* pair comparisons */
   for( cnt1 = 0; cnt1 < searchsize; cnt1++ )
   {
      for( cnt2 = cnt1+1; cnt2 < searchsize; cnt2++ )
      {
         /* get indexes of this variable pair */
         col1 = searchcols[cnt1];
         col2 = searchcols[cnt2];

         onlyoneone = FALSE;

         /* we always have minimize as obj sense */

         /* column 1 dominating column 2 */
         col1domcol2 = (SCIPvarGetObj(matrix->vars[col1]) <= SCIPvarGetObj(matrix->vars[col2]));

         /* column 2 dominating column 1 */
         col2domcol1 = (SCIPvarGetObj(matrix->vars[col2]) <= SCIPvarGetObj(matrix->vars[col1]));

         /* search only if nothing was found yet */
         col1domcol2 = col1domcol2 && (varstofix[col2] == NOFIX);
         col2domcol1 = col2domcol1 && (varstofix[col1] == NOFIX);

         /* we only search for a dominance relation if the lower bounds are not negative */
         if( !onlybinvars )
         {
            if( SCIPisLT(scip, SCIPvarGetLbGlobal(matrix->vars[col1]), 0.0) ||
               SCIPisLT(scip, SCIPvarGetLbGlobal(matrix->vars[col2]), 0.0) )
            {
               col1domcol2 = FALSE;
               col2domcol1 = FALSE;
            }
         }

         if( paircnt == presoldata->maxpairs )
         {
<<<<<<< HEAD
            if( !(*npossiblefixings > nlastpossiblefixings) )
=======
            if( *npossiblefixings <= nlastpossiblefixings )
>>>>>>> ef6adc39
            {
               /* not enough fixings found, stop searching */
               return SCIP_OKAY;
            }
            nlastpossiblefixings = *npossiblefixings;
            paircnt = 0;
         }
         paircnt++;

         if( !col1domcol2 && !col2domcol1 )
            continue;

         /* get the data for both columns */
         vals1 = matrix->colmatval + matrix->colmatbeg[col1];
         rows1 = matrix->colmatind + matrix->colmatbeg[col1];
         nrows1 = matrix->colmatcnt[col1];
         r1 = 0;
         vals2 = matrix->colmatval + matrix->colmatbeg[col2];
         rows2 = matrix->colmatind + matrix->colmatbeg[col2];
         nrows2 = matrix->colmatcnt[col2];
         r2 = 0;

         /* do we have a obj constant? */
         if( nrows1 == 0 || nrows2 == 0 )
         {
            col1domcol2 = FALSE;
            col2domcol1 = FALSE;
            continue;
         }

         /* initialize temporary bounds */
         tmpupperboundcol1 = SCIPinfinity(scip);
         tmpupperboundcol2 = tmpupperboundcol1;
         tmpwclowerboundcol1 = -SCIPinfinity(scip);
         tmpwclowerboundcol2 = tmpwclowerboundcol1;
         tmplowerboundcol1 = -SCIPinfinity(scip);
         tmplowerboundcol2 = tmplowerboundcol1;
         tmpwcupperboundcol1 = SCIPinfinity(scip);
         tmpwcupperboundcol2 = tmpwcupperboundcol1;

         /* compare rows of this column pair */
         while( (col1domcol2 || col2domcol1) && (r1 < nrows1 || r2 < nrows2))
         {
            assert((r1 >= nrows1-1) || (rows1[r1] < rows1[r1+1]));
            assert((r2 >= nrows2-1) || (rows2[r2] < rows2[r2+1]));

            /* there is a nonredundant row containing column 1 but not column 2 */
            if( r1 < nrows1 && (r2 == nrows2 || rows1[r1] < rows2[r2]) )
            {
               /* dominance depends on the type of relation */
<<<<<<< HEAD
               if( matrix->islhsinfinite[rows1[r1]] &&
                  !matrix->isrhsinfinite[rows1[r1]] )
               {
                  /* <= relation, smaller coefficients dominate larger ones */
                  if( vals1[r1] < 0.0 )
                     col2domcol1 = FALSE;
                  else if( vals1[r1] > 0.0 )
                     col1domcol2 = FALSE;
               }
               else if( !matrix->islhsinfinite[rows1[r1]] &&
                  !matrix->isrhsinfinite[rows1[r1]] )
=======
               if( !matrix->isrhsinfinite[rows1[r1]] )
>>>>>>> ef6adc39
               {
                  /* no dominance relation for equations or ranged rows */
                  col2domcol1 = FALSE;
                  col1domcol2 = FALSE;
               }
<<<<<<< HEAD
               else if( !matrix->islhsinfinite[rows1[r1]] &&
                  matrix->isrhsinfinite[rows1[r1]] )
=======
               else
>>>>>>> ef6adc39
               {
                  /* >= relation, larger coefficients dominate smaller ones */
                  if( vals1[r1] > 0.0 )
                     col2domcol1 = FALSE;
                  else
                     col1domcol2 = FALSE;
               }

               r1++;
            }
            /* there is a nonredundant row containing column 2, but not column 1 */
            else if( r2 < nrows2 && (r1 == nrows1 || rows1[r1] > rows2[r2]) )
            {
               /* dominance depends on the type of relation */
<<<<<<< HEAD
               if( matrix->islhsinfinite[rows2[r2]] &&
                  !matrix->isrhsinfinite[rows2[r2]] )
               {
                  /* <= relation, smaller coefficients dominate larger ones */
                  if( vals2[r2] > 0.0 )
                     col2domcol1 = FALSE;
                  else if( vals2[r2] < 0.0 )
                     col1domcol2 = FALSE;
               }
               else if( !matrix->islhsinfinite[rows2[r2]] &&
                  !matrix->isrhsinfinite[rows2[r2]] )
=======
               if( !matrix->isrhsinfinite[rows2[r2]] )
>>>>>>> ef6adc39
               {
                  /* no dominance relation for equations or ranged rows */
                  col2domcol1 = FALSE;
                  col1domcol2 = FALSE;
               }
<<<<<<< HEAD
               else if( !matrix->islhsinfinite[rows2[r2]] &&
                  matrix->isrhsinfinite[rows2[r2]] )
=======
               else
>>>>>>> ef6adc39
               {
                  /* >= relation, larger coefficients dominate smaller ones */
                  if( vals2[r2] < 0.0 )
                     col2domcol1 = FALSE;
                  else
                     col1domcol2 = FALSE;
               }

               r2++;
            }
            /* if both columns appear in a common row, compare the coefficients */
            else
            {
               assert(r1 < nrows1 && r2 < nrows2);
               assert(rows1[r1] == rows2[r2]);

               /* dominance depends on the type of inequality */
<<<<<<< HEAD
               if( matrix->islhsinfinite[rows1[r1]] &&
                  !matrix->isrhsinfinite[rows1[r1]] )
=======
               if( !matrix->isrhsinfinite[rows1[r1]] )
>>>>>>> ef6adc39
               {
                  /* <= relation, smaller coefficients dominate larger ones */
                  if( vals1[r1] < vals2[r2] )
                     col2domcol1 = FALSE;
                  else if( vals1[r1] > vals2[r2] )
                     col1domcol2 = FALSE;

                  if( onlybinvars )
                  {
                     if( !onlyoneone && (matrix->minactivityposinf[rows1[r1]] + matrix->minactivityneginf[rows1[r1]] == 0) && SCIPisFeasGE(scip, matrix->minactivity[rows1[r1]] + MIN(vals1[r1], vals2[r2]), matrix->rhs[rows1[r1]]) )
                        onlyoneone = TRUE;
                  }

                  if( onlybinvars )
                  {
                     if( !onlyoneone && (matrix->minactivityposinf[rows1[r1]] + matrix->minactivityneginf[rows1[r1]] == 0)
                        && SCIPisFeasGE(scip, matrix->minactivity[rows1[r1]] + MIN(vals1[r1], vals2[r2]), matrix->rhs[rows1[r1]]) )
                     {
                        onlyoneone = TRUE;
                     }
                  }
               }
<<<<<<< HEAD
               else if( !matrix->islhsinfinite[rows1[r1]] &&
                  !matrix->isrhsinfinite[rows1[r1]] )
               {
                  /* no dominance relation if coefficients differ for equations or ranged rows */
                  if( !SCIPisEQ(scip, vals1[r1], vals2[r2]) )
                  {
                     col2domcol1 = FALSE;
                     col1domcol2 = FALSE;
                  }

                  if( onlybinvars )
                  {
                     if( !onlyoneone && (matrix->minactivityposinf[rows1[r1]] + matrix->minactivityneginf[rows1[r1]] == 0) && SCIPisFeasGE(scip, matrix->minactivity[rows1[r1]] + MIN(vals1[r1], vals2[r2]), matrix->rhs[rows1[r1]]) )
                        onlyoneone = TRUE;
                  }
               }
               else if( !matrix->islhsinfinite[rows1[r1]] &&
                  matrix->isrhsinfinite[rows1[r1]] )
=======
               else
>>>>>>> ef6adc39
               {
                  /* >= relation, larger coefficients dominate smaller ones */
                  if( vals1[r1] >= vals2[r2] )
                     col2domcol1 = FALSE;
                  else
                     col1domcol2 = FALSE;
               }

<<<<<<< HEAD
=======
               /* we claim the same sign for the coefficients to achieve monotonically
                * decreasing predictive bound functions
                */
>>>>>>> ef6adc39
               if( !onlyoneone && ((vals1[r1] < 0 && vals2[r2] < 0) || (vals1[r1] > 0 && vals2[r2] > 0)) )
               {
                  if( col1domcol2 )
                  {
                     /* update bounds for column 1 */
                     SCIP_CALL( updateBounds(scip, matrix, rows1[r1], col1, vals1[r1], col2, vals2[r2],
                           &tmpupperboundcol1, &tmpwclowerboundcol1, &tmplowerboundcol1, &tmpwcupperboundcol1) );
                  }

                  if( col2domcol1 )
                  {
                     /* update bounds for column 2 */
                     SCIP_CALL( updateBounds(scip, matrix, rows2[r2], col2, vals2[r2], col1, vals1[r1],
                           &tmpupperboundcol2, &tmpwclowerboundcol2, &tmplowerboundcol2, &tmpwcupperboundcol2) );
                  }
               }

               r1++;
               r2++;
            }
         }

         /* a column is only dominated, if there are no more rows in which it is contained */
         col1domcol2 = col1domcol2 && r2 == nrows2;
         col2domcol1 = col2domcol1 && r1 == nrows1;

         if( !col1domcol2 && !col2domcol1 )
            continue;

         /* no dominance relation for left equations or ranged rows */
         while( r1 < nrows1 )
         {
<<<<<<< HEAD
            if( !matrix->islhsinfinite[rows1[r1]] &&
               !matrix->isrhsinfinite[rows1[r1]] )
=======
            if( !matrix->isrhsinfinite[rows1[r1]] )
>>>>>>> ef6adc39
            {
               col2domcol1 = FALSE;
               col1domcol2 = FALSE;
               break;
            }
            r1++;
         }
         if( !col1domcol2 && !col2domcol1 )
            continue;
         while( r2 < nrows2 )
         {
<<<<<<< HEAD
            if( !matrix->islhsinfinite[rows2[r2]] &&
               !matrix->isrhsinfinite[rows2[r2]] )
=======
            if( !matrix->isrhsinfinite[rows2[r2]] )
>>>>>>> ef6adc39
            {
               col2domcol1 = FALSE;
               col1domcol2 = FALSE;
               break;
            }
            r2++;
         }

         if( col1domcol2 || col2domcol1 )
            (*ndomrelations)++;

         if( col1domcol2 && col2domcol1 )
         {
            /* prefer the variable as dominating variable with the greater upper bound */
            if( SCIPisGE(scip, SCIPvarGetUbGlobal(matrix->vars[col1]), SCIPvarGetUbGlobal(matrix->vars[col2])) )
               col2domcol1 = FALSE;
            else
               col1domcol2 = FALSE;
         }

         /* use dominance relation and clique/bound-information to find variable fixings */
         if( col1domcol2 )
         {
            findFixings(scip, matrix, matrix->vars[col1], col1,
               tmpupperboundcol1, tmpwclowerboundcol1,
               tmplowerboundcol1, tmpwcupperboundcol1, matrix->vars[col2],
               col2, varstofix, onlybinvars, onlyoneone, npossiblefixings);
         }
         else if( col2domcol1 )
         {
            findFixings(scip, matrix, matrix->vars[col2], col2,
               tmpupperboundcol2, tmpwclowerboundcol2,
               tmplowerboundcol2, tmpwcupperboundcol2, matrix->vars[col1],
               col1, varstofix, onlybinvars, onlyoneone, npossiblefixings);
         }
      }
   }

   return SCIP_OKAY;
}

/** try to fix singleton column continuous variables */
static
SCIP_RETCODE singletonColumnStuffing(
   SCIP*                 scip,               /**< SCIP main data structure */
   CONSTRAINTMATRIX*     matrix,             /**< matrix containing the constraints */
   SCIP_Bool*            varsprocessed,      /**< array indicating that this variable has been processed */
   FIXINGDIRECTION*      varstofix,          /**< array holding fixing information */
   int*                  npossiblefixings    /**< number of possible fixings */
   )
{
   SCIP_VAR* var;
   SCIP_Real* valpnt;
   SCIP_Real* colratios;
   SCIP_Real* colcoeffs;
   SCIP_Bool* rowprocessed;
   int* rowpnt;
   int* rowend;
   int* colindices;
   int* colnozerolb;
   SCIP_Real constant;
   SCIP_Real val;
   SCIP_Real value;
   SCIP_Real boundoffset;
   SCIP_Bool tryfixing;
   int idx;
   int col;
   int row;
   int fillcnt;
   int colidx;
   int k;

   assert(scip != NULL);
   assert(matrix != NULL);
   assert(varsprocessed != NULL);
   assert(varstofix != NULL);
   assert(npossiblefixings != NULL);

   SCIP_CALL( SCIPallocBufferArray(scip, &colindices, matrix->ncols) );
   SCIP_CALL( SCIPallocBufferArray(scip, &colratios, matrix->ncols) );
   SCIP_CALL( SCIPallocBufferArray(scip, &colcoeffs, matrix->ncols) );

   SCIP_CALL( SCIPallocBufferArray(scip, &colnozerolb, matrix->ncols) );
   BMSclearMemoryArray(colnozerolb, matrix->ncols);

   SCIP_CALL( SCIPallocBufferArray(scip, &rowprocessed, matrix->nrows) );
   BMSclearMemoryArray(rowprocessed, matrix->nrows);

   for( col = 0; col < matrix->ncols; col++ )
   {
      /* we look only at rows with minimal one continuous singleton column */
      if( matrix->colmatcnt[col] == 1 && SCIPvarGetType(matrix->vars[col]) == SCIP_VARTYPE_CONTINUOUS )
      {
         row = *(matrix->colmatind + matrix->colmatbeg[col]);
         if( rowprocessed[row] )
            continue;

         rowprocessed[row] = TRUE;

<<<<<<< HEAD
         if( matrix->islhsinfinite[row] && !matrix->isrhsinfinite[row] )
         {
            /* singleton column pushing for <= relation */
            fillcnt = 0;
            tryfixing = TRUE;
            constant = 0.0;

            rowpnt = matrix->rowmatind + matrix->rowmatbeg[row];
            rowend = rowpnt + matrix->rowmatcnt[row];
            valpnt = matrix->rowmatval + matrix->rowmatbeg[row];

            for( ; (rowpnt < rowend); rowpnt++, valpnt++ )
            {
               val = *valpnt;
               colidx = *rowpnt;
               var = matrix->vars[colidx];
               assert(var != NULL);
               assert(val != 0.0);

               if( SCIPisGE(scip, SCIPvarGetLbGlobal(var), 0.0) )
               {
                  if( SCIPisPositive(scip, val) )
                  {
                     /* do we have a continuous singleton column */
                     if( matrix->colmatcnt[colidx] == 1 && SCIPvarGetType(var) == SCIP_VARTYPE_CONTINUOUS )
                     {
                        if( SCIPisPositive(scip, SCIPvarGetLbGlobal(var)) )
                        {
                           constant += val * SCIPvarGetLbGlobal(var);
                           colnozerolb[fillcnt] = 1;
                        }

                        colratios[fillcnt] = SCIPvarGetObj(var) / val;
                        colindices[fillcnt] = colidx;
                        colcoeffs[fillcnt] = val;
                        fillcnt++;
                     }
                     else
                     {
                        /* discrete variables or variables which are present within
                         * more than one row are estimated at their upper bound
                         */
                        if( SCIPisInfinity(scip, SCIPvarGetUbGlobal(var)) )
                        {
                           tryfixing = FALSE;
                           break;
                        }
                        constant += val * SCIPvarGetUbGlobal(var);
                     }
                  }
                  else if( SCIPisNegative(scip, val) )
                  {
                     /* consider lower bound for negative coefficients */
                     constant += val * SCIPvarGetLbGlobal(var);
                  }
               }
               else
               {
                  tryfixing = FALSE;
                  break;
               }
            }

            if( tryfixing )
            {
               SCIPsortRealRealIntInt(colratios, colcoeffs, colindices, colnozerolb, fillcnt);

               /* try to fix continuous singleton columns by their ratio */
               for( k = 0; k < fillcnt; k++ )
               {
                  boundoffset = 0.0;
                  idx = colindices[k];
                  value = colcoeffs[k] * SCIPvarGetUbGlobal(matrix->vars[idx]);

                  if( colnozerolb[k] )
                  {
                     boundoffset = colcoeffs[k] * SCIPvarGetLbGlobal(matrix->vars[idx]);
                  }

                  if( matrix->colmatcnt[idx] == 1 &&
                     SCIPvarGetType(matrix->vars[idx]) == SCIP_VARTYPE_CONTINUOUS &&
                     SCIPisNegative(scip, SCIPvarGetObj(matrix->vars[idx])) )
                  {
                     if( SCIPisLE(scip, value, matrix->rhs[row] - constant + boundoffset) )
                     {
                        constant += value;
                        varstofix[idx] = FIXATUB;
                        varsprocessed[idx] = TRUE;
                        (*npossiblefixings)++;

                        if( colnozerolb[k] )
                           constant -= boundoffset;
                     }
                     else
                        break;
                  }
               }
            }
         }
         else if( !matrix->islhsinfinite[row] && matrix->isrhsinfinite[row] )
=======
         if( matrix->isrhsinfinite[row] )
>>>>>>> ef6adc39
         {
            /* singleton column pushing for >= relation */
            fillcnt = 0;
            tryfixing = TRUE;
            constant = 0.0;

            rowpnt = matrix->rowmatind + matrix->rowmatbeg[row];
            rowend = rowpnt + matrix->rowmatcnt[row];
            valpnt = matrix->rowmatval + matrix->rowmatbeg[row];

            for( ; (rowpnt < rowend); rowpnt++, valpnt++ )
            {
               val = *valpnt;
               colidx = *rowpnt;
               var = matrix->vars[colidx];
               assert(var != NULL);
               assert(val != 0.0);

               if( SCIPisGE(scip, SCIPvarGetLbGlobal(var), 0.0) )
               {
                  if( SCIPisNegative(scip, val) )
                  {
                     /* do we have a continuous singleton column */
                     if( matrix->colmatcnt[colidx] == 1 && SCIPvarGetType(var) == SCIP_VARTYPE_CONTINUOUS )
                     {
                        if( SCIPisPositive(scip, SCIPvarGetLbGlobal(var)) )
                        {
                           constant += val * SCIPvarGetLbGlobal(var);
                           colnozerolb[fillcnt] = 1;
                        }

                        colratios[fillcnt] = SCIPvarGetObj(var) / val;
                        colindices[fillcnt] = colidx;
                        colcoeffs[fillcnt] = val;
                        fillcnt++;
                     }
                     else
                     {
                        /* discrete variables or variables in more than one row are present */
                        if( SCIPisInfinity(scip, SCIPvarGetUbGlobal(var)) )
                        {
                           tryfixing = FALSE;
                           break;
                        }
                        constant += val * SCIPvarGetUbGlobal(var);
                     }
                  }
                  else if( SCIPisPositive(scip, val) )
                  {
                     constant += val * SCIPvarGetLbGlobal(var);
                  }
               }
               else
               {
                  tryfixing = FALSE;
                  break;
               }
            }

            if( tryfixing )
            {
               SCIPsortRealRealIntInt(colratios, colcoeffs, colindices, colnozerolb, fillcnt);

               /* try to fix continuous singleton columns by their ratio */
               for( k = fillcnt - 1; k >= 0; k-- )
               {
                  boundoffset = 0.0;
                  idx = colindices[k];
                  value = colcoeffs[k] * SCIPvarGetUbGlobal(matrix->vars[idx]);

                  if( colnozerolb[k] )
                  {
                     boundoffset = colcoeffs[k] * SCIPvarGetLbGlobal(matrix->vars[idx]);
                  }

                  if( matrix->colmatcnt[idx] == 1 &&
                     SCIPvarGetType(matrix->vars[idx]) == SCIP_VARTYPE_CONTINUOUS &&
                     SCIPisNegative(scip, SCIPvarGetObj(matrix->vars[idx])) )
                  {
                     if( SCIPisGE(scip, value, matrix->lhs[row] - constant + boundoffset) )
                     {
                        constant += value;
                        varstofix[idx] = FIXATUB;
                        varsprocessed[idx] = TRUE;
                        (*npossiblefixings)++;

                        if( colnozerolb[k] )
                           constant -= boundoffset;
                     }
                     else
                        break;
                  }
               }
            }
         }


<<<<<<< HEAD
         if( matrix->islhsinfinite[row] && !matrix->isrhsinfinite[row] )
         {
            /* singleton column pulling for <= relation */
            fillcnt = 0;
            tryfixing = TRUE;
            constant = 0.0;

            rowpnt = matrix->rowmatind + matrix->rowmatbeg[row];
            rowend = rowpnt + matrix->rowmatcnt[row];
            valpnt = matrix->rowmatval + matrix->rowmatbeg[row];

            for( ; (rowpnt < rowend); rowpnt++, valpnt++ )
            {
               val = *valpnt;
               colidx = *rowpnt;
               var = matrix->vars[colidx];
               assert(var != NULL);
               assert(val != 0.0);

               if( SCIPisGE(scip, SCIPvarGetLbGlobal(var), 0.0) )
               {
                  if( SCIPisNegative(scip, val) )
                  {
                     /* do we have a continuous singleton column */
                     if( matrix->colmatcnt[colidx] == 1 && SCIPvarGetType(var) == SCIP_VARTYPE_CONTINUOUS
                        && SCIPisPositive(scip, SCIPvarGetObj(var)) )
                     {
                        if( SCIPisPositive(scip, SCIPvarGetLbGlobal(var)) )
                        {
                           constant += val * SCIPvarGetLbGlobal(var);
                           colnozerolb[fillcnt] = 1;
                        }

                        colratios[fillcnt] = SCIPvarGetObj(var) / val;
                        colindices[fillcnt] = colidx;
                        colcoeffs[fillcnt] = val;
                        fillcnt++;
                     }
                     else
                     {
                        /* discrete variables or variables which are present within
                         * more than one row are estimated at their upper bound
                         */
                        if( SCIPisInfinity(scip, SCIPvarGetUbGlobal(var)) )
                        {
                           tryfixing = FALSE;
                           break;
                        }
                        constant += val * SCIPvarGetUbGlobal(var);
                     }
                  }
                  else if( SCIPisPositive(scip, val) )
                  {
                     /* consider lower bound for negative coefficients */
                     constant += val * SCIPvarGetLbGlobal(var);
                  }
               }
               else
               {
                  tryfixing = FALSE;
                  break;
               }
            }

            if( tryfixing )
            {
               SCIPsortRealRealIntInt(colratios, colcoeffs, colindices, colnozerolb, fillcnt);

               /* try to fix continuous singleton columns by their ratio */
               for( k = fillcnt - 1; k >= 0; k-- )
               {
                  boundoffset = 0.0;
                  idx = colindices[k];
                  value = colcoeffs[k] * SCIPvarGetUbGlobal(matrix->vars[idx]);

                  if( colnozerolb[k] )
                  {
                     boundoffset = colcoeffs[k] * SCIPvarGetLbGlobal(matrix->vars[idx]);
                  }

                  if( matrix->colmatcnt[idx] == 1 &&
                     SCIPvarGetType(matrix->vars[idx]) == SCIP_VARTYPE_CONTINUOUS &&
                     SCIPisPositive(scip, SCIPvarGetObj(matrix->vars[idx])) )
                  {
                     if( SCIPisGE(scip, value, matrix->rhs[row] - constant + boundoffset) )
                     {
                        constant += value;
                        varstofix[idx] = FIXATUB;
                        varsprocessed[idx] = TRUE;
                        (*npossiblefixings)++;

                        if( colnozerolb[k] )
                           constant -= boundoffset;
                     }
                     else
                        break;
                  }
               }
            }
         }
         else if( !matrix->islhsinfinite[row] && matrix->isrhsinfinite[row] )
=======
         if( matrix->isrhsinfinite[row] )
>>>>>>> ef6adc39
         {
            /* singleton column pulling for >= relation */
            fillcnt = 0;
            tryfixing = TRUE;
            constant = 0.0;

            rowpnt = matrix->rowmatind + matrix->rowmatbeg[row];
            rowend = rowpnt + matrix->rowmatcnt[row];
            valpnt = matrix->rowmatval + matrix->rowmatbeg[row];

            for( ; (rowpnt < rowend); rowpnt++, valpnt++ )
            {
               val = *valpnt;
               colidx = *rowpnt;
               var = matrix->vars[colidx];
               assert(var != NULL);
               assert(val != 0.0);

               if( SCIPisGE(scip, SCIPvarGetLbGlobal(var), 0.0) )
               {
                  if( SCIPisPositive(scip, val) )
                  {
                     /* do we have a continuous singleton column */
                     if( matrix->colmatcnt[colidx] == 1 && SCIPvarGetType(var) == SCIP_VARTYPE_CONTINUOUS
                        && SCIPisPositive(scip, SCIPvarGetObj(var)) )
                     {
                        if( SCIPisPositive(scip, SCIPvarGetLbGlobal(var)) )
                        {
                           constant += val * SCIPvarGetLbGlobal(var);
                           colnozerolb[fillcnt] = 1;
                        }

                        colratios[fillcnt] = SCIPvarGetObj(var) / val;
                        colindices[fillcnt] = colidx;
                        colcoeffs[fillcnt] = val;
                        fillcnt++;
                     }
                     else
                     {
                        /* discrete variables or variables which are present within
                         * more than one row are estimated at their upper bound
                         */
                        if( SCIPisInfinity(scip, SCIPvarGetUbGlobal(var)) )
                        {
                           tryfixing = FALSE;
                           break;
                        }
                        constant += val * SCIPvarGetUbGlobal(var);
                     }
                  }
                  else if( SCIPisNegative(scip, val) )
                  {
                     /* consider lower bound for negative coefficients */
                     constant += val * SCIPvarGetLbGlobal(var);
                  }
               }
               else
               {
                  tryfixing = FALSE;
                  break;
               }
            }

            if( tryfixing )
            {
               SCIPsortRealRealIntInt(colratios, colcoeffs, colindices, colnozerolb, fillcnt);

               /* try to fix continuous singleton columns by their ratio */
               for( k = 0; k < fillcnt; k++ )
               {
                  boundoffset = 0.0;
                  idx = colindices[k];
                  value = colcoeffs[k] * SCIPvarGetUbGlobal(matrix->vars[idx]);

                  if( colnozerolb[k] )
                  {
                     boundoffset = colcoeffs[k] * SCIPvarGetLbGlobal(matrix->vars[idx]);
                  }

                  if( matrix->colmatcnt[idx] == 1 &&
                     SCIPvarGetType(matrix->vars[idx]) == SCIP_VARTYPE_CONTINUOUS &&
                     SCIPisPositive(scip, SCIPvarGetObj(matrix->vars[idx])) )
                  {
                     if( SCIPisLE(scip, value, matrix->lhs[row] - constant + boundoffset) )
                     {
                        constant += value;
                        varstofix[idx] = FIXATUB;
                        varsprocessed[idx] = TRUE;
                        (*npossiblefixings)++;

                        if( colnozerolb[k] )
                           constant -= boundoffset;
                     }
                     else
                        break;
                  }
               }
            }
         }
      }
   }

   SCIPfreeBufferArray(scip, &rowprocessed);
   SCIPfreeBufferArray(scip, &colnozerolb);
   SCIPfreeBufferArray(scip, &colcoeffs);
   SCIPfreeBufferArray(scip, &colratios);
   SCIPfreeBufferArray(scip, &colindices);

   return SCIP_OKAY;
}

/*
 * Callback methods of presolver
 */

/** copy method for constraint handler plugins (called when SCIP copies plugins) */
static
SCIP_DECL_PRESOLCOPY(presolCopyDomcol)
{  /*lint --e{715}*/
   assert(scip != NULL);
   assert(presol != NULL);
   assert(strcmp(SCIPpresolGetName(presol), PRESOL_NAME) == 0);

   /* call inclusion method of presolver */
   SCIP_CALL( SCIPincludePresolDomcol(scip) );

   return SCIP_OKAY;
}

/** destructor of presolver to free user data (called when SCIP is exiting) */
static
SCIP_DECL_PRESOLFREE(presolFreeDomcol)
{  /*lint --e{715}*/
   SCIP_PRESOLDATA* presoldata;

   /* free presolver data */
   presoldata = SCIPpresolGetData(presol);
   assert(presoldata != NULL);

   SCIPfreeMemory(scip, &presoldata);
   SCIPpresolSetData(presol, NULL);

   return SCIP_OKAY;
}

/** execution method of presolver */
static
SCIP_DECL_PRESOLEXEC(presolExecDomcol)
{  /*lint --e{715}*/
   SCIP_PRESOLDATA* presoldata;
   CONSTRAINTMATRIX* matrix;
   SCIP_Bool initialized;

   assert(result != NULL);
   *result = SCIP_DIDNOTRUN;

   /* do no dominated column presolving in case of probing and nonlinear processing
    * @todo SCIPisNLPEnabled() always returns FALSE during presolve, since the necessary flag is set after presolve (in exitpre, currently)
    */
   if( (SCIPgetStage(scip) != SCIP_STAGE_PRESOLVING) || SCIPinProbing(scip) || SCIPisNLPEnabled(scip) )
      return SCIP_OKAY;

   *result = SCIP_DIDNOTFIND;

   presoldata = SCIPpresolGetData(presol);
   assert(presoldata != NULL);

   /* initialize constraint matrix */
   matrix = NULL;
   initialized = FALSE;
   SCIP_CALL( initMatrix(scip, &matrix, &initialized) );

   if( initialized )
   {
      int npossiblefixings;
      SCIP_Longint ndomrelations;
      int v;
      int r;
      FIXINGDIRECTION* varstofix;
      SCIP_Bool* varsprocessed;
      int nvars;
      int nrows;
      int* rowidxsorted;
      int* rowsparsity;
      int varcount;
      int* consearchcols;
      int* intsearchcols;
      int* binsearchcols;
      int nconfill;
      int nintfill;
      int nbinfill;
#ifdef SCIP_DEBUG
      int nconvarsfixed = 0;
      int nintvarsfixed = 0;
      int nbinvarsfixed = 0;
#endif
      int* pclass;
      int* colidx;
      int pclassstart;
      int pc;
      SCIP_Bool* varineq;

      assert(SCIPgetNVars(scip) == matrix->ncols);

      npossiblefixings = 0;
      ndomrelations = 0;
      nvars = matrix->ncols;
      nrows = matrix->nrows;

      SCIP_CALL( SCIPallocBufferArray(scip, &varstofix, nvars) );
      SCIP_CALL( SCIPallocBufferArray(scip, &varsprocessed, nvars) );
      BMSclearMemoryArray(varstofix, nvars);
      BMSclearMemoryArray(varsprocessed, nvars);

      SCIP_CALL( SCIPallocBufferArray(scip, &consearchcols, nvars) );
      SCIP_CALL( SCIPallocBufferArray(scip, &intsearchcols, nvars) );
      SCIP_CALL( SCIPallocBufferArray(scip, &binsearchcols, nvars) );

      SCIP_CALL( SCIPallocBufferArray(scip, &rowidxsorted, nrows) );
      SCIP_CALL( SCIPallocBufferArray(scip, &rowsparsity, nrows) );
      for( r = 0; r < nrows; ++r )
      {
         rowidxsorted[r] = r;
         rowsparsity[r] = matrix->rowmatcnt[r];
      }

      SCIP_CALL( SCIPallocBufferArray(scip, &pclass, nvars) );
      SCIP_CALL( SCIPallocBufferArray(scip, &colidx, nvars) );
      SCIP_CALL( SCIPallocBufferArray(scip, &varineq, nvars) );
      for( v = 0; v < nvars; v++ )
      {
         colidx[v] = v;
         varineq[v] = FALSE;
      }
<<<<<<< HEAD

      /* before doing dominated column presolving we stuff singleton coninuous columns.
       * this sometimes helps to do a more effective predictive bound analysis.
       */
      SCIP_CALL( singletonColumnStuffing(scip, matrix, varsprocessed, varstofix, &npossiblefixings) );

      /* 1.stage: we search for dominance relations only within parallel columns
       *          concerning equalities and ranged rows
       */

=======

      /* before doing dominated column presolving we stuff singleton continuous columns.
       * this sometimes helps to do a more effective predictive bound analysis.
       */
      SCIP_CALL( singletonColumnStuffing(scip, matrix, varsprocessed, varstofix, &npossiblefixings) );

      /* 1.stage: we search for dominance relations only within parallel columns
       *          concerning equalities and ranged rows
       */

>>>>>>> ef6adc39
      SCIP_CALL( detectParallelCols(scip, matrix, pclass, varineq) );
      SCIPsortIntInt(pclass, colidx, nvars);

      varcount = 0;

      pc = 0;
      while( pc < nvars )
      {
         int varidx;

         varidx = 0;
         nconfill = 0;
         nintfill = 0;
         nbinfill = 0;

         pclassstart = pclass[pc];
         while( pc < nvars && pclassstart == pclass[pc] )
         {
            varidx = colidx[pc];

<<<<<<< HEAD
            /* we observe only variables which are not processed and present within
             * equalities or ranged rows
             */
=======
            /* we only regard variables which were not processed yet and are present within equalities or ranged rows */
>>>>>>> ef6adc39
            if( !varsprocessed[varidx] && varineq[varidx] )
            {
               /* we search only for dominance relations between the same variable type */
               if( SCIPvarGetType(matrix->vars[varidx]) == SCIP_VARTYPE_CONTINUOUS )
               {
                  consearchcols[nconfill++] = varidx;
               }
               else if( SCIPvarIsBinary(matrix->vars[varidx]) )
               {
                  binsearchcols[nbinfill++] = varidx;
               }
               else
               {
                  assert(SCIPvarGetType(matrix->vars[varidx]) == SCIP_VARTYPE_INTEGER || SCIPvarGetType(matrix->vars[varidx]) == SCIP_VARTYPE_IMPLINT);
                  intsearchcols[nintfill++] = varidx;
               }
            }
            ++pc;
         }

         /* search for dominance relations between continuous variables */
         if( nconfill > 1 )
         {
            SCIP_CALL( findDominancePairs(scip, matrix, presoldata, consearchcols, nconfill, FALSE,
                  varstofix, &npossiblefixings, &ndomrelations) );

            for( v = 0; v < nconfill; ++v )
               varsprocessed[consearchcols[v]] = TRUE;

            varcount += nconfill;
         }
         else if( nconfill == 1 )
         {
            if( varineq[varidx] )
               varsprocessed[consearchcols[0]] = TRUE;
         }

         /* search for dominance relations between integer and impl-integer variables */
         if( nintfill > 1 )
         {
            SCIP_CALL( findDominancePairs(scip, matrix, presoldata, intsearchcols, nintfill, FALSE,
                  varstofix, &npossiblefixings, &ndomrelations) );

            for( v = 0; v < nintfill; ++v )
               varsprocessed[intsearchcols[v]] = TRUE;

            varcount += nintfill;
         }
         else if( nintfill == 1 )
         {
            if( varineq[varidx] )
               varsprocessed[intsearchcols[0]] = TRUE;
         }

         /* search for dominance relations between binary variables */
         if( nbinfill > 1 )
         {
            SCIP_CALL( findDominancePairs(scip, matrix, presoldata, binsearchcols, nbinfill, TRUE,
                  varstofix, &npossiblefixings, &ndomrelations) );

            for( v = 0; v < nbinfill; ++v )
               varsprocessed[binsearchcols[v]] = TRUE;

            varcount += nbinfill;
         }
         else if( nbinfill == 1 )
         {
            if( varineq[varidx] )
               varsprocessed[binsearchcols[0]] = TRUE;
         }

         /* break if no vars are left */
         if( varcount >= nvars )
            break;
      }

      /* 2.stage: we search for dominance relations of the left columns
       *          by row-sparsity order
       */

      /* sort rows per sparsity monotonically increasing */
      SCIPsortIntInt(rowsparsity, rowidxsorted, nrows);

      for( r = 0; r < nrows; ++r )
      {
         int rowidx;
         int* rowpnt;
         int* rowend;

         /* break if the time limit was reached; since the check is expensive,
          * we only check all 1000 constraints
          */
         if( (r % 1000 == 0) && SCIPisStopped(scip) )
            break;

         rowidx = rowidxsorted[r];
         rowpnt = matrix->rowmatind + matrix->rowmatbeg[rowidx];
         rowend = rowpnt + matrix->rowmatcnt[rowidx];

         if( matrix->rowmatcnt[rowidx] == 1 )
            continue;

         nconfill = 0;
         nintfill = 0;
         nbinfill = 0;

         for( ; rowpnt < rowend; rowpnt++ )
         {
            if( !(varsprocessed[*rowpnt]) )
            {
               int varidx;
               varidx = *rowpnt;

               /* we search only for dominance relations between the same variable type */
               if( SCIPvarGetType(matrix->vars[varidx]) == SCIP_VARTYPE_CONTINUOUS )
               {
                  consearchcols[nconfill++] = varidx;
               }
               else if( SCIPvarIsBinary(matrix->vars[varidx]) )
               {
                  binsearchcols[nbinfill++] = varidx;
               }
               else
               {
                  assert(SCIPvarGetType(matrix->vars[varidx]) == SCIP_VARTYPE_INTEGER || SCIPvarGetType(matrix->vars[varidx]) == SCIP_VARTYPE_IMPLINT);
                  intsearchcols[nintfill++] = varidx;
               }
            }
         }

         /* search for dominance relations between continuous variables */
         if( nconfill > 1 )
         {
            SCIP_CALL( findDominancePairs(scip, matrix, presoldata, consearchcols, nconfill, FALSE,
                  varstofix, &npossiblefixings, &ndomrelations) );

            for( v = 0; v < nconfill; ++v )
               varsprocessed[consearchcols[v]] = TRUE;

            varcount += nconfill;
         }

         /* search for dominance relations between integer and impl-integer variables */
         if( nintfill > 1 )
         {
            SCIP_CALL( findDominancePairs(scip, matrix, presoldata, intsearchcols, nintfill, FALSE,
                  varstofix, &npossiblefixings, &ndomrelations) );

            for( v = 0; v < nintfill; ++v )
               varsprocessed[intsearchcols[v]] = TRUE;

            varcount += nintfill;
         }

         /* search for dominance relations between binary variables */
         if( nbinfill > 1 )
         {
            SCIP_CALL( findDominancePairs(scip, matrix, presoldata, binsearchcols, nbinfill, TRUE,
                  varstofix, &npossiblefixings, &ndomrelations) );

            for( v = 0; v < nbinfill; ++v )
               varsprocessed[binsearchcols[v]] = TRUE;

            varcount += nbinfill;
         }

         /* break if no vars are left */
         if( varcount >= nvars )
            break;
      }

      if( npossiblefixings > 0 )
      {
         int oldnfixedvars = *nfixedvars;

         /* look for fixable variables */
         for( v = matrix->ncols - 1; v >= 0; --v )
         {
            SCIP_Bool infeasible;
            SCIP_Bool fixed;
            SCIP_VAR* var;

            if( varstofix[v] == FIXATLB )
            {
               SCIP_Real lb;

               var = matrix->vars[v];
               lb = SCIPvarGetLbGlobal(var);
               assert(SCIPvarGetType(var) == SCIP_VARTYPE_CONTINUOUS || SCIPisFeasIntegral(scip, lb));

               /* fix at lower bound */
               SCIP_CALL( SCIPfixVar(scip, var, lb, &infeasible, &fixed) );
               if( infeasible )
               {
                  SCIPdebugMessage(" -> infeasible fixing\n");
                  *result = SCIP_CUTOFF;

                  break;
               }
               assert(fixed);
               (*nfixedvars)++;

#ifdef SCIP_DEBUG
               if( SCIPvarGetType(var) == SCIP_VARTYPE_CONTINUOUS )
               {
                  nconvarsfixed++;
               }
               else if( SCIPvarIsBinary(var) )
               {
                  nbinvarsfixed++;
               }
               else
               {
                  assert(SCIPvarGetType(var) == SCIP_VARTYPE_INTEGER || SCIPvarGetType(var) == SCIP_VARTYPE_IMPLINT);
                  nintvarsfixed++;
               }
#endif
            }
            else if( varstofix[v] == FIXATUB )
            {
               SCIP_Real ub;

               var = matrix->vars[v];
               ub = SCIPvarGetUbGlobal(var);
               assert(SCIPvarGetType(var) == SCIP_VARTYPE_CONTINUOUS || SCIPisFeasIntegral(scip, ub));

               /* fix at upper bound */
               SCIP_CALL( SCIPfixVar(scip, var, ub, &infeasible, &fixed) );
               if( infeasible )
               {
                  SCIPdebugMessage(" -> infeasible fixing\n");
                  *result = SCIP_CUTOFF;

                  break;
               }
               assert(fixed);

               (*nfixedvars)++;

#ifdef SCIP_DEBUG
               if( SCIPvarGetType(var) == SCIP_VARTYPE_CONTINUOUS )
               {
                  nconvarsfixed++;
               }
               else if( SCIPvarIsBinary(var) )
               {
                  nbinvarsfixed++;
               }
               else
               {
                  assert(SCIPvarGetType(var) == SCIP_VARTYPE_INTEGER || SCIPvarGetType(var) == SCIP_VARTYPE_IMPLINT);
                  nintvarsfixed++;
               }
#endif
            }
         }

         if( *result != SCIP_CUTOFF && *nfixedvars > oldnfixedvars )
            *result = SCIP_SUCCESS;
      }

      SCIPfreeBufferArray(scip, &varineq);
      SCIPfreeBufferArray(scip, &colidx);
      SCIPfreeBufferArray(scip, &pclass);
      SCIPfreeBufferArray(scip, &rowsparsity);
      SCIPfreeBufferArray(scip, &rowidxsorted);
      SCIPfreeBufferArray(scip, &binsearchcols);
      SCIPfreeBufferArray(scip, &intsearchcols);
      SCIPfreeBufferArray(scip, &consearchcols);
      SCIPfreeBufferArray(scip, &varsprocessed);
      SCIPfreeBufferArray(scip, &varstofix);

#ifdef SCIP_DEBUG
      if( (nconvarsfixed + nintvarsfixed + nbinvarsfixed) > 0 )
      {
         SCIPdebugMessage("### %d vars [%lld dom] ===>>> fixed [cont: %d, int: %d, bin: %d], %scutoff detected\n",
            matrix->ncols, ndomrelations, nconvarsfixed, nintvarsfixed, nbinvarsfixed, (*result != SCIP_CUTOFF) ? "no " : "");
      }
#endif
   }

   freeMatrix(scip, &matrix);

   return SCIP_OKAY;
}

/*
 * presolver specific interface methods
 */

/** creates the domcol presolver and includes it in SCIP */
SCIP_RETCODE SCIPincludePresolDomcol(
   SCIP*                 scip                /**< SCIP data structure */
   )
{
   SCIP_PRESOLDATA* presoldata;
   SCIP_PRESOL* presol;

   /* create domcol presolver data */
   SCIP_CALL( SCIPallocMemory(scip, &presoldata) );

   /* include presolver */
   SCIP_CALL( SCIPincludePresolBasic(scip, &presol, PRESOL_NAME, PRESOL_DESC, PRESOL_PRIORITY, PRESOL_MAXROUNDS,
         PRESOL_DELAY, presolExecDomcol, presoldata) );
   SCIP_CALL( SCIPsetPresolCopy(scip, presol, presolCopyDomcol) );
   SCIP_CALL( SCIPsetPresolFree(scip, presol, presolFreeDomcol) );

   SCIP_CALL( SCIPaddIntParam(scip,
         "presolving/domcol/maxpairs",
         "maximal number of pair comparisons for at least one variable fixing",
         &presoldata->maxpairs, FALSE, DEFAULT_MAXPAIRS, 10, INT_MAX, NULL, NULL) );

   return SCIP_OKAY;
}<|MERGE_RESOLUTION|>--- conflicted
+++ resolved
@@ -102,10 +102,6 @@
    int                   nrows;              /**< complete number of rows */
    SCIP_Real*            lhs;                /**< left hand side per row */
    SCIP_Real*            rhs;                /**< right hand side per row */
-<<<<<<< HEAD
-   SCIP_Bool*            islhsinfinite;      /**< is left hand side -infinity */
-=======
->>>>>>> ef6adc39
    SCIP_Bool*            isrhsinfinite;      /**< is right hand side infinity */
    int                   nnonzs;             /**< sparsity counter */
    SCIP_Real*            minactivity;        /**< min activity per row */
@@ -177,15 +173,6 @@
 
    rowidx = matrix->nrows;
 
-<<<<<<< HEAD
-   matrix->lhs[rowidx] = lhs;
-   matrix->rhs[rowidx] = rhs;
-
-   if( SCIPisInfinity(scip, -matrix->lhs[rowidx]) )
-      matrix->islhsinfinite[rowidx] = TRUE;
-   if( SCIPisInfinity(scip, matrix->rhs[rowidx]) )
-      matrix->isrhsinfinite[rowidx] = TRUE;
-=======
    if( SCIPisInfinity(scip, -lhs) )
    {
       factor = -1.0;
@@ -202,7 +189,6 @@
    }
    assert(!SCIPisInfinity(scip, -matrix->lhs[rowidx]));
 
->>>>>>> ef6adc39
 
 #ifdef SCIP_DEBUG
    matrix->rowname[rowidx] = name;
@@ -358,10 +344,7 @@
       rowpnt = matrix->rowmatind + matrix->rowmatbeg[i];
       rowend = rowpnt + matrix->rowmatcnt[i];
       valpnt = matrix->rowmatval + matrix->rowmatbeg[i];
-<<<<<<< HEAD
-=======
-
->>>>>>> ef6adc39
+
       for( ; rowpnt < rowend; rowpnt++, valpnt++ )
       {
          assert(*rowpnt < matrix->ncols);
@@ -571,10 +554,6 @@
    SCIP_CALL( SCIPallocBufferArray(scip, &matrix->rhs, nconss) );
 
    /* allocate memory for status of finiteness of row sides */
-<<<<<<< HEAD
-   SCIP_CALL( SCIPallocClearMemoryArray(scip, &matrix->islhsinfinite, nconss) );
-=======
->>>>>>> ef6adc39
    SCIP_CALL( SCIPallocClearMemoryArray(scip, &matrix->isrhsinfinite, nconss) );
 
 #ifdef SCIP_DEBUG
@@ -818,10 +797,6 @@
 #endif
 
       SCIPfreeMemoryArray(scip, &((*matrix)->isrhsinfinite));
-<<<<<<< HEAD
-      SCIPfreeMemoryArray(scip, &((*matrix)->islhsinfinite));
-=======
->>>>>>> ef6adc39
 
       SCIPfreeBufferArray(scip, &((*matrix)->rhs));
       SCIPfreeBufferArray(scip, &((*matrix)->lhs));
@@ -872,43 +847,20 @@
    char relation;
 
    relation='-';
-<<<<<<< HEAD
-   if( !SCIPisInfinity(scip, -matrix->lhs[row]) &&
-      !SCIPisInfinity(scip, matrix->rhs[row]) &&
-=======
    if( !matrix->isrhsinfinite &&
->>>>>>> ef6adc39
       SCIPisEQ(scip, matrix->lhs[row], matrix->rhs[row]))
    {
       relation='e';
    }
-<<<<<<< HEAD
-   else if( !SCIPisInfinity(scip, -matrix->lhs[row]) &&
-      !SCIPisInfinity(scip, matrix->rhs[row]) &&
-=======
    else if( !matrix->isrhsinfinite &&
->>>>>>> ef6adc39
       !SCIPisEQ(scip, matrix->lhs[row], matrix->rhs[row]))
    {
       relation='r';
    }
-<<<<<<< HEAD
-   else if( !SCIPisInfinity(scip, -matrix->lhs[row]) &&
-      SCIPisInfinity(scip, matrix->rhs[row]) )
+   else
    {
       relation='g';
    }
-   else if( SCIPisInfinity(scip, -matrix->lhs[row]) &&
-      !SCIPisInfinity(scip, matrix->rhs[row]) )
-   {
-      relation='l';
-   }
-=======
-   else
-   {
-      relation='g';
-   }
->>>>>>> ef6adc39
 
    rowpnt = matrix->rowmatind + matrix->rowmatbeg[row];
    rowend = rowpnt + matrix->rowmatcnt[row];
@@ -1232,20 +1184,11 @@
    {
       if( SCIPisInfinity(scip, ub) )
       {
-<<<<<<< HEAD
-         assert(matrix->maxactivityposinf[row] >= 1);
-         assert(matrix->maxactivityneginf[row] >= 0);
-         if( matrix->maxactivityposinf[row] == 1 && matrix->maxactivityneginf[row] == 0 )
-         {
-            *maxresactivity = matrix->maxactivity[row];
-            assert(SCIPisFeasEQ(scip, *maxresactivity, getMaxActSingleRowWithoutCol(scip, matrix, row, col)));
-=======
          assert(maxactinf >= 1);
          if( maxactinf == 1 )
          {
             *maxresactivity = tmpmaxact;
             assert(SCIPisFeasEQ(scip, *maxresactivity, getMaxActSingleRowWithoutColAndColAtLb(scip, matrix, row, col, lowerboundcol)));
->>>>>>> ef6adc39
          }
          else
             *maxresactivity = SCIPinfinity(scip);
@@ -1260,20 +1203,11 @@
 
       if( SCIPisInfinity(scip, -lb) )
       {
-<<<<<<< HEAD
-         assert(matrix->minactivityneginf[row] >= 1);
-         assert(matrix->minactivityposinf[row] >= 0);
-         if( matrix->minactivityneginf[row] == 1 && matrix->minactivityposinf[row] == 0 )
-         {
-            *minresactivity = matrix->minactivity[row];
-            assert(SCIPisFeasEQ(scip, *minresactivity, getMinActSingleRowWithoutCol(scip, matrix, row, col)));
-=======
          assert(minactinf >= 1);
          if( minactinf == 1 )
          {
             *minresactivity = tmpminact;
             assert(SCIPisFeasEQ(scip, *minresactivity, getMinActSingleRowWithoutColAndColAtLb(scip, matrix, row, col, lowerboundcol)));
->>>>>>> ef6adc39
          }
          else
             *minresactivity = -SCIPinfinity(scip);
@@ -1291,23 +1225,12 @@
    {
       if( SCIPisInfinity(scip, -lb) )
       {
-<<<<<<< HEAD
-         assert(matrix->maxactivityneginf[row] >= 1);
-         assert(matrix->maxactivityposinf[row] >= 0);
-         if( matrix->maxactivityneginf[row] == 1 && matrix->maxactivityposinf[row] == 0 )
-         {
-            *maxresactivity = matrix->maxactivity[row];
-            assert(SCIPisFeasEQ(scip, *maxresactivity, getMaxActSingleRowWithoutCol(scip, matrix, row, col)));
-         }
-
-=======
          assert(maxactinf >= 1);
          if( maxactinf == 1 )
          {
             *maxresactivity = tmpmaxact;
             assert(SCIPisFeasEQ(scip, *maxresactivity, getMaxActSingleRowWithoutColAndColAtLb(scip, matrix, row, col, lowerboundcol)));
          }
->>>>>>> ef6adc39
          else
             *maxresactivity = SCIPinfinity(scip);
       }
@@ -1321,20 +1244,11 @@
 
       if( SCIPisInfinity(scip, ub) )
       {
-<<<<<<< HEAD
-         assert(matrix->minactivityposinf[row] >= 1);
-         assert(matrix->minactivityneginf[row] >= 0);
-         if( matrix->minactivityposinf[row] == 1 && matrix->minactivityneginf[row] == 0 )
-         {
-            *minresactivity = matrix->minactivity[row];
-            assert(SCIPisFeasEQ(scip, *minresactivity, getMinActSingleRowWithoutCol(scip, matrix, row, col)));
-=======
          assert(minactinf >= 1);
          if( minactinf == 1 )
          {
             *minresactivity = tmpminact;
             assert(SCIPisFeasEQ(scip, *minresactivity, getMinActSingleRowWithoutColAndColAtLb(scip, matrix, row, col, lowerboundcol)));
->>>>>>> ef6adc39
          }
          else
             *minresactivity = -SCIPinfinity(scip);
@@ -1404,12 +1318,8 @@
    /* no rowbound analysis for multiaggregated variables, which should not exist, because the matrix only consists of
     * active variables
     */
-<<<<<<< HEAD
-   assert(SCIPvarGetStatus(vardominating) != SCIP_VARSTATUS_MULTAGGR && SCIPvarGetStatus(vardominated) != SCIP_VARSTATUS_MULTAGGR);
-=======
    assert(SCIPvarGetStatus(matrix->vars[coldominating]) != SCIP_VARSTATUS_MULTAGGR);
    assert(SCIPvarGetStatus(matrix->vars[coldominated]) != SCIP_VARSTATUS_MULTAGGR);
->>>>>>> ef6adc39
 
    lhs = matrix->lhs[row];
    rhs = matrix->rhs[row];
@@ -1435,10 +1345,6 @@
 
    if( valdominating > 0.0 )
    {
-<<<<<<< HEAD
-      /* upper bound calculation */
-      if( !SCIPisInfinity(scip, rhs) )
-=======
       /* lower bound calculation */
       if( !SCIPisInfinity(scip, maxresactivity) )
       {
@@ -1453,7 +1359,6 @@
          *wclbcalculated = TRUE;
       }
       else
->>>>>>> ef6adc39
       {
          /* worst case lower bound is infinity */
          *calculatedwclb = SCIPinfinity(scip);
@@ -1466,50 +1371,15 @@
          /* upper bound calculation */
          if( !SCIPisInfinity(scip, -minresactivity) )
          {
-<<<<<<< HEAD
-            if( SCIPisGE(scip, valdominated, 0.0) )
-               *calculatedub = (rhs - minresactivity)/valdominating;
-            else
-            {
-               assert(!SCIPisInfinity(scip, ubdominated));
-               if( !SCIPisInfinity(scip, -lbdominated) )
-                  *calculatedub = (rhs - (minresactivity - (valdominated * ubdominated) + (valdominated * lbdominated)))/valdominating;
-               else
-                  return SCIP_OKAY;
-            }
-
-=======
             *calculatedub = (rhs - minresactivity)/valdominating;
->>>>>>> ef6adc39
             *ubcalculated = TRUE;
          }
 
-<<<<<<< HEAD
-      /* wort case calculation of lower bound */
-      if( !SCIPisInfinity(scip, -lhs) )
-      {
-         /* >=, = or ranged */
-         if( !SCIPisInfinity(scip, -minresactivity) )
-         {
-            if( SCIPisGE(scip, valdominated, 0.0) )
-               *calculatedwclb = (lhs - minresactivity)/valdominating;
-            else
-            {
-               assert(!SCIPisInfinity(scip, ubdominated));
-               if( !SCIPisInfinity(scip, -lbdominated) )
-                  *calculatedwclb = (lhs - (minresactivity - (valdominated * ubdominated) + (valdominated * lbdominated)))/valdominating;
-               else
-                  return SCIP_OKAY;
-            }
-
-            *wclbcalculated = TRUE;
-=======
          /* worst case calculation of upper bound */
          if( !SCIPisInfinity(scip, maxresactivity) )
          {
             *calculatedwcub = (rhs - maxresactivity)/valdominating;
             *wcubcalculated = TRUE;
->>>>>>> ef6adc39
          }
          else
          {
@@ -1518,82 +1388,10 @@
             *wcubcalculated = TRUE;
          }
       }
-
-      /* lower bound calculation */
-      if( !SCIPisInfinity(scip, -lhs) )
-      {
-         /* >=, = or ranged */
-         if( !SCIPisInfinity(scip, maxresactivity) )
-         {
-            if( SCIPisLE(scip, valdominated, 0.0) )
-               *calculatedlb = (lhs - maxresactivity)/valdominating;
-            else
-            {
-               assert(!SCIPisInfinity(scip, ubdominated));
-               if( !SCIPisInfinity(scip, -lbdominated) )
-                  *calculatedlb = (lhs - (maxresactivity - (valdominated * ubdominated) + (valdominated * lbdominated)))/valdominating;
-               else
-                  return SCIP_OKAY;
-            }
-
-            *lbcalculated = TRUE;
-         }
-      }
-
-      /* worst case calculation of upper bound */
-      if( !SCIPisInfinity(scip, rhs) )
-      {
-         /* <=, = or ranged */
-         if( !SCIPisInfinity(scip, maxresactivity) )
-         {
-            if( SCIPisLE(scip, valdominated, 0.0) )
-               *calculatedwcub = (rhs - maxresactivity)/valdominating;
-            else
-            {
-               assert(!SCIPisInfinity(scip, ubdominated));
-               if( !SCIPisInfinity(scip, -lbdominated) )
-                  *calculatedwcub = (rhs - (maxresactivity - (valdominated * ubdominated) + (valdominated * lbdominated)))/valdominating;
-               else
-                  return SCIP_OKAY;
-            }
-
-            *wcubcalculated = TRUE;
-         }
-         else
-         {
-            /* worst case upper bound is -infinity */
-            *calculatedwcub = -SCIPinfinity(scip);
-            *wcubcalculated = TRUE;
-         }
-      }
    }
    else
    {
       /* upper bound calculation */
-<<<<<<< HEAD
-      if( !SCIPisInfinity(scip, -lhs) )
-      {
-         /* >=, = or ranged */
-         if( !SCIPisInfinity(scip, maxresactivity) )
-         {
-            if( SCIPisLE(scip, valdominated, 0.0) )
-               *calculatedub = (lhs - maxresactivity)/valdominating;
-            else
-            {
-               assert(!SCIPisInfinity(scip, ubdominated));
-               if( !SCIPisInfinity(scip, -lbdominated) )
-                  *calculatedub = (lhs - (maxresactivity - (valdominated * ubdominated) + (valdominated * lbdominated)))/valdominating;
-               else
-                  return SCIP_OKAY;
-            }
-
-            *ubcalculated = TRUE;
-         }
-      }
-
-      /* worst case calculation of lower bound */
-      if( !SCIPisInfinity(scip, rhs) )
-=======
       if( !SCIPisInfinity(scip, maxresactivity) )
       {
          *calculatedub = (lhs - maxresactivity)/valdominating;
@@ -1602,7 +1400,6 @@
 
       /* worst case calculation of upper bound */
       if( !SCIPisInfinity(scip, -minresactivity) )
->>>>>>> ef6adc39
       {
          *calculatedwcub = (lhs - minresactivity)/valdominating;
          *wcubcalculated = TRUE;
@@ -1627,21 +1424,7 @@
          /* worst case calculation of lower bound */
          if( !SCIPisInfinity(scip, maxresactivity) )
          {
-<<<<<<< HEAD
-            if( SCIPisLE(scip, valdominated, 0.0) )
-               *calculatedwclb = (rhs - maxresactivity)/valdominating;
-            else
-            {
-               assert(!SCIPisInfinity(scip, ubdominated));
-               if( !SCIPisInfinity(scip, -lbdominated) )
-                  *calculatedwclb = (rhs - (maxresactivity - (valdominated * ubdominated) + (valdominated * lbdominated)))/valdominating;
-               else
-                  return SCIP_OKAY;
-            }
-
-=======
             *calculatedwclb = (rhs - maxresactivity)/valdominating;
->>>>>>> ef6adc39
             *wclbcalculated = TRUE;
          }
          else
@@ -1651,57 +1434,6 @@
             *wclbcalculated = TRUE;
          }
       }
-<<<<<<< HEAD
-
-      /* lower bound calculation */
-      if( !SCIPisInfinity(scip, rhs) )
-      {
-         /* >=, = or ranged */
-         if( !SCIPisInfinity(scip, -minresactivity) )
-         {
-            if( SCIPisGE(scip, valdominated, 0.0) )
-               *calculatedlb = (rhs - minresactivity)/valdominating;
-            else
-            {
-               assert(!SCIPisInfinity(scip, ubdominated));
-               if( !SCIPisInfinity(scip, -lbdominated) )
-                  *calculatedlb = (rhs - (minresactivity - (valdominated * ubdominated) + (valdominated * lbdominated)))/valdominating;
-               else
-                  return SCIP_OKAY;
-            }
-
-            *lbcalculated = TRUE;
-         }
-      }
-
-      /* worst case calculation of upper bound */
-      if( !SCIPisInfinity(scip, -lhs) )
-      {
-         /* >=, = or ranged */
-         if( !SCIPisInfinity(scip, -minresactivity) )
-         {
-            if( SCIPisGE(scip, valdominated, 0.0) )
-               *calculatedwcub = (lhs - minresactivity)/valdominating;
-            else
-            {
-               assert(!SCIPisInfinity(scip, ubdominated));
-               if( !SCIPisInfinity(scip, -lbdominated) )
-                  *calculatedwcub = (lhs - (minresactivity - (valdominated * ubdominated) + (valdominated * lbdominated)))/valdominating;
-               else
-                  return SCIP_OKAY;
-            }
-
-            *wcubcalculated = TRUE;
-         }
-         else
-         {
-            /* worst case upper bound is -infinity */
-            *calculatedwcub = -SCIPinfinity(scip);
-            *wcubcalculated = TRUE;
-         }
-      }
-=======
->>>>>>> ef6adc39
    }
 
    return SCIP_OKAY;
@@ -1794,10 +1526,6 @@
    int* pcs;
    SCIP_Real startval;
    SCIP_Real aij;
-<<<<<<< HEAD
-   SCIP_Bool isequality;
-=======
->>>>>>> ef6adc39
    int startpc;
    int startk;
    int startt;
@@ -1835,15 +1563,8 @@
    /* loop over all rows */
    for( r = 0; r < matrix->nrows; ++r )
    {
-<<<<<<< HEAD
-      isequality = !matrix->islhsinfinite[r] && !matrix->isrhsinfinite[r];
-
-      /* we consider only equations or ranged rows */
-      if( isequality )
-=======
       /* we consider only equations or ranged rows */
       if( !matrix->isrhsinfinite[r] )
->>>>>>> ef6adc39
       {
          rowpnt = matrix->rowmatind + matrix->rowmatbeg[r];
          rowend = rowpnt + matrix->rowmatcnt[r];
@@ -1861,13 +1582,8 @@
                SCIPdebugMessage("Matrix coefficient is very small !\n");
             }
 #endif
-<<<<<<< HEAD
-            /* remember variable was within an equation or ranged row present */
-            varineq[colidx] = isequality;
-=======
             /* remember variable was part of an equation or ranged row */
             varineq[colidx] = TRUE;
->>>>>>> ef6adc39
 
             if( scale[colidx] == 0.0 )
                scale[colidx] = aij;
@@ -1893,13 +1609,9 @@
 
          /* sort on the pclass values */
          if( i > 1 )
-<<<<<<< HEAD
+         {
             SCIPsortIntIntReal(pcs, colindices, values, i);
-=======
-         {
-            SCIPsortIntIntReal(pcs, colindices, values, i);
-         }
->>>>>>> ef6adc39
+         }
 
          k = 0;
          while( TRUE ) /*lint !e716*/
@@ -1909,11 +1621,7 @@
             startk = k;
 
             /* find pclass-sets */
-<<<<<<< HEAD
-            while( pcs[k] == startpc && k < i )
-=======
             while( k < i && pcs[k] == startpc )
->>>>>>> ef6adc39
                k++;
 
             /* sort on the A values which have equal pclass values */
@@ -1928,11 +1636,7 @@
                startt = t;
 
                /* find A-sets */
-<<<<<<< HEAD
-               while( SCIPisEQ(scip, startval, values[startk + t]) && t < k - startk )
-=======
                while( t < k - startk && SCIPisEQ(scip, startval, values[startk + t]) )
->>>>>>> ef6adc39
                   t++;
 
                /* get new pclass */
@@ -1997,38 +1701,6 @@
       (SCIPvarGetType(dominatingvar) == SCIP_VARTYPE_INTEGER && SCIPvarGetType(dominatedvar) == SCIP_VARTYPE_IMPLINT) ||
       (SCIPvarGetType(dominatedvar) == SCIP_VARTYPE_INTEGER && SCIPvarGetType(dominatingvar) == SCIP_VARTYPE_IMPLINT));
 
-<<<<<<< HEAD
-   if( matrix->colmatcnt[dominatingidx] == 1 && matrix->colmatcnt[dominatedidx] == 1 )
-   {
-      /* we have a x->y dominance relation and only one equality constraint
-       * where the dominating variable x with a infinity upper bound and the
-       * dominated variable y are present, then the dominated variable y
-       * can be fixed at their lower bound.
-       */
-      int row;
-      row = *(matrix->colmatind + matrix->colmatbeg[dominatedidx]);
-
-      if( SCIPisEQ(scip, matrix->lhs[row], matrix->rhs[row]) &&
-         SCIPisInfinity(scip, SCIPvarGetUbGlobal(dominatingvar)) )
-      {
-         if( varstofix[dominatedidx] == NOFIX )
-         {
-            varstofix[dominatedidx] = FIXATLB;
-            (*npossiblefixings)++;
-#ifdef SCIP_DEBUG
-            SCIP_CALL_ABORT( printDomRelInfo(scip,matrix,dominatingvar,dominatingidx,
-                  dominatedvar,dominatedidx,dominatingub,dominatingwclb) );
-#endif
-            return;
-         }
-      }
-   }
-
-   if( SCIPisPositive(scip, SCIPvarGetObj(dominatedvar)) )
-   {
-      if( !SCIPisInfinity(scip, -dominatingwclb) &&
-         SCIPisLE(scip, dominatingwclb, SCIPvarGetUbGlobal(dominatingvar)) )
-=======
    if( varstofix[dominatedidx] == NOFIX && matrix->colmatcnt[dominatingidx] == 1
       && matrix->colmatcnt[dominatedidx] == 1 )
    {
@@ -2134,97 +1806,6 @@
       }
 
       if( varstofix[dominatingidx] == NOFIX && SCIPvarsHaveCommonClique(dominatingvar, FALSE, dominatedvar, FALSE, TRUE) )
->>>>>>> ef6adc39
-      {
-         /* we have a x->y dominance relation with a positive obj coefficient
-          * of the dominated variable y. we need to secure feasibility
-          * by testing if the predicted lower worst case bound is less equal the
-          * current upper bound. it is possible, that the lower worst case bound
-          * is infinity and the upper bound of the dominating variable x is
-          * infinity too.
-          */
-<<<<<<< HEAD
-         if( varstofix[dominatedidx] == NOFIX )
-         {
-            varstofix[dominatedidx] = FIXATLB;
-            (*npossiblefixings)++;
-#ifdef SCIP_DEBUG
-            SCIP_CALL_ABORT( printDomRelInfo(scip, matrix, dominatingvar, dominatingidx,
-                  dominatedvar, dominatedidx, dominatingub, dominatingwclb) );
-#endif
-         }
-      }
-   }
-
-   if( !SCIPisInfinity(scip, dominatingub) &&
-      SCIPisLE(scip, dominatingub, SCIPvarGetUbGlobal(dominatingvar)) )
-   {
-      /* we have a x->y dominance relation with an arbitrary obj coefficient
-       * of the dominating variable x. in all cases we have to look
-       * if the predicted upper bound of the dominating variable is great enough.
-       * by testing, that the predicted upper bound is not infinity we avoid problems
-       * with x->y e.g.
-       *    min  -x -y
-       *    s.t. -x -y <= -1
-       *    0<=x<=1, 0<=y<=1
-       * where y is not at their lower bound.
-       */
-      if( varstofix[dominatedidx] == NOFIX )
-      {
-         varstofix[dominatedidx] = FIXATLB;
-         (*npossiblefixings)++;
-#ifdef SCIP_DEBUG
-         SCIP_CALL_ABORT( printDomRelInfo(scip, matrix, dominatingvar, dominatingidx,
-               dominatedvar, dominatedidx, dominatingub, dominatingwclb) );
-#endif
-      }
-   }
-
-   if( SCIPisNegative(scip, SCIPvarGetObj(dominatingvar)) )
-   {
-      /* we have a x->y dominance relation with a negative obj coefficient
-       * of the dominating variable x. if the worst case upper bound is
-       * greater equal than upper bound, we fix x at the upper bound
-       */
-      if( !SCIPisInfinity(scip, dominatingwcub) &&
-         SCIPisGE(scip, dominatingwcub, SCIPvarGetUbGlobal(dominatingvar)) )
-      {
-         if( varstofix[dominatingidx] == NOFIX )
-         {
-            varstofix[dominatingidx] = FIXATUB;
-            (*npossiblefixings)++;
-         }
-      }
-   }
-
-   if( !SCIPisInfinity(scip, -dominatinglb) &&
-      SCIPisGE(scip, dominatinglb, SCIPvarGetUbGlobal(dominatingvar)) )
-   {
-       /* we have a x->y dominance relation with an arbitrary obj coefficient
-        * of the dominating variable x. if the predicted lower bound is greater
-        * equal than upper bound, we fix x at the upper bound.
-        */
-      if( varstofix[dominatingidx] == NOFIX )
-      {
-         varstofix[dominatingidx] = FIXATUB;
-         (*npossiblefixings)++;
-      }
-   }
-
-   if( onlybinvars )
-   {
-      if( varstofix[dominatedidx] == NOFIX && (onlyoneone || SCIPvarsHaveCommonClique(dominatingvar, TRUE, dominatedvar, TRUE, TRUE)) )
-      {
-         /* We have a (1->1)-clique with dominance relation (x->y) (x dominates y).
-          * From this dominance relation, we know (1->0) is possible and not worse than (0->1)
-          * concerning the objective function. It follows that only (1->0) or (0->0) are possible,
-          * but in both cases y has the value 0 => y=0.
-          */
-         varstofix[dominatedidx] = FIXATLB;
-         (*npossiblefixings)++;
-      }
-
-      if( varstofix[dominatingidx] == NOFIX && SCIPvarsHaveCommonClique(dominatingvar, FALSE, dominatedvar, FALSE, TRUE) )
       {
          /* We have a (0->0)-clique with dominance relation x->y (x dominates y).
           * From this dominance relation, we know (1->0) is possible and not worse than (0->1)
@@ -2235,12 +1816,6 @@
          (*npossiblefixings)++;
       }
    }
-=======
-         varstofix[dominatingidx] = FIXATUB;
-         (*npossiblefixings)++;
-      }
-   }
->>>>>>> ef6adc39
    else
       assert(!onlyoneone);
 
@@ -2333,11 +1908,7 @@
 
          if( paircnt == presoldata->maxpairs )
          {
-<<<<<<< HEAD
-            if( !(*npossiblefixings > nlastpossiblefixings) )
-=======
             if( *npossiblefixings <= nlastpossiblefixings )
->>>>>>> ef6adc39
             {
                /* not enough fixings found, stop searching */
                return SCIP_OKAY;
@@ -2388,32 +1959,13 @@
             if( r1 < nrows1 && (r2 == nrows2 || rows1[r1] < rows2[r2]) )
             {
                /* dominance depends on the type of relation */
-<<<<<<< HEAD
-               if( matrix->islhsinfinite[rows1[r1]] &&
-                  !matrix->isrhsinfinite[rows1[r1]] )
-               {
-                  /* <= relation, smaller coefficients dominate larger ones */
-                  if( vals1[r1] < 0.0 )
-                     col2domcol1 = FALSE;
-                  else if( vals1[r1] > 0.0 )
-                     col1domcol2 = FALSE;
-               }
-               else if( !matrix->islhsinfinite[rows1[r1]] &&
-                  !matrix->isrhsinfinite[rows1[r1]] )
-=======
                if( !matrix->isrhsinfinite[rows1[r1]] )
->>>>>>> ef6adc39
                {
                   /* no dominance relation for equations or ranged rows */
                   col2domcol1 = FALSE;
                   col1domcol2 = FALSE;
                }
-<<<<<<< HEAD
-               else if( !matrix->islhsinfinite[rows1[r1]] &&
-                  matrix->isrhsinfinite[rows1[r1]] )
-=======
                else
->>>>>>> ef6adc39
                {
                   /* >= relation, larger coefficients dominate smaller ones */
                   if( vals1[r1] > 0.0 )
@@ -2428,32 +1980,13 @@
             else if( r2 < nrows2 && (r1 == nrows1 || rows1[r1] > rows2[r2]) )
             {
                /* dominance depends on the type of relation */
-<<<<<<< HEAD
-               if( matrix->islhsinfinite[rows2[r2]] &&
-                  !matrix->isrhsinfinite[rows2[r2]] )
-               {
-                  /* <= relation, smaller coefficients dominate larger ones */
-                  if( vals2[r2] > 0.0 )
-                     col2domcol1 = FALSE;
-                  else if( vals2[r2] < 0.0 )
-                     col1domcol2 = FALSE;
-               }
-               else if( !matrix->islhsinfinite[rows2[r2]] &&
-                  !matrix->isrhsinfinite[rows2[r2]] )
-=======
                if( !matrix->isrhsinfinite[rows2[r2]] )
->>>>>>> ef6adc39
                {
                   /* no dominance relation for equations or ranged rows */
                   col2domcol1 = FALSE;
                   col1domcol2 = FALSE;
                }
-<<<<<<< HEAD
-               else if( !matrix->islhsinfinite[rows2[r2]] &&
-                  matrix->isrhsinfinite[rows2[r2]] )
-=======
                else
->>>>>>> ef6adc39
                {
                   /* >= relation, larger coefficients dominate smaller ones */
                   if( vals2[r2] < 0.0 )
@@ -2471,23 +2004,13 @@
                assert(rows1[r1] == rows2[r2]);
 
                /* dominance depends on the type of inequality */
-<<<<<<< HEAD
-               if( matrix->islhsinfinite[rows1[r1]] &&
-                  !matrix->isrhsinfinite[rows1[r1]] )
-=======
                if( !matrix->isrhsinfinite[rows1[r1]] )
->>>>>>> ef6adc39
                {
-                  /* <= relation, smaller coefficients dominate larger ones */
-                  if( vals1[r1] < vals2[r2] )
+                  /* no dominance relation if coefficients differ for equations or ranged rows */
+                  if( !SCIPisEQ(scip, vals1[r1], vals2[r2]) )
+                  {
                      col2domcol1 = FALSE;
-                  else if( vals1[r1] > vals2[r2] )
                      col1domcol2 = FALSE;
-
-                  if( onlybinvars )
-                  {
-                     if( !onlyoneone && (matrix->minactivityposinf[rows1[r1]] + matrix->minactivityneginf[rows1[r1]] == 0) && SCIPisFeasGE(scip, matrix->minactivity[rows1[r1]] + MIN(vals1[r1], vals2[r2]), matrix->rhs[rows1[r1]]) )
-                        onlyoneone = TRUE;
                   }
 
                   if( onlybinvars )
@@ -2499,28 +2022,7 @@
                      }
                   }
                }
-<<<<<<< HEAD
-               else if( !matrix->islhsinfinite[rows1[r1]] &&
-                  !matrix->isrhsinfinite[rows1[r1]] )
-               {
-                  /* no dominance relation if coefficients differ for equations or ranged rows */
-                  if( !SCIPisEQ(scip, vals1[r1], vals2[r2]) )
-                  {
-                     col2domcol1 = FALSE;
-                     col1domcol2 = FALSE;
-                  }
-
-                  if( onlybinvars )
-                  {
-                     if( !onlyoneone && (matrix->minactivityposinf[rows1[r1]] + matrix->minactivityneginf[rows1[r1]] == 0) && SCIPisFeasGE(scip, matrix->minactivity[rows1[r1]] + MIN(vals1[r1], vals2[r2]), matrix->rhs[rows1[r1]]) )
-                        onlyoneone = TRUE;
-                  }
-               }
-               else if( !matrix->islhsinfinite[rows1[r1]] &&
-                  matrix->isrhsinfinite[rows1[r1]] )
-=======
                else
->>>>>>> ef6adc39
                {
                   /* >= relation, larger coefficients dominate smaller ones */
                   if( vals1[r1] >= vals2[r2] )
@@ -2529,12 +2031,9 @@
                      col1domcol2 = FALSE;
                }
 
-<<<<<<< HEAD
-=======
                /* we claim the same sign for the coefficients to achieve monotonically
                 * decreasing predictive bound functions
                 */
->>>>>>> ef6adc39
                if( !onlyoneone && ((vals1[r1] < 0 && vals2[r2] < 0) || (vals1[r1] > 0 && vals2[r2] > 0)) )
                {
                   if( col1domcol2 )
@@ -2567,12 +2066,7 @@
          /* no dominance relation for left equations or ranged rows */
          while( r1 < nrows1 )
          {
-<<<<<<< HEAD
-            if( !matrix->islhsinfinite[rows1[r1]] &&
-               !matrix->isrhsinfinite[rows1[r1]] )
-=======
             if( !matrix->isrhsinfinite[rows1[r1]] )
->>>>>>> ef6adc39
             {
                col2domcol1 = FALSE;
                col1domcol2 = FALSE;
@@ -2584,12 +2078,7 @@
             continue;
          while( r2 < nrows2 )
          {
-<<<<<<< HEAD
-            if( !matrix->islhsinfinite[rows2[r2]] &&
-               !matrix->isrhsinfinite[rows2[r2]] )
-=======
             if( !matrix->isrhsinfinite[rows2[r2]] )
->>>>>>> ef6adc39
             {
                col2domcol1 = FALSE;
                col1domcol2 = FALSE;
@@ -2689,10 +2178,9 @@
 
          rowprocessed[row] = TRUE;
 
-<<<<<<< HEAD
-         if( matrix->islhsinfinite[row] && !matrix->isrhsinfinite[row] )
-         {
-            /* singleton column pushing for <= relation */
+         if( matrix->isrhsinfinite[row] )
+         {
+            /* singleton column pushing for >= relation */
             fillcnt = 0;
             tryfixing = TRUE;
             constant = 0.0;
@@ -2711,10 +2199,109 @@
 
                if( SCIPisGE(scip, SCIPvarGetLbGlobal(var), 0.0) )
                {
+                  if( SCIPisNegative(scip, val) )
+                  {
+                     /* do we have a continuous singleton column */
+                     if( matrix->colmatcnt[colidx] == 1 && SCIPvarGetType(var) == SCIP_VARTYPE_CONTINUOUS )
+                     {
+                        if( SCIPisPositive(scip, SCIPvarGetLbGlobal(var)) )
+                        {
+                           constant += val * SCIPvarGetLbGlobal(var);
+                           colnozerolb[fillcnt] = 1;
+                        }
+
+                        colratios[fillcnt] = SCIPvarGetObj(var) / val;
+                        colindices[fillcnt] = colidx;
+                        colcoeffs[fillcnt] = val;
+                        fillcnt++;
+                     }
+                     else
+                     {
+                        /* discrete variables or variables in more than one row are present */
+                        if( SCIPisInfinity(scip, SCIPvarGetUbGlobal(var)) )
+                        {
+                           tryfixing = FALSE;
+                           break;
+                        }
+                        constant += val * SCIPvarGetUbGlobal(var);
+                     }
+                  }
+                  else if( SCIPisPositive(scip, val) )
+                  {
+                     constant += val * SCIPvarGetLbGlobal(var);
+                  }
+               }
+               else
+               {
+                  tryfixing = FALSE;
+                  break;
+               }
+            }
+
+            if( tryfixing )
+            {
+               SCIPsortRealRealIntInt(colratios, colcoeffs, colindices, colnozerolb, fillcnt);
+
+               /* try to fix continuous singleton columns by their ratio */
+               for( k = fillcnt - 1; k >= 0; k-- )
+               {
+                  boundoffset = 0.0;
+                  idx = colindices[k];
+                  value = colcoeffs[k] * SCIPvarGetUbGlobal(matrix->vars[idx]);
+
+                  if( colnozerolb[k] )
+                  {
+                     boundoffset = colcoeffs[k] * SCIPvarGetLbGlobal(matrix->vars[idx]);
+                  }
+
+                  if( matrix->colmatcnt[idx] == 1 &&
+                     SCIPvarGetType(matrix->vars[idx]) == SCIP_VARTYPE_CONTINUOUS &&
+                     SCIPisNegative(scip, SCIPvarGetObj(matrix->vars[idx])) )
+                  {
+                     if( SCIPisGE(scip, value, matrix->lhs[row] - constant + boundoffset) )
+                     {
+                        constant += value;
+                        varstofix[idx] = FIXATUB;
+                        varsprocessed[idx] = TRUE;
+                        (*npossiblefixings)++;
+
+                        if( colnozerolb[k] )
+                           constant -= boundoffset;
+                     }
+                     else
+                        break;
+                  }
+               }
+            }
+         }
+
+
+         if( matrix->isrhsinfinite[row] )
+         {
+            /* singleton column pulling for >= relation */
+            fillcnt = 0;
+            tryfixing = TRUE;
+            constant = 0.0;
+
+            rowpnt = matrix->rowmatind + matrix->rowmatbeg[row];
+            rowend = rowpnt + matrix->rowmatcnt[row];
+            valpnt = matrix->rowmatval + matrix->rowmatbeg[row];
+
+            for( ; (rowpnt < rowend); rowpnt++, valpnt++ )
+            {
+               val = *valpnt;
+               colidx = *rowpnt;
+               var = matrix->vars[colidx];
+               assert(var != NULL);
+               assert(val != 0.0);
+
+               if( SCIPisGE(scip, SCIPvarGetLbGlobal(var), 0.0) )
+               {
                   if( SCIPisPositive(scip, val) )
                   {
                      /* do we have a continuous singleton column */
-                     if( matrix->colmatcnt[colidx] == 1 && SCIPvarGetType(var) == SCIP_VARTYPE_CONTINUOUS )
+                     if( matrix->colmatcnt[colidx] == 1 && SCIPvarGetType(var) == SCIP_VARTYPE_CONTINUOUS
+                        && SCIPisPositive(scip, SCIPvarGetObj(var)) )
                      {
                         if( SCIPisPositive(scip, SCIPvarGetLbGlobal(var)) )
                         {
@@ -2771,311 +2358,6 @@
 
                   if( matrix->colmatcnt[idx] == 1 &&
                      SCIPvarGetType(matrix->vars[idx]) == SCIP_VARTYPE_CONTINUOUS &&
-                     SCIPisNegative(scip, SCIPvarGetObj(matrix->vars[idx])) )
-                  {
-                     if( SCIPisLE(scip, value, matrix->rhs[row] - constant + boundoffset) )
-                     {
-                        constant += value;
-                        varstofix[idx] = FIXATUB;
-                        varsprocessed[idx] = TRUE;
-                        (*npossiblefixings)++;
-
-                        if( colnozerolb[k] )
-                           constant -= boundoffset;
-                     }
-                     else
-                        break;
-                  }
-               }
-            }
-         }
-         else if( !matrix->islhsinfinite[row] && matrix->isrhsinfinite[row] )
-=======
-         if( matrix->isrhsinfinite[row] )
->>>>>>> ef6adc39
-         {
-            /* singleton column pushing for >= relation */
-            fillcnt = 0;
-            tryfixing = TRUE;
-            constant = 0.0;
-
-            rowpnt = matrix->rowmatind + matrix->rowmatbeg[row];
-            rowend = rowpnt + matrix->rowmatcnt[row];
-            valpnt = matrix->rowmatval + matrix->rowmatbeg[row];
-
-            for( ; (rowpnt < rowend); rowpnt++, valpnt++ )
-            {
-               val = *valpnt;
-               colidx = *rowpnt;
-               var = matrix->vars[colidx];
-               assert(var != NULL);
-               assert(val != 0.0);
-
-               if( SCIPisGE(scip, SCIPvarGetLbGlobal(var), 0.0) )
-               {
-                  if( SCIPisNegative(scip, val) )
-                  {
-                     /* do we have a continuous singleton column */
-                     if( matrix->colmatcnt[colidx] == 1 && SCIPvarGetType(var) == SCIP_VARTYPE_CONTINUOUS )
-                     {
-                        if( SCIPisPositive(scip, SCIPvarGetLbGlobal(var)) )
-                        {
-                           constant += val * SCIPvarGetLbGlobal(var);
-                           colnozerolb[fillcnt] = 1;
-                        }
-
-                        colratios[fillcnt] = SCIPvarGetObj(var) / val;
-                        colindices[fillcnt] = colidx;
-                        colcoeffs[fillcnt] = val;
-                        fillcnt++;
-                     }
-                     else
-                     {
-                        /* discrete variables or variables in more than one row are present */
-                        if( SCIPisInfinity(scip, SCIPvarGetUbGlobal(var)) )
-                        {
-                           tryfixing = FALSE;
-                           break;
-                        }
-                        constant += val * SCIPvarGetUbGlobal(var);
-                     }
-                  }
-                  else if( SCIPisPositive(scip, val) )
-                  {
-                     constant += val * SCIPvarGetLbGlobal(var);
-                  }
-               }
-               else
-               {
-                  tryfixing = FALSE;
-                  break;
-               }
-            }
-
-            if( tryfixing )
-            {
-               SCIPsortRealRealIntInt(colratios, colcoeffs, colindices, colnozerolb, fillcnt);
-
-               /* try to fix continuous singleton columns by their ratio */
-               for( k = fillcnt - 1; k >= 0; k-- )
-               {
-                  boundoffset = 0.0;
-                  idx = colindices[k];
-                  value = colcoeffs[k] * SCIPvarGetUbGlobal(matrix->vars[idx]);
-
-                  if( colnozerolb[k] )
-                  {
-                     boundoffset = colcoeffs[k] * SCIPvarGetLbGlobal(matrix->vars[idx]);
-                  }
-
-                  if( matrix->colmatcnt[idx] == 1 &&
-                     SCIPvarGetType(matrix->vars[idx]) == SCIP_VARTYPE_CONTINUOUS &&
-                     SCIPisNegative(scip, SCIPvarGetObj(matrix->vars[idx])) )
-                  {
-                     if( SCIPisGE(scip, value, matrix->lhs[row] - constant + boundoffset) )
-                     {
-                        constant += value;
-                        varstofix[idx] = FIXATUB;
-                        varsprocessed[idx] = TRUE;
-                        (*npossiblefixings)++;
-
-                        if( colnozerolb[k] )
-                           constant -= boundoffset;
-                     }
-                     else
-                        break;
-                  }
-               }
-            }
-         }
-
-
-<<<<<<< HEAD
-         if( matrix->islhsinfinite[row] && !matrix->isrhsinfinite[row] )
-         {
-            /* singleton column pulling for <= relation */
-            fillcnt = 0;
-            tryfixing = TRUE;
-            constant = 0.0;
-
-            rowpnt = matrix->rowmatind + matrix->rowmatbeg[row];
-            rowend = rowpnt + matrix->rowmatcnt[row];
-            valpnt = matrix->rowmatval + matrix->rowmatbeg[row];
-
-            for( ; (rowpnt < rowend); rowpnt++, valpnt++ )
-            {
-               val = *valpnt;
-               colidx = *rowpnt;
-               var = matrix->vars[colidx];
-               assert(var != NULL);
-               assert(val != 0.0);
-
-               if( SCIPisGE(scip, SCIPvarGetLbGlobal(var), 0.0) )
-               {
-                  if( SCIPisNegative(scip, val) )
-                  {
-                     /* do we have a continuous singleton column */
-                     if( matrix->colmatcnt[colidx] == 1 && SCIPvarGetType(var) == SCIP_VARTYPE_CONTINUOUS
-                        && SCIPisPositive(scip, SCIPvarGetObj(var)) )
-                     {
-                        if( SCIPisPositive(scip, SCIPvarGetLbGlobal(var)) )
-                        {
-                           constant += val * SCIPvarGetLbGlobal(var);
-                           colnozerolb[fillcnt] = 1;
-                        }
-
-                        colratios[fillcnt] = SCIPvarGetObj(var) / val;
-                        colindices[fillcnt] = colidx;
-                        colcoeffs[fillcnt] = val;
-                        fillcnt++;
-                     }
-                     else
-                     {
-                        /* discrete variables or variables which are present within
-                         * more than one row are estimated at their upper bound
-                         */
-                        if( SCIPisInfinity(scip, SCIPvarGetUbGlobal(var)) )
-                        {
-                           tryfixing = FALSE;
-                           break;
-                        }
-                        constant += val * SCIPvarGetUbGlobal(var);
-                     }
-                  }
-                  else if( SCIPisPositive(scip, val) )
-                  {
-                     /* consider lower bound for negative coefficients */
-                     constant += val * SCIPvarGetLbGlobal(var);
-                  }
-               }
-               else
-               {
-                  tryfixing = FALSE;
-                  break;
-               }
-            }
-
-            if( tryfixing )
-            {
-               SCIPsortRealRealIntInt(colratios, colcoeffs, colindices, colnozerolb, fillcnt);
-
-               /* try to fix continuous singleton columns by their ratio */
-               for( k = fillcnt - 1; k >= 0; k-- )
-               {
-                  boundoffset = 0.0;
-                  idx = colindices[k];
-                  value = colcoeffs[k] * SCIPvarGetUbGlobal(matrix->vars[idx]);
-
-                  if( colnozerolb[k] )
-                  {
-                     boundoffset = colcoeffs[k] * SCIPvarGetLbGlobal(matrix->vars[idx]);
-                  }
-
-                  if( matrix->colmatcnt[idx] == 1 &&
-                     SCIPvarGetType(matrix->vars[idx]) == SCIP_VARTYPE_CONTINUOUS &&
-                     SCIPisPositive(scip, SCIPvarGetObj(matrix->vars[idx])) )
-                  {
-                     if( SCIPisGE(scip, value, matrix->rhs[row] - constant + boundoffset) )
-                     {
-                        constant += value;
-                        varstofix[idx] = FIXATUB;
-                        varsprocessed[idx] = TRUE;
-                        (*npossiblefixings)++;
-
-                        if( colnozerolb[k] )
-                           constant -= boundoffset;
-                     }
-                     else
-                        break;
-                  }
-               }
-            }
-         }
-         else if( !matrix->islhsinfinite[row] && matrix->isrhsinfinite[row] )
-=======
-         if( matrix->isrhsinfinite[row] )
->>>>>>> ef6adc39
-         {
-            /* singleton column pulling for >= relation */
-            fillcnt = 0;
-            tryfixing = TRUE;
-            constant = 0.0;
-
-            rowpnt = matrix->rowmatind + matrix->rowmatbeg[row];
-            rowend = rowpnt + matrix->rowmatcnt[row];
-            valpnt = matrix->rowmatval + matrix->rowmatbeg[row];
-
-            for( ; (rowpnt < rowend); rowpnt++, valpnt++ )
-            {
-               val = *valpnt;
-               colidx = *rowpnt;
-               var = matrix->vars[colidx];
-               assert(var != NULL);
-               assert(val != 0.0);
-
-               if( SCIPisGE(scip, SCIPvarGetLbGlobal(var), 0.0) )
-               {
-                  if( SCIPisPositive(scip, val) )
-                  {
-                     /* do we have a continuous singleton column */
-                     if( matrix->colmatcnt[colidx] == 1 && SCIPvarGetType(var) == SCIP_VARTYPE_CONTINUOUS
-                        && SCIPisPositive(scip, SCIPvarGetObj(var)) )
-                     {
-                        if( SCIPisPositive(scip, SCIPvarGetLbGlobal(var)) )
-                        {
-                           constant += val * SCIPvarGetLbGlobal(var);
-                           colnozerolb[fillcnt] = 1;
-                        }
-
-                        colratios[fillcnt] = SCIPvarGetObj(var) / val;
-                        colindices[fillcnt] = colidx;
-                        colcoeffs[fillcnt] = val;
-                        fillcnt++;
-                     }
-                     else
-                     {
-                        /* discrete variables or variables which are present within
-                         * more than one row are estimated at their upper bound
-                         */
-                        if( SCIPisInfinity(scip, SCIPvarGetUbGlobal(var)) )
-                        {
-                           tryfixing = FALSE;
-                           break;
-                        }
-                        constant += val * SCIPvarGetUbGlobal(var);
-                     }
-                  }
-                  else if( SCIPisNegative(scip, val) )
-                  {
-                     /* consider lower bound for negative coefficients */
-                     constant += val * SCIPvarGetLbGlobal(var);
-                  }
-               }
-               else
-               {
-                  tryfixing = FALSE;
-                  break;
-               }
-            }
-
-            if( tryfixing )
-            {
-               SCIPsortRealRealIntInt(colratios, colcoeffs, colindices, colnozerolb, fillcnt);
-
-               /* try to fix continuous singleton columns by their ratio */
-               for( k = 0; k < fillcnt; k++ )
-               {
-                  boundoffset = 0.0;
-                  idx = colindices[k];
-                  value = colcoeffs[k] * SCIPvarGetUbGlobal(matrix->vars[idx]);
-
-                  if( colnozerolb[k] )
-                  {
-                     boundoffset = colcoeffs[k] * SCIPvarGetLbGlobal(matrix->vars[idx]);
-                  }
-
-                  if( matrix->colmatcnt[idx] == 1 &&
-                     SCIPvarGetType(matrix->vars[idx]) == SCIP_VARTYPE_CONTINUOUS &&
                      SCIPisPositive(scip, SCIPvarGetObj(matrix->vars[idx])) )
                   {
                      if( SCIPisLE(scip, value, matrix->lhs[row] - constant + boundoffset) )
@@ -3229,18 +2511,6 @@
          colidx[v] = v;
          varineq[v] = FALSE;
       }
-<<<<<<< HEAD
-
-      /* before doing dominated column presolving we stuff singleton coninuous columns.
-       * this sometimes helps to do a more effective predictive bound analysis.
-       */
-      SCIP_CALL( singletonColumnStuffing(scip, matrix, varsprocessed, varstofix, &npossiblefixings) );
-
-      /* 1.stage: we search for dominance relations only within parallel columns
-       *          concerning equalities and ranged rows
-       */
-
-=======
 
       /* before doing dominated column presolving we stuff singleton continuous columns.
        * this sometimes helps to do a more effective predictive bound analysis.
@@ -3251,7 +2521,6 @@
        *          concerning equalities and ranged rows
        */
 
->>>>>>> ef6adc39
       SCIP_CALL( detectParallelCols(scip, matrix, pclass, varineq) );
       SCIPsortIntInt(pclass, colidx, nvars);
 
@@ -3272,13 +2541,7 @@
          {
             varidx = colidx[pc];
 
-<<<<<<< HEAD
-            /* we observe only variables which are not processed and present within
-             * equalities or ranged rows
-             */
-=======
             /* we only regard variables which were not processed yet and are present within equalities or ranged rows */
->>>>>>> ef6adc39
             if( !varsprocessed[varidx] && varineq[varidx] )
             {
                /* we search only for dominance relations between the same variable type */
