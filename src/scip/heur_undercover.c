--- conflicted
+++ resolved
@@ -520,18 +520,6 @@
             probindex = SCIPvarGetProbindex(andvars[v]);
             if( probindex == -1 )
             {
-<<<<<<< HEAD
-#if 1
-               SCIP_VAR* repvar;
-
-               /* get binary representative of variable */
-               SCIP_CALL( SCIPgetBinvarRepresentative(scip, SCIPgetResultantAnd(scip, andcons), &repvar, &negated) );
-               assert(repvar != NULL);
-
-               if( SCIPvarGetStatus(repvar) == SCIP_VARSTATUS_MULTAGGR )
-               {
-                  SCIPdebugMessage("strange: multiaggregated variable found <%s>\n", SCIPvarGetName(SCIPgetResultantAnd(scip, andcons)));
-=======
                SCIP_VAR* repvar;
 
                /* get binary representative of variable */
@@ -542,19 +530,13 @@
                if( SCIPvarGetStatus(repvar) == SCIP_VARSTATUS_MULTAGGR )
                {
                   SCIPdebugMessage("strange: multiaggregated variable found <%s>\n", SCIPvarGetName(andvars[v]));
->>>>>>> 13672c6d
                   SCIPdebugMessage("inactive variables detected in constraint <%s>\n", SCIPconsGetName(andcons));
                   SCIPfreeBufferArray(coveringscip, &coveringconsvals);
                   SCIPfreeBufferArray(coveringscip, &coveringconsvars);
                   goto TERMINATE;
                }
-<<<<<<< HEAD
-            
-               /* check for multiaggregation */
-=======
 
                /* check for negation */
->>>>>>> 13672c6d
                if( SCIPvarIsNegated(repvar) )
                {
                   probindex = SCIPvarGetProbindex(SCIPvarGetNegationVar(repvar));
@@ -566,18 +548,8 @@
                   probindex = SCIPvarGetProbindex(repvar);
                   negated = FALSE;
                }
-<<<<<<< HEAD
-#else
-               SCIPdebugMessage("inactive variables detected in constraint <%s>\n", SCIPconsGetName(andcons));
-               SCIPfreeBufferArray(coveringscip, &coveringconsvals);
-               SCIPfreeBufferArray(coveringscip, &coveringconsvars);
-               goto TERMINATE;
-#endif
-            }
-=======
             }
             assert(probindex >= 0);
->>>>>>> 13672c6d
 
             /* add covering variable for unfixed original variable */
             if( negated )
@@ -597,10 +569,6 @@
 
          if( probindex == -1 )
          {
-<<<<<<< HEAD
-#if 1
-=======
->>>>>>> 13672c6d
             SCIP_VAR* repvar;
 
             /* get binary representative of variable */
@@ -624,11 +592,7 @@
                continue;
             }
 
-<<<<<<< HEAD
-            /* check for multiaggregation */
-=======
             /* check for negation */
->>>>>>> 13672c6d
             if( SCIPvarIsNegated(repvar) )
             {
                probindex = SCIPvarGetProbindex(SCIPvarGetNegationVar(repvar));
@@ -640,31 +604,14 @@
                probindex = SCIPvarGetProbindex(repvar);
                negated = FALSE;
             }
-<<<<<<< HEAD
-#else
-            SCIP_CALL( SCIPprintVar(scip, SCIPgetResultantAnd(scip, andcons), NULL) );
-            SCIPdebugMessage("inactive variables detected in constraint <%s>\n", SCIPconsGetName(andcons));
-            SCIPfreeBufferArray(coveringscip, &coveringconsvals);
-            SCIPfreeBufferArray(coveringscip, &coveringconsvars);
-            goto TERMINATE;
-#endif
-=======
->>>>>>> 13672c6d
          }
          assert(probindex >= 0);
          assert(!termIsConstant(scip, (negated ? SCIPvarGetNegatedVar(vars[probindex]) : vars[probindex]), 1.0, globalbounds));
 
-#if 1
-         /* if less than 2 variables are unfixed or the resultant variable is fixed, the entire constraint can be linearized anyway */
-         if( ntofix >= 2 && !termIsConstant(scip, (negated ? SCIPvarGetNegatedVar(vars[probindex]) : vars[probindex]), 1.0, globalbounds) )
-#else
-         /* if less than 2 variables are unfixed or the resultant variable is fixed, the entire constraint can be linearized anyway */
-<<<<<<< HEAD
-         if( ntofix >= 2 && !termIsConstant(scip, vars[probindex], 1.0, globalbounds) )
-#endif
-=======
+         /* if less than 2 variables are unfixed or the resultant variable is fixed, the entire constraint can be
+          * linearized anyway
+          */
          if( ntofix >= 2 )
->>>>>>> 13672c6d
          {
             assert(ntofix <= SCIPgetNVarsAnd(scip, andcons));
 
@@ -698,20 +645,10 @@
 
             /* update counters */
             for( v = ntofix-1; v >= 0; v-- )
-<<<<<<< HEAD
-#if 1
-=======
->>>>>>> 13672c6d
                if( SCIPvarIsNegated(coveringconsvars[v]) )
                   incCounters(termcounter, conscounter, consmarker, SCIPvarGetProbindex(SCIPvarGetNegationVar(coveringconsvars[v])));
                else
                   incCounters(termcounter, conscounter, consmarker, SCIPvarGetProbindex(coveringconsvars[v]));
-<<<<<<< HEAD
-#else
-               incCounters(termcounter, conscounter, consmarker, SCIPvarGetProbindex(coveringconsvars[v]));
-#endif
-=======
->>>>>>> 13672c6d
          }
 
          /* free memory for covering constraint */
@@ -1220,15 +1157,12 @@
    /* forbid call of heuristics and separators solving sub-CIPs */
    SCIP_CALL( SCIPsetSubscipsOff(coveringscip, TRUE) );
 
-<<<<<<< HEAD
-=======
    /* set separation to fast */
    SCIP_CALL( SCIPsetSeparating(coveringscip, SCIP_PARAMSETTING_FAST, TRUE) );
 
    /* only solve root */
    SCIP_CALL( SCIPsetLongintParam(coveringscip, "limits/nodes", 1) );
 
->>>>>>> 13672c6d
    SCIPdebugMessage("timelimit = %g, memlimit = %g\n", timelimit, memorylimit);
 
    /* set time and memory limit */
