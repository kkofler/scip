--- conflicted
+++ resolved
@@ -596,14 +596,11 @@
    for( v = 0; v < source->nvars; ++v )
    {
       SCIP_CALL( SCIPvarTransform(source->vars[v], blkmem, set, stat, source->objsense, &targetvar) );
-<<<<<<< HEAD
+
       /* if in exact mode copy the exact data */
       SCIP_CALL( SCIPvarCopyExactData(blkmem, targetvar, source->vars[v], source->objsense == SCIP_OBJSENSE_MAXIMIZE) );
 
-      SCIP_CALL( SCIPprobAddVar(*target, blkmem, set, lp, branchcand, eventfilter, eventqueue, targetvar) );
-=======
       SCIP_CALL( SCIPprobAddVar(*target, blkmem, set, lp, branchcand, eventqueue, eventfilter, targetvar) );
->>>>>>> d4501ac9
       SCIP_CALL( SCIPvarRelease(&targetvar, blkmem, set, eventqueue, NULL) );
    }
    assert((*target)->nvars == source->nvars);
@@ -1922,7 +1919,7 @@
             SCIPsetDebugMsg(set, "integral objective scalar: objscale=%g\n", transprob->objscale);
 
             /* update upperbound and cutoffbound in primal data structure */
-            SCIP_CALL( SCIPprimalUpdateObjoffset(primal, blkmem, set, stat, eventfilter, eventqueue, transprob, origprob, tree, reopt, lp) );
+            SCIP_CALL( SCIPprimalUpdateObjoffset(primal, blkmem, set, stat, eventqueue, eventfilter, transprob, origprob, tree, reopt, lp) );
          }
       }
 
@@ -3012,7 +3009,7 @@
       transprob->objisintegral = TRUE;
 
       /* update upper bound and cutoff bound in primal data structure due to new internality information */
-      SCIP_CALL( SCIPprimalUpdateObjoffset(primal, blkmem, set, stat, eventfilter, eventqueue, transprob, origprob, tree, reopt, lp) );
+      SCIP_CALL( SCIPprimalUpdateObjoffset(primal, blkmem, set, stat, eventqueue, eventfilter, transprob, origprob, tree, reopt, lp) );
    }
 
    return SCIP_OKAY;
