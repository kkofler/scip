/* * * * * * * * * * * * * * * * * * * * * * * * * * * * * * * * * * * * * * */
/*                                                                           */
/*                  This file is part of the program and library             */
/*         SCIP --- Solving Constraint Integer Programs                      */
/*                                                                           */
/*    Copyright (C) 2002-2012 Konrad-Zuse-Zentrum                            */
/*                            fuer Informationstechnik Berlin                */
/*                                                                           */
/*  SCIP is distributed under the terms of the ZIB Academic License.         */
/*                                                                           */
/*  You should have received a copy of the ZIB Academic License              */
/*  along with SCIP; see the file COPYING. If not email to scip@zib.de.      */
/*                                                                           */
/* * * * * * * * * * * * * * * * * * * * * * * * * * * * * * * * * * * * * * */

/**@file   prob.c
 * @brief  Methods and datastructures for storing and manipulating the main problem
 * @author Tobias Achterberg
 */

/*---+----1----+----2----+----3----+----4----+----5----+----6----+----7----+----8----+----9----+----0----+----1----+----2*/

#include <assert.h>
#include <string.h>

#include "scip/def.h"
#include "scip/set.h"
#include "scip/stat.h"
#include "scip/event.h"
#include "scip/lp.h"
#include "scip/var.h"
#include "scip/prob.h"
#include "scip/primal.h"
#include "scip/tree.h"
#include "scip/branch.h"
#include "scip/cons.h"
#include "scip/pub_message.h"
#include "scip/pub_misc.h"


#define OBJSCALE_MAXDNOM          1000000LL  /**< maximal denominator in objective integral scaling */
#define OBJSCALE_MAXSCALE         1000000.0  /**< maximal scalar to reach objective integrality */
#define OBJSCALE_MAXFINALSCALE       1000.0  /**< maximal final value to apply as scaling */



/*
 * dymanic memory arrays
 */

/** resizes vars array to be able to store at least num entries */
static
SCIP_RETCODE probEnsureVarsMem(
   SCIP_PROB*            prob,               /**< problem data */
   SCIP_SET*             set,                /**< global SCIP settings */
   int                   num                 /**< minimal number of slots in array */
   )
{
   assert(prob != NULL);
   assert(set != NULL);

   if( num > prob->varssize )
   {
      int newsize;

      newsize = SCIPsetCalcMemGrowSize(set, num);
      SCIP_ALLOC( BMSreallocMemoryArray(&prob->vars, newsize) );
      prob->varssize = newsize;
   }
   assert(num <= prob->varssize);

   return SCIP_OKAY;
}

/** resizes fixedvars array to be able to store at least num entries */
static
SCIP_RETCODE probEnsureFixedvarsMem(
   SCIP_PROB*            prob,               /**< problem data */
   SCIP_SET*             set,                /**< global SCIP settings */
   int                   num                 /**< minimal number of slots in array */
   )
{
   assert(prob != NULL);
   assert(set != NULL);

   if( num > prob->fixedvarssize )
   {
      int newsize;

      newsize = SCIPsetCalcMemGrowSize(set, num);
      SCIP_ALLOC( BMSreallocMemoryArray(&prob->fixedvars, newsize) );
      prob->fixedvarssize = newsize;
   }
   assert(num <= prob->fixedvarssize);

   return SCIP_OKAY;
}

/** resizes deletedvars array to be able to store at least num entries */
static
SCIP_RETCODE probEnsureDeletedvarsMem(
   SCIP_PROB*            prob,               /**< problem data */
   SCIP_SET*             set,                /**< global SCIP settings */
   int                   num                 /**< minimal number of slots in array */
   )
{
   assert(prob != NULL);
   assert(set != NULL);

   if( num > prob->deletedvarssize )
   {
      int newsize;

      newsize = SCIPsetCalcMemGrowSize(set, num);
      SCIP_ALLOC( BMSreallocMemoryArray(&prob->deletedvars, newsize) );
      prob->deletedvarssize = newsize;
   }
   assert(num <= prob->deletedvarssize);

   return SCIP_OKAY;
}

/** resizes conss array to be able to store at least num entries */
static
SCIP_RETCODE probEnsureConssMem(
   SCIP_PROB*            prob,               /**< problem data */
   SCIP_SET*             set,                /**< global SCIP settings */
   int                   num                 /**< minimal number of slots in array */
   )
{
   assert(prob != NULL);
   assert(set != NULL);

   if( num > prob->consssize )
   {
      int newsize;

      newsize = SCIPsetCalcMemGrowSize(set, num);
      SCIP_ALLOC( BMSreallocMemoryArray(&prob->conss, newsize) );
      prob->consssize = newsize;
   }
   assert(num <= prob->consssize);

   return SCIP_OKAY;
}

/** returns whether the constraint has a name */
static
SCIP_Bool consHasName(
   SCIP_CONS*            cons                /**< constraint */
   )
{
   const char* name;

   name = SCIPconsGetName(cons);

   return (name != NULL && name[0] != '\0');
}

/** returns whether the variable has a name */
static
SCIP_Bool varHasName(
   SCIP_VAR*             var                 /**< variable */
   )
{
   const char* name;

   name = SCIPvarGetName(var);

   return (name != NULL && name[0] != '\0');
}



/*
 * problem creation
 */

/** creates problem data structure by copying the source problem; 
 *  If the problem type requires the use of variable pricers, these pricers should be activated with calls
 *  to SCIPactivatePricer(). These pricers are automatically deactivated, when the problem is freed.
 */
SCIP_RETCODE SCIPprobCopy(
   SCIP_PROB**           prob,               /**< pointer to problem data structure */
   BMS_BLKMEM*           blkmem,             /**< block memory */
   SCIP_SET*             set,                /**< global SCIP settings */
   const char*           name,               /**< problem name */
   SCIP*                 sourcescip,         /**< source SCIP data structure */
   SCIP_PROB*            sourceprob,         /**< source problem structure */
   SCIP_HASHMAP*         varmap,             /**< a hashmap to store the mapping of source variables corresponding
                                              *   target variables */
   SCIP_HASHMAP*         consmap,            /**< a hashmap to store the mapping of source constraints to the corresponding
                                              *   target constraints */
   SCIP_Bool             global              /**< create a global or a local copy? */
   )
{
   SCIP_PROBDATA* targetdata;
   SCIP_RESULT result;

   assert(prob != NULL);
   assert(set != NULL);
   assert(blkmem != NULL);
   assert(sourcescip != NULL);
   assert(sourceprob != NULL);
   assert(varmap != NULL);
   assert(consmap != NULL);

   result = SCIP_DIDNOTRUN;
   targetdata = NULL;

   /* create problem and initialize callbacks with NULL */
   SCIP_CALL( SCIPprobCreate(prob, blkmem, set, name, NULL, NULL, NULL, NULL, NULL, NULL, NULL, FALSE) );
   
   /* call user copy callback method */
   if( sourceprob->probdata != NULL && sourceprob->probcopy != NULL )
   {
      SCIP_CALL( sourceprob->probcopy(set->scip, sourcescip, sourceprob->probdata, varmap, consmap, &targetdata, global, &result) );

      /* evaluate result */
      if( result != SCIP_DIDNOTRUN && result != SCIP_SUCCESS )
      {
         SCIPerrorMessage("probdata copying method returned invalid result <%d>\n", result);
         return SCIP_INVALIDRESULT;
      }

      assert(targetdata == NULL || result == SCIP_SUCCESS);
   }

   /* if copying was successful, add data and callbacks */
   if( result == SCIP_SUCCESS )
   {
      assert( targetdata != NULL );
      (*prob)->probdelorig = sourceprob->probdelorig;
      (*prob)->probtrans = sourceprob->probtrans;
      (*prob)->probdeltrans = sourceprob->probdeltrans;
      (*prob)->probinitsol = sourceprob->probinitsol;
      (*prob)->probexitsol = sourceprob->probexitsol;
      (*prob)->probcopy = sourceprob->probcopy;
      (*prob)->probdata = targetdata;
   }

   return SCIP_OKAY;
}

/** creates problem data structure
 *  If the problem type requires the use of variable pricers, these pricers should be activated with calls
 *  to SCIPactivatePricer(). These pricers are automatically deactivated, when the problem is freed.
 */
SCIP_RETCODE SCIPprobCreate(
   SCIP_PROB**           prob,               /**< pointer to problem data structure */
   BMS_BLKMEM*           blkmem,             /**< block memory */
   SCIP_SET*             set,                /**< global SCIP settings */
   const char*           name,               /**< problem name */
   SCIP_DECL_PROBDELORIG ((*probdelorig)),   /**< frees user data of original problem */
   SCIP_DECL_PROBTRANS   ((*probtrans)),     /**< creates user data of transformed problem by transforming original user data */
   SCIP_DECL_PROBDELTRANS((*probdeltrans)),  /**< frees user data of transformed problem */
   SCIP_DECL_PROBINITSOL ((*probinitsol)),   /**< solving process initialization method of transformed data */
   SCIP_DECL_PROBEXITSOL ((*probexitsol)),   /**< solving process deinitialization method of transformed data */
   SCIP_DECL_PROBCOPY    ((*probcopy)),      /**< copies user data if you want to copy it to a subscip, or NULL */
   SCIP_PROBDATA*        probdata,           /**< user problem data set by the reader */
   SCIP_Bool             transformed         /**< is this the transformed problem? */
   )
{
   assert(prob != NULL);

   SCIP_ALLOC( BMSallocMemory(prob) );
   SCIP_ALLOC( BMSduplicateMemoryArray(&(*prob)->name, name, strlen(name)+1) );

   (*prob)->probdata = probdata;
   (*prob)->probcopy = probcopy;
   (*prob)->probdelorig = probdelorig;
   (*prob)->probtrans = probtrans;
   (*prob)->probdeltrans = probdeltrans;
   (*prob)->probinitsol = probinitsol;
   (*prob)->probexitsol = probexitsol;
   if( set->misc_usevartable )
   {
      SCIP_CALL( SCIPhashtableCreate(&(*prob)->varnames, blkmem, 
            (set->misc_usesmalltables ? SCIP_HASHSIZE_NAMES_SMALL : SCIP_HASHSIZE_NAMES),
            SCIPhashGetKeyVar, SCIPhashKeyEqString, SCIPhashKeyValString, NULL) );
   }
   else
      (*prob)->varnames = NULL;
   (*prob)->vars = NULL;
   (*prob)->varssize = 0;
   (*prob)->nvars = 0;
   (*prob)->nbinvars = 0;
   (*prob)->nintvars = 0;
   (*prob)->nimplvars = 0;
   (*prob)->ncontvars = 0;
   (*prob)->ncolvars = 0;
   (*prob)->fixedvars = NULL;
   (*prob)->fixedvarssize = 0;
   (*prob)->nfixedvars = 0;
   (*prob)->deletedvars = NULL;
   (*prob)->deletedvarssize = 0;
   (*prob)->ndeletedvars = 0;
   (*prob)->nobjvars = 0;
   if( set->misc_useconstable )
   {
      SCIP_CALL( SCIPhashtableCreate(&(*prob)->consnames, blkmem,
            (set->misc_usesmalltables ? SCIP_HASHSIZE_NAMES_SMALL : SCIP_HASHSIZE_NAMES),
            SCIPhashGetKeyCons, SCIPhashKeyEqString, SCIPhashKeyValString, NULL) );
   }
   else
      (*prob)->consnames = NULL;
   (*prob)->conss = NULL;
   (*prob)->consssize = 0;
   (*prob)->nconss = 0;
   (*prob)->maxnconss = 0;
   (*prob)->startnvars = 0;
   (*prob)->startnconss = 0;
   (*prob)->objsense = SCIP_OBJSENSE_MINIMIZE;
   (*prob)->objoffset = 0.0;
   (*prob)->objscale = 1.0;
   (*prob)->objlim = SCIP_INVALID;
   (*prob)->dualbound = SCIP_INVALID;
   (*prob)->objisintegral = FALSE;
   (*prob)->transformed = transformed;

   return SCIP_OKAY;
}

/** frees problem data structure */
SCIP_RETCODE SCIPprobFree(
   SCIP_PROB**           prob,               /**< pointer to problem data structure */
   BMS_BLKMEM*           blkmem,             /**< block memory buffer */
   SCIP_SET*             set,                /**< global SCIP settings */
   SCIP_STAT*            stat,               /**< dynamic problem statistics */
   SCIP_EVENTQUEUE*      eventqueue,         /**< event queue */
   SCIP_LP*              lp                  /**< current LP data (or NULL, if it's the original problem) */
   )
{
   int v;

   assert(prob != NULL);
   assert(*prob != NULL);
   assert(set != NULL);
   
   /* remove all constraints from the problem */
   while( (*prob)->nconss > 0 )
   {
      assert((*prob)->conss != NULL);
      SCIP_CALL( SCIPprobDelCons(*prob, blkmem, set, stat, (*prob)->conss[0]) );
   }

   if( (*prob)->transformed )
   {
      int h;

      /* unlock variables for all constraint handlers that don't need constraints */
      for( h = 0; h < set->nconshdlrs; ++h )
      {
         if( !SCIPconshdlrNeedsCons(set->conshdlrs[h]) )
         {
            SCIP_CALL( SCIPconshdlrUnlockVars(set->conshdlrs[h], set) );
         }
      }
   }

   /* free constraint array */
   BMSfreeMemoryArrayNull(&(*prob)->conss);
   
   /* free user problem data */
   if( (*prob)->transformed )
   {
      if( (*prob)->probdeltrans != NULL )
      {
         SCIP_CALL( (*prob)->probdeltrans(set->scip, &(*prob)->probdata) );
      }
   }
   else
   {
      if( (*prob)->probdelorig != NULL )
      {
         SCIP_CALL( (*prob)->probdelorig(set->scip, &(*prob)->probdata) );
      }
   }

   /* release problem variables */
   for( v = 0; v < (*prob)->nvars; ++v )
   {
      assert(SCIPvarGetProbindex((*prob)->vars[v]) >= 0);
      SCIP_CALL( SCIPvarRemove((*prob)->vars[v], blkmem, set, TRUE) );
      SCIP_CALL( SCIPvarRelease(&(*prob)->vars[v], blkmem, set, eventqueue, lp) );
   }
   BMSfreeMemoryArrayNull(&(*prob)->vars);

   /* release fixed problem variables */
   for( v = 0; v < (*prob)->nfixedvars; ++v )
   {
      assert(SCIPvarGetProbindex((*prob)->fixedvars[v]) == -1);
      SCIP_CALL( SCIPvarRelease(&(*prob)->fixedvars[v], blkmem, set, eventqueue, lp) );
   }
   BMSfreeMemoryArrayNull(&(*prob)->fixedvars);

   /* free deleted problem variables array */
   BMSfreeMemoryArrayNull(&(*prob)->deletedvars);

   /* free hash tables for names */
   if( (*prob)->varnames != NULL )
   {
      SCIPhashtableFree(&(*prob)->varnames);
   }
   if( (*prob)->consnames != NULL )
   {
      SCIPhashtableFree(&(*prob)->consnames);
   }
   BMSfreeMemoryArray(&(*prob)->name);
   BMSfreeMemory(prob);
   
   return SCIP_OKAY;
}

/** transform problem data into normalized form */
SCIP_RETCODE SCIPprobTransform(
   SCIP_PROB*            source,             /**< problem to transform */
   BMS_BLKMEM*           blkmem,             /**< block memory buffer */
   SCIP_SET*             set,                /**< global SCIP settings */
   SCIP_STAT*            stat,               /**< problem statistics */
   SCIP_PRIMAL*          primal,             /**< primal data */
   SCIP_TREE*            tree,               /**< branch and bound tree */
   SCIP_LP*              lp,                 /**< current LP data */
   SCIP_BRANCHCAND*      branchcand,         /**< branching candidate storage */
   SCIP_EVENTFILTER*     eventfilter,        /**< event filter for global (not variable dependent) events */
   SCIP_EVENTQUEUE*      eventqueue,         /**< event queue */
   SCIP_PROB**           target              /**< pointer to target problem data structure */
   )
{
   SCIP_VAR* targetvar;
   SCIP_CONS* targetcons;
   char transname[SCIP_MAXSTRLEN];
   int v;
   int c;
   int h;

   assert(set != NULL);
   assert(source != NULL);
   assert(blkmem != NULL);
   assert(target != NULL);

   SCIPdebugMessage("transform problem: original has %d variables\n", source->nvars);

   /* create target problem data (probdelorig and probtrans are not needed, probdata is set later) */
   (void) SCIPsnprintf(transname, SCIP_MAXSTRLEN, "t_%s", source->name);
   SCIP_CALL( SCIPprobCreate(target, blkmem, set, transname, source->probdelorig, source->probtrans, source->probdeltrans, 
         source->probinitsol, source->probexitsol, source->probcopy, NULL, TRUE) );
   SCIPprobSetObjsense(*target, source->objsense);

   /* transform objective limit */
   if( source->objlim < SCIP_INVALID )
      SCIPprobSetObjlim(*target, source->objlim);

   /* transform objective limit */
   if( source->dualbound < SCIP_INVALID )
      SCIPprobSetDualbound(*target, source->dualbound);

   /* transform and copy all variables to target problem */
   SCIP_CALL( probEnsureVarsMem(*target, set, source->nvars) );
   for( v = 0; v < source->nvars; ++v )
   {
      SCIP_CALL( SCIPvarTransform(source->vars[v], blkmem, set, stat, source->objsense, &targetvar) );
      SCIP_CALL( SCIPprobAddVar(*target, blkmem, set, lp, branchcand, eventfilter, eventqueue, targetvar) );
      SCIP_CALL( SCIPvarRelease(&targetvar, blkmem, set, eventqueue, NULL) );
   }
   assert((*target)->nvars == source->nvars);
   assert((*target)->nobjvars == SCIPprobGetNObjVars(*target, set));

   /* call user data transformation */
   if( source->probtrans != NULL )
   {
      SCIP_CALL( source->probtrans(set->scip, source->probdata, &(*target)->probdata) );
   }
   else
      (*target)->probdata = source->probdata;

   /* transform and copy all constraints to target problem */
   for( c = 0; c < source->nconss; ++c )
   {
      SCIP_CALL( SCIPconsTransform(source->conss[c], blkmem, set, &targetcons) );
      SCIP_CALL( SCIPprobAddCons(*target, set, stat, targetcons) );
      SCIP_CALL( SCIPconsRelease(&targetcons, blkmem, set) );
   }

   /* lock variables for all constraint handlers that don't need constraints */
   for( h = 0; h < set->nconshdlrs; ++h )
   {
      if( !SCIPconshdlrNeedsCons(set->conshdlrs[h]) )
      {
         SCIP_CALL( SCIPconshdlrLockVars(set->conshdlrs[h], set) );
      }
   }
   
   /* objective value is always integral, iff original objective value is always integral and shift is integral */
   (*target)->objisintegral = source->objisintegral && SCIPsetIsIntegral(set, (*target)->objoffset);

   /* check, whether objective value is always integral by inspecting the problem, if it is the case adjust the
    * cutoff bound if primal solution is already known 
    */
   SCIP_CALL( SCIPprobCheckObjIntegral(*target, blkmem, set, stat, primal, tree, lp, eventqueue) );

   return SCIP_OKAY;
}

/** resets the global and local bounds of original variables in original problem to their original values */
SCIP_RETCODE SCIPprobResetBounds(
   SCIP_PROB*            prob,               /**< original problem data */
   BMS_BLKMEM*           blkmem,             /**< block memory */
   SCIP_SET*             set,                /**< global SCIP settings */
   SCIP_STAT*            stat                /**< problem statistics */
   )
{
   int v;

   assert(prob != NULL);
   assert(!prob->transformed);
   assert(prob->nfixedvars == 0);

   for( v = 0; v < prob->nvars; ++v )
   {
      SCIP_CALL( SCIPvarResetBounds(prob->vars[v], blkmem, set, stat) );
   }

   return SCIP_OKAY;
}

/** (Re)Sort the variables, which appear in the four categories (binary, integer, implicit, continuous) after presolve
 *  with respect to their original index (within their categories). Adjust the problem index afterwards which is
 *  supposed to reflect the position in the variable array. This additional (re)sorting is supposed to get more robust
 *  against the order presolving fixed variables. (We also reobtain a possible block structure induced by the user
 *  model)
 */
void SCIPprobResortVars(
   SCIP_PROB*            prob                /**< problem data */
   )
{
   SCIP_VAR** vars;
   int nbinvars;
   int nintvars;
   int nimplvars;
   int ncontvars;
   int nvars;
   int v;

   vars = prob->vars;
   nvars = prob->nvars;
   nbinvars = prob->nbinvars;
   nintvars = prob->nintvars;
   nimplvars = prob->nimplvars;
   ncontvars = prob->ncontvars;

   assert(vars != NULL);
   assert(nbinvars + nintvars + nimplvars + ncontvars == nvars);

   SCIPdebugMessage("entering sorting with respect to original block structure! \n");

   /* sort binaries */
   if( nbinvars > 0 )
      SCIPsortPtr((void**)vars, SCIPvarComp, nbinvars);

   /* sort integers */
   if( nintvars > 0 )
      SCIPsortPtr((void**)&vars[nbinvars], SCIPvarComp, nintvars);

   /* sort implicit variables */
   if( nimplvars > 0 )
      SCIPsortPtr((void**)&vars[nbinvars + nintvars], SCIPvarComp, nimplvars);

   /* sort continuous variables*/
   if( ncontvars > 0 )
      SCIPsortPtr((void**)&vars[nbinvars + nintvars + nimplvars], SCIPvarComp, ncontvars);

   /* after sorting, the problem index of each variable has to be adjusted */
   for( v = 0; v < nvars; ++v )
   {
      vars[v]->probindex = v;
      SCIPdebugMessage("Variable: Problem index <%d>, original index <%d> \n", vars[v]->probindex, vars[v]->index);
   }
}



/*
 * problem modification
 */

/** sets user problem data */
void SCIPprobSetData(
   SCIP_PROB*            prob,               /**< problem */
   SCIP_PROBDATA*        probdata            /**< user problem data to use */
   )
{
   assert(prob != NULL);

   prob->probdata = probdata;
}

/** inserts variable at the correct position in vars array, depending on its type */
static
void probInsertVar(
   SCIP_PROB*            prob,               /**< problem data */
   SCIP_VAR*             var                 /**< variable to insert */
   )
{
   int insertpos;
   int intstart;
   int implstart;
   int contstart;

   assert(prob != NULL);
   assert(prob->vars != NULL);
   assert(prob->nvars < prob->varssize);
   assert(var != NULL);
   assert(SCIPvarGetProbindex(var) == -1);
   assert(SCIPvarGetStatus(var) == SCIP_VARSTATUS_ORIGINAL
      || SCIPvarGetStatus(var) == SCIP_VARSTATUS_LOOSE
      || SCIPvarGetStatus(var) == SCIP_VARSTATUS_COLUMN);
   /* original variables cannot go into transformed problem and transformed variables cannot go into original problem */
   assert((SCIPvarGetStatus(var) != SCIP_VARSTATUS_ORIGINAL) == prob->transformed);

   /* insert variable in array */
   insertpos = prob->nvars;
   intstart = prob->nbinvars;
   implstart = intstart + prob->nintvars;
   contstart = implstart + prob->nimplvars;

   if( SCIPvarGetType(var) == SCIP_VARTYPE_CONTINUOUS )
      prob->ncontvars++;
   else
   {
      if( insertpos > contstart )
      {
         prob->vars[insertpos] = prob->vars[contstart];
         SCIPvarSetProbindex(prob->vars[insertpos], insertpos);
         insertpos = contstart;
      }
      assert(insertpos == contstart);

      if( SCIPvarGetType(var) == SCIP_VARTYPE_IMPLINT )
         prob->nimplvars++;
      else
      {
         if( insertpos > implstart )
         {
            prob->vars[insertpos] = prob->vars[implstart];
            SCIPvarSetProbindex(prob->vars[insertpos], insertpos);
            insertpos = implstart;
         }
         assert(insertpos == implstart);

         if( SCIPvarGetType(var) == SCIP_VARTYPE_INTEGER )
            prob->nintvars++;
         else
         {
            assert(SCIPvarGetType(var) == SCIP_VARTYPE_BINARY);
            if( insertpos > intstart )
            {
               prob->vars[insertpos] = prob->vars[intstart];
               SCIPvarSetProbindex(prob->vars[insertpos], insertpos);
               insertpos = intstart;
            }
            assert(insertpos == intstart);

            prob->nbinvars++;
         }
      }
   }
   prob->nvars++;

   assert(prob->nvars == prob->nbinvars + prob->nintvars + prob->nimplvars + prob->ncontvars);
   assert((SCIPvarGetType(var) == SCIP_VARTYPE_BINARY && insertpos == prob->nbinvars - 1)
      || (SCIPvarGetType(var) == SCIP_VARTYPE_INTEGER && insertpos == prob->nbinvars + prob->nintvars - 1)
      || (SCIPvarGetType(var) == SCIP_VARTYPE_IMPLINT && insertpos == prob->nbinvars + prob->nintvars + prob->nimplvars - 1)
      || (SCIPvarGetType(var) == SCIP_VARTYPE_CONTINUOUS
         && insertpos == prob->nbinvars + prob->nintvars + prob->nimplvars + prob->ncontvars - 1));

   prob->vars[insertpos] = var;
   SCIPvarSetProbindex(var, insertpos);

   /* update number of column variables in problem */
   if( SCIPvarGetStatus(var) == SCIP_VARSTATUS_COLUMN )
      prob->ncolvars++;
   assert(0 <= prob->ncolvars && prob->ncolvars <= prob->nvars);
}

/** removes variable from vars array */
static
SCIP_RETCODE probRemoveVar(
   SCIP_PROB*            prob,               /**< problem data */
   BMS_BLKMEM*           blkmem,             /**< block memory */
   SCIP_SET*             set,                /**< global SCIP settings */
   SCIP_VAR*             var                 /**< variable to remove */
   )
{
   int freepos;
   int intstart;
   int implstart;
   int contstart;

   assert(prob != NULL);
   assert(var != NULL);
   assert(SCIPvarGetProbindex(var) >= 0);
   assert(prob->vars != NULL);
   assert(prob->vars[SCIPvarGetProbindex(var)] == var);

   intstart = prob->nbinvars;
   implstart = intstart + prob->nintvars;
   contstart = implstart + prob->nimplvars;

   switch( SCIPvarGetType(var) )
   {
   case SCIP_VARTYPE_BINARY:
      assert(0 <= SCIPvarGetProbindex(var) && SCIPvarGetProbindex(var) < intstart);
      prob->nbinvars--;
      break;
   case SCIP_VARTYPE_INTEGER:
      assert(intstart <= SCIPvarGetProbindex(var) && SCIPvarGetProbindex(var) < implstart);
      prob->nintvars--;
      break;
   case SCIP_VARTYPE_IMPLINT:
      assert(implstart <= SCIPvarGetProbindex(var) && SCIPvarGetProbindex(var) < contstart);
      prob->nimplvars--;
      break;
   case SCIP_VARTYPE_CONTINUOUS:
      assert(contstart <= SCIPvarGetProbindex(var) && SCIPvarGetProbindex(var) < prob->nvars);
      prob->ncontvars--;
      break;
   default:
      SCIPerrorMessage("unknown variable type\n");
      SCIPABORT();
   }

   /* move last binary, last integer, last implicit, and last continuous variable forward to fill the free slot */
   freepos = SCIPvarGetProbindex(var);
   if( freepos < intstart-1 )
   {
      /* move last binary variable to free slot */
      prob->vars[freepos] = prob->vars[intstart-1];
      SCIPvarSetProbindex(prob->vars[freepos], freepos);
      freepos = intstart-1;
   }
   if( freepos < implstart-1 )
   {
      /* move last integer variable to free slot */
      prob->vars[freepos] = prob->vars[implstart-1];
      SCIPvarSetProbindex(prob->vars[freepos], freepos);
      freepos = implstart-1;
   }
   if( freepos < contstart-1 )
   {
      /* move last implicit integer variable to free slot */
      prob->vars[freepos] = prob->vars[contstart-1];
      SCIPvarSetProbindex(prob->vars[freepos], freepos);
      freepos = contstart-1;
   }
   if( freepos < prob->nvars-1 )
   {
      /* move last implicit integer variable to free slot */
      prob->vars[freepos] = prob->vars[prob->nvars-1];
      SCIPvarSetProbindex(prob->vars[freepos], freepos);
      freepos = prob->nvars-1;
   }
   assert(freepos == prob->nvars-1);

   prob->nvars--;
   assert(prob->nvars == prob->nbinvars + prob->nintvars + prob->nimplvars + prob->ncontvars);

   /* update number of column variables in problem */
   if( SCIPvarGetStatus(var) == SCIP_VARSTATUS_COLUMN )
      prob->ncolvars--;
   assert(0 <= prob->ncolvars && prob->ncolvars <= prob->nvars);

   /* inform the variable that it is no longer in the problem; if necessary, delete it from the implication graph */
   SCIP_CALL( SCIPvarRemove(var, blkmem, set, FALSE) );

   return SCIP_OKAY;
}

/** adds variable to the problem and captures it */
SCIP_RETCODE SCIPprobAddVar(
   SCIP_PROB*            prob,               /**< problem data */
   BMS_BLKMEM*           blkmem,             /**< block memory buffers */
   SCIP_SET*             set,                /**< global SCIP settings */
   SCIP_LP*              lp,                 /**< current LP data */
   SCIP_BRANCHCAND*      branchcand,         /**< branching candidate storage */
   SCIP_EVENTFILTER*     eventfilter,        /**< event filter for global (not variable dependent) events */
   SCIP_EVENTQUEUE*      eventqueue,         /**< event queue */
   SCIP_VAR*             var                 /**< variable to add */
   )
{
   assert(prob != NULL);
   assert(set != NULL);
   assert(var != NULL);
   assert(SCIPvarGetProbindex(var) == -1);
   assert(SCIPvarGetStatus(var) == SCIP_VARSTATUS_ORIGINAL
      || SCIPvarGetStatus(var) == SCIP_VARSTATUS_LOOSE
      || SCIPvarGetStatus(var) == SCIP_VARSTATUS_COLUMN);
   /* original variables cannot go into transformed problem and transformed variables cannot go into original problem */
   assert((SCIPvarGetStatus(var) != SCIP_VARSTATUS_ORIGINAL) == prob->transformed);

#ifndef NDEBUG
   /* check if we add this variables to the same scip, where we created it */
   if( var->scip != set->scip )
   {
      SCIPerrorMessage("variable belongs to a different scip instance\n");
      return SCIP_INVALIDDATA;
   }
#endif

   /* capture variable */
   SCIPvarCapture(var);

   /* allocate additional memory */
   SCIP_CALL( probEnsureVarsMem(prob, set, prob->nvars+1) );

   /* insert variable in vars array and mark it to be in problem */
   probInsertVar(prob, var);

   /* add variable's name to the namespace */
   if( varHasName(var) && prob->varnames != NULL )
   {
      SCIP_CALL( SCIPhashtableInsert(prob->varnames, (void*)var) );
   }

   /* update branching candidates and pseudo and loose objective value in the LP */
   if( SCIPvarGetStatus(var) != SCIP_VARSTATUS_ORIGINAL )
   {
      SCIP_CALL( SCIPbranchcandUpdateVar(branchcand, set, var) );
      SCIP_CALL( SCIPlpUpdateAddVar(lp, set, var) );
   }

   SCIPdebugMessage("added variable <%s> to problem (%d variables: %d binary, %d integer, %d implicit, %d continuous)\n",
      SCIPvarGetName(var), prob->nvars, prob->nbinvars, prob->nintvars, prob->nimplvars, prob->ncontvars);

   if( prob->transformed )
   {
      SCIP_EVENT* event;

      /* issue VARADDED event */
      SCIP_CALL( SCIPeventCreateVarAdded(&event, blkmem, var) );
      SCIP_CALL( SCIPeventqueueAdd(eventqueue, blkmem, set, NULL, NULL, NULL, eventfilter, &event) );

      /* update the number of variables with non-zero objective coefficient */
      SCIPprobUpdateNObjVars(prob, set, 0.0, SCIPvarGetObj(var));
   }

   return SCIP_OKAY;
}

/** marks variable to be removed from the problem; however, the variable is NOT removed from the constraints */
SCIP_RETCODE SCIPprobDelVar(
   SCIP_PROB*            prob,               /**< problem data */
   BMS_BLKMEM*           blkmem,             /**< block memory */
   SCIP_SET*             set,                /**< global SCIP settings */
   SCIP_EVENTQUEUE*      eventqueue,         /**< event queue */
   SCIP_VAR*             var,                /**< problem variable */
   SCIP_Bool*            deleted             /**< pointer to store whether marking variable to be deleted was successful */
   )
{
   assert(prob != NULL);
   assert(set != NULL);
   assert(var != NULL);
   assert(eventqueue != NULL);
   assert(deleted != NULL);
   assert(SCIPvarGetProbindex(var) != -1);
   assert(SCIPvarGetStatus(var) == SCIP_VARSTATUS_ORIGINAL
      || SCIPvarGetStatus(var) == SCIP_VARSTATUS_LOOSE
      || SCIPvarGetStatus(var) == SCIP_VARSTATUS_COLUMN);

   *deleted = FALSE;

   /* don't remove variables that are not in the problem */
   /**@todo what about negated variables? should the negation variable be removed instead? */
   if( SCIPvarGetProbindex(var) == -1 )
      return SCIP_OKAY;

   /* don't remove the direct counterpart of an original variable from the transformed problem, because otherwise
    * operations on the original variables would be applied to a NULL pointer
    */
   if( SCIPvarIsTransformedOrigvar(var) )
      return SCIP_OKAY;

   assert(SCIPvarGetNegatedVar(var) == NULL);

   SCIPdebugMessage("deleting variable <%s> from problem (%d variables: %d binary, %d integer, %d implicit, %d continuous)\n",
      SCIPvarGetName(var), prob->nvars, prob->nbinvars, prob->nintvars, prob->nimplvars, prob->ncontvars);

   /* mark variable to be deleted from the problem */
   SCIPvarMarkDeleted(var);

   if( prob->transformed )
   {
      SCIP_EVENT* event;

      /* issue VARDELETED event */
      SCIP_CALL( SCIPeventCreateVarDeleted(&event, blkmem, var) );
      SCIP_CALL( SCIPeventqueueAdd(eventqueue, blkmem, set, NULL, NULL, NULL, NULL, &event) );
   }

   /* remember that the variable should be deleted from the problem in SCIPprobPerformVarDeletions() */
   SCIP_CALL( probEnsureDeletedvarsMem(prob, set, prob->ndeletedvars+1) );
   prob->deletedvars[prob->ndeletedvars] = var;
   prob->ndeletedvars++;

   *deleted = TRUE;

   return SCIP_OKAY;
}

/** actually removes the deleted variables from the problem and releases them */
SCIP_RETCODE SCIPprobPerformVarDeletions(
   SCIP_PROB*            prob,               /**< problem data */
   BMS_BLKMEM*           blkmem,             /**< block memory */
   SCIP_SET*             set,                /**< global SCIP settings */
   SCIP_STAT*            stat,               /**< dynamic problem statistics */
   SCIP_EVENTQUEUE*      eventqueue,         /**< event queue */
   SCIP_LP*              lp,                 /**< current LP data (may be NULL) */
   SCIP_BRANCHCAND*      branchcand          /**< branching candidate storage */
   )
{
   int i;

   assert(prob != NULL);
   assert(set != NULL);

   /* delete variables from the constraints;
    * do this only in solving stage, in presolving, it is already handled by the constraint handlers
    */
   if( SCIPsetGetStage(set) == SCIP_STAGE_SOLVING )
   {
      for( i = 0; i < set->nconshdlrs; ++i )
      {
         SCIP_CALL( SCIPconshdlrDelVars(set->conshdlrs[i], blkmem, set, stat) );
      }
   }

   for( i = 0; i < prob->ndeletedvars; ++i )
   {
      SCIP_VAR* var;

      var = prob->deletedvars[i];

      /* don't delete the variable, if it was fixed or aggregated in the meantime */
      if( SCIPvarGetProbindex(var) >= 0 )
      {
         SCIPdebugMessage("perform deletion of <%s> [%p]\n", SCIPvarGetName(var), (void*)var);

         /* convert column variable back into loose variable, free LP column */
         if( SCIPvarGetStatus(var) == SCIP_VARSTATUS_COLUMN )
         {
            SCIP_CALL( SCIPvarLoose(var, blkmem, set, eventqueue, prob, lp) );
         }
         
         /* update branching candidates and pseudo and loose objective value in the LP */
         if( SCIPvarGetStatus(var) != SCIP_VARSTATUS_ORIGINAL )
         {
            SCIP_CALL( SCIPlpUpdateDelVar(lp, set, var) );
            SCIP_CALL( SCIPbranchcandRemoveVar(branchcand, var) );
         }
         
         /* remove variable's name from the namespace */
         if( varHasName(var) && prob->varnames != NULL )
         {
            assert(SCIPhashtableExists(prob->varnames, (void*)var));
            SCIP_CALL( SCIPhashtableRemove(prob->varnames, (void*)var) );
         }

         /* remove variable from vars array and mark it to be not in problem */
         SCIP_CALL( probRemoveVar(prob, blkmem, set, var) );

         /* release variable */
         SCIP_CALL( SCIPvarRelease(&prob->deletedvars[i], blkmem, set, eventqueue, lp) );
      }
   }
   prob->ndeletedvars = 0;

   return SCIP_OKAY;
}

/** changes the type of a variable in the problem */
SCIP_RETCODE SCIPprobChgVarType(
   SCIP_PROB*            prob,               /**< problem data */
   BMS_BLKMEM*           blkmem,             /**< block memory */
   SCIP_SET*             set,                /**< global SCIP settings */
   SCIP_BRANCHCAND*      branchcand,         /**< branching candidate storage */
   SCIP_VAR*             var,                /**< variable to add */
   SCIP_VARTYPE          vartype             /**< new type of variable */
   )
{
   assert(prob != NULL);
   assert(var != NULL);
   assert(SCIPvarGetProbindex(var) >= 0);
   assert(SCIPvarGetStatus(var) == SCIP_VARSTATUS_ORIGINAL
      || SCIPvarGetStatus(var) == SCIP_VARSTATUS_LOOSE
      || SCIPvarGetStatus(var) == SCIP_VARSTATUS_COLUMN);
   assert(branchcand != NULL || SCIPvarGetStatus(var) == SCIP_VARSTATUS_ORIGINAL);

   if( SCIPvarGetType(var) == vartype )
      return SCIP_OKAY;

   /* temporarily remove variable from branching candidates */
   if( branchcand != NULL )
   {
      SCIP_CALL( SCIPbranchcandRemoveVar(branchcand, var) );
   }

   /* temporarily remove variable from problem */
   SCIP_CALL( probRemoveVar(prob, blkmem, set, var) );

   /* change the type of the variable */
   SCIP_CALL( SCIPvarChgType(var, vartype) );

   /* reinsert variable into problem */
   probInsertVar(prob, var);

   /* update branching candidates */
   if( branchcand != NULL )
   {
      SCIP_CALL( SCIPbranchcandUpdateVar(branchcand, set, var) );
   }

   return SCIP_OKAY;
}

/** informs problem, that the given loose problem variable changed its status */
SCIP_RETCODE SCIPprobVarChangedStatus(
   SCIP_PROB*            prob,               /**< problem data */
   BMS_BLKMEM*           blkmem,             /**< block memory */
   SCIP_SET*             set,                /**< global SCIP settings */
   SCIP_BRANCHCAND*      branchcand,         /**< branching candidate storage */
   SCIP_VAR*             var                 /**< problem variable */
   )
{
   assert(prob != NULL);
   assert(var != NULL);
   assert(SCIPvarGetProbindex(var) != -1);

   /* get current status of variable */
   switch( SCIPvarGetStatus(var) )
   {
   case SCIP_VARSTATUS_ORIGINAL:
      SCIPerrorMessage("variables cannot switch to ORIGINAL status\n");
      return SCIP_INVALIDDATA;

   case SCIP_VARSTATUS_LOOSE:
      /* variable switched from column to loose */
      prob->ncolvars--;
      break;

   case SCIP_VARSTATUS_COLUMN:
      /* variable switched from non-column to column */
      prob->ncolvars++;
      break;

   case SCIP_VARSTATUS_FIXED:
   case SCIP_VARSTATUS_AGGREGATED:
   case SCIP_VARSTATUS_MULTAGGR:
   case SCIP_VARSTATUS_NEGATED:
      /* variable switched from unfixed to fixed (if it was fixed before, probindex would have been -1) */

      /* remove variable from problem */
      SCIP_CALL( probRemoveVar(prob, blkmem, set, var) );
      
      /* insert variable in fixedvars array */
      SCIP_CALL( probEnsureFixedvarsMem(prob, set, prob->nfixedvars+1) );
      prob->fixedvars[prob->nfixedvars] = var;
      prob->nfixedvars++;

      /* update branching candidates */
      SCIP_CALL( SCIPbranchcandUpdateVar(branchcand, set, var) );
      break;

   default:
      SCIPerrorMessage("invalid variable status <%d>\n", SCIPvarGetStatus(var));
      return SCIP_INVALIDDATA;
   }
   assert(0 <= prob->ncolvars && prob->ncolvars <= prob->nvars);

   return SCIP_OKAY;
}

/** adds constraint to the problem and captures it;
 *  a local constraint is automatically upgraded into a global constraint
 */
SCIP_RETCODE SCIPprobAddCons(
   SCIP_PROB*            prob,               /**< problem data */
   SCIP_SET*             set,                /**< global SCIP settings */
   SCIP_STAT*            stat,               /**< dynamic problem statistics */
   SCIP_CONS*            cons                /**< constraint to add */
   )
{
   assert(prob != NULL);
   assert(cons != NULL);
   assert(cons->addconssetchg == NULL);
   assert(cons->addarraypos == -1);

#ifndef NDEBUG
   /* check if we add this constraint to the same scip, where we create the constraint */
   if( cons->scip != set->scip )
   {
      SCIPerrorMessage("constraint belongs to different scip instance\n");
      return SCIP_INVALIDDATA;
   }
   /* check if we already added this constraint */
   if( cons->isadded )
   {
      SCIPerrorMessage("try to add a constraint which was already added\n");
      return SCIP_INVALIDDATA;
   }
#endif
   SCIPdebugMessage("adding constraint <%s> to global problem -> %d constraints\n",
      SCIPconsGetName(cons), prob->nconss+1);

   /* mark the constraint added to a SCIP instance */
   cons->isadded = TRUE;

   /* mark the constraint as problem constraint, and remember the constraint's position */
   cons->addconssetchg = NULL;
   cons->addarraypos = prob->nconss;

   /* add the constraint to the problem's constraint array */
   SCIP_CALL( probEnsureConssMem(prob, set, prob->nconss+1) );
   prob->conss[prob->nconss] = cons;
   prob->nconss++;
   prob->maxnconss = MAX(prob->maxnconss, prob->nconss);

   /* undelete constraint, if it was globally deleted in the past */
   cons->deleted = FALSE;

   /* mark constraint to be globally valid */
   cons->local = FALSE;

   /* capture constraint */
   SCIPconsCapture(cons);

   /* add constraint's name to the namespace */
   if( consHasName(cons) && prob->consnames != NULL )
   {
      SCIP_CALL( SCIPhashtableInsert(prob->consnames, (void*)cons) );
   }

   /* if the problem is the transformed problem, activate and lock constraint */
   if( prob->transformed )
   {
      /* activate constraint */
      if( !SCIPconsIsActive(cons) )
      {
         SCIP_CALL( SCIPconsActivate(cons, set, stat, -1, (stat->nnodes <= 1)) );
      }

      /* if constraint is a check-constraint, lock roundings of constraint's variables */
      if( SCIPconsIsChecked(cons) )
      {
         SCIP_CALL( SCIPconsAddLocks(cons, set, +1, 0) );
      }
   }

   return SCIP_OKAY;
}

/** releases and removes constraint from the problem; if the user has not captured the constraint for his own use, the
 *  constraint may be invalid after the call
 */
SCIP_RETCODE SCIPprobDelCons(
   SCIP_PROB*            prob,               /**< problem data */
   BMS_BLKMEM*           blkmem,             /**< block memory */
   SCIP_SET*             set,                /**< global SCIP settings */
   SCIP_STAT*            stat,               /**< dynamic problem statistics */
   SCIP_CONS*            cons                /**< constraint to remove */
   )
{
   int arraypos;

   assert(prob != NULL);
   assert(blkmem != NULL);
   assert(cons != NULL);
   assert(cons->addconssetchg == NULL);
   assert(0 <= cons->addarraypos && cons->addarraypos < prob->nconss);
   assert(prob->conss != NULL);
   assert(prob->conss[cons->addarraypos] == cons);

   /* if the problem is the transformed problem, deactivate and unlock constraint */
   if( prob->transformed )
   {
      /* if constraint is a check-constraint, unlock roundings of constraint's variables */
      if( SCIPconsIsChecked(cons) )
      {
         SCIP_CALL( SCIPconsAddLocks(cons, set, -1, 0) );
      }

      /* deactivate constraint, if it is currently active */
      if( cons->active && !cons->updatedeactivate )
      {
         SCIP_CALL( SCIPconsDeactivate(cons, set, stat) );
      }
   }
   assert(!cons->active || cons->updatedeactivate);
   assert(!cons->enabled || cons->updatedeactivate);

   /* remove constraint's name from the namespace */
   if( consHasName(cons) && prob->consnames != NULL )
   {
      assert(SCIPhashtableExists(prob->consnames, (void*)cons));
      SCIP_CALL( SCIPhashtableRemove(prob->consnames, (void*)cons) );
   }

   /* remove the constraint from the problem's constraint array */
   arraypos = cons->addarraypos;
   prob->conss[arraypos] = prob->conss[prob->nconss-1];
   assert(prob->conss[arraypos] != NULL);
   assert(prob->conss[arraypos]->addconssetchg == NULL);
   prob->conss[arraypos]->addarraypos = arraypos;
   prob->nconss--;

   /* mark the constraint to be no longer in the problem */
   cons->addarraypos = -1;

   /* release constraint */
   SCIP_CALL( SCIPconsRelease(&cons, blkmem, set) );

   return SCIP_OKAY;
}

/** remembers the current number of constraints in the problem's internal data structure
 *  - resets maximum number of constraints to current number of constraints
 *  - remembers current number of constraints as starting number of constraints
 */
void SCIPprobMarkNConss(
   SCIP_PROB*            prob                /**< problem data */
   )
{
   assert(prob != NULL);

   /* remember number of constraints for statistic */
   prob->maxnconss = prob->nconss;
   prob->startnvars = prob->nvars;
   prob->startnconss = prob->nconss;
}

/** sets objective sense: minimization or maximization */
void SCIPprobSetObjsense(
   SCIP_PROB*            prob,               /**< problem data */
   SCIP_OBJSENSE         objsense            /**< new objective sense */
   )
{
   assert(prob != NULL);
   assert(prob->objsense == SCIP_OBJSENSE_MAXIMIZE || prob->objsense == SCIP_OBJSENSE_MINIMIZE);
   assert(objsense == SCIP_OBJSENSE_MAXIMIZE || objsense == SCIP_OBJSENSE_MINIMIZE);

   prob->objsense = objsense;
}

/** adds value to objective offset */
void SCIPprobAddObjoffset(
   SCIP_PROB*            prob,               /**< problem data */
   SCIP_Real             addval              /**< value to add to objective offset */
   )
{
   assert(prob != NULL);
   assert(prob->transformed);

   SCIPdebugMessage("adding %g to objective offset %g: new offset = %g\n", addval, prob->objoffset, prob->objoffset + addval);
   prob->objoffset += addval;
}

/** sets the dual bound on objective function */
void SCIPprobSetDualbound(
   SCIP_PROB*            prob,               /**< problem data */
   SCIP_Real             dualbound           /**< external dual bound */
   )
{
   assert(prob != NULL);

   prob->dualbound = dualbound;
}

/** sets limit on objective function, such that only solutions better than this limit are accepted */
void SCIPprobSetObjlim(
   SCIP_PROB*            prob,               /**< problem data */
   SCIP_Real             objlim              /**< external objective limit */
   )
{
   assert(prob != NULL);

   prob->objlim = objlim;
}

/** informs the problem, that its objective value is always integral in every feasible solution */
void SCIPprobSetObjIntegral(
   SCIP_PROB*            prob                /**< problem data */
   )
{
   assert(prob != NULL);
   
   prob->objisintegral = TRUE;
}

/** sets integral objective value flag, if all variables with non-zero objective values are integral and have 
 *  integral objective value and also updates the cutoff bound if primal solution is already known
 */
SCIP_RETCODE SCIPprobCheckObjIntegral(
   SCIP_PROB*            prob,               /**< problem data */
   BMS_BLKMEM*           blkmem,             /**< block memory */
   SCIP_SET*             set,                /**< global SCIP settings */
   SCIP_STAT*            stat,               /**< problem statistics data */
   SCIP_PRIMAL*          primal,             /**< primal data */
   SCIP_TREE*            tree,               /**< branch and bound tree */
   SCIP_LP*              lp,                 /**< current LP data */
   SCIP_EVENTQUEUE*      eventqueue          /**< event queue */
   )
{
   SCIP_Real obj;
   int v;

   assert(prob != NULL);
   
   /* if we know already, that the objective value is integral, nothing has to be done */
   if( prob->objisintegral )
      return SCIP_OKAY;
   
   /* if there exist unknown variables, we cannot conclude that the objective value is always integral */
   if( set->nactivepricers != 0 )
      return SCIP_OKAY;

   /* if the objective value offset is fractional, the value itself is possibly fractional */
   if( !SCIPsetIsIntegral(set, prob->objoffset) )
      return SCIP_OKAY;

   /* scan through the variables */
   for( v = 0; v < prob->nvars; ++v )
   {
      /* get objective value of variable */
      obj = SCIPvarGetObj(prob->vars[v]);

      /* check, if objective value is non-zero */
      if( !SCIPsetIsZero(set, obj) )
      {
         /* if variable's objective value is fractional, the problem's objective value may also be fractional */
         if( !SCIPsetIsIntegral(set, obj) )
            break;
         
         /* if variable with non-zero objective value is continuous, the problem's objective value may be fractional */
         if( SCIPvarGetType(prob->vars[v]) == SCIP_VARTYPE_CONTINUOUS )
            break;
      }
   }

   /* objective value is integral, if the variable loop scanned all variables */
   if( v == prob->nvars )
   {
      prob->objisintegral = TRUE;

      /* update upper bound and cutoff bound in primal data structure due to new internality information */
      SCIP_CALL( SCIPprimalUpdateObjoffset(primal, blkmem, set, stat, eventqueue, prob, tree, lp) );
   }

   return SCIP_OKAY;
}

/** update the number of variables with non-zero objective coefficient */
void SCIPprobUpdateNObjVars(
   SCIP_PROB*            prob,               /**< problem data */
   SCIP_SET*             set,                /**< global SCIP settings */
   SCIP_Real             oldobj,             /**< old objective value for variable */
   SCIP_Real             newobj              /**< new objective value for variable */
   )
{
   assert(prob->transformed);

   if( !SCIPsetIsZero(set, oldobj) )
      prob->nobjvars--;

   if( !SCIPsetIsZero(set, newobj) )
      prob->nobjvars++;

   assert(prob->nobjvars == SCIPprobGetNObjVars(prob, set));
}

<<<<<<< HEAD
=======
/** update the dual bound if its better as the current one */
void SCIPprobUpdateDualbound(
   SCIP_PROB*            prob,               /**< problem data */
   SCIP_Real             newbound            /**< new dual bound for the node (if it's tighter than the old one) */
   )
{
   if( prob->dualbound == SCIP_INVALID ) /*lint !e777*/
      SCIPprobSetDualbound(prob, newbound);
   else
   {
      switch( prob->objsense )
      {
      case SCIP_OBJSENSE_MINIMIZE:
         prob->dualbound = MIN(newbound, prob->dualbound);
         break;

      case SCIP_OBJSENSE_MAXIMIZE:
         prob->dualbound = MAX(newbound, prob->dualbound);
         break;

      default:
         SCIPerrorMessage("invalid objective sense <%d>\n", prob->objsense);
         SCIPABORT();
      }
   }
}

>>>>>>> 70dc277f
/** if possible, scales objective function such that it is integral with gcd = 1 */
SCIP_RETCODE SCIPprobScaleObj(
   SCIP_PROB*            prob,               /**< problem data */
   BMS_BLKMEM*           blkmem,             /**< block memory */
   SCIP_SET*             set,                /**< global SCIP settings */
   SCIP_STAT*            stat,               /**< problem statistics data */
   SCIP_PRIMAL*          primal,             /**< primal data */
   SCIP_TREE*            tree,               /**< branch and bound tree */
   SCIP_LP*              lp,                 /**< current LP data */
   SCIP_EVENTQUEUE*      eventqueue          /**< event queue */
   )
{
   int v;
   int nints;

   assert(prob != NULL);
   assert(set != NULL);

   /* do not change objective if there are pricers involved */
   if( set->nactivepricers != 0 )
      return SCIP_OKAY;

   nints = prob->nvars - prob->ncontvars;

   /* scan through the continuous variables */
   for( v = nints; v < prob->nvars; ++v )
   {
      SCIP_Real obj;

      /* get objective value of variable; it it is non-zero, no scaling can be applied */
      obj = SCIPvarGetObj(prob->vars[v]);
      if( !SCIPsetIsZero(set, obj) )
         break;
   }

   /* only continue if all continuous variables have obj = 0 */
   if( v == prob->nvars )
   {
      SCIP_Real* objvals;
      SCIP_Real intscalar;
      SCIP_Bool success;

      /* get temporary memory */
      SCIP_CALL( SCIPsetAllocBufferArray(set, &objvals, nints) );

      /* get objective values of integer variables */
      for( v = 0; v < nints; ++v )
         objvals[v] = SCIPvarGetObj(prob->vars[v]);

      /* calculate integral scalar */
      SCIP_CALL( SCIPcalcIntegralScalar(objvals, nints, -SCIPsetEpsilon(set), +SCIPsetEpsilon(set), OBJSCALE_MAXDNOM, OBJSCALE_MAXSCALE,
         &intscalar, &success) );

      SCIPdebugMessage("integral objective scalar: success=%u, intscalar=%g\n", success, intscalar);

      if( success )
      {
         SCIP_Longint gcd;

         assert(intscalar > 0.0);

         /* calculate gcd of resulting integral coefficients */
         gcd = 0;
         for( v = 0; v < nints && gcd != 1; ++v )
         {
            SCIP_Longint absobj;

            absobj = (SCIP_Longint)(REALABS(objvals[v]) * intscalar + 0.5);
            if( gcd == 0 )
               gcd = absobj;
            else if( absobj > 0 )
               gcd = SCIPcalcGreComDiv(gcd, absobj);
         }
         if( gcd != 0 )
            intscalar /= gcd;
         SCIPdebugMessage("integral objective scalar: gcd=%"SCIP_LONGINT_FORMAT", intscalar=%g\n", gcd, intscalar);

         /* only apply scaling if the final scalar is small enough */
         if( intscalar <= OBJSCALE_MAXFINALSCALE )
         {
            /* apply scaling */
            if( !SCIPsetIsEQ(set, intscalar, 1.0) )
            {
               /* calculate scaled objective values */
               for( v = 0; v < nints; ++v )
               {
                  SCIP_Real newobj;
                  
                  /* check if new obj is really integral */
                  newobj = intscalar * SCIPvarGetObj(prob->vars[v]);
                  if( !SCIPsetIsFeasIntegral(set, newobj) )
                     break;
                  objvals[v] = SCIPsetFeasFloor(set, newobj);
               }

               /* change the variables' objective values and adjust objscale and objoffset */
               if( v == nints )
               {
                  for( v = 0; v < nints; ++v )
                  {
                     SCIPdebugMessage(" -> var <%s>: newobj = %.6f\n", SCIPvarGetName(prob->vars[v]), objvals[v]);
                     SCIP_CALL( SCIPvarChgObj(prob->vars[v], blkmem, set, prob, primal, lp, eventqueue, objvals[v]) );
                  }
                  prob->objoffset *= intscalar;
                  prob->objscale /= intscalar;
                  prob->objisintegral = TRUE;
                  SCIPdebugMessage("integral objective scalar: objscale=%g\n", prob->objscale);

                  /* update upperbound and cutoffbound in primal data structure */
                  SCIP_CALL( SCIPprimalUpdateObjoffset(primal, blkmem, set, stat, eventqueue, prob, tree, lp) );
               }
            }
         }
      }

      /* free temporary memory */
      SCIPsetFreeBufferArray(set, &objvals);
   }

   return SCIP_OKAY;
}

/** remembers the current solution as root solution in the problem variables */
void SCIPprobStoreRootSol(
   SCIP_PROB*            prob,               /**< problem data */
   SCIP_SET*             set,                /**< global SCIP settings */
   SCIP_STAT*            stat,               /**< problem statistics */
   SCIP_LP*              lp,                 /**< current LP data */
   SCIP_Bool             roothaslp           /**< is the root solution from LP? */
   )
{
   int v;

   assert(prob != NULL);
   assert(prob->transformed);

   if( roothaslp )
   {
      for( v = 0; v < prob->nvars; ++v )
         SCIPvarStoreRootSol(prob->vars[v], stat, lp, roothaslp);

      SCIPlpSetRootLPIsRelax(lp, SCIPlpIsRelax(lp));
      SCIPlpStoreRootObjval(lp, set, prob);
   }
}

/** informs problem, that the presolving process was finished, and updates all internal data structures */
SCIP_RETCODE SCIPprobExitPresolve(
   SCIP_PROB*            prob,               /**< problem data */
   SCIP_SET*             set                 /**< global SCIP settings */
   )
{  /*lint --e{715}*/
   return SCIP_OKAY;
}

/** initializes problem for branch and bound process and resets all constraint's ages and histories of current run */
SCIP_RETCODE SCIPprobInitSolve(
   SCIP_PROB*            prob,               /**< problem data */
   SCIP_SET*             set                 /**< global SCIP settings */
   )
{
   int c;
   int v;

   assert(prob != NULL);
   assert(prob->transformed);
   assert(set != NULL);

   /* reset constraint's ages */
   for( c = 0; c < prob->nconss; ++c )
   {
      SCIP_CALL( SCIPconsResetAge(prob->conss[c], set) );
   }

   /* initialize variables for solving */
   for( v = 0; v < prob->nvars; ++v )
      SCIPvarInitSolve(prob->vars[v]);

   /* call user data function */
   if( prob->probinitsol != NULL )
   {
      SCIP_CALL( prob->probinitsol(set->scip, prob->probdata) );
   }

   return SCIP_OKAY;
}

/** deinitializes problem after branch and bound process, and converts all COLUMN variables back into LOOSE variables */
SCIP_RETCODE SCIPprobExitSolve(
   SCIP_PROB*            prob,               /**< problem data */
   BMS_BLKMEM*           blkmem,             /**< block memory */
   SCIP_SET*             set,                /**< global SCIP settings */
   SCIP_EVENTQUEUE*      eventqueue,         /**< event queue */
   SCIP_LP*              lp,                 /**< current LP data */
   SCIP_Bool             restart             /**< was this exit solve call triggered by a restart? */
   )
{
   SCIP_VAR* var;
   int v;

   assert(prob != NULL);
   assert(prob->transformed);
   assert(set != NULL);

   /* call user data function */
   if( prob->probexitsol != NULL )
   {
      SCIP_CALL( prob->probexitsol(set->scip, prob->probdata, restart) );
   }

   /* convert all COLUMN variables back into LOOSE variables */
   if( prob->ncolvars > 0 )
   {
      for( v = 0; v < prob->nvars; ++v )
      {
         var = prob->vars[v];
         if( SCIPvarGetStatus(var) == SCIP_VARSTATUS_COLUMN )
         {
            SCIP_CALL( SCIPvarLoose(var, blkmem, set, eventqueue, prob, lp) );
         }
      }
   }
   assert(prob->ncolvars == 0);

   return SCIP_OKAY;
}




/*
 * problem information
 */

/** gets problem name */
const char* SCIPprobGetName(
   SCIP_PROB*            prob                /**< problem data */
   )
{
   assert(prob != NULL);
   return prob->name;
}

/** sets problem name */
SCIP_RETCODE SCIPprobSetName(
   SCIP_PROB*            prob,               /**< problem data */
   const char*           name                /**< name to be set */
   )
{
   assert(prob != NULL);

   BMSfreeMemoryArray(&(prob->name));
   SCIP_ALLOC( BMSduplicateMemoryArray(&(prob->name), name, strlen(name)+1) );

   return SCIP_OKAY;
}

/** gets user problem data */
SCIP_PROBDATA* SCIPprobGetData(
   SCIP_PROB*            prob                /**< problem */
   )
{
   assert(prob != NULL);

   return prob->probdata;
}

/** returns the number of variables with non-zero objective coefficient */
int SCIPprobGetNObjVars(
   SCIP_PROB*            prob,               /**< problem data */
   SCIP_SET*             set                 /**< global SCIP settings */
   )
{
   int nobjvars;
   int v;

   nobjvars = 0;

   for( v = 0; v < prob->nvars; ++v )
   {
      if( !SCIPsetIsZero(set, SCIPvarGetObj(prob->vars[v])) )
         nobjvars++;
   }

   return nobjvars;
}

/** returns the external value of the given internal objective value */
SCIP_Real SCIPprobExternObjval(
   SCIP_PROB*            prob,               /**< problem data */
   SCIP_SET*             set,                /**< global SCIP settings */
   SCIP_Real             objval              /**< internal objective value */
   )
{
   assert(prob != NULL);
   assert(prob->transformed);
   assert(prob->objscale > 0.0);

   if( SCIPsetIsInfinity(set, objval) )
      return (SCIP_Real)prob->objsense * SCIPsetInfinity(set);
   else if( SCIPsetIsInfinity(set, -objval) )
      return -(SCIP_Real)prob->objsense * SCIPsetInfinity(set);
   else
      return (SCIP_Real)prob->objsense * prob->objscale * (objval + prob->objoffset);
}

/** returns the internal value of the given external objective value */
SCIP_Real SCIPprobInternObjval(
   SCIP_PROB*            prob,               /**< problem data */
   SCIP_SET*             set,                /**< global SCIP settings */
   SCIP_Real             objval              /**< external objective value */
   )
{
   assert(prob != NULL);
   assert(prob->transformed);
   assert(prob->objscale > 0.0);

   if( SCIPsetIsInfinity(set, objval) )
      return (SCIP_Real)prob->objsense * SCIPsetInfinity(set);
   else if( SCIPsetIsInfinity(set, -objval) )
      return -(SCIP_Real)prob->objsense * SCIPsetInfinity(set);
   else
      return (SCIP_Real)prob->objsense * objval/prob->objscale - prob->objoffset;
}

/** gets limit on objective function in external space */
SCIP_Real SCIPprobGetObjlim(
   SCIP_PROB*            prob,               /**< problem data */
   SCIP_SET*             set                 /**< global SCIP settings */
   )
{
   assert(prob != NULL);
   assert(set != NULL);

   return prob->objlim >= SCIP_INVALID ? (SCIP_Real)(prob->objsense) * SCIPsetInfinity(set) : prob->objlim;
}

/** returns whether the objective value is known to be integral in every feasible solution */
SCIP_Bool SCIPprobIsObjIntegral(
   SCIP_PROB*            prob                /**< problem data */
   )
{
   assert(prob != NULL);

   return prob->objisintegral;
}

/** returns variable of the problem with given name */
SCIP_VAR* SCIPprobFindVar(
   SCIP_PROB*            prob,               /**< problem data */
   const char*           name                /**< name of variable to find */
   )
{
   assert(prob != NULL);
   assert(name != NULL);

   if( prob->varnames == NULL )
   {
      SCIPerrorMessage("Cannot find variable if variable-names hashtable was disabled (due to parameter <misc/usevartable>)\n");
      SCIPABORT();/*lint --e{527}*/ /* only in debug mode */
      return NULL;
   }

   return (SCIP_VAR*)(SCIPhashtableRetrieve(prob->varnames, (char*)name));
}

/** returns constraint of the problem with given name */
SCIP_CONS* SCIPprobFindCons(
   SCIP_PROB*            prob,               /**< problem data */
   const char*           name                /**< name of variable to find */
   )
{
   assert(prob != NULL);
   assert(name != NULL);

   if( prob->consnames == NULL )
   {
      SCIPerrorMessage("Cannot find constraint if constraint-names hashtable was disabled (due to parameter <misc/useconstable>)\n");
      SCIPABORT();/*lint --e{527}*/ /* only in debug mode */
      return NULL;
   }

   return (SCIP_CONS*)(SCIPhashtableRetrieve(prob->consnames, (char*)name));
}

/** returns TRUE iff all columns, i.e. every variable with non-empty column w.r.t. all ever created rows, are present
 *  in the LP, and FALSE, if there are additional already existing columns, that may be added to the LP in pricing
 */
SCIP_Bool SCIPprobAllColsInLP(
   SCIP_PROB*            prob,               /**< problem data */
   SCIP_SET*             set,                /**< global SCIP settings */
   SCIP_LP*              lp                  /**< current LP data */
   )
{
   assert(SCIPlpGetNCols(lp) <= prob->ncolvars && prob->ncolvars <= prob->nvars);

   return (SCIPlpGetNCols(lp) == prob->ncolvars && set->nactivepricers == 0);
}

/** displays current pseudo solution */
void SCIPprobPrintPseudoSol(
   SCIP_PROB*            prob,               /**< problem data */
   SCIP_SET*             set,                /**< global SCIP settings */
   SCIP_MESSAGEHDLR*     messagehdlr         /**< message handler */
   )
{
   SCIP_VAR* var;
   SCIP_Real solval;
   int v;

   for( v = 0; v < prob->nvars; ++v )
   {
      var = prob->vars[v];
      assert(var != NULL);
      solval = SCIPvarGetPseudoSol(var);
      if( !SCIPsetIsZero(set, solval) )
         SCIPmessagePrintInfo(messagehdlr, " <%s>=%.15g", SCIPvarGetName(var), solval);
   }
   SCIPmessagePrintInfo(messagehdlr, "\n");
}

/** outputs problem statistics */
void SCIPprobPrintStatistics(
   SCIP_PROB*            prob,               /**< problem data */
   SCIP_MESSAGEHDLR*     messagehdlr,        /**< message handler */
   FILE*                 file                /**< output file (or NULL for standard output) */
   )
{
   assert(prob != NULL);

   SCIPmessageFPrintInfo(messagehdlr, file, "  Problem name     : %s\n", prob->name);
   SCIPmessageFPrintInfo(messagehdlr, file, "  Variables        : %d (%d binary, %d integer, %d implicit integer, %d continuous)\n",
      prob->nvars, prob->nbinvars, prob->nintvars, prob->nimplvars, prob->ncontvars);
   SCIPmessageFPrintInfo(messagehdlr, file, "  Constraints      : %d initial, %d maximal\n", prob->startnconss, prob->maxnconss);
   if( ! prob->transformed )
      SCIPmessageFPrintInfo(messagehdlr, file, "  Objective sense  : %s\n", prob->objsense == SCIP_OBJSENSE_MINIMIZE ? "minimize" : "maximize");
}<|MERGE_RESOLUTION|>--- conflicted
+++ resolved
@@ -1101,18 +1101,9 @@
       SCIPerrorMessage("constraint belongs to different scip instance\n");
       return SCIP_INVALIDDATA;
    }
-   /* check if we already added this constraint */
-   if( cons->isadded )
-   {
-      SCIPerrorMessage("try to add a constraint which was already added\n");
-      return SCIP_INVALIDDATA;
-   }
 #endif
    SCIPdebugMessage("adding constraint <%s> to global problem -> %d constraints\n",
       SCIPconsGetName(cons), prob->nconss+1);
-
-   /* mark the constraint added to a SCIP instance */
-   cons->isadded = TRUE;
 
    /* mark the constraint as problem constraint, and remember the constraint's position */
    cons->addconssetchg = NULL;
@@ -1376,8 +1367,6 @@
    assert(prob->nobjvars == SCIPprobGetNObjVars(prob, set));
 }
 
-<<<<<<< HEAD
-=======
 /** update the dual bound if its better as the current one */
 void SCIPprobUpdateDualbound(
    SCIP_PROB*            prob,               /**< problem data */
@@ -1405,7 +1394,6 @@
    }
 }
 
->>>>>>> 70dc277f
 /** if possible, scales objective function such that it is integral with gcd = 1 */
 SCIP_RETCODE SCIPprobScaleObj(
    SCIP_PROB*            prob,               /**< problem data */
