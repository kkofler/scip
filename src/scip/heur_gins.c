--- conflicted
+++ resolved
@@ -575,11 +575,7 @@
       /* determine the block size and the variable types */
       do
       {
-<<<<<<< HEAD
-         if( SCIPvarIsIntegral(varscopy[currblockend]) && !SCIPvarIsImpliedIntegral(varscopy[currblockend]) )
-=======
          if( SCIPvarIsNonimpliedIntegral(varscopy[currblockend]) )
->>>>>>> 493e2712
             ++ndiscretevars;
 
          currblockend++;
@@ -1450,11 +1446,7 @@
       ndiscblockvars = 0;
       for( v = currblockstart; v < currblockend; ++v )
       {
-<<<<<<< HEAD
-         if( SCIPvarIsIntegral(varscopy[v]) && !SCIPvarIsImpliedIntegral(varscopy[v]) )
-=======
          if( SCIPvarIsNonimpliedIntegral(varscopy[v]) )
->>>>>>> 493e2712
             discvaridxs[ndiscblockvars++] = v;
       }
 
