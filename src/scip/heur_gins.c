--- conflicted
+++ resolved
@@ -275,26 +275,9 @@
    /* compare actual number of fixings to limit; if we fixed not enough variables we terminate here;
     * we also terminate if no discrete variables are left
     */
-<<<<<<< HEAD
    if( nfixings < fixthreshold )
    {
       SCIPdebugMsg(scip, "Fixed %d < %d variables in gins heuristic, stopping\n", nfixings, fixthreshold);
-=======
-   return (rollinghorizon->nused < maxnused);
-}
-
-/** store the distances from the selected variable permanently for the rolling horizon approach */
-static
-void rollingHorizonStoreDistances(
-   ROLLINGHORIZON*       rollinghorizon,     /**< rolling horizon data structure */
-   int*                  distances           /**< breadth-first distances indexed by Probindex of variables */
-   )
-{
-   int i;
-   BMScopyMemoryArray(rollinghorizon->distances, distances, rollinghorizon->distancessize);
-   rollinghorizon->lastdistance = 0;
-   rollinghorizon->nnonreachable = 0;
->>>>>>> bf76ffad
 
       return FALSE;
    }
@@ -1020,7 +1003,6 @@
 /** store the distances from the selected variable permanently for the rolling horizon approach */
 static
 void rollingHorizonStoreDistances(
-   SCIP*                 scip,               /**< SCIP data structure */
    ROLLINGHORIZON*       rollinghorizon,     /**< rolling horizon data structure */
    int*                  distances           /**< breadth-first distances indexed by Probindex of variables */
    )
