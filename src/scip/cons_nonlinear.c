--- conflicted
+++ resolved
@@ -4610,13 +4610,10 @@
    int                   exprtreeidx,        /**< for which tree a secant should be added */
    SCIP_Real*            ref,                /**< reference values of expression tree variables where to generate cut */
    SCIP_ROWPREP*         rowprep,            /**< rowprep where to add estimator */
-<<<<<<< HEAD
-=======
    SCIP_VAR**            vars,               /**< variables of the constraint */
    SCIP_EXPRTREE*        exprtree,           /**< expression tree of constraint */
    int                   nvars,              /**< number of variables */
    SCIP_Bool             doupper,            /**< should an upper estimator be computed */
->>>>>>> 74ca42f9
    SCIP_Bool*            success             /**< buffer to store whether a secant was succefully added to the row */
    )
 {
@@ -4643,16 +4640,8 @@
 
    SCIP_RETCODE lpret;
 
-<<<<<<< HEAD
-   assert(scip != NULL);
-   assert(cons != NULL);
-   assert(ref != NULL);
-   assert(rowprep != NULL);
-   assert(success != NULL);
-=======
    assert(lpi != NULL);
    assert(nvars <= 10);
->>>>>>> 74ca42f9
 
    consdata = SCIPconsGetData(cons);
    treecoef = consdata->nonlincoefs[exprtreeidx];
@@ -4795,8 +4784,6 @@
    /* add estimator to rowprep */
    SCIPaddRowprepConstant(rowprep, obj[nvars]);
    SCIP_CALL( SCIPaddRowprepTerms(scip, rowprep, nvars, vars, obj) );
-<<<<<<< HEAD
-=======
 
    *success = TRUE;
 
@@ -4897,7 +4884,6 @@
       assert(SCIPisFeasGE(scip, SCIPvarGetUbLocal(vars[j]), ref[j]));
       ref[j] = MIN(SCIPvarGetUbLocal(vars[j]), MAX(SCIPvarGetLbLocal(vars[j]), ref[j]));  /*lint !e666*/
    }
->>>>>>> 74ca42f9
 
    /* create empty auxiliary LP and decide its objective sense */
    assert(consdata->curvatures[exprtreeidx] == SCIP_EXPRCURV_CONVEX || consdata->curvatures[exprtreeidx] == SCIP_EXPRCURV_CONCAVE);
@@ -5432,7 +5418,6 @@
 
       /* merge terms in same variable */
       SCIPmergeRowprepTerms(scip, rowprep);
-<<<<<<< HEAD
 
       /* cleanup row */
       SCIP_CALL( SCIPcleanupRowprep(scip, rowprep, sol, maxrange, minviol, &coefrange, NULL) );
@@ -5440,21 +5425,9 @@
       /* check that coefficient range is ok */
       success = coefrange <= maxrange;
 
-      /* check that side is finite */
-      success &= !SCIPisInfinity(scip, REALABS(rowprep->side));
-
-=======
-
-      /* cleanup row */
-      SCIP_CALL( SCIPcleanupRowprep(scip, rowprep, sol, maxrange, minviol, &coefrange, NULL) );
-
-      /* check that coefficient range is ok */
-      success = coefrange <= maxrange;
-
       /* check that side is finite */ /*lint --e{514} */
       success &= !SCIPisInfinity(scip, REALABS(rowprep->side));
 
->>>>>>> 74ca42f9
       /* check whether maximal coef is finite, if any */
       success &= (rowprep->nvars == 0) || !SCIPisInfinity(scip, REALABS(rowprep->coefs[0]));
    }
@@ -5527,7 +5500,6 @@
       /* if side violside of cons c not violated, then continue to next side or next cons */
       if( !SCIPisGT(scip, violside == SCIP_SIDETYPE_LEFT ? consdata->lhsviol : consdata->rhsviol, SCIPfeastol(scip)) )
          continue;
-<<<<<<< HEAD
 
       /* we are not feasible anymore */
       if( *result == SCIP_FEASIBLE )
@@ -5538,56 +5510,6 @@
        */
       SCIP_CALL( generateCut(scip, conshdlrdata->exprinterpreter, conss[c], NULL, sol, newsol || SCIPisInfinity(scip, consdata->activity), violside, &row, minefficacy, conshdlrdata->cutmaxrange, conshdlrdata->checkconvexexpensive, conshdlrdata->assumeconvex) );
 
-      if( row == NULL ) /* failed to generate cut */
-         continue;
-
-      if( sol == NULL )
-         feasibility = SCIPgetRowLPFeasibility(scip, row);
-      else
-         feasibility = SCIPgetRowSolFeasibility(scip, row, sol);
-
-      switch( conshdlrdata->scaling )
-      {
-         case 'o' :
-            efficacy = -feasibility;
-            break;
-
-         case 'g' :
-            /* in difference to SCIPgetCutEfficacy, we scale by norm only if the norm is > 1.0 this avoid finding cuts
-             * efficient which are only very slightly violated CPLEX does not seem to scale row coefficients up too also
-             * we use infinity norm, since that seem to be the usual scaling strategy in LP solvers (equilibrium
-             * scaling) */
-            norm = SCIPgetRowMaxCoef(scip, row);
-            efficacy = -feasibility / MAX(1.0, norm);
-            break;
-=======
->>>>>>> 74ca42f9
-
-      /* we are not feasible anymore */
-      if( *result == SCIP_FEASIBLE )
-         *result = SCIP_DIDNOTFIND;
-
-      /* generate cut
-       * if function is defined at sol (activity<infinity) and constraint is violated, then expression interpreter should have evaluated at sol to get gradient before
-       */
-      SCIP_CALL( generateCut(scip, conshdlrdata->exprinterpreter, conss[c], NULL, sol, newsol || SCIPisInfinity(scip, consdata->activity), violside, &row, minefficacy, conshdlrdata->cutmaxrange, conshdlrdata->checkconvexexpensive, conshdlrdata->assumeconvex) );
-
-<<<<<<< HEAD
-         default:
-            SCIPerrorMessage("Unknown scaling method '%c'.", conshdlrdata->scaling);
-            SCIPABORT();
-            return SCIP_INVALIDDATA;  /*lint !e527*/
-      }
-
-      if( (SCIPisGT(scip, efficacy, minefficacy) ||
-         (inenforcement &&
-            ( (violside == SCIP_SIDETYPE_RIGHT && (consdata->curvature & SCIP_EXPRCURV_CONVEX )) ||
-               (violside == SCIP_SIDETYPE_LEFT  && (consdata->curvature & SCIP_EXPRCURV_CONCAVE)) ) &&
-               SCIPisGT(scip, efficacy, SCIPgetRelaxFeastolFactor(scip) > 0.0 ? SCIPepsilon(scip) : SCIPfeastol(scip))
-         )
-      ) && SCIPisCutApplicable(scip, row)
-      )
-=======
       if( row == NULL ) /* failed to generate cut */
          continue;
 
@@ -5598,16 +5520,11 @@
       efficacy = -feasibility;
 
       if( SCIPisGT(scip, efficacy, minefficacy) && SCIPisCutApplicable(scip, row) )
->>>>>>> 74ca42f9
       {
          SCIP_Bool infeasible;
 
          /* cut cuts off solution */
-<<<<<<< HEAD
-         SCIP_CALL( SCIPaddCut(scip, sol, row, FALSE /* forcecut */, &infeasible) );
-=======
          SCIP_CALL( SCIPaddRow(scip, row, FALSE /* forcecut */, &infeasible) );
->>>>>>> 74ca42f9
          if ( infeasible )
             *result = SCIP_CUTOFF;
          else
@@ -5624,20 +5541,11 @@
          /* mark row as not removable from LP for current node, if in enforcement */
          if( inenforcement && !conshdlrdata->enfocutsremovable )
             SCIPmarkRowNotRemovableLocal(scip, row);
-<<<<<<< HEAD
-=======
       }
       else
       {
          SCIPdebugMsg(scip, "drop cut since efficacy %g is too small (< %g)\n", efficacy, minefficacy);
->>>>>>> 74ca42f9
-      }
-      else
-      {
-         SCIPdebugMsg(scip, "drop cut since efficacy %g is too small (< %g)\n", efficacy, minefficacy);
-      }
-
-      SCIP_CALL( SCIPreleaseRow (scip, &row) );
+      }
 
       SCIP_CALL( SCIPreleaseRow (scip, &row) );
 
