--- conflicted
+++ resolved
@@ -18,11 +18,8 @@
  * @brief  presolver for storing symmetry information about current problem
  * @author Marc Pfetsch
  * @author Thomas Rehn
-<<<<<<< HEAD
+ * @author Christopher Hojny
  * @author Fabian Wegscheider
-=======
- * @author Christopher Hojny
->>>>>>> 23da0f27
  *
  * This presolver computes symmetries of the problem and stores this information in adequate form. It does not
  * perform additional actions. The symmetry information can be accessed through external functions. However, the user
@@ -48,11 +45,8 @@
 #include <scip/cons_or.h>
 #include <scip/cons_xor.h>
 #include <scip/cons_linking.h>
-<<<<<<< HEAD
 #include <scip/cons_expr.h>
-=======
 #include <scip/misc.h>
->>>>>>> 23da0f27
 
 #include <scip/presol_symmetry.h>
 #include <symmetry/compute_symmetry.h>
@@ -1138,12 +1132,8 @@
          return SCIP_ERROR;
       }
    }
-<<<<<<< HEAD
    assert( matrixdata.nrhscoef <= 2 * nlinconss );
-=======
-   assert( matrixdata.nrhscoef <= 2 * nactiveconss );
    assert( matrixdata.nrhscoef >= 0 );
->>>>>>> 23da0f27
 
    SCIPfreeBlockMemoryArray(scip, &consvals, nallvars);
    SCIPfreeBlockMemoryArray(scip, &consvars, nallvars);
