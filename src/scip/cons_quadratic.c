/* * * * * * * * * * * * * * * * * * * * * * * * * * * * * * * * * * * * * * */
/*                                                                           */
/*                  This file is part of the program and library             */
/*         SCIP --- Solving Constraint Integer Programs                      */
/*                                                                           */
/*    Copyright (C) 2002-2011 Konrad-Zuse-Zentrum                            */
/*                            fuer Informationstechnik Berlin                */
/*                                                                           */
/*  SCIP is distributed under the terms of the ZIB Academic License.         */
/*                                                                           */
/*  You should have received a copy of the ZIB Academic License              */
/*  along with SCIP; see the file COPYING. If not email to scip@zib.de.      */
/*                                                                           */
/* * * * * * * * * * * * * * * * * * * * * * * * * * * * * * * * * * * * * * */

/**@file   cons_quadratic.c
 * @ingroup CONSHDLRS
 * @brief  constraint handler for quadratic constraints
 * @author Stefan Vigerske
 * 
 * @todo SCIP might fix linear variables on +/- infinity; remove them in presolve and take care later
 * @todo round constraint sides to integers if all coefficients and variables are (impl.) integer
 * @todo constraints in one variable should be replaced by linear variable or similar
 * @todo recognize and reformulate complementarity constraints (x*y = 0)
 * @todo check if some quadratic terms appear in several constraints and try to simplify (e.g., nous1)
 * @todo skip separation in enfolp if for current LP (check LP id) was already separated
 * @todo watch unbounded variables to enable/disable propagation
 * @todo sort order in bilinvar1/bilinvar2 such that the var which is involved in more terms is in bilinvar1, and use this info propagate and AddLinearReform
 * @todo catch/drop events in consEnable/consDisable, do initsol/exitsol stuff also when a constraint is enabled/disabled during solve
 */

/*---+----1----+----2----+----3----+----4----+----5----+----6----+----7----+----8----+----9----+----0----+----1----+----2*/


#include <assert.h>
#include <string.h> /* for strcmp */ 
#include <ctype.h>  /* for isspace */

#include "scip/cons_quadratic.h"
#include "scip/cons_linear.h"
#include "scip/cons_and.h"
#include "scip/cons_varbound.h"
#include "scip/intervalarith.h"
#include "scip/heur_subnlp.h"
#include "scip/heur_trysol.h"
#include "nlpi/nlpi.h"
#include "nlpi/nlpi_ipopt.h"

/* constraint handler properties */
#define CONSHDLR_NAME          "quadratic"
#define CONSHDLR_DESC          "quadratic constraints of the form lhs <= b' x + x' A x <= rhs"
#define CONSHDLR_SEPAPRIORITY        10 /**< priority of the constraint handler for separation */
#define CONSHDLR_ENFOPRIORITY       -50 /**< priority of the constraint handler for constraint enforcing */
#define CONSHDLR_CHECKPRIORITY -4000000 /**< priority of the constraint handler for checking feasibility */
#define CONSHDLR_SEPAFREQ             2 /**< frequency for separating cuts; zero means to separate only in the root node */
#define CONSHDLR_PROPFREQ             2 /**< frequency for propagating domains; zero means only preprocessing propagation */
#define CONSHDLR_EAGERFREQ          100 /**< frequency for using all instead of only the useful constraints in separation,
                                         *   propagation and enforcement, -1 for no eager evaluations, 0 for first only */
#define CONSHDLR_MAXPREROUNDS        -1 /**< maximal number of presolving rounds the constraint handler participates in (-1: no limit) */
#define CONSHDLR_DELAYSEPA        FALSE /**< should separation method be delayed, if other separators found cuts? */
#define CONSHDLR_DELAYPROP        FALSE /**< should propagation method be delayed, if other propagators found reductions? */
#define CONSHDLR_DELAYPRESOL      FALSE /**< should presolving method be delayed, if other presolvers found reductions? */
#define CONSHDLR_NEEDSCONS         TRUE /**< should the constraint handler be skipped, if no constraints are available? */

#define CONSHDLR_PROP_TIMING             SCIP_PROPTIMING_BEFORELP

#define MAXDNOM                 10000LL /**< maximal denominator for simple rational fixed values */

/*
 * Data structures
 */

/** Eventdata for variable bound change events. */
struct SCIP_EventData
{
   SCIP_CONSDATA*        consdata;           /**< the constraint data */
   int                   varidx;             /**< the index of the variable which bound change is catched, positive for linear variables, negative for quadratic variables */
   int                   filterpos;          /**< position of eventdata in SCIP's event filter */
};

/** Data of a quadratic constraint. */
struct SCIP_ConsData
{
   SCIP_Real             lhs;                /**< left hand side of constraint */
   SCIP_Real             rhs;                /**< right hand side of constraint */

   int                   nlinvars;           /**< number of linear variables */
   int                   linvarssize;        /**< length of linear variable arrays */
   SCIP_VAR**            linvars;            /**< linear variables */
   SCIP_Real*            lincoefs;           /**< coefficients of linear variables */
   SCIP_EVENTDATA**      lineventdata;       /**< eventdata for bound change of linear variable */

   int                   nquadvars;          /**< number of variables in quadratic terms */
   int                   quadvarssize;       /**< length of quadratic variable terms arrays */
   SCIP_QUADVARTERM*     quadvarterms;       /**< array with quadratic variable terms */

   int                   nbilinterms;        /**< number of bilinear terms */
   int                   bilintermssize;     /**< length of bilinear term arrays */
   SCIP_BILINTERM*       bilinterms;         /**< bilinear terms array */

   SCIP_NLROW*           nlrow;              /**< a nonlinear row representation of this constraint */

   unsigned int          linvarssorted:1;    /**< are the linear variables already sorted? */
   unsigned int          linvarsmerged:1;    /**< are equal linear variables already merged? */
   unsigned int          quadvarssorted:1;   /**< are the quadratic variables already sorted? */
   unsigned int          quadvarsmerged:1;   /**< are equal quadratic variables already merged? */
   unsigned int          bilinsorted:1;      /**< are the bilinear terms already sorted? */
   unsigned int          bilinmerged:1;      /**< are equal bilinar terms already merged? */

   unsigned int          isconvex:1;         /**< is quadratic function is convex ? */
   unsigned int          isconcave:1;        /**< is quadratic function is concave ? */
   unsigned int          iscurvchecked:1;    /**< is quadratic function checked on convexity or concavity ? */
   unsigned int          isremovedfixings:1; /**< did we removed fixed/aggr/multiaggr variables ? */
   unsigned int          ispropagated:1;     /**< was the constraint propagated with respect to the current bounds ? */
   unsigned int          ispresolved:1;      /**< did we checked for possibilities of upgrading or implicit integer variables ? */
#if 0
   unsigned int          isimpladded:1;      /**< has there been an implication added for a binary variable in a bilinear term? */
#endif

   SCIP_Real             minlinactivity;     /**< sum of minimal activities of all linear terms with finite minimal activity */
   SCIP_Real             maxlinactivity;     /**< sum of maximal activities of all linear terms with finite maximal activity */
   int                   minlinactivityinf;  /**< number of linear terms with infinite minimal activity */
   int                   maxlinactivityinf;  /**< number of linear terms with infinity maximal activity */
   SCIP_INTERVAL         quadactivitybounds; /**< bounds on the activity of the quadratic term, if up to date, otherwise empty interval */
   SCIP_Real             activity;           /**< activity of quadratic function w.r.t. current solution */
   SCIP_Real             lhsviol;            /**< violation of lower bound by current solution (used temporarily inside constraint handler) */
   SCIP_Real             rhsviol;            /**< violation of lower bound by current solution (used temporarily inside constraint handler) */

   int                   linvar_maydecrease; /**< index of a variable in linvars that may be decreased without making any other constraint infeasible, or -1 if none */
   int                   linvar_mayincrease; /**< index of a variable in linvars that may be increased without making any other constraint infeasible, or -1 if none */

   SCIP_VAR**            sepaquadvars;       /**< variables corresponding to quadvarterms to use in separation, only available in solving stage */
   int*                  sepabilinvar2pos;   /**< position of second variable in bilinear terms to use in separation, only available in solving stage */
   SCIP_Real             lincoefsmin;        /**< maximal absolute value of coefficients in linear part, only available in solving stage */
   SCIP_Real             lincoefsmax;        /**< minimal absolute value of coefficients in linear part, only available in solving stage */
};

/** quadratic constraint update method */
struct SCIP_QuadConsUpgrade
{
   SCIP_DECL_QUADCONSUPGD((*quadconsupgd));    /**< method to call for upgrading quadratic constraint */
   int                     priority;           /**< priority of upgrading method */
   SCIP_Bool               active;             /**< is upgrading enabled */
};
typedef struct SCIP_QuadConsUpgrade SCIP_QUADCONSUPGRADE; /**< quadratic constraint update method */

/** constraint handler data */
struct SCIP_ConshdlrData
{
   int                   replacebinaryprodlength;   /**< length of linear term which when multiplied with a binary variable is replaced by an auxiliary variable and an equivalent linear formulation */
   int                   empathy4and;               /**< how much empathy we have for using the AND constraint handler: 0 avoid always; 1 use sometimes; 2 use as often as possible */
   SCIP_Bool             binreforminitial;          /**< whether to make constraints added due to replacing products with binary variables initial */
   SCIP_Real             mincutefficacysepa;        /**< minimal efficacy of a cut in order to add it to relaxation during separation */
   SCIP_Real             mincutefficacyenfofac;     /**< minimal target efficacy of a cut in order to add it to relaxation during enforcement as factor of feasibility tolerance (may be ignored) */
   SCIP_Bool             doscaling;                 /**< should constraints be scaled in the feasibility check ? */
   SCIP_Real             defaultbound;              /**< a bound to set for variables that are unbounded and in a nonconvex term after presolve */
   SCIP_Real             cutmaxrange;               /**< maximal range (maximal coef / minimal coef) of a cut in order to be added to LP */
   SCIP_Bool             linearizeheursol;          /**< whether linearizations of convex quadratic constraints should be added to cutpool when some heuristics finds a new solution */
   SCIP_Bool             checkcurvature;            /**< whether functions should be checked for convexity/concavity */
   SCIP_Bool             linfeasshift;              /**< whether to make solutions in check feasible if possible */
   SCIP_Bool             disaggregate;              /**< whether to disaggregate quadratic constraints */
   int                   maxproprounds;             /**< limit on number of propagation rounds for a single constraint within one round of SCIP propagation during solve */
   int                   maxproproundspresolve;     /**< limit on number of propagation rounds for a single constraint within one presolving round */

   SCIP_HEUR*            subnlpheur;                /**< a pointer to the subnlp heuristic, if available */
   SCIP_HEUR*            trysolheur;                /**< a pointer to the trysol heuristic, if available */
   SCIP_EVENTHDLR*       eventhdlr;                 /**< our handler for variable bound change events */
   int                   newsoleventfilterpos;      /**< filter position of new solution event handler, if catched */
  
   SCIP_QUADCONSUPGRADE** quadconsupgrades;         /**< quadratic constraint upgrade methods for specializing quadratic constraints */
   int                   quadconsupgradessize;      /**< size of quadconsupgrade array */
   int                   nquadconsupgrades;         /**< number of quadratic constraint upgrade methods */
#ifdef USECLOCK   
   SCIP_CLOCK*           clock1;
   SCIP_CLOCK*           clock2;
   SCIP_CLOCK*           clock3;
#endif
};


/*
 * local methods for managing quadratic constraint update methods
 */


/** checks whether a quadratic constraint upgrade method has already be registered */
static
SCIP_Bool conshdlrdataHasUpgrade(
   SCIP*                 scip,               /**< SCIP data structure */
   SCIP_CONSHDLRDATA*    conshdlrdata,       /**< constraint handler data */
   SCIP_DECL_QUADCONSUPGD((*quadconsupgd)),  /**< method to call for upgrading quadratic constraint */
   const char*           conshdlrname        /**< name of the constraint handler */
   )
{
   int i;

   assert(scip != NULL);
   assert(conshdlrdata != NULL);
   assert(quadconsupgd != NULL);
   assert(conshdlrname != NULL);

   for( i = conshdlrdata->nquadconsupgrades - 1; i >= 0; --i )
   {
      if( conshdlrdata->quadconsupgrades[i]->quadconsupgd == quadconsupgd )
      {
#ifdef SCIP_DEBUG
         SCIPwarningMessage("Try to add already known upgrade message %p for constraint handler <%s>.\n", (void*)quadconsupgd, conshdlrname);
#endif
         return TRUE;
      }
   }

   return FALSE;
}

/*
 * Local methods
 */

/** translate from one value of infinity to another
 * 
 *  if val is >= infty1, then give infty2, else give val
 */
#define infty2infty(infty1, infty2, val) (val >= infty1 ? infty2 : val)

/* catches variable bound change events on a linear variable in a quadratic constraint */
static
SCIP_RETCODE catchLinearVarEvents(
   SCIP*                 scip,               /**< SCIP data structure */
   SCIP_EVENTHDLR*       eventhdlr,          /**< event handler */
   SCIP_CONS*            cons,               /**< constraint for which to catch bound change events */
   int                   linvarpos           /**< position of variable in linear variables array */
   )
{
   SCIP_CONSDATA*  consdata;
   SCIP_EVENTDATA* eventdata;
   SCIP_EVENTTYPE  eventtype;
   
   assert(scip != NULL);
   assert(eventhdlr != NULL);
   assert(cons != NULL);
   
   consdata = SCIPconsGetData(cons);
   assert(consdata != NULL);
   
   assert(linvarpos >= 0);
   assert(linvarpos < consdata->nlinvars);
   assert(consdata->lineventdata != NULL);

   SCIP_CALL( SCIPallocBlockMemory(scip, &eventdata) );
   
   eventdata->consdata = consdata;
   eventdata->varidx = linvarpos;
   
   eventtype = SCIP_EVENTTYPE_VARFIXED;
   if( !SCIPisInfinity(scip, consdata->rhs) )
   {
      /* if right hand side is finite, then a tightening in the lower bound of coef*linvar is of interest
       * since we also want to keep activities in consdata uptodate, we also need to know when the corresponding bound is relaxed */
      if( consdata->lincoefs[linvarpos] > 0.0 )
         eventtype |= SCIP_EVENTTYPE_LBCHANGED;
      else
         eventtype |= SCIP_EVENTTYPE_UBCHANGED;
   }
   if( !SCIPisInfinity(scip, -consdata->lhs) )
   {
      /* if left hand side is finite, then a tightening in the upper bound of coef*linvar is of interest
       * since we also want to keep activities in consdata uptodate, we also need to know when the corresponding bound is relaxed */
      if( consdata->lincoefs[linvarpos] > 0.0 )
         eventtype |= SCIP_EVENTTYPE_UBCHANGED;
      else
         eventtype |= SCIP_EVENTTYPE_LBCHANGED;
   }

   SCIP_CALL( SCIPcatchVarEvent(scip, consdata->linvars[linvarpos], eventtype, eventhdlr, eventdata, &eventdata->filterpos) );

   consdata->lineventdata[linvarpos] = eventdata;

   return SCIP_OKAY;
}

/* drops variable bound change events on a linear variable in a quadratic constraint */
static
SCIP_RETCODE dropLinearVarEvents(
   SCIP*                 scip,               /**< SCIP data structure */
   SCIP_EVENTHDLR*       eventhdlr,          /**< event handler */
   SCIP_CONS*            cons,               /**< constraint for which to catch bound change events */
   int                   linvarpos           /**< position of variable in linear variables array */
   )
{
   SCIP_CONSDATA* consdata;
   SCIP_EVENTTYPE  eventtype;

   assert(scip != NULL);
   assert(eventhdlr != NULL);
   assert(cons != NULL);
   
   consdata = SCIPconsGetData(cons);
   assert(consdata != NULL);
   
   assert(linvarpos >= 0);
   assert(linvarpos < consdata->nlinvars);
   assert(consdata->lineventdata != NULL);
   assert(consdata->lineventdata[linvarpos] != NULL);
   assert(consdata->lineventdata[linvarpos]->consdata == consdata);
   assert(consdata->lineventdata[linvarpos]->varidx == linvarpos);
   assert(consdata->lineventdata[linvarpos]->filterpos >= 0);
   
   eventtype = SCIP_EVENTTYPE_VARFIXED;
   if( !SCIPisInfinity(scip, consdata->rhs) )
   {
      /* if right hand side is finite, then a tightening in the lower bound of coef*linvar is of interest
       * since we also want to keep activities in consdata uptodate, we also need to know when the corresponding bound is relaxed */
      if( consdata->lincoefs[linvarpos] > 0.0 )
         eventtype |= SCIP_EVENTTYPE_LBCHANGED;
      else
         eventtype |= SCIP_EVENTTYPE_UBCHANGED;
   }
   if( !SCIPisInfinity(scip, -consdata->lhs) )
   {
      /* if left hand side is finite, then a tightening in the upper bound of coef*linvar is of interest
       * since we also want to keep activities in consdata uptodate, we also need to know when the corresponding bound is relaxed */
      if( consdata->lincoefs[linvarpos] > 0.0 )
         eventtype |= SCIP_EVENTTYPE_UBCHANGED;
      else
         eventtype |= SCIP_EVENTTYPE_LBCHANGED;
   }

   SCIP_CALL( SCIPdropVarEvent(scip, consdata->linvars[linvarpos], eventtype, eventhdlr, consdata->lineventdata[linvarpos], consdata->lineventdata[linvarpos]->filterpos) );
   
   SCIPfreeBlockMemory(scip, &consdata->lineventdata[linvarpos]);

   return SCIP_OKAY;
}

/* catches variable bound change events on a quadratic variable in a quadratic constraint */
static
SCIP_RETCODE catchQuadVarEvents(
   SCIP*                 scip,               /**< SCIP data structure */
   SCIP_EVENTHDLR*       eventhdlr,          /**< event handler */
   SCIP_CONS*            cons,               /**< constraint for which to catch bound change events */
   int                   quadvarpos          /**< position of variable in quadratic variables array */
   )
{
   SCIP_CONSDATA* consdata;
   SCIP_EVENTDATA* eventdata;
   
   assert(scip != NULL);
   assert(eventhdlr != NULL);
   assert(cons != NULL);
   
   consdata = SCIPconsGetData(cons);
   assert(consdata != NULL);
   
   assert(quadvarpos >= 0);
   assert(quadvarpos < consdata->nquadvars);
   assert(consdata->quadvarterms[quadvarpos].eventdata == NULL);
   
   SCIP_CALL( SCIPallocBlockMemory(scip, &eventdata) );
   
   eventdata->consdata = consdata;
   eventdata->varidx   = -quadvarpos-1;
   SCIP_CALL( SCIPcatchVarEvent(scip, consdata->quadvarterms[quadvarpos].var, SCIP_EVENTTYPE_BOUNDCHANGED | SCIP_EVENTTYPE_VARFIXED /*| SCIP_EVENTTYPE_IMPLADDED*/, eventhdlr, eventdata, &eventdata->filterpos) );

   consdata->quadvarterms[quadvarpos].eventdata = eventdata;

   return SCIP_OKAY;
}

/* catches variable bound change events on a quadratic variable in a quadratic constraint */
static
SCIP_RETCODE dropQuadVarEvents(
   SCIP*                 scip,               /**< SCIP data structure */
   SCIP_EVENTHDLR*       eventhdlr,          /**< event handler */
   SCIP_CONS*            cons,               /**< constraint for which to catch bound change events */
   int                   quadvarpos          /**< position of variable in quadratic variables array */
   )
{
   SCIP_CONSDATA* consdata;
   
   assert(scip != NULL);
   assert(eventhdlr != NULL);
   assert(cons != NULL);
   
   consdata = SCIPconsGetData(cons);
   assert(consdata != NULL);
   
   assert(quadvarpos >= 0);
   assert(quadvarpos < consdata->nquadvars);
   assert(consdata->quadvarterms[quadvarpos].eventdata != NULL);
   assert(consdata->quadvarterms[quadvarpos].eventdata->consdata == consdata);
   assert(consdata->quadvarterms[quadvarpos].eventdata->varidx == -quadvarpos-1);
   assert(consdata->quadvarterms[quadvarpos].eventdata->filterpos >= 0);
   
   SCIP_CALL( SCIPdropVarEvent(scip, consdata->quadvarterms[quadvarpos].var, SCIP_EVENTTYPE_BOUNDCHANGED | SCIP_EVENTTYPE_VARFIXED /*| SCIP_EVENTTYPE_IMPLADDED*/, eventhdlr, consdata->quadvarterms[quadvarpos].eventdata, consdata->quadvarterms[quadvarpos].eventdata->filterpos) );

   SCIPfreeBlockMemory(scip, &consdata->quadvarterms[quadvarpos].eventdata);

   return SCIP_OKAY;
}

/** catch variable events */
static
SCIP_RETCODE catchVarEvents(
   SCIP*                 scip,               /**< SCIP data structure */
   SCIP_EVENTHDLR*       eventhdlr,          /**< event handler */
   SCIP_CONS*            cons                /**< constraint for which to catch bound change events */      
   )
{
   SCIP_CONSDATA* consdata;
   int i;
   
   assert(scip != NULL);
   assert(cons != NULL);
   assert(eventhdlr != NULL);

   consdata = SCIPconsGetData(cons);
   assert(consdata != NULL);
   assert(consdata->lineventdata == NULL);

   /* we will update isremovedfixings, so reset it to TRUE first */
   consdata->isremovedfixings = TRUE;
   
   SCIP_CALL( SCIPallocBlockMemoryArray(scip, &consdata->lineventdata, consdata->linvarssize) );
   for( i = 0; i < consdata->nlinvars; ++i )
   {
      SCIP_CALL( catchLinearVarEvents(scip, eventhdlr, cons, i) );
      
      consdata->isremovedfixings = consdata->isremovedfixings && SCIPvarIsActive(consdata->linvars[i]);
   }
   
   for( i = 0; i < consdata->nquadvars; ++i )
   {
      assert(consdata->quadvarterms[i].eventdata == NULL);

      SCIP_CALL( catchQuadVarEvents(scip, eventhdlr, cons, i) );
      
      consdata->isremovedfixings = consdata->isremovedfixings && SCIPvarIsActive(consdata->quadvarterms[i].var);
   }
   
   consdata->ispropagated = FALSE;

   return SCIP_OKAY;
}

/** drop variable events */
static
SCIP_RETCODE dropVarEvents(
   SCIP*                 scip,               /**< SCIP data structure */
   SCIP_EVENTHDLR*       eventhdlr,          /**< event handler */
   SCIP_CONS*            cons                /**< constraint for which to drop bound change events */
   )
{
   SCIP_CONSDATA* consdata;
   int i;
   
   assert(scip != NULL);
   assert(eventhdlr != NULL);
   assert(cons != NULL);

   consdata = SCIPconsGetData(cons);
   assert(consdata != NULL);

   if( consdata->lineventdata != NULL )
   {
      for( i = 0; i < consdata->nlinvars; ++i )
      {
         if( consdata->lineventdata[i] != NULL )
         {
            SCIP_CALL( dropLinearVarEvents(scip, eventhdlr, cons, i) );
         }
      }
      SCIPfreeBlockMemoryArray(scip, &consdata->lineventdata, consdata->linvarssize);
   }
   
   for( i = 0; i < consdata->nquadvars; ++i )
   {
      if( consdata->quadvarterms[i].eventdata != NULL )
      {
         SCIP_CALL( dropQuadVarEvents(scip, eventhdlr, cons, i) );
      }
   }

   return SCIP_OKAY;
}

/** locks a linear variable in a constraint */
static
SCIP_RETCODE lockLinearVariable(
   SCIP*                 scip,               /**< SCIP data structure */
   SCIP_CONS*            cons,               /**< constraint where to lock a variable */
   SCIP_VAR*             var,                /**< variable to lock */
   SCIP_Real             coef                /**< coefficient of variable in constraint */
   )
{
   SCIP_CONSDATA* consdata;
   
   assert(scip != NULL);
   assert(cons != NULL);
   assert(var != NULL);
   assert(coef != 0.0);

   consdata = SCIPconsGetData(cons);
   assert(consdata != NULL);

   if( coef > 0.0 )
   {
      SCIP_CALL( SCIPlockVarCons(scip, var, cons, !SCIPisInfinity(scip, -consdata->lhs), !SCIPisInfinity(scip,  consdata->rhs)) );
   }
   else
   {
      SCIP_CALL( SCIPlockVarCons(scip, var, cons, !SCIPisInfinity(scip,  consdata->rhs), !SCIPisInfinity(scip, -consdata->lhs)) );
   }

   return SCIP_OKAY;
}

/** unlocks a linear variable in a constraint */
static
SCIP_RETCODE unlockLinearVariable(
   SCIP*                 scip,               /**< SCIP data structure */
   SCIP_CONS*            cons,               /**< constraint where to unlock a variable */
   SCIP_VAR*             var,                /**< variable to unlock */
   SCIP_Real             coef                /**< coefficient of variable in constraint */
   )
{
   SCIP_CONSDATA* consdata;
   
   assert(scip != NULL);
   assert(cons != NULL);
   assert(var != NULL);
   assert(coef != 0.0);

   consdata = SCIPconsGetData(cons);
   assert(consdata != NULL);

   if( coef > 0.0 )
   {
      SCIP_CALL( SCIPunlockVarCons(scip, var, cons, !SCIPisInfinity(scip, -consdata->lhs), !SCIPisInfinity(scip,  consdata->rhs)) );
   }
   else
   {
      SCIP_CALL( SCIPunlockVarCons(scip, var, cons, !SCIPisInfinity(scip,  consdata->rhs), !SCIPisInfinity(scip, -consdata->lhs)) );
   }

   return SCIP_OKAY;
}

/** locks a quadratic variable in a constraint */
static
SCIP_RETCODE lockQuadraticVariable(
   SCIP*                 scip,               /**< SCIP data structure */
   SCIP_CONS*            cons,               /**< constraint where to lock a variable */
   SCIP_VAR*             var                 /**< variable to lock */
   )
{
   SCIP_CALL( SCIPlockVarCons(scip, var, cons, TRUE, TRUE) );

   return SCIP_OKAY;
}

/** unlocks a quadratic variable in a constraint */
static
SCIP_RETCODE unlockQuadraticVariable(
   SCIP*                 scip,               /**< SCIP data structure */
   SCIP_CONS*            cons,               /**< constraint where to unlock a variable */
   SCIP_VAR*             var                 /**< variable to unlock */
   )
{
   SCIP_CALL( SCIPunlockVarCons(scip, var, cons, TRUE, TRUE) );

   return SCIP_OKAY;
}

/** computes the minimal and maximal activity for the linear part in a constraint data
 *  only sums up terms that contribute finite values
 *  gives the number of terms that contribute infinite values
 *  only computes those activities where the corresponding side of the constraint is finite
 */
static
void consdataUpdateLinearActivity(
   SCIP*                 scip,               /**< SCIP data structure */
   SCIP_CONSDATA*        consdata,           /**< constraint data */
   SCIP_Real             intervalinfty       /**< infinity value used in interval operations */
   )
{  /*lint --e{666}*/
   SCIP_ROUNDMODE prevroundmode;
   int       i;
   SCIP_Real bnd;

   assert(scip != NULL);
   assert(consdata != NULL);

   /* if variable bounds are not strictly consistent, then the activity update methods may yield inconsistent activities
    * in this case, we also recompute the activities
    */
   if( consdata->minlinactivity != SCIP_INVALID && consdata->maxlinactivity != SCIP_INVALID &&
       (consdata->minlinactivityinf > 0 || consdata->maxlinactivityinf > 0 || consdata->minlinactivity <= consdata->maxlinactivity) )
   {
      /* activities should be uptodate */
      assert(consdata->minlinactivityinf >= 0);
      assert(consdata->maxlinactivityinf >= 0);
      return;
   }

   consdata->minlinactivityinf = 0;
   consdata->maxlinactivityinf = 0;

   /* if lhs is -infinite, then we do not compute a maximal activity, so we set it to  infinity
    * if rhs is  infinite, then we do not compute a minimal activity, so we set it to -infinity
    */
   consdata->minlinactivity = SCIPisInfinity(scip,  consdata->rhs) ? -intervalinfty : 0.0;
   consdata->maxlinactivity = SCIPisInfinity(scip, -consdata->lhs) ?  intervalinfty : 0.0;

   if( consdata->nlinvars == 0 )
      return;

   /* if the activities computed here should be still uptodate after boundchanges,
    * variable events need to be catched */
   assert(consdata->lineventdata != NULL);

   prevroundmode = SCIPintervalGetRoundingMode();

   if( !SCIPisInfinity(scip,  consdata->rhs) )
   {
      /* compute minimal activity only if there is a finite right hand side */
      SCIPintervalSetRoundingModeDownwards();

      for( i = 0; i < consdata->nlinvars; ++i )
      {
         assert(consdata->lineventdata[i] != NULL);
         if( consdata->lincoefs[i] >= 0.0 )
         {
            bnd = MIN(SCIPvarGetLbLocal(consdata->linvars[i]), SCIPvarGetUbLocal(consdata->linvars[i]));
            if( SCIPisInfinity(scip, -bnd) )
            {
               ++consdata->minlinactivityinf;
               continue;
            }
            assert(!SCIPisInfinity(scip, bnd)); /* do not like variables that are fixed at +infinity */
         }
         else
         {
            bnd = MAX(SCIPvarGetLbLocal(consdata->linvars[i]), SCIPvarGetUbLocal(consdata->linvars[i]));
            if( SCIPisInfinity(scip,  bnd) )
            {
               ++consdata->minlinactivityinf;
               continue;
            }
            assert(!SCIPisInfinity(scip, -bnd)); /* do not like variables that are fixed at -infinity */
         }
         consdata->minlinactivity += consdata->lincoefs[i] * bnd;
      }
   }

   if( !SCIPisInfinity(scip, -consdata->lhs) )
   {
      /* compute maximal activity only if there is a finite left hand side */
      SCIPintervalSetRoundingModeUpwards();

      for( i = 0; i < consdata->nlinvars; ++i )
      {
         assert(consdata->lineventdata[i] != NULL);
         if( consdata->lincoefs[i] >= 0.0 )
         {
            bnd = MAX(SCIPvarGetLbLocal(consdata->linvars[i]), SCIPvarGetUbLocal(consdata->linvars[i]));
            if( SCIPisInfinity(scip,  bnd) )
            {
               ++consdata->maxlinactivityinf;
               continue;
            }
            assert(!SCIPisInfinity(scip, -bnd)); /* do not like variables that are fixed at -infinity */
         }
         else
         {
            bnd = MIN(SCIPvarGetLbLocal(consdata->linvars[i]), SCIPvarGetUbLocal(consdata->linvars[i]));
            if( SCIPisInfinity(scip, -bnd) )
            {
               ++consdata->maxlinactivityinf;
               continue;
            }
            assert(!SCIPisInfinity(scip, bnd)); /* do not like variables that are fixed at +infinity */
         }
         consdata->maxlinactivity += consdata->lincoefs[i] * bnd;
      }
   }

   SCIPintervalSetRoundingMode(prevroundmode);

   assert(consdata->minlinactivityinf > 0 || consdata->maxlinactivityinf > 0 || consdata->minlinactivity <= consdata->maxlinactivity);
}

/** update the linear activities after a change in the lower bound of a variable */
static
void consdataUpdateLinearActivityLbChange(
   SCIP*                 scip,               /**< SCIP data structure */
   SCIP_CONSDATA*        consdata,           /**< constraint data */
   SCIP_Real             coef,               /**< coefficient of variable in constraint */
   SCIP_Real             oldbnd,             /**< previous lower bound of variable */
   SCIP_Real             newbnd              /**< new lower bound of variable */
   )
{
   SCIP_ROUNDMODE prevroundmode;

   assert(scip != NULL);
   assert(consdata != NULL);
   /* we can't deal with lower bounds at infinity */
   assert(!SCIPisInfinity(scip, oldbnd));
   assert(!SCIPisInfinity(scip, newbnd));

   /* @todo since we check the linear activity for consistency later anyway, we may skip changing the rounding mode here */

   /* assume lhs <= a*x + y <= rhs, then the following boundchanges can be deduced:
    * a > 0:  y <= rhs - a*lb(x),  y >= lhs - a*ub(x)
    * a < 0:  y <= rhs - a*ub(x),  y >= lhs - a*lb(x)
    */

   if( coef > 0.0 )
   {
      /* we should only be called if rhs is finite */
      assert(!SCIPisInfinity(scip, consdata->rhs));

      /* we have no min activities computed so far, so cannot update */
      if( consdata->minlinactivity == SCIP_INVALID )
         return;

      assert(!SCIPisInfinity(scip, -consdata->minlinactivity));

      prevroundmode = SCIPintervalGetRoundingMode();
      SCIPintervalSetRoundingModeDownwards();

      /* update min activity */
      if( SCIPisInfinity(scip, -oldbnd) )
      {
         --consdata->minlinactivityinf;
         assert(consdata->minlinactivityinf >= 0);
      }
      else
      {
         SCIP_Real minuscoef;
         minuscoef = -coef;
         consdata->minlinactivity += minuscoef * oldbnd;
      }

      if( SCIPisInfinity(scip, -newbnd) )
      {
         ++consdata->minlinactivityinf;
      }
      else
      {
         consdata->minlinactivity += coef * newbnd;
      }

      SCIPintervalSetRoundingMode(prevroundmode);
   }
   else
   {
      /* we should only be called if lhs is finite */
      assert(!SCIPisInfinity(scip, -consdata->lhs));

      /* we have no max activities computed so far, so cannot update */
      if( consdata->maxlinactivity == SCIP_INVALID )
         return;

      assert(!SCIPisInfinity(scip, consdata->maxlinactivity));

      prevroundmode = SCIPintervalGetRoundingMode();
      SCIPintervalSetRoundingModeUpwards();

      /* update max activity */
      if( SCIPisInfinity(scip, -oldbnd) )
      {
         --consdata->maxlinactivityinf;
         assert(consdata->maxlinactivityinf >= 0);
      }
      else
      {
         SCIP_Real minuscoef;
         minuscoef = -coef;
         consdata->maxlinactivity += minuscoef * oldbnd;
      }

      if( SCIPisInfinity(scip, -newbnd) )
      {
         ++consdata->maxlinactivityinf;
      }
      else
      {
         consdata->maxlinactivity += coef * newbnd;
      }

      SCIPintervalSetRoundingMode(prevroundmode);
   }
}

/** update the linear activities after a change in the upper bound of a variable */
static
void consdataUpdateLinearActivityUbChange(
   SCIP*                 scip,               /**< SCIP data structure */
   SCIP_CONSDATA*        consdata,           /**< constraint data */
   SCIP_Real             coef,               /**< coefficient of variable in constraint */
   SCIP_Real             oldbnd,             /**< previous lower bound of variable */
   SCIP_Real             newbnd              /**< new lower bound of variable */
   )
{
   SCIP_ROUNDMODE prevroundmode;

   assert(scip != NULL);
   assert(consdata != NULL);
   /* we can't deal with upper bounds at -infinity */
   assert(!SCIPisInfinity(scip, -oldbnd));
   assert(!SCIPisInfinity(scip, -newbnd));

   /* @todo since we check the linear activity for consistency later anyway, we may skip changing the rounding mode here */

   /* assume lhs <= a*x + y <= rhs, then the following boundchanges can be deduced:
    * a > 0:  y <= rhs - a*lb(x),  y >= lhs - a*ub(x)
    * a < 0:  y <= rhs - a*ub(x),  y >= lhs - a*lb(x)
    */

   if( coef > 0.0 )
   {
      /* we should only be called if lhs is finite */
      assert(!SCIPisInfinity(scip, -consdata->lhs));

      /* we have no max activities computed so far, so cannot update */
      if( consdata->maxlinactivity == SCIP_INVALID )
         return;

      assert(!SCIPisInfinity(scip, consdata->maxlinactivity));

      prevroundmode = SCIPintervalGetRoundingMode();
      SCIPintervalSetRoundingModeUpwards();

      /* update max activity */
      if( SCIPisInfinity(scip, oldbnd) )
      {
         --consdata->maxlinactivityinf;
         assert(consdata->maxlinactivityinf >= 0);
      }
      else
      {
         SCIP_Real minuscoef;
         minuscoef = -coef;
         consdata->maxlinactivity += minuscoef * oldbnd;
      }

      if( SCIPisInfinity(scip, newbnd) )
      {
         ++consdata->maxlinactivityinf;
      }
      else
      {
         consdata->maxlinactivity += coef * newbnd;
      }

      SCIPintervalSetRoundingMode(prevroundmode);
   }
   else
   {
      /* we should only be called if rhs is finite */
      assert(!SCIPisInfinity(scip, consdata->rhs));

      /* we have no min activities computed so far, so cannot update */
      if( consdata->minlinactivity == SCIP_INVALID )
         return;

      assert(!SCIPisInfinity(scip, -consdata->minlinactivity));

      prevroundmode = SCIPintervalGetRoundingMode();
      SCIPintervalSetRoundingModeDownwards();

      /* update min activity */
      if( SCIPisInfinity(scip, oldbnd) )
      {
         --consdata->minlinactivityinf;
         assert(consdata->minlinactivityinf >= 0);
      }
      else
      {
         SCIP_Real minuscoef;
         minuscoef = -coef;
         consdata->minlinactivity += minuscoef * oldbnd;
      }

      if( SCIPisInfinity(scip, newbnd) )
      {
         ++consdata->minlinactivityinf;
      }
      else
      {
         consdata->minlinactivity += coef * newbnd;
      }

      SCIPintervalSetRoundingMode(prevroundmode);
   }
}

/** processes variable fixing or bound change event */
static
SCIP_DECL_EVENTEXEC(processVarEvent)
{
   SCIP_CONSDATA* consdata;
   SCIP_EVENTTYPE eventtype;

   assert(scip != NULL);
   assert(event != NULL);
   assert(eventdata != NULL);
   assert(eventhdlr != NULL);

   consdata = eventdata->consdata;
   assert(consdata != NULL);
   assert(eventdata->varidx <  0 ||  eventdata->varidx   < consdata->nlinvars);
   assert(eventdata->varidx >= 0 || -eventdata->varidx-1 < consdata->nquadvars);

   eventtype = SCIPeventGetType(event);

   if( eventtype & SCIP_EVENTTYPE_BOUNDCHANGED )
   {
      if( eventdata->varidx < 0 )
      {
         /* mark activity bounds for this quad var term variable as not up to date anymore */
         SCIPintervalSetEmpty(&consdata->quadactivitybounds);
      }
      else
      {
         /* update activity bounds for linear terms */
         if( eventtype & SCIP_EVENTTYPE_LBCHANGED )
            consdataUpdateLinearActivityLbChange(scip, consdata, consdata->lincoefs[eventdata->varidx], SCIPeventGetOldbound(event), SCIPeventGetNewbound(event));
         else
            consdataUpdateLinearActivityUbChange(scip, consdata, consdata->lincoefs[eventdata->varidx], SCIPeventGetOldbound(event), SCIPeventGetNewbound(event));
      }

      if( eventtype & SCIP_EVENTTYPE_BOUNDTIGHTENED )
         consdata->ispropagated = FALSE;
   }

   if( eventtype & SCIP_EVENTTYPE_VARFIXED )
   {
      consdata->isremovedfixings = FALSE;
   }

#if 0
   if( eventtype & SCIP_EVENTTYPE_IMPLADDED )
   {
      assert(eventdata->varidx < 0); /* we catch impladded events only for quadratic variables */
      /* if variable is binary (quite likely if an implication has been added) and occurs in a bilinear term, then mark that we should check implications */
      if( SCIPvarIsBinary(SCIPeventGetVar(event)) && consdata->quadvarterms[-eventdata->varidx-1].nadjbilin > 0 )
         consdata->isimpladded = TRUE;
   }
#endif

   return SCIP_OKAY;
}

/** ensures, that linear vars and coefs arrays can store at least num entries */
static
SCIP_RETCODE consdataEnsureLinearVarsSize(
   SCIP*                 scip,               /**< SCIP data structure */
   SCIP_CONSDATA*        consdata,           /**< quadratic constraint data */
   int                   num                 /**< minimum number of entries to store */
   )
{
   assert(scip != NULL);
   assert(consdata != NULL);
   assert(consdata->nlinvars <= consdata->linvarssize);

   if( num > consdata->linvarssize )
   {
      int newsize;

      newsize = SCIPcalcMemGrowSize(scip, num);
      SCIP_CALL( SCIPreallocBlockMemoryArray(scip, &consdata->linvars,  consdata->linvarssize, newsize) );
      SCIP_CALL( SCIPreallocBlockMemoryArray(scip, &consdata->lincoefs, consdata->linvarssize, newsize) );
      if( consdata->lineventdata != NULL )
      {
         SCIP_CALL( SCIPreallocBlockMemoryArray(scip, &consdata->lineventdata, consdata->linvarssize, newsize) );
      }
      consdata->linvarssize = newsize;
   }
   assert(num <= consdata->linvarssize);

   return SCIP_OKAY;
}

/** ensures, that quadratic variable terms array can store at least num entries */
static
SCIP_RETCODE consdataEnsureQuadVarTermsSize(
   SCIP*                 scip,               /**< SCIP data structure */
   SCIP_CONSDATA*        consdata,           /**< quadratic constraint data */
   int                   num                 /**< minimum number of entries to store */
   )
{
   assert(scip != NULL);
   assert(consdata != NULL);
   assert(consdata->nquadvars <= consdata->quadvarssize);

   if( num > consdata->quadvarssize )
   {
      int newsize;

      newsize = SCIPcalcMemGrowSize(scip, num);
      SCIP_CALL( SCIPreallocBlockMemoryArray(scip, &consdata->quadvarterms, consdata->quadvarssize, newsize) );
      consdata->quadvarssize = newsize;
   }
   assert(num <= consdata->quadvarssize);

   return SCIP_OKAY;
}

/** ensures, that adjaceny array array can store at least num entries */
static
SCIP_RETCODE consdataEnsureAdjBilinSize(
   SCIP*                 scip,               /**< SCIP data structure */
   SCIP_QUADVARTERM*     quadvarterm,        /**< quadratic variable term */
   int                   num                 /**< minimum number of entries to store */
   )
{
   assert(scip != NULL);
   assert(quadvarterm != NULL);
   assert(quadvarterm->nadjbilin <= quadvarterm->adjbilinsize);

   if( num > quadvarterm->adjbilinsize )
   {
      int newsize;

      newsize = SCIPcalcMemGrowSize(scip, num);
      SCIP_CALL( SCIPreallocBlockMemoryArray(scip, &quadvarterm->adjbilin, quadvarterm->adjbilinsize, newsize) );
      quadvarterm->adjbilinsize = newsize;
   }
   assert(num <= quadvarterm->adjbilinsize);

   return SCIP_OKAY;
}

/** ensures, that bilinear term arrays can store at least num entries */
static
SCIP_RETCODE consdataEnsureBilinSize(
   SCIP*                 scip,               /**< SCIP data structure */
   SCIP_CONSDATA*        consdata,           /**< quadratic constraint data */
   int                   num                 /**< minimum number of entries to store */
   )
{
   assert(scip != NULL);
   assert(consdata != NULL);
   assert(consdata->nbilinterms <= consdata->bilintermssize);

   if( num > consdata->bilintermssize )
   {
      int newsize;

      newsize = SCIPcalcMemGrowSize(scip, num);
      SCIP_CALL( SCIPreallocBlockMemoryArray(scip, &consdata->bilinterms, consdata->bilintermssize, newsize) );
      consdata->bilintermssize = newsize;
   }
   assert(num <= consdata->bilintermssize);

   return SCIP_OKAY;
}


/** creates empty constraint data structure */
static
SCIP_RETCODE consdataCreateEmpty(
   SCIP*                 scip,               /**< SCIP data structure */
   SCIP_CONSDATA**       consdata            /**< a buffer to store pointer to new constraint data */
   )
{
   assert(scip != NULL);
   assert(consdata != NULL);

   SCIP_CALL( SCIPallocBlockMemory(scip, consdata) );
   BMSclearMemory(*consdata);

   (*consdata)->lhs = -SCIPinfinity(scip);
   (*consdata)->rhs =  SCIPinfinity(scip);

   (*consdata)->linvarssorted  = TRUE;
   (*consdata)->linvarsmerged  = TRUE;
   (*consdata)->quadvarssorted = TRUE;
   (*consdata)->quadvarsmerged = TRUE;
   (*consdata)->bilinsorted    = TRUE;
   (*consdata)->bilinmerged    = TRUE;

   (*consdata)->isremovedfixings = TRUE;
   (*consdata)->ispropagated     = TRUE;

   (*consdata)->linvar_maydecrease = -1;
   (*consdata)->linvar_mayincrease = -1;

   (*consdata)->minlinactivity = SCIP_INVALID;
   (*consdata)->maxlinactivity = SCIP_INVALID;
   (*consdata)->minlinactivityinf = -1;
   (*consdata)->maxlinactivityinf = -1;

   return SCIP_OKAY;
}

/** creates constraint data structure */
static
SCIP_RETCODE consdataCreate(
   SCIP*                 scip,               /**< SCIP data structure */
   SCIP_CONSDATA**       consdata,           /**< a buffer to store pointer to new constraint data */
   SCIP_Real             lhs,                /**< left hand side of constraint */
   SCIP_Real             rhs,                /**< right hand side of constraint */
   int                   nlinvars,           /**< number of linear variables */
   SCIP_VAR**            linvars,            /**< array of linear variables */
   SCIP_Real*            lincoefs,           /**< array of coefficients of linear variables */
   int                   nquadvars,          /**< number of quadratic variables */
   SCIP_QUADVARTERM*     quadvarterms,       /**< array of quadratic variable terms */
   int                   nbilinterms,        /**< number of bilinear terms */
   SCIP_BILINTERM*       bilinterms,         /**< array of bilinear terms */
   SCIP_Bool             capturevars         /**< whether we should capture variables */
   )
{
   int i;

   assert(scip != NULL);
   assert(consdata != NULL);
   
   assert(nlinvars == 0 || linvars  != NULL);
   assert(nlinvars == 0 || lincoefs != NULL);
   assert(nquadvars == 0 || quadvarterms != NULL);
   assert(nbilinterms == 0 || bilinterms != NULL);

   SCIP_CALL( SCIPallocBlockMemory(scip, consdata) );
   BMSclearMemory(*consdata);

   (*consdata)->minlinactivity = SCIP_INVALID;
   (*consdata)->maxlinactivity = SCIP_INVALID;
   (*consdata)->minlinactivityinf = -1;
   (*consdata)->maxlinactivityinf = -1;

   (*consdata)->lhs = lhs;
   (*consdata)->rhs = rhs;
   
   if( nlinvars > 0 )
   {
      SCIP_CALL( SCIPduplicateBlockMemoryArray(scip, &(*consdata)->linvars,  linvars,  nlinvars) );
      SCIP_CALL( SCIPduplicateBlockMemoryArray(scip, &(*consdata)->lincoefs, lincoefs, nlinvars) );
      (*consdata)->nlinvars = nlinvars;
      (*consdata)->linvarssize = nlinvars;
      
      if( capturevars )
         for( i = 0; i < nlinvars; ++i )
         {
            SCIP_CALL( SCIPcaptureVar(scip, linvars[i]) );
         }
   }
   else
   {
      (*consdata)->linvarssorted = TRUE;
      (*consdata)->linvarsmerged = TRUE;
      (*consdata)->minlinactivity = 0.0;
      (*consdata)->maxlinactivity = 0.0;
      (*consdata)->minlinactivityinf = 0;
      (*consdata)->maxlinactivityinf = 0;
   }
   
   if( nquadvars > 0 )
   {
      SCIP_CALL( SCIPduplicateBlockMemoryArray(scip, &(*consdata)->quadvarterms, quadvarterms, nquadvars) );
      
      for( i = 0; i < nquadvars; ++i )
      {
         (*consdata)->quadvarterms[i].eventdata = NULL;
         if( quadvarterms[i].nadjbilin )
         {
            SCIP_CALL( SCIPduplicateBlockMemoryArray(scip, &(*consdata)->quadvarterms[i].adjbilin, quadvarterms[i].adjbilin, quadvarterms[i].nadjbilin) );
            (*consdata)->quadvarterms[i].adjbilinsize = quadvarterms[i].nadjbilin;
         }
         else
         {
            assert((*consdata)->quadvarterms[i].nadjbilin == 0);
            (*consdata)->quadvarterms[i].adjbilin = NULL;
            (*consdata)->quadvarterms[i].adjbilinsize = 0;
         }
         if( capturevars )
         {
            SCIP_CALL( SCIPcaptureVar(scip, quadvarterms[i].var) );
         }
      }
      
      (*consdata)->nquadvars = nquadvars;
      (*consdata)->quadvarssize = nquadvars;
      SCIPintervalSetEmpty(&(*consdata)->quadactivitybounds);
   }
   else
   {
      (*consdata)->quadvarssorted = TRUE;
      (*consdata)->quadvarsmerged = TRUE;
      SCIPintervalSet(&(*consdata)->quadactivitybounds, 0.0);
   }
   
   if( nbilinterms > 0 )
   {
      SCIP_CALL( SCIPduplicateBlockMemoryArray(scip, &(*consdata)->bilinterms, bilinterms, nbilinterms) );
      (*consdata)->nbilinterms = nbilinterms;
      (*consdata)->bilintermssize = nbilinterms;
   }
   else
   {
      (*consdata)->bilinsorted = TRUE;
      (*consdata)->bilinmerged = TRUE;
   }

   (*consdata)->linvar_maydecrease = -1;
   (*consdata)->linvar_mayincrease = -1;
   
   (*consdata)->activity = SCIP_INVALID;
   (*consdata)->lhsviol  = SCIPisInfinity(scip, -lhs) ? 0.0 : SCIP_INVALID;
   (*consdata)->rhsviol  = SCIPisInfinity(scip,  rhs) ? 0.0 : SCIP_INVALID;

   return SCIP_OKAY;
}

/** frees constraint data structure */
static
SCIP_RETCODE consdataFree(
   SCIP*                 scip,               /**< SCIP data structure */
   SCIP_CONSDATA**       consdata            /**< pointer to constraint data to free */
   )
{
   int i;

   assert(scip != NULL);
   assert(consdata != NULL);
   assert(*consdata != NULL);

   /* free sepa arrays, may exists if constraint is deleted in solving stage */
   SCIPfreeBlockMemoryArrayNull(scip, &(*consdata)->sepaquadvars,     (*consdata)->nquadvars);
   SCIPfreeBlockMemoryArrayNull(scip, &(*consdata)->sepabilinvar2pos, (*consdata)->nbilinterms);

   /* release linear variables and free linear part */
   if( (*consdata)->linvarssize > 0 )
   {
      for( i = 0; i < (*consdata)->nlinvars; ++i )
      {
         assert((*consdata)->lineventdata == NULL || (*consdata)->lineventdata[i] == NULL); /* variable events should have been dropped earlier */
         SCIP_CALL( SCIPreleaseVar(scip, &(*consdata)->linvars[i]) );
      }
      SCIPfreeBlockMemoryArray(scip, &(*consdata)->linvars,  (*consdata)->linvarssize);
      SCIPfreeBlockMemoryArray(scip, &(*consdata)->lincoefs, (*consdata)->linvarssize);
      SCIPfreeBlockMemoryArrayNull(scip, &(*consdata)->lineventdata, (*consdata)->linvarssize);
   }
   assert((*consdata)->linvars == NULL);
   assert((*consdata)->lincoefs == NULL);
   assert((*consdata)->lineventdata == NULL);

   /* release quadratic variables and free quadratic variable term part */
   for( i = 0; i < (*consdata)->nquadvars; ++i )
   {
      assert((*consdata)->quadvarterms[i].eventdata == NULL); /* variable events should have been dropped earlier */
      SCIPfreeBlockMemoryArrayNull(scip, &(*consdata)->quadvarterms[i].adjbilin, (*consdata)->quadvarterms[i].adjbilinsize);
      SCIP_CALL( SCIPreleaseVar(scip, &(*consdata)->quadvarterms[i].var) );
   }
   SCIPfreeBlockMemoryArrayNull(scip, &(*consdata)->quadvarterms, (*consdata)->quadvarssize);

   /* free bilinear terms */
   SCIPfreeBlockMemoryArrayNull(scip, &(*consdata)->bilinterms, (*consdata)->bilintermssize);

   /* free nonlinear row representation */
   if( (*consdata)->nlrow != NULL )
   {
      SCIP_CALL( SCIPreleaseNlRow(scip, &(*consdata)->nlrow) );
   }

   SCIPfreeBlockMemory(scip, consdata);
   *consdata = NULL;
   
   return SCIP_OKAY;
}

/** sorts linear part of constraint data */
static
void consdataSortLinearVars(
   SCIP_CONSDATA*        consdata            /**< quadratic constraint data */
   )
{
   assert(consdata != NULL);

   if( consdata->linvarssorted )
      return;

   if( consdata->nlinvars <= 1 )
   {
      consdata->linvarssorted = TRUE;
      return;
   }

   if( consdata->lineventdata == NULL )
   {
      SCIPsortPtrReal((void**)consdata->linvars, consdata->lincoefs, SCIPvarComp, consdata->nlinvars);
   }
   else
   {
      int i;
      
      SCIPsortPtrPtrReal((void**)consdata->linvars, (void**)consdata->lineventdata, consdata->lincoefs, SCIPvarComp, consdata->nlinvars);
      
      /* update variable indices in event data */
      for( i = 0; i < consdata->nlinvars; ++i )
         if( consdata->lineventdata[i] != NULL )
            consdata->lineventdata[i]->varidx = i;
   }
   
   consdata->linvarssorted = TRUE;
}

#if 0 /* noone needs this routine currently */
/** returns the position of variable in the linear coefficients array of a constraint, or -1 if not found */
static
int consdataFindLinearVar(
   SCIP_CONSDATA*        consdata,           /**< quadratic constraint data */
   SCIP_VAR*             var                 /**< variable to search for */
   )
{
   int pos;
   
   assert(consdata != NULL);
   assert(var != NULL);

   if( consdata->nlinvars == 0 )
      return -1;
   
   consdataSortLinearVars(consdata);
   
   if( !SCIPsortedvecFindPtr((void**)consdata->linvars, SCIPvarComp, (void*)var, consdata->nlinvars, &pos) )
      pos = -1;
   
   return pos;
}
#endif

/** index comparison method for quadratic variable terms: compares two indices of the quadratic variable set in the quadratic constraint */
static
SCIP_DECL_SORTINDCOMP(quadVarTermComp)
{  /*lint --e{715}*/
   SCIP_CONSDATA* consdata = (SCIP_CONSDATA*)dataptr;

   assert(consdata != NULL);
   assert(0 <= ind1 && ind1 < consdata->nquadvars);
   assert(0 <= ind2 && ind2 < consdata->nquadvars);

   return SCIPvarCompare(consdata->quadvarterms[ind1].var, consdata->quadvarterms[ind2].var);
}

/** sorting of quadratic variable terms */
static
SCIP_RETCODE consdataSortQuadVarTerms(
   SCIP*                 scip,               /**< SCIP data structure */
   SCIP_CONSDATA*        consdata            /**< quadratic constraint data */
   )
{
   int* perm;
   int  i;
   int  nexti;
   int  v;
   SCIP_QUADVARTERM quadterm;

   assert(scip != NULL);
   assert(consdata != NULL);

   if( consdata->quadvarssorted )
      return SCIP_OKAY;

   if( consdata->nquadvars == 0 )
   {
      consdata->quadvarssorted = TRUE;
      return SCIP_OKAY;
   }

   /* get temporary memory to store the sorted permutation */
   SCIP_CALL( SCIPallocBufferArray(scip, &perm, consdata->nquadvars) );

   /* call bubble sort */
   SCIPsort(perm, quadVarTermComp, (void*)consdata, consdata->nquadvars);

   /* permute the quadratic variable terms according to the resulting permutation */
   for( v = 0; v < consdata->nquadvars; ++v )
   {
      if( perm[v] != v )
      {
         quadterm = consdata->quadvarterms[v];

         i = v;
         do
         {
            assert(0 <= perm[i] && perm[i] < consdata->nquadvars);
            assert(perm[i] != i);
            consdata->quadvarterms[i] = consdata->quadvarterms[perm[i]];
            if( consdata->quadvarterms[i].eventdata != NULL )
            {
               consdata->quadvarterms[i].eventdata->varidx = -i-1;
            }
            nexti = perm[i];
            perm[i] = i;
            i = nexti;
         }
         while( perm[i] != v );
         consdata->quadvarterms[i] = quadterm;
         if( consdata->quadvarterms[i].eventdata != NULL )
         {
            consdata->quadvarterms[i].eventdata->varidx = -i-1;
         }
         perm[i] = i;
      }
   }
   consdata->quadvarssorted = TRUE;

   /* free temporary memory */
   SCIPfreeBufferArray(scip, &perm);
   
   return SCIP_OKAY;
}

/** returns the position of variable in the quadratic variable terms array of a constraint, or -1 if not found */
static
SCIP_RETCODE consdataFindQuadVarTerm(
   SCIP*                 scip,               /**< SCIP data structure */
   SCIP_CONSDATA*        consdata,           /**< quadratic constraint data */
   SCIP_VAR*             var,                /**< variable to search for */
   int*                  pos                 /**< buffer where to store position of var in quadvarterms array, or -1 if not found */
   )
{
   int left;
   int right;
   int cmpres;

   assert(consdata != NULL);
   assert(var != NULL);
   assert(pos != NULL);
   
   if( consdata->nquadvars == 0 )
   {
      *pos = -1;
      return SCIP_OKAY;
   }
   
   SCIP_CALL( consdataSortQuadVarTerms(scip, consdata) );
   
   left = 0;
   right = consdata->nquadvars - 1;
   while( left <= right )
   {
      int middle;

      middle = (left+right)/2;
      assert(0 <= middle && middle < consdata->nquadvars);
      
      cmpres = SCIPvarCompare(var, consdata->quadvarterms[middle].var);

      if( cmpres < 0 )
         right = middle - 1;
      else if( cmpres > 0 )
         left  = middle + 1;
      else
      {
         *pos = middle;
         return SCIP_OKAY;
      }
   }
   assert(left == right+1);

   *pos = -1;
   
   return SCIP_OKAY;
}

/** index comparison method for bilinear terms: compares two index pairs of the bilinear term set in the quadratic constraint */
static
SCIP_DECL_SORTINDCOMP(bilinTermComp)
{  /*lint --e{715}*/
   SCIP_CONSDATA* consdata = (SCIP_CONSDATA*)dataptr;
   int var1cmp;

   assert(consdata != NULL);
   assert(0 <= ind1 && ind1 < consdata->nbilinterms);
   assert(0 <= ind2 && ind2 < consdata->nbilinterms);

   var1cmp = SCIPvarCompare(consdata->bilinterms[ind1].var1, consdata->bilinterms[ind2].var1);
   if( var1cmp != 0 )
      return var1cmp;

   return SCIPvarCompare(consdata->bilinterms[ind1].var2, consdata->bilinterms[ind2].var2);
}

/** sorting of bilinear terms */
static
SCIP_RETCODE consdataSortBilinTerms(
   SCIP*                 scip,               /**< SCIP data structure */
   SCIP_CONSDATA*        consdata            /**< quadratic constraint data */
   )
{
   int* perm;
   int* invperm;
   int  i;
   int  nexti;
   int  v;
   SCIP_BILINTERM bilinterm;

   assert(scip != NULL);
   assert(consdata != NULL);

   if( consdata->bilinsorted )
      return SCIP_OKAY;

   if( consdata->nbilinterms == 0 )
   {
      consdata->bilinsorted = TRUE;
      return SCIP_OKAY;
   }

   /* get temporary memory to store the sorted permutation and the inverse permutation */
   SCIP_CALL( SCIPallocBufferArray(scip, &perm,    consdata->nbilinterms) );
   SCIP_CALL( SCIPallocBufferArray(scip, &invperm, consdata->nbilinterms) );

   /* call bubble sort */
   SCIPsort(perm, bilinTermComp, (void*)consdata, consdata->nbilinterms);

   /* compute inverted permutation */
   for( v = 0; v < consdata->nbilinterms; ++v )
   {
      assert(0 <= perm[v] && perm[v] < consdata->nbilinterms);
      invperm[perm[v]] = v;
   }

   /* permute the bilinear terms according to the resulting permutation */
   for( v = 0; v < consdata->nbilinterms; ++v )
   {
      if( perm[v] != v )
      {
         bilinterm = consdata->bilinterms[v];

         i = v;
         do
         {
            assert(0 <= perm[i] && perm[i] < consdata->nbilinterms);
            assert(perm[i] != i);
            consdata->bilinterms[i] = consdata->bilinterms[perm[i]];
            nexti = perm[i];
            perm[i] = i;
            i = nexti;
         }
         while( perm[i] != v );
         consdata->bilinterms[i] = bilinterm;
         perm[i] = i;
      }
   }

   /* update the adjacency information in the quadratic variable terms */
   for( v = 0; v < consdata->nquadvars; ++v )
      for( i = 0; i < consdata->quadvarterms[v].nadjbilin; ++i )
         consdata->quadvarterms[v].adjbilin[i] = invperm[consdata->quadvarterms[v].adjbilin[i]];

   consdata->bilinsorted = TRUE;

   /* free temporary memory */
   SCIPfreeBufferArray(scip, &perm);
   SCIPfreeBufferArray(scip, &invperm);
   
   return SCIP_OKAY;
}

/** moves a linear variable from one position to another */
static
void consdataMoveLinearVar(
   SCIP_CONSDATA*        consdata,           /**< constraint data */
   int                   oldpos,             /**< position of variable that shall be moved */
   int                   newpos              /**< new position of variable */
   )
{
   assert(consdata != NULL);
   assert(oldpos >= 0);
   assert(oldpos < consdata->nlinvars);
   assert(newpos >= 0);
   assert(newpos < consdata->linvarssize);
   
   if( newpos == oldpos )
      return;
   
   consdata->linvars [newpos] = consdata->linvars [oldpos];
   consdata->lincoefs[newpos] = consdata->lincoefs[oldpos];
   
   if( consdata->lineventdata != NULL )
   {
      assert(newpos >= consdata->nlinvars || consdata->lineventdata[newpos] == NULL);
      
      consdata->lineventdata[newpos] = consdata->lineventdata[oldpos];
      consdata->lineventdata[newpos]->varidx = newpos;
      
      consdata->lineventdata[oldpos] = NULL;
   }
   
   consdata->linvarssorted = FALSE;
}   

/** moves a quadratic variable from one position to another */
static
void consdataMoveQuadVarTerm(
   SCIP_CONSDATA*        consdata,           /**< constraint data */
   int                   oldpos,             /**< position of variable that shall be moved */
   int                   newpos              /**< new position of variable */
   )
{
   assert(consdata != NULL);
   assert(oldpos >= 0);
   assert(oldpos < consdata->nquadvars);
   assert(newpos >= 0);
   assert(newpos < consdata->quadvarssize);
   
   if( newpos == oldpos )
      return;
   
   assert(newpos >= consdata->nquadvars || consdata->quadvarterms[newpos].eventdata == NULL);
   
   consdata->quadvarterms[newpos] = consdata->quadvarterms[oldpos];
   
   if( consdata->quadvarterms[newpos].eventdata != NULL )
   {
      consdata->quadvarterms[newpos].eventdata->varidx = -newpos-1;
      consdata->quadvarterms[oldpos].eventdata = NULL;
   }
   
   consdata->quadvarssorted = FALSE;
}   

/** adds linear coefficient in quadratic constraint */
static
SCIP_RETCODE addLinearCoef(
   SCIP*                 scip,               /**< SCIP data structure */
   SCIP_CONS*            cons,               /**< quadratic constraint */
   SCIP_VAR*             var,                /**< variable of constraint entry */
   SCIP_Real             coef                /**< coefficient of constraint entry */
   )
{
   SCIP_CONSDATA* consdata;
   SCIP_Bool transformed;

   assert(scip != NULL);
   assert(cons != NULL);
   assert(var  != NULL);

   /* ignore coefficient if it is nearly zero */
   if( SCIPisZero(scip, coef) )
      return SCIP_OKAY;

   consdata = SCIPconsGetData(cons);
   assert(consdata != NULL);

   /* are we in the transformed problem? */
   transformed = SCIPconsIsTransformed(cons);

   /* always use transformed variables in transformed constraints */
   if( transformed )
   {
      SCIP_CALL( SCIPgetTransformedVar(scip, var, &var) );
   }
   assert(var != NULL);
   assert(transformed == SCIPvarIsTransformed(var));

   SCIP_CALL( consdataEnsureLinearVarsSize(scip, consdata, consdata->nlinvars+1) );
   consdata->linvars [consdata->nlinvars] = var;
   consdata->lincoefs[consdata->nlinvars] = coef;
  
   ++consdata->nlinvars;

   /* catch variable events */
   if( consdata->lineventdata != NULL )
   {
      SCIP_CONSHDLR* conshdlr;
      SCIP_CONSHDLRDATA* conshdlrdata;

      /* get event handler */
      conshdlr = SCIPconsGetHdlr(cons);
      conshdlrdata = SCIPconshdlrGetData(conshdlr);
      assert(conshdlrdata != NULL);
      assert(conshdlrdata->eventhdlr != NULL);
      
      consdata->lineventdata[consdata->nlinvars-1] = NULL;

      /* catch bound change events of variable */
      SCIP_CALL( catchLinearVarEvents(scip, conshdlrdata->eventhdlr, cons, consdata->nlinvars-1) );
   }

   /* invalidate activity information */
   consdata->activity = SCIP_INVALID;
   consdata->minlinactivity = SCIP_INVALID;
   consdata->maxlinactivity = SCIP_INVALID;
   consdata->minlinactivityinf = -1;
   consdata->maxlinactivityinf = -1;

   /* invalidate nonlinear row */
   if( consdata->nlrow != NULL )
   {
      SCIP_CALL( SCIPreleaseNlRow(scip, &consdata->nlrow) );
   }

   /* install rounding locks for new variable */
   SCIP_CALL( lockLinearVariable(scip, cons, var, coef) );
   
   /* capture new variable */
   SCIP_CALL( SCIPcaptureVar(scip, var) );

   consdata->ispropagated = FALSE;
   consdata->ispresolved = FALSE;
   consdata->isremovedfixings = consdata->isremovedfixings && SCIPvarIsActive(var);
   if( consdata->nlinvars == 1 )
      consdata->linvarssorted = TRUE;
   else
      consdata->linvarssorted = consdata->linvarssorted &&
         (SCIPvarCompare(consdata->linvars[consdata->nlinvars-2], consdata->linvars[consdata->nlinvars-1]) == -1);
   /* always set too FALSE since the new linear variable should be checked if already existing as quad var term */ 
   consdata->linvarsmerged = FALSE;

   return SCIP_OKAY;
}

/** deletes linear coefficient at given position from quadratic constraint data */
static
SCIP_RETCODE delLinearCoefPos(
   SCIP*                 scip,               /**< SCIP data structure */
   SCIP_CONS*            cons,               /**< quadratic constraint */
   int                   pos                 /**< position of coefficient to delete */
   )
{
   SCIP_CONSDATA* consdata;
   SCIP_VAR* var;
   SCIP_Real coef;

   assert(scip != NULL);
   assert(cons != NULL);

   consdata = SCIPconsGetData(cons);
   assert(consdata != NULL);
   assert(0 <= pos && pos < consdata->nlinvars);

   var  = consdata->linvars[pos];
   coef = consdata->lincoefs[pos];
   assert(var != NULL);

   /* remove rounding locks for deleted variable */
   SCIP_CALL( unlockLinearVariable(scip, cons, var, coef) );

   /* if we catch variable events, drop the events on the variable */
   if( consdata->lineventdata != NULL )
   {
      SCIP_CONSHDLR* conshdlr;
      SCIP_CONSHDLRDATA* conshdlrdata;

      /* get event handler */
      conshdlr = SCIPconsGetHdlr(cons);
      conshdlrdata = SCIPconshdlrGetData(conshdlr);
      assert(conshdlrdata != NULL);
      assert(conshdlrdata->eventhdlr != NULL);

      /* drop bound change events of variable */
      SCIP_CALL( dropLinearVarEvents(scip, conshdlrdata->eventhdlr, cons, pos) );
   }

   /* release variable */
   SCIP_CALL( SCIPreleaseVar(scip, &consdata->linvars[pos]) );

   /* move the last variable to the free slot */
   consdataMoveLinearVar(consdata, consdata->nlinvars-1, pos);
   
   --consdata->nlinvars;
   
   /* invalidate activity */
   consdata->activity = SCIP_INVALID;
   consdata->minlinactivity = SCIP_INVALID;
   consdata->maxlinactivity = SCIP_INVALID;
   consdata->minlinactivityinf = -1;
   consdata->maxlinactivityinf = -1;

   /* invalidate nonlinear row */
   if( consdata->nlrow != NULL )
   {
      SCIP_CALL( SCIPreleaseNlRow(scip, &consdata->nlrow) );
   }

   consdata->ispropagated = FALSE;
   consdata->ispresolved  = FALSE;

   return SCIP_OKAY;
}

/** changes linear coefficient value at given position of quadratic constraint */
static
SCIP_RETCODE chgLinearCoefPos(
   SCIP*                 scip,               /**< SCIP data structure */
   SCIP_CONS*            cons,               /**< quadratic constraint */
   int                   pos,                /**< position of linear coefficient to change */
   SCIP_Real             newcoef             /**< new value of linear coefficient */
   )
{
   SCIP_CONSHDLR* conshdlr;
   SCIP_CONSHDLRDATA* conshdlrdata;
   SCIP_CONSDATA* consdata;
   SCIP_VAR* var;
   SCIP_Real coef;

   assert(scip != NULL);
   assert(cons != NULL);
   assert(!SCIPisZero(scip, newcoef));

   conshdlrdata = NULL;

   consdata = SCIPconsGetData(cons);
   assert(consdata != NULL);
   assert(0 <= pos);
   assert(pos < consdata->nlinvars);
   assert(!SCIPisZero(scip, newcoef));

   var = consdata->linvars[pos];
   coef = consdata->lincoefs[pos];
   assert(var != NULL);
   assert(SCIPconsIsTransformed(cons) == SCIPvarIsTransformed(var));

   /* invalidate activity */
   consdata->activity = SCIP_INVALID;
   consdata->minlinactivity = SCIP_INVALID;
   consdata->maxlinactivity = SCIP_INVALID;
   consdata->minlinactivityinf = -1;
   consdata->maxlinactivityinf = -1;

   /* invalidate nonlinear row */
   if( consdata->nlrow != NULL )
   {
      SCIP_CALL( SCIPreleaseNlRow(scip, &consdata->nlrow) );
   }

   /* if necessary, remove the rounding locks and event catching of the variable */
   if( newcoef * coef < 0.0 )
   {
      if( SCIPconsIsLocked(cons) )
      {
         assert(SCIPconsIsTransformed(cons));

         /* remove rounding locks for variable with old coefficient */
         SCIP_CALL( unlockLinearVariable(scip, cons, var, coef) );
      }

      if( consdata->lineventdata[pos] != NULL )
      {
         /* get event handler */
         conshdlr = SCIPconsGetHdlr(cons);
         conshdlrdata = SCIPconshdlrGetData(conshdlr);
         assert(conshdlrdata != NULL);
         assert(conshdlrdata->eventhdlr != NULL);

         /* drop bound change events of variable */
         SCIP_CALL( dropLinearVarEvents(scip, conshdlrdata->eventhdlr, cons, pos) );
      }
   }

   /* change the coefficient */
   consdata->lincoefs[pos] = newcoef;

   /* if necessary, install the rounding locks and event catching of the variable again */
   if( newcoef * coef < 0.0 )
   {
      if( SCIPconsIsLocked(cons) )
      {
         /* install rounding locks for variable with new coefficient */
         SCIP_CALL( lockLinearVariable(scip, cons, var, newcoef) );
      }

      if( conshdlrdata != NULL )
      {
         /* catch bound change events of variable */
         SCIP_CALL( catchLinearVarEvents(scip, conshdlrdata->eventhdlr, cons, pos) );
      }
   }

   consdata->ispropagated = FALSE;
   consdata->ispresolved = FALSE;

   return SCIP_OKAY;
}

/** adds quadratic variable term to quadratic constraint */
static
SCIP_RETCODE addQuadVarTerm(
   SCIP*                 scip,               /**< SCIP data structure */
   SCIP_CONS*            cons,               /**< quadratic constraint */
   SCIP_VAR*             var,                /**< variable to add */
   SCIP_Real             lincoef,            /**< linear coefficient of variable */
   SCIP_Real             sqrcoef,            /**< square coefficient of variable */
   SCIP_Bool             catchevents         /**< whether we should catch variable events */
   )
{
   SCIP_CONSDATA* consdata;
   SCIP_Bool transformed;
   SCIP_QUADVARTERM* quadvarterm;

   assert(scip != NULL);
   assert(cons != NULL);
   assert(var  != NULL);

   consdata = SCIPconsGetData(cons);
   assert(consdata != NULL);

   /* are we in the transformed problem? */
   transformed = SCIPconsIsTransformed(cons);

   /* always use transformed variables in transformed constraints */
   if( transformed )
   {
      SCIP_CALL( SCIPgetTransformedVar(scip, var, &var) );
   }
   assert(var != NULL);
   assert(transformed == SCIPvarIsTransformed(var));

   SCIP_CALL( consdataEnsureQuadVarTermsSize(scip, consdata, consdata->nquadvars+1) );
   
   quadvarterm = &consdata->quadvarterms[consdata->nquadvars];
   quadvarterm->var       = var;
   quadvarterm->lincoef   = lincoef;
   quadvarterm->sqrcoef   = sqrcoef;
   quadvarterm->adjbilinsize = 0;
   quadvarterm->nadjbilin = 0;
   quadvarterm->adjbilin  = NULL;
   quadvarterm->eventdata = NULL;
  
   ++consdata->nquadvars;

   /* capture variable */
   SCIP_CALL( SCIPcaptureVar(scip, var) );
   
   /* catch variable events, if we do so */
   if( catchevents )
   {
      SCIP_CONSHDLR* conshdlr;
      SCIP_CONSHDLRDATA* conshdlrdata;

      /* get event handler */
      conshdlr = SCIPconsGetHdlr(cons);
      conshdlrdata = SCIPconshdlrGetData(conshdlr);
      assert(conshdlrdata != NULL);
      assert(conshdlrdata->eventhdlr != NULL);
      
      /* catch bound change events of variable */
      SCIP_CALL( catchQuadVarEvents(scip, conshdlrdata->eventhdlr, cons, consdata->nquadvars-1) );
   }

   /* invalidate activity information */
   consdata->activity = SCIP_INVALID;
   SCIPintervalSetEmpty(&consdata->quadactivitybounds);

   /* invalidate nonlinear row */
   if( consdata->nlrow != NULL )
   {
      SCIP_CALL( SCIPreleaseNlRow(scip, &consdata->nlrow) );
   }

   /* install rounding locks for new variable */
   SCIP_CALL( lockQuadraticVariable(scip, cons, var) );

   consdata->ispropagated = FALSE;
   consdata->ispresolved  = FALSE;
   consdata->isremovedfixings = consdata->isremovedfixings && SCIPvarIsActive(var);
   if( consdata->nquadvars == 1 )
      consdata->quadvarssorted = TRUE;
   else
      consdata->quadvarssorted = consdata->quadvarssorted
         && (SCIPvarCompare(consdata->quadvarterms[consdata->nquadvars-2].var, consdata->quadvarterms[consdata->nquadvars-1].var) == -1);
   /* also set to FALSE if nquadvars == 1, since the new variable should be checked for linearity and other stuff in mergeAndClean ... */ 
   consdata->quadvarsmerged = FALSE;
   
   consdata->iscurvchecked = FALSE;

   return SCIP_OKAY;
}

/** deletes quadratic variable term at given position from quadratic constraint data */
static
SCIP_RETCODE delQuadVarTermPos(
   SCIP*                 scip,               /**< SCIP data structure */
   SCIP_CONS*            cons,               /**< quadratic constraint */
   int                   pos                 /**< position of term to delete */
   )
{
   SCIP_CONSDATA* consdata;
   SCIP_VAR* var;

   assert(scip != NULL);
   assert(cons != NULL);

   consdata = SCIPconsGetData(cons);
   assert(consdata != NULL);
   assert(0 <= pos && pos < consdata->nquadvars);

   var = consdata->quadvarterms[pos].var;
   assert(var != NULL);
   assert(consdata->quadvarterms[pos].nadjbilin == 0);

   /* remove rounding locks for deleted variable */
   SCIP_CALL( unlockQuadraticVariable(scip, cons, var) );

   /* if we catch variable events, drop the events on the variable */
   if( consdata->quadvarterms[pos].eventdata != NULL )
   {
      SCIP_CONSHDLR* conshdlr;
      SCIP_CONSHDLRDATA* conshdlrdata;

      /* get event handler */
      conshdlr = SCIPconsGetHdlr(cons);
      conshdlrdata = SCIPconshdlrGetData(conshdlr);
      assert(conshdlrdata != NULL);
      assert(conshdlrdata->eventhdlr != NULL);

      /* drop bound change events of variable */
      SCIP_CALL( dropQuadVarEvents(scip, conshdlrdata->eventhdlr, cons, pos) );
   }
   
   /* release variable */
   SCIP_CALL( SCIPreleaseVar(scip, &consdata->quadvarterms[pos].var) );
   
   /* free adjacency array */
   SCIPfreeBlockMemoryArrayNull(scip, &consdata->quadvarterms[pos].adjbilin, consdata->quadvarterms[pos].adjbilinsize);

   /* move the last variable term to the free slot */
   consdataMoveQuadVarTerm(consdata, consdata->nquadvars-1, pos);
   
   --consdata->nquadvars;
   
   /* invalidate activity */
   consdata->activity = SCIP_INVALID;

   /* invalidate nonlinear row */
   if( consdata->nlrow != NULL )
   {
      SCIP_CALL( SCIPreleaseNlRow(scip, &consdata->nlrow) );
   }

   consdata->ispropagated  = FALSE;
   consdata->ispresolved   = FALSE;
   consdata->iscurvchecked = FALSE;

   return SCIP_OKAY;
}

/** replace variable in quadratic variable term at given position of quadratic constraint data 
 * allows to replace x by coef*y+offset, thereby maintaining linear and square coefficients and bilinear terms */
static
SCIP_RETCODE replaceQuadVarTermPos(
   SCIP*                 scip,               /**< SCIP data structure */
   SCIP_CONS*            cons,               /**< quadratic constraint */
   int                   pos,                /**< position of term to replace */
   SCIP_VAR*             var,                /**< new variable */
   SCIP_Real             coef,               /**< linear coefficient of new variable */
   SCIP_Real             offset              /**< offset of new variable */
   )
{
   SCIP_CONSDATA* consdata;
   SCIP_QUADVARTERM* quadvarterm;
   SCIP_EVENTHDLR* eventhdlr;
   SCIP_BILINTERM* bilinterm;
   SCIP_Real constant;
   
   int i;
   SCIP_VAR* var2;
   
   consdata = SCIPconsGetData(cons);
   assert(consdata != NULL);
   assert(pos >= 0);
   assert(pos <  consdata->nquadvars);

   quadvarterm = &consdata->quadvarterms[pos];
   
   /* remove rounding locks for old variable */
   SCIP_CALL( unlockQuadraticVariable(scip, cons, quadvarterm->var) );

   /* if we catch variable events, drop the events on the old variable */
   if( quadvarterm->eventdata != NULL )
   {
      SCIP_CONSHDLR* conshdlr;
      SCIP_CONSHDLRDATA* conshdlrdata;

      /* get event handler */
      conshdlr = SCIPconsGetHdlr(cons);
      conshdlrdata = SCIPconshdlrGetData(conshdlr);
      assert(conshdlrdata != NULL);
      assert(conshdlrdata->eventhdlr != NULL);

      eventhdlr = conshdlrdata->eventhdlr;
      
      /* drop bound change events of variable */
      SCIP_CALL( dropQuadVarEvents(scip, eventhdlr, cons, pos) );
   }
   else
   {
      eventhdlr = NULL;
   }
   
   /* compute constant and put into lhs/rhs */
   constant = quadvarterm->lincoef * offset + quadvarterm->sqrcoef * offset * offset;
   if( constant != 0.0 )
   {
      /* maintain constant part */
      if( !SCIPisInfinity(scip, -consdata->lhs) )
         consdata->lhs -= constant;
      if( !SCIPisInfinity(scip,  consdata->rhs) )
         consdata->rhs -= constant;
   }

   /* update linear and square coefficient */
   quadvarterm->lincoef *= coef;
   quadvarterm->lincoef += 2.0 * quadvarterm->sqrcoef * coef * offset;
   quadvarterm->sqrcoef *= coef * coef;

   /* update bilinear terms */
   for( i = 0; i < quadvarterm->nadjbilin; ++i )
   {
      bilinterm = &consdata->bilinterms[quadvarterm->adjbilin[i]];
      
      if( bilinterm->var1 == quadvarterm->var )
      {
         bilinterm->var1 = var;
         var2 = bilinterm->var2;
      }
      else
      {
         assert(bilinterm->var2 == quadvarterm->var);
         bilinterm->var2 = var;
         var2 = bilinterm->var1;
      }
      
      if( var == var2 )
      {
         /* looks like we actually have a square term here */
         quadvarterm->lincoef += bilinterm->coef * offset;
         quadvarterm->sqrcoef += bilinterm->coef * coef;
         /* deleting bilinear terms is expensive, since it requires updating adjacency information
          * thus, for now we just set the coefficient to 0.0 and clear in later when the bilinear terms are merged */
         bilinterm->coef = 0.0;
         continue;
      }

      /* swap var1 and var2 if they are in wrong order */
      if( SCIPvarCompare(bilinterm->var1, bilinterm->var2) < 0 )
      {
         SCIP_VAR* tmp;
         tmp = bilinterm->var1;
         bilinterm->var1 = bilinterm->var2;
         bilinterm->var2 = tmp;
      }

      if( offset != 0.0 )
      {
         /* need to find var2 and add offset*bilinterm->coef to linear coefficient */
         int var2pos;
         
         var2pos = 0;
         while( consdata->quadvarterms[var2pos].var != var2 )
         {
            ++var2pos;
            assert(var2pos < consdata->nquadvars);
         }
         
         consdata->quadvarterms[var2pos].lincoef += bilinterm->coef * offset;
      }
      
      bilinterm->coef *= coef;
   }

   /* release old variable */
   SCIP_CALL( SCIPreleaseVar(scip, &quadvarterm->var) );

   /* set new variable */
   quadvarterm->var = var;
   
   /* capture new variable */
   SCIP_CALL( SCIPcaptureVar(scip, quadvarterm->var) );

   /* catch variable events, if we do so */
   if( eventhdlr != NULL )
   {
      /* catch bound change events of variable */
      SCIP_CALL( catchQuadVarEvents(scip, eventhdlr, cons, pos) );
   }

   /* invalidate activity information */
   consdata->activity = SCIP_INVALID;
   SCIPintervalSetEmpty(&consdata->quadactivitybounds);

   /* invalidate nonlinear row */
   if( consdata->nlrow != NULL )
   {
      SCIP_CALL( SCIPreleaseNlRow(scip, &consdata->nlrow) );
   }

   /* install rounding locks for new variable */
   SCIP_CALL( lockQuadraticVariable(scip, cons, var) );

   consdata->isremovedfixings = consdata->isremovedfixings && SCIPvarIsActive(var);
   if( consdata->nquadvars == 1 )
   {
      consdata->quadvarssorted = TRUE;
      consdata->quadvarsmerged = TRUE;
   }
   else
   {
      consdata->quadvarssorted = FALSE;
      consdata->quadvarsmerged = FALSE;
   }
   consdata->bilinmerged &= (quadvarterm->nadjbilin == 0);  /*lint !e514*/
   
   consdata->ispropagated  = FALSE;
   consdata->ispresolved   = FALSE;
   consdata->iscurvchecked = FALSE;

   return SCIP_OKAY;
}

/** adds a bilinear term to quadratic constraint */
static
SCIP_RETCODE addBilinearTerm(
   SCIP*                 scip,               /**< SCIP data structure */
   SCIP_CONS*            cons,               /**< quadratic constraint */
   int                   var1pos,            /**< position of first variable in quadratic variables array */
   int                   var2pos,            /**< position of second variable in quadratic variables array */
   SCIP_Real             coef                /**< coefficient of bilinear term */
   )
{
   SCIP_CONSDATA* consdata;
   SCIP_BILINTERM* bilinterm;

   assert(scip != NULL);
   assert(cons != NULL);
   
   if( var1pos == var2pos )
   {
      SCIPerrorMessage("tried to add bilinear term where both variables are the same\n");
      return SCIP_INVALIDDATA;
   }

   consdata = SCIPconsGetData(cons);
   assert(consdata != NULL);
   
   assert(var1pos >= 0);
   assert(var1pos < consdata->nquadvars);
   assert(var2pos >= 0);
   assert(var2pos < consdata->nquadvars);

   SCIP_CALL( consdataEnsureBilinSize(scip, consdata, consdata->nbilinterms + 1) );
   
   bilinterm = &consdata->bilinterms[consdata->nbilinterms];
   if( SCIPvarCompare(consdata->quadvarterms[var1pos].var, consdata->quadvarterms[var2pos].var) > 0 )
   {
      bilinterm->var1 = consdata->quadvarterms[var1pos].var;
      bilinterm->var2 = consdata->quadvarterms[var2pos].var;
   }
   else
   {
      bilinterm->var1 = consdata->quadvarterms[var2pos].var;
      bilinterm->var2 = consdata->quadvarterms[var1pos].var;
   }
   bilinterm->coef = coef;
   
   if( bilinterm->var1 == bilinterm->var2 )
   {
      SCIPerrorMessage("tried to add bilinear term where both variables are the same, but appear at different positions in quadvarterms array\n");
      return SCIP_INVALIDDATA;
   }
   
   SCIP_CALL( consdataEnsureAdjBilinSize(scip, &consdata->quadvarterms[var1pos], consdata->quadvarterms[var1pos].nadjbilin + 1) );
   SCIP_CALL( consdataEnsureAdjBilinSize(scip, &consdata->quadvarterms[var2pos], consdata->quadvarterms[var2pos].nadjbilin + 1) );
   
   consdata->quadvarterms[var1pos].adjbilin[consdata->quadvarterms[var1pos].nadjbilin] = consdata->nbilinterms;
   consdata->quadvarterms[var2pos].adjbilin[consdata->quadvarterms[var2pos].nadjbilin] = consdata->nbilinterms;
   ++consdata->quadvarterms[var1pos].nadjbilin;
   ++consdata->quadvarterms[var2pos].nadjbilin;
   
   ++consdata->nbilinterms;
   
   /* invalidate activity information */
   consdata->activity = SCIP_INVALID;
   SCIPintervalSetEmpty(&consdata->quadactivitybounds);

   /* invalidate nonlinear row */
   if( consdata->nlrow != NULL )
   {
      SCIP_CALL( SCIPreleaseNlRow(scip, &consdata->nlrow) );
   }

   consdata->ispropagated = FALSE;
   consdata->ispresolved  = FALSE;
   if( consdata->nbilinterms == 1 )
   {
      consdata->bilinsorted = TRUE;
      consdata->bilinmerged = TRUE;
   }
   else
   {
      consdata->bilinsorted = consdata->bilinsorted
         && (bilinTermComp(consdata, consdata->nbilinterms-2, consdata->nbilinterms-1) >= 0);
      consdata->bilinmerged = FALSE;
   }
   
   consdata->iscurvchecked = FALSE;

   return SCIP_OKAY;
}

/** removes a set of bilinear terms and updates adjacency information in quad var terms
 * Note: this function sorts the given array termposs */
static
SCIP_RETCODE removeBilinearTermsPos(
   SCIP*                 scip,               /**< SCIP data structure */
   SCIP_CONS*            cons,               /**< quadratic constraint */
   int                   nterms,             /**< number of terms to delete */
   int*                  termposs            /**< indices of terms to delete */
   )
{
   SCIP_CONSDATA* consdata;
   int* newpos;
   int i;
   int j;
   int offset;
   
   assert(scip != NULL);
   assert(cons != NULL);
   assert(nterms == 0 || termposs != NULL);
   
   if( nterms == 0 )
      return SCIP_OKAY;
   
   consdata = SCIPconsGetData(cons);
   assert(consdata != NULL);
   
   SCIPsortInt(termposs, nterms);
   
   SCIP_CALL( SCIPallocBufferArray(scip, &newpos, consdata->nbilinterms) );
   
   i = 0;
   offset = 0;
   for( j = 0; j < consdata->nbilinterms; ++j )
   {
      /* if j'th term is deleted, increase offset and continue */
      if( i < nterms && j == termposs[i] )
      {
         ++offset;
         ++i;
         newpos[j] = -1;
         continue;
      }
      
      /* otherwise, move it forward and remember new position */
      if( offset > 0 )
         consdata->bilinterms[j-offset] = consdata->bilinterms[j];
      newpos[j] = j - offset;
   }
   assert(offset == nterms);
   
   /* update adjacency and activity information in quad var terms */
   for( i = 0; i < consdata->nquadvars; ++i )
   {
      offset = 0;
      for( j = 0; j < consdata->quadvarterms[i].nadjbilin; ++j )
      {
         assert(consdata->quadvarterms[i].adjbilin[j] < consdata->nbilinterms);
         if( newpos[consdata->quadvarterms[i].adjbilin[j]] == -1 )
         {
            /* corresponding bilinear term was deleted, thus increase offset */
            ++offset;
         }
         else
         {
            /* update index of j'th bilin term and store at position j-offset */
            consdata->quadvarterms[i].adjbilin[j-offset] = newpos[consdata->quadvarterms[i].adjbilin[j]];
         }
      }
      consdata->quadvarterms[i].nadjbilin -= offset;
      /* some bilinear term was removed, so invalidate activity bounds */
   }
   
   consdata->nbilinterms -= nterms;
   
   SCIPfreeBufferArray(scip, &newpos);
   
   /* some quad vars may be linear now */
   consdata->quadvarsmerged = FALSE;
   
   consdata->ispropagated  = FALSE;
   consdata->ispresolved   = FALSE;
   consdata->iscurvchecked = FALSE;
   SCIPintervalSetEmpty(&consdata->quadactivitybounds);

   /* invalidate activity */
   consdata->activity = SCIP_INVALID;
   
   /* invalidate nonlinear row */
   if( consdata->nlrow != NULL )
   {
      SCIP_CALL( SCIPreleaseNlRow(scip, &consdata->nlrow) );
   }

   return SCIP_OKAY;
}

/* merges quad var terms that correspond to the same variable and does additional cleanup
 * if a quadratic variable terms is actually linear, makes a linear term out of it
 * also replaces squares of binary variables by the binary variables, i.e., adds sqrcoef to lincoef
 */
static
SCIP_RETCODE mergeAndCleanQuadVarTerms(
   SCIP*                 scip,               /**< SCIP data structure */
   SCIP_CONS*            cons                /**< quadratic constraint */
   )
{
   SCIP_QUADVARTERM* quadvarterm;
   SCIP_CONSDATA* consdata;
   int i;
   int j;

   assert(scip != NULL);
   assert(cons != NULL);

   consdata = SCIPconsGetData(cons);
   
   if( consdata->quadvarsmerged )
      return SCIP_OKAY;
   
   if( consdata->nquadvars == 0 )
   {
      consdata->quadvarsmerged = TRUE;
      return SCIP_OKAY;
   }

   i = 0;
   while( i < consdata->nquadvars )
   {
      /* make sure quad var terms are sorted (do this in every round, since we may move variables around) */
      SCIP_CALL( consdataSortQuadVarTerms(scip, consdata) );
      
      quadvarterm = &consdata->quadvarterms[i];
      
      for( j = i+1; j < consdata->nquadvars && consdata->quadvarterms[j].var == quadvarterm->var; ++j )
      {
         /* add quad var term j to current term i */
         quadvarterm->lincoef += consdata->quadvarterms[j].lincoef;
         quadvarterm->sqrcoef += consdata->quadvarterms[j].sqrcoef;
         if( consdata->quadvarterms[j].nadjbilin > 0 )
         {
            /* move adjacency information from j to i */
            SCIP_CALL( consdataEnsureAdjBilinSize(scip, quadvarterm, quadvarterm->nadjbilin + consdata->quadvarterms[j].nadjbilin) );
            BMScopyMemoryArray(&quadvarterm->adjbilin[quadvarterm->nadjbilin], consdata->quadvarterms[j].adjbilin, consdata->quadvarterms[j].nadjbilin);  /*lint !e866*/
            quadvarterm->nadjbilin += consdata->quadvarterms[j].nadjbilin;
            consdata->quadvarterms[j].nadjbilin = 0;
         }
         consdata->quadvarterms[j].lincoef = 0.0;
         consdata->quadvarterms[j].sqrcoef = 0.0;
         /* mark that activity information in quadvarterm is not up to date anymore */
      }
      
      /* remove quad var terms i+1..j-1 backwards */
      for( j = j-1; j > i; --j )
      {
         SCIP_CALL( delQuadVarTermPos(scip, cons, j) );
      }

      /* for binary variables, x^2 = x
       * however, we may destroy convexity of a quadratic term that involves also bilinear terms
       * thus, we do this step only if the variable does not appear in any bilinear term */
      if( quadvarterm->sqrcoef != 0.0 && SCIPvarIsBinary(quadvarterm->var) && quadvarterm->nadjbilin == 0 )
      {
         quadvarterm->lincoef += quadvarterm->sqrcoef;
         quadvarterm->sqrcoef = 0.0;

         /* invalidate nonlinear row */
         if( consdata->nlrow != NULL )
         {
            SCIP_CALL( SCIPreleaseNlRow(scip, &consdata->nlrow) );
         }
      }

      /* if its 0.0 or linear, get rid of it */
      if( SCIPisZero(scip, quadvarterm->sqrcoef) && quadvarterm->nadjbilin == 0 )
      {
         if( !SCIPisZero(scip, quadvarterm->lincoef) )
         {
            /* seem to be a linear term now, thus add as linear term */
            SCIP_CALL( addLinearCoef(scip, cons, quadvarterm->var, quadvarterm->lincoef) );
         }
         /* remove term at pos i */
         SCIP_CALL( delQuadVarTermPos(scip, cons, i) );
      }
      else
      {
         ++i;
      }
   }
   
   consdata->quadvarsmerged = TRUE;
   SCIPintervalSetEmpty(&consdata->quadactivitybounds);

   return SCIP_OKAY;
}

/* merges entries with same linear variable into one entry and cleans up entries with coefficient 0.0 */
static
SCIP_RETCODE mergeAndCleanLinearVars(
   SCIP*                 scip,               /**< SCIP data structure */
   SCIP_CONS*            cons                /**< quadratic constraint */
   )
{
   SCIP_CONSDATA* consdata;
   SCIP_Real newcoef;
   int i;
   int j;
   int qvarpos;
   
   assert(scip != NULL);
   assert(cons != NULL);
   
   consdata = SCIPconsGetData(cons);
   
   if( consdata->linvarsmerged )
      return SCIP_OKAY;
   
   if( consdata->nlinvars == 0 )
   {
      consdata->linvarsmerged = TRUE;
      return SCIP_OKAY;
   }
   
   i = 0;
   while( i < consdata->nlinvars )
   {
      /* make sure linear variables are sorted (do this in every round, since we may move variables around) */
      consdataSortLinearVars(consdata);

      /* sum up coefficients that correspond to variable i */
      newcoef = consdata->lincoefs[i];
      for( j = i+1; j < consdata->nlinvars && consdata->linvars[i] == consdata->linvars[j]; ++j )
         newcoef += consdata->lincoefs[j];
      /* delete the additional variables in backward order */ 
      for( j = j-1; j > i; --j )
      {
         SCIP_CALL( delLinearCoefPos(scip, cons, j) );
      }
      
      /* check if there is already a quadratic variable term with this variable */
      SCIP_CALL( consdataFindQuadVarTerm(scip, consdata, consdata->linvars[i], &qvarpos) );
      if( qvarpos >= 0)
      {
         /* add newcoef to linear coefficient of quadratic variable and mark linear variable as to delete */
         assert(qvarpos < consdata->nquadvars);
         assert(consdata->quadvarterms[qvarpos].var == consdata->linvars[i]);
         consdata->quadvarterms[qvarpos].lincoef += newcoef;
         newcoef = 0.0;
         SCIPintervalSetEmpty(&consdata->quadactivitybounds);
      }

      /* delete also entry at position i, if it became zero (or was zero before) */
      if( SCIPisZero(scip, newcoef) )
      {
         SCIP_CALL( delLinearCoefPos(scip, cons, i) );
      }
      else
      {
         SCIP_CALL( chgLinearCoefPos(scip, cons, i, newcoef) );
         ++i;
      }
   }
   
   consdata->linvarsmerged = TRUE;

   return SCIP_OKAY;
}

/* merges bilinear terms with same variables into a single term, removes bilinear terms with coefficient 0.0 */
static
SCIP_RETCODE mergeAndCleanBilinearTerms(
   SCIP*                 scip,               /**< SCIP data structure */
   SCIP_CONS*            cons                /**< quadratic constraint */
   )
{
   SCIP_CONSDATA* consdata;
   SCIP_BILINTERM* bilinterm;
   int i;
   int j;
   int* todelete;
   int ntodelete;
   
   assert(scip != NULL);
   assert(cons != NULL);
   
   consdata = SCIPconsGetData(cons);
   
   if( consdata->bilinmerged )
      return SCIP_OKAY;
   
   if( consdata->nbilinterms == 0 )
   {
      consdata->bilinmerged = TRUE;
      return SCIP_OKAY;
   }
   
   /* alloc memory for array of terms that need to be deleted finally */
   ntodelete = 0;
   SCIP_CALL( SCIPallocBufferArray(scip, &todelete, consdata->nbilinterms) );

   /* make sure bilinear terms are sorted */
   SCIP_CALL( consdataSortBilinTerms(scip, consdata) );

   i = 0;
   while( i < consdata->nbilinterms )
   {
      bilinterm = &consdata->bilinterms[i];

      /* sum up coefficients that correspond to same variables as term i */
      for( j = i+1; j < consdata->nbilinterms && bilinterm->var1 == consdata->bilinterms[j].var1 && bilinterm->var2 == consdata->bilinterms[j].var2; ++j )
      {
         bilinterm->coef += consdata->bilinterms[j].coef;
         todelete[ntodelete++] = j;
      }

      /* delete also entry at position i, if it became zero (or was zero before) */
      if( SCIPisZero(scip, bilinterm->coef) )
      {
         todelete[ntodelete++] = i;
      }
      
      /* continue with term after the current series */
      i = j;
   }

   /* delete bilinear terms */
   SCIP_CALL( removeBilinearTermsPos(scip, cons, ntodelete, todelete) );
   
   SCIPfreeBufferArray(scip, &todelete);
   
   consdata->bilinmerged = TRUE;
   
   return SCIP_OKAY;
}

/** removes fixes (or aggregated) variables from a quadratic constraint */
static
SCIP_RETCODE removeFixedVariables(
   SCIP*                 scip,               /**< SCIP data structure */
   SCIP_CONS*            cons                /**< quadratic constraint */
   )
{
   SCIP_CONSDATA* consdata;
   SCIP_BILINTERM* bilinterm;
   SCIP_Real coef;
   SCIP_Real offset;
   SCIP_VAR* var;
   SCIP_VAR* var2;
   int var2pos;
   int i;
   int j;
   int k;
   
   SCIP_Bool have_change;
   
   assert(scip != NULL);
   assert(cons != NULL);
   
   consdata = SCIPconsGetData(cons);
   
   have_change = FALSE;
   i = 0;
   while( i < consdata->nlinvars )
   {
      var = consdata->linvars[i];
         
      if( SCIPvarIsActive(var) )
      {
         ++i;
         continue;
      }
      
      have_change = TRUE;
      
      coef = consdata->lincoefs[i];
      offset = 0.0;
      
      SCIP_CALL( SCIPvarGetProbvarSum(&var, &coef, &offset) );
      
      SCIPdebugMessage("  linear term %g*<%s> is replaced by %g * <%s> + %g\n", consdata->lincoefs[i], SCIPvarGetName(consdata->linvars[i]), coef, SCIPvarGetName(var), offset);
      
      /* delete previous variable (this will move another variable to position i) */
      SCIP_CALL( delLinearCoefPos(scip, cons, i) );

      /* put constant part into bounds */
      if( offset != 0.0 )
      {
         if( !SCIPisInfinity(scip, -consdata->lhs) )
            consdata->lhs -= offset;
         if( !SCIPisInfinity(scip,  consdata->rhs) )
            consdata->rhs -= offset;
      }

      /* nothing left to do if variable had been fixed */
      if( coef == 0.0 )
         continue;
      
      /* if GetProbvar gave a linear variable, just add it
       * if it's a multilinear variable, add it's disaggregated variables */
      if( SCIPvarIsActive(var) )
      {
         SCIP_CALL( addLinearCoef(scip, cons, var, coef) );
      }
      else
      {
         int        naggrs;
         SCIP_VAR** aggrvars;
         SCIP_Real* aggrscalars;
         SCIP_Real  aggrconstant;
         
         assert(SCIPvarGetStatus(var) == SCIP_VARSTATUS_MULTAGGR);
         
         naggrs = SCIPvarGetMultaggrNVars(var);
         aggrvars = SCIPvarGetMultaggrVars(var);
         aggrscalars = SCIPvarGetMultaggrScalars(var);
         aggrconstant = SCIPvarGetMultaggrConstant(var);
         
         SCIP_CALL( consdataEnsureLinearVarsSize(scip, consdata, consdata->nlinvars + naggrs) );
         
         for( j = 0; j < naggrs; ++j )
         {
            SCIP_CALL( addLinearCoef(scip, cons, aggrvars[j], coef * aggrscalars[j]) );
         }
         
         if( aggrconstant != 0.0 )
         {
            if( !SCIPisInfinity(scip, -consdata->lhs) )
               consdata->lhs -= coef * aggrconstant;
            if( !SCIPisInfinity(scip,  consdata->rhs) )
               consdata->rhs -= coef * aggrconstant;
         }
      }
   }
   
   i = 0;
   while( i < consdata->nquadvars )
   {
      var = consdata->quadvarterms[i].var;
    
      if( SCIPvarIsActive(var) )
      {
         ++i;
         continue;
      }

      have_change = TRUE;

      coef   = 1.0;
      offset = 0.0;
      SCIP_CALL( SCIPvarGetProbvarSum(&var, &coef, &offset) );

      SCIPdebugMessage("  quadratic variable <%s> with status %d is replaced by %g * <%s> + %g\n", SCIPvarGetName(consdata->quadvarterms[i].var), SCIPvarGetStatus(consdata->quadvarterms[i].var), coef, SCIPvarGetName(var), offset);

      /* handle fixed variable */
      if( coef == 0.0 )
      {
         /* if not fixed to 0.0, add to linear coefs of vars in bilinear terms, and deal with linear and square term as constant */ 
         if( offset != 0.0 )
         {
            for( j = 0; j < consdata->quadvarterms[i].nadjbilin; ++j )
            {
               bilinterm = &consdata->bilinterms[consdata->quadvarterms[i].adjbilin[j]];
               
               var2 = bilinterm->var1 == consdata->quadvarterms[i].var ? bilinterm->var2 : bilinterm->var1;
               assert(var2 != consdata->quadvarterms[i].var);
               
               var2pos = 0;
               while( consdata->quadvarterms[var2pos].var != var2 )
               {
                  ++var2pos;
                  assert(var2pos < consdata->nquadvars);
               }
               consdata->quadvarterms[var2pos].lincoef += bilinterm->coef * offset;
               SCIPintervalSetEmpty(&consdata->quadactivitybounds);
            }
            
            offset = consdata->quadvarterms[i].lincoef * offset + consdata->quadvarterms[i].sqrcoef * offset * offset;
            if( !SCIPisInfinity(scip, -consdata->lhs) )
               consdata->lhs -= offset;
            if( !SCIPisInfinity(scip,  consdata->rhs) )
               consdata->rhs -= offset;
         }
         
         /* remove bilinear terms */
         SCIP_CALL( removeBilinearTermsPos(scip, cons, consdata->quadvarterms[i].nadjbilin, consdata->quadvarterms[i].adjbilin) );
         
         /* delete quad. var term i */
         SCIP_CALL( delQuadVarTermPos(scip, cons, i) );
         
         continue;
      }
      
      assert(var != NULL);
      
      /* if GetProbvar gave an active variable, replace the quad var term so that it uses the new variable */
      if( SCIPvarIsActive(var) )
      {
         /* replace x by coef*y+offset */
         SCIP_CALL( replaceQuadVarTermPos(scip, cons, i, var, coef, offset) );

         continue;
      }
      else
      {
         /* if GetProbVar gave a multiaggr. variable, add new quad var terms and new bilinear terms
          * x is replaced by coef * (sum_i a_ix_i + b) + offset
          * lcoef * x + scoef * x^2 + bcoef * x * y ->
          *   (b*coef + offset) * (lcoef + (b*coef + offset) * scoef)
          * + sum_i a_i*coef * (lcoef + 2 (b*coef + offset) * scoef) x_i
          * + sum_i (a_i*coef)^2 * scoef * x_i^2
          * + 2 sum_{i,j, i<j} (a_i a_j coef^2 scoef) x_i x_j
          * + bcoef * (b*coef + offset + coef * sum_i a_ix_i) y 
          */
         int        naggrs;
         SCIP_VAR** aggrvars;     /* x_i */
         SCIP_Real* aggrscalars;  /* a_i */
         SCIP_Real  aggrconstant; /* b */
         int nquadtermsold;
         
         SCIP_Real lcoef;
         SCIP_Real scoef;
         
         assert(SCIPvarGetStatus(var) == SCIP_VARSTATUS_MULTAGGR);
         
         naggrs = SCIPvarGetMultaggrNVars(var);
         aggrvars = SCIPvarGetMultaggrVars(var);
         aggrscalars = SCIPvarGetMultaggrScalars(var);
         aggrconstant = SCIPvarGetMultaggrConstant(var);
         
         lcoef = consdata->quadvarterms[i].lincoef;
         scoef = consdata->quadvarterms[i].sqrcoef;
         
         nquadtermsold = consdata->nquadvars;
         
         SCIP_CALL( consdataEnsureQuadVarTermsSize(scip, consdata, consdata->nquadvars + naggrs) );
         
         /* take care of constant part */
         if( aggrconstant != 0.0 || offset != 0.0 )
         {
            SCIP_Real constant;
            constant = (aggrconstant * coef + offset) * (lcoef + (aggrconstant * coef + offset) * scoef);
            if( !SCIPisInfinity(scip, -consdata->lhs) )
               consdata->lhs -= constant;
            if( !SCIPisInfinity(scip,  consdata->rhs) )
               consdata->rhs -= constant;
         }

         /* add x_i's with linear and square coefficients */
         for( j = 0; j < naggrs; ++j )
         {
            SCIP_CALL( addQuadVarTerm(scip, cons, aggrvars[j],
               coef * aggrscalars[j] * (lcoef + 2.0 * scoef * (coef * aggrconstant + offset)),
               coef * coef * aggrscalars[j] * aggrscalars[j] * scoef,
               TRUE) );
         }
         
         /* ensure space for bilinear terms */
         SCIP_CALL( consdataEnsureBilinSize(scip, consdata, consdata->nquadvars + (scoef != 0.0 ? (naggrs * (naggrs-1))/2 : 0) + consdata->quadvarterms[j].nadjbilin * naggrs) );
         
         /* add x_j*x_k's */
         if( scoef != 0.0 )
         {
            for( j = 0; j < naggrs; ++j )
               for( k = 0; k < j; ++k )
               {
                  assert(aggrvars[j] != aggrvars[k]);
                  SCIP_CALL( addBilinearTerm(scip, cons, nquadtermsold + j, nquadtermsold + k, 
                     2.0 * aggrscalars[j] * aggrscalars[k] * coef * coef * scoef) );
               }
         }

         /* add x_i*y's */
         for( k = 0; k < consdata->quadvarterms[i].nadjbilin; ++k )
         {
            bilinterm = &consdata->bilinterms[consdata->quadvarterms[i].adjbilin[k]];
            var2 = (bilinterm->var1 == consdata->quadvarterms[i].var) ? bilinterm->var2 : bilinterm->var1;
            assert(var2 != consdata->quadvarterms[i].var);
            
            /* this is not efficient, but we cannot sort the quadratic terms here, since we currently iterate over them */
            var2pos = 0;
            while( consdata->quadvarterms[var2pos].var != var2 )
            {
               ++var2pos;
               assert(var2pos < consdata->nquadvars);
            }
            
            for( j = 0; j < naggrs; ++j )
            {
               if( aggrvars[j] == var2 )
               { /* x_i == y, so we have a square term here */
                  consdata->quadvarterms[var2pos].sqrcoef += bilinterm->coef * coef * aggrscalars[j];
               }
               else
               { /* x_i != y, so we need to add a bilinear term here */
                  SCIP_CALL( addBilinearTerm(scip, cons, nquadtermsold + j, var2pos,
                     bilinterm->coef * coef * aggrscalars[j]) );
               }
            }
            
            consdata->quadvarterms[var2pos].lincoef += bilinterm->coef * (aggrconstant * coef + offset);
         }

         /* remove bilinear terms */
         SCIP_CALL( removeBilinearTermsPos(scip, cons, consdata->quadvarterms[i].nadjbilin, consdata->quadvarterms[i].adjbilin) );
         
         /* delete quad. var term i */
         SCIP_CALL( delQuadVarTermPos(scip, cons, i) );
      }
   }
   
   consdata->isremovedfixings = TRUE;
   
   SCIPdebugMessage("removed fixations from <%s>\n  -> ", SCIPconsGetName(cons));
   SCIPdebug( SCIPprintCons(scip, cons, NULL) );
   
#ifndef NDEBUG
   for( i = 0; i < consdata->nlinvars; ++i )
      assert(SCIPvarIsActive(consdata->linvars[i]));

   for( i = 0; i < consdata->nquadvars; ++i )
      assert(SCIPvarIsActive(consdata->quadvarterms[i].var));
#endif
   
   if( !have_change )
      return SCIP_OKAY;
   
   /* some quadratic variable may have been replaced by an already existing linear variable
    * in this case, we want the linear variable to be removed, which happens in mergeAndCleanLinearVars
    */ 
   consdata->linvarsmerged = FALSE;
   
   SCIP_CALL( mergeAndCleanBilinearTerms(scip, cons) );
   SCIP_CALL( mergeAndCleanQuadVarTerms(scip, cons) );
   SCIP_CALL( mergeAndCleanLinearVars(scip, cons) );
   
#ifndef NDEBUG
   for( i = 0; i < consdata->nbilinterms; ++i )
   {
      assert(consdata->bilinterms[i].var1 != consdata->bilinterms[i].var2);
      assert(consdata->bilinterms[i].coef != 0.0);
   }
#endif
   
   return SCIP_OKAY;
}

/** create a nonlinear row representation of the constraint and stores them in consdata */
static
SCIP_RETCODE createNlRow(
   SCIP*                 scip,               /**< SCIP data structure */
   SCIP_CONS*            cons                /**< quadratic constraint */
   )
{
   SCIP_CONSDATA* consdata;
   int        nquadvars;     /* number of variables in quadratic terms */
   SCIP_VAR** quadvars;      /* variables in quadratic terms */
   int        nquadelems;    /* number of quadratic elements (square and bilinear terms) */
   SCIP_QUADELEM* quadelems; /* quadratic elements (square and bilinear terms) */
   int        nquadlinterms; /* number of linear terms using variables that are in quadratic terms */
   SCIP_VAR** quadlinvars;   /* variables of linear terms using variables that are in quadratic terms */
   SCIP_Real* quadlincoefs;  /* coefficients of linear terms using variables that are in quadratic terms */
   int i;
   int idx1;
   int idx2;
   int lincnt;
   int elcnt;
   SCIP_VAR* lastvar;
   int lastvaridx;

   assert(scip != NULL);
   assert(cons != NULL);

   consdata = SCIPconsGetData(cons);
   assert(consdata != NULL);

   if( consdata->nlrow != NULL )
   {
      SCIP_CALL( SCIPreleaseNlRow(scip, &consdata->nlrow) );
   }

   nquadvars = consdata->nquadvars;
   nquadelems = consdata->nbilinterms;
   nquadlinterms = 0;
   for( i = 0; i < nquadvars; ++i )
   {
      if( consdata->quadvarterms[i].sqrcoef != 0.0 )
         ++nquadelems;
      if( !SCIPisZero(scip, consdata->quadvarterms[i].lincoef) )
         ++nquadlinterms;
   }

   SCIP_CALL( SCIPallocBufferArray(scip, &quadvars,  nquadvars) );
   SCIP_CALL( SCIPallocBufferArray(scip, &quadelems, nquadelems) );
   SCIP_CALL( SCIPallocBufferArray(scip, &quadlinvars,  nquadlinterms) );
   SCIP_CALL( SCIPallocBufferArray(scip, &quadlincoefs, nquadlinterms) );

   lincnt = 0;
   elcnt = 0;
   for( i = 0; i < nquadvars; ++i )
   {
      quadvars[i] = consdata->quadvarterms[i].var;

      if( consdata->quadvarterms[i].sqrcoef != 0.0 )
      {
         assert(elcnt < nquadelems);
         quadelems[elcnt].idx1 = i;
         quadelems[elcnt].idx2 = i;
         quadelems[elcnt].coef = consdata->quadvarterms[i].sqrcoef;
         ++elcnt;
      }

      if( !SCIPisZero(scip, consdata->quadvarterms[i].lincoef) )
      {
         assert(lincnt < nquadlinterms);
         quadlinvars [lincnt] = consdata->quadvarterms[i].var;
         quadlincoefs[lincnt] = consdata->quadvarterms[i].lincoef;
         ++lincnt;
      }
   }
   assert(lincnt == nquadlinterms);

   /* bilinear terms are sorted first by first variable, then by second variable
    * thus, it makes sense to remember the index of the previous first variable for the case a series of bilinear terms with the same first var appears */
   lastvar = NULL;
   lastvaridx = -1;
   for( i = 0; i < consdata->nbilinterms; ++i )
   {
      if( lastvar == consdata->bilinterms[i].var1 )
      {
         assert(lastvaridx >= 0);
         assert(consdata->quadvarterms[lastvaridx].var == consdata->bilinterms[i].var1);
      }
      else
      {
         lastvar = consdata->bilinterms[i].var1;
         SCIP_CALL( consdataFindQuadVarTerm(scip, consdata, lastvar, &lastvaridx) );
      }
      idx1 = lastvaridx;

      SCIP_CALL( consdataFindQuadVarTerm(scip, consdata, consdata->bilinterms[i].var2, &idx2) );

      assert(elcnt < nquadelems);
      quadelems[elcnt].idx1 = MIN(idx1, idx2);
      quadelems[elcnt].idx2 = MAX(idx1, idx2);
      quadelems[elcnt].coef = consdata->bilinterms[i].coef;
      ++elcnt;
   }
   assert(elcnt == nquadelems);

   SCIP_CALL( SCIPcreateNlRow(scip, &consdata->nlrow, SCIPconsGetName(cons), 0.0,
      consdata->nlinvars, consdata->linvars, consdata->lincoefs,
      nquadvars, quadvars, nquadelems, quadelems,
      NULL, consdata->lhs, consdata->rhs) );

   SCIP_CALL( SCIPaddLinearCoefsToNlRow(scip, consdata->nlrow, nquadlinterms, quadlinvars, quadlincoefs) );
   
   SCIPfreeBufferArray(scip, &quadvars);
   SCIPfreeBufferArray(scip, &quadelems);
   SCIPfreeBufferArray(scip, &quadlinvars);
   SCIPfreeBufferArray(scip, &quadlincoefs);

   return SCIP_OKAY;
}

/** reformulates products of binary variables as AND constraint
 *  For a product x*y, with x and y binary variables, the product is replaced by a new auxiliary variable z and the constraint z = {x and y} is added.
 */
static
SCIP_RETCODE presolveTryAddAND(
   SCIP*                 scip,               /**< SCIP data structure */
   SCIP_CONSHDLR*        conshdlr,           /**< constraint handler */
   SCIP_CONS*            cons,               /**< constraint */
   int*                  naddconss           /**< buffer where to add the number of AND constraints added */
   )
{
   SCIP_CONSHDLRDATA* conshdlrdata;
   SCIP_CONSDATA*     consdata;
   char               name[SCIP_MAXSTRLEN];
   SCIP_VAR*          vars[2];
   SCIP_VAR*          auxvar;
   SCIP_CONS*         andcons;
   int                i;
   int                ntodelete;
   int*               todelete;

   assert(scip != NULL);
   assert(conshdlr != NULL);
   assert(cons != NULL);
   assert(naddconss != NULL);
   
   conshdlrdata = SCIPconshdlrGetData(conshdlr);
   assert(conshdlrdata != NULL);

   /* if user does not like AND very much, then return */
   if( conshdlrdata->empathy4and < 2 )
      return SCIP_OKAY;

   consdata = SCIPconsGetData(cons);
   assert(consdata != NULL);
   
   if( consdata->nbilinterms == 0 )
      return SCIP_OKAY;
   
   /* get array to store indices of bilinear terms that shall be deleted */
   SCIP_CALL( SCIPallocBufferArray(scip, &todelete, consdata->nbilinterms) );
   ntodelete = 0;
   
   for( i = 0; i < consdata->nbilinterms; ++i )
   {
      vars[0] = consdata->bilinterms[i].var1;
      if( !SCIPvarIsBinary(vars[0]) )
         continue;
      
      vars[1] = consdata->bilinterms[i].var2;
      if( !SCIPvarIsBinary(vars[1]) )
         continue;
      
      /* create auxiliary variable */ 
      (void)SCIPsnprintf(name, SCIP_MAXSTRLEN, "prod%s*%s", SCIPvarGetName(vars[0]), SCIPvarGetName(vars[1]));
      SCIP_CALL( SCIPcreateVar(scip, &auxvar, name, 0.0, 1.0, 0.0, SCIP_VARTYPE_BINARY, 
            TRUE, TRUE, NULL, NULL, NULL, NULL, NULL) );
      SCIP_CALL( SCIPaddVar(scip, auxvar) );

      /* create and constraint auxvar = x and y */
      (void)SCIPsnprintf(name, SCIP_MAXSTRLEN, "%sAND%s", SCIPvarGetName(vars[0]), SCIPvarGetName(vars[1]));
      SCIP_CALL( SCIPcreateConsAnd(scip, &andcons, name, auxvar, 2, vars,
         SCIPconsIsInitial(cons) && conshdlrdata->binreforminitial,
         SCIPconsIsSeparated(cons), SCIPconsIsEnforced(cons), SCIPconsIsChecked(cons),
         SCIPconsIsPropagated(cons),  SCIPconsIsLocal(cons), SCIPconsIsModifiable(cons),
         SCIPconsIsDynamic(cons), SCIPconsIsRemovable(cons), SCIPconsIsStickingAtNode(cons)) );
      SCIP_CALL( SCIPaddCons(scip, andcons) );
      SCIPdebugMessage("added AND constraint: ");
      SCIPdebug( SCIPprintCons(scip, andcons, NULL) );
      SCIP_CALL( SCIPreleaseCons(scip, &andcons) );
      ++*naddconss;
      
      /* add bilincoef * auxvar to linear terms */
      SCIP_CALL( addLinearCoef(scip, cons, auxvar, consdata->bilinterms[i].coef) );
      SCIP_CALL( SCIPreleaseVar(scip, &auxvar) );

      /* remember that we have to delete this bilinear term */
      assert(ntodelete < consdata->nbilinterms);
      todelete[ntodelete++] = i;
   }

   /* remove bilinear terms that have been replaced */
   SCIP_CALL( removeBilinearTermsPos(scip, cons, ntodelete, todelete) );
   SCIPfreeBufferArray(scip, todelete);
   
   return SCIP_OKAY;
}

/** gets bounds of variable y if x takes a certain value
 * checks whether x = xval has implications on y
 */
static
void getImpliedBounds(
   SCIP_VAR*             x,                  /**< variable which implications to check */
   SCIP_Bool             xval,               /**< value of x to check for (TRUE for 1, FALSE for 0) */
   SCIP_VAR*             y,                  /**< variable to check if bounds can be reduced */
   SCIP_INTERVAL*        resultant           /**< buffer to store bounds on y */
   )
{
   int nimpls;
   int nbinimpls;
   SCIP_VAR** implvars;
   SCIP_BOUNDTYPE* impltypes;
   SCIP_Real* implbounds;
   int pos;

   assert(x != NULL);
   assert(y != NULL);
   assert(resultant != NULL);

   SCIPintervalSetBounds(resultant, MIN(SCIPvarGetLbGlobal(y), SCIPvarGetUbGlobal(y)), MAX(SCIPvarGetLbGlobal(y), SCIPvarGetUbGlobal(y)));

   if( !SCIPvarIsBinary(x) || !SCIPvarIsActive(x) )
      return;

   /* analyse implications for x = xval */
   nimpls = SCIPvarGetNImpls(x, xval);
   if( nimpls == 0 )
      return;

   nbinimpls  = SCIPvarGetNBinImpls (x, xval);
   implvars   = SCIPvarGetImplVars  (x, xval);
   impltypes  = SCIPvarGetImplTypes (x, xval);
   implbounds = SCIPvarGetImplBounds(x, xval);

   assert(implvars != NULL);
   assert(impltypes != NULL);
   assert(implbounds != NULL);

   if( SCIPvarGetType(y) == SCIP_VARTYPE_BINARY )
   {
      if( !SCIPsortedvecFindPtr((void**)implvars, SCIPvarComp, (void*)y, nbinimpls, &pos) )
         return;
   }
   else if( nbinimpls < nimpls )
   {
      if( !SCIPsortedvecFindPtr((void**)&implvars[nbinimpls], SCIPvarComp, (void*)y, nimpls - nbinimpls, &pos) )
         return;
   }
   else
      return;

   /* if there are several implications on y, go to the first one */
   while( pos > 0 && implvars[pos-1] == y )
      --pos;

   /* update implied lower and upper bounds on y */
   while( pos < nimpls && implvars[pos] == y )
   {
      if( impltypes[pos] == SCIP_BOUNDTYPE_LOWER )
         resultant->inf = MAX(resultant->inf, implbounds[pos]);
      else
         resultant->sup = MIN(resultant->sup, implbounds[pos]);
      ++pos;
   }

   assert(!SCIPintervalIsEmpty(*resultant));
}

/** Reformulates products of binary times bounded continuous variables as system of linear inequalities (plus auxiliary variable).
 * 
 *  For a product x*y, with y a binary variable and x a continous variable with finite bounds,
 *  an auxiliary variable z and the inequalities \f$ x^L * y \leq z \leq x^U * y \f$ and \f$ x - (1-y)*x^U \leq z \leq x - (1-y)*x^L \f$ are added.
 * 
 *  If x is a linear term consisting of more than one variable, it is split up in groups of linear terms of length at most maxnrvar.
 *  For each product of linear term of length at most maxnrvar with y, an auxiliary z and linear inequalities are added.
 * 
 *  If y is a binary variable, the AND constraint \f$ z = x \wedge y \f$ may be added instead of linear constraints.
 */
static
SCIP_RETCODE presolveTryAddLinearReform(
   SCIP*                 scip,               /**< SCIP data structure */
   SCIP_CONSHDLR*        conshdlr,           /**< constraint handler */
   SCIP_CONS*            cons,               /**< constraint */
   int*                  naddconss           /**< buffer where to add the number of auxiliary constraints added */
   )
{  /*lint --e{666} */
   SCIP_CONSHDLRDATA* conshdlrdata;
   SCIP_CONSDATA*     consdata;
   SCIP_VAR**         xvars;
   SCIP_Real*         xcoef;
   SCIP_INTERVAL      xbndszero;
   SCIP_INTERVAL      xbndsone;
   SCIP_INTERVAL      tmp;
   int                nxvars;
   SCIP_VAR*          y;
   SCIP_VAR*          bvar;
   char               name[SCIP_MAXSTRLEN];
   int                nbilinterms;
   SCIP_VAR*          auxvar;
   SCIP_CONS*         auxcons;
   int                i;
   int                j;
   int                k;
   int                bilinidx;
   SCIP_Real          bilincoef;
   SCIP_Real          mincoef;
   SCIP_Real          maxcoef;
   int*               todelete;
   int                ntodelete;
   int                maxnrvar;
   SCIP_Bool          integral;
   SCIP_Longint       gcd;

   assert(scip != NULL);
   assert(conshdlr != NULL);
   assert(cons != NULL);
   assert(naddconss != NULL);
   
   conshdlrdata = SCIPconshdlrGetData(conshdlr);
   assert(conshdlrdata != NULL);

   maxnrvar = conshdlrdata->replacebinaryprodlength;
   if( maxnrvar == 0 )
      return SCIP_OKAY;
   
   consdata = SCIPconsGetData(cons);
   assert(consdata != NULL);
   
   xvars = NULL;
   xcoef = NULL;
   todelete = NULL;
   gcd = 0;
   
   for( i = 0; i < consdata->nquadvars; ++i )
   {
      y = consdata->quadvarterms[i].var;
      if( !SCIPvarIsBinary(y) )
         continue;
      
      nbilinterms = consdata->quadvarterms[i].nadjbilin;
      if( nbilinterms == 0 )
         continue;

      SCIP_CALL( SCIPreallocBufferArray(scip, &xvars, MIN(maxnrvar, nbilinterms)+2) ); /* add 2 for later use when creating linear constraints */
      SCIP_CALL( SCIPreallocBufferArray(scip, &xcoef, MIN(maxnrvar, nbilinterms)+2) );
      
      /* alloc array to store indices of bilinear terms that shall be deleted */
      SCIP_CALL( SCIPreallocBufferArray(scip, &todelete, nbilinterms) );
      ntodelete = 0;

      /* setup a list of bounded variables x_i with coefficients a_i that are multiplied with binary y: y*(sum_i a_i*x_i)
       * and compute range of sum_i a_i*x_i for the cases y = 0 and y = 1
       * we may need several rounds of maxnrvar < nbilinterms
       */
      j = 0;
      do
      {
         nxvars = 0;
         SCIPintervalSet(&xbndszero, 0.0);
         SCIPintervalSet(&xbndsone, 0.0);

         mincoef = SCIPinfinity(scip);
         maxcoef = 0.0;
         integral = TRUE;

         /* collect at most maxnrvar variables for x term */
         for( ; j < nbilinterms && nxvars < maxnrvar; ++j )
         {
            bilinidx = consdata->quadvarterms[i].adjbilin[j];
            assert(bilinidx >= 0);
            assert(bilinidx < consdata->nbilinterms);
            
            bvar = consdata->bilinterms[bilinidx].var1;
            if( bvar == y )
               bvar = consdata->bilinterms[bilinidx].var2;
            assert(bvar != y);
            
            /* skip products with unbounded variables */
            if( SCIPisInfinity(scip, -SCIPvarGetLbGlobal(bvar)) || SCIPisInfinity(scip, SCIPvarGetUbGlobal(bvar)) )
               continue;

            bilincoef = consdata->bilinterms[bilinidx].coef;
            assert(bilincoef != 0.0);

            /* add bvar to x term */  
            xvars[nxvars] = bvar;
            xcoef[nxvars] = bilincoef;
            ++nxvars;

            /* update bounds on x term */
#if 0
            SCIPintervalSetBounds(&tmp, MIN(SCIPvarGetLbGlobal(bvar), SCIPvarGetUbGlobal(bvar)), MAX(SCIPvarGetLbGlobal(bvar), SCIPvarGetUbGlobal(bvar)));
            SCIPintervalMulScalar(SCIPinfinity(scip), &tmp, tmp, bilincoef);
            SCIPintervalAdd(SCIPinfinity(scip), &xbndszero, xbndszero, tmp);
            SCIPintervalAdd(SCIPinfinity(scip), &xbndsone,  xbndsone,  tmp);
#else
            getImpliedBounds(y, FALSE, bvar, &tmp); /* get bounds on x if y = 0 */
            SCIPintervalMulScalar(SCIPinfinity(scip), &tmp, tmp, bilincoef);
            SCIPintervalAdd(SCIPinfinity(scip), &xbndszero, xbndszero, tmp);

            getImpliedBounds(y,  TRUE, bvar, &tmp); /* get bounds on x if y = 1 */
            SCIPintervalMulScalar(SCIPinfinity(scip), &tmp, tmp, bilincoef);
            SCIPintervalAdd(SCIPinfinity(scip), &xbndsone, xbndsone, tmp);
#endif

            if( ABS(bilincoef) < mincoef )
               mincoef = ABS(bilincoef);
            if( ABS(bilincoef) > maxcoef )
               maxcoef = ABS(bilincoef);

            /* update whether all coefficients will be integral and if so, compute their gcd */
            integral &= (SCIPvarGetType(bvar) < SCIP_VARTYPE_CONTINUOUS) && SCIPisIntegral(scip, bilincoef);
            if( integral )
            {
               if( nxvars == 1 )
                  gcd = SCIPround(scip, REALABS(bilincoef));
               else
                  gcd = SCIPcalcGreComDiv(gcd, SCIPround(scip, REALABS(bilincoef)));
            }
            
            /* remember that we have to remove this bilinear term later */
            assert(ntodelete < nbilinterms);
            todelete[ntodelete++] = bilinidx;
         }

         if( nxvars == 0 ) /* all (remaining) x_j seem to be unbounded */
            break;
         
         assert(!SCIPisInfinity(scip, -SCIPintervalGetInf(xbndszero)));
         assert(!SCIPisInfinity(scip,  SCIPintervalGetSup(xbndszero)));
         assert(!SCIPisInfinity(scip, -SCIPintervalGetInf(xbndsone)));
         assert(!SCIPisInfinity(scip,  SCIPintervalGetSup(xbndsone)));

#ifdef SCIP_DEBUG
         if( SCIPintervalGetInf(xbndszero) != SCIPintervalGetInf(xbndsone) ||
             SCIPintervalGetSup(xbndszero) != SCIPintervalGetSup(xbndsone) )
            SCIPdebugMessage("got different bounds for y = 0: [%g, %g] and y = 1: [%g, %g]\n", xbndszero.inf, xbndszero.sup, xbndsone.inf, xbndsone.sup);
#endif

         if( nxvars == 1 && conshdlrdata->empathy4and >= 1 && SCIPvarIsBinary(xvars[0]) )
         {
            /* product of two binary variables, replace by auxvar and AND constraint */
            /* add auxiliary variable z */
            (void)SCIPsnprintf(name, SCIP_MAXSTRLEN, "prod%s*%s", SCIPvarGetName(y), SCIPvarGetName(xvars[0]));
            SCIP_CALL( SCIPcreateVar(scip, &auxvar, name, 0.0, 1.0, 0.0, SCIP_VARTYPE_IMPLINT,
                  TRUE, TRUE, NULL, NULL, NULL, NULL, NULL) );
            SCIP_CALL( SCIPaddVar(scip, auxvar) );

            /* add constraint z = x and y */
            xvars[1] = y;
            (void)SCIPsnprintf(name, SCIP_MAXSTRLEN, "%sAND%s", SCIPvarGetName(y), SCIPvarGetName(xvars[0]));
            SCIP_CALL( SCIPcreateConsAnd(scip, &auxcons, name, auxvar, 2, xvars,
               SCIPconsIsInitial(cons) && conshdlrdata->binreforminitial,
               SCIPconsIsSeparated(cons), SCIPconsIsEnforced(cons), SCIPconsIsChecked(cons),
               SCIPconsIsPropagated(cons),  SCIPconsIsLocal(cons), SCIPconsIsModifiable(cons),
               SCIPconsIsDynamic(cons), SCIPconsIsRemovable(cons), SCIPconsIsStickingAtNode(cons)) );
            SCIP_CALL( SCIPaddCons(scip, auxcons) );
            SCIPdebugMessage("added AND constraint: ");
            SCIPdebug( SCIPprintCons(scip, auxcons, NULL) );
            SCIP_CALL( SCIPreleaseCons(scip, &auxcons) );
            ++*naddconss;
            
            /* add linear term coef*auxvar */
            SCIP_CALL( addLinearCoef(scip, cons, auxvar, xcoef[0]) );

            /* forget about auxvar */
            SCIP_CALL( SCIPreleaseVar(scip, &auxvar) );
         }
         else
         {
            /* product of binary variable with more than one binary or with continuous variables or with binary and user did not like AND -> replace by auxvar and linear constraints */
            SCIP_Real scale;

            /* scale auxiliary constraint by some nice value,
             * if all coefficients are integral, take a value that preserves integrality (-> gcd), so we can make the auxiliary variable impl. integer
             */
            if( integral )
            {
               scale = gcd;
               assert(scale >= 1.0);
            }
            else if( nxvars == 1 )
            {
               /* scaling by the only coefficient gives auxiliary variable = x * y, which thus will be implicit integral provided y is not continuous */
               assert(mincoef == maxcoef);
               scale = mincoef;
               integral = SCIPvarGetType(xvars[0]) < SCIP_VARTYPE_CONTINUOUS;
            }
            else
            {
               scale = 1.0;
               if( maxcoef < 0.5 )
                  scale = maxcoef;
               if( mincoef > 2.0 )
                  scale = mincoef;
               if( scale != 1.0 )
                  scale = SCIPselectSimpleValue(scale / 2.0, 1.5 * scale, MAXDNOM);
            }
            assert(scale > 0.0);
            assert(!SCIPisInfinity(scip, scale));

            /* if x-term is always negative for y = 1, negate scale so we get a positive auxiliary variable; maybe this is better sometimes? */
            if( !SCIPisPositive(scip, SCIPintervalGetSup(xbndsone)) )
               scale = -scale;

            SCIPdebugMessage("binary reformulation using scale %g, nxvars = %d, integral = %d\n", scale, nxvars, integral);
            if( scale != 1.0 )
            {
               SCIPintervalDivScalar(SCIPinfinity(scip), &xbndszero, xbndszero, scale);
               SCIPintervalDivScalar(SCIPinfinity(scip), &xbndsone,  xbndsone, scale);
               for( k = 0; k < nxvars; ++k )
                  xcoef[k] /= scale;
            }

            /* add auxiliary variable z */
            if( nxvars == 1 )
               (void)SCIPsnprintf(name, SCIP_MAXSTRLEN, "prod%s*%s", SCIPvarGetName(y), SCIPvarGetName(xvars[0]));
            else
               (void)SCIPsnprintf(name, SCIP_MAXSTRLEN, "prod%s*%s*more", SCIPvarGetName(y), SCIPvarGetName(xvars[0]));
            SCIP_CALL( SCIPcreateVar(scip, &auxvar, name, MIN(0., SCIPintervalGetInf(xbndsone)), MAX(0., SCIPintervalGetSup(xbndsone)),
                  0.0, integral ? SCIP_VARTYPE_IMPLINT : SCIP_VARTYPE_CONTINUOUS, TRUE, TRUE, NULL, NULL, NULL, NULL, NULL) );
            SCIP_CALL( SCIPaddVar(scip, auxvar) );

            /* add auxiliary constraints
             * it seems to be advantageous to make the varbound constraints initial and the linear constraints not initial
             * maybe because it is more likely that a binary variable takes value 0 instead of 1, and thus the varbound constraints
             * are more often active, compared to the linear constraints added below
             * also, the varbound constraints are more sparse than the linear cons
             */
            if( SCIPisNegative(scip, SCIPintervalGetInf(xbndsone)) )
            {
               /* add 0 <= z - xbndsone.inf * y constraint (as varbound constraint) */
               (void)SCIPsnprintf(name, SCIP_MAXSTRLEN, "linreform%s_1", SCIPvarGetName(y));
               SCIP_CALL( SCIPcreateConsVarbound(scip, &auxcons, name, auxvar, y, -SCIPintervalGetInf(xbndsone), 0.0, SCIPinfinity(scip),
                  SCIPconsIsInitial(cons) /*&& conshdlrdata->binreforminitial*/,
                  SCIPconsIsSeparated(cons), SCIPconsIsEnforced(cons), SCIPconsIsChecked(cons),
                  SCIPconsIsPropagated(cons),  SCIPconsIsLocal(cons), SCIPconsIsModifiable(cons),
                  SCIPconsIsDynamic(cons), SCIPconsIsRemovable(cons), SCIPconsIsStickingAtNode(cons)) );
               SCIP_CALL( SCIPaddCons(scip, auxcons) );
               SCIPdebugMessage("added varbound constraint: ");
               SCIPdebug( SCIPprintCons(scip, auxcons, NULL) );
               SCIP_CALL( SCIPreleaseCons(scip, &auxcons) );
               ++*naddconss;
            }
            if( SCIPisPositive(scip, SCIPintervalGetSup(xbndsone)) )
            {
               /* add z - xbndsone.sup * y <= 0 constraint (as varbound constraint) */
               (void)SCIPsnprintf(name, SCIP_MAXSTRLEN, "linreform%s_2", SCIPvarGetName(y));
               SCIP_CALL( SCIPcreateConsVarbound(scip, &auxcons, name, auxvar, y, -SCIPintervalGetSup(xbndsone), -SCIPinfinity(scip), 0.0,
                  SCIPconsIsInitial(cons) /*&& conshdlrdata->binreforminitial*/,
                  SCIPconsIsSeparated(cons), SCIPconsIsEnforced(cons), SCIPconsIsChecked(cons),
                  SCIPconsIsPropagated(cons),  SCIPconsIsLocal(cons), SCIPconsIsModifiable(cons),
                  SCIPconsIsDynamic(cons), SCIPconsIsRemovable(cons), SCIPconsIsStickingAtNode(cons)) );
               SCIP_CALL( SCIPaddCons(scip, auxcons) );
               SCIPdebug( SCIPdebugMessage("added varbound constraint: ") );
               SCIPdebug( SCIPprintCons(scip, auxcons, NULL) );
               SCIP_CALL( SCIPreleaseCons(scip, &auxcons) );
               ++*naddconss;
            }

            /* add xbndszero.inf <= sum_i a_i*x_i + xbndszero.inf * y - z constraint */
            xvars[nxvars]   = y;
            xvars[nxvars+1] = auxvar;
            xcoef[nxvars]   = SCIPintervalGetInf(xbndszero);
            xcoef[nxvars+1] = -1;

            (void)SCIPsnprintf(name, SCIP_MAXSTRLEN, "linreform%s_3", SCIPvarGetName(y));
            SCIP_CALL( SCIPcreateConsLinear(scip, &auxcons, name, nxvars+2, xvars, xcoef, SCIPintervalGetInf(xbndszero), SCIPinfinity(scip),
               SCIPconsIsInitial(cons) && conshdlrdata->binreforminitial,
               SCIPconsIsSeparated(cons), SCIPconsIsEnforced(cons), SCIPconsIsChecked(cons),
               SCIPconsIsPropagated(cons),  SCIPconsIsLocal(cons), SCIPconsIsModifiable(cons),
               SCIPconsIsDynamic(cons), SCIPconsIsRemovable(cons), SCIPconsIsStickingAtNode(cons)) );
            SCIP_CALL( SCIPaddCons(scip, auxcons) );
            SCIPdebugMessage("added linear constraint: ");
            SCIPdebug( SCIPprintCons(scip, auxcons, NULL) );
            SCIP_CALL( SCIPreleaseCons(scip, &auxcons) );
            ++*naddconss;

            /* add sum_i a_i*x_i + xbndszero.sup * y - z <= xbndszero.sup constraint */
            xcoef[nxvars] = SCIPintervalGetSup(xbndszero);

            (void)SCIPsnprintf(name, SCIP_MAXSTRLEN, "linreform%s_4", SCIPvarGetName(y));
            SCIP_CALL( SCIPcreateConsLinear(scip, &auxcons, name, nxvars+2, xvars, xcoef, -SCIPinfinity(scip), SCIPintervalGetSup(xbndszero),
               SCIPconsIsInitial(cons) && conshdlrdata->binreforminitial,
               SCIPconsIsSeparated(cons), SCIPconsIsEnforced(cons), SCIPconsIsChecked(cons),
               SCIPconsIsPropagated(cons),  SCIPconsIsLocal(cons), SCIPconsIsModifiable(cons),
               SCIPconsIsDynamic(cons), SCIPconsIsRemovable(cons), SCIPconsIsStickingAtNode(cons)) );
            SCIP_CALL( SCIPaddCons(scip, auxcons) );
            SCIPdebugMessage("added linear constraint: ");
            SCIPdebug( SCIPprintCons(scip, auxcons, NULL) );
            SCIP_CALL( SCIPreleaseCons(scip, &auxcons) );
            ++*naddconss;

            /* add linear term scale*auxvar to this constraint */
            SCIP_CALL( addLinearCoef(scip, cons, auxvar, scale) );

            /* forget about auxvar */
            SCIP_CALL( SCIPreleaseVar(scip, &auxvar) );
         }
      }
      while( j < nbilinterms );
    
      /* remove bilinear terms that have been replaced */
      SCIP_CALL( removeBilinearTermsPos(scip, cons, ntodelete, todelete) );
   }

   SCIPfreeBufferArrayNull(scip, &xvars);
   SCIPfreeBufferArrayNull(scip, &xcoef);
   SCIPfreeBufferArrayNull(scip, &todelete);

   return SCIP_OKAY;
}

/** tries to automatically convert a quadratic constraint (or a part of it) into a more specific and more specialized constraint */
static
SCIP_RETCODE presolveUpgrade(
   SCIP*                 scip,               /**< SCIP data structure */
   SCIP_CONSHDLR*        conshdlr,           /**< constraint handler data structure */
   SCIP_CONS*            cons,               /**< source constraint to try to convert */
   SCIP_Bool*            upgraded,           /**< buffer to store whether constraint was upgraded */
   int*                  nupgdconss,         /**< buffer to increase if constraint was upgraded */
   int*                  naddconss           /**< buffer to increase with number of additional constraints created during upgrade */
   )
{
   SCIP_CONSHDLRDATA* conshdlrdata;
   SCIP_CONSDATA* consdata;
   SCIP_VAR* var;
   SCIP_Real lincoef;
   SCIP_Real quadcoef;
   SCIP_Real lb;
   SCIP_Real ub;
   int nbinlin;
   int nbinquad;
   int nintlin;
   int nintquad;
   int nimpllin;
   int nimplquad;
   int ncontlin;
   int ncontquad;
   SCIP_Bool integral;
   int i;
   SCIP_CONS** upgdconss;
   int upgdconsssize;
   int nupgdconss_;

   assert(scip != NULL);
   assert(conshdlr != NULL);
   assert(cons != NULL);
   assert(!SCIPconsIsModifiable(cons));
   assert(upgraded   != NULL);
   assert(nupgdconss != NULL);
   assert(naddconss  != NULL);

   *upgraded = FALSE;

   nupgdconss_ = 0;

   conshdlrdata = SCIPconshdlrGetData(conshdlr);
   assert(conshdlrdata != NULL);
   
   /* if there are no upgrade methods, we can also stop */
   if( conshdlrdata->nquadconsupgrades == 0 )
      return SCIP_OKAY;

   upgdconsssize = 2;
   SCIP_CALL( SCIPallocBufferArray(scip, &upgdconss, upgdconsssize) );

   consdata = SCIPconsGetData(cons);
   assert(consdata != NULL);

   /* calculate some statistics on quadratic constraint */
   nbinlin   = 0;
   nbinquad  = 0;
   nintlin   = 0;
   nintquad  = 0;
   nimpllin  = 0;
   nimplquad = 0;
   ncontlin  = 0;
   ncontquad = 0;
   integral  = TRUE;
   for( i = 0; i < consdata->nlinvars; ++i )
   {
      var = consdata->linvars[i];
      lincoef = consdata->lincoefs[i];
      lb  = SCIPvarGetLbLocal(var);
      ub  = SCIPvarGetUbLocal(var);
      assert(!SCIPisZero(scip, lincoef));

      switch( SCIPvarGetType(var) )
      {
      case SCIP_VARTYPE_BINARY:
         if( !SCIPisZero(scip, lb) || !SCIPisZero(scip, ub) )
            integral = integral && SCIPisIntegral(scip, lincoef);
         nbinlin++;
         break;
      case SCIP_VARTYPE_INTEGER:
         if( !SCIPisZero(scip, lb) || !SCIPisZero(scip, ub) )
            integral = integral && SCIPisIntegral(scip, lincoef);
         nintlin++;
         break;
      case SCIP_VARTYPE_IMPLINT:
         if( !SCIPisZero(scip, lb) || !SCIPisZero(scip, ub) )
            integral = integral && SCIPisIntegral(scip, lincoef);
         nimpllin++;
         break;
      case SCIP_VARTYPE_CONTINUOUS:
         integral = integral && SCIPisRelEQ(scip, lb, ub) && SCIPisIntegral(scip, lincoef * lb);
         ncontlin++;
         break;
      default:
         SCIPerrorMessage("unknown variable type\n");
         return SCIP_INVALIDDATA;
      }
   }

   for( i = 0; i < consdata->nquadvars; ++i )
   {
      var = consdata->quadvarterms[i].var;
      lincoef  = consdata->quadvarterms[i].lincoef;
      quadcoef = consdata->quadvarterms[i].sqrcoef;
      lb  = SCIPvarGetLbLocal(var);
      ub  = SCIPvarGetUbLocal(var);

      switch( SCIPvarGetType(var) )
      {
      case SCIP_VARTYPE_BINARY:
         if( !SCIPisZero(scip, lb) || !SCIPisZero(scip, ub) )
            integral = integral && SCIPisIntegral(scip, lincoef) && SCIPisIntegral(scip, quadcoef);
         nbinquad++;
         break;
      case SCIP_VARTYPE_INTEGER:
         if( !SCIPisZero(scip, lb) || !SCIPisZero(scip, ub) )
            integral = integral && SCIPisIntegral(scip, lincoef) && SCIPisIntegral(scip, quadcoef);
         nintquad++;
         break;
      case SCIP_VARTYPE_IMPLINT:
         if( !SCIPisZero(scip, lb) || !SCIPisZero(scip, ub) )
            integral = integral && SCIPisIntegral(scip, lincoef) && SCIPisIntegral(scip, quadcoef);
         nimplquad++;
         break;
      case SCIP_VARTYPE_CONTINUOUS:
         integral = integral && SCIPisRelEQ(scip, lb, ub) && SCIPisIntegral(scip, lincoef * lb + quadcoef * lb * lb);
         ncontquad++;
         break;
      default:
         SCIPerrorMessage("unknown variable type\n");
         return SCIP_INVALIDDATA;
      }
   }
   
   if( integral )
   {
      for( i = 0; i < consdata->nbilinterms && integral; ++i )
      {
         if( SCIPvarGetType(consdata->bilinterms[i].var1) < SCIP_VARTYPE_CONTINUOUS && SCIPvarGetType(consdata->bilinterms[i].var2) < SCIP_VARTYPE_CONTINUOUS )
            integral = integral && SCIPisIntegral(scip, consdata->bilinterms[i].coef);
         else
            integral = FALSE;
      }
   }

   /* call the upgrading methods */

   SCIPdebugMessage("upgrading quadratic constraint <%s> (%d upgrade methods):\n",
      SCIPconsGetName(cons), conshdlrdata->nquadconsupgrades);
   SCIPdebugMessage(" binlin=%d binquad=%d intlin=%d intquad=%d impllin=%d implquad=%d contlin=%d contquad=%d integral=%u\n",
      nbinlin, nbinquad, nintlin, nintquad, nimpllin, nimplquad, ncontlin, ncontquad, integral);
   SCIPdebug( SCIPprintCons(scip, cons, NULL) );

   /* try all upgrading methods in priority order in case the upgrading step is enable  */
   for( i = 0; i < conshdlrdata->nquadconsupgrades; ++i )
   {
      if( !conshdlrdata->quadconsupgrades[i]->active )
         continue;

      SCIP_CALL( conshdlrdata->quadconsupgrades[i]->quadconsupgd(scip, cons,
         nbinlin, nbinquad, nintlin, nintquad, nimpllin, nimplquad, ncontlin, ncontquad, integral,
         &nupgdconss_, upgdconss, upgdconsssize) );

      while( nupgdconss_ < 0 )
      {
         /* upgrade function requires more memory: resize upgdconss and call again */
         assert(-nupgdconss_ > upgdconsssize);
         upgdconsssize = -nupgdconss_;
         SCIP_CALL( SCIPreallocBufferArray(scip, &upgdconss, -nupgdconss_) );

         SCIP_CALL( conshdlrdata->quadconsupgrades[i]->quadconsupgd(scip, cons,
            nbinlin, nbinquad, nintlin, nintquad, nimpllin, nimplquad, ncontlin, ncontquad, integral,
            &nupgdconss_, upgdconss, upgdconsssize) );

         assert(nupgdconss_ != 0);
      }

      if( nupgdconss_ > 0 )
      { /* got upgrade */
         SCIPdebug( SCIP_CALL( SCIPprintCons(scip, cons, NULL) ) );
         SCIPdebugMessage(" -> upgraded to %d constraints:\n", nupgdconss_);

         /* add the upgraded constraints to the problem and forget them */
         for( i = 0; i < nupgdconss_; ++i )
         {
            SCIPdebugPrintf("\t");
            SCIPdebug( SCIP_CALL( SCIPprintCons(scip, upgdconss[i], NULL) ) );

            SCIP_CALL( SCIPaddCons(scip, upgdconss[i]) );      /*lint !e613*/
            SCIP_CALL( SCIPreleaseCons(scip, &upgdconss[i]) ); /*lint !e613*/
         }

         /* count the first upgrade constraint as constraint upgrade and the remaining ones as added constraints */
         *nupgdconss += 1;
         *naddconss += nupgdconss_ - 1;
         *upgraded = TRUE;

         /* delete upgraded constraint */
         SCIPdebugMessage("delete constraint <%s> after upgrade\n", SCIPconsGetName(cons));
         SCIP_CALL( dropVarEvents(scip, conshdlrdata->eventhdlr, cons) );
         SCIP_CALL( SCIPdelCons(scip, cons) );

         break;
      }
   }

   SCIPfreeBufferArray(scip, &upgdconss);

   return SCIP_OKAY;
}

/** helper function for presolveDisaggregate */
static
SCIP_RETCODE presolveDisaggregateMarkComponent(
   SCIP*                 scip,               /**< SCIP data structure */
   SCIP_CONSDATA*        consdata,           /**< constraint data */
   int                   quadvaridx,         /**< index of quadratic variable to mark */
   SCIP_HASHMAP*         var2component,      /**< variables to components mapping */
   int                   componentnr         /**< the component number to mark to */ 
   )
{
   SCIP_QUADVARTERM* quadvarterm;
   SCIP_VAR* othervar;
   int othervaridx;
   int i;
   
   assert(consdata != NULL);
   assert(quadvaridx >= 0);
   assert(quadvaridx < consdata->nquadvars);
   assert(var2component != NULL);
   assert(componentnr >= 0);
   
   quadvarterm = &consdata->quadvarterms[quadvaridx];
   
   if( SCIPhashmapExists(var2component, quadvarterm->var) )
   {
      /* if we saw the variable before, then it should have the same component number */
      assert((int)(size_t)SCIPhashmapGetImage(var2component, quadvarterm->var) == componentnr);
      return SCIP_OKAY;
   }
   
   /* assign component number to variable */
   SCIP_CALL( SCIPhashmapInsert(var2component, quadvarterm->var, (void*)(size_t)componentnr) );
   
   /* assign same component number to all variables this variable is multiplied with */
   for( i = 0; i < quadvarterm->nadjbilin; ++i )
   {
      othervar = consdata->bilinterms[quadvarterm->adjbilin[i]].var1 == quadvarterm->var ?
         consdata->bilinterms[quadvarterm->adjbilin[i]].var2 :
         consdata->bilinterms[quadvarterm->adjbilin[i]].var1;
      SCIP_CALL( consdataFindQuadVarTerm(scip, consdata, othervar, &othervaridx) );
      assert(othervaridx >= 0);
      SCIP_CALL( presolveDisaggregateMarkComponent(scip, consdata, othervaridx, var2component, componentnr) );
   }

   return SCIP_OKAY;
}

/** for quadratic constraints that consists of a sum of quadratic terms, disaggregates the sum into a set of constraints by introducing auxiliary variables */
static
SCIP_RETCODE presolveDisaggregate(
   SCIP*                 scip,               /**< SCIP data structure */
   SCIP_CONSHDLR*        conshdlr,           /**< constraint handler data structure */
   SCIP_CONS*            cons,               /**< source constraint to try to convert */
   int*                  naddconss           /**< pointer to counter of added constraints */
   )
{
   SCIP_CONSDATA* consdata;
   SCIP_HASHMAP* var2component;
   int ncomponents;
   int i;
   int comp;
   SCIP_CONS** auxconss;
   SCIP_VAR** auxvars;
   SCIP_Real* auxcoefs;
   char name[SCIP_MAXSTRLEN];
   
   assert(scip != NULL);
   assert(conshdlr != NULL);
   assert(cons != NULL);
   assert(naddconss != NULL);
   
   consdata = SCIPconsGetData(cons);
   assert(consdata != NULL);
   
   if( consdata->nquadvars <= 1 )
      return SCIP_OKAY;

   /* sort quadratic variable terms here, so we can later search in it without reordering the array */
   SCIP_CALL( consdataSortQuadVarTerms(scip, consdata) );
   
   /* check how many quadratic terms with non-overlapping variables we have
    * in other words, the number of components in the sparsity graph of the quadratic term matrix */
   ncomponents = 0;
   SCIP_CALL( SCIPhashmapCreate(&var2component, SCIPblkmem(scip), SCIPcalcHashtableSize(consdata->nquadvars)) );
   for( i = 0; i < consdata->nquadvars; ++i )
   {
      /* if variable was marked already, skip it */
      if( SCIPhashmapExists(var2component, (void*)consdata->quadvarterms[i].var) )
         continue;
      
      SCIP_CALL( presolveDisaggregateMarkComponent(scip, consdata, i, var2component, ncomponents) );
      ++ncomponents;
   }
   assert(ncomponents >= 1);
   
   /* if there is only one component, we cannot disaggregate
    * @todo we could still split the constraint into several while keeping the number of variables sharing several constraints as small as possible */
   if( ncomponents == 1 )
   {
      SCIPhashmapFree(&var2component);
      return SCIP_OKAY;
   }

   SCIP_CALL( SCIPallocBufferArray(scip, &auxconss, ncomponents) );
   SCIP_CALL( SCIPallocBufferArray(scip, &auxvars,  ncomponents) );
   SCIP_CALL( SCIPallocBufferArray(scip, &auxcoefs, ncomponents) );
   
   /* create auxiliary variables and empty constraints for each component */
   for( comp = 0; comp < ncomponents; ++comp )
   {
      (void) SCIPsnprintf(name, SCIP_MAXSTRLEN, "%s_comp%d", SCIPconsGetName(cons), comp);
      
      SCIP_CALL( SCIPcreateVar(scip, &auxvars[comp], name, -SCIPinfinity(scip), SCIPinfinity(scip), 0.0,
         SCIP_VARTYPE_CONTINUOUS, SCIPconsIsInitial(cons), TRUE, NULL, NULL, NULL, NULL, NULL) );
      
      SCIP_CALL( SCIPcreateConsQuadratic2(scip, &auxconss[comp], name, 0, NULL, NULL, 0, NULL, 0, NULL,
         SCIPisInfinity(scip, -consdata->lhs) ? -SCIPinfinity(scip) : 0.0,
         SCIPisInfinity(scip,  consdata->rhs) ?  SCIPinfinity(scip) : 0.0,
         SCIPconsIsInitial(cons), SCIPconsIsSeparated(cons), SCIPconsIsEnforced(cons),
         SCIPconsIsChecked(cons), SCIPconsIsPropagated(cons), SCIPconsIsLocal(cons), SCIPconsIsModifiable(cons),
         SCIPconsIsDynamic(cons), SCIPconsIsRemovable(cons)) );
      
      auxcoefs[comp] = SCIPinfinity(scip);
   }
   
   /* add quadratic variables to each component constraint
    * delete adjacency information */
   for( i = 0; i < consdata->nquadvars; ++i )
   {
      comp = (int)(size_t) SCIPhashmapGetImage(var2component, consdata->quadvarterms[i].var);
      assert(comp >= 0);
      assert(comp < ncomponents);
      
      /* add variable term to corresponding constraint */
      SCIP_CALL( SCIPaddQuadVarQuadratic(scip, auxconss[comp], consdata->quadvarterms[i].var, consdata->quadvarterms[i].lincoef, consdata->quadvarterms[i].sqrcoef) );
      
      /* reduce coefficient of aux variable */
      if( !SCIPisZero(scip, consdata->quadvarterms[i].lincoef) && ABS(consdata->quadvarterms[i].lincoef) < auxcoefs[comp] )
         auxcoefs[comp] = ABS(consdata->quadvarterms[i].lincoef);
      if( !SCIPisZero(scip, consdata->quadvarterms[i].sqrcoef) && ABS(consdata->quadvarterms[i].sqrcoef) < auxcoefs[comp] )
         auxcoefs[comp] = ABS(consdata->quadvarterms[i].sqrcoef);
      
      SCIPfreeBlockMemoryArray(scip, &consdata->quadvarterms[i].adjbilin, consdata->quadvarterms[i].adjbilinsize);
      consdata->quadvarterms[i].nadjbilin = 0;
      consdata->quadvarterms[i].adjbilinsize = 0;
   }
   
   /* add bilinear terms to each component constraint */
   for( i = 0; i < consdata->nbilinterms; ++i )
   {
      comp = (int)(size_t) SCIPhashmapGetImage(var2component, consdata->bilinterms[i].var1);
      assert(comp == (int)(size_t) SCIPhashmapGetImage(var2component, consdata->bilinterms[i].var2));
      assert(!SCIPisZero(scip, consdata->bilinterms[i].coef));
      
      SCIP_CALL( SCIPaddBilinTermQuadratic(scip, auxconss[comp], 
         consdata->bilinterms[i].var1, consdata->bilinterms[i].var2, consdata->bilinterms[i].coef) );
      
      if( ABS(consdata->bilinterms[i].coef) < auxcoefs[comp] )
         auxcoefs[comp] = ABS(consdata->bilinterms[i].coef);
   }

   /* forget about bilinear terms in cons */
   SCIPfreeBlockMemoryArray(scip, &consdata->bilinterms, consdata->bilintermssize);
   consdata->nbilinterms = 0;
   consdata->bilintermssize = 0;
   
   /* remove quadratic variable terms from cons */
   for( i = consdata->nquadvars - 1; i >= 0; --i )
   {
      SCIP_CALL( delQuadVarTermPos(scip, cons, i) );
   }
   assert(consdata->nquadvars == 0);

   /* add auxiliary variables to auxiliary constraints
    * add aux vars and constraints to SCIP 
    * add aux vars to this constraint */
   SCIPdebugMessage("add %d constraints for disaggregation of quadratic constraint <%s>\n", ncomponents, SCIPconsGetName(cons));
   SCIP_CALL( consdataEnsureLinearVarsSize(scip, consdata, consdata->nlinvars + ncomponents) );
   for( comp = 0; comp < ncomponents; ++comp )
   {
      SCIP_CALL( SCIPaddLinearVarQuadratic(scip, auxconss[comp], auxvars[comp], -auxcoefs[comp]) );
      
      SCIP_CALL( SCIPaddVar(scip, auxvars[comp]) );
      
      SCIP_CALL( SCIPaddCons(scip, auxconss[comp]) );
      SCIPdebug( SCIPprintCons(scip, auxconss[comp], NULL) );
      
      SCIP_CALL( addLinearCoef(scip, cons, auxvars[comp], 1.0 / auxcoefs[comp]) );
      
      SCIP_CALL( SCIPreleaseCons(scip, &auxconss[comp]) );
      SCIP_CALL( SCIPreleaseVar(scip, &auxvars[comp]) );
   }
   *naddconss += ncomponents;
   
   SCIPdebug( SCIPprintCons(scip, cons, NULL) );

   SCIPfreeBufferArray(scip, &auxconss);
   SCIPfreeBufferArray(scip, &auxvars);
   SCIPfreeBufferArray(scip, &auxcoefs);
   SCIPhashmapFree(&var2component);
   
   return SCIP_OKAY;
}

#if 0
/** checks if there are bilinear terms x*y with a binary variable x and an implication x = {0,1} -> y = 0
 * in this case, the bilinear term can be removed (x=0 case) or replaced by y (x=1 case)
 * FIXME: if the implication was derived from this constraint, then we cannot just remove the bilinear term!!!
 */
static
SCIP_RETCODE presolveApplyImplications(
   SCIP*                 scip,               /**< SCIP data structure */
   SCIP_CONS*            cons,               /**< quadratic constraint */
   int*                  nbilinremoved       /**< buffer to store number of removed bilinear terms */
   )
{
   SCIP_CONSDATA* consdata;
   SCIP_VAR* x;
   SCIP_VAR* y;
   SCIP_INTERVAL implbnds;
   int i;
   int j;
   int k;

   assert(scip != NULL);
   assert(cons != NULL);
   assert(nbilinremoved != NULL);

   *nbilinremoved = 0;

   consdata = SCIPconsGetData(cons);
   assert(consdata != NULL);

   SCIPdebugMessage("apply implications in <%s>\n", SCIPconsGetName(cons));

   /* sort quadvarterms in case we need to search */
   SCIP_CALL( consdataSortQuadVarTerms(scip, consdata) );

   for( i = 0; i < consdata->nquadvars; ++i )
   {
      x = consdata->quadvarterms[i].var;
      assert(x != NULL);

      if( consdata->quadvarterms[i].nadjbilin == 0 )
         continue;

      if( !SCIPvarIsBinary(x) )
         continue;

      if( !SCIPvarIsActive(x) )
         continue;

      if( SCIPvarGetNImpls(x, TRUE) == 0 && SCIPvarGetNImpls(x, FALSE) == 0 )
         continue;

      for( j = 0; j < consdata->quadvarterms[i].nadjbilin; ++j )
      {
         k = consdata->quadvarterms[i].adjbilin[j];
         assert(k >= 0);
         assert(k < consdata->nbilinterms);

         if( consdata->bilinterms[k].coef == 0.0 )
            continue;

         y = consdata->bilinterms[k].var1 == x ? consdata->bilinterms[k].var2 : consdata->bilinterms[k].var1;
         assert(x != y);

         getImpliedBounds(x, TRUE, y, &implbnds);
         if( SCIPisZero(scip, implbnds.inf) && SCIPisZero(scip, implbnds.sup) )
         {
            /* if x = 1 implies y = 0, then we can remove the bilinear term x*y, since it is always 0
             * we only set the coefficient to 0.0 here and mark the bilinterms as not merged */
            SCIPdebugMessage("remove bilinear term %g<%s><%s> from <%s> due to implication\n", consdata->bilinterms[k].coef, SCIPvarGetName(x), SCIPvarGetName(y), SCIPconsGetName(cons));
            consdata->bilinterms[k].coef = 0.0;
            consdata->bilinmerged = FALSE;
            ++*nbilinremoved;
            continue;
         }

         getImpliedBounds(x, FALSE, y, &implbnds);
         if( SCIPisZero(scip, implbnds.inf) && SCIPisZero(scip, implbnds.sup) )
         {
            /* if x = 0 implies y = 0, then we can replace the bilinear term x*y by y
             * we only move the coefficient to the linear coef of y here and mark the bilinterms as not merged */
            SCIPdebugMessage("replace bilinear term %g<%s><%s> by %g<%s> in <%s> due to implication\n", consdata->bilinterms[k].coef, SCIPvarGetName(x), SCIPvarGetName(y), consdata->bilinterms[k].coef, SCIPvarGetName(y), SCIPconsGetName(cons));
            assert(consdata->quadvarssorted);
            SCIP_CALL( SCIPaddQuadVarLinearCoefQuadratic(scip, cons, y, consdata->bilinterms[k].coef) );
            consdata->bilinterms[k].coef = 0.0;
            consdata->bilinmerged = FALSE;
            ++*nbilinremoved;
         }
      }
   }

   if( *nbilinremoved > 0 )
   {
      SCIP_CALL( mergeAndCleanBilinearTerms(scip, cons) );

      /* invalidate nonlinear row */
      if( consdata->nlrow != NULL )
      {
         SCIP_CALL( SCIPreleaseNlRow(scip, &consdata->nlrow) );
      }

      consdata->ispropagated  = FALSE;
      consdata->ispresolved   = FALSE;
      consdata->iscurvchecked = FALSE;
   }

   consdata->isimpladded = FALSE;

   return SCIP_OKAY;
}
#endif

/** checks a quadratic constraint for convexity and/or concavity */
static
SCIP_RETCODE checkCurvature(
   SCIP*                 scip,               /**< SCIP data structure */
   SCIP_CONS*            cons,               /**< quadratic constraint */
   SCIP_Bool             checkmultivariate   /**< whether curvature should also be checked for multivariate functions */
   )
{
   SCIP_CONSDATA* consdata;
   double*        matrix;
   SCIP_HASHMAP*  var2index;
   int            i;
   int            n;
   int            nn;
   int            row;
   int            col;
   double*        alleigval;

   assert(scip != NULL);
   assert(cons != NULL);

   consdata = SCIPconsGetData(cons);
   assert(consdata != NULL);

   n = consdata->nquadvars;

   if( consdata->iscurvchecked )
      return SCIP_OKAY;
   
   SCIPdebugMessage("Checking curvature of constraint <%s>\n", SCIPconsGetName(cons));

   if( n == 1 )
   {
      assert(consdata->nbilinterms == 0);
      consdata->isconvex      = !SCIPisNegative(scip, consdata->quadvarterms[0].sqrcoef);
      consdata->isconcave     = !SCIPisPositive(scip, consdata->quadvarterms[0].sqrcoef);
      consdata->iscurvchecked = TRUE;
      return SCIP_OKAY;
   }

   if( n == 0 )
   {
      consdata->isconvex = TRUE;
      consdata->isconcave = TRUE;
      consdata->iscurvchecked = TRUE;
      return SCIP_OKAY;
   }

   if( consdata->nbilinterms == 0 )
   {
      consdata->isconvex = TRUE;
      consdata->isconcave = TRUE;
      for( i = 0; i < n; ++i )
      {
         consdata->isconvex  = consdata->isconvex  && !SCIPisNegative(scip, consdata->quadvarterms[i].sqrcoef);
         consdata->isconcave = consdata->isconcave && !SCIPisPositive(scip, consdata->quadvarterms[i].sqrcoef);
      }
      consdata->iscurvchecked = TRUE;
      return SCIP_OKAY;
   }

   if( !checkmultivariate )
   {
      consdata->isconvex  = FALSE;
      consdata->isconcave = FALSE;
      consdata->iscurvchecked = TRUE;
      return SCIP_OKAY;
   }

   if( n == 2 )
   { /* compute eigenvalues by hand */
      assert(consdata->nbilinterms == 1);
      consdata->isconvex =
         consdata->quadvarterms[0].sqrcoef >= 0 &&
         consdata->quadvarterms[1].sqrcoef >= 0 &&
         4 * consdata->quadvarterms[0].sqrcoef * consdata->quadvarterms[1].sqrcoef >= consdata->bilinterms[0].coef * consdata->bilinterms[0].coef;
      consdata->isconcave = 
         consdata->quadvarterms[0].sqrcoef <= 0 &&
         consdata->quadvarterms[1].sqrcoef <= 0 &&
         4 * consdata->quadvarterms[0].sqrcoef * consdata->quadvarterms[1].sqrcoef >= consdata->bilinterms[0].coef * consdata->bilinterms[0].coef;
      consdata->iscurvchecked = TRUE;
      return SCIP_OKAY;
   }

   /* lower triangular of quadratic term matrix, scaled by box diameter */
   nn = n * n;
   SCIP_CALL( SCIPallocBufferArray(scip, &matrix, nn) );
   BMSclearMemoryArray(matrix, nn);

   consdata->isconvex  = TRUE;
   consdata->isconcave = TRUE;

   SCIP_CALL( SCIPhashmapCreate(&var2index, SCIPblkmem(scip), SCIPcalcHashtableSize(5 * n)) );
   for( i = 0; i < n; ++i )
   {
      if( consdata->quadvarterms[i].nadjbilin > 0 )
      {
         SCIP_CALL( SCIPhashmapInsert(var2index, consdata->quadvarterms[i].var, (void*)(size_t)i) );
         matrix[i*n + i] = consdata->quadvarterms[i].sqrcoef;
      }
      /* nonzero elements on diagonal tell a lot about convexity/concavity */
      if( SCIPisNegative(scip, consdata->quadvarterms[i].sqrcoef) )
         consdata->isconvex  = FALSE;
      if( SCIPisPositive(scip, consdata->quadvarterms[i].sqrcoef) )
         consdata->isconcave = FALSE;
   }

   if( !consdata->isconvex && !consdata->isconcave )
   {
      SCIPfreeBufferArray(scip, &matrix);
      SCIPhashmapFree(&var2index);
      consdata->iscurvchecked = TRUE;
      return SCIP_OKAY;
   }

   if( SCIPisIpoptAvailableIpopt() )
   {
      for( i = 0; i < consdata->nbilinterms; ++i )
      {
         assert(SCIPhashmapExists(var2index, consdata->bilinterms[i].var1));
         assert(SCIPhashmapExists(var2index, consdata->bilinterms[i].var2));
         row = (int)(size_t)SCIPhashmapGetImage(var2index, consdata->bilinterms[i].var1);
         col = (int)(size_t)SCIPhashmapGetImage(var2index, consdata->bilinterms[i].var2);
         if( row < col )
            matrix[row * n + col] = consdata->bilinterms[i].coef/2;
         else
            matrix[col * n + row] = consdata->bilinterms[i].coef/2;
      }

      SCIP_CALL( SCIPallocBufferArray(scip, &alleigval, n) );
      /* TODO can we compute only min and max eigval?
      TODO can we estimate the numerical error? 
      TODO trying a cholesky factorization may be much faster */
      if( LapackDsyev(FALSE, n, matrix, alleigval) != SCIP_OKAY )
      {
         SCIPwarningMessage("Failed to compute eigenvalues of quadratic coefficient matrix of constraint %s. Assuming matrix is indefinite.\n", SCIPconsGetName(cons));
         consdata->isconvex = FALSE;
         consdata->isconcave = FALSE;
      }
      else
      {
#if 0
         SCIP_Bool allbinary;
         printf("cons <%s>[%g,%g] spectrum = [%g,%g]\n", SCIPconsGetName(cons), consdata->lhs, consdata->rhs, alleigval[0], alleigval[n-1]);
#endif
         consdata->isconvex  &= !SCIPisNegative(scip, alleigval[0]);   /*lint !e514*/
         consdata->isconcave &= !SCIPisPositive(scip, alleigval[n-1]); /*lint !e514*/
         consdata->iscurvchecked = TRUE;
#if 0
         for( i = 0; i < consdata->nquadvars; ++i )
            if( !SCIPvarIsBinary(consdata->quadvarterms[i].var) )
               break;
         allbinary = i == consdata->nquadvars;

         if( !SCIPisInfinity(scip, consdata->rhs) && alleigval[0] > 0.1 && allbinary )
         {
            printf("deconvexify cons <%s> by shifting hessian by %g\n", SCIPconsGetName(cons), alleigval[0]);
            for( i = 0; i < consdata->nquadvars; ++i )
            {
               consdata->quadvarterms[i].sqrcoef -= alleigval[0];
               consdata->quadvarterms[i].lincoef += alleigval[0];
            }
         }

         if( !SCIPisInfinity(scip, consdata->lhs) && alleigval[n-1] < -0.1 && allbinary )
         {
            printf("deconcavify cons <%s> by shifting hessian by %g\n", SCIPconsGetName(cons), alleigval[n-1]);
            for( i = 0; i < consdata->nquadvars; ++i )
            {
               consdata->quadvarterms[i].sqrcoef -= alleigval[n-1];
               consdata->quadvarterms[i].lincoef += alleigval[n-1];
            }
         }
#endif
      }

      SCIPfreeBufferArray(scip, &alleigval);
   }
   else
   {
      consdata->isconvex = FALSE;
      consdata->isconcave = FALSE;
      consdata->iscurvchecked = TRUE; /* set to TRUE since it does not help to repeat this procedure again and again (that will not bring Ipopt in) */
   }
   
   SCIPhashmapFree(&var2index);
   SCIPfreeBufferArray(scip, &matrix);

   return SCIP_OKAY;
}

/** sets bounds for variables in not evidently convex terms to some predefined value */
static
SCIP_RETCODE boundUnboundedVars(
   SCIP*                 scip,               /**< SCIP data structure */
   SCIP_CONS*            cons,               /**< constraint */
   SCIP_Real             bound,              /**< value to use for bound */
   int*                  nchgbnds            /**< buffer where to add the number of bound changes, or NULL */
   )
{
   SCIP_Bool      infeasible;
   SCIP_CONSDATA* consdata;
   int            i;
   
   assert(scip != NULL);
   assert(cons != NULL);

   if( SCIPisInfinity(scip, bound) )
      return SCIP_OKAY;

   consdata =  SCIPconsGetData(cons);
   assert(consdata != NULL);

   for( i = 0; i < consdata->nquadvars; ++i )
   {
      if( consdata->quadvarterms[i].nadjbilin == 0 &&
          (SCIPisInfinity(scip,  consdata->rhs) || consdata->quadvarterms[i].sqrcoef > 0) &&
          (SCIPisInfinity(scip, -consdata->lhs) || consdata->quadvarterms[i].sqrcoef < 0) )
         continue; /* skip evidently convex terms */

      if( SCIPisInfinity(scip, -SCIPvarGetLbLocal(consdata->quadvarterms[i].var)) )
      {
         SCIPverbMessage(scip, SCIP_VERBLEVEL_NORMAL, NULL, "set lower bound of %s to %g\n", SCIPvarGetName(consdata->quadvarterms[i].var), -bound);
         SCIP_CALL( SCIPtightenVarLb(scip, consdata->quadvarterms[i].var, -bound, FALSE, &infeasible, NULL) );
         assert(!infeasible);
         if( nchgbnds != NULL )
            ++*nchgbnds;
      }

      if( SCIPisInfinity(scip,  SCIPvarGetUbLocal(consdata->quadvarterms[i].var)) )
      {
         SCIPverbMessage(scip, SCIP_VERBLEVEL_NORMAL, NULL, "set upper bound of %s to %g\n", SCIPvarGetName(consdata->quadvarterms[i].var),  bound);
         SCIP_CALL( SCIPtightenVarUb(scip, consdata->quadvarterms[i].var,  bound, FALSE, &infeasible, NULL) );
         assert(!infeasible);
         if( nchgbnds != NULL ) 
            ++*nchgbnds;
      }
   }

   return SCIP_OKAY;
}

#if 0
/** gets euclidean norm of gradient of quadratic function */
static
SCIP_Real getGradientNorm(
   SCIP*                 scip,               /**< SCIP data structure */
   SCIP_CONS*            cons,               /**< constraint */
   SCIP_SOL*             sol                 /**< solution or NULL if LP solution should be used */
   )
{
   SCIP_CONSDATA* consdata;
   SCIP_Real      norm = 0.0;
   SCIP_Real      g;
   int            i, j, k;
   SCIP_VAR*      var;
   
   assert(scip != NULL);
   assert(cons != NULL);
   
   consdata = SCIPconsGetData(cons);
   assert(consdata != NULL);
   
   for( i = 0; i < consdata->nlinvars; ++i )
      norm += consdata->lincoefs[i] * consdata->lincoefs[i];
   
   for( i = 0; i < consdata->nquadvars; ++i )
   {
      var = consdata->quadvarterms[i].var;
      assert(!SCIPisInfinity(scip,  SCIPgetSolVal(scip, sol, var)));
      assert(!SCIPisInfinity(scip, -SCIPgetSolVal(scip, sol, var)));
      g  =     consdata->quadvarterms[i].lincoef;
      g += 2 * consdata->quadvarterms[i].sqrcoef * SCIPgetSolVal(scip, sol, var);
      for( j = 0; j < consdata->quadvarterms[i].nadjbilin; ++j )
      {
         k = consdata->quadvarterms[i].adjbilin[j];
         if( consdata->bilinterms[k].var1 == var )
            g += consdata->bilinterms[k].coef * SCIPgetSolVal(scip, sol, consdata->bilinterms[k].var2);
         else
            g += consdata->bilinterms[k].coef * SCIPgetSolVal(scip, sol, consdata->bilinterms[k].var1);
      }
      norm += g*g;
   }
   
   return sqrt(norm);
}
#endif

/** gets maximal absolute value in gradient of quadratic function */
static
SCIP_Real getGradientMaxElement(
   SCIP*                 scip,               /**< SCIP data structure */
   SCIP_CONS*            cons,               /**< constraint */
   SCIP_SOL*             sol                 /**< solution or NULL if LP solution should be used */
   )
{
   SCIP_CONSDATA* consdata;
   SCIP_Real      maxelem;
   SCIP_Real      g;
   int            i, j, k;
   SCIP_VAR*      var;

   assert(scip != NULL);
   assert(cons != NULL);

   consdata = SCIPconsGetData(cons);
   assert(consdata != NULL);

   if( SCIPgetStage(scip) != SCIP_STAGE_SOLVING )
   {
      maxelem = 0.0;
      for( i = 0; i < consdata->nlinvars; ++i )
         if( REALABS(consdata->lincoefs[i]) > maxelem )
            maxelem = REALABS(consdata->lincoefs[i]);
   }
   else
   {
      maxelem = consdata->lincoefsmax;
   }

   for( i = 0; i < consdata->nquadvars; ++i )
   {
      var = consdata->quadvarterms[i].var;
      assert(!SCIPisInfinity(scip,  SCIPgetSolVal(scip, sol, var)));
      assert(!SCIPisInfinity(scip, -SCIPgetSolVal(scip, sol, var)));
      g  =     consdata->quadvarterms[i].lincoef;
      g += 2 * consdata->quadvarterms[i].sqrcoef * SCIPgetSolVal(scip, sol, var);
      for( j = 0; j < consdata->quadvarterms[i].nadjbilin; ++j )
      {
         k = consdata->quadvarterms[i].adjbilin[j];
         if( consdata->bilinterms[k].var1 == var )
            g += consdata->bilinterms[k].coef * SCIPgetSolVal(scip, sol, consdata->bilinterms[k].var2);
         else
            g += consdata->bilinterms[k].coef * SCIPgetSolVal(scip, sol, consdata->bilinterms[k].var1);
      }
      if( REALABS(g) > maxelem )
         maxelem = REALABS(g);
   }

   return maxelem;
}

/** computes activity and violation of a constraint */
static
SCIP_RETCODE computeViolation(
   SCIP*                 scip,               /**< SCIP data structure */
   SCIP_CONS*            cons,               /**< constraint */
   SCIP_SOL*             sol,                /**< solution or NULL if LP solution should be used */
   SCIP_Bool             doscaling           /**< should we scale the violation by the gradient of the quadratic function ? */ 
   )
{  /*lint --e{666}*/
   SCIP_CONSDATA* consdata;
   SCIP_Real varval;
   int i;
   int j;
   
   assert(scip != NULL);
   assert(cons != NULL);
   
   consdata = SCIPconsGetData(cons);
   assert(consdata != NULL);

   consdata->activity = 0.0;
   varval = 0.0;
   
   /* TODO take better care of variables at +/- infinity: e.g., run instance waste in debug mode with a short timelimit (30s) */
   for( i = 0; i < consdata->nlinvars; ++i )
   {
      if( SCIPisInfinity(scip, ABS(SCIPgetSolVal(scip, sol, consdata->linvars[i]))) )
      {
         consdata->activity = SCIPinfinity(scip);
         if( !SCIPisInfinity(scip, -consdata->lhs) )
            consdata->lhsviol = SCIPinfinity(scip);
         if( !SCIPisInfinity(scip,  consdata->rhs) )
            consdata->rhsviol = SCIPinfinity(scip);
         return SCIP_OKAY;
      }
      consdata->activity += consdata->lincoefs[i] * SCIPgetSolVal(scip, sol, consdata->linvars[i]);
   }

   for( j = 0; j < consdata->nquadvars; ++j )
   {
      varval = SCIPgetSolVal(scip, sol, consdata->quadvarterms[j].var);
      if( SCIPisInfinity(scip, ABS(varval)) )
      {
         consdata->activity = SCIPinfinity(scip);
         if( !SCIPisInfinity(scip, -consdata->lhs) )
            consdata->lhsviol = SCIPinfinity(scip);
         if( !SCIPisInfinity(scip,  consdata->rhs) )
            consdata->rhsviol = SCIPinfinity(scip);
         return SCIP_OKAY;
      }
      consdata->activity += (consdata->quadvarterms[j].lincoef + consdata->quadvarterms[j].sqrcoef * varval) * varval;
   }
   
   for( j = 0; j < consdata->nbilinterms; ++j )
      consdata->activity += consdata->bilinterms[j].coef * SCIPgetSolVal(scip, sol, consdata->bilinterms[j].var1) * SCIPgetSolVal(scip, sol, consdata->bilinterms[j].var2);

   if( consdata->activity < consdata->lhs && !SCIPisInfinity(scip, -consdata->lhs) )
      consdata->lhsviol = consdata->lhs - consdata->activity;
   else
      consdata->lhsviol = 0.0;
   
   if( consdata->activity > consdata->rhs && !SCIPisInfinity(scip,  consdata->rhs) )
      consdata->rhsviol = consdata->activity - consdata->rhs;
   else
      consdata->rhsviol = 0.0;
   
   if( doscaling && (consdata->lhsviol || consdata->rhsviol) )
   {
      SCIP_Real norm;
      norm = getGradientMaxElement(scip, cons, sol);
      if( norm > 1.0 )
      {
         /* scale only if > 1.0, since LP solvers may scale also only if cut norm is > 1 */
         consdata->lhsviol /= norm;
         consdata->rhsviol /= norm;
      }
   }
   
   return SCIP_OKAY;
}

/** computes violation of a set of constraints */
static
SCIP_RETCODE computeViolations(
   SCIP*                 scip,               /**< SCIP data structure */
   SCIP_CONS**           conss,              /**< constraints */
   int                   nconss,             /**< number of constraints */
   SCIP_SOL*             sol,                /**< solution or NULL if LP solution should be used */
   SCIP_Bool             doscaling,          /**< are we scaling when computing violation ? */
   SCIP_CONS**           maxviolcon          /**< buffer to store constraint with largest violation, or NULL if solution is feasible */
   )
{
   SCIP_CONSDATA* consdata;
   SCIP_Real      viol;
   SCIP_Real      maxviol;
   int            c;

   assert(scip != NULL);
   assert(conss != NULL || nconss == 0);
   assert(maxviolcon != NULL);
   
   *maxviolcon = NULL;

   maxviol = 0.0;
   
   for( c = 0; c < nconss; ++c )
   {
      assert(conss != NULL);
      assert(conss[c] != NULL);
      
      SCIP_CALL( computeViolation(scip, conss[c], sol, doscaling) );

      consdata = SCIPconsGetData(conss[c]);
      assert(consdata != NULL);
      
      viol = MAX(consdata->lhsviol, consdata->rhsviol);
      if( viol > maxviol && SCIPisFeasPositive(scip, viol) )
      {
         maxviol = viol;
         *maxviolcon = conss[c];
      }
   }
   
   return SCIP_OKAY;
}

/** computes coefficients of linearization of a square term in a reference point */
static
void addSquareLinearization(
   SCIP*                 scip,               /**< SCIP data structure */
   SCIP_Real             sqrcoef,            /**< coefficient of square term */
   SCIP_Real             refpoint,           /**< point where to linearize */
   SCIP_Bool             isint,              /**< whether corresponding variable is a discrete variable, and thus linearization could be moved */
   SCIP_Real*            lincoef,            /**< buffer to add coefficient of linearization */
   SCIP_Real*            linconstant,        /**< buffer to add constant of linearization */
   SCIP_Real*            linval,             /**< buffer to add value of linearization in reference point */
   SCIP_Bool*            success             /**< buffer to set to FALSE if linearzation has failed due to large numbers */
   )
{
   assert(scip != NULL);
   assert(lincoef != NULL);
   assert(linconstant != NULL);
   assert(linval != NULL);
   assert(success != NULL);

   if( sqrcoef == 0.0 )
      return;

   if( SCIPisInfinity(scip, REALABS(refpoint)) )
   {
      *success = FALSE;
      return;
   }

   if( !isint || SCIPisIntegral(scip, refpoint) )
   {
      SCIP_Real tmp;

      /* sqrcoef * x^2  ->  tangent in refpoint = sqrcoef * 2 * refpoint * (x - refpoint) */

      tmp = sqrcoef * refpoint;

      if( SCIPisInfinity(scip, 2.0 * REALABS(tmp)) )
      {
         *success = FALSE;
         return;
      }

      *lincoef += 2.0 * tmp;
      tmp *= refpoint;
      *linconstant -= tmp;
      *linval += tmp;
   }
   else
   {
      /* sqrcoef * x^2 ->  secant between f=floor(refpoint) and f+1 = sqrcoef * (f^2 + ((f+1)^2 - f^2) * (x-f)) = sqrcoef * (-f*(f+1) + (2*f+1)*x) */
      SCIP_Real f;
      SCIP_Real coef;
      SCIP_Real constant;

      f = SCIPfloor(scip, refpoint);

      coef     =  sqrcoef * (2.0 * f + 1.0);
      constant = -sqrcoef * f * (f + 1.0);

      if( SCIPisInfinity(scip, REALABS(coef)) || SCIPisInfinity(scip, REALABS(constant)) )
      {
         *success = FALSE;
         return;
      }

      *lincoef     += coef;
      *linconstant += constant;
      *linval      += coef * refpoint + constant;
   }
}

/** computes coefficients of secant of a square term */
static
void addSquareSecant(
   SCIP*                 scip,               /**< SCIP data structure */
   SCIP_Real             sqrcoef,            /**< coefficient of square term */
   SCIP_Real             lb,                 /**< lower bound on variable */
   SCIP_Real             ub,                 /**< upper bound on variable */
   SCIP_Real             refpoint,           /**< point for which to compute value of linearization */
   SCIP_Real*            lincoef,            /**< buffer to add coefficient of secant */
   SCIP_Real*            linconstant,        /**< buffer to add constant of secant */
   SCIP_Real*            linval,             /**< buffer to add value of linearization in reference point */
   SCIP_Bool*            success             /**< buffer to set to FALSE if secant has failed due to large numbers or unboundedness */
   )
{
   SCIP_Real coef;
   SCIP_Real constant;

   assert(scip != NULL);
   assert(!SCIPisInfinity(scip,  lb));
   assert(!SCIPisInfinity(scip, -ub));
   assert(SCIPisLE(scip, lb, ub));
   assert(SCIPisLE(scip, lb, refpoint));
   assert(SCIPisGE(scip, ub, refpoint));
   assert(lincoef != NULL);
   assert(linconstant != NULL);
   assert(linval != NULL);
   assert(success != NULL);

   if( sqrcoef == 0.0 )
      return;

   if( SCIPisInfinity(scip, -lb) || SCIPisInfinity(scip, ub) )
   {
      /* unboundedness */
      *success = FALSE;
      return;
   }

   /* sqrcoef * x^2 -> sqrcoef * (lb * lb + (ub*ub - lb*lb)/(ub-lb) * (x-lb)) = sqrcoef * (lb*lb + (ub+lb)*(x-lb)) = sqrcoef * ((lb+ub)*x - lb*ub) */

   coef     =  sqrcoef * (lb + ub);
   constant = -sqrcoef * lb * ub;
   if( SCIPisInfinity(scip, REALABS(coef)) || SCIPisInfinity(scip, REALABS(constant)) )
   {
      *success = FALSE;
      return;
   }

   *lincoef     += coef;
   *linconstant += constant;
   *linval      += coef * refpoint + constant;
}

/** computes coefficients of linearization of a bilinear term in a reference point */
static
void addBilinLinearization(
   SCIP*                 scip,               /**< SCIP data structure */
   SCIP_Real             bilincoef,          /**< coefficient of bilinear term */
   SCIP_Real             refpointx,          /**< point where to linearize first  variable */
   SCIP_Real             refpointy,          /**< point where to linearize second variable */
   SCIP_Real*            lincoefx,           /**< buffer to add coefficient of first  variable in linearization */
   SCIP_Real*            lincoefy,           /**< buffer to add coefficient of second variable in linearization */
   SCIP_Real*            linconstant,        /**< buffer to add constant of linearization */
   SCIP_Real*            linval,             /**< buffer to add value of linearization in reference point */
   SCIP_Bool*            success             /**< buffer to set to FALSE if linearzation has failed due to large numbers */
   )
{
   SCIP_Real constant;

   assert(scip != NULL);
   assert(lincoefx != NULL);
   assert(lincoefy != NULL);
   assert(linconstant != NULL);
   assert(linval != NULL);
   assert(success != NULL);

   if( bilincoef == 0.0 )
      return;

   if( SCIPisInfinity(scip, REALABS(refpointx)) || SCIPisInfinity(scip, REALABS(refpointy)) )
   {
      *success = FALSE;
      return;
   }

   /* bilincoef * x * y ->  bilincoef * (refpointx * refpointy + refpointy * (x - refpointx) + refpointx * (y - refpointy)) */

   constant = -bilincoef * refpointx * refpointy;

   if( SCIPisInfinity(scip, REALABS(bilincoef * refpointx)) || SCIPisInfinity(scip, REALABS(bilincoef * refpointy)) || SCIPisInfinity(scip, REALABS(constant)) )
   {
      *success = FALSE;
      return;
   }

   *lincoefx    += bilincoef * refpointy;
   *lincoefy    += bilincoef * refpointx;
   *linconstant += constant;
   *linval      -= constant;
}

/** computes coefficients of McCormick under- or overestimation of a bilinear term */
static
void addBilinMcCormick(
   SCIP*                 scip,               /**< SCIP data structure */
   SCIP_Real             bilincoef,          /**< coefficient of bilinear term */
   SCIP_Real             lbx,                /**< lower bound on first variable */
   SCIP_Real             ubx,                /**< upper bound on first variable */
   SCIP_Real             refpointx,          /**< reference point for first variable */
   SCIP_Real             lby,                /**< lower bound on second variable */
   SCIP_Real             uby,                /**< upper bound on second variable */
   SCIP_Real             refpointy,          /**< reference point for second variable */
   SCIP_Bool             overestimate,       /**< whether to compute an overestimator instead of an underestimator */
   SCIP_Real*            lincoefx,           /**< buffer to add coefficient of first  variable in linearization */
   SCIP_Real*            lincoefy,           /**< buffer to add coefficient of second variable in linearization */
   SCIP_Real*            linconstant,        /**< buffer to add constant of linearization */
   SCIP_Real*            linval,             /**< buffer to add value of linearization in reference point */
   SCIP_Bool*            success             /**< buffer to set to FALSE if linearzation has failed due to large numbers */
   )
{
   SCIP_Real constant;
   SCIP_Real coefx;
   SCIP_Real coefy;

   assert(scip != NULL);
   assert(!SCIPisInfinity(scip,  lbx));
   assert(!SCIPisInfinity(scip, -ubx));
   assert(!SCIPisInfinity(scip,  lby));
   assert(!SCIPisInfinity(scip, -uby));
   assert(SCIPisLE(scip, lbx, ubx));
   assert(SCIPisLE(scip, lby, uby));
   assert(SCIPisLE(scip, lbx, refpointx));
   assert(SCIPisGE(scip, ubx, refpointx));
   assert(SCIPisLE(scip, lby, refpointy));
   assert(SCIPisGE(scip, uby, refpointy));
   assert(lincoefx != NULL);
   assert(lincoefy != NULL);
   assert(linconstant != NULL);
   assert(linval != NULL);
   assert(success != NULL);

   if( bilincoef == 0.0 )
      return;

   if( SCIPisEQ(scip, lbx, ubx) )
   {
      /* x is fixed, so bilinear term is at most linear */
      if( SCIPisEQ(scip, lby, uby) )
      {
         /* also y is fixed, so bilinear term is constant */
         coefx    = 0.0;
         coefy    = 0.0;
         constant = bilincoef * refpointx * refpointy;
      }
      else
      {
         coefx    = 0.0;
         coefy    = bilincoef * refpointx;
         constant = 0.0;
      }
   }
   else if( SCIPisEQ(scip, lby, uby) )
   {
      /* y is fixed, so bilinear term is linear */
      coefx    = bilincoef * refpointy;
      coefy    = 0.0;
      constant = 0.0;
   }
   else
   {
      /* both x and y are not fixed */
      if( overestimate )
         bilincoef = -bilincoef;

      if( bilincoef > 0.0 )
      {
         if( !SCIPisInfinity(scip, -lbx) &&
             !SCIPisInfinity(scip, -lby) &&
             (SCIPisInfinity(scip,  ubx) ||
              SCIPisInfinity(scip,  uby) ||
              (uby - refpointy) * (ubx - refpointx) >= (refpointy - lby) * (refpointx - lbx)
              /* (ubx - lbx) * refpointy + (uby - lby) * refpointx <= ubx * uby - lbx * lby */
             )
           )
         {
            coefx    =  bilincoef * lby;
            coefy    =  bilincoef * lbx;
            constant = -bilincoef * lbx * lby;
         }
         else if( !SCIPisInfinity(scip, ubx) && !SCIPisInfinity(scip, uby) )
         {
            coefx    =  bilincoef * uby;
            coefy    =  bilincoef * ubx;
            constant = -bilincoef * ubx * uby;
         }
         else
         {
            *success = FALSE;
            return;
         }
      }
      else /* bilincoef < 0.0 */
      {
         if( !SCIPisInfinity(scip,  ubx) &&
             !SCIPisInfinity(scip, -lby) &&
             (SCIPisInfinity(scip, -lbx) ||
              SCIPisInfinity(scip,  uby) ||
              (ubx - lbx) * (refpointy - lby) <= (uby - lby) * (refpointx - lbx)
              /* (ubx - lbx) * refpointy - (uby - lby) * refpointx <= ubx * lby - lbx * uby */
             )
           )
         {
            coefx    =  bilincoef * lby;
            coefy    =  bilincoef * ubx;
            constant = -bilincoef * ubx * lby;
         }
         else if( !SCIPisInfinity(scip, -lbx) && !SCIPisInfinity(scip, uby) )
         {
            coefx    =  bilincoef * uby;
            coefy    =  bilincoef * lbx;
            constant = -bilincoef * lbx * uby;
         }
         else
         {
            *success = FALSE;
            return;
         }
      }

      if( overestimate )
      {
         coefx    = -coefx;
         coefy    = -coefy;
         constant = -constant;
         bilincoef = -bilincoef;
      }
   }

   if( SCIPisInfinity(scip, REALABS(coefx)) || SCIPisInfinity(scip, REALABS(coefy)) || SCIPisInfinity(scip, REALABS(constant)) )
   {
      *success = FALSE;
      return;
   }

   /* printf("McCormick %d for %g * x[%g,%g] * y[%g,%g] is %g + %g*x + %g*y\n", overestimate, bilincoef, lbx, ubx, lby, uby, constant, coefx, coefy); */

   *lincoefx    += coefx;
   *lincoefy    += coefy;
   *linconstant += constant;
   *linval      += coefx * refpointx + coefy * refpointy + constant;
}

/** generates a cut based on linearization (if convex) or McCormick (if nonconvex) in a given reference point
 */
static
SCIP_RETCODE generateCut(
   SCIP*                 scip,               /**< SCIP data structure */
   SCIP_CONS*            cons,               /**< constraint */
   SCIP_Real*            ref,                /**< reference solution where to generate the cut */
   SCIP_SIDETYPE         violside,           /**< for which side a cut should be generated */
   SCIP_ROW**            row,                /**< storage for cut */
   SCIP_Real*            efficacy,           /**< buffer to store efficacy of row in reference solution, or NULL if not of interest */
   SCIP_Real             maxrange,           /**< maximal range allowed */
   SCIP_Bool             checkcurvmultivar,  /**< are we allowed to check the curvature of a multivariate quadratic function, if not done yet */
   SCIP_Real             minefficacy,        /**< minimal required efficacy (violation scaled by maximal absolute coefficient) */
   SCIP_Real             reflinpartval       /**< value of linear part in reference solution, only needed if minefficacy > -infinity or feasibility != NULL */
   )
{
   SCIP_CONSDATA* consdata;
   SCIP_Bool      isconvex;
   SCIP_Bool      forcelocal;
   SCIP_Real*     coef;
   SCIP_Real      constant;
   SCIP_Bool      success;
   SCIP_Real      refquadpartval;
   SCIP_Real      mincoef;
   SCIP_Real      maxcoef;
   SCIP_Real      viol;

   SCIP_BILINTERM* bilinterm;
   SCIP_VAR*      var;
   int            var2pos;
   int            j;
   int            k;

   assert(scip != NULL);
   assert(cons != NULL);
   assert(ref != NULL);
   assert(row != NULL);
   
   consdata = SCIPconsGetData(cons);
   assert(consdata != NULL);
   assert(violside != SCIP_SIDETYPE_LEFT  || !SCIPisInfinity(scip, -consdata->lhs));
   assert(violside != SCIP_SIDETYPE_RIGHT || !SCIPisInfinity(scip,  consdata->rhs));

   SCIP_CALL( checkCurvature(scip, cons, checkcurvmultivar) );
   isconvex = (violside == SCIP_SIDETYPE_LEFT) ? consdata->isconcave : consdata->isconvex;
   forcelocal = FALSE;

   constant = 0.0;
   refquadpartval = 0.0;

   /* setup initial coefficients with linear coefficients of quadratic variables */
   SCIP_CALL( SCIPallocBufferArray(scip, &coef, consdata->nquadvars) );
   for( j = 0; j < consdata->nquadvars; ++j )
   {
      coef[j] = consdata->quadvarterms[j].lincoef;
      refquadpartval += coef[j] * ref[j];
   }

   *row = NULL;

   success = TRUE;
   if( isconvex )
   {
      /* do first-order taylor for each term */
      for( j = 0; j < consdata->nquadvars && success; ++j )
      {
         /* add linearization of square term */
         var = consdata->quadvarterms[j].var;
         addSquareLinearization(scip, consdata->quadvarterms[j].sqrcoef, ref[j], consdata->quadvarterms[j].nadjbilin == 0 && SCIPvarGetType(var) < SCIP_VARTYPE_CONTINUOUS, &coef[j], &constant, &refquadpartval, &success);
         
         /* add linearization of bilinear terms that have var as first variable */
         for( k = 0; k < consdata->quadvarterms[j].nadjbilin && success; ++k )
         {
            bilinterm = &consdata->bilinterms[consdata->quadvarterms[j].adjbilin[k]];
            if( bilinterm->var1 != var )
               continue;
            assert(bilinterm->var2 != var);
            assert(consdata->sepabilinvar2pos != NULL);

            var2pos = consdata->sepabilinvar2pos[consdata->quadvarterms[j].adjbilin[k]];
            assert(var2pos >= 0);
            assert(var2pos < consdata->nquadvars);
            assert(consdata->quadvarterms[var2pos].var == bilinterm->var2);

            addBilinLinearization(scip, bilinterm->coef, ref[j], ref[var2pos], &coef[j], &coef[var2pos], &constant, &refquadpartval, &success);
         }
      }
      if( !success )
      {
         SCIPdebugMessage("no success in linearization of <%s> in reference point\n", SCIPconsGetName(cons));
      }
   }
   else
   {
      SCIP_Real sqrcoef;

      /* underestimate (secant, McCormick) or linearize each term separately */
      for( j = 0; j < consdata->nquadvars && success; ++j )
      {
         var = consdata->quadvarterms[j].var;

         sqrcoef = consdata->quadvarterms[j].sqrcoef;
         if( sqrcoef != 0.0 )
         {
            if( (violside == SCIP_SIDETYPE_LEFT  && sqrcoef <= 0) ||
                (violside == SCIP_SIDETYPE_RIGHT && sqrcoef >  0) )
            {
               /* convex -> linearize */
               addSquareLinearization(scip, sqrcoef, ref[j], SCIPvarGetType(var) < SCIP_VARTYPE_CONTINUOUS, &coef[j], &constant, &refquadpartval, &success);
            }
            else
            {
               /* not convex -> secant approximation */
               addSquareSecant(scip, sqrcoef, SCIPvarGetLbLocal(var), SCIPvarGetUbLocal(var), ref[j], &coef[j], &constant, &refquadpartval, &success);
            }
         }

         for( k = 0; k < consdata->quadvarterms[j].nadjbilin && success; ++k )
         {
            bilinterm = &consdata->bilinterms[consdata->quadvarterms[j].adjbilin[k]];
            if( bilinterm->var1 != var )
               continue;
            assert(bilinterm->var2 != var);
            assert(consdata->sepabilinvar2pos != NULL);

            var2pos = consdata->sepabilinvar2pos[consdata->quadvarterms[j].adjbilin[k]];
            assert(var2pos >= 0);
            assert(var2pos < consdata->nquadvars);
            assert(consdata->quadvarterms[var2pos].var == bilinterm->var2);

            addBilinMcCormick(scip, bilinterm->coef,
               SCIPvarGetLbLocal(var), SCIPvarGetUbLocal(var), ref[j],
               SCIPvarGetLbLocal(bilinterm->var2), SCIPvarGetUbLocal(bilinterm->var2), ref[var2pos],
               violside == SCIP_SIDETYPE_LEFT, &coef[j], &coef[var2pos], &constant, &refquadpartval, &success);
         }
      }
      if( !success )
      {
         SCIPdebugMessage("no success to find estimator for <%s>\n", SCIPconsGetName(cons));
      }
   }

   if( SCIPisInfinity(scip, REALABS(constant)) )
   {
      SCIPdebugMessage("skip cut for constraint <%s> because constant %g too large\n", SCIPconsGetName(cons), constant);
      success = FALSE;
   }

#ifdef SCIP_DEBUG
   if( success )
   {
      /* check that refquadpartval is correct */
      SCIP_Real refquadpartvalcheck;

      refquadpartvalcheck = constant;
      for( j = 0; j < consdata->nquadvars; ++j )
         refquadpartvalcheck += coef[j] * ref[j];

      assert(SCIPisRelEQ(scip, refquadpartval, refquadpartvalcheck));
   }
#endif

   /* check if range of cut coefficients is ok
    * compute cut violation */
   if( success )
   {
      SCIP_Real abscoef;
      int       mincoefidx;

      assert(SCIPgetStage(scip) == SCIP_STAGE_SOLVING);

      do
      {
         mincoefidx = -1;
         mincoef = consdata->lincoefsmin;
         maxcoef = consdata->lincoefsmax;
         for( j = 0; j < consdata->nquadvars; ++j )
         {
            if( SCIPisZero(scip, coef[j]) )
               continue;

            abscoef = REALABS(coef[j]);
            if( abscoef < mincoef )
            {
               mincoef = abscoef;
               mincoefidx = j;
            }
            if( abscoef > maxcoef )
               maxcoef = abscoef;
         }

         if( maxcoef < mincoef )
         {
            /* if all coefficients are zero, then mincoef and maxcoef are still at their initial values
             * skip cut generation if its boring */
            assert(maxcoef == 0.0);
            assert(mincoef == SCIPinfinity(scip));

            if( (violside == SCIP_SIDETYPE_LEFT  && SCIPisLE(scip, consdata->lhs, constant)) ||
                (violside == SCIP_SIDETYPE_RIGHT && SCIPisGE(scip, consdata->rhs, constant)) )
            {
               SCIPdebugMessage("skip cut for constraint <%s> since all coefficients are zero and it's always satisfied\n", SCIPconsGetName(cons));
               success = FALSE;
            }
            else
            {
               /* cut will cutoff node */
            }

            break;
         }

         if( maxcoef / mincoef > maxrange  )
         {
            SCIPdebugMessage("cut coefficients for constraint <%s> have very large range: mincoef = %g maxcoef = %g\n", SCIPconsGetName(cons), mincoef, maxcoef);
            if( mincoefidx >= 0 )
            {
               var = consdata->quadvarterms[mincoefidx].var;
               /* try to eliminate coefficient with minimal absolute value by weakening cut and try again
                * since we use local bounds, we need to make the row local if they are different from their global counterpart */
               if( ((coef[mincoefidx] > 0.0 && violside == SCIP_SIDETYPE_RIGHT) ||
                    (coef[mincoefidx] < 0.0 && violside == SCIP_SIDETYPE_LEFT )) &&
                   !SCIPisInfinity(scip, -SCIPvarGetLbLocal(var)) )
               {
                  SCIPdebugMessage("eliminate coefficient %g for <%s> [%g, %g]\n", coef[mincoefidx], SCIPvarGetName(var), SCIPvarGetLbLocal(var), SCIPvarGetUbLocal(var));
                  constant += coef[mincoefidx] * SCIPvarGetLbLocal(var);
                  coef[mincoefidx] = 0.0;
                  refquadpartval += coef[mincoefidx] * (SCIPvarGetLbLocal(var) - ref[mincoefidx]);
                  forcelocal |= SCIPisGT(scip, SCIPvarGetLbLocal(var), SCIPvarGetLbGlobal(var));
                  continue;
               }
               else if( ((coef[mincoefidx] < 0.0 && violside == SCIP_SIDETYPE_RIGHT) ||
                         (coef[mincoefidx] > 0.0 && violside == SCIP_SIDETYPE_LEFT )) &&
                        !SCIPisInfinity(scip, SCIPvarGetUbLocal(var)) )
               {
                  SCIPdebugMessage("eliminate coefficient %g for <%s> [%g, %g]\n", coef[mincoefidx], SCIPvarGetName(var), SCIPvarGetLbLocal(var), SCIPvarGetUbLocal(var));
                  constant += coef[mincoefidx] * SCIPvarGetUbLocal(var);
                  coef[mincoefidx] = 0.0;
                  refquadpartval += coef[mincoefidx] * (SCIPvarGetUbLocal(var) - ref[mincoefidx]);
                  forcelocal |= SCIPisLT(scip, SCIPvarGetUbLocal(var), SCIPvarGetUbGlobal(var));
                  continue;
               }
            }

            SCIPdebugMessage("skip cut\n");
            success = FALSE;
         }

      } while( FALSE );

      if( violside == SCIP_SIDETYPE_LEFT )
         viol = consdata->lhs - (reflinpartval + refquadpartval);
      else
         viol = reflinpartval + refquadpartval - consdata->rhs;
   }

   /* check if reference point violates cut sufficiently
    * in difference to SCIPgetCutEfficacy, we scale by norm only if the norm is > 1.0
    * this avoid finding cuts efficient which are only very slightly violated
    * CPLEX does not seem to scale row coefficients up too
    * also we use infinity norm, since that seem to be the usual scaling strategy in LP solvers (equilibrium scaling)
    */
   if( success && !SCIPisInfinity(scip, -minefficacy) && viol / MAX(1.0, maxcoef) < minefficacy )
   {
      SCIPdebugMessage("skip cut for constraint <%s> because efficacy %g/%g too low (< %g)\n", SCIPconsGetName(cons), viol, MAX(1.0, maxcoef), minefficacy);
      success = FALSE;
   }

   /* generate row */
   if( success )
   {
      char cutname[SCIP_MAXSTRLEN];

      if( isconvex )
         (void) SCIPsnprintf(cutname, SCIP_MAXSTRLEN, "%s_side%d_linearization_%d", SCIPconsGetName(cons), violside, SCIPgetNLPs(scip));
      else
         (void) SCIPsnprintf(cutname, SCIP_MAXSTRLEN, "%s_side%d_estimation_%d", SCIPconsGetName(cons), violside, SCIPgetNLPs(scip));

      /* row is only locally valid if we did not linearize a convex term or if the constraint is valid only locally */
      SCIP_CALL( SCIPcreateEmptyRow(scip, row, cutname,
         violside == SCIP_SIDETYPE_LEFT  ? consdata->lhs - constant : -SCIPinfinity(scip),
         violside == SCIP_SIDETYPE_RIGHT ? consdata->rhs - constant :  SCIPinfinity(scip),
         SCIPconsIsLocal(cons) || !isconvex || forcelocal, FALSE, TRUE) );

      /* add coefficients from linear part */
      SCIP_CALL( SCIPaddVarsToRow(scip, *row, consdata->nlinvars, consdata->linvars, consdata->lincoefs) );

      /* add coefficients from quadratic part */
      assert(consdata->sepaquadvars != NULL || consdata->nquadvars == 0);
      SCIP_CALL( SCIPaddVarsToRow(scip, *row, consdata->nquadvars, consdata->sepaquadvars, coef) );

      SCIPdebugMessage("found cut <%s>, constant=%g, mincoef=%g, maxcoef=%g, range=%g, nnz=%d, violation=%g, efficacy=%g\n",
          SCIProwGetName(*row), constant,
          mincoef, maxcoef, maxcoef/mincoef,
          SCIProwGetNNonz(*row), viol, viol / MAX(1.0, maxcoef));

      if( efficacy != NULL )
         *efficacy = viol / MAX(1.0, maxcoef);
   }

   SCIPfreeBufferArray(scip, &coef);

   return SCIP_OKAY;
}

/** generates a cut based on linearization (if convex) or McCormick (if nonconvex) in a solution
 */
static
SCIP_RETCODE generateCutSol(
   SCIP*                 scip,               /**< SCIP data structure */
   SCIP_CONS*            cons,               /**< constraint */
   SCIP_SOL*             sol,                /**< solution where to generate cut, or NULL if LP solution should be used */
   SCIP_SIDETYPE         violside,           /**< for which side a cut should be generated */
   SCIP_ROW**            row,                /**< storage for cut */
   SCIP_Real*            efficacy,           /**< buffer to store efficacy of row in reference solution, or NULL if not of interest */
   SCIP_Real             maxrange,           /**< maximal range allowed */
   SCIP_Bool             checkcurvmultivar,  /**< are we allowed to check the curvature of a multivariate quadratic function, if not done yet */
   SCIP_Real             minefficacy         /**< minimal required efficacy (violation scaled by maximal absolute coefficient) */
   )
{
   SCIP_CONSDATA* consdata;
   SCIP_VAR*  var;
   SCIP_Real  lb;
   SCIP_Real  ub;
   SCIP_Real* ref;
   SCIP_Real  reflinpartval;
   int j;

   assert(scip != NULL);
   assert(cons != NULL);

   consdata = SCIPconsGetData(cons);
   assert(consdata != NULL);

   /* get reference point */
   SCIP_CALL( SCIPallocBufferArray(scip, &ref, consdata->nquadvars) );
   for( j = 0; j < consdata->nquadvars; ++j )
   {
      var = consdata->quadvarterms[j].var;
      lb  = SCIPvarGetLbLocal(var);
      ub  = SCIPvarGetUbLocal(var);
      /* do not like variables at infinity */
      assert(!SCIPisInfinity(scip,  lb));
      assert(!SCIPisInfinity(scip, -ub));

      ref[j] = SCIPgetSolVal(scip, sol, var);
      ref[j] = MIN(ub, MAX(lb, ref[j])); /* project value into bounds */
   }

   /* compute value of linear part, if required */
   reflinpartval = 0.0;
   if( !SCIPisInfinity(scip, -minefficacy) || efficacy != NULL )
      for( j = 0; j < consdata->nlinvars; ++j )
         reflinpartval += consdata->lincoefs[j] * SCIPgetSolVal(scip, sol, consdata->linvars[j]);

   SCIP_CALL( generateCut(scip, cons, ref, violside, row, efficacy, maxrange, checkcurvmultivar, minefficacy, reflinpartval) );

   SCIPfreeBufferArray(scip, &ref);

   return SCIP_OKAY;
}

/** tries to find a cut that intersects with an unbounded ray of the LP
 * for convex functions, we do this by linearizing in the feasible solution of the LPI
 * for nonconvex functions, we just call generateCutSol with the unbounded solution as reference point */
static
SCIP_RETCODE generateCutUnboundedLP(
   SCIP*                 scip,               /**< SCIP data structure */
   SCIP_CONS*            cons,               /**< constraint */
   SCIP_SIDETYPE         violside,           /**< for which side a cut should be generated */
   SCIP_ROW**            row,                /**< storage for cut */
   SCIP_Real*            rowrayprod,         /**< buffer to store product of ray with row coefficients, or NULL if not of interest */
   SCIP_Real             maxrange,           /**< maximal range allowed */
   SCIP_Bool             checkcurvmultivar   /**< are we allowed to check the curvature of a multivariate quadratic function, if not done yet */
   )
{
   SCIP_CONSDATA* consdata;
   SCIP_BILINTERM* bilinterm;
   SCIP_VAR*  var;
   SCIP_Real* ref;
   SCIP_Real  matrixrayprod;
   SCIP_Real  linrayprod;
   SCIP_Real  quadrayprod;
   SCIP_Real  rayval;
   int i;
   int j;

   assert(scip != NULL);
   assert(cons != NULL);
   assert(row  != NULL);
   assert(SCIPgetLPSolstat(scip) == SCIP_LPSOLSTAT_UNBOUNDEDRAY);

   consdata = SCIPconsGetData(cons);
   assert(consdata != NULL);

   *row = NULL;

   if( !SCIPhasPrimalRay(scip) )
   {
      SCIPdebugMessage("do not have primal ray, thus cannot resolve unboundedness\n");
      return SCIP_OKAY;
   }

   SCIP_CALL( checkCurvature(scip, cons, checkcurvmultivar) );
   if( (!consdata->isconvex  && violside == SCIP_SIDETYPE_RIGHT) ||
       (!consdata->isconcave && violside == SCIP_SIDETYPE_LEFT) )
   {
      /* if not convex, just call generateCut and hope it's getting something useful */
      SCIP_CALL( generateCutSol(scip, cons, NULL, violside, row, NULL, maxrange, FALSE, -SCIPinfinity(scip)) );

      /* compute product of cut coefficients with ray, if required */
      if( *row != NULL && rowrayprod != NULL )
      {
         *rowrayprod = 0.0;
         for( i = 0; i < SCIProwGetNNonz(*row); ++i )
         {
            assert(SCIProwGetCols(*row)[i] != NULL);
            var = SCIPcolGetVar(SCIProwGetCols(*row)[i]);
            assert(var != NULL);

            *rowrayprod += SCIProwGetVals(*row)[i] * SCIPgetPrimalRayVal(scip, var);
         }
      }

      return SCIP_OKAY;
   }

   /* we seek for a linearization of the quadratic function such that it intersects with the unbounded ray
    * that is, we need a referencepoint ref such that for the gradient g of xAx+bx in ref, we have
    *   <g, ray> > 0.0 if rhs is finite and <g, ray> < 0.0 if lhs is finite
    * Since g = 2*A*ref + b, we have <g, ray> = <2*A*ref + b, ray> = <ref, 2*A*ray> + <b,ray>
    * initially, for finite rhs, we set ref_i = 1.0 if (A*ray)_i > 0.0 and ref_i = -1.0 if (A*ray)_i < 0.0 (for finite lhs analog)
    * <ref, 2*A*ray> + <b,ray> is sufficiently larger 0.0, we call generateCut for this point, otherwise, we scale up ref
    */

   quadrayprod = 0.0; /* <ref, 2*A*ray> */
   linrayprod = 0.0;  /* <b, ray> */
   SCIP_CALL( SCIPallocBufferArray(scip, &ref, consdata->nquadvars) );
   for( i = 0; i < consdata->nquadvars; ++i )
   {
      var = consdata->quadvarterms[i].var;
      rayval = SCIPgetPrimalRayVal(scip, var);

      /* compute i-th entry of (2*A*ray) */
      matrixrayprod = 2.0 * consdata->quadvarterms[i].sqrcoef * rayval;
      for( j = 0; j < consdata->quadvarterms[i].nadjbilin; ++j )
      {
         bilinterm = &consdata->bilinterms[consdata->quadvarterms[i].adjbilin[j]];
         matrixrayprod += bilinterm->coef * SCIPgetPrimalRayVal(scip, bilinterm->var1 == var ? bilinterm->var2 : bilinterm->var1);
      }

      if( SCIPisPositive(scip, matrixrayprod) )
         ref[i] = (violside == SCIP_SIDETYPE_RIGHT ?  1.0 : -1.0);
      else if( SCIPisNegative(scip, matrixrayprod) )
         ref[i] = (violside == SCIP_SIDETYPE_RIGHT ? -1.0 :  1.0);
      else
         ref[i] = 0.0;

      quadrayprod += matrixrayprod * ref[i];
      linrayprod += consdata->quadvarterms[i].lincoef * rayval;
   }
   assert((violside == SCIP_SIDETYPE_RIGHT && quadrayprod >= 0.0) || (violside == SCIP_SIDETYPE_LEFT && quadrayprod <= 0.0));

   if( SCIPisZero(scip, quadrayprod) )
   {
      SCIPdebugMessage("ray is zero along cons <%s>\n", SCIPconsGetName(cons));
      SCIPfreeBufferArray(scip, &ref);
      return SCIP_OKAY;
   }

   /* add linear part to linrayprod */
   for( i = 0; i < consdata->nlinvars; ++i )
      linrayprod += consdata->lincoefs[i] * SCIPgetPrimalRayVal(scip, consdata->linvars[i]);

   SCIPdebugMessage("initially have <b,ray> = %g and <ref, 2*A*ref> = %g\n", linrayprod, quadrayprod);

   /* we scale the refpoint up, such that <ref, 2*A*ray> >= -2*<b, ray> (rhs finite) or <ref, 2*A*ray> <= -2*<b, ray> (lhs finite), if <b,ray> is not zero
    * if <b,ray> is zero, then we scale refpoint up if |<ref, 2*A*ray>| < 1.0 */
   if( (!SCIPisZero(scip, linrayprod) && violside == SCIP_SIDETYPE_RIGHT && quadrayprod < -2*linrayprod) ||
       (!SCIPisZero(scip, linrayprod) && violside == SCIP_SIDETYPE_LEFT  && quadrayprod > -2*linrayprod) ||
       (SCIPisZero(scip, linrayprod) && REALABS(quadrayprod) < 1.0) )
   {
      SCIP_Real scale;

      if( !SCIPisZero(scip, linrayprod) )
         scale = 2*REALABS(linrayprod/quadrayprod);
      else
         scale = 1.0/REALABS(quadrayprod);

      SCIPdebugMessage("scale refpoint by %g\n", scale);
      for( i = 0; i < consdata->nquadvars; ++i )
         ref[i] *= scale;
      quadrayprod *= scale;
   }

   if( rowrayprod != NULL )
      *rowrayprod = quadrayprod + linrayprod;

   SCIPdebugMessage("calling generateCut, expecting ray product %g\n", quadrayprod + linrayprod);
   SCIP_CALL( generateCut(scip, cons, ref, violside, row, NULL, maxrange, FALSE, -SCIPinfinity(scip), 0.0) );

   SCIPfreeBufferArray(scip, &ref);

   return SCIP_OKAY;
}

/** tries to separate solution or LP solution by a linear cut
 * 
 *  assumes that constraint violations have been computed 
 */
static
SCIP_RETCODE separatePoint(
   SCIP*                 scip,               /**< SCIP data structure */
   SCIP_CONSHDLR*        conshdlr,           /**< quadratic constraints handler */
   SCIP_CONS**           conss,              /**< constraints */
   int                   nconss,             /**< number of constraints */
   int                   nusefulconss,       /**< number of constraints that seem to be useful */
   SCIP_SOL*             sol,                /**< solution to separate, or NULL if LP solution should be used */
   SCIP_Real             minefficacy,        /**< minimal efficacy of a cut if it should be added to the LP */
   SCIP_Bool             convexalways,       /**< whether to ignore minefficacy criteria for a convex constraint (and use feastol instead) */
   SCIP_RESULT*          result,             /**< result of separation */
   SCIP_Real*            bestefficacy        /**< buffer to store best efficacy of a cut that was added to the LP, if found; or NULL if not of interest */
   )
{
   SCIP_CONSHDLRDATA* conshdlrdata;
   SCIP_CONSDATA*     consdata;
   SCIP_Real          efficacy;
   SCIP_Real          actminefficacy;
   SCIP_SIDETYPE      violside;
   int                c;
   SCIP_ROW*          row;

   assert(scip != NULL);
   assert(conshdlr != NULL);
   assert(conss != NULL || nconss == 0);
   assert(nusefulconss <= nconss);
   assert(result != NULL);
   
   *result = SCIP_FEASIBLE;
   
   conshdlrdata = SCIPconshdlrGetData(conshdlr);
   assert(conshdlrdata != NULL);

   if( bestefficacy != NULL )
      *bestefficacy = 0.0;

   for( c = 0; c < nconss; ++c )
   {
      assert(conss != NULL);
      consdata = SCIPconsGetData(conss[c]);
      assert(consdata != NULL);

      if( SCIPisFeasPositive(scip, consdata->lhsviol) || SCIPisFeasPositive(scip, consdata->rhsviol) )
      {
         /* we are not feasible anymore */
         if( *result == SCIP_FEASIBLE )
            *result = SCIP_DIDNOTFIND;

         violside = SCIPisFeasPositive(scip, consdata->lhsviol) ? SCIP_SIDETYPE_LEFT : SCIP_SIDETYPE_RIGHT;

         /* actual minimal efficacy */
         actminefficacy = convexalways && ((violside == SCIP_SIDETYPE_RIGHT && consdata->isconvex ) || (violside == SCIP_SIDETYPE_LEFT && consdata->isconcave)) ? SCIPfeastol(scip) : minefficacy;

         /* generate cut */
         if( sol == NULL && SCIPgetLPSolstat(scip) == SCIP_LPSOLSTAT_UNBOUNDEDRAY )
         {
            /* if the LP is unbounded, then we need a cut that cuts into the direction of a hopefully existing primal ray
             * that is, assume a ray r is given such that p + t*r is feasible for the LP for all t >= t_0 and some p
             * given a cut lhs <= <c,x> <= rhs, we check whether it imposes an upper bound on t and thus bounds the ray
             * this is given if rhs < infinity and <c,r> > 0, since we then enforce <c,p+t*r> = <c,p> + t<c,r> <= rhs, i.e., t <= (rhs - <c,p>)/<c,r>
             * similar, lhs > -infinity and <c,r> < 0 is good
             */
            SCIP_Real rayprod;
            SCIP_Real feasibility;
            SCIP_Real norm;

            rayprod = 0.0; /* for compiler */
            SCIP_CALL( generateCutUnboundedLP(scip, conss[c], violside, &row, &rayprod, conshdlrdata->cutmaxrange, conshdlrdata->checkcurvature) );

            if( row != NULL )
            {
               if( !SCIPisInfinity(scip, SCIProwGetRhs(row)) && SCIPisPositive(scip, rayprod) )
                  feasibility = -rayprod;
               else if( !SCIPisInfinity(scip, -SCIProwGetLhs(row)) && SCIPisNegative(scip, rayprod) )
                  feasibility =  rayprod;
               else
                  feasibility = 0.0;

               norm = SCIPgetRowMaxCoef(scip, row);
               if( norm > 1.0 )
                  efficacy = -feasibility / norm;
               else
                  efficacy = -feasibility;
            }
         }
         else
         {
            /* @todo if convex, can we easily move the refpoint closer to the feasible region to get a stronger cut? */
            SCIP_CALL( generateCutSol(scip, conss[c], sol, violside, &row, &efficacy, conshdlrdata->cutmaxrange, conshdlrdata->checkcurvature, actminefficacy) );
            /* @todo if generation failed not because of low efficacy, then probably because of numerical issues;
             * if the constraint is convex and we are desperate to get a cut, then we may try again with a better chosen reference point */
         }

         if( row == NULL ) /* failed to generate cut */
            continue;

         if( efficacy > actminefficacy )
         { /* cut cuts off solution */
            SCIP_CALL( SCIPaddCut(scip, sol, row, FALSE /* forcecut */) );
            *result = SCIP_SEPARATED;
            SCIP_CALL( SCIPresetConsAge(scip, conss[c]) );
            SCIPdebugMessage("add cut with efficacy %g and for constraint <%s> violated by %g\n", efficacy,
               SCIPconsGetName(conss[c]), consdata->lhsviol+consdata->rhsviol);
         }
         if( bestefficacy != NULL && efficacy > *bestefficacy )
            *bestefficacy = efficacy;

         SCIP_CALL( SCIPreleaseRow (scip, &row) );
      }

      /* enforce only useful constraints
       * others are only checked and enforced if we are still feasible or have not found a separating cut yet
       */ 
      if( c >= nusefulconss && *result == SCIP_SEPARATED )
         break;
   }

   return SCIP_OKAY;
}

/** processes the event that a new primal solution has been found */
static
SCIP_DECL_EVENTEXEC(processNewSolutionEvent)
{
   SCIP_CONSHDLR* conshdlr;
   SCIP_CONSHDLRDATA* conshdlrdata;
   SCIP_CONS**    conss;
   int            nconss;
   SCIP_CONSDATA* consdata;
   int            c;
   SCIP_SOL*      sol;
   SCIP_ROW*      row = NULL;

   assert(scip != NULL);
   assert(event != NULL);
   assert(eventdata != NULL);
   assert(eventhdlr != NULL);

   assert((SCIPeventGetType(event) & SCIP_EVENTTYPE_SOLFOUND) != 0);

   conshdlr = (SCIP_CONSHDLR*)eventdata;

   nconss = SCIPconshdlrGetNConss(conshdlr);

   if( nconss == 0 )
      return SCIP_OKAY;

   conshdlrdata = SCIPconshdlrGetData(conshdlr);
   assert(conshdlrdata != NULL);

   sol = SCIPeventGetSol(event);
   assert(sol != NULL);

   /* we are only interested in solution coming from some heuristic, but not from the tree */
   if( SCIPsolGetHeur(sol) == NULL )
      return SCIP_OKAY;

   conss = SCIPconshdlrGetConss(conshdlr);
   assert(conss != NULL);

   SCIPdebugMessage("catched new sol event %x from heur <%s>; have %d conss\n", SCIPeventGetType(event), SCIPheurGetName(SCIPsolGetHeur(sol)), nconss);

   for( c = 0; c < nconss; ++c )
   {
      if( SCIPconsIsLocal(conss[c]) )
         continue;

      SCIP_CALL( checkCurvature(scip, conss[c], conshdlrdata->checkcurvature) );
      
      consdata = SCIPconsGetData(conss[c]);
      assert(consdata != NULL);

      if( consdata->isconvex && !SCIPisInfinity(scip, consdata->rhs) )
      {
         SCIP_CALL( generateCutSol(scip, conss[c], sol, SCIP_SIDETYPE_RIGHT, &row, NULL, conshdlrdata->cutmaxrange, conshdlrdata->checkcurvature, -SCIPinfinity(scip)) );
      }
      else if( consdata->isconcave && !SCIPisInfinity(scip, -consdata->lhs) )
      {
         SCIP_CALL( generateCutSol(scip, conss[c], sol, SCIP_SIDETYPE_LEFT, &row, NULL, conshdlrdata->cutmaxrange, conshdlrdata->checkcurvature, -SCIPinfinity(scip)) );
      }
      else
         continue;

      if( row == NULL )
         continue;

      assert(!SCIProwIsLocal(row));

      SCIP_CALL( SCIPaddPoolCut(scip, row) );
      SCIP_CALL( SCIPreleaseRow(scip, &row) );
   }

   return SCIP_OKAY;
}

/** computes the infeasibilities of variables from the convexification gaps in the constraints and notifies the branching rule about them
 */
static
SCIP_RETCODE registerVariableInfeasibilities(
   SCIP*                 scip,               /**< SCIP data structure */
   SCIP_CONSHDLR*        conshdlr,           /**< constraint handler */
   SCIP_CONS**           conss,              /**< constraints to check */
   int                   nconss,             /**< number of constraints to check */
   int*                  nnotify             /**< counter for number of notifications performed */
   )
{
   SCIP_CONSDATA*     consdata;
   int                c;
   int                j;
   SCIP_Bool          xbinary;
   SCIP_Bool          ybinary;
   SCIP_Bool          xunbounded;
   SCIP_Bool          yunbounded;
   SCIP_VAR*          x;
   SCIP_VAR*          y;
   SCIP_Real          xlb;
   SCIP_Real          xub;
   SCIP_Real          xval;
   SCIP_Real          ylb;
   SCIP_Real          yub;
   SCIP_Real          yval;
   SCIP_Real          gap;
   SCIP_Real          coef_;
   
   assert(scip != NULL);
   assert(conshdlr != NULL);
   assert(conss != NULL || nconss == 0);
   
   *nnotify = 0;
   yval = SCIP_INVALID;
   xval = SCIP_INVALID;

   for( c = 0; c < nconss; ++c )
   {
      assert(conss != NULL);
      consdata = SCIPconsGetData(conss[c]);
      assert(consdata != NULL);
      
      if( !consdata->nquadvars )
         continue;
      
      if( (!SCIPisFeasPositive(scip, consdata->lhsviol) || consdata->isconcave) &&
          (!SCIPisFeasPositive(scip, consdata->rhsviol) || consdata->isconvex ) )
         continue;
      SCIPdebugMessage("cons %s violation: %g %g  convex: %u %u\n", SCIPconsGetName(conss[c]), consdata->lhsviol, consdata->rhsviol, consdata->isconvex, consdata->isconcave);
      
      /* square terms */
      for( j = 0; j < consdata->nquadvars; ++j )
      {
         x = consdata->quadvarterms[j].var;
         if( (SCIPisFeasPositive(scip, consdata->rhsviol) && consdata->quadvarterms[j].sqrcoef < 0) ||
             (SCIPisFeasPositive(scip, consdata->lhsviol) && consdata->quadvarterms[j].sqrcoef > 0) )
         {
            xlb = SCIPvarGetLbLocal(x);
            xub = SCIPvarGetUbLocal(x);
            if( SCIPisEQ(scip, xlb, xub) )
            {
               SCIPdebugMessage("ignore fixed variable <%s>[%g, %g], diff %g\n", SCIPvarGetName(x), xlb, xub, xub-xlb);
               continue;
            }

            xval = SCIPgetSolVal(scip, NULL, x);

            /* if variable is at bounds, then no need to branch, since secant is exact there */
            if( SCIPisLE(scip, xval, xlb) || SCIPisGE(scip, xval, xub) )
               continue;

            if( SCIPisInfinity(scip, -xlb) || SCIPisInfinity(scip, xub) )
               gap = SCIPinfinity(scip);
            else
               gap = (xval-xlb)*(xub-xval)/(1+2*ABS(xval));
            assert(!SCIPisNegative(scip, gap));
            SCIP_CALL( SCIPaddExternBranchCand(scip, x, MAX(gap, 0.0), SCIP_INVALID) );
            ++*nnotify;
         }
      }

      /* bilinear terms */
      for( j = 0; j < consdata->nbilinterms; ++j )
      {
         /* if any of the variables if fixed, then it actually behaves like a linear term, so we don't need to branch on it */
         x = consdata->bilinterms[j].var1;
         xlb = SCIPvarGetLbLocal(x);
         xub = SCIPvarGetUbLocal(x);
         if( SCIPisEQ(scip, xlb, xub) )
            continue;

         y = consdata->bilinterms[j].var2;
         ylb = SCIPvarGetLbLocal(y);
         yub = SCIPvarGetUbLocal(y);
         if( SCIPisEQ(scip, ylb, yub) )
            continue;

         xunbounded = SCIPisInfinity(scip, -xlb) || SCIPisInfinity(scip, xub);
         yunbounded = SCIPisInfinity(scip, -ylb) || SCIPisInfinity(scip, yub);

         /* compute gap, if both variable are bounded */
         gap = SCIPinfinity(scip);
         if( !xunbounded && !yunbounded )
         {
            xval = SCIPgetSolVal(scip, NULL, x);
            yval = SCIPgetSolVal(scip, NULL, y);

            /* if both variables are at one of its bounds, then no need to branch, since McCormick is exact there */
            if( (SCIPisLE(scip, xval, xlb) || SCIPisGE(scip, xval, xub)) &&
                (SCIPisLE(scip, yval, ylb) || SCIPisGE(scip, yval, yub)) )
               continue;

            xval = MAX(xlb, MIN(xval, xub));
            yval = MAX(ylb, MIN(yval, yub));

            coef_ = SCIPisFeasPositive(scip, consdata->lhsviol) ? -consdata->bilinterms[j].coef : consdata->bilinterms[j].coef;
            if( coef_ > 0.0 )
            {
               if( (xub-xlb)*yval + (yub-ylb)*xval <= xub*yub - xlb*ylb )
                  gap = (xval*yval - xlb*yval - ylb*xval + xlb*ylb) / (1+sqrt(xval*xval + yval*yval));
               else
                  gap = (xval*yval - xval*yub - yval*xub + xub*yub) / (1+sqrt(xval*xval + yval*yval));
            }
            else
            { /* coef_ < 0 */
               if( (xub-xlb)*yval - (yub-ylb)*xval <= xub*ylb - xlb*yub )
                  gap = -(xval*yval - xval*ylb - yval*xub + xub*ylb) / (1+sqrt(xval*xval + yval*yval));
               else
                  gap = -(xval*yval - xval*yub - yval*xlb + xlb*yub) / (1+sqrt(xval*xval + yval*yval));
            }

            assert(!SCIPisNegative(scip, gap));
            if( gap < 0.0 )
               gap = 0.0;
         }

         /* if one of the variables is binary or integral with domain width 1, then branching on this makes the term linear, so prefer this */
         xbinary = SCIPvarIsBinary(x) || (SCIPvarIsIntegral(x) && xub - xlb < 1.5);
         ybinary = SCIPvarIsBinary(y) || (SCIPvarIsIntegral(y) && yub - ylb < 1.5);
         if( xbinary )
         {
            SCIP_CALL( SCIPaddExternBranchCand(scip, x, gap, SCIP_INVALID) );
            ++*nnotify;
         }
         if( ybinary )
         {
            SCIP_CALL( SCIPaddExternBranchCand(scip, y, gap, SCIP_INVALID) );
            ++*nnotify;
         }
         if( xbinary || ybinary )
            continue;

         /* if one of the variables is unbounded, then branch on it first */
         if( xunbounded )
         {
            SCIP_CALL( SCIPaddExternBranchCand(scip, x, gap, SCIP_INVALID) );
            ++*nnotify;
         }
         if( yunbounded )
         {
            SCIP_CALL( SCIPaddExternBranchCand(scip, y, gap, SCIP_INVALID) );
            ++*nnotify;
         }
         if( xunbounded || yunbounded )
            continue;

#if 0
         /* if both variables are integral, prefer the one with the smaller domain, so variable gets fixed soon */
         if( SCIPvarIsIntegral(x) && SCIPvarIsIntegral(y) )
         {
            if( SCIPisLT(scip, xub-xlb, yub-ylb) )
            {
               SCIP_CALL( SCIPaddExternBranchCand(scip, x, gap, SCIP_INVALID) );
               ++*nnotify;
               continue;
            }
            if( SCIPisGT(scip, xub-xlb, yub-ylb) )
            {
               SCIP_CALL( SCIPaddExternBranchCand(scip, y, gap, SCIP_INVALID) );
               ++*nnotify;
               continue;
            }
         }
#endif

         /* in the regular case, suggest those variables which are not at its bounds for branching
          * this is, because after branching both variables will be one the bounds, and McCormick will be exact then */
         if( !SCIPisLE(scip, xval, xlb) && !SCIPisGE(scip, xval, xub) )
         {
            SCIP_CALL( SCIPaddExternBranchCand(scip, x, gap, SCIP_INVALID) );
            ++*nnotify;
         }
         if( !SCIPisLE(scip, yval, ylb) && !SCIPisGE(scip, yval, yub) )
         {
            SCIP_CALL( SCIPaddExternBranchCand(scip, y, gap, SCIP_INVALID) );
            ++*nnotify;
         }
      }
   }

   SCIPdebugMessage("registered %d branching candidates\n", *nnotify);

   return SCIP_OKAY;
}

/** registers a quadratic variable from a violated constraint as branching candidate that has a large absolute value in the LP relaxation */
static
SCIP_RETCODE registerLargeLPValueVariableForBranching(
   SCIP*                 scip,               /**< SCIP data structure */
   SCIP_CONS**           conss,              /**< constraints */
   int                   nconss,             /**< number of constraints */
   SCIP_VAR**            brvar               /**< buffer to store branching variable */
   )
{
   SCIP_CONSDATA*      consdata;
   SCIP_Real           val;
   SCIP_Real           brvarval;
   int                 i;
   int                 c;
   
   assert(scip  != NULL);
   assert(conss != NULL || nconss == 0);
   
   *brvar = NULL;
   brvarval = -1.0;

   for( c = 0; c < nconss; ++c )
   {
      assert(conss != NULL);
      consdata = SCIPconsGetData(conss[c]);
      assert(consdata != NULL);
      
      if( !SCIPisFeasPositive(scip, consdata->lhsviol) && !SCIPisFeasPositive(scip, consdata->rhsviol) )
         continue;
      
      for( i = 0; i < consdata->nquadvars; ++i )
      {
         /* do not propose fixed variables */
         if( SCIPisEQ(scip, SCIPvarGetLbLocal(consdata->quadvarterms[i].var), SCIPvarGetUbLocal(consdata->quadvarterms[i].var)) )
            continue;
         val = SCIPgetSolVal(scip, NULL, consdata->quadvarterms[i].var);
         if( ABS(val) > brvarval )
         {
            brvarval = ABS(val);
            *brvar = consdata->quadvarterms[i].var;
         }
      }
   }
   
   if( *brvar != NULL )
   {
      SCIP_CALL( SCIPaddExternBranchCand(scip, *brvar, brvarval, SCIP_INVALID) );
   }
   
   return SCIP_OKAY;
}


/** replaces violated quadratic constraints where all quadratic variables are fixed by linear constraints */
static
SCIP_RETCODE replaceByLinearConstraints(
   SCIP*                 scip,               /**< SCIP data structure */
   SCIP_CONS**           conss,              /**< constraints */
   int                   nconss              /**< number of constraints */
   )
{
   SCIP_CONS*          cons;
   SCIP_CONSDATA*      consdata;
   SCIP_Real           constant;
   SCIP_Real           val1;
   SCIP_Real           val2;
   int                 i;
   int                 c;

   assert(scip  != NULL);
   assert(conss != NULL || nconss == 0);

   for( c = 0; c < nconss; ++c )
   {
      assert(conss != NULL);
      consdata = SCIPconsGetData(conss[c]);
      assert(consdata != NULL);

      if( !SCIPisFeasPositive(scip, consdata->lhsviol) && !SCIPisFeasPositive(scip, consdata->rhsviol) )
         continue;

      constant = 0.0;

      for( i = 0; i < consdata->nquadvars; ++i )
      {
         /* variables should be fixed if constraint is violated */
         assert(SCIPisRelEQ(scip, SCIPvarGetLbLocal(consdata->quadvarterms[i].var), SCIPvarGetUbLocal(consdata->quadvarterms[i].var)));

         val1 = (SCIPvarGetUbLocal(consdata->quadvarterms[i].var) + SCIPvarGetLbLocal(consdata->quadvarterms[i].var)) / 2.0;
         constant += (consdata->quadvarterms[i].lincoef + consdata->quadvarterms[i].sqrcoef * val1) * val1;
      }

      for( i = 0; i < consdata->nbilinterms; ++i )
      {
         val1 = (SCIPvarGetUbLocal(consdata->bilinterms[i].var1) + SCIPvarGetLbLocal(consdata->bilinterms[i].var1)) / 2.0;
         val2 = (SCIPvarGetUbLocal(consdata->bilinterms[i].var2) + SCIPvarGetLbLocal(consdata->bilinterms[i].var2)) / 2.0;
         constant += consdata->bilinterms[i].coef * val1 * val2;
      }

      SCIP_CALL( SCIPcreateConsLinear(scip, &cons, SCIPconsGetName(conss[c]),
         consdata->nlinvars, consdata->linvars, consdata->lincoefs,
         SCIPisInfinity(scip, -consdata->lhs) ? -SCIPinfinity(scip) : (consdata->lhs - constant),
         SCIPisInfinity(scip,  consdata->rhs) ?  SCIPinfinity(scip) : (consdata->rhs - constant),
         SCIPconsIsInitial(conss[c]), SCIPconsIsSeparated(conss[c]), SCIPconsIsEnforced(conss[c]),
         SCIPconsIsChecked(conss[c]), SCIPconsIsPropagated(conss[c]),  TRUE,
         SCIPconsIsModifiable(conss[c]), SCIPconsIsDynamic(conss[c]), SCIPconsIsRemovable(conss[c]),
         SCIPconsIsStickingAtNode(conss[c])) );

      SCIPdebugMessage("replace quadratic constraint <%s> by linear constraint after all quadratic vars have been fixed\n", SCIPconsGetName(conss[c]) );
      SCIPdebug( SCIPprintCons(scip, cons, NULL) );
      SCIP_CALL( SCIPaddConsLocal(scip, cons, NULL) );
      SCIP_CALL( SCIPreleaseCons(scip, &cons) );

      SCIP_CALL( SCIPdelConsLocal(scip, conss[c]) );
   }

   return SCIP_OKAY;
}

/* tightens a lower bound on a variable and checks the result */
static
SCIP_RETCODE propagateBoundsTightenVarLb(
   SCIP*                 scip,               /**< SCIP data structure */ 
   SCIP_CONS*            cons,               /**< constraint where we currently propagate */
   SCIP_Real             intervalinfty,      /**< infinity value used in interval operations */
   SCIP_VAR*             var,                /**< variable which domain we might reduce */
   SCIP_Real             bnd,                /**< new lower bound for variable */
   SCIP_RESULT*          result,             /**< result to update if there was a tightening or cutoff */
   int*                  nchgbds             /**< counter to increase if a bound was tightened */
   )
{
   SCIP_Bool infeas;
   SCIP_Bool tightened;
   
   assert(scip != NULL);
   assert(cons != NULL);
   assert(intervalinfty > 0.0);
   assert(bnd > -intervalinfty);
   assert(var != NULL);
   assert(result != NULL);
   assert(*result == SCIP_DIDNOTFIND || *result == SCIP_REDUCEDDOM);
   assert(nchgbds != NULL);
   
   /* new bound is no improvement */
   if( SCIPisLE(scip, bnd, SCIPvarGetLbLocal(var)) )
      return SCIP_OKAY;

   if( SCIPisInfinity(scip, bnd) )
   { /* domain will be outside [-infty, +infty] -> declare node infeasible */
      *result = SCIP_CUTOFF;
      SCIP_CALL( SCIPresetConsAge(scip, cons) );
      return SCIP_OKAY;
   }
   
   /* new lower bound is very low (between -intervalinfty and -SCIPinfinity()) */
   if( SCIPisInfinity(scip, -bnd) )
      return SCIP_OKAY;

   bnd = SCIPadjustedVarLb(scip, var, bnd);
   SCIP_CALL( SCIPtightenVarLb(scip, var, bnd, FALSE, &infeas, &tightened) );
   if( infeas )
   {
      SCIPdebugMessage("%s found constraint <%s> infeasible due to tightened lower bound %g for variable <%s>\n", SCIPinProbing(scip) ? "in probing" : "", SCIPconsGetName(cons), bnd, SCIPvarGetName(var));
      *result = SCIP_CUTOFF;
      SCIP_CALL( SCIPresetConsAge(scip, cons) );
      return SCIP_OKAY;
   }
   if( tightened )
   {
      SCIPdebugMessage("%s tightened lower bound of variable <%s> in constraint <%s> to %g\n", SCIPinProbing(scip) ? "in probing" : "", SCIPvarGetName(var), SCIPconsGetName(cons), bnd);
      ++*nchgbds;
      *result = SCIP_REDUCEDDOM;
      SCIP_CALL( SCIPresetConsAge(scip, cons) );
   }
   
   return SCIP_OKAY;
}

/* tightens an upper bound on a variable and checks the result */
static
SCIP_RETCODE propagateBoundsTightenVarUb(
   SCIP*                 scip,               /**< SCIP data structure */ 
   SCIP_CONS*            cons,               /**< constraint where we currently propagate */
   SCIP_Real             intervalinfty,      /**< infinity value used in interval operations */
   SCIP_VAR*             var,                /**< variable which domain we might reduce */
   SCIP_Real             bnd,                /**< new upper bound for variable */
   SCIP_RESULT*          result,             /**< result to update if there was a tightening or cutoff */
   int*                  nchgbds             /**< counter to increase if a bound was tightened */
   )
{
   SCIP_Bool infeas;
   SCIP_Bool tightened;
   
   assert(scip != NULL);
   assert(cons != NULL);
   assert(intervalinfty > 0.0);
   assert(bnd < intervalinfty);
   assert(var != NULL);
   assert(result != NULL);
   assert(*result == SCIP_DIDNOTFIND || *result == SCIP_REDUCEDDOM);
   assert(nchgbds != NULL);
   
   /* new bound is no improvement */
   if( SCIPisGE(scip, bnd, SCIPvarGetUbLocal(var)) )
      return SCIP_OKAY;

   if( SCIPisInfinity(scip, -bnd) )
   { /* domain will be outside [-infty, +infty] -> declare node infeasible */
      *result = SCIP_CUTOFF;
      SCIP_CALL( SCIPresetConsAge(scip, cons) );
      return SCIP_OKAY;
   }
   
   /* new upper bound is very high (between SCIPinfinity() and intervalinfty) */
   if( SCIPisInfinity(scip, bnd) )
      return SCIP_OKAY;

   bnd = SCIPadjustedVarUb(scip, var, bnd);
   SCIP_CALL( SCIPtightenVarUb(scip, var, bnd, FALSE, &infeas, &tightened) );
   if( infeas )
   {
      SCIPdebugMessage("%s found constraint <%s> infeasible due to tightened upper bound %g for variable <%s>\n", SCIPinProbing(scip) ? "in probing" : "", SCIPconsGetName(cons), bnd, SCIPvarGetName(var));
      *result = SCIP_CUTOFF;
      SCIP_CALL( SCIPresetConsAge(scip, cons) );
      return SCIP_OKAY;
   }
   if( tightened )
   {
      SCIPdebugMessage("%s tightened upper bound of variable <%s> in constraint <%s> to %g\n", SCIPinProbing(scip) ? "in probing" : "", SCIPvarGetName(var), SCIPconsGetName(cons), bnd);
      ++*nchgbds;
      *result = SCIP_REDUCEDDOM;
      SCIP_CALL( SCIPresetConsAge(scip, cons) );
   }
   
   return SCIP_OKAY;
}

/** solves a quadratic equation \f$ a x^2 + b x \in rhs \f$ (with b an interval) and reduces bounds on x or deduces infeasibility if possible
 */
static
SCIP_RETCODE propagateBoundsQuadVar(
   SCIP*                 scip,               /**< SCIP data structure */ 
   SCIP_CONS*            cons,               /**< constraint where we currently propagate */
   SCIP_Real             intervalinfty,      /**< infinity value used in interval operations */
   SCIP_VAR*             var,                /**< variable which bounds with might tighten */
   SCIP_Real             a,                  /**< coefficient in square term */
   SCIP_INTERVAL         b,                  /**< coefficient in linear term */
   SCIP_INTERVAL         rhs,                /**< right hand side of quadratic equation */
   SCIP_RESULT*          result,             /**< result of propagation */
   int*                  nchgbds             /**< buffer where to add number of tightened bounds */
   )
{
   SCIP_INTERVAL newrange;
   
   assert(scip != NULL);
   assert(cons != NULL);
   assert(var != NULL);
   assert(result != NULL);
   assert(nchgbds != NULL);

   /* compute solution of a*x^2 + b*x \in rhs */
   if( a == 0.0 && SCIPintervalGetInf(b) == 0.0 && SCIPintervalGetSup(b) == 0.0 )
   { /* relatively easy case: 0.0 \in rhs, thus check if infeasible or just redundant */
      if( SCIPintervalGetInf(rhs) > 0.0 || SCIPintervalGetSup(rhs) < 0.0 )
      {
         SCIPdebugMessage("found <%s> infeasible due to domain propagation for quadratic variable <%s>\n", SCIPconsGetName(cons), SCIPvarGetName(var));
         SCIP_CALL( SCIPresetConsAge(scip, cons) );
         *result = SCIP_CUTOFF;
      }
      return SCIP_OKAY;
   }
   else if( SCIPvarGetLbLocal(var) >= 0.0 )
   { 
      SCIP_INTERVAL a_;

      /* need only positive solutions */
      SCIPintervalSet(&a_, a);
      SCIPintervalSolveUnivariateQuadExpressionPositive(intervalinfty, &newrange, a_, b, rhs);
   }
   else if( SCIPvarGetUbLocal(var) <= 0.0 )
   {
      /* need only negative solutions */
      SCIP_INTERVAL a_;
      SCIP_INTERVAL tmp;
      SCIPintervalSet(&a_, a);
      SCIPintervalSetBounds(&tmp, -SCIPintervalGetSup(b), -SCIPintervalGetInf(b));
      SCIPintervalSolveUnivariateQuadExpressionPositive(intervalinfty, &tmp, a_, tmp, rhs);
      if( SCIPintervalIsEmpty(tmp) )
      {
         SCIPdebugMessage("found <%s> infeasible due to domain propagation for quadratic variable <%s>\n", SCIPconsGetName(cons), SCIPvarGetName(var));
         *result = SCIP_CUTOFF;
         SCIP_CALL( SCIPresetConsAge(scip, cons) );
         return SCIP_OKAY;
      }
      SCIPintervalSetBounds(&newrange, -SCIPintervalGetSup(tmp), -SCIPintervalGetInf(tmp));
   }
   else
   {
      /* need both positive and negative solution */
      SCIP_INTERVAL a_;
      SCIPintervalSet(&a_, a);
      SCIPintervalSolveUnivariateQuadExpression(intervalinfty, &newrange, a_, b, rhs);
   }
   
   /* SCIPdebugMessage("%g x^2 + [%g, %g] x in [%g, %g] -> [%g, %g]\n", a, b.inf, b.sup, rhs.inf, rhs.sup, newrange.inf, newrange.sup); */

   if( SCIPisInfinity(scip, SCIPintervalGetInf(newrange)) || SCIPisInfinity(scip, -SCIPintervalGetSup(newrange)) )
   { /* domain outside [-infty, +infty] -> declare node infeasible */
      SCIPdebugMessage("found <%s> infeasible because propagated domain of quadratic variable <%s> is outside of (-infty, +infty)\n", SCIPconsGetName(cons), SCIPvarGetName(var));
      *result = SCIP_CUTOFF;
      SCIP_CALL( SCIPresetConsAge(scip, cons) );
      return SCIP_OKAY;
   }

   if( SCIPintervalIsEmpty(newrange) )
   {
      SCIPdebugMessage("found <%s> infeasible due to domain propagation for quadratic variable <%s>\n", SCIPconsGetName(cons), SCIPvarGetName(var));
      *result = SCIP_CUTOFF;
      return SCIP_OKAY;
   }

   if( !SCIPisInfinity(scip, -SCIPintervalGetInf(newrange)) )
   {
      SCIP_CALL( propagateBoundsTightenVarLb(scip, cons, intervalinfty, var, SCIPintervalGetInf(newrange), result, nchgbds) );
      if( *result == SCIP_CUTOFF )
         return SCIP_OKAY;
   }

   if( !SCIPisInfinity(scip,  SCIPintervalGetSup(newrange)) )
   {
      SCIP_CALL( propagateBoundsTightenVarUb(scip, cons, intervalinfty, var, SCIPintervalGetSup(newrange), result, nchgbds) );
      if( *result == SCIP_CUTOFF )
         return SCIP_OKAY;
   }

   return SCIP_OKAY;
}

/** tries to deduce domain reductions for x in xsqrcoef x^2 + xlincoef x + ysqrcoef y^2 + ylincoef y + bilincoef x y \\in rhs
 * NOTE that domain reductions for y are not deduced 
 */
static
SCIP_RETCODE propagateBoundsBilinearTerm(
   SCIP*                 scip,               /**< SCIP data structure */
   SCIP_CONS*            cons,               /**< the constraint, where the bilinear term belongs to */
   SCIP_Real             intervalinfty,      /**< infinity value used in interval operations */
   SCIP_VAR*             x,                  /**< first variable */
   SCIP_Real             xsqrcoef,           /**< square coefficient of x */
   SCIP_Real             xlincoef,           /**< linear coefficient of x */
   SCIP_VAR*             y,                  /**< second variable */
   SCIP_Real             ysqrcoef,           /**< square coefficient of y */
   SCIP_Real             ylincoef,           /**< linear coefficient of y */
   SCIP_Real             bilincoef,          /**< bilinear coefficient of x*y */
   SCIP_INTERVAL         rhs,                /**< right hand side of quadratic equation */
   SCIP_RESULT*          result,             /**< pointer to store result of domain propagation */
   int*                  nchgbds             /**< counter to increment if domain reductions are found */
   )
{
   SCIP_INTERVAL myrhs;
   SCIP_INTERVAL varbnds;
   SCIP_INTERVAL lincoef;
   
   assert(scip != NULL);
   assert(cons != NULL);
   assert(x != NULL);
   assert(y != NULL);
   assert(x != y);
   assert(result != NULL);
   assert(*result == SCIP_DIDNOTFIND || *result == SCIP_REDUCEDDOM);
   assert(nchgbds != NULL);
   assert(bilincoef != 0.0);
   
   if( SCIPintervalIsEntire(intervalinfty, rhs) )
      return SCIP_OKAY;
  
   /* try to find domain reductions for x */
   SCIPintervalSetBounds(&varbnds, MIN(SCIPvarGetLbLocal(y), SCIPvarGetUbLocal(y)), MAX(SCIPvarGetLbLocal(y), SCIPvarGetUbLocal(y)));

   /* put ysqrcoef*y^2 + ylincoef * y into rhs */
   if( SCIPintervalGetSup(rhs) >= intervalinfty )
   {
      /* if rhs is unbounded by above, it is sufficient to get an upper bound on ysqrcoef*y^2 + ylincoef * y */
      SCIP_ROUNDMODE roundmode;
      SCIP_Real      tmp;
      
      SCIPintervalSet(&lincoef, ylincoef);
      tmp = SCIPintervalQuadUpperBound(intervalinfty, ysqrcoef, lincoef, varbnds);
      roundmode = SCIPintervalGetRoundingMode();
      SCIPintervalSetRoundingModeDownwards();
      SCIPintervalSetBounds(&myrhs, SCIPintervalGetInf(rhs) - tmp, intervalinfty);
      SCIPintervalSetRoundingMode(roundmode);
   }
   else if( SCIPintervalGetInf(rhs) <= -intervalinfty )
   {
      /* if rhs is unbounded by below, it is sufficient to get a  lower bound on ysqrcoef*y^2 + ylincoef * y */
      SCIP_ROUNDMODE roundmode;
      SCIP_Real      tmp;
      
      SCIPintervalSet(&lincoef, -ylincoef);
      tmp = -SCIPintervalQuadUpperBound(intervalinfty, -ysqrcoef, lincoef, varbnds);
      roundmode = SCIPintervalGetRoundingMode();
      SCIPintervalSetRoundingModeUpwards();
      SCIPintervalSetBounds(&myrhs, -intervalinfty, SCIPintervalGetSup(rhs) - tmp);
      SCIPintervalSetRoundingMode(roundmode);
   }
   else
   {
      /* if rhs is bounded, we need both bounds on ysqrcoef*y^2 + ylincoef * y */
      SCIP_INTERVAL tmp;
      
      SCIPintervalSet(&lincoef, ylincoef);
      SCIPintervalQuad(intervalinfty, &tmp, ysqrcoef, lincoef, varbnds);
      SCIPintervalSub(intervalinfty, &myrhs, rhs, tmp);
   }
   
   /* create equation xsqrcoef * x^2 + (xlincoef + bilincoef * [ylb, yub]) * x \in myrhs */
   SCIPintervalMulScalar(intervalinfty, &lincoef, varbnds, bilincoef);
   SCIPintervalAddScalar(intervalinfty, &lincoef, lincoef, xlincoef);
   
   /* propagate bounds on x */
   SCIP_CALL( propagateBoundsQuadVar(scip, cons, intervalinfty, x, xsqrcoef, lincoef, myrhs, result, nchgbds) );

   return SCIP_OKAY;
}

/** computes the minimal and maximal activity for the quadratic part in a constraint data
 *  only sums up terms that contribute finite values
 *  gives the number of terms that contribute infinite values
 *  only computes those activities where the corresponding side of the constraint is finite
 */
static
void propagateBoundsGetQuadActivity(
   SCIP*                 scip,               /**< SCIP data structure */
   SCIP_CONSDATA*        consdata,           /**< constraint data */
   SCIP_Real             intervalinfty,      /**< infinity value used in interval operations */
   SCIP_Real*            minquadactivity,    /**< minimal activity of quadratic variable terms where only terms with finite minimal activity contribute */
   SCIP_Real*            maxquadactivity,    /**< maximal activity of quadratic variable terms where only terms with finite maximal activity contribute */
   int*                  minactivityinf,     /**< number of quadratic variables that contribute -infinity to minimal activity */
   int*                  maxactivityinf,     /**< number of quadratic variables that contribute +infinity to maximal activity */
   SCIP_INTERVAL*        quadactcontr        /**< contribution of each quadractic variables to quadactivity */
   )
{  /*lint --e{666}*/
   SCIP_ROUNDMODE prevroundmode;
   int       i;
   int       j;
   int       k;
   SCIP_INTERVAL tmp;
   SCIP_Real bnd;
   SCIP_INTERVAL xrng;
   SCIP_INTERVAL lincoef;

   assert(scip != NULL);
   assert(consdata != NULL);
   assert(minquadactivity != NULL);
   assert(maxquadactivity != NULL);
   assert(minactivityinf != NULL);
   assert(maxactivityinf != NULL);
   assert(quadactcontr != NULL);

   /* if lhs is -infinite, then we do not compute a maximal activity, so we set it to  infinity
    * if rhs is  infinite, then we do not compute a minimal activity, so we set it to -infinity
    */
   *minquadactivity = SCIPisInfinity(scip,  consdata->rhs) ? -intervalinfty : 0.0;
   *maxquadactivity = SCIPisInfinity(scip, -consdata->lhs) ?  intervalinfty : 0.0;
   
   *minactivityinf = 0;
   *maxactivityinf = 0;

   if( consdata->nquadvars == 0 )
   {
      SCIPintervalSet(&consdata->quadactivitybounds, 0.0); 
      return;
   }
   
   for( i = 0; i < consdata->nquadvars; ++i )
   {
      /* there should be no quadratic variables fixed at -/+ infinity due to our locks */
      assert(!SCIPisInfinity(scip,  SCIPvarGetLbLocal(consdata->quadvarterms[i].var)));
      assert(!SCIPisInfinity(scip, -SCIPvarGetUbLocal(consdata->quadvarterms[i].var)));

      SCIPintervalSetBounds(&quadactcontr[i], -intervalinfty, intervalinfty);

      SCIPintervalSetBounds(&xrng,
         -infty2infty(SCIPinfinity(scip), intervalinfty, -MIN(SCIPvarGetLbLocal(consdata->quadvarterms[i].var), SCIPvarGetUbLocal(consdata->quadvarterms[i].var))),
          infty2infty(SCIPinfinity(scip), intervalinfty,  MAX(SCIPvarGetLbLocal(consdata->quadvarterms[i].var), SCIPvarGetUbLocal(consdata->quadvarterms[i].var))));

      SCIPintervalSet(&lincoef, consdata->quadvarterms[i].lincoef);
      for( j = 0; j < consdata->quadvarterms[i].nadjbilin; ++j )
      {
         k = consdata->quadvarterms[i].adjbilin[j];
         if( consdata->bilinterms[k].var1 != consdata->quadvarterms[i].var )
            continue; /* handle this term later */

         SCIPintervalSetBounds(&tmp, 
            -infty2infty(SCIPinfinity(scip), intervalinfty, -MIN(SCIPvarGetLbLocal(consdata->bilinterms[k].var2), SCIPvarGetUbLocal(consdata->bilinterms[k].var2))),
             infty2infty(SCIPinfinity(scip), intervalinfty,  MAX(SCIPvarGetLbLocal(consdata->bilinterms[k].var2), SCIPvarGetUbLocal(consdata->bilinterms[k].var2))));
         SCIPintervalMulScalar(intervalinfty, &tmp, tmp, consdata->bilinterms[k].coef);
         SCIPintervalAdd(intervalinfty, &lincoef, lincoef, tmp);
      }

      if( !SCIPisInfinity(scip, -consdata->lhs) )
      {
         /* compute maximal activity only if there is a finite left hand side */
         bnd = SCIPintervalQuadUpperBound(intervalinfty, consdata->quadvarterms[i].sqrcoef, lincoef, xrng);
         if( SCIPisInfinity(scip,  bnd) )
         {
            ++*maxactivityinf;
         }
         else if( SCIPisInfinity(scip, -bnd) )
         {
            /* if maximal activity is below value for -infinity, let's take -1e10 as upper bound on maximal activity
             * @todo something better?
             */
            bnd = -sqrt(SCIPinfinity(scip));
            *maxquadactivity += bnd;
            quadactcontr[i].sup = bnd;
         }
         else
         {
            prevroundmode = SCIPintervalGetRoundingMode();
            SCIPintervalSetRoundingModeUpwards();
            *maxquadactivity += bnd;
            SCIPintervalSetRoundingMode(prevroundmode);
            quadactcontr[i].sup = bnd;
         }
      }
      
      if( !SCIPisInfinity(scip,  consdata->rhs) )
      {
         /* compute minimal activity only if there is a finite right hand side */
         SCIPintervalSetBounds(&lincoef, -SCIPintervalGetSup(lincoef), -SCIPintervalGetInf(lincoef));
         bnd = -SCIPintervalQuadUpperBound(intervalinfty, -consdata->quadvarterms[i].sqrcoef, lincoef, xrng);

         if( SCIPisInfinity(scip, -bnd) )
         {
            ++*minactivityinf;
         }
         else if( SCIPisInfinity(scip, bnd) )
         {
            /* if minimal activity is above value for infinity, let's take 1e10 as lower bound on minimal activity
             * @todo something better?
             */
            bnd = sqrt(SCIPinfinity(scip));
            *minquadactivity += bnd;
            quadactcontr[i].inf = bnd;
         }
         else
         {
            prevroundmode = SCIPintervalGetRoundingMode();
            SCIPintervalSetRoundingModeDownwards();
            *minquadactivity += bnd;
            SCIPintervalSetRoundingMode(prevroundmode);
            quadactcontr[i].inf = bnd;
         }
      }

   }
   
   SCIPintervalSetBounds(&consdata->quadactivitybounds,
      *minactivityinf > 0 ? -intervalinfty : *minquadactivity,
      *maxactivityinf > 0 ?  intervalinfty : *maxquadactivity);
   assert(!SCIPintervalIsEmpty(consdata->quadactivitybounds));
}

/** propagates bounds on a quadratic constraint */
static
SCIP_RETCODE propagateBoundsCons(
   SCIP*                 scip,               /**< SCIP data structure */
   SCIP_CONSHDLR*        conshdlr,           /**< constraint handler */
   SCIP_CONS*            cons,               /**< constraint to process */
   SCIP_RESULT*          result,             /**< pointer to store the result of the propagation call */
   int*                  nchgbds,            /**< buffer where to add the the number of changed bounds */
   SCIP_Bool*            redundant           /**< buffer where to store whether constraint has been found to be redundant */
   )
{  /*lint --e{666}*/
   SCIP_CONSDATA*     consdata;
   SCIP_INTERVAL      consbounds;    /* lower and upper bounds of constraint */
   SCIP_INTERVAL      consactivity;  /* activity of linear plus quadratic part */
   SCIP_Real          intervalinfty; /* infinity used for interval computation */  
   SCIP_Real          minquadactivity; /* lower bound on finite activities of quadratic part */
   SCIP_Real          maxquadactivity; /* upper bound on finite activities of quadratic part */
   int                quadminactinf; /* number of quadratic variables that contribute -infinity to minimal activity of quadratic term */
   int                quadmaxactinf; /* number of quadratic variables that contribute +infinity to maximal activity of quadratic term */
   SCIP_INTERVAL*     quadactcontr;  /* constribution of each quadratic variable term to quadactivity */
   
   SCIP_VAR*          var;
   SCIP_INTERVAL      rhs;           /* right hand side of quadratic equation */
   SCIP_INTERVAL      tmp;
   SCIP_ROUNDMODE     roundmode;
   SCIP_Real          bnd;
   int                i;

   assert(scip != NULL);
   assert(conshdlr != NULL);
   assert(cons != NULL);
   assert(result != NULL);
   assert(nchgbds != NULL);
   assert(redundant != NULL);

   consdata = SCIPconsGetData(cons);
   assert(consdata != NULL);

   *result = SCIP_DIDNOTRUN;
   *redundant = FALSE;

   if( consdata->ispropagated )
      return SCIP_OKAY;

   *result = SCIP_DIDNOTFIND;

   intervalinfty = 1000 * SCIPinfinity(scip) * SCIPinfinity(scip);

   quadactcontr = NULL;
   quadminactinf = -1;
   quadmaxactinf = -1;

   SCIPdebugMessage("start domain propagation for constraint <%s>\n", SCIPconsGetName(cons));

   consdata->ispropagated = TRUE;

   /* make sure we have activity of linear term and that they are consistent */
   consdataUpdateLinearActivity(scip, consdata, intervalinfty);
   assert(consdata->minlinactivity != SCIP_INVALID);
   assert(consdata->maxlinactivity != SCIP_INVALID);
   assert(consdata->minlinactivityinf >= 0);
   assert(consdata->maxlinactivityinf >= 0);

   /* compute activity of quad term part, if not up to date
    * in that case, we also collect the contribution of each quad var term for later */
   if( SCIPintervalIsEmpty(consdata->quadactivitybounds) )
   {
      SCIP_CALL( SCIPallocBufferArray(scip, &quadactcontr, consdata->nquadvars) );
      propagateBoundsGetQuadActivity(scip, consdata, intervalinfty, &minquadactivity, &maxquadactivity, &quadminactinf, &quadmaxactinf, quadactcontr);
      assert(!SCIPintervalIsEmpty(consdata->quadactivitybounds));
   }

   SCIPdebugMessage("linear activity: [%g, %g]   quadratic activity: [%g, %g]\n",
      consdata->minlinactivityinf > 0 ? -SCIPinfinity(scip) : consdata->minlinactivity,
      consdata->maxlinactivityinf > 0 ?  SCIPinfinity(scip) : consdata->maxlinactivity,
      consdata->quadactivitybounds.inf, consdata->quadactivitybounds.sup);

   /* extend constraint bounds by epsilon to avoid some numerical difficulties */
   SCIPintervalSetBounds(&consbounds,
      -infty2infty(SCIPinfinity(scip), intervalinfty, -consdata->lhs+SCIPepsilon(scip)),
       infty2infty(SCIPinfinity(scip), intervalinfty,  consdata->rhs+SCIPepsilon(scip)));

   /* check redundancy and infeasibility */
   SCIPintervalSetBounds(&consactivity, consdata->minlinactivityinf > 0 ? -intervalinfty : consdata->minlinactivity, consdata->maxlinactivityinf > 0 ? intervalinfty : consdata->maxlinactivity);
   SCIPintervalAdd(intervalinfty, &consactivity, consactivity, consdata->quadactivitybounds);
   if( SCIPintervalIsSubsetEQ(intervalinfty, consactivity, consbounds) )
   {
      SCIPdebugMessage("found constraint <%s> to be redundant: sides: [%g, %g], activity: [%g, %g]\n",
         SCIPconsGetName(cons), consdata->lhs, consdata->rhs, SCIPintervalGetInf(consactivity), SCIPintervalGetSup(consactivity));
      *redundant = TRUE;
      goto propagateBoundsConsCleanup;
   }

   if( SCIPintervalAreDisjoint(consbounds, consactivity) )
   {
      SCIPdebugMessage("found constraint <%s> to be infeasible; sides: [%g, %g], activity: [%g, %g], infeas: %g\n",
         SCIPconsGetName(cons), consdata->lhs, consdata->rhs, SCIPintervalGetInf(consactivity), SCIPintervalGetSup(consactivity),
         MAX(consdata->lhs - SCIPintervalGetSup(consactivity), SCIPintervalGetInf(consactivity) - consdata->rhs));
      *result = SCIP_CUTOFF;
      goto propagateBoundsConsCleanup;
   }

   /* propagate linear part \in rhs = consbounds - quadactivity (use the one from consdata, since that includes infinities) */
   SCIPintervalSub(intervalinfty, &rhs, consbounds, consdata->quadactivitybounds);
   if( !SCIPintervalIsEntire(intervalinfty, rhs) )
   {
      SCIP_Real coef;

      for( i = 0; i < consdata->nlinvars; ++i )
      {
         coef = consdata->lincoefs[i];
         var  = consdata->linvars[i];

         /* skip fixed variables ??????????? */
         if( SCIPisEQ(scip, SCIPvarGetLbLocal(var), SCIPvarGetUbLocal(var)) )
            continue;

         if( coef > 0.0 )
         {
            if( SCIPintervalGetSup(rhs) < intervalinfty )
            {
               assert(consdata->minlinactivity != SCIP_INVALID);
               /* try to tighten the upper bound on var x */
               if( consdata->minlinactivityinf == 0 )
               {
                  assert(!SCIPisInfinity(scip, -SCIPvarGetLbLocal(var)));
                  /* tighten upper bound on x to (rhs.sup - (minlinactivity - coef * xlb)) / coef */
                  roundmode = SCIPintervalGetRoundingMode();
                  SCIPintervalSetRoundingModeUpwards();
                  bnd  = SCIPintervalGetSup(rhs);
                  bnd -= consdata->minlinactivity;
                  bnd += coef * SCIPvarGetLbLocal(var);
                  bnd /= coef;
                  SCIPintervalSetRoundingMode(roundmode);
                  SCIP_CALL( propagateBoundsTightenVarUb(scip, cons, intervalinfty, var, bnd, result, nchgbds) );
                  if( *result == SCIP_CUTOFF )
                     break;
               }
               else if( consdata->minlinactivityinf == 1 && SCIPisInfinity(scip, -SCIPvarGetLbLocal(var)) )
               {
                  /* x was the variable that made the minimal linear activity equal -infinity, so
                   * we tighten upper bound on x to just (rhs.sup - minlinactivity) / coef */
                  roundmode = SCIPintervalGetRoundingMode();
                  SCIPintervalSetRoundingModeUpwards();
                  bnd  = SCIPintervalGetSup(rhs);
                  bnd -= consdata->minlinactivity;
                  bnd /= coef;
                  SCIPintervalSetRoundingMode(roundmode);
                  SCIP_CALL( propagateBoundsTightenVarUb(scip, cons, intervalinfty, var, bnd, result, nchgbds) );
                  if( *result == SCIP_CUTOFF )
                     break;
               }
               /* otherwise the minimal activity is -infinity and x is not solely responsible for this */
            }

            if( SCIPintervalGetInf(rhs) > -intervalinfty )
            {
               assert(consdata->maxlinactivity != SCIP_INVALID);
               /* try to tighten the lower bound on var x */
               if( consdata->maxlinactivityinf == 0 )
               {
                  assert(!SCIPisInfinity(scip, SCIPvarGetUbLocal(var)));
                  /* tighten lower bound on x to (rhs.inf - (maxlinactivity - coef * xub)) / coef */
                  roundmode = SCIPintervalGetRoundingMode();
                  SCIPintervalSetRoundingModeDownwards();
                  bnd  = SCIPintervalGetInf(rhs);
                  bnd -= consdata->maxlinactivity;
                  bnd += coef * SCIPvarGetUbLocal(var);
                  bnd /= coef;
                  SCIPintervalSetRoundingMode(roundmode);
                  SCIP_CALL( propagateBoundsTightenVarLb(scip, cons, intervalinfty, var, bnd, result, nchgbds) );
                  if( *result == SCIP_CUTOFF )
                     break;
               }
               else if( consdata->maxlinactivityinf == 1 && SCIPisInfinity(scip, SCIPvarGetUbLocal(var)) )
               {
                  /* x was the variable that made the maximal linear activity equal infinity, so
                   * we tighten upper bound on x to just (rhs.inf - maxlinactivity) / coef */
                  roundmode = SCIPintervalGetRoundingMode();
                  SCIPintervalSetRoundingModeDownwards();
                  bnd  = SCIPintervalGetInf(rhs);
                  bnd -= consdata->maxlinactivity;
                  bnd /= coef;
                  SCIPintervalSetRoundingMode(roundmode);
                  SCIP_CALL( propagateBoundsTightenVarLb(scip, cons, intervalinfty, var, bnd, result, nchgbds) );
                  if( *result == SCIP_CUTOFF )
                     break;
               }
               /* otherwise the maximal activity is +infinity and x is not solely responsible for this */
            }
         }
         else
         {
            assert(coef < 0.0 );
            if( SCIPintervalGetInf(rhs) > -intervalinfty )
            {
               assert(consdata->maxlinactivity != SCIP_INVALID);
               /* try to tighten the upper bound on var x */
               if( consdata->maxlinactivityinf == 0 )
               {
                  assert(!SCIPisInfinity(scip, SCIPvarGetLbLocal(var)));
                  /* compute upper bound on x to (maxlinactivity - coef * xlb) - rhs.inf / (-coef) */
                  roundmode = SCIPintervalGetRoundingMode();
                  SCIPintervalSetRoundingModeUpwards();
                  bnd  = consdata->maxlinactivity;
                  bnd += (-coef) * SCIPvarGetLbLocal(var);
                  bnd -= SCIPintervalGetInf(rhs);
                  bnd /= (-coef);
                  SCIPintervalSetRoundingMode(roundmode);
                  SCIP_CALL( propagateBoundsTightenVarUb(scip, cons, intervalinfty, var, bnd, result, nchgbds) );
                  if( *result == SCIP_CUTOFF )
                     break;
               }
               else if( consdata->maxlinactivityinf == 1 && SCIPisInfinity(scip, -SCIPvarGetLbLocal(var)) )
               {
                  /* x was the variable that made the maximal linear activity equal infinity, so
                   * we tighten upper bound on x to just (maxlinactivity - rhs.inf) / (-coef) */
                  roundmode = SCIPintervalGetRoundingMode();
                  SCIPintervalSetRoundingModeUpwards();
                  bnd  = consdata->maxlinactivity;
                  bnd -= SCIPintervalGetInf(rhs);
                  bnd /= (-coef);
                  SCIPintervalSetRoundingMode(roundmode);
                  SCIP_CALL( propagateBoundsTightenVarUb(scip, cons, intervalinfty, var, bnd, result, nchgbds) );
                  if( *result == SCIP_CUTOFF )
                     break;
               }
               /* otherwise the maximal activity is infinity and x is not solely responsible for this */
            }

            if( SCIPintervalGetSup(rhs) < intervalinfty )
            {
               assert(consdata->minlinactivity != SCIP_INVALID);
               /* try to tighten the lower bound on var x */
               if( consdata->minlinactivityinf == 0 )
               {
                  assert(!SCIPisInfinity(scip, SCIPvarGetUbLocal(var)));
                  /* compute lower bound on x to (minlinactivity - coef * xub) - rhs.sup / (-coef) */
                  roundmode = SCIPintervalGetRoundingMode();
                  SCIPintervalSetRoundingModeDownwards();
                  bnd  = consdata->minlinactivity;
                  bnd += (-coef) * SCIPvarGetUbLocal(var);
                  bnd -= SCIPintervalGetSup(rhs);
                  bnd /= (-coef);
                  SCIPintervalSetRoundingMode(roundmode);
                  SCIP_CALL( propagateBoundsTightenVarLb(scip, cons, intervalinfty, var, bnd, result, nchgbds) );
                  if( *result == SCIP_CUTOFF )
                     break;
               }
               else if( consdata->minlinactivityinf == 1 && SCIPisInfinity(scip, SCIPvarGetUbLocal(var)) )
               {
                  /* x was the variable that made the maximal linear activity equal -infinity, so
                   * we tighten lower bound on x to just (minlinactivity - rhs.sup) / (-coef) */
                  roundmode = SCIPintervalGetRoundingMode();
                  SCIPintervalSetRoundingModeDownwards();
                  bnd  = consdata->minlinactivity;
                  bnd -= SCIPintervalGetSup(rhs);
                  bnd /= (-coef);
                  SCIPintervalSetRoundingMode(roundmode);
                  SCIP_CALL( propagateBoundsTightenVarLb(scip, cons, intervalinfty, var, bnd, result, nchgbds) );
                  if( *result == SCIP_CUTOFF )
                     break;
               }
               /* otherwise the minimal activity is -infinity and x is not solely responsible for this */
            }
         }
      }
      if( *result == SCIP_CUTOFF )
         goto propagateBoundsConsCleanup;
   }

   /* propagate quadratic part \in rhs = consbounds - linactivity */
   assert(consdata->minlinactivity != SCIP_INVALID);
   assert(consdata->maxlinactivity != SCIP_INVALID);
   consdataUpdateLinearActivity(scip, consdata, intervalinfty); /* make sure, activities of linear part did not become invalid by above boundchanges, if any */
   assert(consdata->minlinactivityinf > 0 || consdata->maxlinactivityinf > 0 || consdata->minlinactivity <= consdata->maxlinactivity);
   SCIPintervalSetBounds(&tmp,
      consdata->minlinactivityinf > 0 ? -intervalinfty : consdata->minlinactivity,
      consdata->maxlinactivityinf > 0 ?  intervalinfty : consdata->maxlinactivity);
   SCIPintervalSub(intervalinfty, &rhs, consbounds, tmp);
   if( !SCIPintervalIsEntire(intervalinfty, rhs) )
   {
      if( consdata->nquadvars == 1 )
      {
         /* quadratic part is just a*x^2+b*x -> a common case that we treat directly */
         SCIP_INTERVAL lincoef;    /* linear coefficient of quadratic equation */

         assert(consdata->nbilinterms == 0);

         var = consdata->quadvarterms[0].var;
         SCIPintervalSet(&lincoef, consdata->quadvarterms[0].lincoef);

         /* propagate a*x^2 + b*x \in rhs */
         SCIP_CALL( propagateBoundsQuadVar(scip, cons, intervalinfty, var, consdata->quadvarterms[0].sqrcoef, lincoef, rhs, result, nchgbds) );
      }
      else if( consdata->nbilinterms == 1 && consdata->nquadvars == 2 )
      {
         /* quadratic part is just ax*x^2+bx*x + ay*y^2+by*y + c*xy -> a common case that we treat directly */
         assert(consdata->bilinterms[0].var1 == consdata->quadvarterms[0].var || consdata->bilinterms[0].var1 == consdata->quadvarterms[1].var);
         assert(consdata->bilinterms[0].var2 == consdata->quadvarterms[0].var || consdata->bilinterms[0].var2 == consdata->quadvarterms[1].var);

         /* find domain reductions for x from a_x x^2 + b_x x + a_y y^2 + b_y y + c x y \in rhs */
         SCIP_CALL( propagateBoundsBilinearTerm(scip, cons, intervalinfty,
            consdata->quadvarterms[0].var, consdata->quadvarterms[0].sqrcoef, consdata->quadvarterms[0].lincoef,
            consdata->quadvarterms[1].var, consdata->quadvarterms[1].sqrcoef, consdata->quadvarterms[1].lincoef,
            consdata->bilinterms[0].coef,
            rhs, result, nchgbds) );
         if( *result != SCIP_CUTOFF )
         {
            /* find domain reductions for y from a_x x^2 + b_x x + a_y y^2 + b_y y + c x y \in rhs */
            SCIP_CALL( propagateBoundsBilinearTerm(scip, cons, intervalinfty,
               consdata->quadvarterms[1].var, consdata->quadvarterms[1].sqrcoef, consdata->quadvarterms[1].lincoef,
               consdata->quadvarterms[0].var, consdata->quadvarterms[0].sqrcoef, consdata->quadvarterms[0].lincoef,
               consdata->bilinterms[0].coef,
               rhs, result, nchgbds) );
         }
      }
      else
      {
         /* general case */

         /* compute "advanced" information on quad var term activities, if not uptodate */
         if( quadminactinf == -1  )
         {
            assert(quadactcontr == NULL);
            SCIP_CALL( SCIPallocBufferArray(scip, &quadactcontr, consdata->nquadvars) );
            propagateBoundsGetQuadActivity(scip, consdata, intervalinfty, &minquadactivity, &maxquadactivity, &quadminactinf, &quadmaxactinf, quadactcontr);
         }
         assert(quadactcontr != NULL);
         assert(quadminactinf >= 0);
         assert(quadmaxactinf >= 0);

         /* if the quad activities are not hopelessly unbounded on useful sides, try to deduce domain reductions on quad vars */
         if( (SCIPintervalGetSup(rhs) <  intervalinfty && quadminactinf <= 1) ||
             (SCIPintervalGetInf(rhs) > -intervalinfty && quadmaxactinf <= 1) )
         {
            SCIP_INTERVAL lincoef;
            SCIP_INTERVAL rhs2;
            int j;
            int k;

            for( i = 0; i < consdata->nquadvars; ++i )
            {
               var = consdata->quadvarterms[i].var;

               /* skip fixed variables ??????????? */
               if( SCIPisEQ(scip, SCIPvarGetLbLocal(var), SCIPvarGetUbLocal(var)) )
                  continue;

               /* compute rhs2 such that we can propagate quadvarterm(x_i) \in rhs2 */

               /* setup rhs2.sup = rhs.sup - (quadactivity.inf - quadactcontr[i].inf), if everything were finite
                * if only quadactcontr[i].inf is infinite (i.e., the other i are all finite), we just get rhs2.sup = rhs.sup
                * otherwise we get rhs2.sup = infinity */
               if( SCIPintervalGetSup(rhs) < intervalinfty )
               {
                  if( quadminactinf == 0 || (quadminactinf == 1 && SCIPintervalGetInf(quadactcontr[i]) <= -intervalinfty) )
                  {
                     /* the residual quad min activity w.r.t. quad var term i is finite */
                     assert(!SCIPisInfinity(scip, -minquadactivity));  /*lint !e644*/
                     roundmode = SCIPintervalGetRoundingMode();
                     SCIPintervalSetRoundingModeUpwards();
                     rhs2.sup = rhs.sup - minquadactivity;
                     if( quadminactinf == 0 && SCIPintervalGetInf(quadactcontr[i]) != 0.0 )
                     {
                        /* the residual quad min activity w.r.t. quad var term i is finite and nonzero, so add it to right hand side */
                        assert(!SCIPisInfinity(scip, -SCIPintervalGetInf(quadactcontr[i])));
                        rhs2.sup += SCIPintervalGetInf(quadactcontr[i]);
                     }
                     SCIPintervalSetRoundingMode(roundmode);
                  }
                  else
                  {
                     /* there are either >= 2 quad var terms contributing -infinity, or there is one which is not i */
                     rhs2.sup = intervalinfty;
                  }
               }
               else
               {
                  rhs2.sup = intervalinfty;
               }

               /* setup rhs.inf = rhs.inf - (quadactivity.sup - quadactcontr[i].sup), see also above */
               if( SCIPintervalGetInf(rhs) > -intervalinfty )
               {
                  if( quadmaxactinf == 0 || (quadmaxactinf == 1 && SCIPintervalGetSup(quadactcontr[i]) >= intervalinfty) )
                  {
                     /* the residual quad max activity w.r.t. quad var term i is finite and nonzero, so add it to right hand side */
                     assert(!SCIPisInfinity(scip, maxquadactivity));  /*lint !e644*/
                     roundmode = SCIPintervalGetRoundingMode();
                     SCIPintervalSetRoundingModeDownwards();
                     rhs2.inf = rhs.inf - maxquadactivity;
                     /* the residual quad max activity w.r.t. quad var term i is finite */
                     if( quadmaxactinf == 0 && SCIPintervalGetSup(quadactcontr[i]) != 0.0 )
                     {
                        assert(!SCIPisInfinity(scip, SCIPintervalGetSup(quadactcontr[i])));
                        rhs2.inf += SCIPintervalGetSup(quadactcontr[i]);
                     }
                     SCIPintervalSetRoundingMode(roundmode);
                  }
                  else
                  {
                     /* there are either >= 2 quad var terms contributing infinity, or there is one which is not i */
                     rhs2.inf = -intervalinfty;
                  }
               }
               else
               {
                  rhs2.inf = -intervalinfty;
               }
               assert(!SCIPintervalIsEmpty(rhs2));

               /* if rhs2 is entire, then there is nothing we could propagate */
               if( SCIPintervalIsEntire(intervalinfty, rhs2) )
                  continue;

               /* assemble linear coefficient for quad equation a*x^2 + b*x \in rhs2 */
               SCIPintervalSet(&lincoef, consdata->quadvarterms[i].lincoef);
               for( j = 0; j < consdata->quadvarterms[i].nadjbilin; ++j )
               {
                  k = consdata->quadvarterms[i].adjbilin[j];
                  if( consdata->bilinterms[k].var1 != var )
                     continue; /* this term does not contribute to the activity of quad var term i */

                  SCIPintervalSetBounds(&tmp,
                     -infty2infty(SCIPinfinity(scip), intervalinfty, -MIN(SCIPvarGetLbLocal(consdata->bilinterms[k].var2), SCIPvarGetUbLocal(consdata->bilinterms[k].var2))),
                      infty2infty(SCIPinfinity(scip), intervalinfty,  MAX(SCIPvarGetLbLocal(consdata->bilinterms[k].var2), SCIPvarGetUbLocal(consdata->bilinterms[k].var2))));
                  SCIPintervalMulScalar(intervalinfty, &tmp, tmp, consdata->bilinterms[k].coef);
                  SCIPintervalAdd(intervalinfty, &lincoef, lincoef, tmp);
               }

               /* deduce domain reductions for x_i */
               SCIP_CALL( propagateBoundsQuadVar(scip, cons, intervalinfty, var, consdata->quadvarterms[i].sqrcoef, lincoef, rhs2, result, nchgbds) );
               if( *result == SCIP_CUTOFF )
                  goto propagateBoundsConsCleanup;
            }
         }
      }
   }

propagateBoundsConsCleanup:
   SCIPfreeBufferArrayNull(scip, &quadactcontr);
   
   return SCIP_OKAY;
}

/** calls domain propagation for a set of constraints */
static
SCIP_RETCODE propagateBounds(
   SCIP*                 scip,               /**< SCIP data structure */
   SCIP_CONSHDLR*        conshdlr,           /**< constraint handler */
   SCIP_CONS**           conss,              /**< constraints to process */
   int                   nconss,             /**< number of constraints */
   SCIP_RESULT*          result,             /**< pointer to store the result of the propagation calls */
   int*                  nchgbds             /**< buffer where to add the the number of changed bounds */
)
{
   SCIP_CONSHDLRDATA* conshdlrdata;
   SCIP_RESULT propresult;
   SCIP_Bool   redundant;
   int         c;
   int         roundnr;
   SCIP_Bool   success;
   int         maxproprounds;

   assert(scip != NULL);
   assert(conshdlr != NULL);
   assert(conss != NULL || nconss == 0);
   assert(result != NULL);
   assert(nchgbds != NULL);

   conshdlrdata = SCIPconshdlrGetData(conshdlr);
   assert(conshdlrdata != NULL);

   *result = SCIP_DIDNOTFIND;
   roundnr = 0;
   if( SCIPgetStage(scip) == SCIP_STAGE_PRESOLVING )
      maxproprounds = conshdlrdata->maxproproundspresolve;
   else
      maxproprounds = conshdlrdata->maxproprounds;

   do
   {
      success = FALSE;
      ++roundnr;

      SCIPdebugMessage("starting domain propagation round %d of %d for %d constraints\n", roundnr, maxproprounds, nconss);

      for( c = 0; c < nconss && *result != SCIP_CUTOFF; ++c )
      {
         assert(conss != NULL);
         if( !SCIPconsIsEnabled(conss[c]) )
            continue;

         SCIP_CALL( propagateBoundsCons(scip, conshdlr, conss[c], &propresult, nchgbds, &redundant) );
         if( propresult != SCIP_DIDNOTFIND && propresult != SCIP_DIDNOTRUN )
         {
            *result = propresult;
            success = TRUE;
         }
         if( redundant )
         {
            SCIPdebugMessage("deleting constraint <%s> locally\n", SCIPconsGetName(conss[c]));
            SCIP_CALL( SCIPdelConsLocal(scip, conss[c]) );
         }
      }

   } while( success && *result != SCIP_CUTOFF && roundnr < maxproprounds );

   return SCIP_OKAY;
}

/* checks for a linear variable that can be increase or decreased without harming feasibility */
static
void consdataFindUnlockedLinearVar(
   SCIP*                 scip,               /**< SCIP data structure */
   SCIP_CONSDATA*        consdata            /**< constraint data */
)
{
   int i;
   int poslock;
   int neglock;

   consdata->linvar_maydecrease = -1;
   consdata->linvar_mayincrease = -1;

   /* check for a linear variable that can be increase or decreased without harming feasibility */
   for( i = 0; i < consdata->nlinvars; ++i )
   {
      /* compute locks of i'th linear variable */
      assert(consdata->lincoefs[i] != 0.0);
      if( consdata->lincoefs[i] > 0.0 )
      {
         poslock = !SCIPisInfinity(scip, -consdata->lhs) ? 1 : 0;
         neglock = !SCIPisInfinity(scip,  consdata->rhs) ? 1 : 0;
      }
      else
      {
         poslock = !SCIPisInfinity(scip,  consdata->rhs) ? 1 : 0;
         neglock = !SCIPisInfinity(scip, -consdata->lhs) ? 1 : 0;
      }

      if( SCIPvarGetNLocksDown(consdata->linvars[i]) - neglock == 0 )
      {
         /* for a*x + q(y) \in [lhs, rhs], we can decrease x without harming other constraints */
         /* if we have already one candidate, then take the one where the loss in the objective function is less */
         if( (consdata->linvar_maydecrease < 0) ||
             (SCIPvarGetObj(consdata->linvars[consdata->linvar_maydecrease]) / consdata->lincoefs[consdata->linvar_maydecrease] >
              SCIPvarGetObj(consdata->linvars[i]) / consdata->lincoefs[i]) )
            consdata->linvar_maydecrease = i;
      }

      if( SCIPvarGetNLocksDown(consdata->linvars[i]) - poslock == 0 )
      {
         /* for a*x + q(y) \in [lhs, rhs], we can increase x without harm */
         /* if we have already one candidate, then take the one where the loss in the objective function is less */
         if( (consdata->linvar_mayincrease < 0) ||
             (SCIPvarGetObj(consdata->linvars[consdata->linvar_mayincrease]) / consdata->lincoefs[consdata->linvar_mayincrease] >
              SCIPvarGetObj(consdata->linvars[i]) / consdata->lincoefs[i]) )
            consdata->linvar_mayincrease = i;
      }
   }

#ifdef SCIP_DEBUG
   if( consdata->linvar_mayincrease >= 0 )
   {
      SCIPdebugMessage("may increase <%s> to become feasible\n", SCIPvarGetName(consdata->linvars[consdata->linvar_mayincrease]));
   }
   if( consdata->linvar_maydecrease >= 0 )
   {
      SCIPdebugMessage("may decrease <%s> to become feasible\n", SCIPvarGetName(consdata->linvars[consdata->linvar_maydecrease]));
   }
#endif
}

/** Given a solution where every quadratic constraint is either feasible or can be made feasible by
 * moving a linear variable, construct the corresponding feasible solution and pass it to the trysol heuristic.
 * The method assumes that this is always possible and that not all constraints are feasible already.
 */
static
SCIP_RETCODE proposeFeasibleSolution(
   SCIP*                 scip,               /**< SCIP data structure */
   SCIP_CONSHDLR*        conshdlr,           /**< constraint handler */
   SCIP_CONS**           conss,              /**< constraints to process */
   int                   nconss,             /**< number of constraints */
   SCIP_SOL*             sol,                /**< solution to process */
   SCIP_Bool*            success             /**< buffer to store whether we succeeded to construct a solution that satisfies all provided constraints */
)
{
   SCIP_CONSDATA* consdata;
   SCIP_SOL* newsol;
   SCIP_VAR* var;
   int c;
   SCIP_Real viol;
   SCIP_Real norm;
   SCIP_Real delta;
   SCIP_Real gap;

   assert(scip  != NULL);
   assert(conshdlr != NULL);
   assert(conss != NULL || nconss == 0);
   assert(success != NULL);

   *success = FALSE;

   if( sol != NULL )
   {
      SCIP_CALL( SCIPcreateSolCopy(scip, &newsol, sol) );
   }
   else
   {
      SCIP_CALL( SCIPcreateLPSol(scip, &newsol, NULL) );
   }
   SCIP_CALL( SCIPunlinkSol(scip, newsol) );
   SCIPdebugMessage("attempt to make solution from <%s> feasible by shifting linear variable\n",
      sol != NULL ? (SCIPsolGetHeur(sol) != NULL ? SCIPheurGetName(SCIPsolGetHeur(sol)) : "tree") : "LP");

   for( c = 0; c < nconss; ++c )
   {
      consdata = SCIPconsGetData(conss[c]);  /*lint !e613*/
      assert(consdata != NULL);

      /* recompute violation of solution in case solution has changed
       * get absolution violation and sign */
      if( SCIPisFeasPositive(scip, consdata->lhsviol) )
      {
         SCIP_CALL( computeViolation(scip, conss[c], newsol, TRUE) );  /*lint !e613*/
         viol = consdata->lhs - consdata->activity;
      }
      else if( SCIPisFeasPositive(scip, consdata->rhsviol) )
      {
         SCIP_CALL( computeViolation(scip, conss[c], newsol, TRUE) );  /*lint !e613*/
         viol = consdata->rhs - consdata->activity;
      }
      else
         continue; /* constraint is satisfied */

      assert(viol != 0.0);
      if( consdata->linvar_mayincrease >= 0 &&
           ((viol > 0.0 && consdata->lincoefs[consdata->linvar_mayincrease] > 0.0) ||
            (viol < 0.0 && consdata->lincoefs[consdata->linvar_mayincrease] < 0.0)) )
      {
         /* have variable where increasing makes the constraint less violated */
         var = consdata->linvars[consdata->linvar_mayincrease];
         /* compute how much we would like to increase var */
         delta = viol / consdata->lincoefs[consdata->linvar_mayincrease];
         assert(delta > 0.0);
         /* if var has an upper bound, may need to reduce delta */
         if( !SCIPisInfinity(scip, SCIPvarGetUbGlobal(var)) )
         {
            gap = SCIPvarGetUbGlobal(var) - SCIPgetSolVal(scip, newsol, var);
            delta = MIN(MAX(0.0, gap), delta);
         }
         if( SCIPisPositive(scip, delta) )
         {
            /* if variable is integral, round delta up so that it will still have an integer value */
            if( SCIPvarIsIntegral(var) )
               delta = SCIPceil(scip, delta);

            SCIP_CALL( SCIPincSolVal(scip, newsol, var, delta) );
            SCIPdebugMessage("increase <%s> by %g to %g\n", SCIPvarGetName(var), delta, SCIPgetSolVal(scip, newsol, var));

            /* adjust constraint violation, if satisfied go on to next constraint */
            viol -= consdata->lincoefs[consdata->linvar_mayincrease] * delta;
            if( SCIPisZero(scip, viol) )
               continue;
         }
      }

      assert(viol != 0.0);
      if( consdata->linvar_maydecrease >= 0 &&
         ((viol > 0.0 && consdata->lincoefs[consdata->linvar_maydecrease] < 0.0) ||
          (viol < 0.0 && consdata->lincoefs[consdata->linvar_maydecrease] > 0.0)) )
      {
         /* have variable where decreasing makes constraint less violated */
         var = consdata->linvars[consdata->linvar_maydecrease];
         /* compute how much we would like to decrease var */
         delta = viol / consdata->lincoefs[consdata->linvar_maydecrease];
         assert(delta < 0.0);
         /* if var has a lower bound, may need to reduce delta */
         if( !SCIPisInfinity(scip, -SCIPvarGetLbGlobal(var)) )
         {
            gap = SCIPgetSolVal(scip, newsol, var) - SCIPvarGetLbGlobal(var);
            delta = MAX(MIN(0.0, gap), delta);
         }
         if( SCIPisNegative(scip, delta) )
         {
            /* if variable is integral, round delta down so that it will still have an integer value */
            if( SCIPvarIsIntegral(var) )
               delta = SCIPfloor(scip, delta);
            SCIP_CALL( SCIPincSolVal(scip, newsol, var, delta) );
            SCIPdebugMessage("increase <%s> by %g to %g\n", SCIPvarGetName(var), delta, SCIPgetSolVal(scip, newsol, var));

            /* adjust constraint violation, if satisfied go on to next constraint */
            viol -= consdata->lincoefs[consdata->linvar_maydecrease] * delta;
            if( SCIPisZero(scip, viol) )
               continue;
         }
      }

      /* still here... so maybe we could not make constraint feasible due to variable bounds
       * check if we are feasible w.r.t. (relative) feasibility tolerance */
      norm = getGradientMaxElement(scip, conss[c], newsol);  /*lint !e613*/
      if( norm > 1.0 )
         viol /= norm;
      /* if still violated, we give up */
      if( SCIPisFeasPositive(scip, REALABS(viol)) )
         break;

      /* if objective value is not better than current upper bound, we give up */
      if( !SCIPisInfinity(scip, SCIPgetUpperbound(scip)) && !SCIPisSumLT(scip, SCIPgetSolTransObj(scip, newsol), SCIPgetUpperbound(scip)) )
         break;
   }

   /* if we have a solution that should satisfy all quadratic constraints and has a better objective than the current upper bound,
    * then pass it to the trysol heuristic */
   if( c == nconss )
   {
      SCIP_CONSHDLRDATA* conshdlrdata;

      SCIPdebugMessage("pass solution with objective val %g to trysol heuristic\n", SCIPgetSolTransObj(scip, newsol));

      conshdlrdata = SCIPconshdlrGetData(conshdlr);
      assert(conshdlrdata != NULL);
      assert(conshdlrdata->trysolheur != NULL);

      SCIP_CALL( SCIPheurPassSolTrySol(scip, conshdlrdata->trysolheur, newsol) );
      *success = TRUE;
   }

   SCIP_CALL( SCIPfreeSol(scip, &newsol) );

   return SCIP_OKAY;
}

/*
 * Callback methods of constraint handler
 */

/** copy method for constraint handler plugins (called when SCIP copies plugins) */
static
SCIP_DECL_CONSHDLRCOPY(conshdlrCopyQuadratic)
{  /*lint --e{715}*/
   assert(scip != NULL);
   assert(conshdlr != NULL);
   assert(strcmp(SCIPconshdlrGetName(conshdlr), CONSHDLR_NAME) == 0);

   /* call inclusion method of constraint handler */
   SCIP_CALL( SCIPincludeConshdlrQuadratic(scip) );
 
   *valid = TRUE;

   return SCIP_OKAY;
}

/** destructor of constraint handler to free constraint handler data (called when SCIP is exiting) */
static
SCIP_DECL_CONSFREE(consFreeQuadratic)
{
   SCIP_CONSHDLRDATA* conshdlrdata;
   int                i;
   
   assert(scip     != NULL);
   assert(conshdlr != NULL);
   
   conshdlrdata = SCIPconshdlrGetData(conshdlr);
   assert(conshdlrdata != NULL);
   
   for( i = 0; i < conshdlrdata->nquadconsupgrades; ++i )
   {
      assert(conshdlrdata->quadconsupgrades[i] != NULL);
      SCIPfreeMemory(scip, &conshdlrdata->quadconsupgrades[i]);
   }
   SCIPfreeMemoryArrayNull(scip, &conshdlrdata->quadconsupgrades);
   
   SCIPfreeMemory(scip, &conshdlrdata);
   
   return SCIP_OKAY;
}

/** initialization method of constraint handler (called after problem was transformed) */
static
SCIP_DECL_CONSINIT(consInitQuadratic)
{  /*lint --e{715} */
   SCIP_CONSHDLRDATA* conshdlrdata;
   int c;
   
   assert(scip != NULL);
   assert(conshdlr != NULL);
   
   conshdlrdata = SCIPconshdlrGetData(conshdlr);
   assert(conshdlrdata != NULL);
   
#ifdef USECLOCK   
   SCIP_CALL( SCIPcreateClock(scip, &conshdlrdata->clock1) );
   SCIP_CALL( SCIPcreateClock(scip, &conshdlrdata->clock2) );
   SCIP_CALL( SCIPcreateClock(scip, &conshdlrdata->clock3) );
#endif
   
   conshdlrdata->subnlpheur = SCIPfindHeur(scip, "subnlp");
   conshdlrdata->trysolheur = SCIPfindHeur(scip, "trysol");

   /* catch variable events */
   for( c = 0; c < nconss; ++c )
   {
      SCIP_CALL( catchVarEvents(scip, conshdlrdata->eventhdlr, conss[c]) );
   }
   
   return SCIP_OKAY;
}


/** deinitialization method of constraint handler (called before transformed problem is freed) */
static
SCIP_DECL_CONSEXIT(consExitQuadratic)
{  /*lint --e{715} */
   SCIP_CONSHDLRDATA* conshdlrdata;
   int c;
   
   assert(scip != NULL);
   assert(conshdlr != NULL);
   
   conshdlrdata = SCIPconshdlrGetData(conshdlr);
   assert(conshdlrdata != NULL);
   
   /* drop variable events */
   for( c = 0; c < nconss; ++c )
   {
      SCIP_CALL( dropVarEvents(scip, conshdlrdata->eventhdlr, conss[c]) );
   }

#ifdef USECLOCK
   printf("clock1: %g\t clock2: %g\t clock3: %g\n", SCIPgetClockTime(scip, conshdlrdata->clock1), SCIPgetClockTime(scip, conshdlrdata->clock2), SCIPgetClockTime(scip, conshdlrdata->clock3));
   SCIP_CALL( SCIPfreeClock(scip, &conshdlrdata->clock1) );
   SCIP_CALL( SCIPfreeClock(scip, &conshdlrdata->clock2) );
   SCIP_CALL( SCIPfreeClock(scip, &conshdlrdata->clock3) );
#endif
   
   conshdlrdata->subnlpheur = NULL;
   conshdlrdata->trysolheur = NULL;

   return SCIP_OKAY;
}

/** presolving initialization method of constraint handler (called when presolving is about to begin) */
#if 0
static
SCIP_DECL_CONSINITPRE(consInitpreQuadratic)
{
   SCIP_CONSHDLRDATA* conshdlrdata;
   SCIP_CONSDATA* consdata;
   int c;
   
   assert(scip != NULL);
   assert(conshdlr != NULL);
   assert(conss != NULL || nconss == 0);
   
   conshdlrdata = SCIPconshdlrGetData(conshdlr);
   assert(conshdlrdata != NULL);
   
   *result = SCIP_FEASIBLE;

   return SCIP_OKAY;
}
#else
#define consInitpreQuadratic NULL
#endif

/** presolving deinitialization method of constraint handler (called after presolving has been finished) */
static
SCIP_DECL_CONSEXITPRE(consExitpreQuadratic)
{
   SCIP_CONSHDLRDATA* conshdlrdata;
   SCIP_CONSDATA*     consdata;
   int                i;
   int                c;
   
   assert(scip != NULL);
   assert(conshdlr != NULL);
   assert(conss != NULL || nconss == 0);
   
   conshdlrdata = SCIPconshdlrGetData(conshdlr);
   assert(conshdlrdata != NULL);

   *result = SCIP_FEASIBLE;

   for( c = 0; c < nconss; ++c )
   {
      assert(conss != NULL);
      consdata = SCIPconsGetData(conss[c]);
      assert(consdata != NULL);

      if( !consdata->isremovedfixings )
      {
         SCIP_CALL( removeFixedVariables(scip, conss[c]) );
      }
      /* make sure we do not have duplicate bilinear terms, quad var terms, or linear vars */
      SCIP_CALL( mergeAndCleanBilinearTerms(scip, conss[c]) );
      SCIP_CALL( mergeAndCleanQuadVarTerms(scip, conss[c]) );
      SCIP_CALL( mergeAndCleanLinearVars(scip, conss[c]) );

      assert(consdata->isremovedfixings);
      assert(consdata->linvarsmerged);
      assert(consdata->quadvarsmerged);
      assert(consdata->bilinmerged);

#ifndef NDEBUG
      for( i = 0; i < consdata->nlinvars; ++i )
         assert(SCIPvarIsActive(consdata->linvars[i]));

      for( i = 0; i < consdata->nquadvars; ++i )
         assert(SCIPvarIsActive(consdata->quadvarterms[i].var));
#endif

      SCIP_CALL( boundUnboundedVars(scip, conss[c], conshdlrdata->defaultbound, NULL) );
      
      /* tell SCIP that we have something nonlinear */
      if( consdata->nquadvars > 0 )
      {
         SCIPmarkNonlinearitiesPresent(scip);
         if( !SCIPhasContinuousNonlinearitiesPresent(scip) )
            for( i = 0; i < consdata->nquadvars; ++i )
               if( SCIPvarGetType(consdata->quadvarterms[i].var) >= SCIP_VARTYPE_CONTINUOUS )
               {
                  SCIPmarkContinuousNonlinearitiesPresent(scip);
                  break;
               }
      }
   }

   return SCIP_OKAY;
}

/** solving process initialization method of constraint handler (called when branch and bound process is about to begin) */
static
SCIP_DECL_CONSINITSOL(consInitsolQuadratic)
{
   SCIP_CONSHDLRDATA* conshdlrdata;
   SCIP_CONSDATA*     consdata;
   int                c;
   int                i;
   
   assert(scip     != NULL);
   assert(conshdlr != NULL);
   assert(conss    != NULL || nconss == 0);
   
   conshdlrdata = SCIPconshdlrGetData(conshdlr);
   assert(conshdlrdata != NULL);
   
   for( c = 0; c < nconss; ++c )
   {
      assert(conss != NULL);
      consdata = SCIPconsGetData(conss[c]);
      assert(consdata != NULL);

      /* check for a linear variable that can be increase or decreased without harming feasibility */
      consdataFindUnlockedLinearVar(scip, consdata);

      /* setup lincoefsmin, lincoefsmax */
      consdata->lincoefsmin = SCIPinfinity(scip);
      consdata->lincoefsmax = 0.0;
      for( i = 0; i < consdata->nlinvars; ++i )
      {
         consdata->lincoefsmin = MIN(consdata->lincoefsmin, REALABS(consdata->lincoefs[i]));
         consdata->lincoefsmax = MAX(consdata->lincoefsmax, REALABS(consdata->lincoefs[i]));
      }

      /* add nlrow respresentation to NLP, if NLP had been constructed */
      if( SCIPisNLPConstructed(scip) )
      {
         if( consdata->nlrow == NULL )
         {
            SCIP_CALL( createNlRow(scip, conss[c]) );
            assert(consdata->nlrow != NULL);
         }
         SCIP_CALL( SCIPaddNlRow(scip, consdata->nlrow) );
      }

      /* setup sepaquadvars and sepabilinvar2pos */
      assert(consdata->sepaquadvars == NULL);
      assert(consdata->sepabilinvar2pos == NULL);
      if( consdata->nquadvars > 0 )
      {
         SCIP_CALL( SCIPallocBlockMemoryArray(scip, &consdata->sepaquadvars,     consdata->nquadvars) );
         SCIP_CALL( SCIPallocBlockMemoryArray(scip, &consdata->sepabilinvar2pos, consdata->nbilinterms) );

         /* make sure, quadratic variable terms are sorted */
         SCIP_CALL( consdataSortQuadVarTerms(scip, consdata) );

         for( i = 0; i < consdata->nquadvars; ++i )
            consdata->sepaquadvars[i] = consdata->quadvarterms[i].var;

         for( i = 0; i < consdata->nbilinterms; ++i )
         {
            SCIP_CALL( consdataFindQuadVarTerm(scip, consdata, consdata->bilinterms[i].var2, &consdata->sepabilinvar2pos[i]) );
         }
      }
   }

   conshdlrdata->newsoleventfilterpos = -1;
   if( nconss != 0 && conshdlrdata->linearizeheursol )
   {
      SCIP_EVENTHDLR* eventhdlr;

      eventhdlr = SCIPfindEventhdlr(scip, CONSHDLR_NAME"_newsolution");
      assert(eventhdlr != NULL);

      /* @todo should be catch every new solution or only new *best* solutions */
      SCIP_CALL( SCIPcatchEvent(scip, SCIP_EVENTTYPE_SOLFOUND, eventhdlr, (SCIP_EVENTDATA*)conshdlr, &conshdlrdata->newsoleventfilterpos) );
   }

   if( nconss != 0 && !SCIPisIpoptAvailableIpopt() && !SCIPisInRestart(scip) )
   {
      SCIPverbMessage(scip, SCIP_VERBLEVEL_HIGH, NULL, "Quadratic constraint handler does not have LAPACK for eigenvalue computation. Will assume that matrices (with size > 2x2) are indefinite.\n");
   }

   return SCIP_OKAY;
}

/** solving process deinitialization method of constraint handler (called before branch and bound process data is freed) */
static
SCIP_DECL_CONSEXITSOL(consExitsolQuadratic)
{  /*lint --e{715}*/
   SCIP_CONSHDLRDATA* conshdlrdata;
   SCIP_CONSDATA* consdata;
   int c;
   
   assert(scip != NULL);
   assert(conshdlr != NULL);
   assert(conss != NULL || nconss == 0);
   
   conshdlrdata = SCIPconshdlrGetData(conshdlr);
   assert(conshdlrdata != NULL);

   if( conshdlrdata->newsoleventfilterpos >= 0 )
   {
      SCIP_EVENTHDLR* eventhdlr;

      eventhdlr = SCIPfindEventhdlr(scip, CONSHDLR_NAME"_newsolution");
      assert(eventhdlr != NULL);

      SCIP_CALL( SCIPdropEvent(scip, SCIP_EVENTTYPE_SOLFOUND, eventhdlr, (SCIP_EVENTDATA*)conshdlr, conshdlrdata->newsoleventfilterpos) );
      conshdlrdata->newsoleventfilterpos = -1;
   }

   for( c = 0; c < nconss; ++c )
   {
      consdata = SCIPconsGetData(conss[c]);  /*lint !e613*/
      assert(consdata != NULL);

      /* free nonlinear row representation */
      if( consdata->nlrow != NULL )
      {
         SCIP_CALL( SCIPreleaseNlRow(scip, &consdata->nlrow) );
      }

      assert(consdata->sepaquadvars     != NULL || consdata->nquadvars == 0);
      assert(consdata->sepabilinvar2pos != NULL || consdata->nquadvars == 0);
      SCIPfreeBlockMemoryArrayNull(scip, &consdata->sepaquadvars,     consdata->nquadvars);
      SCIPfreeBlockMemoryArrayNull(scip, &consdata->sepabilinvar2pos, consdata->nbilinterms);
   }

   return SCIP_OKAY;
}

/** frees specific constraint data */
static
SCIP_DECL_CONSDELETE(consDeleteQuadratic)
{
   SCIP_CONSHDLRDATA* conshdlrdata;
   
   assert(scip != NULL);
   assert(conshdlr != NULL);
   assert(cons != NULL);
   assert(consdata != NULL);
   assert(SCIPconsGetData(cons) == *consdata);
   
   conshdlrdata = SCIPconshdlrGetData(conshdlr);
   assert(conshdlrdata != NULL);

   if( SCIPconsIsTransformed(cons) )
   {
      SCIP_CALL( dropVarEvents(scip, conshdlrdata->eventhdlr, cons) );
   }

   SCIP_CALL( consdataFree(scip, consdata) );

   assert(*consdata == NULL);

   return SCIP_OKAY;
}

/** transforms constraint data into data belonging to the transformed problem */
static
SCIP_DECL_CONSTRANS(consTransQuadratic)
{  
   SCIP_CONSDATA* sourcedata;
   SCIP_CONSDATA* targetdata;
   int            i;

   sourcedata = SCIPconsGetData(sourcecons);
   assert(sourcedata != NULL);
   
   SCIP_CALL( consdataCreate(scip, &targetdata,
      sourcedata->lhs, sourcedata->rhs,
      sourcedata->nlinvars, sourcedata->linvars, sourcedata->lincoefs,
      sourcedata->nquadvars, sourcedata->quadvarterms,
      sourcedata->nbilinterms, sourcedata->bilinterms,
      FALSE) );
   
   for( i = 0; i < targetdata->nlinvars; ++i )
   {
      SCIP_CALL( SCIPgetTransformedVar(scip, targetdata->linvars[i], &targetdata->linvars[i]) );
      SCIP_CALL( SCIPcaptureVar(scip, targetdata->linvars[i]) );
   }
   
   for( i = 0; i < targetdata->nquadvars; ++i )
   {
      SCIP_CALL( SCIPgetTransformedVar(scip, targetdata->quadvarterms[i].var, &targetdata->quadvarterms[i].var) );
      SCIP_CALL( SCIPcaptureVar(scip, targetdata->quadvarterms[i].var) );
   }
   
   for( i = 0; i < targetdata->nbilinterms; ++i )
   {
      SCIP_CALL( SCIPgetTransformedVar(scip, targetdata->bilinterms[i].var1, &targetdata->bilinterms[i].var1) );
      SCIP_CALL( SCIPgetTransformedVar(scip, targetdata->bilinterms[i].var2, &targetdata->bilinterms[i].var2) );
   }
   
   /* create target constraint */
   SCIP_CALL( SCIPcreateCons(scip, targetcons, SCIPconsGetName(sourcecons), conshdlr, targetdata,
      SCIPconsIsInitial(sourcecons), SCIPconsIsSeparated(sourcecons), SCIPconsIsEnforced(sourcecons),
      SCIPconsIsChecked(sourcecons), SCIPconsIsPropagated(sourcecons),  SCIPconsIsLocal(sourcecons),
      SCIPconsIsModifiable(sourcecons), SCIPconsIsDynamic(sourcecons), SCIPconsIsRemovable(sourcecons),
      SCIPconsIsStickingAtNode(sourcecons)) );

   SCIPdebugMessage("created transformed quadratic constraint ");
   SCIPdebug( SCIPprintCons(scip, *targetcons, NULL) );

   return SCIP_OKAY;
}

/** LP initialization method of constraint handler */
static
SCIP_DECL_CONSINITLP(consInitlpQuadratic)
{  
   SCIP_CONSHDLRDATA* conshdlrdata;
   SCIP_CONSDATA*     consdata;
   SCIP_VAR*          var;
   SCIP_ROW*          row;
   SCIP_Real*         x;
   int                c;
   int                i;

   assert(scip != NULL);
   assert(conshdlr != NULL);
   assert(conss != NULL || nconss == 0);
   
   conshdlrdata = SCIPconshdlrGetData(conshdlr);
   assert(conshdlrdata != NULL);

   for( c = 0; c < nconss; ++c )
   {
      SCIP_CALL( checkCurvature(scip, conss[c], conshdlrdata->checkcurvature) );

      consdata = SCIPconsGetData(conss[c]);
      assert(consdata != NULL);

      row = NULL;

      if( consdata->nquadvars == 0 )
      {
         /* if we are actually linear, add the constraint as row to the LP */
         SCIP_CALL( SCIPcreateEmptyRow(scip, &row, SCIPconsGetName(conss[c]), consdata->lhs, consdata->rhs, SCIPconsIsLocal(conss[c]), FALSE , TRUE) );
         SCIP_CALL( SCIPaddVarsToRow(scip, row, consdata->nlinvars, consdata->linvars, consdata->lincoefs) );
         SCIP_CALL( SCIPaddCut(scip, NULL, row, FALSE) );
         SCIP_CALL( SCIPreleaseRow (scip, &row) );
         continue;
      }

      /* alloc memory for reference point */
      SCIP_CALL( SCIPallocBufferArray(scip, &x, consdata->nquadvars) );

      /* for convex parts, add linearizations in 5 points */
      if( (consdata->isconvex  && !SCIPisInfinity(scip,  consdata->rhs)) ||
          (consdata->isconcave && !SCIPisInfinity(scip, -consdata->lhs)) )
      {
         SCIP_Real lb;
         SCIP_Real ub;
         SCIP_Real lambda;
         int k;

         for( k = 0; k < 5; ++k )
         {
            lambda = 0.1 * (k+1); /* lambda = 0.1, 0.2, 0.3, 0.4, 0.5 */
            for( i = 0; i < consdata->nquadvars; ++i )
            {
               var = consdata->quadvarterms[i].var;
               lb = SCIPvarGetLbGlobal(var);
               ub = SCIPvarGetUbGlobal(var);

               /* make bounds finite */
               if( SCIPisInfinity(scip, -lb) )
                  lb = MIN(-10.0, ub - 0.1*REALABS(ub));
               if( SCIPisInfinity(scip,  ub) )
                  ub = MAX( 10.0, lb + 0.1*REALABS(lb));

               if( SCIPvarGetBestBoundType(var) == SCIP_BOUNDTYPE_LOWER )
                  x[i] = lambda * ub + (1.0 - lambda) * lb;
               else
                  x[i] = lambda * lb + (1.0 - lambda) * ub;
            }

            SCIP_CALL( generateCut(scip, conss[c], x, consdata->isconvex ? SCIP_SIDETYPE_RIGHT : SCIP_SIDETYPE_LEFT, &row, NULL, conshdlrdata->cutmaxrange, FALSE, -SCIPinfinity(scip), 0.0) );
            if( row != NULL )
            {
               SCIP_CALL( SCIPaddCut(scip, NULL, row, FALSE /* forcecut */) );
               SCIPdebugMessage("initlp adds row <%s> for lambda = %g of conss <%s>\n", SCIProwGetName(row), lambda, SCIPconsGetName(conss[c]));
               SCIPdebug( SCIP_CALL( SCIPprintRow(scip, row, NULL) ) );
               SCIP_CALL( SCIPreleaseRow (scip, &row) );
            }
         }
      }

      /* for concave parts, add underestimator w.r.t. at most 2 reference points */
      if( (!consdata->isconvex  && !SCIPisInfinity(scip,  consdata->rhs)) ||
          (!consdata->isconcave && !SCIPisInfinity(scip, -consdata->lhs)) )
      {
         SCIP_Bool unbounded;
         SCIP_Bool possquare;
         SCIP_Bool negsquare;
         SCIP_Real lb;
         SCIP_Real ub;
         SCIP_Real lambda;
         int k;

         unbounded = FALSE; /* whether there are unbounded variables */
         possquare = FALSE; /* whether there is a positive square term */
         negsquare = FALSE; /* whether there is a negative square term */
         lambda = 0.6; /* weight of prefered bound */
         for( k = 0; k < 2; ++k )
         {
            /* set reference point to 0 projected on bounds for unbounded variables or in between lower and upper bound for bounded variables
             * in the first round, we set it closer to the best bound, in the second closer to the worst bound
             * the reason is, that for a bilinear term with bounded variables, there are always two linear underestimators
             * if the reference point is set to the middle, then rounding and luck decides which underestimator is choosen
             * we thus choose the reference point not to be the middle, so both McCormick terms are definitely choosen one time
             * of course, the possible number of cuts is something in the order of 2^nquadvars, and we choose two of them here
             */
            for( i = 0; i < consdata->nquadvars; ++i )
            {
               var = consdata->quadvarterms[i].var;
               lb = SCIPvarGetLbGlobal(var);
               ub = SCIPvarGetUbGlobal(var);

               if( SCIPisInfinity(scip, -lb) )
               {
                  if( SCIPisInfinity(scip, ub) )
                     x[i] = 0.0;
                  else
                     x[i] = MIN(0.0, ub);
                  unbounded = TRUE;
               }
               else
               {
                  if( SCIPisInfinity(scip, ub) )
                  {
                     x[i] = MAX(0.0, lb);
                     unbounded = TRUE;
                  }
                  else
                     x[i] = lambda * SCIPvarGetBestBound(var) + (1.0-lambda) * SCIPvarGetWorstBound(var);
               }

               possquare |= consdata->quadvarterms[i].sqrcoef > 0.0;
               negsquare |= consdata->quadvarterms[i].sqrcoef < 0.0;
            }

            if( !consdata->isconvex  && !SCIPisInfinity(scip,  consdata->rhs) )
            {
               SCIP_CALL( generateCut(scip, conss[c], x, SCIP_SIDETYPE_RIGHT,  &row, NULL, conshdlrdata->cutmaxrange, conshdlrdata->checkcurvature, -SCIPinfinity(scip), 0.0) );
               if( row != NULL )
               {
                  SCIP_CALL( SCIPaddCut(scip, NULL, row, FALSE /* forcecut */) );
                  SCIPdebugMessage("initlp adds row <%s> for rhs of conss <%s>, round %d\n", SCIProwGetName(row), SCIPconsGetName(conss[c]), k);
                  SCIPdebug( SCIP_CALL( SCIPprintRow(scip, row, NULL) ) );
                  SCIP_CALL( SCIPreleaseRow (scip, &row) );
               }
            }
            if( !consdata->isconcave && !SCIPisInfinity(scip, -consdata->lhs) )
            {
               SCIP_CALL( generateCut(scip, conss[c], x, SCIP_SIDETYPE_LEFT, &row, NULL, conshdlrdata->cutmaxrange, conshdlrdata->checkcurvature, -SCIPinfinity(scip), 0.0) );
               if( row != NULL )
               {
                  SCIP_CALL( SCIPaddCut(scip, NULL, row, FALSE /* forcecut */) );
                  SCIPdebugMessage("initlp adds row <%s> for lhs of conss <%s>, round %d\n", SCIProwGetName(row), SCIPconsGetName(conss[c]), k);
                  SCIPdebug( SCIP_CALL( SCIPprintRow(scip, row, NULL) ) );
                  SCIP_CALL( SCIPreleaseRow (scip, &row) );
               }
            }

            /* if there are unbounded variables, then there is typically only at most one possible underestimator, so don't try another round
             * similar, if there are no bilinear terms and no linearizations of square terms, then the reference point does not matter, so don't do another round */
            if( unbounded ||
                (consdata->nbilinterms == 0 && (!possquare || SCIPisInfinity(scip,  consdata->rhs))) ||
                (consdata->nbilinterms == 0 && (!negsquare || SCIPisInfinity(scip, -consdata->lhs)))
              )
               break;

            /* invert lambda for second round */
            lambda = 1.0 - lambda;
         }
      }

      SCIPfreeBufferArray(scip, &x);
   }

   return SCIP_OKAY;
}

/** separation method of constraint handler for LP solutions */
static
SCIP_DECL_CONSSEPALP(consSepalpQuadratic)
{  
   SCIP_CONSHDLRDATA* conshdlrdata;
   SCIP_CONS*         maxviolcon;

   assert(scip != NULL);
   assert(conshdlr != NULL);
   assert(conss != NULL || nconss == 0);
   assert(result != NULL);

   *result = SCIP_DIDNOTFIND;
   
   conshdlrdata = SCIPconshdlrGetData(conshdlr);
   assert(conshdlrdata != NULL);

   SCIP_CALL( computeViolations(scip, conss, nconss, NULL, conshdlrdata->doscaling, &maxviolcon) );
   if( maxviolcon == NULL )
      return SCIP_OKAY;

   SCIP_CALL( separatePoint(scip, conshdlr, conss, nconss, nusefulconss, NULL, conshdlrdata->mincutefficacysepa, FALSE, result, NULL) );
   if( *result == SCIP_SEPARATED )
      return SCIP_OKAY;

   return SCIP_OKAY;
}

/** separation method of constraint handler for arbitrary primal solutions */
static
SCIP_DECL_CONSSEPASOL(consSepasolQuadratic)
{
   SCIP_CONSHDLRDATA* conshdlrdata;
   SCIP_CONS*         maxviolcon;
   
   assert(scip != NULL);
   assert(conshdlr != NULL);
   assert(conss != NULL || nconss == 0);
   assert(sol != NULL);
   assert(result != NULL);
   
   conshdlrdata = SCIPconshdlrGetData(conshdlr);
   assert(conshdlrdata != NULL);

   *result = SCIP_DIDNOTFIND;

   SCIP_CALL( computeViolations(scip, conss, nconss, sol, conshdlrdata->doscaling, &maxviolcon) );
   if( maxviolcon == NULL )
      return SCIP_OKAY;

   SCIP_CALL( separatePoint(scip, conshdlr, conss, nconss, nusefulconss, sol, conshdlrdata->mincutefficacysepa, FALSE, result, NULL) );

   return SCIP_OKAY;
}

/** constraint enforcing method of constraint handler for LP solutions */
static
SCIP_DECL_CONSENFOLP(consEnfolpQuadratic)
{  /*lint --e{715}*/
   SCIP_CONSHDLRDATA* conshdlrdata;
   SCIP_CONSDATA*     consdata;
   SCIP_CONS*         maxviolcon;
   SCIP_Real          maxviol;
   SCIP_RESULT        propresult;
   SCIP_RESULT        separateresult;
   int                nchgbds;
   int                nnotify;
   SCIP_Real          sepaefficacy;
   SCIP_Real          minefficacy;

   assert(scip != NULL);
   assert(conshdlr != NULL);
   assert(conss != NULL || nconss == 0);
   
   conshdlrdata = SCIPconshdlrGetData(conshdlr);
   assert(conshdlrdata != NULL);
   
   SCIP_CALL( computeViolations(scip, conss, nconss, NULL, conshdlrdata->doscaling, &maxviolcon) );
   if( maxviolcon == NULL )
   {
      *result = SCIP_FEASIBLE;
      return SCIP_OKAY;
   }
   
   *result = SCIP_INFEASIBLE;

   consdata = SCIPconsGetData(maxviolcon);
   assert(consdata != NULL);
   maxviol = consdata->lhsviol + consdata->rhsviol;
   assert(!SCIPisFeasZero(scip, maxviol));

   SCIPdebugMessage("enfolp with max violation %g in cons <%s>\n", maxviol, SCIPconsGetName(maxviolcon));

   /* run domain propagation */
   nchgbds = 0;
   SCIP_CALL( propagateBounds(scip, conshdlr, conss, nconss, &propresult, &nchgbds) );
   if( propresult == SCIP_CUTOFF || propresult == SCIP_REDUCEDDOM )
   {
      SCIPdebugMessage("propagation succeeded (%s)\n", propresult == SCIP_CUTOFF ? "cutoff" : "reduceddom");
      *result = propresult;
      return SCIP_OKAY;
   }

   /* we would like a cut that is efficient enough that it is not redundant in the LP (>feastol)
    * however, if the maximal violation is very small, also the best cut efficacy cannot be large
    * thus, in the latter case, we are also happy if the efficacy is at least, say, 75% of the maximal violation
    * but in any case we need an efficacy that is at least feastol
    */
   minefficacy = MIN(0.75*maxviol, conshdlrdata->mincutefficacyenfofac * SCIPfeastol(scip));
   minefficacy = MAX(minefficacy, SCIPfeastol(scip));
   SCIP_CALL( separatePoint(scip, conshdlr, conss, nconss, nusefulconss, NULL, minefficacy, TRUE, &separateresult, &sepaefficacy) );
   if( separateresult == SCIP_SEPARATED )
   {
      SCIPdebugMessage("separation succeeded (bestefficacy = %g, minefficacy = %g)\n", sepaefficacy, minefficacy);
      *result = SCIP_SEPARATED;
      return SCIP_OKAY;
   }

   /* we are not feasible, the whole node is not infeasible, and we cannot find a good cut
    * -> collect variables for branching
    */

   SCIPdebugMessage("separation failed (bestefficacy = %g < %g = minefficacy ); max viol: %g\n", sepaefficacy, minefficacy, maxviol);

   /* find branching candidates */
   SCIP_CALL( registerVariableInfeasibilities(scip, conshdlr, conss, nconss, &nnotify) );

   if( nnotify == 0 && !solinfeasible && minefficacy > SCIPfeastol(scip) )
   {
      /* fallback 1: we also have no branching candidates, so try to find a weak cut */
      SCIP_CALL( separatePoint(scip, conshdlr, conss, nconss, nusefulconss, NULL, SCIPfeastol(scip), TRUE, &separateresult, &sepaefficacy) );
      if( separateresult == SCIP_SEPARATED )
      {
         SCIPdebugMessage("separation fallback succeeded, efficacy = %g\n", sepaefficacy);
         *result = SCIP_SEPARATED;
         return SCIP_OKAY;
      }
   }

   if( nnotify == 0 && !solinfeasible )
   { /* fallback 2: separation probably failed because of numerical difficulties with a convex constraint;
        if noone declared solution infeasible yet and we had not even found a weak cut, try to resolve by branching */
      SCIP_VAR* brvar = NULL;
      SCIP_CALL( registerLargeLPValueVariableForBranching(scip, conss, nconss, &brvar) );
      if( brvar == NULL )
      {
         /* fallback 3: all quadratic variables seem to be fixed -> replace by linear constraint */
         SCIP_CALL( replaceByLinearConstraints(scip, conss, nconss) );
         *result = SCIP_CONSADDED;
         return SCIP_OKAY;
      }
      else
      {
         SCIPdebugMessage("Could not find any usual branching variable candidate. Proposed variable <%s> with LP value %g for branching.\n", SCIPvarGetName(brvar), SCIPgetSolVal(scip, NULL, brvar));
      }
   }
   
   return SCIP_OKAY;
}


/** constraint enforcing method of constraint handler for pseudo solutions */
static
SCIP_DECL_CONSENFOPS(consEnfopsQuadratic)
{  /*lint --e{715}*/
   SCIP_CONSHDLRDATA* conshdlrdata;
   SCIP_CONS*         maxviolcon;
   SCIP_CONSDATA*     consdata;
   SCIP_RESULT        propresult;
   SCIP_VAR*          var;
   int                c;
   int                i;
   int                nchgbds;

   assert(scip != NULL);
   assert(conshdlr != NULL);
   assert(conss != NULL || nconss == 0);
   
   conshdlrdata = SCIPconshdlrGetData(conshdlr);
   assert(conshdlrdata != NULL);
   
   SCIP_CALL( computeViolations(scip, conss, nconss, NULL, conshdlrdata->doscaling, &maxviolcon) );
   if( maxviolcon == NULL )
   {
      *result = SCIP_FEASIBLE;
      return SCIP_OKAY;
   }
   
   *result = SCIP_INFEASIBLE;

   SCIPdebugMessage("enfops with max violation in cons <%s>\n", SCIPconsGetName(maxviolcon));

   /* run domain propagation */
   nchgbds = 0;
   SCIP_CALL( propagateBounds(scip, conshdlr, conss, nconss, &propresult, &nchgbds) );
   if( propresult == SCIP_CUTOFF || propresult == SCIP_REDUCEDDOM )
   {
      *result = propresult;
      return SCIP_OKAY;
   }

   /* we are not feasible and we cannot proof that the whole node is infeasible
    * -> collect all variables in violated constraints for branching
    */

   for( c = 0; c < nconss; ++c )
   {
      assert(conss != NULL);
      consdata = SCIPconsGetData(conss[c]);
      assert(consdata != NULL);

      if( !SCIPisFeasPositive(scip, consdata->lhsviol) && !SCIPisFeasPositive(scip, consdata->rhsviol) )
         continue;

      for( i = 0; i < consdata->nlinvars; ++i )
      {
         var = consdata->linvars[i];
         if( !SCIPisEQ(scip, SCIPvarGetLbLocal(var), SCIPvarGetUbLocal(var)) )
         {
            SCIP_CALL( SCIPaddExternBranchCand(scip, var, MAX(consdata->lhsviol, consdata->rhsviol), SCIP_INVALID) );
         }
      }

      for( i = 0; i < consdata->nquadvars; ++i )
      {
         var = consdata->quadvarterms[i].var;
         if( !SCIPisEQ(scip, SCIPvarGetLbLocal(var), SCIPvarGetUbLocal(var)) )
         {
            SCIP_CALL( SCIPaddExternBranchCand(scip, var, MAX(consdata->lhsviol, consdata->rhsviol), SCIP_INVALID) );
         }
      }
   }

   return SCIP_OKAY;
}

/** domain propagation method of constraint handler */
static
SCIP_DECL_CONSPROP(consPropQuadratic)
{
   int         nchgbds;

   assert(scip != NULL);
   assert(conshdlr != NULL);
   assert(conss != NULL || nconss == 0);
   assert(result != NULL);

   nchgbds = 0;
   SCIP_CALL( propagateBounds(scip, conshdlr, conss, nconss, result, &nchgbds) );

   return SCIP_OKAY;
}

/** presolving method of constraint handler */
static
SCIP_DECL_CONSPRESOL(consPresolQuadratic)
{  /*lint --e{715,788}*/
   SCIP_CONSHDLRDATA* conshdlrdata;
   SCIP_CONSDATA*     consdata;
   SCIP_Bool          havechange;
   SCIP_Bool          doreformulations;
   int                c;
   int                i;

   assert(scip     != NULL);
   assert(conshdlr != NULL);
   assert(conss    != NULL || nconss == 0);
   assert(result   != NULL);
   
   *result = SCIP_DIDNOTFIND;
   
   /* if other presolvers did not find any changes (except for deleted conss) since last call,
    * then try the reformulations (replacing products with binaries, disaggregation, setting default variable bounds)
    * otherwise, we wait with these
    */
   doreformulations = (nrounds > 0 || SCIPconshdlrWasPresolvingDelayed(conshdlr)) &&
      nnewfixedvars == 0 && nnewaggrvars == 0 && nnewchgvartypes == 0 && nnewchgbds == 0 &&
      nnewholes == 0 && /* nnewdelconss == 0 && */ nnewaddconss == 0 && nnewupgdconss == 0 && nnewchgcoefs == 0 && nnewchgsides == 0;
   SCIPdebugMessage("presolving will %swait with reformulation\n", doreformulations ? "not " : "");

   conshdlrdata = SCIPconshdlrGetData(conshdlr);
   assert(conshdlrdata != NULL);

   for( c = 0; c < nconss; ++c )
   {
      assert(conss != NULL);
      consdata = SCIPconsGetData(conss[c]);
      assert(consdata != NULL);

      SCIPdebugMessage("process constraint <%s>\n", SCIPconsGetName(conss[c]));
      SCIPdebug( SCIPprintCons(scip, conss[c], NULL) );

      havechange = FALSE;
#if 0
      if( consdata->isimpladded )
      {
         int nbilinremoved;
         SCIP_CALL( presolveApplyImplications(scip, conss[c], &nbilinremoved) );
         if( nbilinremoved > 0 )
         {
            *nchgcoefs += nbilinremoved;
            havechange = TRUE;
            *result = SCIP_SUCCESS;
         }
         assert(!consdata->isimpladded);
      }
#endif
      /* call upgrade methods if the constraint has not been presolved yet or there has been a bound tightening or possibly be a change in variable type
       * we want to do this before (multi)aggregated variables are replaced, since that may change structure, e.g., introduce bilinear terms
       */
      if( !consdata->ispresolved || !consdata->ispropagated || nnewchgvartypes > 0 )
      {
         SCIP_Bool upgraded;

         SCIP_CALL( presolveUpgrade(scip, conshdlr, conss[c], &upgraded, nupgdconss, naddconss) );
         if( upgraded )
         {
            *result = SCIP_SUCCESS;
            continue;
         }
      }

      if( !consdata->isremovedfixings )
      {
         SCIP_CALL( removeFixedVariables(scip, conss[c]) );
         assert(consdata->isremovedfixings);
         havechange = TRUE;
      }

      /* @todo divide constraint by gcd of coefficients if all are integral */

      if( doreformulations )
      {
         int naddconss_old;

         naddconss_old = *naddconss;

         SCIP_CALL( presolveTryAddAND(scip, conshdlr, conss[c], naddconss) );
         assert(*naddconss >= naddconss_old);

         if( *naddconss == naddconss_old )
         {
            /* user not so empathic about AND, or we don't have products of two binaries, so try this more general reformulation */
            SCIP_CALL( presolveTryAddLinearReform(scip, conshdlr, conss[c], naddconss) );
            assert(*naddconss >= naddconss_old);
         }

         if( conshdlrdata->disaggregate )
         {
            /* try disaggregation, if enabled */
            SCIP_CALL( presolveDisaggregate(scip, conshdlr, conss[c], naddconss) );
         }

         if( *naddconss > naddconss_old )
         {
            /* if something happened, report success and cleanup constraint */
            *result = SCIP_SUCCESS;
            havechange = TRUE;
            SCIP_CALL( mergeAndCleanBilinearTerms(scip, conss[c]) );
            SCIP_CALL( mergeAndCleanQuadVarTerms(scip, conss[c]) );
            SCIP_CALL( mergeAndCleanLinearVars(scip, conss[c]) );
         }
      }
      
      if( consdata->nlinvars == 0 && consdata->nquadvars == 0 )
      {
         /* all variables fixed or removed, constraint function is 0.0 now */
         SCIP_CALL( dropVarEvents(scip, conshdlrdata->eventhdlr, conss[c]) ); /* well, there shouldn't be any variables left anyway */
         if( (!SCIPisInfinity(scip, -consdata->lhs) && SCIPisFeasPositive(scip, consdata->lhs)) ||
             (!SCIPisInfinity(scip,  consdata->rhs) && SCIPisFeasNegative(scip, consdata->rhs)) )
         { /* left hand side positive or right hand side negative */
            SCIPdebugMessage("constraint <%s> is constant and infeasible\n", SCIPconsGetName(conss[c]));
            SCIP_CALL( SCIPdelCons(scip, conss[c]) );
            ++*ndelconss;
            *result = SCIP_CUTOFF;
            return SCIP_OKAY;
         }

         /* left and right hand side are consistent */
         SCIPdebugMessage("constraint <%s> is constant and feasible, deleting\n", SCIPconsGetName(conss[c]));
         SCIP_CALL( SCIPdelCons(scip, conss[c]) );
         ++*ndelconss;
         *result = SCIP_SUCCESS;
         continue;
      }

      if( !consdata->ispropagated )
      {
         /* try domain propagation if there were bound changes or constraint has changed (in which case, processVarEvents may have set ispropagated to false) */
         SCIP_RESULT propresult;
         SCIP_Bool redundant;
         int roundnr;

         roundnr = 0;
         do
         {
            ++roundnr;

            SCIPdebugMessage("starting domain propagation round %d of %d\n", roundnr, conshdlrdata->maxproproundspresolve);

            SCIP_CALL( propagateBoundsCons(scip, conshdlr, conss[c], &propresult, nchgbds, &redundant) );

            if( propresult == SCIP_CUTOFF )
            {
               SCIPdebugMessage("propagation on constraint <%s> says problem is infeasible in presolve\n", SCIPconsGetName(conss[c]));
               *result = SCIP_CUTOFF;
               return SCIP_OKAY;
            }

            /* delete constraint if found redundant by bound tightening */
            if( redundant )
            {
               SCIP_CALL( dropVarEvents(scip, conshdlrdata->eventhdlr, conss[c]) );
               SCIP_CALL( SCIPdelCons(scip, conss[c]) );
               ++*ndelconss;
               *result = SCIP_SUCCESS;
               break;
            }

            if( propresult == SCIP_REDUCEDDOM )
            {
               *result = SCIP_SUCCESS;
               havechange = TRUE;
            }

         } while( !consdata->ispropagated && roundnr < conshdlrdata->maxproproundspresolve );

         if( redundant )
            continue;
      }

      if( doreformulations && !SCIPisInfinity(scip, conshdlrdata->defaultbound) )
      {
         int nboundchanges;

         nboundchanges = 0;
         SCIP_CALL( boundUnboundedVars(scip, conss[c], conshdlrdata->defaultbound, &nboundchanges) );
         if( nboundchanges != 0 )
         {
            *nchgbds += nboundchanges;
            *result   = SCIP_SUCCESS;
            havechange = TRUE;
         }
      }

      /* check if we have a single linear continuous variable that we can make implicit integer */
      if( (nnewchgvartypes != 0 || havechange || !consdata->ispresolved)
          && (SCIPisEQ(scip, consdata->lhs, consdata->rhs) && SCIPisIntegral(scip, consdata->lhs)) )
      {
         int       ncontvar;
         SCIP_VAR* candidate;
         SCIP_Bool fail;

         fail = FALSE;
         candidate = NULL;
         ncontvar = 0;
         
         for( i = 0; !fail && i < consdata->nlinvars; ++i )
         {
            if( !SCIPisIntegral(scip, consdata->lincoefs[i]) )
            {
               fail = TRUE;
            }
            else if( SCIPvarGetType(consdata->linvars[i]) == SCIP_VARTYPE_CONTINUOUS )
            {
               if( ncontvar > 0 ) /* now at 2nd continuous variable */
                  fail = TRUE;
               else if( SCIPisEQ(scip, ABS(consdata->lincoefs[i]), 1.0) )
                  candidate = consdata->linvars[i];
               ++ncontvar;
            }
         }
         for( i = 0; !fail && i < consdata->nquadvars; ++i )
            fail = SCIPvarGetType(consdata->quadvarterms[i].var) == SCIP_VARTYPE_CONTINUOUS ||
                  !SCIPisIntegral(scip, consdata->quadvarterms[i].lincoef) ||
                  !SCIPisIntegral(scip, consdata->quadvarterms[i].sqrcoef);
         for( i = 0; !fail && i < consdata->nbilinterms; ++i )
            fail = !SCIPisIntegral(scip, consdata->bilinterms[i].coef);

         if( !fail && candidate != NULL )
         {
            SCIP_Bool infeasible;

            SCIPdebugMessage("make variable <%s> implicit integer due to constraint <%s>\n", SCIPvarGetName(candidate), SCIPconsGetName(conss[c]));

            SCIP_CALL( SCIPchgVarType(scip, candidate, SCIP_VARTYPE_IMPLINT, &infeasible) );
            if( infeasible )
            {
               SCIPdebugMessage("infeasible upgrade of variable <%s> to integral type, domain is empty\n", SCIPvarGetName(candidate));
               *result = SCIP_CUTOFF;

               return SCIP_OKAY;
            }

            ++(*nchgvartypes);
            *result = SCIP_SUCCESS;
            havechange = TRUE;
         }
      }

      /* call upgrade methods again if constraint has been changed */
      if( havechange )
      {
         SCIP_Bool upgraded;

         SCIP_CALL( presolveUpgrade(scip, conshdlr, conss[c], &upgraded, nupgdconss, naddconss) );
         if( upgraded )
         {
            *result = SCIP_SUCCESS;
            continue;
         }
      }

      consdata->ispresolved = TRUE;
   }

   /* if we did not try reformulations, ensure that presolving is called again even if there were only a few changes (< abortfac) */
   if( !doreformulations )
      *result = SCIP_DELAYED;

   return SCIP_OKAY;
}


/** propagation conflict resolving method of constraint handler */
#if 0
static
SCIP_DECL_CONSRESPROP(consRespropQuadratic)
{  /*lint --e{715}*/
   SCIPerrorMessage("method of quadratic constraint handler not implemented yet\n");
   SCIPABORT(); /*lint --e{527}*/

   return SCIP_OKAY;
}
#else
#define consRespropQuadratic NULL
#endif

/** variable rounding lock method of constraint handler */
static
SCIP_DECL_CONSLOCK(consLockQuadratic)
{  /*lint --e{715}*/
   SCIP_CONSDATA* consdata;
   SCIP_Bool      haslb;
   SCIP_Bool      hasub;
   int            i;
   
   assert(scip != NULL);
   assert(cons != NULL);
  
   consdata = SCIPconsGetData(cons);
   assert(consdata != NULL);

   haslb = !SCIPisInfinity(scip, -consdata->lhs);
   hasub = !SCIPisInfinity(scip, consdata->rhs);

   for( i = 0; i < consdata->nlinvars; ++i )
   {
      if( consdata->lincoefs[i] > 0 )
      {
         if( haslb )
         {
            SCIP_CALL( SCIPaddVarLocks(scip, consdata->linvars[i], nlockspos, nlocksneg) );
         }
         if( hasub )
         {
            SCIP_CALL( SCIPaddVarLocks(scip, consdata->linvars[i], nlocksneg, nlockspos) );
         }
      }
      else
      {
         if( haslb )
         {
            SCIP_CALL( SCIPaddVarLocks(scip, consdata->linvars[i], nlocksneg, nlockspos) );
         }
         if( hasub )
         {
            SCIP_CALL( SCIPaddVarLocks(scip, consdata->linvars[i], nlockspos, nlocksneg) );
         }
      }
   }

   for( i = 0; i < consdata->nquadvars; ++i )
   { /* TODO try to be more clever */
      SCIP_CALL( SCIPaddVarLocks(scip, consdata->quadvarterms[i].var, nlockspos+nlocksneg, nlockspos+nlocksneg) );
   }

   return SCIP_OKAY;
}


/** constraint activation notification method of constraint handler */
#if 0
static
SCIP_DECL_CONSACTIVE(consActiveQuadratic)
{  /*lint --e{715}*/
   SCIPerrorMessage("method of quadratic constraint handler not implemented yet\n");
   SCIPABORT(); /*lint --e{527}*/

   return SCIP_OKAY;
}
#else
#define consActiveQuadratic NULL
#endif


/** constraint deactivation notification method of constraint handler */
#if 0
static
SCIP_DECL_CONSDEACTIVE(consDeactiveQuadratic)
{  /*lint --e{715}*/
   SCIPerrorMessage("method of quadratic constraint handler not implemented yet\n");
   SCIPABORT(); /*lint --e{527}*/

   return SCIP_OKAY;
}
#else
#define consDeactiveQuadratic NULL
#endif


/** constraint enabling notification method of constraint handler */
#if 0
static
SCIP_DECL_CONSENABLE(consEnableQuadratic)
{  /*lint --e{715}*/
   SCIPerrorMessage("method of quadratic constraint handler not implemented yet\n");
   SCIPABORT(); /*lint --e{527}*/

   return SCIP_OKAY;
}
#else
#define consEnableQuadratic NULL
#endif


/** constraint disabling notification method of constraint handler */
#if 0
static
SCIP_DECL_CONSDISABLE(consDisableQuadratic)
{  /*lint --e{715}*/
   SCIPerrorMessage("method of quadratic constraint handler not implemented yet\n");
   SCIPABORT(); /*lint --e{527}*/

   return SCIP_OKAY;
}
#else
#define consDisableQuadratic NULL
#endif


/** constraint display method of constraint handler */
static
SCIP_DECL_CONSPRINT(consPrintQuadratic)
{  /*lint --e{715}*/
   SCIP_CONSDATA* consdata;
<<<<<<< HEAD
=======
   int            j;
   const SCIP_Bool writevartype = FALSE;
>>>>>>> fbddbd59

   assert(scip != NULL);
   assert(cons != NULL);

   consdata = SCIPconsGetData(cons);
   assert(consdata != NULL);

   /* print left hand side for ranged rows */
   if( !SCIPisInfinity(scip, -consdata->lhs)
      && !SCIPisInfinity(scip, consdata->rhs)
      && !SCIPisEQ(scip, consdata->lhs, consdata->rhs) )
      SCIPinfoMessage(scip, file, "%.15g <= ", consdata->lhs);

   /* print marker that constraint function starts now */
   SCIPinfoMessage(scip, file, "[ ");

   /* print coefficients and variables */
   if( consdata->nlinvars == 0 && consdata->nquadvars == 0 )
   {
      SCIPinfoMessage(scip, file, "0 ");
   }
   else
   {
      SCIP_VAR*** monomialvars;
      SCIP_Real** monomialexps;
      SCIP_Real*  monomialcoefs;
      int*        monomialnvars;
      int         nmonomials;
      int         monomialssize;
      int         j;

      monomialssize = consdata->nlinvars + 2 * consdata->nquadvars + consdata->nbilinterms;
      SCIP_CALL( SCIPallocBufferArray(scip, &monomialvars,  monomialssize) );
      SCIP_CALL( SCIPallocBufferArray(scip, &monomialexps,  monomialssize) );
      SCIP_CALL( SCIPallocBufferArray(scip, &monomialcoefs, monomialssize) );
      SCIP_CALL( SCIPallocBufferArray(scip, &monomialnvars, monomialssize) );

      nmonomials = 0;
      for( j = 0; j < consdata->nlinvars; ++j )
      {
<<<<<<< HEAD
         assert(nmonomials < monomialssize);

         SCIP_CALL( SCIPallocBufferArray(scip, &monomialvars[nmonomials], 1) );

         monomialvars[nmonomials][0] = consdata->linvars[j];
         monomialexps[nmonomials] = NULL;
         monomialcoefs[nmonomials] = consdata->lincoefs[j];
         monomialnvars[nmonomials] = 1;
         ++nmonomials;
=======
         SCIPinfoMessage(scip, file, "%+.15g", consdata->lincoefs[j]);
         SCIP_CALL( SCIPwriteVarName(scip, file, consdata->linvars[j], writevartype) );
>>>>>>> fbddbd59
      }

      for( j = 0; j < consdata->nquadvars; ++j )
      {
         if( consdata->quadvarterms[j].lincoef != 0.0 )
         {
<<<<<<< HEAD
            assert(nmonomials < monomialssize);

            SCIP_CALL( SCIPallocBufferArray(scip, &monomialvars[nmonomials], 1) );

            monomialvars[nmonomials][0] = consdata->quadvarterms[j].var;
            monomialexps[nmonomials] = NULL;
            monomialcoefs[nmonomials] = consdata->quadvarterms[j].lincoef;
            monomialnvars[nmonomials] = 1;
            ++nmonomials;
=======
            SCIPinfoMessage(scip, file, "%+.15g", consdata->quadvarterms[j].lincoef);
            SCIP_CALL( SCIPwriteVarName(scip, file, consdata->quadvarterms[j].var, writevartype) );
>>>>>>> fbddbd59
         }

         if( consdata->quadvarterms[j].sqrcoef != 0.0 )
         {
<<<<<<< HEAD
            assert(nmonomials < monomialssize);

            SCIP_CALL( SCIPallocBufferArray(scip, &monomialvars[nmonomials], 1) );
            SCIP_CALL( SCIPallocBufferArray(scip, &monomialexps[nmonomials], 1) );

            monomialvars[nmonomials][0] = consdata->quadvarterms[j].var;
            monomialexps[nmonomials][0] = 2.0;
            monomialcoefs[nmonomials] = consdata->quadvarterms[j].sqrcoef;
            monomialnvars[nmonomials] = 1;
            ++nmonomials;
=======
            SCIPinfoMessage(scip, file, "%+.15g", consdata->quadvarterms[j].sqrcoef);
            SCIP_CALL( SCIPwriteVarName(scip, file, consdata->quadvarterms[j].var, writevartype) );
            SCIPinfoMessage(scip, file, "^2");
>>>>>>> fbddbd59
         }
      }

      for( j = 0; j < consdata->nbilinterms; ++j )
      {
<<<<<<< HEAD
         assert(nmonomials < monomialssize);

         SCIP_CALL( SCIPallocBufferArray(scip, &monomialvars[nmonomials], 2) );

         monomialvars[nmonomials][0] = consdata->bilinterms[j].var1;
         monomialvars[nmonomials][1] = consdata->bilinterms[j].var2;
         monomialexps[nmonomials] = NULL;
         monomialcoefs[nmonomials] = consdata->bilinterms[j].coef;
         monomialnvars[nmonomials] = 2;
         ++nmonomials;
=======
         SCIPinfoMessage(scip, file, "%+.15g", consdata->bilinterms[j].coef);
         SCIP_CALL( SCIPwriteVarName(scip, file, consdata->bilinterms[j].var1, writevartype) );
         SCIP_CALL( SCIPwriteVarName(scip, file, consdata->bilinterms[j].var2, writevartype) );
>>>>>>> fbddbd59
      }

      SCIP_CALL( SCIPwriteVarsPolynomial(scip, file, monomialvars, monomialexps, monomialcoefs, monomialnvars, nmonomials, FALSE) );

      for( j = 0; j < nmonomials; ++j )
      {
         SCIPfreeBufferArray(scip, &monomialvars[j]);
         SCIPfreeBufferArrayNull(scip, &monomialexps[j]);
      }

      SCIPfreeBufferArray(scip, &monomialvars);
      SCIPfreeBufferArray(scip, &monomialexps);
      SCIPfreeBufferArray(scip, &monomialcoefs);
      SCIPfreeBufferArray(scip, &monomialnvars);
   }

   /* print marker that constraint function ends now */
   SCIPinfoMessage(scip, file, " ]");

   /* print right hand side */
   if( SCIPisEQ(scip, consdata->lhs, consdata->rhs) )
   {
      SCIPinfoMessage(scip, file, " == %.15g", consdata->rhs);
   }
   else if( !SCIPisInfinity(scip, consdata->rhs) )
   {
      SCIPinfoMessage(scip, file, " <= %.15g", consdata->rhs);
   }
   else if( !SCIPisInfinity(scip, -consdata->lhs) )
   {
      SCIPinfoMessage(scip, file, " >= %.15g", consdata->lhs);
   }
   else
   {
      /* should be ignored by parser */
      SCIPinfoMessage(scip, file, " [free]");
   }

   return SCIP_OKAY;
}

/** feasibility check method of constraint handler for integral solutions */
static
SCIP_DECL_CONSCHECK(consCheckQuadratic)
{  /*lint --e{715}*/
   SCIP_CONSHDLRDATA* conshdlrdata;
   SCIP_CONSDATA*     consdata;
   SCIP_Real          maxviol;
   int                c;
   SCIP_Bool          maypropfeasible; /* whether we may be able to propose a feasible solution */

   assert(scip != NULL);
   assert(conss != NULL || nconss == 0);
   assert(sol != NULL);
   assert(result != NULL);
   
   conshdlrdata = SCIPconshdlrGetData(conshdlr);
   assert(conshdlrdata != NULL);

   *result = SCIP_FEASIBLE;

   maxviol = 0.0;
   maypropfeasible = conshdlrdata->linfeasshift && (conshdlrdata->trysolheur != NULL) &&
      SCIPgetStage(scip) >= SCIP_STAGE_TRANSFORMED && SCIPgetStage(scip) <= SCIP_STAGE_SOLVING;
   for( c = 0; c < nconss; ++c )
   {
      assert(conss != NULL);
      SCIP_CALL( computeViolation(scip, conss[c], sol, conshdlrdata->doscaling) );
      
      consdata = SCIPconsGetData(conss[c]);
      assert(consdata != NULL);
      
      if( SCIPisFeasPositive(scip, consdata->lhsviol) || SCIPisFeasPositive(scip, consdata->rhsviol) )
      {
         *result = SCIP_INFEASIBLE;
         if( printreason )
         {
            SCIP_CALL( SCIPprintCons(scip, conss[c], NULL) );
            if( SCIPisFeasPositive(scip, consdata->lhsviol) )
            {
               SCIPinfoMessage(scip, NULL, "violation: left hand side is violated by %.15g (scaled: %.15g)\n", consdata->lhs - consdata->activity, consdata->lhsviol);
            }
            if( SCIPisFeasPositive(scip, consdata->rhsviol) )
            {
               SCIPinfoMessage(scip, NULL, "violation: right hand side is violated by %.15g (scaled: %.15g)\n", consdata->activity - consdata->rhs, consdata->rhsviol);
            }
         }
         if( (conshdlrdata->subnlpheur == NULL || sol == NULL) && !maypropfeasible )
            return SCIP_OKAY;
         if( consdata->lhsviol > maxviol || consdata->rhsviol > maxviol )
            maxviol = consdata->lhsviol + consdata->rhsviol;
         if( maypropfeasible )
         {
            /* update information on linear variables that may be in- or decreased */
            if( SCIPgetStage(scip) != SCIP_STAGE_SOLVING )
               consdataFindUnlockedLinearVar(scip, consdata);

            if( SCIPisFeasPositive(scip, consdata->lhsviol) )
            {
               /* check if there is a variable which may help to get the left hand side satisfied
                * if there is no such var, then we cannot get feasible */
               if( !(consdata->linvar_mayincrease >= 0 && consdata->lincoefs[consdata->linvar_mayincrease] > 0.0) &&
                   !(consdata->linvar_maydecrease >= 0 && consdata->lincoefs[consdata->linvar_maydecrease] < 0.0) )
                  maypropfeasible = FALSE;
            }
            else
            {
               assert(SCIPisFeasPositive(scip, consdata->rhsviol));
               /* check if there is a variable which may help to get the right hand side satisfied
                * if there is no such var, then we cannot get feasible */
               if( !(consdata->linvar_mayincrease >= 0 && consdata->lincoefs[consdata->linvar_mayincrease] < 0.0) &&
                   !(consdata->linvar_maydecrease >= 0 && consdata->lincoefs[consdata->linvar_maydecrease] > 0.0) )
                  maypropfeasible = FALSE;
            }
         }
      }
   }
   
   if( *result == SCIP_INFEASIBLE && maypropfeasible )
   {
      SCIP_Bool success;

      SCIP_CALL( proposeFeasibleSolution(scip, conshdlr, conss, nconss, sol, &success) );

      /* do not pass solution to NLP heuristic if we made it feasible this way */
      if( success )
         return SCIP_OKAY;
   }

   if( *result == SCIP_INFEASIBLE && conshdlrdata->subnlpheur != NULL && sol != NULL )
   {
      SCIP_CALL( SCIPupdateStartpointHeurSubNlp(scip, conshdlrdata->subnlpheur, sol, maxviol) );
   }

   return SCIP_OKAY;
}

/** constraint copying method of constraint handler */
static
SCIP_DECL_CONSCOPY(consCopyQuadratic)
{
   SCIP_CONSDATA*    consdata;
   SCIP_CONSDATA*    targetconsdata;
   SCIP_VAR**        linvars;
   SCIP_QUADVARTERM* quadvarterms;
   SCIP_BILINTERM*   bilinterms;
   int               i;
   int               j;
   int               k;
   
   assert(scip != NULL);
   assert(cons != NULL);
   assert(sourcescip != NULL);
   assert(sourceconshdlr != NULL);
   assert(sourcecons != NULL);
   assert(varmap != NULL);
   assert(valid != NULL);
   
   consdata = SCIPconsGetData(sourcecons);
   assert(consdata != NULL);
   
   linvars = NULL;
   quadvarterms = NULL;
   bilinterms = NULL;

   *valid = TRUE;
   
   if( consdata->nlinvars != 0 )
   {
      SCIP_CALL( SCIPallocBufferArray(sourcescip, &linvars, consdata->nlinvars) );
      for( i = 0; i < consdata->nlinvars; ++i )
      {
         SCIP_CALL( SCIPgetVarCopy(sourcescip, scip, consdata->linvars[i], &linvars[i], varmap, consmap, global, valid) );
         assert(!(*valid) || linvars[i] != NULL);

         /* we do not copy, if a variable is missing */
         if( !(*valid) )
            goto TERMINATE;  
      }
   }
   
   if( consdata->nbilinterms != 0 )
   {
      SCIP_CALL( SCIPallocBufferArray(sourcescip, &bilinterms, consdata->nbilinterms) );
   }

   if( consdata->nquadvars != 0 )
   {
      SCIP_CALL( SCIPallocBufferArray(sourcescip, &quadvarterms, consdata->nquadvars) );
      for( i = 0; i < consdata->nquadvars; ++i )
      {
         SCIP_CALL( SCIPgetVarCopy(sourcescip, scip, consdata->quadvarterms[i].var, &quadvarterms[i].var, varmap, consmap, global, valid) );
         assert(!(*valid) || quadvarterms[i].var != NULL);
         
         /* we do not copy, if a variable is missing */
         if( !(*valid) )
            goto TERMINATE;
         
         quadvarterms[i].lincoef   = consdata->quadvarterms[i].lincoef;
         quadvarterms[i].sqrcoef   = consdata->quadvarterms[i].sqrcoef;
         quadvarterms[i].eventdata = NULL;
         quadvarterms[i].nadjbilin = consdata->quadvarterms[i].nadjbilin;
         quadvarterms[i].adjbilin  = consdata->quadvarterms[i].adjbilin;
         
         assert(consdata->nbilinterms != 0 || consdata->quadvarterms[i].nadjbilin == 0);
         
         for( j = 0; j < consdata->quadvarterms[i].nadjbilin; ++j )
         {
            assert(bilinterms != NULL);
            
            k = consdata->quadvarterms[i].adjbilin[j];
            assert(consdata->bilinterms[k].var1 != NULL);
            assert(consdata->bilinterms[k].var2 != NULL);
            if( consdata->bilinterms[k].var1 == consdata->quadvarterms[i].var )
            {
               assert(consdata->bilinterms[k].var2 != consdata->quadvarterms[i].var);
               bilinterms[k].var1 = quadvarterms[i].var;
            }
            else
            {
               assert(consdata->bilinterms[k].var2 == consdata->quadvarterms[i].var);
               bilinterms[k].var2 = quadvarterms[i].var;
            }
            bilinterms[k].coef = consdata->bilinterms[k].coef; 
         }
      }
   }
      
   assert(stickingatnode == FALSE);
   SCIP_CALL( SCIPcreateConsQuadratic2(scip, cons, name ? name : SCIPconsGetName(sourcecons),
      consdata->nlinvars, linvars, consdata->lincoefs,
      consdata->nquadvars, quadvarterms,
      consdata->nbilinterms, bilinterms,
      consdata->lhs, consdata->rhs,
      initial, separate, enforce, check, propagate, local, modifiable, dynamic, removable) );

   /* copy information on curvature */
   targetconsdata = SCIPconsGetData(*cons);
   targetconsdata->isconvex      = consdata->isconvex;
   targetconsdata->isconcave     = consdata->isconcave;
   targetconsdata->iscurvchecked = consdata->iscurvchecked;

 TERMINATE:
   SCIPfreeBufferArrayNull(sourcescip, &quadvarterms);
   SCIPfreeBufferArrayNull(sourcescip, &bilinterms);
   SCIPfreeBufferArrayNull(sourcescip, &linvars);
   
   return SCIP_OKAY;
}

/** constraint parsing method of constraint handler */
#if 1
static
SCIP_DECL_CONSPARSE(consParseQuadratic)
{  /*lint --e{715}*/
   SCIP_VAR*** monomialvars;
   SCIP_Real** monomialexps;
   SCIP_Real*  monomialcoefs;
   int*        monomialnvars;
   int         nmonomials;
   int         endpos;

   SCIP_Real lhs;
   SCIP_Real rhs;

   assert(scip != NULL);
   assert(success != NULL);
   assert(str != NULL);
   assert(name != NULL);
   assert(cons != NULL);

   /* set left and right hand side to their default values */
   lhs = -SCIPinfinity(scip);
   rhs =  SCIPinfinity(scip);

   (*success) = FALSE;

   /* return of string empty */
   if( !*str )
      return SCIP_OKAY;

   /* ignore whitespace */
   while( isspace(*str) )
      ++str;

   if( *str != '[' )
   {
      /* we seem to have a left-hand-side */
      char* endstr;

      lhs = strtod(str, &endstr);
      if( str == endstr )
      {
         SCIPerrorMessage("error parsing left-hand-side from %s\n", str);
         return SCIP_OKAY;
      }
      str = endstr;

      while( isspace(*str) )
         ++str;

      if( str[0] == '\0' || str[0] != '<' || str[1] != '=' )
      {
         SCIPerrorMessage("expected '<=' at %s\n", str);
         return SCIP_OKAY;
      }

      str += 2;

      /* ignore whitespace */
      while( isspace(*str) )
         ++str;
   }

   if( *str != '[' )
   {
      SCIPerrorMessage("expected '[' at %s\n", str);
      return SCIP_OKAY;
   }
   ++str;

   SCIP_CALL( SCIPparseVarsPolynomial(scip, str, 0, ']', &monomialvars, &monomialexps, &monomialcoefs, &monomialnvars, &nmonomials, &endpos, success) );

   if( *success )
   {
      /* check what comes after quadratic function */
      char* endstr;

      str += endpos;
      assert(*str == ']');
      ++str;

      /* ignore whitespace */
      while( isspace(*str) )
         ++str;

      if( *str && str[0] == '<' && str[1] == '=' )
      {
         /* we seem to get a right-hand-side */
         str += 2;

         rhs = strtod(str, &endstr);
         if( str == endstr )
         {
            SCIPerrorMessage("error parsing right-hand-side from %s\n", str);
            *success = FALSE;
         }
         else
            str = endstr;
      }
      else if( *str && str[0] == '>' && str[1] == '=' )
      {
         /* we seem to get a left-hand-side */
         str += 2;

         /* we should not have a left-hand-side already */
         assert(SCIPisInfinity(scip, -lhs));

         lhs = strtod(str, &endstr);
         if( str == endstr )
         {
            SCIPerrorMessage("error parsing left-hand-side from %s\n", str);
            *success = FALSE;
         }
         else
            str = endstr;
      }
      else if( *str && str[0] == '=' && str[1] == '=' )
      {
         /* we seem to get a left- and right-hand-side */
         str += 2;

         /* we should not have a left-hand-side already */
         assert(SCIPisInfinity(scip, -lhs));

         lhs = strtod(str, &endstr);
         rhs = lhs;
         if( str == endstr )
         {
            SCIPerrorMessage("error parsing left-hand-side from %s\n", str);
            *success = FALSE;
         }
         else
            str = endstr;
      }
   }

   if( *success )
   {
      int i;

      /* setup constraint */
      assert(stickingatnode == FALSE);
      SCIP_CALL( SCIPcreateConsQuadratic(scip, cons, name, 0, NULL, NULL,
         0, NULL, NULL, NULL, lhs, rhs,
         initial, separate, enforce, check, propagate, local, modifiable, dynamic, removable) );

      for( i = 0; i < nmonomials; ++i )
      {
         if( monomialnvars[i] == 0 )
         {
            /* constant monomial */
            SCIPaddConstantQuadratic(scip, *cons, monomialcoefs[i]);
         }
         else if( monomialnvars[i] == 1 && monomialexps[i][0] == 1.0 )
         {
            /* linear monomial */
            SCIP_CALL( SCIPaddLinearVarQuadratic(scip, *cons, monomialvars[i][0], monomialcoefs[i]) );
         }
         else if( monomialnvars[i] == 1 && monomialexps[i][0] == 2.0 )
         {
            /* square monomial */
            SCIP_CALL( SCIPaddQuadVarQuadratic(scip, *cons, monomialvars[i][0], 0.0, monomialcoefs[i]) );
         }
         else if( monomialnvars[i] == 2 && monomialexps[i][0] == 1.0 && monomialexps[i][1] == 1.0 )
         {
            /* bilinear term */
            SCIP_VAR* var1;
            SCIP_VAR* var2;
            int pos;

            var1 = monomialvars[i][0];
            var2 = monomialvars[i][1];
            if( var1 == var2 )
            {
               /* actually a square term */
               SCIP_CALL( SCIPaddQuadVarQuadratic(scip, *cons, var1, 0.0, monomialcoefs[i]) );
            }
            else
            {
               SCIP_CALL( SCIPfindQuadVarTermQuadratic(scip, *cons, var1, &pos) );
               if( pos == -1 )
               {
                  SCIP_CALL( SCIPaddQuadVarQuadratic(scip, *cons, var1, 0.0, 0.0) );
               }

               SCIP_CALL( SCIPfindQuadVarTermQuadratic(scip, *cons, var2, &pos) );
               if( pos == -1 )
               {
                  SCIP_CALL( SCIPaddQuadVarQuadratic(scip, *cons, var2, 0.0, 0.0) );
               }
            }

            SCIP_CALL( SCIPaddBilinTermQuadratic(scip, *cons, var1, var2, monomialcoefs[i]) );
         }
         else
         {
            SCIPerrorMessage("polynomial in quadratic constraint does not have degree at most 2\n");
            *success = FALSE;
            SCIP_CALL( SCIPreleaseCons(scip, cons) );
            break;
         }
      }
   }

   SCIPfreeParseVarsPolynomialData(scip, &monomialvars, &monomialexps, &monomialcoefs, &monomialnvars, nmonomials);

   return SCIP_OKAY;
}
#else
#define consParseQuadratic NULL
#endif


/*
 * constraint specific interface methods
 */

/** creates the handler for quadratic constraints and includes it in SCIP */
SCIP_RETCODE SCIPincludeConshdlrQuadratic(
   SCIP*                 scip                /**< SCIP data structure */
   )
{
   SCIP_CONSHDLRDATA* conshdlrdata;

   /* create quadratic constraint handler data */
   SCIP_CALL( SCIPallocMemory(scip, &conshdlrdata) );
   BMSclearMemory(conshdlrdata);

   /* include constraint handler */
   SCIP_CALL( SCIPincludeConshdlr(scip, CONSHDLR_NAME, CONSHDLR_DESC,
         CONSHDLR_SEPAPRIORITY, CONSHDLR_ENFOPRIORITY, CONSHDLR_CHECKPRIORITY,
         CONSHDLR_SEPAFREQ, CONSHDLR_PROPFREQ, CONSHDLR_EAGERFREQ, CONSHDLR_MAXPREROUNDS,
         CONSHDLR_DELAYSEPA, CONSHDLR_DELAYPROP, CONSHDLR_DELAYPRESOL, CONSHDLR_NEEDSCONS,
         CONSHDLR_PROP_TIMING,
         conshdlrCopyQuadratic,
         consFreeQuadratic, consInitQuadratic, consExitQuadratic,
         consInitpreQuadratic, consExitpreQuadratic, consInitsolQuadratic, consExitsolQuadratic,
         consDeleteQuadratic, consTransQuadratic, consInitlpQuadratic,
         consSepalpQuadratic, consSepasolQuadratic, consEnfolpQuadratic, consEnfopsQuadratic, consCheckQuadratic,
         consPropQuadratic, consPresolQuadratic, consRespropQuadratic, consLockQuadratic,
         consActiveQuadratic, consDeactiveQuadratic,
         consEnableQuadratic, consDisableQuadratic,
         consPrintQuadratic, consCopyQuadratic, consParseQuadratic,
         conshdlrdata) );

   /* add quadratic constraint handler parameters */
   SCIP_CALL( SCIPaddIntParam(scip, "constraints/"CONSHDLR_NAME"/replacebinaryprod",
         "max. length of linear term which when multiplied with a binary variables is replaced by an auxiliary variable and a linear reformulation (0 to turn off)",
         &conshdlrdata->replacebinaryprodlength, FALSE, INT_MAX, 0, INT_MAX, NULL, NULL) );

   SCIP_CALL( SCIPaddIntParam(scip, "constraints/"CONSHDLR_NAME"/empathy4and",
         "empathy level for using the AND constraint handler: 0 always avoid using AND; 1 use AND sometimes; 2 use AND as often as possible",
         &conshdlrdata->empathy4and, FALSE, 0, 0, 2, NULL, NULL) );
   
   SCIP_CALL( SCIPaddBoolParam(scip, "constraints/"CONSHDLR_NAME"/binreforminitial",
         "whether to make non-varbound linear constraints added due to replacing products with binary variables initial",
         &conshdlrdata->binreforminitial, TRUE, FALSE, NULL, NULL) );

   SCIP_CALL( SCIPaddRealParam(scip, "constraints/"CONSHDLR_NAME"/minefficacysepa",
         "minimal efficacy for a cut to be added to the LP during separation; overwrites separating/efficacy",
         &conshdlrdata->mincutefficacysepa, TRUE, 0.0001, 0.0, SCIPinfinity(scip), NULL, NULL) );

   SCIP_CALL( SCIPaddRealParam(scip, "constraints/"CONSHDLR_NAME"/minefficacyenfofac",
         "minimal target efficacy of a cut in order to add it to relaxation during enforcement as a factor of the feasibility tolerance (may be ignored)",
         &conshdlrdata->mincutefficacyenfofac, TRUE, 2.0, 1.0, SCIPinfinity(scip), NULL, NULL) );

   SCIP_CALL( SCIPaddBoolParam(scip, "constraints/"CONSHDLR_NAME"/scaling", 
         "whether a quadratic constraint should be scaled w.r.t. the current gradient norm when checking for feasibility",
         &conshdlrdata->doscaling, TRUE, TRUE, NULL, NULL) );

   SCIP_CALL( SCIPaddRealParam(scip, "constraints/"CONSHDLR_NAME"/defaultbound",
         "a default bound to impose on unbounded variables in quadratic terms (-defaultbound is used for missing lower bounds)",
         &conshdlrdata->defaultbound, TRUE, SCIPinfinity(scip), 0.0, SCIPinfinity(scip), NULL, NULL) );

   SCIP_CALL( SCIPaddRealParam(scip, "constraints/"CONSHDLR_NAME"/cutmaxrange",
         "maximal range of a cut (maximal coefficient divided by minimal coefficient) in order to be added to LP relaxation",
         &conshdlrdata->cutmaxrange, TRUE, 1e+10, 0.0, SCIPinfinity(scip), NULL, NULL) );

   SCIP_CALL( SCIPaddBoolParam(scip, "constraints/"CONSHDLR_NAME"/linearizeheursol",
         "whether linearizations of convex quadratic constraints should be added to cutpool in a solution found by some heuristic",
         &conshdlrdata->linearizeheursol, TRUE, TRUE, NULL, NULL) );

   SCIP_CALL( SCIPaddBoolParam(scip, "constraints/"CONSHDLR_NAME"/checkcurvature",
         "whether multivariate quadratic functions should be checked for convexity/concavity",
         &conshdlrdata->checkcurvature, FALSE, TRUE, NULL, NULL) );
   
   SCIP_CALL( SCIPaddBoolParam(scip, "constraints/"CONSHDLR_NAME"/linfeasshift",
         "whether to try to make solutions in check function feasible by shifting a linear variable (esp. useful if constraint was actually objective function)",
         &conshdlrdata->linfeasshift, TRUE, TRUE, NULL, NULL) );

   SCIP_CALL( SCIPaddBoolParam(scip, "constraints/"CONSHDLR_NAME"/disaggregate",
         "whether to disaggregate quadratic parts that decompose into a sum of non-overlapping quadratic terms",
         &conshdlrdata->disaggregate, TRUE, FALSE, NULL, NULL) );

   SCIP_CALL( SCIPaddIntParam(scip, "constraints/"CONSHDLR_NAME"/maxproprounds",
         "limit on number of propagation rounds for a single constraint within one round of SCIP propagation during solve",
         &conshdlrdata->maxproprounds, TRUE, 1, 0, INT_MAX, NULL, NULL) );

   SCIP_CALL( SCIPaddIntParam(scip, "constraints/"CONSHDLR_NAME"/maxproproundspresolve",
         "limit on number of propagation rounds for a single constraint within one round of SCIP presolve",
         &conshdlrdata->maxproproundspresolve, TRUE, 10, 0, INT_MAX, NULL, NULL) );

   SCIP_CALL( SCIPincludeEventhdlr(scip, CONSHDLR_NAME"_boundchange", "signals a bound change to a quadratic constraint",
         NULL,
         NULL, NULL, NULL, NULL, NULL, NULL, processVarEvent, NULL) );
   conshdlrdata->eventhdlr = SCIPfindEventhdlr(scip, CONSHDLR_NAME"_boundchange");

   SCIP_CALL( SCIPincludeEventhdlr(scip, CONSHDLR_NAME"_newsolution", "handles the event that a new primal solution has been found",
         NULL,
         NULL, NULL, NULL, NULL, NULL, NULL, processNewSolutionEvent, NULL) );

   return SCIP_OKAY;
}

/** includes a quadratic constraint update method into the quadratic constraint handler */
SCIP_RETCODE SCIPincludeQuadconsUpgrade(
   SCIP*                 scip,               /**< SCIP data structure */
   SCIP_DECL_QUADCONSUPGD((*quadconsupgd)),  /**< method to call for upgrading quadratic constraint */
   int                   priority,           /**< priority of upgrading method */
   const char*           conshdlrname        /**< name of the constraint handler */
   )
{
   SCIP_CONSHDLR*        conshdlr;
   SCIP_CONSHDLRDATA*    conshdlrdata;
   SCIP_QUADCONSUPGRADE* quadconsupgrade;
   char                  paramname[SCIP_MAXSTRLEN];
   char                  paramdesc[SCIP_MAXSTRLEN];
   int                   i;
   
   assert(quadconsupgd != NULL);
   assert(conshdlrname != NULL );

   /* find the quadratic constraint handler */
   conshdlr = SCIPfindConshdlr(scip, CONSHDLR_NAME);
   if( conshdlr == NULL )
   {
      SCIPerrorMessage("quadratic constraint handler not found\n");
      return SCIP_PLUGINNOTFOUND;
   }

   conshdlrdata = SCIPconshdlrGetData(conshdlr);
   assert(conshdlrdata != NULL);

   if( !conshdlrdataHasUpgrade(scip, conshdlrdata, quadconsupgd, conshdlrname) )
   {
      /* create a quadratic constraint upgrade data object */
      SCIP_CALL( SCIPallocMemory(scip, &quadconsupgrade) );
      quadconsupgrade->quadconsupgd = quadconsupgd;
      quadconsupgrade->priority     = priority;
      quadconsupgrade->active       = TRUE;

      /* insert quadratic constraint upgrade method into constraint handler data */
      assert(conshdlrdata->nquadconsupgrades <= conshdlrdata->quadconsupgradessize);
      if( conshdlrdata->nquadconsupgrades+1 > conshdlrdata->quadconsupgradessize )
      {
         int newsize;

         newsize = SCIPcalcMemGrowSize(scip, conshdlrdata->nquadconsupgrades+1);
         SCIP_CALL( SCIPreallocMemoryArray(scip, &conshdlrdata->quadconsupgrades, newsize) );
         conshdlrdata->quadconsupgradessize = newsize;
      }
      assert(conshdlrdata->nquadconsupgrades+1 <= conshdlrdata->quadconsupgradessize);
   
      for( i = conshdlrdata->nquadconsupgrades; i > 0 && conshdlrdata->quadconsupgrades[i-1]->priority < quadconsupgrade->priority; --i )
         conshdlrdata->quadconsupgrades[i] = conshdlrdata->quadconsupgrades[i-1];
      assert(0 <= i && i <= conshdlrdata->nquadconsupgrades);
      conshdlrdata->quadconsupgrades[i] = quadconsupgrade;
      conshdlrdata->nquadconsupgrades++;

      /* adds parameter to turn on and off the upgrading step */
      (void) SCIPsnprintf(paramname, SCIP_MAXSTRLEN, "constraints/"CONSHDLR_NAME"/upgrade/%s", conshdlrname);
      (void) SCIPsnprintf(paramdesc, SCIP_MAXSTRLEN, "enable quadratic upgrading for constraint handler <%s>", conshdlrname);
      SCIP_CALL( SCIPaddBoolParam(scip,
            paramname, paramdesc,
            &quadconsupgrade->active, FALSE, TRUE, NULL, NULL) );
   }

   return SCIP_OKAY;
}

/** Creates and captures a quadratic constraint.
 * 
 *  The constraint should be given in the form
 *  \f[
 *  \ell \leq \sum_{i=1}^n b_i x_i + \sum_{j=1}^m a_j y_jz_j \leq u,
 *  \f]
 *  where \f$x_i = y_j = z_k\f$ is possible.
 */
SCIP_RETCODE SCIPcreateConsQuadratic(
   SCIP*                 scip,               /**< SCIP data structure */
   SCIP_CONS**           cons,               /**< pointer to hold the created constraint */
   const char*           name,               /**< name of constraint */
   int                   nlinvars,           /**< number of linear terms (n) */
   SCIP_VAR**            linvars,            /**< array with variables in linear part (x_i) */
   SCIP_Real*            lincoefs,           /**< array with coefficients of variables in linear part (b_i) */
   int                   nquadterms,         /**< number of quadratic terms (m) */
   SCIP_VAR**            quadvars1,          /**< array with first variables in quadratic terms (y_j) */
   SCIP_VAR**            quadvars2,          /**< array with second variables in quadratic terms (z_j) */
   SCIP_Real*            quadcoefs,          /**< array with coefficients of quadratic terms (a_j) */
   SCIP_Real             lhs,                /**< left hand side of quadratic equation (ell) */
   SCIP_Real             rhs,                /**< right hand side of quadratic equation (u) */
   SCIP_Bool             initial,            /**< should the LP relaxation of constraint be in the initial LP?
                                              *   Usually set to TRUE. Set to FALSE for 'lazy constraints'. */
   SCIP_Bool             separate,           /**< should the constraint be separated during LP processing?
                                              *   Usually set to TRUE. */
   SCIP_Bool             enforce,            /**< should the constraint be enforced during node processing?
                                              *   TRUE for model constraints, FALSE for additional, redundant constraints. */
   SCIP_Bool             check,              /**< should the constraint be checked for feasibility?
                                              *   TRUE for model constraints, FALSE for additional, redundant constraints. */
   SCIP_Bool             propagate,          /**< should the constraint be propagated during node processing?
                                              *   Usually set to TRUE. */
   SCIP_Bool             local,              /**< is constraint only valid locally?
                                              *   Usually set to FALSE. Has to be set to TRUE, e.g., for branching constraints. */
   SCIP_Bool             modifiable,         /**< is constraint modifiable (subject to column generation)?
                                              *   Usually set to FALSE. In column generation applications, set to TRUE if pricing
                                              *   adds coefficients to this constraint. */
   SCIP_Bool             dynamic,            /**< is constraint subject to aging?
                                              *   Usually set to FALSE. Set to TRUE for own cuts which
                                              *   are seperated as constraints. */
   SCIP_Bool             removable           /**< should the relaxation be removed from the LP due to aging or cleanup?
                                              *   Usually set to FALSE. Set to TRUE for 'lazy constraints' and 'user cuts'. */
   )
{
   SCIP_CONSHDLR* conshdlr;
   SCIP_CONSDATA* consdata;
   SCIP_HASHMAP*  quadvaridxs;
   SCIP_Real      sqrcoef;
   int i;
   int var1pos;
   int var2pos;
   
   int nbilinterms;
   
   assert(modifiable == FALSE); /* we do not support column generation */

   /* find the quadratic constraint handler */
   conshdlr = SCIPfindConshdlr(scip, CONSHDLR_NAME);
   if( conshdlr == NULL )
   {
      SCIPerrorMessage("quadratic constraint handler not found\n");
      return SCIP_PLUGINNOTFOUND;
   }

   /* create constraint data and constraint */
   SCIP_CALL( consdataCreateEmpty(scip, &consdata) );
   
   consdata->lhs = lhs;
   consdata->rhs = rhs;
   
   SCIP_CALL( SCIPcreateCons(scip, cons, name, conshdlr, consdata, initial, separate, enforce, check, propagate,
         local, modifiable, dynamic, removable, FALSE) );

   /* add quadratic variables and remember their indices */
   SCIP_CALL( SCIPhashmapCreate(&quadvaridxs, SCIPblkmem(scip), SCIPcalcHashtableSize(5 * nquadterms)) );
   nbilinterms = 0;
   for( i = 0; i < nquadterms; ++i )
   {
      if( SCIPisZero(scip, quadcoefs[i]) )
         continue;
      
      /* if it is actually a square term, remember it's coefficient */
      if( quadvars1[i] == quadvars2[i] )
         sqrcoef = quadcoefs[i];
      else
         sqrcoef = 0.0;

      /* add quadvars1[i], if not in there already */
      if( !SCIPhashmapExists(quadvaridxs, quadvars1[i]) )
      {
         SCIP_CALL( addQuadVarTerm(scip, *cons, quadvars1[i], 0.0, sqrcoef, FALSE) );
         assert(consdata->nquadvars >= 0);
         assert(consdata->quadvarterms[consdata->nquadvars-1].var == quadvars1[i]);
         
         SCIP_CALL( SCIPhashmapInsert(quadvaridxs, quadvars1[i], (void*)(size_t)(consdata->nquadvars-1)) );
      }
      else if( !SCIPisZero(scip, sqrcoef) )
      {
         /* if it's there already, but we got a square coefficient, add it to the previous one */ 
         var1pos = (int) (size_t) SCIPhashmapGetImage(quadvaridxs, quadvars1[i]);
         assert(consdata->quadvarterms[var1pos].var == quadvars1[i]);
         consdata->quadvarterms[var1pos].sqrcoef += sqrcoef;
      }
      
      if( quadvars1[i] == quadvars2[i] )
         continue;
      
      /* add quadvars2[i], if not in there already */
      if( !SCIPhashmapExists(quadvaridxs, quadvars2[i]) )
      {
         assert(sqrcoef == 0.0);
         SCIP_CALL( addQuadVarTerm(scip, *cons, quadvars2[i], 0.0, 0.0, FALSE) );
         assert(consdata->nquadvars >= 0);
         assert(consdata->quadvarterms[consdata->nquadvars-1].var == quadvars2[i]);
         
         SCIP_CALL( SCIPhashmapInsert(quadvaridxs, quadvars2[i], (void*)(size_t)(consdata->nquadvars-1)) );
      }
      
      ++nbilinterms;
   }
   
   /* add bilinear terms, if we saw any */
   if( nbilinterms > 0 )
   {
      SCIP_CALL( consdataEnsureBilinSize(scip, consdata, nbilinterms) );
      for( i = 0; i < nquadterms; ++i )
      {
         if( SCIPisZero(scip, quadcoefs[i]) )
            continue;

         /* square terms have been taken care of already */
         if( quadvars1[i] == quadvars2[i] )
            continue;
         
         assert(SCIPhashmapExists(quadvaridxs, quadvars1[i]));
         assert(SCIPhashmapExists(quadvaridxs, quadvars2[i]));
         
         var1pos = (int) (size_t) SCIPhashmapGetImage(quadvaridxs, quadvars1[i]);
         var2pos = (int) (size_t) SCIPhashmapGetImage(quadvaridxs, quadvars2[i]);
         
         SCIP_CALL( addBilinearTerm(scip, *cons, var1pos, var2pos, quadcoefs[i]) );
      }
   }

   /* add linear variables */
   SCIP_CALL( consdataEnsureLinearVarsSize(scip, consdata, nlinvars) );
   for( i = 0; i < nlinvars; ++i )
   {
      if( SCIPisZero(scip, lincoefs[i]) )
         continue;
      
      /* if it's a linear coefficient for a quadratic variable, add it there, otherwise add as linear variable */
      if( SCIPhashmapExists(quadvaridxs, linvars[i]) )
      {
         var1pos = (int) (size_t) SCIPhashmapGetImage(quadvaridxs, linvars[i]);
         assert(consdata->quadvarterms[var1pos].var == linvars[i]);
         consdata->quadvarterms[var1pos].lincoef += lincoefs[i];
      }
      else
      {
         SCIP_CALL( addLinearCoef(scip, *cons, linvars[i], lincoefs[i]) );
      }
   }

   if( SCIPisTransformed(scip) )
   {
      SCIP_CONSHDLRDATA* conshdlrdata = SCIPconshdlrGetData(conshdlr);
      assert(conshdlrdata != NULL);
      assert(conshdlrdata->eventhdlr != NULL);
      
      SCIP_CALL( catchVarEvents(scip, conshdlrdata->eventhdlr, *cons) );
   }
   
   SCIPhashmapFree(&quadvaridxs);
   
   SCIPdebugMessage("created quadratic constraint ");
   SCIPdebug( SCIPprintCons(scip, *cons, NULL) );

   return SCIP_OKAY;
}

/** Creates and captures a quadratic constraint.
 * 
 * The constraint should be given in the form
 * \f[
 * \ell \leq \sum_{i=1}^n b_i x_i + \sum_{j=1}^m (a_j y_j^2 + b_j y_j) + \sum_{k=1}^p c_kv_kw_k \leq u.
 * \f]
 */
SCIP_RETCODE SCIPcreateConsQuadratic2(
   SCIP*                 scip,               /**< SCIP data structure */
   SCIP_CONS**           cons,               /**< pointer to hold the created constraint */
   const char*           name,               /**< name of constraint */
   int                   nlinvars,           /**< number of linear terms (n) */
   SCIP_VAR**            linvars,            /**< array with variables in linear part (x_i) */ 
   SCIP_Real*            lincoefs,           /**< array with coefficients of variables in linear part (b_i) */ 
   int                   nquadvarterms,      /**< number of quadratic terms (m) */
   SCIP_QUADVARTERM*     quadvarterms,       /**< quadratic variable terms */
   int                   nbilinterms,        /**< number of bilinear terms (p) */
   SCIP_BILINTERM*       bilinterms,         /**< bilinear terms */
   SCIP_Real             lhs,                /**< constraint left hand side (ell) */
   SCIP_Real             rhs,                /**< constraint right hand side (u) */
   SCIP_Bool             initial,            /**< should the LP relaxation of constraint be in the initial LP? */
   SCIP_Bool             separate,           /**< should the constraint be separated during LP processing? */
   SCIP_Bool             enforce,            /**< should the constraint be enforced during node processing? */
   SCIP_Bool             check,              /**< should the constraint be checked for feasibility? */
   SCIP_Bool             propagate,          /**< should the constraint be propagated during node processing? */
   SCIP_Bool             local,              /**< is constraint only valid locally? */
   SCIP_Bool             modifiable,         /**< is constraint modifiable (subject to column generation)? */
   SCIP_Bool             dynamic,            /**< is constraint dynamic? */
   SCIP_Bool             removable           /**< should the constraint be removed from the LP due to aging or cleanup? */
   )
{
   SCIP_CONSHDLR* conshdlr;
   SCIP_CONSDATA* consdata;
   
   assert(modifiable == FALSE); /* we do not support column generation */
   assert(nlinvars == 0 || (linvars != NULL && lincoefs != NULL));
   assert(nquadvarterms == 0 || quadvarterms != NULL);
   assert(nbilinterms == 0 || bilinterms != NULL);
   
   /* find the quadratic constraint handler */
   conshdlr = SCIPfindConshdlr(scip, CONSHDLR_NAME);
   if( conshdlr == NULL )
   {
      SCIPerrorMessage("quadratic constraint handler not found\n");
      return SCIP_PLUGINNOTFOUND;
   }

   /* create constraint data */
   SCIP_CALL( consdataCreate(scip, &consdata, lhs, rhs,
      nlinvars, linvars, lincoefs, nquadvarterms, quadvarterms, nbilinterms, bilinterms,
      TRUE) );
  
   /* create constraint */
   SCIP_CALL( SCIPcreateCons(scip, cons, name, conshdlr, consdata, initial, separate, enforce, check, propagate,
      local, modifiable, dynamic, removable, FALSE) );

   if( SCIPisTransformed(scip) )
   {
      SCIP_CONSHDLRDATA* conshdlrdata = SCIPconshdlrGetData(conshdlr);
      assert(conshdlrdata != NULL);
      assert(conshdlrdata->eventhdlr != NULL);
      
      SCIP_CALL( catchVarEvents(scip, conshdlrdata->eventhdlr, *cons) );
   }

   return SCIP_OKAY;
}

/** Adds a constant to the constraint function, that is, substracts a constant from both sides */
void SCIPaddConstantQuadratic(
   SCIP*                 scip,               /**< SCIP data structure */
   SCIP_CONS*            cons,               /**< constraint */
   SCIP_Real             constant            /**< constant to substract from both sides */
   )
{
   SCIP_CONSDATA* consdata;

   assert(scip != NULL);
   assert(cons != NULL);
   assert(!SCIPisInfinity(scip, REALABS(constant)));

   consdata = SCIPconsGetData(cons);
   assert(consdata != NULL);
   assert(consdata->lhs <= consdata->rhs);

   if( !SCIPisInfinity(scip, -consdata->lhs) )
      consdata->lhs -= constant;
   if( !SCIPisInfinity(scip,  consdata->rhs) )
      consdata->rhs -= constant;

   if( consdata->lhs > consdata->rhs )
   {
      assert(SCIPisEQ(scip, consdata->lhs, consdata->rhs));
      consdata->lhs = consdata->rhs;
   }
}

/** Adds a linear variable with coefficient to a quadratic constraint.
 */
SCIP_RETCODE SCIPaddLinearVarQuadratic(
   SCIP*                 scip,               /**< SCIP data structure */
   SCIP_CONS*            cons,               /**< constraint */
   SCIP_VAR*             var,                /**< variable */
   SCIP_Real             coef                /**< coefficient of variable */
   )
{
   assert(scip != NULL);
   assert(cons != NULL);
   assert(var  != NULL);
   assert(!SCIPisInfinity(scip, REALABS(coef)));
   
   SCIP_CALL( addLinearCoef(scip, cons, var, coef) );
   
   return SCIP_OKAY;
}

/** Adds a quadratic variable with linear and square coefficient to a quadratic constraint.
 */
SCIP_RETCODE SCIPaddQuadVarQuadratic(
   SCIP*                 scip,               /**< SCIP data structure */
   SCIP_CONS*            cons,               /**< constraint */
   SCIP_VAR*             var,                /**< variable */
   SCIP_Real             lincoef,            /**< linear coefficient of variable */
   SCIP_Real             sqrcoef             /**< square coefficient of variable */
   )
{
   assert(scip != NULL);
   assert(cons != NULL);
   assert(var  != NULL);
   assert(!SCIPisInfinity(scip, REALABS(lincoef)));
   assert(!SCIPisInfinity(scip, REALABS(sqrcoef)));
   
   SCIP_CALL( addQuadVarTerm(scip, cons, var, lincoef, sqrcoef, SCIPconsIsTransformed(cons)) );
   
   return SCIP_OKAY;
}

/** Adds a linear coefficient for a quadratic variable.
 * variable need to have been added as quadratic variable before
 * @see SCIPaddQuadVarQuadratic
 */
SCIP_RETCODE SCIPaddQuadVarLinearCoefQuadratic(
   SCIP*                 scip,               /**< SCIP data structure */
   SCIP_CONS*            cons,               /**< constraint */
   SCIP_VAR*             var,                /**< variable */
   SCIP_Real             coef                /**< value to add to linear coefficient of variable */
   )
{
   SCIP_CONSDATA* consdata;
   int pos;

   assert(scip != NULL);
   assert(cons != NULL);
   assert(var  != NULL);
   assert(!SCIPisInfinity(scip, REALABS(coef)));

   if( SCIPisZero(scip, coef) )
      return SCIP_OKAY;

   consdata = SCIPconsGetData(cons);
   assert(consdata != NULL);

   SCIP_CALL( consdataFindQuadVarTerm(scip, consdata, var, &pos) );
   if( pos < 0 )
   {
      SCIPerrorMessage("Quadratic variable <%s> not found in constraint. Cannot change linear coefficient.\n", SCIPvarGetName(var));
      return SCIP_INVALIDDATA;
   }
   assert(pos < consdata->nquadvars);
   assert(consdata->quadvarterms[pos].var == var);

   consdata->quadvarterms[pos].lincoef += coef;

   /* update flags and invalid activities */
   consdata->ispropagated  = FALSE;
   consdata->ispresolved   = consdata->ispresolved && !SCIPisZero(scip, consdata->quadvarterms[pos].lincoef);

   SCIPintervalSetEmpty(&consdata->quadactivitybounds);
   consdata->activity = SCIP_INVALID;

   return SCIP_OKAY;
}

/** Adds a square coefficient for a quadratic variable.
 * variable need to have been added as quadratic variable before
 * @see SCIPaddQuadVarQuadratic
 */
SCIP_RETCODE SCIPaddSquareCoefQuadratic(
   SCIP*                 scip,               /**< SCIP data structure */
   SCIP_CONS*            cons,               /**< constraint */
   SCIP_VAR*             var,                /**< variable */
   SCIP_Real             coef                /**< value to add to square coefficient of variable */
   )
{
   SCIP_CONSDATA* consdata;
   int pos;

   assert(scip != NULL);
   assert(cons != NULL);
   assert(var  != NULL);
   assert(!SCIPisInfinity(scip, REALABS(coef)));

   if( SCIPisZero(scip, coef) )
      return SCIP_OKAY;

   consdata = SCIPconsGetData(cons);
   assert(consdata != NULL);

   SCIP_CALL( consdataFindQuadVarTerm(scip, consdata, var, &pos) );
   if( pos < 0 )
   {
      SCIPerrorMessage("Quadratic variable <%s> not found in constraint. Cannot change square coefficient.\n", SCIPvarGetName(var));
      return SCIP_INVALIDDATA;
   }
   assert(pos < consdata->nquadvars);
   assert(consdata->quadvarterms[pos].var == var);

   consdata->quadvarterms[pos].sqrcoef += coef;

   /* update flags and invalid activities */
   consdata->isconvex      = FALSE;
   consdata->isconcave     = FALSE;
   consdata->iscurvchecked = FALSE;
   consdata->ispropagated  = FALSE;
   consdata->ispresolved   = consdata->ispresolved && !SCIPisZero(scip, consdata->quadvarterms[pos].sqrcoef);

   SCIPintervalSetEmpty(&consdata->quadactivitybounds);
   consdata->activity = SCIP_INVALID;

   return SCIP_OKAY;
}

/** Adds a bilinear term to a quadratic constraint.
 * The variables of the bilinear term must have been added before.
 * The variables need to be different.
 */
SCIP_RETCODE SCIPaddBilinTermQuadratic(
   SCIP*                 scip,               /**< SCIP data structure */
   SCIP_CONS*            cons,               /**< constraint */
   SCIP_VAR*             var1,               /**< first variable */
   SCIP_VAR*             var2,               /**< second variable */
   SCIP_Real             coef                /**< coefficient of bilinear term */
   )
{
   SCIP_CONSDATA* consdata;
   int            var1pos;
   int            var2pos;
   
   assert(scip != NULL);
   assert(cons != NULL);
   assert(var1 != NULL);
   assert(var2 != NULL);
   assert(var1 != var2);
   assert(!SCIPisInfinity(scip, REALABS(coef)));
   
   consdata = SCIPconsGetData(cons);
   assert(consdata != NULL);
   
   SCIP_CALL( consdataFindQuadVarTerm(scip, consdata, var1, &var1pos) );
   if( var1pos < 0 )
   {
      SCIPerrorMessage("Quadratic variable <%s> not found in constraint. Cannot add bilinear term.\n", SCIPvarGetName(var1));
      return SCIP_INVALIDDATA;
   }
   
   SCIP_CALL( consdataFindQuadVarTerm(scip, consdata, var2, &var2pos) );
   if( var2pos < 0 )
   {
      SCIPerrorMessage("Quadratic variable <%s> not found in constraint. Cannot add bilinear term.\n", SCIPvarGetName(var2));
      return SCIP_INVALIDDATA;
   }
   
   SCIP_CALL( addBilinearTerm(scip, cons, var1pos, var2pos, coef) );

   return SCIP_OKAY;
}

/** Gets the quadratic constraint as a nonlinear row representation.
 */
SCIP_RETCODE SCIPgetNlRowQuadratic(
   SCIP*                 scip,               /**< SCIP data structure */
   SCIP_CONS*            cons,               /**< constraint */
   SCIP_NLROW**          nlrow               /**< a buffer where to store pointer to nonlinear row */
   )
{
   SCIP_CONSDATA* consdata;

   assert(cons  != NULL);
   assert(nlrow != NULL);

   consdata = SCIPconsGetData(cons);
   assert(consdata != NULL);

   if( consdata->nlrow == NULL )
   {
      SCIP_CALL( createNlRow(scip, cons) );
   }
   assert(consdata->nlrow != NULL);
   *nlrow = consdata->nlrow;

   return SCIP_OKAY;
}

/** Gets the number of variables in the linear term of a quadratic constraint.
 */
int SCIPgetNLinearVarsQuadratic(
   SCIP*                 scip,               /**< SCIP data structure */
   SCIP_CONS*            cons                /**< constraint */
   )
{
   assert(cons != NULL);
   assert(SCIPconsGetData(cons) != NULL);
   
   return SCIPconsGetData(cons)->nlinvars;
}

/** Gets the variables in the linear part of a quadratic constraint.
 *  Length is given by SCIPgetNLinearVarsQuadratic.
 */
SCIP_VAR** SCIPgetLinearVarsQuadratic(
   SCIP*                 scip,               /**< SCIP data structure */
   SCIP_CONS*            cons                /**< constraint */
   )
{
   assert(cons != NULL);
   assert(SCIPconsGetData(cons) != NULL);
   
   return SCIPconsGetData(cons)->linvars;
}

/** Gets the coefficients in the linear part of a quadratic constraint.
 *  Length is given by SCIPgetNLinearVarsQuadratic.
 */
SCIP_Real* SCIPgetCoefsLinearVarsQuadratic(
   SCIP*                 scip,               /**< SCIP data structure */
   SCIP_CONS*            cons                /**< constraint */
   )
{
   assert(cons != NULL);
   assert(SCIPconsGetData(cons) != NULL);
   
   return SCIPconsGetData(cons)->lincoefs;
}

/** Gets the number of quadratic variable terms of a quadratic constraint.
 */
int SCIPgetNQuadVarTermsQuadratic(
   SCIP*                 scip,               /**< SCIP data structure */
   SCIP_CONS*            cons                /**< constraint */
   )
{
   assert(cons != NULL);
   assert(SCIPconsGetData(cons) != NULL);
   
   return SCIPconsGetData(cons)->nquadvars;
}

/** Gets the quadratic variable terms of a quadratic constraint.
 *  Length is given by SCIPgetNQuadVarTermsQuadratic.
 */
SCIP_QUADVARTERM* SCIPgetQuadVarTermsQuadratic(
   SCIP*                 scip,               /**< SCIP data structure */
   SCIP_CONS*            cons                /**< constraint */
   )
{
   assert(cons != NULL);
   assert(SCIPconsGetData(cons) != NULL);
   
   return SCIPconsGetData(cons)->quadvarterms;
}

/** Finds the position of a quadratic variable term for a given variable.
 * Note that if the quadratic variable terms have not been sorted before, then a search may reorder the current order of the terms.
 */
SCIP_RETCODE SCIPfindQuadVarTermQuadratic(
   SCIP*                 scip,               /**< SCIP data structure */
   SCIP_CONS*            cons,               /**< constraint */
   SCIP_VAR*             var,                /**< variable to search for */
   int*                  pos                 /**< buffer to store position of quadvarterm for var, or -1 if not found */
   )
{
   assert(cons != NULL);
   assert(SCIPconsGetData(cons) != NULL);
   assert(var != NULL);
   assert(pos != NULL);

   SCIP_CALL( consdataFindQuadVarTerm(scip, SCIPconsGetData(cons), var, pos) );

   return SCIP_OKAY;
}

/** Gets the number of bilinear terms of a quadratic constraint.
 */
int SCIPgetNBilinTermsQuadratic(
   SCIP*                 scip,               /**< SCIP data structure */
   SCIP_CONS*            cons                /**< constraint */
   )
{
   assert(cons != NULL);
   assert(SCIPconsGetData(cons) != NULL);
   
   return SCIPconsGetData(cons)->nbilinterms;
}

/** Gets the bilinear terms of a quadratic constraint.
 *  Length is given by SCIPgetNBilinTermQuadratic.
 */
SCIP_BILINTERM* SCIPgetBilinTermsQuadratic(
   SCIP*                 scip,               /**< SCIP data structure */
   SCIP_CONS*            cons                /**< constraint */
   )
{
   assert(cons != NULL);
   assert(SCIPconsGetData(cons) != NULL);
   
   return SCIPconsGetData(cons)->bilinterms;
}

/** Gets the left hand side of a quadratic constraint.
 */
SCIP_Real SCIPgetLhsQuadratic(
   SCIP*                 scip,               /**< SCIP data structure */
   SCIP_CONS*            cons                /**< constraint */
   )
{
   assert(cons != NULL);
   assert(SCIPconsGetData(cons) != NULL);
   
   return SCIPconsGetData(cons)->lhs;
}

/** Gets the right hand side of a quadratic constraint.
 */
SCIP_Real SCIPgetRhsQuadratic(
   SCIP*                 scip,               /**< SCIP data structure */
   SCIP_CONS*            cons                /**< constraint */
   )
{
   assert(cons != NULL);
   assert(SCIPconsGetData(cons) != NULL);
   
   return SCIPconsGetData(cons)->rhs;
}

/** Check the quadratic function of a quadratic constraint for its semi-definitness, if not done yet.
 */
SCIP_RETCODE SCIPcheckCurvatureQuadratic(
   SCIP*                 scip,               /**< SCIP data structure */
   SCIP_CONS*            cons                /**< constraint */
   )
{
   assert(cons != NULL);

   SCIP_CALL( checkCurvature(scip, cons, TRUE) );
   
   return SCIP_OKAY;
}

/** Indicates whether the quadratic function of a quadratic constraint is (known to be) convex.
 */
SCIP_Bool SCIPisConvexQuadratic(
   SCIP*                 scip,               /**< SCIP data structure */
   SCIP_CONS*            cons                /**< constraint */
   )
{
   assert(cons != NULL);
   assert(SCIPconsGetData(cons) != NULL);
   
   /* with FALSE, one should never get an error, since there is no memory allocated */
   SCIP_CALL_ABORT( checkCurvature(scip, cons, FALSE) );
   
   return SCIPconsGetData(cons)->isconvex;
}

/** Indicates whether the quadratic function of a quadratic constraint is (known to be) concave.
 */
SCIP_Bool SCIPisConcaveQuadratic(
   SCIP*                 scip,               /**< SCIP data structure */
   SCIP_CONS*            cons                /**< constraint */
   )
{
   assert(cons != NULL);
   assert(SCIPconsGetData(cons) != NULL);

   /* with FALSE, one should never get an error, since there is no memory allocated */
   SCIP_CALL_ABORT( checkCurvature(scip, cons, FALSE) );

   return SCIPconsGetData(cons)->isconcave;
}

/** Computes the violation of a constraint by a solution */
SCIP_RETCODE SCIPgetViolationQuadratic(
   SCIP*                 scip,               /**< SCIP data structure */
   SCIP_CONS*            cons,               /**< constraint */
   SCIP_SOL*             sol,                /**< solution which violation to calculate, or NULL for LP solution */
   SCIP_Real*            violation           /**< buffer to store violation of constraint */
   )
{
   SCIP_CONSDATA* consdata;
   
   assert(scip != NULL);
   assert(cons != NULL);
   assert(violation != NULL);
   
   SCIP_CALL( computeViolation(scip, cons, sol, TRUE) ); /* we assume that scaling was left on */

   consdata = SCIPconsGetData(cons);
   assert(consdata != NULL);
   
   *violation = MAX(consdata->lhsviol, consdata->rhsviol);
   
   return SCIP_OKAY;
}

/** Adds the constraint to an NLPI problem. */
SCIP_RETCODE SCIPaddToNlpiProblemQuadratic(
   SCIP*                 scip,               /**< SCIP data structure */
   SCIP_CONS*            cons,               /**< constraint */
   SCIP_NLPI*            nlpi,               /**< interface to NLP solver */
   SCIP_NLPIPROBLEM*     nlpiprob,           /**< NLPI problem where to add constraint */
   SCIP_HASHMAP*         scipvar2nlpivar,    /**< mapping from SCIP variables to variable indices in NLPI */
   SCIP_Bool             names               /**< whether to pass constraint names to NLPI */
   )
{
   SCIP_CONSDATA* consdata;
   int            nlininds;
   int*           lininds;
   SCIP_Real*     linvals;
   int            nquadelems;
   SCIP_QUADELEM* quadelems;
   SCIP_VAR*      othervar;
   const char*    name;
   int            j;
   int            l;
   int            lincnt;
   int            quadcnt;
   int            idx1;
   int            idx2;

   assert(scip != NULL);
   assert(cons != NULL);
   assert(nlpi != NULL);
   assert(nlpiprob != NULL);
   assert(scipvar2nlpivar != NULL);
   
   consdata = SCIPconsGetData(cons);
   assert(consdata != NULL);

   /* count nonzeros in quadratic part */
   nlininds = consdata->nlinvars;
   nquadelems = consdata->nbilinterms;
   for( j = 0; j < consdata->nquadvars; ++j )
   {
      if( consdata->quadvarterms[j].sqrcoef )
         ++nquadelems;
      if( consdata->quadvarterms[j].lincoef != 0.0 )
         ++nlininds;
   }

   /* setup linear part */
   lininds = NULL;
   linvals = NULL;
   lincnt  = 0;
   if( nlininds > 0 )
   {
      SCIP_CALL( SCIPallocBufferArray(scip, &lininds, nlininds) );
      SCIP_CALL( SCIPallocBufferArray(scip, &linvals, nlininds) );
      
      for( j = 0; j < consdata->nlinvars; ++j )
      {
         linvals[j] = consdata->lincoefs[j];
         assert(SCIPhashmapExists(scipvar2nlpivar, consdata->linvars[j]));
         lininds[j] = (int) (size_t) SCIPhashmapGetImage(scipvar2nlpivar, consdata->linvars[j]);
      }
      
      lincnt = consdata->nlinvars;
   }

   /* setup quadratic part */
   quadelems = NULL;
   if( nquadelems > 0 )
   {
      SCIP_CALL( SCIPallocBufferArray(scip, &quadelems, nquadelems) );
   }
   quadcnt = 0;
     
   for( j = 0; j < consdata->nquadvars; ++j )
   {
      assert(SCIPhashmapExists(scipvar2nlpivar, consdata->quadvarterms[j].var));
      idx1 = (int)(size_t)SCIPhashmapGetImage(scipvar2nlpivar, consdata->quadvarterms[j].var);
      if( consdata->quadvarterms[j].lincoef != 0.0 )
      {
         assert(lininds != NULL);
         assert(linvals != NULL);
         lininds[lincnt] = idx1;
         linvals[lincnt] = consdata->quadvarterms[j].lincoef;
         ++lincnt;
      }

      if( consdata->quadvarterms[j].sqrcoef != 0.0 )
      {
         assert(quadcnt < nquadelems);
         assert(quadelems != NULL);
         quadelems[quadcnt].idx1 = idx1;
         quadelems[quadcnt].idx2 = idx1;
         quadelems[quadcnt].coef = consdata->quadvarterms[j].sqrcoef;
         ++quadcnt;
      }

      for( l = 0; l < consdata->quadvarterms[j].nadjbilin; ++l )
      {
         othervar = consdata->bilinterms[consdata->quadvarterms[j].adjbilin[l]].var2;
         /* if othervar is on position 2, then we process this bilinear term later (or it was processed already) */
         if( othervar == consdata->quadvarterms[j].var )
            continue;

         assert(quadcnt < nquadelems);
         assert(quadelems != NULL);
         assert(SCIPhashmapExists(scipvar2nlpivar, othervar));
         idx2 = (int)(size_t)SCIPhashmapGetImage(scipvar2nlpivar, othervar);
         quadelems[quadcnt].idx1 = MIN(idx1, idx2);
         quadelems[quadcnt].idx2 = MAX(idx1, idx2);
         quadelems[quadcnt].coef = consdata->bilinterms[consdata->quadvarterms[j].adjbilin[l]].coef;
         ++quadcnt;
      }
   }

   assert(quadcnt == nquadelems);
   assert(lincnt  == nlininds);

   name = names ? SCIPconsGetName(cons) : NULL;

   SCIP_CALL( SCIPnlpiAddConstraints(nlpi, nlpiprob, 1,
      &consdata->lhs, &consdata->rhs,
      &nlininds, &lininds, &linvals ,
      &nquadelems, &quadelems,
      NULL, NULL, &name) );

   SCIPfreeBufferArrayNull(scip, &quadelems);
   SCIPfreeBufferArrayNull(scip, &lininds);
   SCIPfreeBufferArrayNull(scip, &linvals);

   return SCIP_OKAY;
}<|MERGE_RESOLUTION|>--- conflicted
+++ resolved
@@ -8341,11 +8341,6 @@
 SCIP_DECL_CONSPRINT(consPrintQuadratic)
 {  /*lint --e{715}*/
    SCIP_CONSDATA* consdata;
-<<<<<<< HEAD
-=======
-   int            j;
-   const SCIP_Bool writevartype = FALSE;
->>>>>>> fbddbd59
 
    assert(scip != NULL);
    assert(cons != NULL);
@@ -8386,7 +8381,6 @@
       nmonomials = 0;
       for( j = 0; j < consdata->nlinvars; ++j )
       {
-<<<<<<< HEAD
          assert(nmonomials < monomialssize);
 
          SCIP_CALL( SCIPallocBufferArray(scip, &monomialvars[nmonomials], 1) );
@@ -8396,17 +8390,12 @@
          monomialcoefs[nmonomials] = consdata->lincoefs[j];
          monomialnvars[nmonomials] = 1;
          ++nmonomials;
-=======
-         SCIPinfoMessage(scip, file, "%+.15g", consdata->lincoefs[j]);
-         SCIP_CALL( SCIPwriteVarName(scip, file, consdata->linvars[j], writevartype) );
->>>>>>> fbddbd59
       }
 
       for( j = 0; j < consdata->nquadvars; ++j )
       {
          if( consdata->quadvarterms[j].lincoef != 0.0 )
          {
-<<<<<<< HEAD
             assert(nmonomials < monomialssize);
 
             SCIP_CALL( SCIPallocBufferArray(scip, &monomialvars[nmonomials], 1) );
@@ -8416,15 +8405,10 @@
             monomialcoefs[nmonomials] = consdata->quadvarterms[j].lincoef;
             monomialnvars[nmonomials] = 1;
             ++nmonomials;
-=======
-            SCIPinfoMessage(scip, file, "%+.15g", consdata->quadvarterms[j].lincoef);
-            SCIP_CALL( SCIPwriteVarName(scip, file, consdata->quadvarterms[j].var, writevartype) );
->>>>>>> fbddbd59
          }
 
          if( consdata->quadvarterms[j].sqrcoef != 0.0 )
          {
-<<<<<<< HEAD
             assert(nmonomials < monomialssize);
 
             SCIP_CALL( SCIPallocBufferArray(scip, &monomialvars[nmonomials], 1) );
@@ -8435,17 +8419,11 @@
             monomialcoefs[nmonomials] = consdata->quadvarterms[j].sqrcoef;
             monomialnvars[nmonomials] = 1;
             ++nmonomials;
-=======
-            SCIPinfoMessage(scip, file, "%+.15g", consdata->quadvarterms[j].sqrcoef);
-            SCIP_CALL( SCIPwriteVarName(scip, file, consdata->quadvarterms[j].var, writevartype) );
-            SCIPinfoMessage(scip, file, "^2");
->>>>>>> fbddbd59
          }
       }
 
       for( j = 0; j < consdata->nbilinterms; ++j )
       {
-<<<<<<< HEAD
          assert(nmonomials < monomialssize);
 
          SCIP_CALL( SCIPallocBufferArray(scip, &monomialvars[nmonomials], 2) );
@@ -8456,11 +8434,6 @@
          monomialcoefs[nmonomials] = consdata->bilinterms[j].coef;
          monomialnvars[nmonomials] = 2;
          ++nmonomials;
-=======
-         SCIPinfoMessage(scip, file, "%+.15g", consdata->bilinterms[j].coef);
-         SCIP_CALL( SCIPwriteVarName(scip, file, consdata->bilinterms[j].var1, writevartype) );
-         SCIP_CALL( SCIPwriteVarName(scip, file, consdata->bilinterms[j].var2, writevartype) );
->>>>>>> fbddbd59
       }
 
       SCIP_CALL( SCIPwriteVarsPolynomial(scip, file, monomialvars, monomialexps, monomialcoefs, monomialnvars, nmonomials, FALSE) );
