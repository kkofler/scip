/* * * * * * * * * * * * * * * * * * * * * * * * * * * * * * * * * * * * * * */
/*                                                                           */
/*                  This file is part of the program and library             */
/*         SCIP --- Solving Constraint Integer Programs                      */
/*                                                                           */
/*    Copyright (C) 2002-2020 Konrad-Zuse-Zentrum                            */
/*                            fuer Informationstechnik Berlin                */
/*                                                                           */
/*  SCIP is distributed under the terms of the ZIB Academic License.         */
/*                                                                           */
/*  You should have received a copy of the ZIB Academic License              */
/*  along with SCIP; see the file COPYING. If not visit scipopt.org.         */
/*                                                                           */
/* * * * * * * * * * * * * * * * * * * * * * * * * * * * * * * * * * * * * * */

/**@file   sepastore.c
 * @ingroup OTHER_CFILES
 * @brief  methods for storing separated cuts
 * @author Tobias Achterberg
 * @author Marc Pfetsch
 * @author Leona Gottwald
 */

/*---+----1----+----2----+----3----+----4----+----5----+----6----+----7----+----8----+----9----+----0----+----1----+----2*/

#include <assert.h>

#include "scip/def.h"
#include "scip/set.h"
#include "scip/stat.h"
#include "scip/lp.h"
#include "scip/var.h"
#include "scip/tree.h"
#include "scip/reopt.h"
#include "scip/sepastore.h"
#include "scip/event.h"
#include "scip/sepa.h"
#include "scip/cons.h"
#include "scip/debug.h"
#include "scip/scip.h"
#include "scip/cuts.h"
#include "scip/struct_event.h"
#include "scip/struct_sepastore.h"
#include "scip/misc.h"



/*
 * dynamic memory arrays
 */

/** resizes cuts and score arrays to be able to store at least num entries */
static
SCIP_RETCODE sepastoreEnsureCutsMem(
   SCIP_SEPASTORE*       sepastore,          /**< separation storage */
   SCIP_SET*             set,                /**< global SCIP settings */
   int                   num                 /**< minimal number of slots in array */
   )
{
   assert(sepastore != NULL);
   assert(set != NULL);

   if( num > sepastore->cutssize )
   {
      int newsize;

      newsize = SCIPsetCalcMemGrowSize(set, num);
      SCIP_ALLOC( BMSreallocMemoryArray(&sepastore->cuts, newsize) );
      sepastore->cutssize = newsize;
   }
   assert(num <= sepastore->cutssize);

   return SCIP_OKAY;
}

/** creates separation storage */
SCIP_RETCODE SCIPsepastoreCreate(
   SCIP_SEPASTORE**      sepastore,          /**< pointer to store separation storage */
   BMS_BLKMEM*           blkmem,             /**< block memory */
   SCIP_SET*             set                 /**< global SCIP settings */
   )
{
   assert(sepastore != NULL);

   SCIP_ALLOC( BMSallocMemory(sepastore) );

   (*sepastore)->cuts = NULL;
   (*sepastore)->cutssize = 0;
   (*sepastore)->ncuts = 0;
   (*sepastore)->nforcedcuts = 0;
   (*sepastore)->ncutsfound = 0;
   (*sepastore)->ncutsfoundround = 0;
   (*sepastore)->ncutsapplied = 0;
   (*sepastore)->initiallp = FALSE;
   (*sepastore)->forcecuts = FALSE;

   SCIP_CALL( SCIPrandomCreate(&(*sepastore)->randnumgen, blkmem, (unsigned int)SCIPsetInitializeRandomSeed(set, 0x5EED)) );

   return SCIP_OKAY;
}

/** frees separation storage */
SCIP_RETCODE SCIPsepastoreFree(
   SCIP_SEPASTORE**      sepastore,          /**< pointer to store separation storage */
   BMS_BLKMEM*           blkmem              /**< block memory */
   )
{
   assert(sepastore != NULL);
   assert(*sepastore != NULL);
   assert((*sepastore)->ncuts == 0);

   SCIPrandomFree(&(*sepastore)->randnumgen, blkmem);
   BMSfreeMemoryArrayNull(&(*sepastore)->cuts);
   BMSfreeMemory(sepastore);

   return SCIP_OKAY;
}

/** informs separation storage that the setup of the initial LP starts now */
void SCIPsepastoreStartInitialLP(
   SCIP_SEPASTORE*       sepastore           /**< separation storage */
   )
{
   assert(sepastore != NULL);
   assert(!sepastore->initiallp);
   assert(sepastore->ncuts == 0);

   sepastore->initiallp = TRUE;
}

/** informs separation storage that the setup of the initial LP is now finished */
void SCIPsepastoreEndInitialLP(
   SCIP_SEPASTORE*       sepastore           /**< separation storage */
   )
{
   assert(sepastore != NULL);
   assert(sepastore->initiallp);
   assert(sepastore->ncuts == 0);

   sepastore->initiallp = FALSE;
}

/** informs separation storage that the following cuts should be used in any case */
void SCIPsepastoreStartForceCuts(
   SCIP_SEPASTORE*       sepastore           /**< separation storage */
   )
{
   assert(sepastore != NULL);
   assert(!sepastore->forcecuts);

   sepastore->forcecuts = TRUE;
}

/** informs separation storage that the following cuts should no longer be used in any case */
void SCIPsepastoreEndForceCuts(
   SCIP_SEPASTORE*       sepastore           /**< separation storage */
   )
{
   assert(sepastore != NULL);
   assert(sepastore->forcecuts);

   sepastore->forcecuts = FALSE;
}

/** checks cut for redundancy due to activity bounds */
static
SCIP_Bool sepastoreIsCutRedundant(
   SCIP_SEPASTORE*       sepastore,          /**< separation storage */
   SCIP_SET*             set,                /**< global SCIP settings */
   SCIP_STAT*            stat,               /**< problem statistics data */
   SCIP_ROW*             cut                 /**< separated cut */
   )
{
   SCIP_Real minactivity;
   SCIP_Real maxactivity;
   SCIP_Real lhs;
   SCIP_Real rhs;

   assert(sepastore != NULL);
   assert(cut != NULL);

   /* modifiable cuts cannot be declared redundant, since we don't know all coefficients */
   if( SCIProwIsModifiable(cut) )
      return FALSE;

   /* check for activity redundancy */
   lhs = SCIProwGetLhs(cut);
   rhs = SCIProwGetRhs(cut);
   minactivity = SCIProwGetMinActivity(cut, set, stat);
   maxactivity = SCIProwGetMaxActivity(cut, set, stat);

   if( (SCIPsetIsInfinity(set, -lhs) || SCIPsetIsLE(set, lhs, minactivity)) &&
       (SCIPsetIsInfinity(set, rhs) || SCIPsetIsLE(set, maxactivity, rhs)) )
   {
      SCIPsetDebugMsg(set, "ignoring activity redundant cut <%s> (sides=[%g,%g], act=[%g,%g])\n",
         SCIProwGetName(cut), lhs, rhs, minactivity, maxactivity);
      /*SCIPdebug(SCIProwPrint(cut, set->scip->messagehdlr, NULL));*/
      return TRUE;
   }

   return FALSE;
}

/** checks cut for redundancy or infeasibility due to activity bounds */
static
SCIP_Bool sepastoreIsCutRedundantOrInfeasible(
   SCIP_SEPASTORE*       sepastore,          /**< separation storage */
   SCIP_SET*             set,                /**< global SCIP settings */
   SCIP_STAT*            stat,               /**< problem statistics data */
   SCIP_ROW*             cut,                /**< separated cut */
   SCIP_Bool*            infeasible          /**< pointer to store whether the cut has been detected to be infeasible */
   )
{
   SCIP_Real minactivity;
   SCIP_Real maxactivity;
   SCIP_Real lhs;
   SCIP_Real rhs;

   assert(sepastore != NULL);
   assert(cut != NULL);
   assert(infeasible != NULL);

   *infeasible = FALSE;

   /* modifiable cuts cannot be declared redundant or infeasible, since we don't know all coefficients */
   if( SCIProwIsModifiable(cut) )
      return FALSE;

   /* check for activity redundancy */
   lhs = SCIProwGetLhs(cut);
   rhs = SCIProwGetRhs(cut);
   minactivity = SCIProwGetMinActivity(cut, set, stat);
   maxactivity = SCIProwGetMaxActivity(cut, set, stat);

   if( (SCIPsetIsInfinity(set, -lhs) || SCIPsetIsLE(set, lhs, minactivity)) &&
       (SCIPsetIsInfinity(set, rhs) || SCIPsetIsLE(set, maxactivity, rhs)) )
   {
      SCIPsetDebugMsg(set, "ignoring activity redundant cut <%s> (sides=[%g,%g], act=[%g,%g])\n",
         SCIProwGetName(cut), lhs, rhs, minactivity, maxactivity);
      /*SCIPdebug(SCIProwPrint(cut, set->scip->messagehdlr, NULL));*/
      return TRUE;
   }
<<<<<<< HEAD
   if( (!SCIPsetIsInfinity(set, rhs) && SCIPsetIsFeasPositive(set, minactivity - rhs))
      || (!SCIPsetIsInfinity(set, -lhs) && SCIPsetIsFeasNegative(set, maxactivity - lhs) ))
=======

   if( (!SCIPsetIsInfinity(set,  rhs) && SCIPsetIsFeasPositive(set, minactivity - rhs)) ||
       (!SCIPsetIsInfinity(set, -lhs) && SCIPsetIsFeasNegative(set, maxactivity - lhs)) )
>>>>>>> e38d8833
   {
      SCIPsetDebugMsg(set, "cut <%s> is infeasible (sides=[%g,%g], act=[%g,%g])\n",
         SCIProwGetName(cut), lhs, rhs, minactivity, maxactivity);
      /*SCIPdebug(SCIProwPrint(cut, set->scip->messagehdlr, NULL));*/
      *infeasible = TRUE;
      return TRUE;
   }

   return FALSE;
}

/** checks whether a cut with only one variable can be applied as boundchange
 *
 *  This is the case if the bound change would prove infeasibility (w.r.t feastol), or if the new bound is at least
 *  epsilon better than the old bound.  In the latter case, also the opposite bound has to be taken into account.
 */
static
SCIP_Bool sepastoreIsBdchgApplicable(
   SCIP_SET*             set,                /**< global SCIP settings */
   SCIP_ROW*             cut                 /**< cut with a single variable */
   )
{
   SCIP_COL** cols;
   SCIP_Real* vals;
   SCIP_VAR* var;
   SCIP_Real lhs;
   SCIP_Real rhs;
   SCIP_Bool local;
   SCIP_Real oldlb;
   SCIP_Real oldub;

   assert(set != NULL);
   assert(cut != NULL);
   assert(!SCIProwIsModifiable(cut));
   assert(SCIProwGetNNonz(cut) == 1);

   /* get the single variable and its coefficient of the cut */
   cols = SCIProwGetCols(cut);
   assert(cols != NULL);

   var = SCIPcolGetVar(cols[0]);
   vals = SCIProwGetVals(cut);
   assert(vals != NULL);
   assert(!SCIPsetIsZero(set, vals[0]));

   /* if the coefficient is nearly zero, we better ignore this cut for numerical reasons */
   if( SCIPsetIsFeasZero(set, vals[0]) )
      return FALSE;

   local = SCIProwIsLocal(cut);

   oldlb = local ? SCIPvarGetLbLocal(var) : SCIPvarGetLbGlobal(var);
   oldub = local ? SCIPvarGetUbLocal(var) : SCIPvarGetUbGlobal(var);

   /* get the left hand side of the cut and convert it to a bound */
   lhs = SCIProwGetLhs(cut);
   if( !SCIPsetIsInfinity(set, -lhs) )
   {
      lhs -= SCIProwGetConstant(cut);
      if( vals[0] > 0.0 )
      {
         /* coefficient is positive -> lhs corresponds to lower bound */
         SCIP_Real newlb;

         newlb = lhs/vals[0];
         SCIPvarAdjustLb(var, set, &newlb);

         /* bound changes that improve the bound sufficiently are applicable */
         if( SCIPsetIsFeasGT(set, newlb, oldub) || SCIPsetIsGT(set, MIN(newlb, oldub), oldlb) )
            return TRUE;
      }
      else
      {
         /* coefficient is negative -> lhs corresponds to upper bound */
         SCIP_Real newub;

         newub = lhs/vals[0];
         SCIPvarAdjustUb(var, set, &newub);

         /* bound changes that improve the bound sufficiently are applicable */
         if( SCIPsetIsFeasLT(set, newub, oldlb) || SCIPsetIsLT(set, MAX(newub, oldlb), oldub) )
            return TRUE;
      }
   }

   /* get the right hand side of the cut and convert it to a bound */
   rhs = SCIProwGetRhs(cut);
   if( !SCIPsetIsInfinity(set, rhs) )
   {
      rhs -= SCIProwGetConstant(cut);
      if( vals[0] > 0.0 )
      {
         /* coefficient is positive -> rhs corresponds to upper bound */
         SCIP_Real newub;

         newub = rhs/vals[0];
         SCIPvarAdjustUb(var, set, &newub);

         /* bound changes that improve the bound sufficiently are applicable */
         if( SCIPsetIsFeasLT(set, newub, oldlb) || SCIPsetIsLT(set, MAX(newub, oldlb), oldub) )
            return TRUE;
      }
      else
      {
         /* coefficient is negative -> rhs corresponds to lower bound */
         SCIP_Real newlb;

         newlb = rhs/vals[0];
         SCIPvarAdjustLb(var, set, &newlb);

         /* bound changes that improve the bound sufficiently are applicable */
         if( SCIPsetIsFeasGT(set, newlb, oldub) || SCIPsetIsGT(set, MIN(newlb, oldub), oldlb) )
            return TRUE;
      }
   }

   return FALSE;
}

/** removes a non-forced cut from the separation storage */
static
SCIP_RETCODE sepastoreDelCut(
   SCIP_SEPASTORE*       sepastore,          /**< separation storage */
   BMS_BLKMEM*           blkmem,             /**< block memory */
   SCIP_SET*             set,                /**< global SCIP settings */
   SCIP_EVENTQUEUE*      eventqueue,         /**< event queue */
   SCIP_EVENTFILTER*     eventfilter,        /**< event filter for global events */
   SCIP_LP*              lp,                 /**< LP data */
   int                   pos                 /**< position of cut to delete */
   )
{
   assert(sepastore != NULL);
   assert(sepastore->cuts != NULL);
   assert(sepastore->nforcedcuts <= pos && pos < sepastore->ncuts);

   /* check, if the row deletions from separation storage events are tracked if so, issue ROWDELETEDSEPA event */
   if( eventfilter->len > 0 && (eventfilter->eventmask & SCIP_EVENTTYPE_ROWDELETEDSEPA) != 0 )
   {
      SCIP_EVENT* event;

      SCIP_CALL( SCIPeventCreateRowDeletedSepa(&event, blkmem, sepastore->cuts[pos]) );
      SCIP_CALL( SCIPeventqueueAdd(eventqueue, blkmem, set, NULL, NULL, NULL, eventfilter, &event) );
   }

   /* release the row */
   SCIP_CALL( SCIProwRelease(&sepastore->cuts[pos], blkmem, set, lp) );

   /* move last cut to the empty position */
   sepastore->cuts[pos] = sepastore->cuts[sepastore->ncuts-1];
   sepastore->ncuts--;

   return SCIP_OKAY;
}

/** adds cut to separation storage and captures it */
SCIP_RETCODE SCIPsepastoreAddCut(
   SCIP_SEPASTORE*       sepastore,          /**< separation storage */
   BMS_BLKMEM*           blkmem,             /**< block memory */
   SCIP_SET*             set,                /**< global SCIP settings */
   SCIP_STAT*            stat,               /**< problem statistics data */
   SCIP_EVENTQUEUE*      eventqueue,         /**< event queue */
   SCIP_EVENTFILTER*     eventfilter,        /**< event filter for global events */
   SCIP_LP*              lp,                 /**< LP data */
   SCIP_ROW*             cut,                /**< separated cut */
   SCIP_Bool             forcecut,           /**< should the cut be forced to enter the LP? */
   SCIP_Bool             root,               /**< are we at the root node? */
   SCIP_Bool*            infeasible          /**< pointer to store whether the cut is infeasible */
   )
{
   SCIP_Bool redundant;
   int pos;

   assert(sepastore != NULL);
   assert(sepastore->nforcedcuts <= sepastore->ncuts);
   assert(set != NULL);
   assert(cut != NULL);
   assert(!SCIPsetIsInfinity(set, -SCIProwGetLhs(cut)) || !SCIPsetIsInfinity(set, SCIProwGetRhs(cut)));
   assert(eventqueue != NULL);
   assert(eventfilter != NULL);

   /* debug: check cut for feasibility */
   SCIP_CALL( SCIPdebugCheckRow(set, cut) ); /*lint !e506 !e774*/

   /* update statistics of total number of found cuts */
   if( !sepastore->initiallp )
   {
      sepastore->ncutsfound++;
      sepastore->ncutsfoundround++;
   }

   /* the cut will be forced to enter the LP if the dual must be collected and the initial LP is being constructed */
   forcecut = forcecut || (set->lp_alwaysgetduals && sepastore->initiallp);

   /* in the root node, every local cut is a global cut, and global cuts are nicer in many ways ... */
   if( root && SCIProwIsLocal(cut) )
   {
      SCIPsetDebugMsg(set, "change local flag of cut <%s> to FALSE due to addition in root node\n", SCIProwGetName(cut));

      SCIP_CALL( SCIProwChgLocal(cut, FALSE) );

      assert(!SCIProwIsLocal(cut));
   }

   /* check cut for redundancy or infeasibility */
   redundant = sepastoreIsCutRedundantOrInfeasible(sepastore, set, stat, cut, infeasible);
   /* Note that we add infeasible rows in any case, since we cannot be sure whether the return values are handled
    * correctly. In this way, the LP becomes infeasible. */

   /* in each separation round, make sure that at least one (even redundant) cut enters the LP to avoid cycling */
   if( !forcecut && sepastore->ncuts > 0 && redundant )
      return SCIP_OKAY;

   /* if only one cut is currently present in sepastore, it could be redundant; in this case, it can now be removed
    * again, because now a non redundant cut enters the sepastore */
   if( sepastore->ncuts == 1 && sepastoreIsCutRedundant(sepastore, set, stat, sepastore->cuts[0]) )
   {
      /* check, if the row deletions from separation storage events are tracked if so, issue ROWDELETEDSEPA event */
      if( eventfilter->len > 0 && (eventfilter->eventmask & SCIP_EVENTTYPE_ROWDELETEDSEPA) != 0 )
      {
         SCIP_EVENT* event;

         SCIP_CALL( SCIPeventCreateRowDeletedSepa(&event, blkmem, sepastore->cuts[0]) );
         SCIP_CALL( SCIPeventqueueAdd(eventqueue, blkmem, set, NULL, NULL, NULL, eventfilter, &event) );
      }

      SCIP_CALL( SCIProwRelease(&sepastore->cuts[0], blkmem, set, lp) );
      sepastore->ncuts = 0;
      sepastore->nforcedcuts = 0;
   }

   /* a cut is forced to enter the LP if
    *  - we construct the initial LP, or
    *  - it has infinite score factor, or
    *  - it is a bound change that can be applied
    * if it is a non-forced cut and no cuts should be added, abort
    */
   forcecut = forcecut || sepastore->initiallp || sepastore->forcecuts || (!SCIProwIsModifiable(cut) && SCIProwGetNNonz(cut) == 1 && sepastoreIsBdchgApplicable(set, cut));
   if( !forcecut && SCIPsetGetSepaMaxcuts(set, root) == 0 )
      return SCIP_OKAY;

   /* get enough memory to store the cut */
   SCIP_CALL( sepastoreEnsureCutsMem(sepastore, set, sepastore->ncuts+1) );
   assert(sepastore->ncuts < sepastore->cutssize);

   SCIPsetDebugMsg(set, "adding cut <%s> to separation storage of size %d (forcecut=%u, len=%d)\n",
      SCIProwGetName(cut), sepastore->ncuts, forcecut, SCIProwGetNNonz(cut));
   /*SCIP_CALL( SCIPprintRow(set->scip, cut, NULL) );*/

   /* capture the cut */
   SCIProwCapture(cut);

   /* add cut to arrays */
   if( forcecut )
   {
      /* make room at the beginning of the array for forced cut */
      pos = sepastore->nforcedcuts;
      sepastore->cuts[sepastore->ncuts] = sepastore->cuts[pos];
      sepastore->nforcedcuts++;
   }
   else
      pos = sepastore->ncuts;

   sepastore->cuts[pos] = cut;
   sepastore->ncuts++;

   /* check, if the row addition to separation storage events are tracked if so, issue ROWADDEDSEPA event */
   if( eventfilter->len > 0 && (eventfilter->eventmask & SCIP_EVENTTYPE_ROWADDEDSEPA) != 0 )
   {
      SCIP_EVENT* event;

      SCIP_CALL( SCIPeventCreateRowAddedSepa(&event, blkmem, cut) );
      SCIP_CALL( SCIPeventqueueAdd(eventqueue, blkmem, set, NULL, NULL, NULL, eventfilter, &event) );
   }

   /* If the duals need to be collected, then the infeasible flag is set to FALSE. This ensures that the LP is solved */
   if( set->lp_alwaysgetduals && sepastore->initiallp )
      (*infeasible) = FALSE;

   return SCIP_OKAY;
}

/** applies a lower bound change */
static
SCIP_RETCODE sepastoreApplyLb(
   SCIP_SEPASTORE*       sepastore,          /**< separation storage */
   BMS_BLKMEM*           blkmem,             /**< block memory */
   SCIP_SET*             set,                /**< global SCIP settings */
   SCIP_STAT*            stat,               /**< problem statistics */
   SCIP_PROB*            transprob,          /**< transformed problem */
   SCIP_PROB*            origprob,           /**< original problem */
   SCIP_TREE*            tree,               /**< branch and bound tree */
   SCIP_REOPT*           reopt,              /**< reoptimization data structure */
   SCIP_LP*              lp,                 /**< LP data */
   SCIP_BRANCHCAND*      branchcand,         /**< branching candidate storage */
   SCIP_EVENTQUEUE*      eventqueue,         /**< event queue */
   SCIP_CLIQUETABLE*     cliquetable,        /**< clique table data structure */
   SCIP_VAR*             var,                /**< problem variable */
   SCIP_Real             bound,              /**< new lower bound of variable */
   SCIP_Bool             local,              /**< is it a local bound change? (otherwise global) */
   SCIP_Bool*            applied,            /**< pointer to store whether the domain change was applied */
   SCIP_Bool*            cutoff              /**< pointer to store TRUE, if an infeasibility has been detected */
   )
{
   assert(sepastore != NULL);
   assert(cutoff != NULL);
   assert(applied != NULL);

   /* adjust bound to the one that would be applied, so the SCIPsetIsGT check below is more reliable */
   SCIPvarAdjustLb(var, set, &bound);

   if( local )
   {
      /* apply the local bound change or detect a cutoff */
      if( SCIPsetIsGT(set, bound, SCIPvarGetLbLocal(var)) )
      {
         SCIPsetDebugMsg(set, " -> applying bound change: <%s>: [%.15g,%.15g] -> [%.15g,%.15g]\n",
            SCIPvarGetName(var), SCIPvarGetLbLocal(var), SCIPvarGetUbLocal(var), bound, SCIPvarGetUbLocal(var));

         /* changing the lower bound to a value >= SCIPinfinity should result in a cutoff,
          * since "infinite" values in solutions are reserved for another meaning
          */
         if( !SCIPsetIsInfinity(set, bound) && SCIPsetIsFeasLE(set, bound, SCIPvarGetUbLocal(var)) )
         {
            SCIP_CALL( SCIPnodeAddBoundchg(SCIPtreeGetCurrentNode(tree), blkmem, set, stat, transprob, origprob, tree,
                  reopt, lp, branchcand, eventqueue, cliquetable, var, bound, SCIP_BOUNDTYPE_LOWER, FALSE) );
         }
         else
            *cutoff = TRUE;

         *applied = TRUE;
      }
      else
      {
         SCIPsetDebugMsg(set, " -> ignoring bound change: <%s>: [%.15g,%.15g] -> [%.15g,%.15g]\n",
            SCIPvarGetName(var), SCIPvarGetLbLocal(var), SCIPvarGetUbLocal(var), bound, SCIPvarGetUbLocal(var));
      }
   }
   else
   {
      /* apply the global bound change or detect a global cutoff which means we can cutoff the root node */
      if( SCIPsetIsGT(set, bound, SCIPvarGetLbGlobal(var)) )
      {
         SCIPsetDebugMsg(set, " -> applying global bound change: <%s>: [%.15g,%.15g] -> [%.15g,%.15g]\n",
            SCIPvarGetName(var), SCIPvarGetLbGlobal(var), SCIPvarGetUbGlobal(var), bound, SCIPvarGetUbGlobal(var));

         /* changing the lower bound to a value >= SCIPinfinity should result in a cutoff,
          * since "infinite" values in solutions are reserved for another meaning
          */
         if( !SCIPsetIsInfinity(set, bound) && SCIPsetIsFeasLE(set, bound, SCIPvarGetUbGlobal(var)) )
         {
            SCIP_CALL( SCIPnodeAddBoundchg(SCIPtreeGetRootNode(tree), blkmem, set, stat, transprob, origprob, tree, reopt,
                  lp, branchcand, eventqueue, cliquetable, var, bound, SCIP_BOUNDTYPE_LOWER, FALSE) );
         }
         else
         {
            /* we are done with solving since a global bound change is infeasible */
            SCIP_CALL( SCIPnodeCutoff(SCIPtreeGetRootNode(tree), set, stat, tree, transprob, origprob, reopt, lp, blkmem) );
            *cutoff = TRUE;
         }

         *applied = TRUE;
      }
      else
      {
         SCIPsetDebugMsg(set, " -> ignoring global bound change: <%s>: [%.15g,%.15g] -> [%.15g,%.15g]\n",
            SCIPvarGetName(var), SCIPvarGetLbGlobal(var), SCIPvarGetUbGlobal(var), bound, SCIPvarGetUbGlobal(var));
      }
   }

   return SCIP_OKAY;
}

/** applies an upper bound change */
static
SCIP_RETCODE sepastoreApplyUb(
   SCIP_SEPASTORE*       sepastore,          /**< separation storage */
   BMS_BLKMEM*           blkmem,             /**< block memory */
   SCIP_SET*             set,                /**< global SCIP settings */
   SCIP_STAT*            stat,               /**< problem statistics */
   SCIP_PROB*            transprob,          /**< transformed problem */
   SCIP_PROB*            origprob,           /**< original problem */
   SCIP_TREE*            tree,               /**< branch and bound tree */
   SCIP_REOPT*           reopt,              /**< reoptimization data structure */
   SCIP_LP*              lp,                 /**< LP data */
   SCIP_BRANCHCAND*      branchcand,         /**< branching candidate storage */
   SCIP_EVENTQUEUE*      eventqueue,         /**< event queue */
   SCIP_CLIQUETABLE*     cliquetable,        /**< clique table data structure */
   SCIP_VAR*             var,                /**< problem variable */
   SCIP_Real             bound,              /**< new upper bound of variable */
   SCIP_Bool             local,              /**< is it a local bound change? (otherwise global) */
   SCIP_Bool*            applied,            /**< pointer to store whether the domain change was applied */
   SCIP_Bool*            cutoff              /**< pointer to store TRUE, if an infeasibility has been detected */
   )
{
   assert(sepastore != NULL);
   assert(cutoff != NULL);
   assert(applied != NULL);

   /* adjust bound to the one that would be applied, so the SCIPsetIsGT check below is more reliable */
   SCIPvarAdjustUb(var, set, &bound);

   if( local )
   {
      /* apply the local bound change or detect a cutoff */
      if( SCIPsetIsLT(set, bound, SCIPvarGetUbLocal(var)) )
      {
         SCIPsetDebugMsg(set, " -> applying bound change: <%s>: [%.15g,%.15g] -> [%.15g,%.15g]\n",
            SCIPvarGetName(var), SCIPvarGetLbLocal(var), SCIPvarGetUbLocal(var), SCIPvarGetLbLocal(var), bound);

         /* changing the upper bound to a value <= -SCIPinfinity should result in a cutoff,
          * since "infinite" values in solutions are reserved for another meaning
          */
         if( !SCIPsetIsInfinity(set, -bound) && SCIPsetIsFeasGE(set, bound, SCIPvarGetLbLocal(var)) )
         {
            SCIP_CALL( SCIPnodeAddBoundchg(SCIPtreeGetCurrentNode(tree), blkmem, set, stat, transprob, origprob, tree,
                  reopt, lp, branchcand, eventqueue, cliquetable, var, bound, SCIP_BOUNDTYPE_UPPER, FALSE) );
         }
         else
            *cutoff = TRUE;

         *applied = TRUE;
      }
      else
      {
         SCIPsetDebugMsg(set, " -> ignoring bound change: <%s>: [%.15g,%.15g] -> [%.15g,%.15g]\n",
            SCIPvarGetName(var), SCIPvarGetLbLocal(var), SCIPvarGetUbLocal(var), SCIPvarGetLbLocal(var), bound);
      }
   }
   else
   {
      /* apply the global bound change or detect a global cutoff which means we can cutoff the root node */
      if( SCIPsetIsLT(set, bound, SCIPvarGetUbGlobal(var)) )
      {
         SCIPsetDebugMsg(set, " -> applying global bound change: <%s>: [%.15g,%.15g] -> [%.15g,%.15g]\n",
            SCIPvarGetName(var), SCIPvarGetLbGlobal(var), SCIPvarGetUbGlobal(var), SCIPvarGetLbGlobal(var), bound);

         /* changing the upper bound to a value <= -SCIPinfinity should result in a cutoff,
          * since "infinite" values in solutions are reserved for another meaning
          */
         if( !SCIPsetIsInfinity(set, -bound) && SCIPsetIsFeasGE(set, bound, SCIPvarGetLbGlobal(var)) )
         {
            SCIP_CALL( SCIPnodeAddBoundchg(SCIPtreeGetRootNode(tree), blkmem, set, stat, transprob, origprob, tree, reopt,
                  lp, branchcand, eventqueue, cliquetable, var, bound, SCIP_BOUNDTYPE_UPPER, FALSE) );
         }
         else
         {
            /* we are done with solving since a global bound change is infeasible */
            SCIP_CALL( SCIPnodeCutoff(SCIPtreeGetRootNode(tree), set, stat, tree, transprob, origprob, reopt, lp, blkmem) );
            *cutoff = TRUE;
         }

         *applied = TRUE;
      }
      else
      {
         SCIPsetDebugMsg(set, " -> ignoring global bound change: <%s>: [%.15g,%.15g] -> [%.15g,%.15g]\n",
            SCIPvarGetName(var), SCIPvarGetLbGlobal(var), SCIPvarGetUbGlobal(var), SCIPvarGetLbGlobal(var), bound);
      }
   }

   return SCIP_OKAY;
}

/** applies a cut that is a bound change directly as bound change instead of adding it as row to the LP */
static
SCIP_RETCODE sepastoreApplyBdchg(
   SCIP_SEPASTORE*       sepastore,          /**< separation storage */
   BMS_BLKMEM*           blkmem,             /**< block memory */
   SCIP_SET*             set,                /**< global SCIP settings */
   SCIP_STAT*            stat,               /**< problem statistics */
   SCIP_PROB*            transprob,          /**< transformed problem */
   SCIP_PROB*            origprob,           /**< original problem */
   SCIP_TREE*            tree,               /**< branch and bound tree */
   SCIP_REOPT*           reopt,              /**< reoptimization data structure */
   SCIP_LP*              lp,                 /**< LP data */
   SCIP_BRANCHCAND*      branchcand,         /**< branching candidate storage */
   SCIP_EVENTQUEUE*      eventqueue,         /**< event queue */
   SCIP_CLIQUETABLE*     cliquetable,        /**< clique table data structure */
   SCIP_ROW*             cut,                /**< cut with a single variable */
   SCIP_Bool*            applied,            /**< pointer to store whether the domain change was applied */
   SCIP_Bool*            cutoff              /**< pointer to store whether an empty domain was created */
   )
{
   SCIP_COL** cols;
   SCIP_Real* vals;
   SCIP_VAR* var;
   SCIP_Real lhs;
   SCIP_Real rhs;
   SCIP_Bool local;

   assert(sepastore != NULL);
   assert(!SCIProwIsModifiable(cut));
   assert(SCIProwGetNNonz(cut) == 1);
   assert(cutoff != NULL);
   assert(applied != NULL);

   *applied = FALSE;
   *cutoff = FALSE;

   /* get the single variable and its coefficient of the cut */
   cols = SCIProwGetCols(cut);
   assert(cols != NULL);

   var = SCIPcolGetVar(cols[0]);
   vals = SCIProwGetVals(cut);
   assert(vals != NULL);
   assert(!SCIPsetIsZero(set, vals[0]));

   /* if the coefficient is nearly zero, we better ignore this cut for numerical reasons */
   if( SCIPsetIsFeasZero(set, vals[0]) )
      return SCIP_OKAY;

   local = SCIProwIsLocal(cut);

   /* get the left hand side of the cut and convert it to a bound */
   lhs = SCIProwGetLhs(cut);
   if( !SCIPsetIsInfinity(set, -lhs) )
   {
      lhs -= SCIProwGetConstant(cut);
      if( vals[0] > 0.0 )
      {
         /* coefficient is positive -> lhs corresponds to lower bound */
         SCIP_CALL( sepastoreApplyLb(sepastore, blkmem, set, stat, transprob, origprob, tree, reopt, lp, branchcand, eventqueue,
               cliquetable, var, lhs/vals[0], local, applied, cutoff) );
      }
      else
      {
         /* coefficient is negative -> lhs corresponds to upper bound */
         SCIP_CALL( sepastoreApplyUb(sepastore, blkmem, set, stat, transprob, origprob, tree, reopt, lp, branchcand, eventqueue,
               cliquetable, var, lhs/vals[0], local, applied, cutoff) );
      }
   }

   /* get the right hand side of the cut and convert it to a bound */
   rhs = SCIProwGetRhs(cut);
   if( !SCIPsetIsInfinity(set, rhs) )
   {
      rhs -= SCIProwGetConstant(cut);
      if( vals[0] > 0.0 )
      {
         /* coefficient is positive -> rhs corresponds to upper bound */
         SCIP_CALL( sepastoreApplyUb(sepastore, blkmem, set, stat, transprob, origprob, tree, reopt, lp, branchcand, eventqueue,
               cliquetable, var, rhs/vals[0], local, applied, cutoff) );
      }
      else
      {
         /* coefficient is negative -> rhs corresponds to lower bound */
         SCIP_CALL( sepastoreApplyLb(sepastore, blkmem, set, stat, transprob, origprob, tree, reopt, lp, branchcand, eventqueue,
               cliquetable, var, rhs/vals[0], local, applied, cutoff) );
      }
   }

   /* count the bound change as applied cut */
   if( *applied && !sepastore->initiallp )
      sepastore->ncutsapplied++;

   return SCIP_OKAY;
}

/** applies the given cut to the LP and updates the orthogonalities and scores of remaining cuts */
static
SCIP_RETCODE sepastoreApplyCut(
   SCIP_SEPASTORE*       sepastore,          /**< separation storage */
   BMS_BLKMEM*           blkmem,             /**< block memory */
   SCIP_SET*             set,                /**< global SCIP settings */
   SCIP_EVENTQUEUE*      eventqueue,         /**< event queue */
   SCIP_EVENTFILTER*     eventfilter,        /**< global event filter */
   SCIP_LP*              lp,                 /**< LP data */
   SCIP_ROW*             cut,                /**< cut to apply to the LP */
   int                   depth,              /**< depth of current node */
   int*                  ncutsapplied        /**< pointer to count the number of applied cuts */
   )
{
   assert(sepastore != NULL);
   assert(ncutsapplied != NULL);

   /* a row could have been added twice to the separation store; add it only once! */
   if( !SCIProwIsInLP(cut) )
   {
      /* add cut to the LP and capture it */
      SCIP_CALL( SCIPlpAddRow(lp, blkmem, set, eventqueue, eventfilter, cut, depth) );

      /* update statistics -> only if we are not in the initial lp (cuts are only counted if added during run) */
      if( !sepastore->initiallp )
      {
         sepastore->ncutsapplied++;

         /* increase count of applied cuts for origins of row */
         switch ( cut->origintype )
         {
         case SCIP_ROWORIGINTYPE_CONSHDLR:
            assert( cut->origin != NULL );
            SCIPconshdlrIncNAppliedCuts((SCIP_CONSHDLR*) cut->origin);
            break;
         case SCIP_ROWORIGINTYPE_CONS:
            assert( cut->origin != NULL );
            SCIPconshdlrIncNAppliedCuts(SCIPconsGetHdlr((SCIP_CONS*)cut->origin));
            break;
         case SCIP_ROWORIGINTYPE_SEPA:
            assert( cut->origin != NULL );
            SCIPsepaIncNAppliedCuts((SCIP_SEPA*) cut->origin);
            break;
         case SCIP_ROWORIGINTYPE_UNSPEC:
         case SCIP_ROWORIGINTYPE_REOPT:
            /* do nothing - cannot update statistics */
            break;
         default:
            SCIPerrorMessage("unkown type of row origin.\n");
            return SCIP_INVALIDDATA;
         }
      }

      (*ncutsapplied)++;
   }

   return SCIP_OKAY;
}

/** adds cuts to the LP and clears separation storage */
SCIP_RETCODE SCIPsepastoreApplyCuts(
   SCIP_SEPASTORE*       sepastore,          /**< separation storage */
   BMS_BLKMEM*           blkmem,             /**< block memory */
   SCIP_SET*             set,                /**< global SCIP settings */
   SCIP_STAT*            stat,               /**< problem statistics */
   SCIP_PROB*            transprob,          /**< transformed problem */
   SCIP_PROB*            origprob,           /**< original problem */
   SCIP_TREE*            tree,               /**< branch and bound tree */
   SCIP_REOPT*           reopt,              /**< reoptimization data structure */
   SCIP_LP*              lp,                 /**< LP data */
   SCIP_BRANCHCAND*      branchcand,         /**< branching candidate storage */
   SCIP_EVENTQUEUE*      eventqueue,         /**< event queue */
   SCIP_EVENTFILTER*     eventfilter,        /**< global event filter */
   SCIP_CLIQUETABLE*     cliquetable,        /**< clique table data structure */
   SCIP_Bool             root,               /**< are we at the root node? */
   SCIP_EFFICIACYCHOICE  efficiacychoice,    /**< type of solution to base efficiacy computation on */
   SCIP_Bool*            cutoff              /**< pointer to store whether an empty domain was created */
   )
{
   SCIP_NODE* node;
   SCIP_Real maxparall;
   SCIP_Real goodmaxparall;
   int maxsepacuts;
   int ncutsapplied;
   int nselectedcuts;
   int depth;
   int i;

   assert(sepastore != NULL);
   assert(set != NULL);
   assert(tree != NULL);
   assert(lp != NULL);
   assert(cutoff != NULL);

   SCIP_UNUSED(efficiacychoice);

   *cutoff = FALSE;

   SCIPsetDebugMsg(set, "applying %d cuts\n", sepastore->ncuts);

   node = SCIPtreeGetCurrentNode(tree);
   assert(node != NULL);

   /* get maximal number of cuts to add to the LP */
   maxsepacuts = SCIPsetGetSepaMaxcuts(set, root);
   ncutsapplied = 0;

   /* get depth of current node */
   depth = SCIPnodeGetDepth(node);

   if( root )
   {
      maxparall = 1.0 - set->sepa_minorthoroot;
      goodmaxparall = MAX(0.5, 1.0 - set->sepa_minorthoroot);
   }
   else
   {
      maxparall = 1.0 - set->sepa_minortho;
      goodmaxparall = MAX(0.5, 1.0 - set->sepa_minortho);
   }

   /* call cut selection algorithm */
   SCIP_CALL( SCIPselectCuts(set->scip, sepastore->cuts, sepastore->randnumgen, 0.9, 0.0, goodmaxparall, maxparall,
         set->sepa_dircutoffdistfac, set->sepa_efficacyfac, set->sepa_objparalfac, set->sepa_intsupportfac,
         sepastore->ncuts, sepastore->nforcedcuts, maxsepacuts, &nselectedcuts) );

   /* apply all selected cuts */
   for( i = 0; i < nselectedcuts && !(*cutoff); i++ )
   {
      SCIP_ROW* cut;

      cut = sepastore->cuts[i];

      if( i < sepastore->nforcedcuts || SCIPsetIsFeasPositive(set, SCIProwGetLPEfficacy(cut, set, stat, lp)) )
      {
         SCIP_Bool applied = FALSE;

         /* if the cut is a bound change (i.e. a row with only one variable), add it as bound change instead of LP row */
         if( !SCIProwIsModifiable(cut) && SCIProwGetNNonz(cut) == 1 )
         {
            SCIPsetDebugMsg(set, " -> applying forced cut <%s> as boundchange\n", SCIProwGetName(cut));
            SCIP_CALL( sepastoreApplyBdchg(sepastore, blkmem, set, stat, transprob, origprob, tree, reopt, lp, branchcand,
                  eventqueue, cliquetable, cut, &applied, cutoff) );

            assert(applied || !sepastoreIsBdchgApplicable(set, cut));
         }

         if( !applied )
         {
            /* add cut to the LP and update orthogonalities */
            SCIPsetDebugMsg(set, " -> applying%s cut <%s>\n", (i < sepastore->nforcedcuts) ? " forced" : "", SCIProwGetName(cut));
            /*SCIPdebug( SCIProwPrint(cut, set->scip->messagehdlr, NULL));*/
            SCIP_CALL( sepastoreApplyCut(sepastore, blkmem, set, eventqueue, eventfilter, lp, cut, depth, &ncutsapplied) );
         }
      }
   }

   /* clear the separation storage and reset statistics for separation round */
   SCIP_CALL( SCIPsepastoreClearCuts(sepastore, blkmem, set, eventqueue, eventfilter, lp) );

   return SCIP_OKAY;
}

/** clears the separation storage without adding the cuts to the LP */
SCIP_RETCODE SCIPsepastoreClearCuts(
   SCIP_SEPASTORE*       sepastore,          /**< separation storage */
   BMS_BLKMEM*           blkmem,             /**< block memory */
   SCIP_SET*             set,                /**< global SCIP settings */
   SCIP_EVENTQUEUE*      eventqueue,         /**< event queue */
   SCIP_EVENTFILTER*     eventfilter,        /**< event filter for global events */
   SCIP_LP*              lp                  /**< LP data */
   )
{
   int c;

   assert(sepastore != NULL);

   SCIPsetDebugMsg(set, "clearing %d cuts\n", sepastore->ncuts);

   /* release cuts */
   for( c = 0; c < sepastore->ncuts; ++c )
   {
      /* check, if the row deletions from separation storage events are tracked if so, issue ROWDELETEDSEPA event */
      if( eventfilter->len > 0 && (eventfilter->eventmask & SCIP_EVENTTYPE_ROWDELETEDSEPA) != 0 )
      {
         SCIP_EVENT* event;

         SCIP_CALL( SCIPeventCreateRowDeletedSepa(&event, blkmem, sepastore->cuts[c]) );
         SCIP_CALL( SCIPeventqueueAdd(eventqueue, blkmem, set, NULL, NULL, NULL, eventfilter, &event) );
      }

      SCIP_CALL( SCIProwRelease(&sepastore->cuts[c], blkmem, set, lp) );
   }

   /* reset counters */
   sepastore->ncuts = 0;
   sepastore->nforcedcuts = 0;
   sepastore->ncutsfoundround = 0;

   /* if we have just finished the initial LP construction, free the (potentially large) cuts array */
   if( sepastore->initiallp )
   {
      BMSfreeMemoryArrayNull(&sepastore->cuts);
      sepastore->cutssize = 0;
   }

   return SCIP_OKAY;
}

/** removes cuts that are inefficacious w.r.t. the current LP solution from separation storage without adding the cuts to the LP */
SCIP_RETCODE SCIPsepastoreRemoveInefficaciousCuts(
   SCIP_SEPASTORE*       sepastore,          /**< separation storage */
   BMS_BLKMEM*           blkmem,             /**< block memory */
   SCIP_SET*             set,                /**< global SCIP settings */
   SCIP_STAT*            stat,               /**< problem statistics data */
   SCIP_EVENTQUEUE*      eventqueue,         /**< event queue */
   SCIP_EVENTFILTER*     eventfilter,        /**< event filter for global events */
   SCIP_LP*              lp,                 /**< LP data */
   SCIP_Bool             root,               /**< are we at the root node? */
   SCIP_EFFICIACYCHOICE  efficiacychoice     /**< type of solution to base efficiacy computation on */
   )
{
   int cnt = 0;
   int c;

   assert( sepastore != NULL );

   /* check non-forced cuts only */
   c = sepastore->nforcedcuts;
   while( c < sepastore->ncuts )
   {
      SCIP_Real cutefficacy;

      /* calculate cut's efficacy */
      switch ( efficiacychoice )
      {
         case SCIP_EFFICIACYCHOICE_LP:
            cutefficacy = SCIProwGetLPEfficacy(sepastore->cuts[c], set, stat, lp);
            break;
         case SCIP_EFFICIACYCHOICE_RELAX:
            cutefficacy = SCIProwGetRelaxEfficacy(sepastore->cuts[c], set, stat);
            break;
         case SCIP_EFFICIACYCHOICE_NLP:
            cutefficacy = SCIProwGetNLPEfficacy(sepastore->cuts[c], set, stat);
            break;
         default:
            SCIPerrorMessage("Invalid efficiacy choice.\n");
            return SCIP_INVALIDCALL;
      }

      if( !SCIPsetIsEfficacious(set, root, cutefficacy) )
      {
         SCIP_CALL( sepastoreDelCut(sepastore, blkmem, set, eventqueue, eventfilter, lp, c) );
         ++cnt;
      }
      else
         ++c;
   }
   SCIPsetDebugMsg(set, "removed %d non-efficacious cuts\n", cnt);

   return SCIP_OKAY;
}

/** indicates whether a cut is applicable
 *
 *  A cut is applicable if it is modifiable, not a bound change, or a bound change that changes bounds by at least epsilon.
 */
SCIP_Bool SCIPsepastoreIsCutApplicable(
   SCIP_SET*             set,                /**< global SCIP settings */
   SCIP_ROW*             cut                 /**< cut to check */
   )
{
   return SCIProwIsModifiable(cut) || SCIProwGetNNonz(cut) != 1 || sepastoreIsBdchgApplicable(set, cut);
}

/** get cuts in the separation storage */
SCIP_ROW** SCIPsepastoreGetCuts(
   SCIP_SEPASTORE*       sepastore           /**< separation storage */
   )
{
   assert(sepastore != NULL);

   return sepastore->cuts;
}

/** get number of cuts in the separation storage */
int SCIPsepastoreGetNCuts(
   SCIP_SEPASTORE*       sepastore           /**< separation storage */
   )
{
   assert(sepastore != NULL);

   return sepastore->ncuts;
}

/** get total number of cuts found so far */
int SCIPsepastoreGetNCutsFound(
   SCIP_SEPASTORE*       sepastore           /**< separation storage */
   )
{
   assert(sepastore != NULL);

   return sepastore->ncutsfound;
}

/** get number of cuts found so far in current separation round */
int SCIPsepastoreGetNCutsFoundRound(
   SCIP_SEPASTORE*       sepastore           /**< separation storage */
   )
{
   assert(sepastore != NULL);

   return sepastore->ncutsfoundround;
}

/** get total number of cuts applied to the LPs */
int SCIPsepastoreGetNCutsApplied(
   SCIP_SEPASTORE*       sepastore           /**< separation storage */
   )
{
   assert(sepastore != NULL);

   return sepastore->ncutsapplied;
}<|MERGE_RESOLUTION|>--- conflicted
+++ resolved
@@ -240,14 +240,9 @@
       /*SCIPdebug(SCIProwPrint(cut, set->scip->messagehdlr, NULL));*/
       return TRUE;
    }
-<<<<<<< HEAD
-   if( (!SCIPsetIsInfinity(set, rhs) && SCIPsetIsFeasPositive(set, minactivity - rhs))
-      || (!SCIPsetIsInfinity(set, -lhs) && SCIPsetIsFeasNegative(set, maxactivity - lhs) ))
-=======
 
    if( (!SCIPsetIsInfinity(set,  rhs) && SCIPsetIsFeasPositive(set, minactivity - rhs)) ||
        (!SCIPsetIsInfinity(set, -lhs) && SCIPsetIsFeasNegative(set, maxactivity - lhs)) )
->>>>>>> e38d8833
    {
       SCIPsetDebugMsg(set, "cut <%s> is infeasible (sides=[%g,%g], act=[%g,%g])\n",
          SCIProwGetName(cut), lhs, rhs, minactivity, maxactivity);
