/* * * * * * * * * * * * * * * * * * * * * * * * * * * * * * * * * * * * * * */
/*                                                                           */
/*                  This file is part of the program and library             */
/*         SCIP --- Solving Constraint Integer Programs                      */
/*                                                                           */
/*    Copyright (C) 2002-2021 Konrad-Zuse-Zentrum                            */
/*                            fuer Informationstechnik Berlin                */
/*                                                                           */
/*  SCIP is distributed under the terms of the ZIB Academic License.         */
/*                                                                           */
/*  You should have received a copy of the ZIB Academic License              */
/*  along with SCIP; see the file COPYING. If not visit scipopt.org.         */
/*                                                                           */
/* * * * * * * * * * * * * * * * * * * * * * * * * * * * * * * * * * * * * * */

/**@file   reader_zpl.c
 * @ingroup DEFPLUGINS_READER
 * @brief  ZIMPL model file reader
 * @author Tobias Achterberg
 * @author Timo Berthold
 */

/*---+----1----+----2----+----3----+----4----+----5----+----6----+----7----+----8----+----9----+----0----+----1----+----2*/

#include "scip/reader_zpl.h"

#ifdef SCIP_WITH_ZIMPL

#include <unistd.h>
#include <stdbool.h>
#include <string.h>

#include "scip/cons_exactlp.h"
#include "scip/cons_indicator.h"
#include "scip/cons_linear.h"
#include "scip/cons_sos1.h"
#include "scip/cons_sos2.h"
#include "scip/pub_misc.h"
#include "scip/pub_nlp.h"
#include "scip/pub_reader.h"
#include "scip/pub_var.h"
#include "scip/scip_cons.h"
#include "scip/scip_exact.h"
#include "scip/scip_general.h"
#include "scip/scip_mem.h"
#include "scip/scip_message.h"
#include "scip/scip_numerics.h"
#include "scip/scip_param.h"
#include "scip/scip_prob.h"
#include "scip/scip_reader.h"
#include "scip/scip_sol.h"
#include "scip/scip_var.h"
#include "scip/cons_nonlinear.h"
#include "scip/struct_misc.h"
#include "scip/expr_pow.h"
#include "scip/expr_log.h"
#include "scip/expr_exp.h"
#include "scip/expr_abs.h"
#include "scip/expr_sum.h"
#include "scip/expr_trig.h"
#include "scip/expr_product.h"
#include "scip/pub_expr.h"
#include "scip/type_reader.h"

#ifdef __cplusplus
extern "C" {
#endif

/* @Note: Due to dependencies we need the following order. */
/* include the ZIMPL headers necessary to define the LP and MINLP construction interface */
<<<<<<< HEAD
#ifdef WITH_GMP
#include <gmp.h>
#endif
=======
#include "zimpl/attribute.h"
>>>>>>> 2b476c41
#include "zimpl/ratlptypes.h"
#include "zimpl/lint.h"
#include "zimpl/mme.h"

#include "zimpl/numb.h"
#include "zimpl/bound.h"
#include "zimpl/mono.h"
#include "zimpl/term.h"

#include "zimpl/xlpglue.h"
#include "zimpl/zimpllib.h"
#include "scip/rational.h"

#ifdef __cplusplus
}
#endif

#define READER_NAME             "zplreader"
#define READER_DESC             "file reader for ZIMPL model files"
#define READER_EXTENSION        "zpl"

/*
 * LP construction interface of ZIMPL
 */

/* we only support ZIMPL with a version higher than 3.4.1 */
#if (ZIMPL_VERSION >= 341)

/* ZIMPL does not support user data in callbacks - we have to use static variables */
struct
SCIP_ReaderData
{
   SCIP*                 scip;               /**< scip data structure */
   SCIP_SOL*             sol;                /**< primal solution candidate */
   SCIP_Bool             valid;              /**< is the primal solution candidate valid */
   SCIP_Bool             branchpriowarning;  /**< store if the waring regarding fractional value for the branching
                                              *   priority was already posted */
   SCIP_Bool             initialconss;       /**< should model constraints be marked as initial? */
   SCIP_Bool             dynamicconss;       /**< should model constraints be subject to aging? */
   SCIP_Bool             dynamiccols;        /**< should columns be added and removed dynamically to the LP? */
   SCIP_Bool             dynamicrows;        /**< should rows be added and removed dynamically to the LP? */
   SCIP_Bool             readerror;          /**< was a reading error be discovered */
   SCIP_RETCODE          retcode;            /**< store a none SCIP_OKAY return code if an error occurred */
};

#if defined(SCIP_WITH_GMP) &&  defined(SCIP_WITH_BOOST)
/** convert between scips_rational and zimpl's numb type */
static
SCIP_RETCODE RcreateNumb(
   BMS_BLKMEM*           mem,
   SCIP_Rational**       rational,
   const Numb*           numb
   )
{
   mpq_t temp;

   mpq_init(temp);
   numb_get_mpq(numb, temp);

   SCIPdebug(gmp_printf("the rational is: %Qd\n",temp));

   SCIP_CALL( RatCreateGMP(mem, rational, temp) );
   mpq_clear(temp);

   return SCIP_OKAY;
}
#else
/** convert between scips_rational and zimpl's numb type */
static
SCIP_RETCODE RcreateNumb(
   BMS_BLKMEM*           mem,
   SCIP_Rational**       rational,
   const Numb*           numb
   )
{
   SCIP_CALL( RatCreateBlock(mem, rational) );
   RatSetReal(*rational, numb_todbl(numb));
   return SCIP_OKAY;
}
#endif

/** abort the reading with an errormessage; this type of constraint is not supported
 *  in exact solving
 */
static
SCIP_RETCODE abortReadIfExact(
   SCIP*                 scip,               /**< scip data structure */
   SCIP_Bool*            created,            /**< store if a cons was created or NULL */
   const char*           errmsg              /**< Error Message */
   )
{
   if( SCIPisExactSolve(scip) )
   {
      SCIPerrorMessage("%s\n",errmsg);
      if( created != NULL )
         (*created) = FALSE;
      return SCIP_ERROR;
   }
   else
      return SCIP_OKAY;
}

/** create problem */
static
SCIP_RETCODE createProb(
   SCIP*                 scip,               /**< SCIP data structure */
   SCIP_READERDATA*      readerdata,         /**< reader data */
   const char*           name                /**< name of the problem */
   )
{
   SCIP_Bool usestartsol;

   /* create problem */
   SCIP_CALL( SCIPcreateProb(scip, name, NULL, NULL, NULL, NULL, NULL, NULL, NULL) );

   /* check if are interested in the primal solution candidate */
   SCIP_CALL( SCIPgetBoolParam(scip, "reading/zplreader/usestartsol", &usestartsol) );

   if( usestartsol )
   {
      /* create primal solution */
      SCIP_CALL( SCIPcreateSol(scip, &readerdata->sol, NULL) );
      readerdata->valid = TRUE;
   }

   return SCIP_OKAY;
}

/** Allocate storage for the mathematical program instance generated by ZIMPL. xlp_alloc() is the first xlpglue routine
 *  that will be called by ZIMPL. The user_data pointer may hold an arbitray value.
 */
Lps* xlp_alloc(
   const char*           name,               /**< name of the problem */
   bool                  need_startval,      /**< does ZIMPL provides a primal solution candidate */
   void*                 user_data           /**< user data which was previously passed to ZIMPL */
   )
{  /*lint --e{715}*/
   SCIP* scip;
   SCIP_READERDATA* readerdata;

   readerdata = (SCIP_READERDATA*)user_data;
   assert(readerdata != NULL);
   assert(readerdata->retcode == SCIP_OKAY);
   assert(!readerdata->readerror);

   scip = readerdata->scip;
   assert(scip != NULL);

   readerdata->retcode = createProb(scip, readerdata, name);

   /* return the reader data pointer to receive it all other ZIMPL call backs */
   return (Lps*) readerdata;
}

/** free storage for mathematical program. xlp_free() is the last xlpglue routine that will be called by Zimpl */
void xlp_free(
   Lps*                  data                /**< pointer to reader data */
   )
{  /*lint --e{715}*/
   /* nothing to be done here */
}

/** does there already exists a constraint with the given name? */
bool xlp_conname_exists(
   const Lps*            data,               /**< pointer to reader data */
   const char*           name                /**< constraint name to check */
   )
{
   SCIP_READERDATA* readerdata;

   readerdata = (SCIP_READERDATA*)data;
   assert(readerdata != NULL);

   /* check if constraint with the given name already exists */
   return (SCIPfindCons(readerdata->scip, name) != NULL);
}

/** create a SCIP expression from a ZIMPL term
 *
 * Returns *expr == NULL if could not create expression due to unsupported ZIMPL functions.
 */
static
SCIP_RETCODE createExpr(
   SCIP*                 scip,               /**< SCIP data structure */
   SCIP_READERDATA*      readerdata,         /**< reader data */
   SCIP_EXPR**           expr,               /**< buffer to store expression */
   const Term*           term                /**< term to convert to expression */
)
{
   assert(scip != NULL);
   assert(readerdata != NULL);
   assert(expr != NULL);
   assert(term != NULL);

   *expr = NULL;

   if( term_get_degree(term) == 2 )
   {
      int        nlinvars;
      int        nquadterms;
      SCIP_VAR** linvars;
      SCIP_VAR** quadvar1;
      SCIP_VAR** quadvar2;
      SCIP_Real* lincoefs;
      SCIP_Real* quadcoefs;
      Mono*      monom;
      int i;

      nlinvars   = 0;
      nquadterms = 0;

      SCIP_CALL( SCIPallocBufferArray(scip, &linvars,   term_get_elements(term)) );
      SCIP_CALL( SCIPallocBufferArray(scip, &quadvar1,  term_get_elements(term)) );
      SCIP_CALL( SCIPallocBufferArray(scip, &quadvar2,  term_get_elements(term)) );
      SCIP_CALL( SCIPallocBufferArray(scip, &lincoefs,  term_get_elements(term)) );
      SCIP_CALL( SCIPallocBufferArray(scip, &quadcoefs, term_get_elements(term)) );

      for( i = 0; i < term_get_elements(term); ++i )
      {
         monom = term_get_element(term, i);
         assert(!numb_equal(mono_get_coeff(monom), numb_zero()));
         assert(mono_get_degree(monom) <= 2);
         assert(mono_get_degree(monom) > 0);
         if (mono_get_degree(monom) == 1)
         {
            linvars [nlinvars] = (SCIP_VAR*)mono_get_var(monom, 0);
            lincoefs[nlinvars] = numb_todbl(mono_get_coeff(monom));
            ++nlinvars;
         }
         else
         {
            assert(mono_get_degree(monom) == 2);
            quadvar1 [nquadterms] = (SCIP_VAR*)mono_get_var(monom, 0);
            quadvar2 [nquadterms] = (SCIP_VAR*)mono_get_var(monom, 1);
            quadcoefs[nquadterms] = numb_todbl(mono_get_coeff(monom));
            ++nquadterms;
         }
      }

      SCIP_CALL( SCIPcreateExprQuadratic(scip, expr, nlinvars, linvars, lincoefs, nquadterms, quadvar1, quadvar2, quadcoefs, NULL, NULL) );

      SCIPfreeBufferArray(scip, &linvars);
      SCIPfreeBufferArray(scip, &quadvar1);
      SCIPfreeBufferArray(scip, &quadvar2);
      SCIPfreeBufferArray(scip, &lincoefs);
      SCIPfreeBufferArray(scip, &quadcoefs);
   }
   else
   {
      SCIP_VAR** polyvars;
      SCIP_Real* polyexps;
      SCIP_HASHMAP* varexpmap;
      SCIP_EXPR** monomials;
      int        nmonomials;
      int        monomialssize;
      SCIP_Real* coefs;
      Mono*      monomial;
      SCIP_EXPR* monomialexpr;
      SCIP_Bool created;
      int varpos;
      int i;
      int j;

      polyvars = NULL;
      polyexps = NULL;

      monomials = NULL;
      nmonomials = 0;
      monomialssize = 0;
      coefs = NULL;
      created = TRUE;

      SCIP_CALL( SCIPhashmapCreate(&varexpmap, SCIPblkmem(scip), SCIPcalcMemGrowSize(scip, 10)) );

      for( i = 0; i < term_get_elements(term); ++i )
      {
         monomial = term_get_element(term, i);
         assert(monomial != NULL);
         assert(!numb_equal(mono_get_coeff(monomial), numb_zero()));
         assert(mono_get_degree(monomial) > 0);

         /* allocate space in the monomials array */
         if( monomialssize == 0 )
         {
            monomialssize = SCIPcalcMemGrowSize(scip, 1);
            SCIP_CALL( SCIPallocBufferArray(scip, &monomials, monomialssize) );
            SCIP_CALL( SCIPallocBufferArray(scip, &coefs, monomialssize) );
         }
         else if( monomialssize < nmonomials + 1 )
         {
            monomialssize = SCIPcalcMemGrowSize(scip, nmonomials+1);
            SCIP_CALL( SCIPreallocBufferArray(scip, &monomials, monomialssize) );
            SCIP_CALL( SCIPreallocBufferArray(scip, &coefs, monomialssize) );
         }
         assert(monomials != NULL);
         assert(coefs != NULL);

         /* create SCIP monomial expression */
         for( j = 0; j < mono_get_degree(monomial); ++j )
         {
            SCIP_Real exponent;

            exponent = SCIPhashmapGetImageReal(varexpmap, (void*)mono_get_var(monomial, j));
            exponent = exponent == SCIP_INVALID ? 1.0 : exponent + 1.0;

            SCIP_CALL( SCIPhashmapSetImageReal(varexpmap, (void*)mono_get_var(monomial, j), exponent) );
         }

         SCIP_CALL( SCIPallocBufferArray(scip, &polyvars, SCIPhashmapGetNElements(varexpmap)) );
         SCIP_CALL( SCIPallocBufferArray(scip, &polyexps, SCIPhashmapGetNElements(varexpmap)) );

         varpos = 0;

         for( j = 0; j < SCIPhashmapGetNEntries(varexpmap); ++j )
         {
            SCIP_HASHMAPENTRY* entry;

            entry = SCIPhashmapGetEntry(varexpmap, j);
            if( entry == NULL )
               continue;

            polyvars[varpos] = (SCIP_VAR*) SCIPhashmapEntryGetOrigin(entry);
            polyexps[varpos] = SCIPhashmapEntryGetImageReal(entry);
            ++varpos;
         }
         assert(varpos == SCIPhashmapGetNElements(varexpmap));
         SCIPhashmapRemoveAll(varexpmap);

         SCIP_CALL( SCIPcreateExprMonomial(scip, &monomialexpr, varpos, polyvars, polyexps, NULL, NULL) );

         SCIPfreeBufferArrayNull(scip, &polyexps);
         SCIPfreeBufferArrayNull(scip, &polyvars);

         /* add monomial to array, possibly with an extra function around it */
         if( mono_get_function(monomial) == MFUN_NONE )
         {
            monomials[nmonomials] = monomialexpr;
            coefs[nmonomials] = numb_todbl(mono_get_coeff(monomial));
         }
         else
         {
            SCIP_EXPR* cosexpr;
            SCIP_EXPR* prodchildren[2];

            coefs[nmonomials] = 1.0;

            /* nonlinear monomial with an extra function around it */
            switch( mono_get_function(monomial) )
            {
            case MFUN_SQRT:
               SCIP_CALL( SCIPcreateExprPow(scip, &monomials[nmonomials], monomialexpr, 0.5, NULL, NULL) );
               break;
            case MFUN_LOG:
               /* log10(x) = ln(x) / ln(10.0) */
               coefs[nmonomials] = 1.0 / log(10.0);
               SCIP_CALL( SCIPcreateExprLog(scip, &monomials[nmonomials], monomialexpr, NULL, NULL) );
               break;
            case MFUN_EXP:
               SCIP_CALL( SCIPcreateExprExp(scip, &monomials[nmonomials], monomialexpr, NULL, NULL) );
               break;
            case MFUN_LN:
               SCIP_CALL( SCIPcreateExprLog(scip, &monomials[nmonomials], monomialexpr, NULL, NULL) );
               break;
            case MFUN_SIN:
               SCIP_CALL( SCIPcreateExprSin(scip, &monomials[nmonomials], monomialexpr, NULL, NULL) );
               break;
            case MFUN_COS:
               SCIP_CALL( SCIPcreateExprCos(scip, &monomials[nmonomials], monomialexpr, NULL, NULL) );
               break;
            case MFUN_TAN:
               SCIP_CALL( SCIPcreateExprSin(scip, &prodchildren[0], monomialexpr, NULL, NULL) );
               SCIP_CALL( SCIPcreateExprCos(scip, &cosexpr, monomialexpr, NULL, NULL) );
               SCIP_CALL( SCIPcreateExprPow(scip, &prodchildren[1], cosexpr, -1.0, NULL, NULL) );
               SCIP_CALL( SCIPcreateExprProduct(scip, &monomials[nmonomials], 2, prodchildren, 1.0, NULL, NULL) );

               SCIP_CALL( SCIPreleaseExpr(scip, &prodchildren[1]) );
               SCIP_CALL( SCIPreleaseExpr(scip, &cosexpr) );
               SCIP_CALL( SCIPreleaseExpr(scip, &prodchildren[0]) );

               break;
            case MFUN_ABS:
               SCIP_CALL( SCIPcreateExprAbs(scip, &monomials[nmonomials], monomialexpr, NULL, NULL) );
               break;
            case MFUN_POW:
               SCIP_CALL( SCIPcreateExprPow(scip, &monomials[nmonomials], monomialexpr,
                     numb_todbl(mono_get_coeff(monomial)), NULL, NULL) );
               break;
            case MFUN_SGNPOW:
               SCIP_CALL( SCIPcreateExprSignpower(scip, &monomials[nmonomials], monomialexpr,
                     numb_todbl(mono_get_coeff(monomial)), NULL, NULL) );
               break;
            case MFUN_NONE:
            case MFUN_TRUE:
            case MFUN_FALSE:
               SCIPerrorMessage("ZIMPL function %d invalid here.\n", mono_get_function(monomial));
               created = FALSE;
               break;
            default:
               SCIPerrorMessage("ZIMPL function %d not supported\n", mono_get_function(monomial));
               created = FALSE;
               break;
            }  /*lint !e788*/

            SCIP_CALL( SCIPreleaseExpr(scip, &monomialexpr) );
         }

         ++nmonomials;

         if( !created )
            break;
      }

      if( created )
      {
         SCIP_CALL( SCIPcreateExprSum(scip, expr, nmonomials, monomials, coefs, 0.0, NULL, NULL) );
      }

      /* free memory */
      for( j = nmonomials - 1; j >= 0; --j )
      {
         if( monomials[j] != NULL )
         {
            SCIP_CALL( SCIPreleaseExpr(scip, &monomials[j]) );
         }
      }

      SCIPfreeBufferArrayNull(scip, &coefs);
      SCIPfreeBufferArrayNull(scip, &monomials);
      SCIPhashmapFree(&varexpmap);
   }

   return SCIP_OKAY;
}

/** method creates a constraint and is called directly from ZIMPL
 *
 *  @note this method is used by ZIMPL beginning from version 3.00
 */
static
SCIP_RETCODE addConsTerm(
   SCIP*                 scip,               /**< SCIP data structure */
   SCIP_READERDATA*      readerdata,         /**< reader data */
   const char*           name,               /**< constraint name */
   ConType               type,               /**< constraint type (LHS, RHS, EQUAL, RANGE, etc) */
   const Numb*           lhs,                /**< left hand side */
   const Numb*           rhs,                /**< right hand side */
   unsigned int          flags,              /**< special constraint flags, see ratlptypes.h */
   const Term*           term,               /**< term to use */
   SCIP_Bool*            created             /**< pointer to store if a constraint was created */
   )
{
   SCIP_CONS* cons;
   SCIP_Rational* ratlhs = NULL;
   SCIP_Rational* ratrhs = NULL;
   SCIP_Real sciplhs;
   SCIP_Real sciprhs;
   SCIP_Bool initial;
   SCIP_Bool separate;
   SCIP_Bool enforce;
   SCIP_Bool check;
   SCIP_Bool propagate;
   SCIP_Bool local;
   SCIP_Bool modifiable;
   SCIP_Bool usercut;
   SCIP_Bool lazycut;
   int i;

   if( SCIPisExactSolve(scip) )
   {
      /* get exact lhs and rhs */
      switch( type )
      {
      case CON_FREE:
         SCIP_CALL( RatCreateString(SCIPblkmem(scip), &ratlhs, "-inf") ); // todo: set this to infinity
         SCIP_CALL( RatCreateString(SCIPblkmem(scip), &ratrhs, "inf") );
         break;
      case CON_LHS:
         SCIP_CALL( RcreateNumb(SCIPblkmem(scip), &ratlhs, lhs) );
         SCIP_CALL( RatCreateString(SCIPblkmem(scip), &ratrhs, "inf") );
         break;
      case CON_RHS:
         SCIP_CALL( RcreateNumb(SCIPblkmem(scip), &ratrhs, rhs) );
         SCIP_CALL( RatCreateString(SCIPblkmem(scip), &ratlhs, "-inf") );
         break;
      case CON_RANGE:
         SCIP_CALL( RcreateNumb(SCIPblkmem(scip), &ratlhs, lhs) );
         SCIP_CALL( RcreateNumb(SCIPblkmem(scip), &ratrhs, rhs) );
         break;
      case CON_EQUAL:
         SCIP_CALL( RcreateNumb(SCIPblkmem(scip), &ratlhs, lhs) );
         SCIP_CALL( RcreateNumb(SCIPblkmem(scip), &ratrhs, rhs) );
         assert(RatIsEqual(ratrhs, ratlhs));
         break;
      default:
         SCIPwarningMessage(scip, "invalid constraint type <%d> in ZIMPL callback xlp_addcon()\n", type);
         readerdata->readerror = TRUE;
         break;
      }
   }
   else
   {
   switch( type )
   {
      case CON_FREE:
         sciplhs = -SCIPinfinity(scip);
         sciprhs = SCIPinfinity(scip);
         break;
      case CON_LHS:
         sciplhs = (SCIP_Real)numb_todbl(lhs);
         sciprhs = SCIPinfinity(scip);
         break;
      case CON_RHS:
         sciplhs = -SCIPinfinity(scip);
         sciprhs = (SCIP_Real)numb_todbl(rhs);
         break;
      case CON_RANGE:
         sciplhs = (SCIP_Real)numb_todbl(lhs);
         sciprhs = (SCIP_Real)numb_todbl(rhs);
         break;
      case CON_EQUAL:
         sciplhs = (SCIP_Real)numb_todbl(lhs);
         sciprhs = (SCIP_Real)numb_todbl(rhs);
         assert(sciplhs == sciprhs);  /*lint !e777*/
         break;
      default:
         SCIPwarningMessage(scip, "invalid constraint type <%d> in ZIMPL callback xlp_addcon()\n", type);
         sciplhs = (SCIP_Real)numb_todbl(lhs);
         sciprhs = (SCIP_Real)numb_todbl(rhs);
         readerdata->readerror = TRUE;
         break;
      }
   }

   cons = NULL;

   /* default values */
   initial = readerdata->initialconss;
   separate = TRUE;
   propagate = TRUE;
   enforce = TRUE;
   check = TRUE;
   local = FALSE;
   modifiable = FALSE;

   usercut = (flags & LP_FLAG_CON_SEPAR) != 0;
   lazycut = (flags & LP_FLAG_CON_CHECK) != 0;

   /* evaluate constraint flags */
   if( usercut && lazycut )
   {
      initial = FALSE;
      separate = TRUE;
      check = TRUE;
   }
   else if( usercut )
   {
      initial = FALSE;
      separate = TRUE;
      check = FALSE;
   }
   else if( lazycut )
   {
      initial = FALSE;
      separate = FALSE;
      check = TRUE;
   }

   if( term_is_linear(term) )
   {
      /* if the constraint gives an indicator constraint */
      if ( flags & LP_FLAG_CON_INDIC )
      {
         bool lhsIndCons = FALSE;  /* generate lhs form for indicator constraints */
         bool rhsIndCons = FALSE;  /* generate rhs form for indicator constraints */

         SCIP_CALL( abortReadIfExact(scip, created,
            "xpl_addcon_term: exact version for indicator constraints not supported\n") );

         /* currently indicator constraints can only handle "<=" constraints */
         switch( type )
         {
         case CON_LHS:
            lhsIndCons = TRUE;
            break;
         case CON_RHS:
            rhsIndCons = TRUE;
            break;
         case CON_RANGE:
         case CON_EQUAL:
            lhsIndCons = TRUE;
            rhsIndCons = TRUE;
            break;
         case CON_FREE:
            /*lint -fallthrough*/
         default:
            SCIPerrorMessage("invalid constraint type <%d> in ZIMPL callback xlp_addcon()\n", type);
            readerdata->readerror = TRUE;
            break;
         }

         /* insert lhs form of indicator */
         if ( lhsIndCons )
         {
            SCIP_CALL( SCIPcreateConsIndicator(scip, &cons, name, NULL, 0, NULL, NULL, -sciplhs,
                  initial, separate, enforce, check, propagate, local, readerdata->dynamicconss, readerdata->dynamicrows, FALSE) );
            SCIP_CALL( SCIPaddCons(scip, cons) );

            for( i = 0; i < term_get_elements(term); i++ )
            {
               SCIP_VAR* scipvar;
               SCIP_Real scipval;
               const Mono* mono = term_get_element(term, i);
               MFun mfun;

               scipvar = (SCIP_VAR*)mono_get_var(mono, 0);

               /* check whether variable is the binary variable */
               mfun = mono_get_function(mono);
               if (mfun == MFUN_TRUE || mfun == MFUN_FALSE)
               {
                  scipvar = (SCIP_VAR*)mono_get_var(mono, 0);
                  SCIP_CALL( SCIPsetBinaryVarIndicator(scip, cons, scipvar) );
               }
               else
               {
                  assert(!numb_equal(mono_get_coeff(mono), numb_zero()));
                  assert(mono_is_linear(mono));

                  scipval = -numb_todbl(mono_get_coeff(mono));
                  SCIP_CALL( SCIPaddVarIndicator(scip, cons, scipvar, scipval) );
               }
            }

            (*created) = TRUE;
         }

         /* insert rhs form of indicator */
         if ( rhsIndCons )
         {
            SCIP_CALL( SCIPcreateConsIndicator(scip, &cons, name, NULL, 0, NULL, NULL, sciprhs,
                  initial, separate, enforce, check, propagate, local, readerdata->dynamicconss, readerdata->dynamicrows, FALSE) );
            SCIP_CALL( SCIPaddCons(scip, cons) );

            for( i = 0; i < term_get_elements(term); i++ )
            {
               SCIP_VAR* scipvar;
               SCIP_Real scipval;
               const Mono* mono = term_get_element(term, i);
               MFun mfun;

               scipvar = (SCIP_VAR*)mono_get_var(mono, 0);

               /* check whether variable is the binary variable */
               mfun = mono_get_function(mono);
               if (mfun == MFUN_TRUE || mfun == MFUN_FALSE)
               {
                  scipvar = (SCIP_VAR*)mono_get_var(mono, 0);
                  SCIP_CALL( SCIPsetBinaryVarIndicator(scip, cons, scipvar) );
               }
               else
               {
                  assert(!numb_equal(mono_get_coeff(mono), numb_zero()));
                  assert(mono_is_linear(mono));

                  scipval = numb_todbl(mono_get_coeff(mono));
                  SCIP_CALL( SCIPaddVarIndicator(scip, cons, scipvar, scipval) );
               }
            }

            (*created) = TRUE;
         }
      }
      else
      {
         if( SCIPisExactSolve(scip) )
         {
            SCIP_VAR* scipvar;
            SCIP_Rational* scipvalrat;

            /* due to technical reasons, we do not add singleton constraints but immediately transform them to variable bounds */
            /** @todo exip: rework this into presolving of cons_exactlp */
            if( term_get_elements(term) == 1 )
            {
               SCIP_Rational* quotient;
               SCIP_Bool isupper;
               SCIP_Bool consneeded;

               consneeded = FALSE;

               assert(!numb_equal(mono_get_coeff(term_get_element(term, 0)), numb_zero()));
               assert(mono_is_linear(term_get_element(term, 0)));

               scipvar = (SCIP_VAR*)mono_get_var(term_get_element(term, 0), 0);
               SCIP_CALL( RcreateNumb(SCIPblkmem(scip), &scipvalrat, mono_get_coeff(term_get_element(term, 0))) );
               SCIP_CALL( RatCreateBuffer(SCIPbuffer(scip), &quotient) );

               if( !RatIsInfinity(ratrhs) )
               {
                  isupper = RatIsPositive(scipvalrat);
                  RatDiv(quotient, ratrhs, scipvalrat);

                  if( isupper && RatIsLT(quotient, SCIPvarGetUbGlobalExact(scipvar)) )
                  {
                     if( RatIsGE(quotient, SCIPvarGetLbGlobalExact(scipvar)) )
                     {
                        SCIP_CALL( SCIPchgVarUbGlobalExact(scip, scipvar, quotient) );
                     }
                     else
                        consneeded = TRUE;
                  }
                  else if( !isupper && RatIsGT(quotient, SCIPvarGetLbGlobalExact(scipvar)) )
                  {
                     if( RatIsLE(quotient, SCIPvarGetUbGlobalExact(scipvar)) )
                     {
                        SCIP_CALL( SCIPchgVarLbGlobalExact(scip, scipvar, quotient) );
                     }
                     else
                        consneeded = TRUE;
                  }
               }
               if( !RatIsNegInfinity(ratlhs) )
               {
                  isupper = !RatIsPositive(scipvalrat);
                  RatDiv(quotient, ratlhs, scipvalrat);

                  if( isupper && RatIsLT(quotient, SCIPvarGetUbGlobalExact(scipvar)) )
                  {
                     if( RatIsGE(quotient, SCIPvarGetLbGlobalExact(scipvar)) )
                     {
                        SCIP_CALL( SCIPchgVarUbGlobalExact(scip, scipvar, quotient) );
                     }
                     else
                        consneeded = TRUE;
                  }
                  else if( !isupper && RatIsGT(quotient, SCIPvarGetLbGlobalExact(scipvar)) )
                  {
                     if( RatIsLE(quotient, SCIPvarGetUbGlobalExact(scipvar)) )
                     {
                        SCIP_CALL( SCIPchgVarLbGlobalExact(scip, scipvar, quotient) );
                     }
                     else
                        consneeded = TRUE;
                  }
               }

               if( consneeded )
               {
                  SCIP_CALL( SCIPcreateConsExactLinear(scip, &cons, name, 0, NULL, NULL, ratlhs, ratrhs,
                  initial, separate, enforce, check, propagate, local, modifiable, readerdata->dynamicconss, readerdata->dynamicrows, FALSE) );
                  SCIP_CALL( SCIPaddCons(scip, cons) );
                  SCIP_CALL( SCIPaddCoefExactLinear(scip, cons, scipvar, scipvalrat) );
               }

               RatFreeBlock(SCIPblkmem(scip), &scipvalrat);
               RatFreeBuffer(SCIPbuffer(scip), &quotient);
            }
            else
            {
               SCIP_CALL( SCIPcreateConsExactLinear(scip, &cons, name, 0, NULL, NULL, ratlhs, ratrhs,
                  initial, separate, enforce, check, propagate, local, modifiable, readerdata->dynamicconss, readerdata->dynamicrows, FALSE) );
               SCIP_CALL( SCIPaddCons(scip, cons) );

               for( i = 0; i < term_get_elements(term); i++ )
               {
                  assert(!numb_equal(mono_get_coeff(term_get_element(term, i)), numb_zero()));
                  assert(mono_is_linear(term_get_element(term, i)));

                  scipvar = (SCIP_VAR*)mono_get_var(term_get_element(term, i), 0);
                  SCIP_CALL( RcreateNumb(SCIPblkmem(scip), &scipvalrat, mono_get_coeff(term_get_element(term, i))) );

                  SCIP_CALL( SCIPaddCoefExactLinear(scip, cons, scipvar, scipvalrat) );
                  RatFreeBlock(SCIPblkmem(scip), &scipvalrat);
               }
            }
         }
         else
         {
            SCIP_CALL( SCIPcreateConsLinear(scip, &cons, name, 0, NULL, NULL, sciplhs, sciprhs,
                  initial, separate, enforce, check, propagate, local, modifiable, readerdata->dynamicconss, readerdata->dynamicrows, FALSE) );
            SCIP_CALL( SCIPaddCons(scip, cons) );

            for( i = 0; i < term_get_elements(term); i++ )
            {
               SCIP_VAR* scipvar;
               SCIP_Real scipval;

               assert(!numb_equal(mono_get_coeff(term_get_element(term, i)), numb_zero()));
               assert(mono_is_linear(term_get_element(term, i)));

               scipvar = (SCIP_VAR*)mono_get_var(term_get_element(term, i), 0);
               scipval = numb_todbl(mono_get_coeff(term_get_element(term, i)));

               SCIP_CALL( SCIPaddCoefLinear(scip, cons, scipvar, scipval) );
            }
         }
         (*created) = TRUE;
      }
   }
   else
   {
      SCIP_EXPR* expr;

<<<<<<< HEAD
      SCIP_CALL( abortReadIfExact(scip, created,
         "xpl_addcon_term: exact version for degree == 2 not supported\n") );

      nlinvars   = 0;
      nquadterms = 0;
=======
      /* convert term into expression */
      SCIP_CALL( createExpr(scip, readerdata, &expr, term) );
>>>>>>> 2b476c41

      if( expr == NULL )
      {
         /* ZIMPL term could not be represented as SCIP expression */
         (*created) = FALSE;
      }
      else
      {
         /* create constraint with expression */
         SCIP_CALL( SCIPcreateConsNonlinear(scip, &cons, name, expr, sciplhs, sciprhs,
            initial, separate, enforce, check, propagate, local, modifiable, readerdata->dynamicconss, readerdata->dynamicrows) );
         SCIP_CALL( SCIPaddCons(scip, cons) );

         SCIP_CALL( SCIPreleaseExpr(scip, &expr) );

         (*created) = TRUE;
      }
   }
<<<<<<< HEAD
   else
   {
      SCIP_VAR** polyvars;
      SCIP_Real* polyexps;
      SCIP_HASHMAP* varexpmap;
      SCIP_EXPR** monomials;
      int        nmonomials;
      int        monomialssize;
      SCIP_Real* coefs;
      Mono*      monomial;
      int varpos;
      int j;
      SCIP_EXPR* monomialexpr;

      SCIP_CALL( abortReadIfExact(scip, created,
         "xpl_addcon_term: exact version for degree > 2 not supported\n") );

      (*created) = TRUE;

      polyvars = NULL;
      polyexps = NULL;
=======
>>>>>>> 2b476c41

   if( cons != NULL )
   {
      SCIP_CALL( SCIPreleaseCons(scip, &cons) );
   }

   return SCIP_OKAY;
}

/** method adds objective term and is called directly from ZIMPL
 *
 *  @note this method is used by ZIMPL beginning from version 3.4.1
 */
static
SCIP_RETCODE addObjTerm(
   SCIP*                 scip,               /**< SCIP data structure */
   SCIP_READERDATA*      readerdata,         /**< reader data */
   const Term*           term                /**< term to use */
   )
{
   if( term_is_linear(term) )
   {
      int i;
      for( i = 0; i < term_get_elements(term); i++ )
      {
         SCIP_VAR* scipvar;
         SCIP_Real scipval;

         assert(!numb_equal(mono_get_coeff(term_get_element(term, i)), numb_zero()));
         assert(mono_is_linear(term_get_element(term, i)));

         scipvar = (SCIP_VAR*)mono_get_var(term_get_element(term, i), 0);
         scipval = numb_todbl(mono_get_coeff(term_get_element(term, i)));

         SCIP_CALL( SCIPaddVarObj(scip, scipvar, scipval) );
      }
   }
   else
   {
      /* create variable objvar, add 1*objvar to objective, and add constraint term - objvar = 0 */
      SCIP_EXPR* expr;
      SCIP_CONS* cons;
      SCIP_VAR* objvar;

      SCIP_CALL( createExpr(scip, readerdata, &expr, term) );

      if( expr == NULL )
      {
         SCIPerrorMessage("Could not convert ZIMPL objective term into SCIP expression due to unsupported ZIMPL function.\n");
         return SCIP_READERROR;
      }

      SCIP_CALL( SCIPcreateConsNonlinear(scip, &cons, "obj", expr,
         SCIPgetObjsense(scip) == SCIP_OBJSENSE_MINIMIZE ? -SCIPinfinity(scip) : 0.0,
         SCIPgetObjsense(scip) == SCIP_OBJSENSE_MAXIMIZE ?  SCIPinfinity(scip) : 0.0,
         readerdata->initialconss, TRUE, TRUE, TRUE, TRUE, FALSE, FALSE, readerdata->dynamicconss, FALSE) );

      SCIP_CALL( SCIPcreateVarBasic(scip, &objvar, "objvar", -SCIPinfinity(scip), SCIPinfinity(scip), 1.0, SCIP_VARTYPE_CONTINUOUS) );
      SCIP_CALL( SCIPaddLinearVarNonlinear(scip, cons, objvar, -1.0) );

      SCIP_CALL( SCIPaddVar(scip, objvar) );
      SCIP_CALL( SCIPaddCons(scip, cons) );

      SCIP_CALL( SCIPreleaseExpr(scip, &expr) );
      SCIP_CALL( SCIPreleaseCons(scip, &cons) );
      SCIP_CALL( SCIPreleaseVar(scip, &objvar) );
   }
   if( SCIPisExactSolve(scip) )
   {
      RatFreeBlock(SCIPblkmem(scip), &ratlhs);
      RatFreeBlock(SCIPblkmem(scip), &ratrhs);
   }

   return SCIP_OKAY;
}

/** method creates a constraint and is called directly from ZIMPL
 *
 *  @note this method is used by ZIMPL beginning from version 3.00
 */
bool xlp_addcon_term(
   Lps*                  data,               /**< pointer to reader data */
   const char*           name,               /**< constraint name */
   ConType               type,               /**< constraint type (LHS, RHS, EQUAL, RANGE, etc) */
   const Numb*           lhs,                /**< left hand side */
   const Numb*           rhs,                /**< right hand side */
   unsigned int          flags,              /**< special constraint flags, see ratlptypes.h */
   const Term*           term                /**< term to use */
   )
{
   SCIP* scip;
   SCIP_READERDATA* readerdata;
   SCIP_Bool created = FALSE;

   readerdata = (SCIP_READERDATA*)data;
   assert(readerdata != NULL);

   scip = readerdata->scip;
   assert(scip != NULL);

   if( readerdata->retcode != SCIP_OKAY || readerdata->readerror )
      return TRUE;

   readerdata->retcode = addConsTerm(scip, readerdata, name, type, lhs, rhs, flags, term, &created);

   return !created;
}

/** adde variable */
static
SCIP_RETCODE addVar(
   SCIP*                 scip,               /**< SCIP data structure */
   SCIP_READERDATA*      readerdata,         /**< reader data */
   const char*           name,               /**< variable name */
   VarClass              usevarclass,        /**< variable type */
   const Bound*          lower,              /**< lower bound */
   const Bound*          upper,              /**< upper bound */
   const Numb*           priority,           /**< branching priority */
   const Numb*           startval,           /**< start value for the variable within in the start solution */
   Var**                 zplvar              /**< pointer to store the created variable */
   )
{
   SCIP_VAR* var;
   SCIP_Real lb;
   SCIP_Real ub;
   SCIP_Rational* lbrat;
   SCIP_Rational* ubrat;
   SCIP_VARTYPE vartype;
   SCIP_Bool initial;
   SCIP_Bool removable;
   int branchpriority;

   if( SCIPisExactSolve(scip) )
   {
      /* get exact lower bounds for exactlp constraint handler and safe FP-values for FP-problem */
      switch( bound_get_type(lower) )
      {
      case BOUND_VALUE:
         SCIP_CALL( RcreateNumb(SCIPblkmem(scip), &lbrat, bound_get_value(lower)) );
         lb = RatRoundReal(lbrat, SCIP_R_ROUND_DOWNWARDS);
         break;
      case BOUND_INFTY:
         SCIP_CALL( RatCreateString(SCIPblkmem(scip), &lbrat, "inf") );
         lb = SCIPinfinity(scip);
         break;
      case BOUND_MINUS_INFTY:
         SCIP_CALL( RatCreateString(SCIPblkmem(scip), &lbrat, "-inf") );
         lb = -SCIPinfinity(scip);
         break;
      case BOUND_ERROR:
      default:
         SCIPerrorMessage("invalid lower bound type <%d> in ZIMPL reader\n", bound_get_type(lower));
         SCIP_CALL( RatCreateBlock(SCIPblkmem(scip), &lbrat) );
         lb = 0.0;
         break;
      }

      /* get exact upper bounds for exactlp constraint handler and safe FP-values for FP-problem */
      switch( bound_get_type(upper) )
      {
      case BOUND_VALUE:
         SCIP_CALL( RcreateNumb(SCIPblkmem(scip), &ubrat, bound_get_value(upper)) );
         ub = RatRoundReal(ubrat, SCIP_R_ROUND_UPWARDS);
         break;
      case BOUND_INFTY:
         SCIP_CALL( RatCreateString(SCIPblkmem(scip), &ubrat, "inf") );
         ub = SCIPinfinity(scip);
         break;
      case BOUND_MINUS_INFTY:
         SCIP_CALL( RatCreateString(SCIPblkmem(scip), &ubrat, "-inf") );
         ub = -SCIPinfinity(scip);
         break;
      case BOUND_ERROR:
      default:
         SCIPerrorMessage("invalid upper bound type <%d> in ZIMPL reader\n", bound_get_type(upper));
         SCIP_CALL( RatCreateBlock(SCIPblkmem(scip), &ubrat) );
         ub = 0.0;
         break;
      }
   }
   else
   {
      switch( bound_get_type(lower) )
      {
      case BOUND_VALUE:
         lb = (SCIP_Real)numb_todbl(bound_get_value(lower));
         break;
      case BOUND_INFTY:
         lb = SCIPinfinity(scip);
         break;
      case BOUND_MINUS_INFTY:
         lb = -SCIPinfinity(scip);
         break;
      case BOUND_ERROR:
      default:
         SCIPerrorMessage("invalid lower bound type <%d> in ZIMPL reader\n", bound_get_type(lower));
         lb = 0.0;
         break;
      }

      switch( bound_get_type(upper) )
      {
      case BOUND_VALUE:
         ub = (SCIP_Real)numb_todbl(bound_get_value(upper));
         break;
      case BOUND_INFTY:
         ub = SCIPinfinity(scip);
         break;
      case BOUND_MINUS_INFTY:
         ub = -SCIPinfinity(scip);
         break;
      case BOUND_ERROR:
      default:
         SCIPerrorMessage("invalid upper bound type <%d> in ZIMPL reader\n", bound_get_type(upper));
         ub = 0.0;
         break;
      }
   }

   switch( usevarclass )
   {
   case VAR_CON:
      vartype = SCIP_VARTYPE_CONTINUOUS;
      break;
   case VAR_INT:
      vartype = SCIP_VARTYPE_INTEGER;
      break;
   case VAR_IMP:
      vartype = SCIP_VARTYPE_IMPLINT;
      break;
   default:
      SCIPwarningMessage(scip, "invalid variable class <%d> in ZIMPL callback xlp_addvar()\n", usevarclass);
      vartype = SCIP_VARTYPE_CONTINUOUS;
      readerdata->readerror = TRUE;
      break;
   }
   initial = !(readerdata->dynamiccols);
   removable = readerdata->dynamiccols;

   /* create variable */
   if( SCIPisExactSolve(scip) )
   {
      // todo: create exact variable with lbrat/ubrat
      SCIPdebugMessage("zimpl reader: added new variable");
      SCIP_CALL( SCIPcreateVar(scip, &var, name, lb, ub, 0.0, vartype, initial, removable, NULL, NULL, NULL, NULL, NULL) );
      SCIP_CALL( SCIPaddVarExactData(scip, var, lbrat, ubrat, NULL) );
      /* SCIPdebug(SCIPprintVar(scip, var, NULL));
      RatToString(lbrat, strlb);
      RatToString(ubrat, strub);
      SCIPdebugMessage("exact bounds are [%s,%s]\n", strlb, strub); */
      RatFreeBlock(SCIPblkmem(scip), &lbrat);
      RatFreeBlock(SCIPblkmem(scip), &ubrat);
   }
   else
   {
      SCIP_CALL( SCIPcreateVar(scip, &var, name, lb, ub, 0.0, vartype, initial, removable, NULL, NULL, NULL, NULL, NULL) );
   }

   /* add variable to the problem; we are releasing the variable later */
   SCIP_CALL( SCIPaddVar(scip, var) );

   if( !numb_equal(priority, numb_unknown()) )
   {
      if( numb_is_int(priority) )
	 branchpriority = numb_toint(priority);
      else
      {
	 if( !readerdata->branchpriowarning )
	 {
	    SCIPverbMessage(scip, SCIP_VERBLEVEL_MINIMAL, NULL,
	       "ZIMPL reader: fractional branching priorities in input - rounding down to integer values\n");
	    readerdata->branchpriowarning = TRUE;
	 }
	 branchpriority = (int)numb_todbl(priority);
      }

      /* change the branching priority of the variable */
      SCIP_CALL( SCIPchgVarBranchPriority(scip, var, branchpriority) );
   }

   /* check if we are willing to except a primal solution candidate */
   if( readerdata->valid )
   {
      /* if the number is unknown we have no valid primal solution candidate */
      if( numb_equal(startval, numb_unknown()) )
      {
         SCIPdebugMsg(scip, "primal solution candidate contains an unknown value for variable <%s>(%g)\n",
            SCIPvarGetName(var), (SCIP_Real)numb_todbl(startval));
         readerdata->valid = FALSE;
      }
      else
      {
         assert(readerdata->sol != NULL);
         SCIPdebugMsg(scip, "change solution solution <%p>: <%s> = <%g>\n",
            (void*)readerdata->sol, SCIPvarGetName(var), (SCIP_Real)numb_todbl(startval));

         /* set value within the primal solution candidate */
         SCIP_CALL( SCIPsetSolVal(scip, readerdata->sol, var, (SCIP_Real)numb_todbl(startval)) );
      }
   }

   /* copy the variable pointer before we release the variable */
   (*zplvar) = (Var*)var;

   /* release variable */
   SCIP_CALL( SCIPreleaseVar(scip, &var) );

   return SCIP_OKAY;
}

/** method adds a variable; is called directly by ZIMPL */
Var* xlp_addvar(
   Lps*                  data,               /**< pointer to reader data */
   const char*           name,               /**< variable name */
   VarClass              usevarclass,        /**< variable type */
   const Bound*          lower,              /**< lower bound */
   const Bound*          upper,              /**< upper bound */
   const Numb*           priority,           /**< branching priority */
   const Numb*           startval            /**< start value for the variable within in the start solution */
   )
{  /*lint --e{715}*/
   SCIP* scip;
   SCIP_READERDATA* readerdata;
   Var* zplvar;

   readerdata = (SCIP_READERDATA*)data;
   assert(readerdata != NULL);

   scip = readerdata->scip;
   assert(scip != NULL);

   zplvar = NULL;

   if( readerdata->retcode != SCIP_OKAY || readerdata->readerror )
      return NULL;

   readerdata->retcode = addVar(scip, readerdata, name, usevarclass, lower, upper, priority, startval, &zplvar);

   return zplvar;
}

/** add a SOS constraint. Add a given a Zimpl term as an SOS constraint to the mathematical program */
static
SCIP_RETCODE addSOS(
   SCIP*                 scip,               /**< SCIP data structure */
   SCIP_READERDATA*      readerdata,         /**< reader data */
   const char*           name,               /**< constraint name */
   SosType               type,               /**< SOS type */
   const Term*           term                /**< terms indicating sos */
   )
{
   SCIP_CONS* cons;
   SCIP_Bool separate;
   SCIP_Bool enforce;
   SCIP_Bool check;
   SCIP_Bool propagate;
   SCIP_Bool local;
   int i;

   SCIP_CALL( abortReadIfExact(scip, &(readerdata->readerror),
      "xlp_addsos_termr: exact version not supported.\n") );

   switch( type )
   {
   case SOS_TYPE1:
      separate = TRUE;
      enforce = TRUE;
      check = enforce;
      propagate = TRUE;
      local = FALSE;

      SCIP_CALL( SCIPcreateConsSOS1(scip, &cons, name, 0, NULL, NULL,
            readerdata->initialconss, separate, enforce, check, propagate, local, readerdata->dynamicconss, readerdata->dynamicrows, FALSE) );
      SCIP_CALL( SCIPaddCons(scip, cons) );

      for( i = 0; i < term_get_elements(term); i++ )
      {
         SCIP_VAR* var;
         SCIP_Real weight;

         assert( mono_is_linear(term_get_element(term, i)) );

         var = (SCIP_VAR*) mono_get_var(term_get_element(term, i), 0);
         weight = numb_todbl(mono_get_coeff(term_get_element(term, i)));

         SCIP_CALL( SCIPaddVarSOS1(scip, cons, var, weight) );
      }
      SCIP_CALL( SCIPreleaseCons(scip, &cons) );
      break;
   case SOS_TYPE2:
      separate = TRUE;
      enforce = TRUE;
      check = enforce;
      propagate = TRUE;
      local = FALSE;

      SCIP_CALL( SCIPcreateConsSOS2(scip, &cons, name, 0, NULL, NULL,
            readerdata->initialconss, separate, enforce, check, propagate, local, readerdata->dynamicconss, readerdata->dynamicrows, FALSE) );
      SCIP_CALL( SCIPaddCons(scip, cons) );
      for( i = 0; i < term_get_elements(term); i++ )
      {
         SCIP_VAR* var;
         SCIP_Real weight;

         assert( mono_is_linear(term_get_element(term, i)) );

         var = (SCIP_VAR*) mono_get_var(term_get_element(term, i), 0);
         weight = numb_todbl(mono_get_coeff(term_get_element(term, i)));

         SCIP_CALL( SCIPaddVarSOS2(scip, cons, var, weight) );
      }
      SCIP_CALL( SCIPreleaseCons(scip, &cons) );
      break;
   case SOS_ERR:
      /*lint -fallthrough*/
   default:
      SCIPerrorMessage("invalid SOS type <%d> in ZIMPL callback xlp_addsos_term()\n", type);
      readerdata->readerror = TRUE;
      break;
   }

   return SCIP_OKAY;
}

/** add a SOS constraint. Add a given a Zimpl term as an SOS constraint to the mathematical program */
int xlp_addsos_term(
   Lps*                  data,               /**< pointer to reader data */
   const char*           name,               /**< constraint name */
   SosType               type,               /**< SOS type */
   const Numb*           priority,           /**< priority */
   const Term*           term                /**< terms indicating sos */
   )
{
   /*lint --e{715}*/
   SCIP* scip;
   SCIP_READERDATA* readerdata;

   readerdata = (SCIP_READERDATA*)data;
   assert(readerdata != NULL);

   scip = readerdata->scip;
   assert(scip != NULL);

   if( readerdata->retcode != SCIP_OKAY || readerdata->readerror )
      return TRUE;

   readerdata->retcode = addSOS(scip, readerdata, name, type, term);

   return 0;
}

/** returns the variable name */
const char* xlp_getvarname(
   const Lps*            data,               /**< pointer to reader data */
   const Var*            var                 /**< variable */
   )
{
#ifndef NDEBUG
   SCIP* scip;
   SCIP_READERDATA* readerdata;

   readerdata = (SCIP_READERDATA*)data;
   assert(readerdata != NULL);

   scip = readerdata->scip;
   assert(scip != NULL);
#endif

   return SCIPvarGetName((SCIP_VAR*)var);
}

/** return variable type */
VarClass xlp_getclass(
   const Lps*            data,               /**< pointer to reader data */
   const Var*            var                 /**< variable */
   )
{
   SCIP_READERDATA* readerdata;
   SCIP_VAR* scipvar;

   readerdata = (SCIP_READERDATA*)data;
   assert(readerdata != NULL);

   scipvar = (SCIP_VAR*)var;
   switch( SCIPvarGetType(scipvar) )
   {
   case SCIP_VARTYPE_BINARY:
   case SCIP_VARTYPE_INTEGER:
      return VAR_INT;
   case SCIP_VARTYPE_IMPLINT:
      return VAR_IMP;
   case SCIP_VARTYPE_CONTINUOUS:
      return VAR_CON;
   default:
      SCIPerrorMessage("invalid SCIP variable type <%d> in ZIMPL callback xlp_getclass()\n", SCIPvarGetType(scipvar));
      readerdata->readerror = TRUE;
      break;
   }

   return VAR_CON;
}

/** returns lower bound */
Bound* xlp_getlower(
   const Lps*            data,               /**< pointer to reader data */
   const Var*            var                 /**< variable */
   )
{
   SCIP* scip;
   SCIP_READERDATA* readerdata;
   SCIP_VAR* scipvar;
   SCIP_Real lb;
   char s[SCIP_MAXSTRLEN];
   BoundType boundtype;
   Numb* numb;
   Bound* bound;

   readerdata = (SCIP_READERDATA*)data;
   assert(readerdata != NULL);

   scip = readerdata->scip;
   assert(scip != NULL);

   if( SCIP_ERROR == abortReadIfExact(scip, NULL, "xlp_getlower: exact version not supported.\n") )
   {
      readerdata->readerror = TRUE;
      return NULL;
   }

   scipvar = (SCIP_VAR*)var;
   assert(scipvar != NULL);

   /* collect lower bound */
   lb = SCIPvarGetLbGlobal(scipvar);
   numb = NULL;

   /* check if lower bound is infinity */
   if( SCIPisInfinity(scip, -lb) )
      boundtype = BOUND_MINUS_INFTY;
   else if( SCIPisInfinity(scip, lb) )
      boundtype = BOUND_INFTY;
   else
   {
      boundtype = BOUND_VALUE;

      /* create double form string */
      (void) SCIPsnprintf(s, SCIP_MAXSTRLEN, "%.20f", lb);
      numb = numb_new_ascii(s);
   }

   /* create bound */
   bound = bound_new(boundtype, numb);

   if( numb != NULL )
      numb_free(numb);

   return bound;
}

/** returns upper bound */
Bound* xlp_getupper(
   const Lps*            data,               /**< pointer to reader data */
   const Var*            var                 /**< variable */
   )
{
   SCIP* scip;
   SCIP_READERDATA* readerdata;
   SCIP_VAR* scipvar;
   SCIP_Real ub;
   char s[SCIP_MAXSTRLEN];
   BoundType boundtype;
   Numb* numb;
   Bound* bound;

   readerdata = (SCIP_READERDATA*)data;
   assert(readerdata != NULL);

   scip = readerdata->scip;
   assert(scip != NULL);

   if( SCIP_ERROR == abortReadIfExact(scip, NULL, "xlp_getupper: exact version not supported.\n") )
   {
      readerdata->readerror = TRUE;
      return NULL;
   }

   scipvar = (SCIP_VAR*)var;
   assert(scipvar != NULL);

   /* collect upper bound */
   ub = SCIPvarGetUbGlobal(scipvar);
   numb = NULL;

   /* check if upper bound is infinity */
   if( SCIPisInfinity(scip, -ub) )
      boundtype = BOUND_MINUS_INFTY;
   else if( SCIPisInfinity(scip, ub) )
      boundtype = BOUND_INFTY;
   else
   {
      boundtype = BOUND_VALUE;
      (void) SCIPsnprintf(s, SCIP_MAXSTRLEN, "%.20f", ub);
      numb = numb_new_ascii(s);
   }

   /* create ZIMPL bound */
   bound = bound_new(boundtype, numb);

   if (numb != NULL)
      numb_free(numb);

   return bound;
}

/** Set the name and direction of the objective function, i.e. minimization or maximization
 *  Coefficents of the objective function will be set to all zero.
 */
bool xlp_setobj(
   Lps*                  data,               /**< pointer to reader data */
   const char*           name,               /**< name of the objective function */
   bool                  minimize            /**< True if the problem should be minimized, False if it should be maximized  */
   )
{
   SCIP* scip;
   SCIP_READERDATA* readerdata;
   SCIP_OBJSENSE objsense;

   readerdata = (SCIP_READERDATA*)data;
   assert(readerdata != NULL);

   scip = readerdata->scip;
   assert(scip != NULL);

   if( readerdata->retcode != SCIP_OKAY || readerdata->readerror )
      return FALSE;

   objsense = (minimize ? SCIP_OBJSENSE_MINIMIZE : SCIP_OBJSENSE_MAXIMIZE);
   readerdata->retcode = SCIPsetObjsense(scip, objsense);

   return FALSE;
}

/** adds objective function */
void xlp_addtoobj(
   Lps*                  data,               /**< pointer to reader data */
   const Term*           term                /**< objective term */
   )
{
   SCIP* scip;
   SCIP_READERDATA* readerdata;
<<<<<<< HEAD
   SCIP_VAR* scipvar;
   SCIP_Real scipval;
   SCIP_Rational* scipvalrat;
=======
>>>>>>> 2b476c41

   readerdata = (SCIP_READERDATA*)data;
   assert(readerdata != NULL);

   scip = readerdata->scip;
   assert(scip != NULL);

   if( readerdata->retcode != SCIP_OKAY || readerdata->readerror )
      return;

<<<<<<< HEAD
   scipvar = (SCIP_VAR*)var;
   assert(scipvar != NULL);

   if( SCIPisExactSolve(scip) )
   {
      char str[SCIP_MAXSTRLEN];

      RcreateNumb(SCIPblkmem(scip), &scipvalrat, cost);
      RatAdd(scipvalrat, scipvalrat, SCIPvarGetObjExact(scipvar));

      SCIPdebugMessage("zimpl reader: change obj<%g> of var: add<%g> as approx", SCIPvarGetObj(scipvar),
         RatApproxReal(scipvalrat) );
      SCIPdebug(RatToString(scipvalrat, str));
      SCIPdebugMessage(" (<%s> as exact) \n", str);

      readerdata->retcode = SCIPchgVarObjExact(scip, scipvar, scipvalrat);
      SCIPchgVarObj(scip, scipvar, RatApproxReal(scipvalrat));

      RatFreeBlock(SCIPblkmem(scip), &scipvalrat);
   }
   else
   {
      scipval = numb_todbl(cost);

      readerdata->retcode = SCIPchgVarObj(scip, scipvar, SCIPvarGetObj(scipvar) + scipval);
   }
=======
   readerdata->retcode = addObjTerm(scip, readerdata, term);
>>>>>>> 2b476c41
}

/*
 * Callback methods of reader
 */

/** copy method for reader plugins (called when SCIP copies plugins) */
static
SCIP_DECL_READERCOPY(readerCopyZpl)
{  /*lint --e{715}*/
   assert(scip != NULL);
   assert(reader != NULL);
   assert(strcmp(SCIPreaderGetName(reader), READER_NAME) == 0);

   /* call inclusion method of reader */
   SCIP_CALL( SCIPincludeReaderZpl(scip) );

   return SCIP_OKAY;
}


/** problem reading method of reader */
static
SCIP_DECL_READERREAD(readerReadZpl)
{  /*lint --e{715}*/
   SCIP_READERDATA* readerdata;
   SCIP_RETCODE retcode;
   char oldpath[SCIP_MAXSTRLEN];
   char buffer[SCIP_MAXSTRLEN];
   char compextension[SCIP_MAXSTRLEN];
   char namewithoutpath[SCIP_MAXSTRLEN];
   char* path;
   char* name;
   char* extension;
   char* compression;
   char* paramstr;

   SCIP_Bool changedir;
   int i;

   SCIP_CALL( SCIPgetBoolParam(scip, "reading/zplreader/changedir", &changedir) );

   path = NULL;
   oldpath[0] = '\0';
   if( changedir )
   {
      /* change to the directory of the ZIMPL file, s.t. paths of data files read by the ZIMPL model are relative to
       * the location of the ZIMPL file
       */
      (void)SCIPstrncpy(buffer, filename, SCIP_MAXSTRLEN);
      SCIPsplitFilename(buffer, &path, &name, &extension, &compression);
      if( compression != NULL )
         (void) SCIPsnprintf(compextension, SCIP_MAXSTRLEN, ".%s", compression);
      else
         *compextension = '\0';
      (void) SCIPsnprintf(namewithoutpath, SCIP_MAXSTRLEN, "%s.%s%s", name, extension, compextension);
      if( (char*)getcwd(oldpath, SCIP_MAXSTRLEN) == NULL )
      {
         SCIPerrorMessage("error getting the current path\n");
         return SCIP_READERROR;
      }
      if( path != NULL )
      {
         if( chdir(path) != 0 )
         {
            SCIPerrorMessage("error changing to directory <%s>\n", path);
            return SCIP_NOFILE;
         }
      }
      filename = namewithoutpath;
   }

   /* get current path for output */
   if( SCIPgetVerbLevel(scip) >= SCIP_VERBLEVEL_NORMAL )
   {
      char currentpath[SCIP_MAXSTRLEN];
      if( (char*)getcwd(currentpath, SCIP_MAXSTRLEN) == NULL )
      {
         SCIPerrorMessage("error getting the current path\n");
         return SCIP_READERROR;
      }
      /* an extra blank line should be printed separately since the buffer message handler only handle up to one line
       *  correctly */
      SCIPverbMessage(scip, SCIP_VERBLEVEL_NORMAL, NULL, "\n");
      SCIPverbMessage(scip, SCIP_VERBLEVEL_NORMAL, NULL, "base directory for ZIMPL parsing: <%s>\n", currentpath);
      /* an extra blank line should be printed separately since the buffer message handler only handle up to one line
       *  correctly */
      SCIPverbMessage(scip, SCIP_VERBLEVEL_NORMAL, NULL, "\n");
   }

   /* allocate storage */
   SCIP_CALL( SCIPallocBuffer(scip, &readerdata) );

   readerdata->scip = scip;
   readerdata->sol = NULL;
   readerdata->valid = FALSE;
   readerdata->branchpriowarning = FALSE;
   readerdata->readerror = FALSE;
   readerdata->retcode = SCIP_OKAY;
   SCIP_CALL( SCIPgetBoolParam(scip, "reading/initialconss", &(readerdata->initialconss)) );
   SCIP_CALL( SCIPgetBoolParam(scip, "reading/dynamicconss", &(readerdata->dynamicconss)) );
   SCIP_CALL( SCIPgetBoolParam(scip, "reading/dynamiccols", &(readerdata->dynamiccols)) );
   SCIP_CALL( SCIPgetBoolParam(scip, "reading/dynamicrows", &(readerdata->dynamicrows)) );

   /* get the parameter string */
   SCIP_CALL( SCIPgetStringParam(scip, "reading/zplreader/parameters", &paramstr) );
   if( strcmp(paramstr, "-") == 0 )
   {
      /* call ZIMPL parser without arguments */
      if( !zpl_read(filename, FALSE, (void*)readerdata) )
         readerdata->readerror = TRUE;
      else
      {
         /* evaluate retcode */
         if ( readerdata->retcode != SCIP_OKAY )
         {
            SCIPfreeBuffer(scip, &readerdata);
            return readerdata->retcode;
         }
      }
   }
   else
   {
      char dummy[2] = "x";
      char** argv;
      int argc;
      int p;
      int len;

      len = (int) strlen(paramstr);
      SCIP_CALL( SCIPallocBufferArray(scip, &argv, len+1) );
      argv[0] = dummy; /* argument 0 is irrelevant */
      argc = 1;
      p = 0;
      while( p < len )
      {
         int arglen;

         /* process next argument */
         SCIP_CALL( SCIPallocBufferArray(scip, &argv[argc], len+1) );  /*lint !e866*/
         arglen = 0;

         /* skip spaces */
         while( p < len && paramstr[p] == ' ' )
            p++;

         /* process characters */
         while( p < len && paramstr[p] != ' ' )
         {
            switch( paramstr[p] )
            {
            case '"':
               p++;
               /* read characters as they are until the next " */
               while( p < len && paramstr[p] != '"' )
               {
                  argv[argc][arglen] = paramstr[p];
                  arglen++;
                  p++;
               }
               p++; /* skip final " */
               break;
            case '\\':
               /* read next character as it is */
               p++;
               argv[argc][arglen] = paramstr[p];
               arglen++;
               p++;
               break;
            default:
               argv[argc][arglen] = paramstr[p];
               arglen++;
               p++;
               break;
            }
         }
         argv[argc][arglen] = '\0';

         /* check for empty argument */
         if( arglen == 0 )
         {
            SCIPfreeBufferArray(scip, &argv[argc]);
         }
         else
            argc++;
      }

      /* append file name as last argument */
      SCIP_CALL( SCIPduplicateBufferArray(scip, &argv[argc], filename, (int) strlen(filename)+1) );  /*lint !e866*/
      argc++;

      /* display parsed arguments */
      if( SCIPgetVerbLevel(scip) >= SCIP_VERBLEVEL_FULL )
      {
         SCIPverbMessage(scip, SCIP_VERBLEVEL_FULL, NULL, "ZIMPL arguments:\n");
         for( i = 1; i < argc; ++i )
         {
            SCIPverbMessage(scip, SCIP_VERBLEVEL_FULL, NULL, "%d: <%s>\n", i, argv[i]);
         }
      }

      /* call ZIMPL parser with arguments */
      if( !zpl_read_with_args(argv, argc, FALSE, (void*)readerdata) )
         readerdata->readerror = TRUE;

      /* free argument memory */
      for( i = argc - 1; i >= 1; --i )
      {
         SCIPfreeBufferArray(scip, &argv[i]);
      }
      SCIPfreeBufferArray(scip, &argv);

      if ( readerdata->retcode != SCIP_OKAY )
      {
         SCIPfreeBuffer(scip, &readerdata);
         return readerdata->retcode;
      }
   }

   if( changedir )
   {
      /* change directory back to old path */
      if( path != NULL )
      {
         if( chdir(oldpath) != 0 )
         {
            SCIPwarningMessage(scip, "error changing back to directory <%s>\n", oldpath);
         }
      }
   }

   if( readerdata->valid )
   {
      SCIP_Bool stored;

      assert(readerdata->sol != NULL);

      stored = FALSE;

      /* add primal solution to solution candidate storage, frees the solution afterwards */
      SCIP_CALL( SCIPaddSolFree(scip, &readerdata->sol, &stored) );

      if( stored )
      {
         SCIPverbMessage(scip, SCIP_VERBLEVEL_FULL, NULL, "ZIMPL starting solution candidate accepted\n");
      }
   }

   *result = SCIP_SUCCESS;

   /* evaluate if a reading error occurred */
   if( readerdata->readerror )
      retcode = SCIP_READERROR;
   else
      retcode = SCIP_OKAY;

   /* free primal solution candidate */
   if( readerdata->sol != NULL )
   {
      SCIP_CALL( SCIPfreeSol(scip, &readerdata->sol) );
   }

   /* free reader data */
   SCIPfreeBuffer(scip, &readerdata);

   return retcode;
}


#endif
#endif


/*
 * reader specific interface methods
 */

/** includes the zpl file reader in SCIP */ /*lint --e{715}*/
SCIP_RETCODE SCIPincludeReaderZpl(
   SCIP*                 scip                /**< SCIP data structure */
   )
{ /*lint --e{715}*/
#ifdef SCIP_WITH_ZIMPL
#if (ZIMPL_VERSION >= 341)
   SCIP_READERDATA* readerdata;
   SCIP_READER* reader;
   char extcodename[SCIP_MAXSTRLEN];

   assert(scip != NULL);

   /* create zpl reader data */
   readerdata = NULL;
   reader = NULL;
   /* include zpl reader */
   SCIP_CALL( SCIPincludeReaderBasic(scip, &reader, READER_NAME, READER_DESC, READER_EXTENSION, readerdata) );
   assert(reader != NULL);

   SCIP_CALL( SCIPsetReaderCopy(scip, reader, readerCopyZpl) );
   SCIP_CALL( SCIPsetReaderRead(scip, reader, readerReadZpl) );

   /* add zpl reader parameters */
   SCIP_CALL( SCIPaddBoolParam(scip,
         "reading/zplreader/changedir", "should the current directory be changed to that of the ZIMPL file before parsing?",
         NULL, FALSE, TRUE, NULL, NULL) );
   SCIP_CALL( SCIPaddBoolParam(scip,
         "reading/zplreader/usestartsol", "should ZIMPL starting solutions be forwarded to SCIP?",
         NULL, FALSE, TRUE, NULL, NULL) );
   SCIP_CALL( SCIPaddStringParam(scip,
         "reading/zplreader/parameters", "additional parameter string passed to the ZIMPL parser (or - for no additional parameters)",
         NULL, FALSE, "-", NULL, NULL) );

   (void) SCIPsnprintf(extcodename, SCIP_MAXSTRLEN, "ZIMPL %d.%d.%d", ZIMPL_VERSION/100, (ZIMPL_VERSION%100)/10, ZIMPL_VERSION%10); /*lint !e778*/
   SCIP_CALL( SCIPincludeExternalCodeInformation(scip, extcodename, "Zuse Institute Mathematical Programming Language developed by T. Koch (zimpl.zib.de)"));
#else
   assert(scip != NULL);

   SCIPwarningMessage(scip, "SCIP does only support ZIMPL 3.4.1 and higher. Please update your ZIMPL version %d.%d.%d\n",
      ZIMPL_VERSION/100, (ZIMPL_VERSION%100)/10, ZIMPL_VERSION%10);
#endif
#endif

   return SCIP_OKAY;
}<|MERGE_RESOLUTION|>--- conflicted
+++ resolved
@@ -68,13 +68,10 @@
 
 /* @Note: Due to dependencies we need the following order. */
 /* include the ZIMPL headers necessary to define the LP and MINLP construction interface */
-<<<<<<< HEAD
-#ifdef WITH_GMP
+#ifdef SCIP_WITH_GMP
 #include <gmp.h>
 #endif
-=======
 #include "zimpl/attribute.h"
->>>>>>> 2b476c41
 #include "zimpl/ratlptypes.h"
 #include "zimpl/lint.h"
 #include "zimpl/mme.h"
@@ -877,16 +874,11 @@
    {
       SCIP_EXPR* expr;
 
-<<<<<<< HEAD
       SCIP_CALL( abortReadIfExact(scip, created,
          "xpl_addcon_term: exact version for degree == 2 not supported\n") );
 
-      nlinvars   = 0;
-      nquadterms = 0;
-=======
       /* convert term into expression */
       SCIP_CALL( createExpr(scip, readerdata, &expr, term) );
->>>>>>> 2b476c41
 
       if( expr == NULL )
       {
@@ -905,34 +897,16 @@
          (*created) = TRUE;
       }
    }
-<<<<<<< HEAD
-   else
-   {
-      SCIP_VAR** polyvars;
-      SCIP_Real* polyexps;
-      SCIP_HASHMAP* varexpmap;
-      SCIP_EXPR** monomials;
-      int        nmonomials;
-      int        monomialssize;
-      SCIP_Real* coefs;
-      Mono*      monomial;
-      int varpos;
-      int j;
-      SCIP_EXPR* monomialexpr;
-
-      SCIP_CALL( abortReadIfExact(scip, created,
-         "xpl_addcon_term: exact version for degree > 2 not supported\n") );
-
-      (*created) = TRUE;
-
-      polyvars = NULL;
-      polyexps = NULL;
-=======
->>>>>>> 2b476c41
 
    if( cons != NULL )
    {
       SCIP_CALL( SCIPreleaseCons(scip, &cons) );
+   }
+
+   if( SCIPisExactSolve(scip) )
+   {
+      RatFreeBlock(SCIPblkmem(scip), &ratlhs);
+      RatFreeBlock(SCIPblkmem(scip), &ratrhs);
    }
 
    return SCIP_OKAY;
@@ -961,9 +935,33 @@
          assert(mono_is_linear(term_get_element(term, i)));
 
          scipvar = (SCIP_VAR*)mono_get_var(term_get_element(term, i), 0);
-         scipval = numb_todbl(mono_get_coeff(term_get_element(term, i)));
-
-         SCIP_CALL( SCIPaddVarObj(scip, scipvar, scipval) );
+         if( SCIPisExactSolve(scip) )
+         {
+            char str[SCIP_MAXSTRLEN];
+            SCIP_Rational* scipvalrat;
+
+            RcreateNumb(SCIPblkmem(scip), &scipvalrat, mono_get_coeff(term_get_element(term, i)));
+            RatAdd(scipvalrat, scipvalrat, SCIPvarGetObjExact(scipvar));
+
+            SCIPdebugMessage("zimpl reader: change obj<%g> of var: add<%g> as approx", SCIPvarGetObj(scipvar),
+               RatApproxReal(scipvalrat) );
+            SCIPdebug(RatToString(scipvalrat, str));
+            SCIPdebugMessage(" (<%s> as exact) \n", str);
+
+            readerdata->retcode = SCIPchgVarObjExact(scip, scipvar, scipvalrat);
+            SCIPchgVarObj(scip, scipvar, RatApproxReal(scipvalrat));
+
+            RatFreeBlock(SCIPblkmem(scip), &scipvalrat);
+         }
+         else
+         {
+            SCIP_CALL( abortReadIfExact(scip, &(readerdata->readerror),
+                  "xlp_addobj_termr: exact version not supported.\n") );
+
+            scipval = numb_todbl(mono_get_coeff(term_get_element(term, i)));
+
+            SCIP_CALL( SCIPaddVarObj(scip, scipvar, scipval) );
+         }
       }
    }
    else
@@ -995,11 +993,6 @@
       SCIP_CALL( SCIPreleaseExpr(scip, &expr) );
       SCIP_CALL( SCIPreleaseCons(scip, &cons) );
       SCIP_CALL( SCIPreleaseVar(scip, &objvar) );
-   }
-   if( SCIPisExactSolve(scip) )
-   {
-      RatFreeBlock(SCIPblkmem(scip), &ratlhs);
-      RatFreeBlock(SCIPblkmem(scip), &ratrhs);
    }
 
    return SCIP_OKAY;
@@ -1579,12 +1572,6 @@
 {
    SCIP* scip;
    SCIP_READERDATA* readerdata;
-<<<<<<< HEAD
-   SCIP_VAR* scipvar;
-   SCIP_Real scipval;
-   SCIP_Rational* scipvalrat;
-=======
->>>>>>> 2b476c41
 
    readerdata = (SCIP_READERDATA*)data;
    assert(readerdata != NULL);
@@ -1595,36 +1582,7 @@
    if( readerdata->retcode != SCIP_OKAY || readerdata->readerror )
       return;
 
-<<<<<<< HEAD
-   scipvar = (SCIP_VAR*)var;
-   assert(scipvar != NULL);
-
-   if( SCIPisExactSolve(scip) )
-   {
-      char str[SCIP_MAXSTRLEN];
-
-      RcreateNumb(SCIPblkmem(scip), &scipvalrat, cost);
-      RatAdd(scipvalrat, scipvalrat, SCIPvarGetObjExact(scipvar));
-
-      SCIPdebugMessage("zimpl reader: change obj<%g> of var: add<%g> as approx", SCIPvarGetObj(scipvar),
-         RatApproxReal(scipvalrat) );
-      SCIPdebug(RatToString(scipvalrat, str));
-      SCIPdebugMessage(" (<%s> as exact) \n", str);
-
-      readerdata->retcode = SCIPchgVarObjExact(scip, scipvar, scipvalrat);
-      SCIPchgVarObj(scip, scipvar, RatApproxReal(scipvalrat));
-
-      RatFreeBlock(SCIPblkmem(scip), &scipvalrat);
-   }
-   else
-   {
-      scipval = numb_todbl(cost);
-
-      readerdata->retcode = SCIPchgVarObj(scip, scipvar, SCIPvarGetObj(scipvar) + scipval);
-   }
-=======
    readerdata->retcode = addObjTerm(scip, readerdata, term);
->>>>>>> 2b476c41
 }
 
 /*
