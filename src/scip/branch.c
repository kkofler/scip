/* * * * * * * * * * * * * * * * * * * * * * * * * * * * * * * * * * * * * * */
/*                                                                           */
/*                  This file is part of the program and library             */
/*         SCIP --- Solving Constraint Integer Programs                      */
/*                                                                           */
/*    Copyright (C) 2002-2017 Konrad-Zuse-Zentrum                            */
/*                            fuer Informationstechnik Berlin                */
/*                                                                           */
/*  SCIP is distributed under the terms of the ZIB Academic License.         */
/*                                                                           */
/*  You should have received a copy of the ZIB Academic License              */
/*  along with SCIP; see the file COPYING. If not email to scip@zib.de.      */
/*                                                                           */
/* * * * * * * * * * * * * * * * * * * * * * * * * * * * * * * * * * * * * * */

/**@file   branch.c
 * @brief  methods for branching rules and branching candidate storage
 * @author Tobias Achterberg
 * @author Timo Berthold
 * @author Gerald Gamrath
 * @author Stefan Heinz
 * @author Michael Winkler
 * @author Stefan Vigerske
 */

/*---+----1----+----2----+----3----+----4----+----5----+----6----+----7----+----8----+----9----+----0----+----1----+----2*/

#include <assert.h>
#include <string.h>

#include "scip/def.h"
#include "blockmemshell/memory.h"
#include "scip/set.h"
#include "scip/stat.h"
#include "scip/clock.h"
#include "scip/paramset.h"
#include "scip/event.h"
#include "scip/lp.h"
#include "scip/var.h"
#include "scip/prob.h"
#include "scip/tree.h"
#include "scip/sepastore.h"
#include "scip/scip.h"
#include "scip/branch.h"
#include "scip/solve.h"

#include "scip/struct_branch.h"

/*
 * memory growing methods for dynamically allocated arrays
 */

/** ensures, that lpcands array can store at least num entries */
static
SCIP_RETCODE ensureLpcandsSize(
   SCIP_BRANCHCAND*      branchcand,         /**< branching candidate storage */
   SCIP_SET*             set,                /**< global SCIP settings */
   int                   num                 /**< minimum number of entries to store */
   )
{
   assert(branchcand->nlpcands <= branchcand->lpcandssize);

   if( num > branchcand->lpcandssize )
   {
      int newsize;

      newsize = SCIPsetCalcMemGrowSize(set, num);
      SCIP_ALLOC( BMSreallocMemoryArray(&branchcand->lpcands, newsize) );
      SCIP_ALLOC( BMSreallocMemoryArray(&branchcand->lpcandssol, newsize) );
      SCIP_ALLOC( BMSreallocMemoryArray(&branchcand->lpcandsfrac, newsize) );
      branchcand->lpcandssize = newsize;
   }
   assert(num <= branchcand->lpcandssize);

   return SCIP_OKAY;
}

/** ensures, that pseudocands array can store at least num entries */
static
SCIP_RETCODE ensurePseudocandsSize(
   SCIP_BRANCHCAND*      branchcand,         /**< branching candidate storage */
   SCIP_SET*             set,                /**< global SCIP settings */
   int                   num                 /**< minimum number of entries to store */
   )
{
   assert(branchcand->npseudocands <= branchcand->pseudocandssize);

   if( num > branchcand->pseudocandssize )
   {
      int newsize;

      newsize = SCIPsetCalcMemGrowSize(set, num);
      SCIP_ALLOC( BMSreallocMemoryArray(&branchcand->pseudocands, newsize) );
      branchcand->pseudocandssize = newsize;
   }
   assert(num <= branchcand->pseudocandssize);

   return SCIP_OKAY;
}

/** ensures, that externcands array can store at least num entries */
static
SCIP_RETCODE ensureExterncandsSize(
   SCIP_BRANCHCAND*      branchcand,         /**< branching candidate storage */
   SCIP_SET*             set,                /**< global SCIP settings */
   int                   num                 /**< minimum number of entries to store */
   )
{
   assert(branchcand->nexterncands <= branchcand->externcandssize);

   if( num > branchcand->externcandssize )
   {
      int newsize;

      newsize = SCIPsetCalcMemGrowSize(set, num);
      SCIP_ALLOC( BMSreallocMemoryArray(&branchcand->externcands, newsize) );
      SCIP_ALLOC( BMSreallocMemoryArray(&branchcand->externcandsscore, newsize) );
      SCIP_ALLOC( BMSreallocMemoryArray(&branchcand->externcandssol, newsize) );
      branchcand->externcandssize = newsize;
   }
   assert(num <= branchcand->externcandssize);

   return SCIP_OKAY;
}



/*
 * branching candidate storage methods
 */

/** creates a branching candidate storage */
SCIP_RETCODE SCIPbranchcandCreate(
   SCIP_BRANCHCAND**     branchcand          /**< pointer to store branching candidate storage */
   )
{
   assert(branchcand != NULL);

   SCIP_ALLOC( BMSallocMemory(branchcand) );
   (*branchcand)->lpcands = NULL;
   (*branchcand)->lpcandssol = NULL;
   (*branchcand)->lpcandsfrac = NULL;
   (*branchcand)->externcands = NULL;
   (*branchcand)->externcandssol = NULL;
   (*branchcand)->externcandsscore = NULL;
   (*branchcand)->pseudocands = NULL;
   (*branchcand)->lpcandssize = 0;
   (*branchcand)->nlpcands = 0;
   (*branchcand)->nimpllpfracs = 0;
   (*branchcand)->npriolpcands = 0;
   (*branchcand)->npriolpbins = 0;
   (*branchcand)->lpmaxpriority = INT_MIN;
   (*branchcand)->externcandssize = 0;
   (*branchcand)->nexterncands = 0;
   (*branchcand)->nprioexterncands = 0;
   (*branchcand)->nprioexternbins = 0;
   (*branchcand)->nprioexternints = 0;
   (*branchcand)->nprioexternimpls = 0;
   (*branchcand)->externmaxpriority = INT_MIN;
   (*branchcand)->pseudocandssize = 0;
   (*branchcand)->npseudocands = 0;
   (*branchcand)->npriopseudocands = 0;
   (*branchcand)->npriopseudobins = 0;
   (*branchcand)->npriopseudoints = 0;
   (*branchcand)->pseudomaxpriority = INT_MIN;

   SCIPbranchcandInvalidate(*branchcand);

   return SCIP_OKAY;
}

/** frees branching candidate storage */
SCIP_RETCODE SCIPbranchcandFree(
   SCIP_BRANCHCAND**     branchcand          /**< pointer to store branching candidate storage */
   )
{
   assert(branchcand != NULL);

   BMSfreeMemoryArrayNull(&(*branchcand)->lpcands);
   BMSfreeMemoryArrayNull(&(*branchcand)->lpcandssol);
   BMSfreeMemoryArrayNull(&(*branchcand)->lpcandsfrac);
   BMSfreeMemoryArrayNull(&(*branchcand)->pseudocands);
   BMSfreeMemoryArrayNull(&(*branchcand)->externcands);
   BMSfreeMemoryArrayNull(&(*branchcand)->externcandsscore);
   BMSfreeMemoryArrayNull(&(*branchcand)->externcandssol);
   BMSfreeMemory(branchcand);

   return SCIP_OKAY;
}

/** resets branching candidates storage */
void SCIPbranchcandInvalidate(
   SCIP_BRANCHCAND*      branchcand          /**< pointer to store branching candidate storage */
   )
{
   assert(branchcand != NULL);

   branchcand->validlpcandslp = -1;
}

/** calculates branching candidates for LP solution branching (fractional variables) */
static
SCIP_RETCODE branchcandCalcLPCands(
   SCIP_BRANCHCAND*      branchcand,         /**< branching candidate storage */
   SCIP_SET*             set,                /**< global SCIP settings */
   SCIP_STAT*            stat,               /**< problem statistics */
   SCIP_LP*              lp                  /**< current LP data */
   )
{
   assert(branchcand != NULL);
   assert(stat != NULL);
   assert(branchcand->validlpcandslp <= stat->lpcount);
   assert(lp != NULL);
   assert(lp->solved);
   assert(SCIPlpGetSolstat(lp) == SCIP_LPSOLSTAT_OPTIMAL || SCIPlpGetSolstat(lp) == SCIP_LPSOLSTAT_UNBOUNDEDRAY);

   SCIPsetDebugMsg(set, "calculating LP branching candidates: validlp=%" SCIP_LONGINT_FORMAT ", lpcount=%" SCIP_LONGINT_FORMAT "\n",
      branchcand->validlpcandslp, stat->lpcount);

   if( SCIPlpGetSolstat(lp) == SCIP_LPSOLSTAT_UNBOUNDEDRAY )
   {
      branchcand->lpmaxpriority = INT_MIN / 2;
      branchcand->nlpcands = 0;
      branchcand->npriolpcands = 0;
      branchcand->npriolpbins = 0;
      branchcand->nimpllpfracs = 0;
      branchcand->validlpcandslp = stat->lpcount;

      SCIPsetDebugMsg(set, " LP is unbounded -> no branching candidates\n");
      return SCIP_OKAY;
   }

   /* check, if the current LP branching candidate array is invalid */
   if( branchcand->validlpcandslp < stat->lpcount )
   {
      SCIP_COL** cols;
      SCIP_VAR* var;
      SCIP_COL* col;
      SCIP_Real primsol;
      SCIP_Real frac;
      SCIP_VARTYPE vartype;
      int branchpriority;
      int ncols;
      int c;
      int insertpos;

      SCIPsetDebugMsg(set, " -> recalculating LP branching candidates\n");

      cols = SCIPlpGetCols(lp);
      ncols = SCIPlpGetNCols(lp);

      /* construct the LP branching candidate set, moving the candidates with maximal priority to the front */
      SCIP_CALL( ensureLpcandsSize(branchcand, set, ncols) );

      branchcand->lpmaxpriority = INT_MIN / 2;
      branchcand->nlpcands = 0;
      branchcand->nimpllpfracs = 0;
      branchcand->npriolpcands = 0;
      branchcand->npriolpbins = 0;
      for( c = 0; c < ncols; ++c )
      {
         col = cols[c];
         assert(col != NULL);
         assert(col->lppos == c);
         assert(col->lpipos >= 0);

         primsol = SCIPcolGetPrimsol(col);
         assert(primsol < SCIP_INVALID);
         assert(SCIPsetIsInfinity(set, -col->lb) || SCIPsetIsFeasGE(set, primsol, col->lb));
         assert(SCIPsetIsInfinity(set, col->ub) || SCIPsetIsFeasLE(set, primsol, col->ub));

         var = col->var;
         assert(var != NULL);
         assert(SCIPvarGetStatus(var) == SCIP_VARSTATUS_COLUMN);
         assert(SCIPvarGetCol(var) == col);

         /* LP branching candidates are fractional binary and integer variables; implicit variables are kept at the end
          * of the candidates array for some rounding heuristics
          */
         vartype = SCIPvarGetType(var);
         if( vartype == SCIP_VARTYPE_CONTINUOUS )
            continue;

         /* ignore fixed variables (due to numerics, it is possible, that the LP solution of a fixed integer variable
          * (with large fixed value) is fractional in terms of absolute feasibility measure)
          */
         if( SCIPvarGetLbLocal(var) >= SCIPvarGetUbLocal(var) - 0.5 )
            continue;

         /* check, if the LP solution value is fractional */
         frac = SCIPsetFeasFrac(set, primsol);

         /* The fractionality should not be smaller than -feastol, however, if the primsol is large enough
          * and close to an integer, fixed precision floating point arithmetic might give us values slightly
          * smaller than -feastol. Originally, the "frac >= -feastol"-check was within SCIPsetIsFeasFracIntegral(),
          * however, we relaxed it to "frac >= -2*feastol" and have the stricter check here for small-enough primsols.
          */
         assert(SCIPsetIsGE(set, frac, -SCIPsetFeastol(set)) || (primsol > 1e14 * SCIPsetFeastol(set)));

         if( SCIPsetIsFeasFracIntegral(set, frac) )
            continue;

         /* insert candidate in candidate list */
         branchpriority = SCIPvarGetBranchPriority(var);
         insertpos = branchcand->nlpcands + branchcand->nimpllpfracs;
         assert(insertpos < branchcand->lpcandssize);

         if( vartype == SCIP_VARTYPE_IMPLINT )
            branchpriority = INT_MIN;

         assert(vartype == SCIP_VARTYPE_IMPLINT || branchpriority >= INT_MIN/2);
         /* ensure that implicit variables are stored at the end of the array */
         if( vartype != SCIP_VARTYPE_IMPLINT && branchcand->nimpllpfracs > 0 )
         {
            assert(branchcand->lpcands[branchcand->nlpcands] != NULL
                  && SCIPvarGetType(branchcand->lpcands[branchcand->nlpcands]) == SCIP_VARTYPE_IMPLINT );

            branchcand->lpcands[insertpos] = branchcand->lpcands[branchcand->nlpcands];
            branchcand->lpcandssol[insertpos] = branchcand->lpcandssol[branchcand->nlpcands];
            branchcand->lpcandsfrac[insertpos] = branchcand->lpcandsfrac[branchcand->nlpcands];

            insertpos = branchcand->nlpcands;
         }

         if( branchpriority > branchcand->lpmaxpriority )
         {
            /* candidate has higher priority than the current maximum:
             * move it to the front and declare it to be the single best candidate
             */
            if( insertpos != 0 )
            {
               branchcand->lpcands[insertpos] = branchcand->lpcands[0];
               branchcand->lpcandssol[insertpos] = branchcand->lpcandssol[0];
               branchcand->lpcandsfrac[insertpos] = branchcand->lpcandsfrac[0];
               insertpos = 0;
            }
            branchcand->npriolpcands = 1;
            branchcand->npriolpbins = (vartype == SCIP_VARTYPE_BINARY ? 1 : 0);
            branchcand->lpmaxpriority = branchpriority;
         }
         else if( branchpriority == branchcand->lpmaxpriority )
         {
            /* candidate has equal priority as the current maximum:
             * move away the first non-maximal priority candidate, move the current candidate to the correct
             * slot (binaries first) and increase the number of maximal priority candidates
             */
            if( insertpos != branchcand->npriolpcands )
            {
               branchcand->lpcands[insertpos] = branchcand->lpcands[branchcand->npriolpcands];
               branchcand->lpcandssol[insertpos] = branchcand->lpcandssol[branchcand->npriolpcands];
               branchcand->lpcandsfrac[insertpos] = branchcand->lpcandsfrac[branchcand->npriolpcands];
               insertpos = branchcand->npriolpcands;
            }
            branchcand->npriolpcands++;
            if( vartype == SCIP_VARTYPE_BINARY )
            {
               if( insertpos != branchcand->npriolpbins )
               {
                  branchcand->lpcands[insertpos] = branchcand->lpcands[branchcand->npriolpbins];
                  branchcand->lpcandssol[insertpos] = branchcand->lpcandssol[branchcand->npriolpbins];
                  branchcand->lpcandsfrac[insertpos] = branchcand->lpcandsfrac[branchcand->npriolpbins];
                  insertpos = branchcand->npriolpbins;
               }
               branchcand->npriolpbins++;
            }
         }
         /* insert variable at the correct position of the candidates storage */
         branchcand->lpcands[insertpos] = var;
         branchcand->lpcandssol[insertpos] = primsol;
         branchcand->lpcandsfrac[insertpos] = frac;

         /* increase the counter depending on the variable type */
         if( vartype != SCIP_VARTYPE_IMPLINT )
            branchcand->nlpcands++;
         else
            branchcand->nimpllpfracs++;

         SCIPsetDebugMsg(set, " -> candidate %d: var=<%s>, sol=%g, frac=%g, prio=%d (max: %d) -> pos %d\n",
            branchcand->nlpcands, SCIPvarGetName(var), primsol, frac, branchpriority, branchcand->lpmaxpriority,
            insertpos);
      }

#ifndef NDEBUG
      /* in debug mode we assert that the variables are positioned correctly (binaries and integers first,
       * implicit integers last)
       */
      for( c = 0; c < branchcand->nlpcands + branchcand->nimpllpfracs; ++c )
      {
         assert(c >= branchcand->nlpcands || SCIPvarGetType(branchcand->lpcands[c]) != SCIP_VARTYPE_IMPLINT);
         assert(c < branchcand->nlpcands || SCIPvarGetType(branchcand->lpcands[c]) == SCIP_VARTYPE_IMPLINT);
      }
#endif

      branchcand->validlpcandslp = stat->lpcount;
   }
   assert(0 <= branchcand->npriolpcands && branchcand->npriolpcands <= branchcand->nlpcands);

   SCIPsetDebugMsg(set, " -> %d fractional variables (%d of maximal priority)\n", branchcand->nlpcands, branchcand->npriolpcands);

   return SCIP_OKAY;
}

/** gets branching candidates for LP solution branching (fractional variables) */
SCIP_RETCODE SCIPbranchcandGetLPCands(
   SCIP_BRANCHCAND*      branchcand,         /**< branching candidate storage */
   SCIP_SET*             set,                /**< global SCIP settings */
   SCIP_STAT*            stat,               /**< problem statistics */
   SCIP_LP*              lp,                 /**< current LP data */
   SCIP_VAR***           lpcands,            /**< pointer to store the array of LP branching candidates, or NULL */
   SCIP_Real**           lpcandssol,         /**< pointer to store the array of LP candidate solution values, or NULL */
   SCIP_Real**           lpcandsfrac,        /**< pointer to store the array of LP candidate fractionalities, or NULL */
   int*                  nlpcands,           /**< pointer to store the number of LP branching candidates, or NULL */
   int*                  npriolpcands,       /**< pointer to store the number of candidates with maximal priority, or NULL */
   int*                  nfracimplvars       /**< pointer to store the number of implicit fractional variables, or NULL */
   )
{
   /* calculate branching candidates */
   SCIP_CALL( branchcandCalcLPCands(branchcand, set, stat, lp) );

   /* assign return values */
   if( lpcands != NULL )
      *lpcands = branchcand->lpcands;
   if( lpcandssol != NULL )
      *lpcandssol = branchcand->lpcandssol;
   if( lpcandsfrac != NULL )
      *lpcandsfrac = branchcand->lpcandsfrac;
   if( nlpcands != NULL )
      *nlpcands = branchcand->nlpcands;
   if( npriolpcands != NULL )
      *npriolpcands = (set->branch_preferbinary && branchcand->npriolpbins > 0 ? branchcand->npriolpbins
         : branchcand->npriolpcands);
   if( nfracimplvars != NULL )
      *nfracimplvars = branchcand->nimpllpfracs;

   return SCIP_OKAY;
}

/** gets external branching candidates */
SCIP_RETCODE SCIPbranchcandGetExternCands(
   SCIP_BRANCHCAND*      branchcand,         /**< branching candidate storage */
   SCIP_VAR***           externcands,        /**< pointer to store the array of external branching candidates, or NULL */
   SCIP_Real**           externcandssol,     /**< pointer to store the array of external candidate solution values, or NULL */
   SCIP_Real**           externcandsscore,   /**< pointer to store the array of external candidate scores, or NULL */
   int*                  nexterncands,       /**< pointer to store the number of external branching candidates, or NULL */
   int*                  nprioexterncands,   /**< pointer to store the number of candidates with maximal priority, or NULL */
   int*                  nprioexternbins,    /**< pointer to store the number of binary candidates with maximal priority, or NULL */
   int*                  nprioexternints,    /**< pointer to store the number of integer candidates with maximal priority, or NULL */
   int*                  nprioexternimpls    /**< pointer to store the number of implicit integer candidates with maximal priority, 
                                              *   or NULL */
   )
{
   assert(branchcand != NULL);

   /* assign return values */
   if( externcands != NULL )
      *externcands = branchcand->externcands;
   if( externcandssol != NULL )
      *externcandssol = branchcand->externcandssol;
   if( externcandsscore != NULL )
      *externcandsscore = branchcand->externcandsscore;
   if( nexterncands != NULL )
      *nexterncands = branchcand->nexterncands;
   if( nprioexterncands != NULL )
      *nprioexterncands = branchcand->nprioexterncands;
   if( nprioexternbins != NULL )
      *nprioexternbins = branchcand->nprioexternbins;
   if( nprioexternints != NULL )
      *nprioexternints = branchcand->nprioexternints;
   if( nprioexternimpls != NULL )
      *nprioexternimpls = branchcand->nprioexternimpls;

   return SCIP_OKAY;
}

/** gets maximal branching priority of LP branching candidates */
<<<<<<< HEAD
extern
=======
>>>>>>> 92701fb2
int SCIPbranchcandGetLPMaxPrio(
   SCIP_BRANCHCAND*      branchcand          /**< branching candidate storage */
   )
{
   assert(branchcand != NULL);

   return branchcand->lpmaxpriority;
}

/** gets number of LP branching candidates with maximal branch priority */
<<<<<<< HEAD
extern
=======
>>>>>>> 92701fb2
int SCIPbranchcandGetNPrioLPCands(
   SCIP_BRANCHCAND*      branchcand          /**< branching candidate storage */
   )
{
   assert(branchcand != NULL);

   return branchcand->npriolpcands;
}

/** gets maximal branching priority of external branching candidates */
<<<<<<< HEAD
extern
=======
>>>>>>> 92701fb2
int SCIPbranchcandGetExternMaxPrio(
   SCIP_BRANCHCAND*      branchcand          /**< branching candidate storage */
   )
{
   assert(branchcand != NULL);

   return branchcand->externmaxpriority;
}

/** gets number of external branching candidates */
int SCIPbranchcandGetNExternCands(
   SCIP_BRANCHCAND*      branchcand          /**< branching candidate storage */
   )
{
   assert(branchcand != NULL);

   return branchcand->nexterncands;
}

/** gets number of external branching candidates with maximal branch priority */
int SCIPbranchcandGetNPrioExternCands(
   SCIP_BRANCHCAND*      branchcand          /**< branching candidate storage */
   )
{
   assert(branchcand != NULL);

   return branchcand->nprioexterncands;
}

/** gets number of binary external branching candidates with maximal branch priority */
int SCIPbranchcandGetNPrioExternBins(
   SCIP_BRANCHCAND*      branchcand          /**< branching candidate storage */
   )
{
   assert(branchcand != NULL);

   return branchcand->nprioexternbins;
}

/** gets number of integer external branching candidates with maximal branch priority */
int SCIPbranchcandGetNPrioExternInts(
   SCIP_BRANCHCAND*      branchcand          /**< branching candidate storage */
   )
{
   assert(branchcand != NULL);

   return branchcand->nprioexternints;
}

/** gets number of implicit integer external branching candidates with maximal branch priority */
int SCIPbranchcandGetNPrioExternImpls(
   SCIP_BRANCHCAND*      branchcand          /**< branching candidate storage */
   )
{
   assert(branchcand != NULL);

   return branchcand->nprioexternimpls;
}

/** gets number of continuous external branching candidates with maximal branch priority */
int SCIPbranchcandGetNPrioExternConts(
   SCIP_BRANCHCAND*      branchcand          /**< branching candidate storage */
   )
{
   assert(branchcand != NULL);

   return branchcand->nprioexterncands - branchcand->nprioexternbins - branchcand->nprioexternints - branchcand->nprioexternimpls;
}

/** insert variable, its score and its solution value into the external branching candidate storage
 * the absolute difference of the current lower and upper bounds of the variable must be at least epsilon
 */
SCIP_RETCODE SCIPbranchcandAddExternCand(
   SCIP_BRANCHCAND*      branchcand,         /**< branching candidate storage */
   SCIP_SET*             set,                /**< global SCIP settings */
   SCIP_VAR*             var,                /**< variable to insert */
   SCIP_Real             score,              /**< score of external candidate, e.g. infeasibility */
   SCIP_Real             solval              /**< value of the variable in the current solution */
   )
{
   SCIP_VARTYPE vartype;
   int branchpriority;
   int insertpos;

   assert(branchcand != NULL);
   assert(var != NULL);
   assert(!SCIPsetIsEQ(set, SCIPvarGetLbLocal(var), SCIPvarGetUbLocal(var))); /* the variable should not be fixed yet */
   assert(SCIPvarGetType(var) == SCIP_VARTYPE_CONTINUOUS || !SCIPsetIsEQ(set, SCIPsetCeil(set, SCIPvarGetLbLocal(var)), SCIPsetFloor(set, SCIPvarGetUbLocal(var)))); /* a discrete variable should also not be fixed, even after rounding bounds to integral values */
   assert(SCIPvarGetStatus(var) != SCIP_VARSTATUS_MULTAGGR || !SCIPsetIsEQ(set, SCIPvarGetMultaggrLbLocal(var, set), SCIPvarGetMultaggrUbLocal(var, set))); /* also the current bounds of a multi-aggregated variable should not be fixed yet */
   assert(branchcand->nprioexterncands <= branchcand->nexterncands);
   assert(branchcand->nexterncands <= branchcand->externcandssize);

   vartype = SCIPvarGetType(var);
   branchpriority = SCIPvarGetBranchPriority(var);
   insertpos = branchcand->nexterncands;

   SCIP_CALL( ensureExterncandsSize(branchcand, set, branchcand->nexterncands+1) );

   SCIPsetDebugMsg(set, "inserting external candidate <%s> of type %d and priority %d into candidate set (maxprio: %d), score = %g, solval = %g\n",
      SCIPvarGetName(var), vartype, branchpriority, branchcand->externmaxpriority, score, solval);

   /* insert the variable into externcands, making sure, that the highest priority candidates are at the front
    * and ordered binaries, integers, implicit integers, continuous
    */
   if( branchpriority > branchcand->externmaxpriority )
   {
      /* candidate has higher priority than the current maximum:
       * move it to the front and declare it to be the single best candidate
       */
      branchcand->externcands[insertpos] = branchcand->externcands[0];
      branchcand->externcandsscore[insertpos] = branchcand->externcandsscore[0];
      branchcand->externcandssol[insertpos] = branchcand->externcandssol[0];

      insertpos = 0;

      branchcand->nprioexterncands = 1;
      branchcand->nprioexternbins = (vartype == SCIP_VARTYPE_BINARY ? 1 : 0);
      branchcand->nprioexternints = (vartype == SCIP_VARTYPE_INTEGER ? 1 : 0);
      branchcand->nprioexternimpls = (vartype == SCIP_VARTYPE_IMPLINT ? 1 : 0);
      branchcand->externmaxpriority = branchpriority;
   }
   else if( branchpriority == branchcand->externmaxpriority )
   {
      /* candidate has equal priority as the current maximum:
       * move away the first non-maximal priority candidate, move the current candidate to the correct
       * slot (binaries first, integers next, implicit integers next, continuous last) and increase the number 
       * of maximal priority candidates
       */
      if( insertpos != branchcand->nprioexterncands )
      {
         branchcand->externcands[insertpos] = branchcand->externcands[branchcand->nprioexterncands];
         branchcand->externcandsscore[insertpos] = branchcand->externcandsscore[branchcand->nprioexterncands];
         branchcand->externcandssol[insertpos] = branchcand->externcandssol[branchcand->nprioexterncands];

         insertpos = branchcand->nprioexterncands;
      }
      branchcand->nprioexterncands++;
      if( vartype == SCIP_VARTYPE_BINARY || vartype == SCIP_VARTYPE_INTEGER || vartype == SCIP_VARTYPE_IMPLINT )
      {
         if( insertpos != branchcand->nprioexternbins + branchcand->nprioexternints + branchcand->nprioexternimpls )
         {
            branchcand->externcands[insertpos] =
               branchcand->externcands[branchcand->nprioexternbins + branchcand->nprioexternints + branchcand->nprioexternimpls];
            branchcand->externcandsscore[insertpos] =
               branchcand->externcandsscore[branchcand->nprioexternbins + branchcand->nprioexternints + branchcand->nprioexternimpls];
            branchcand->externcandssol[insertpos] =
               branchcand->externcandssol[branchcand->nprioexternbins + branchcand->nprioexternints + branchcand->nprioexternimpls];

            insertpos = branchcand->nprioexternbins + branchcand->nprioexternints + branchcand->nprioexternimpls;
         }
         branchcand->nprioexternimpls++;


         if( vartype == SCIP_VARTYPE_BINARY || vartype == SCIP_VARTYPE_INTEGER )
         {
            if( insertpos != branchcand->nprioexternbins + branchcand->nprioexternints )
            {
               branchcand->externcands[insertpos] = 
                  branchcand->externcands[branchcand->nprioexternbins + branchcand->nprioexternints];
               branchcand->externcandsscore[insertpos] = 
                  branchcand->externcandsscore[branchcand->nprioexternbins + branchcand->nprioexternints];
               branchcand->externcandssol[insertpos] = 
                  branchcand->externcandssol[branchcand->nprioexternbins + branchcand->nprioexternints];

               insertpos = branchcand->nprioexternbins + branchcand->nprioexternints;
            }
            branchcand->nprioexternints++;
            branchcand->nprioexternimpls--;


            if( vartype == SCIP_VARTYPE_BINARY )
            {
               if( insertpos != branchcand->nprioexternbins )
               {
                  branchcand->externcands[insertpos] = branchcand->externcands[branchcand->nprioexternbins];
                  branchcand->externcandsscore[insertpos] = branchcand->externcandsscore[branchcand->nprioexternbins];
                  branchcand->externcandssol[insertpos] = branchcand->externcandssol[branchcand->nprioexternbins];

                  insertpos = branchcand->nprioexternbins;
               }
               branchcand->nprioexternbins++;
               branchcand->nprioexternints--;
            }
         }
      }
   }
   branchcand->externcands[insertpos] = var;
   branchcand->externcandsscore[insertpos] = score;
   branchcand->externcandssol[insertpos] = solval;
   branchcand->nexterncands++;

   SCIPsetDebugMsg(set, " -> inserted at position %d (nprioexterncands=%d)\n", insertpos, branchcand->nprioexterncands);

   assert(0 <= branchcand->nprioexterncands && branchcand->nprioexterncands <= branchcand->nexterncands);
   assert(0 <= branchcand->nprioexternbins && branchcand->nprioexternbins <= branchcand->nprioexterncands);
   assert(0 <= branchcand->nprioexternints && branchcand->nprioexternints <= branchcand->nprioexterncands);
   assert(0 <= branchcand->nprioexternimpls && branchcand->nprioexternimpls <= branchcand->nprioexterncands);

   return SCIP_OKAY;
}

/** removes all external candidates from the storage for external branching */
void SCIPbranchcandClearExternCands(
   SCIP_BRANCHCAND*      branchcand          /**< branching candidate storage */
   )
{
   assert(branchcand != NULL);

   branchcand->nexterncands = 0;
   branchcand->nprioexterncands = 0;
   branchcand->nprioexternbins = 0;
   branchcand->nprioexternints = 0;
   branchcand->nprioexternimpls = 0;
   branchcand->externmaxpriority = INT_MIN;
}

/** checks whether the given variable is contained in the candidate storage for external branching */
SCIP_Bool SCIPbranchcandContainsExternCand(
   SCIP_BRANCHCAND*      branchcand,         /**< branching candidate storage */
   SCIP_VAR*             var                 /**< variable to look for */
   )
{
   int branchpriority;
   int i;

   assert(branchcand != NULL);
   assert(var != NULL);
   assert(branchcand->nprioexterncands <= branchcand->nexterncands);
   assert(branchcand->nexterncands <= branchcand->externcandssize);

   branchpriority = SCIPvarGetBranchPriority(var);

   /* look for the variable in the externcands, using the fact, that the highest priority candidates are at the front
    * and ordered binaries, integers, implicit integers, continuous
    */
   if( branchpriority > branchcand->externmaxpriority )
   {
      /* the branching priority of the variable is higher than the maximal priority contained in the array;
       * the variable can thus not be contained */
      return FALSE;
   }
   if( branchpriority == branchcand->externmaxpriority )
   {
      SCIP_VARTYPE vartype;

      vartype = SCIPvarGetType(var);

      /* variable has equal priority as the current maximum:
       * look for it in the correct slot (binaries first, integers next, implicit integers next, continuous last)
       */
      if( vartype == SCIP_VARTYPE_BINARY )
      {
         /* the variable is binary, look at the first branchcand->nprioexternbins slots */
         for( i = 0; i < branchcand->nprioexternbins; i++ )
            if( branchcand->externcands[i] == var )
               return TRUE;
         return FALSE;
      }
      if( vartype == SCIP_VARTYPE_INTEGER )
      {
         /* the variable is integer, look at the slots containing integers */
         for( i = 0; i < branchcand->nprioexternints; i++ )
            if( branchcand->externcands[branchcand->nprioexternbins + i] == var )
               return TRUE;
         return FALSE;
      }
      if( vartype == SCIP_VARTYPE_IMPLINT )
      {
         /* the variable is implicit integer, look at the slots containing implicit integers */
         for( i = 0; i < branchcand->nprioexternimpls; i++ )
            if( branchcand->externcands[branchcand->nprioexternbins + branchcand->nprioexternints + i] == var )
               return TRUE;
         return FALSE;
      }
      /* the variable is continuous, look at the slots containing continuous variables */
      assert(vartype == SCIP_VARTYPE_CONTINUOUS);
      for( i = branchcand->nprioexternbins + branchcand->nprioexternints + branchcand->nprioexternimpls; 
           i < branchcand->nprioexterncands; i++ )
         if( branchcand->externcands[i] == var )
            return TRUE;
      return FALSE;
   }
   /* the branching priority of the variable is lower than the maximal priority contained in the array;
    * look for the variable in the candidates which do not have maximal priority */
   assert(branchpriority < branchcand->externmaxpriority);

   for( i = branchcand->nprioexterncands; i < branchcand->nexterncands; i++ )
      if( branchcand->externcands[i] == var )
         return TRUE;
   return FALSE;
}

/** gets branching candidates for pseudo solution branching (non-fixed variables) */
SCIP_RETCODE SCIPbranchcandGetPseudoCands(
   SCIP_BRANCHCAND*      branchcand,         /**< branching candidate storage */
   SCIP_SET*             set,                /**< global SCIP settings */
   SCIP_PROB*            prob,               /**< problem data */
   SCIP_VAR***           pseudocands,        /**< pointer to store the array of pseudo branching candidates, or NULL */
   int*                  npseudocands,       /**< pointer to store the number of pseudo branching candidates, or NULL */
   int*                  npriopseudocands    /**< pointer to store the number of candidates with maximal priority, or NULL */
   )
{
   assert(branchcand != NULL);

#ifndef NDEBUG
   /* check, if the current pseudo branching candidate array is correct */
   {
      SCIP_VAR* var;
      int npcs;
      int v;

      assert(prob != NULL);

      /* pseudo branching candidates are non-fixed binary, integer, and implicit integer variables */
      npcs = 0;
      for( v = 0; v < prob->nbinvars + prob->nintvars + prob->nimplvars; ++v )
      {
         var = prob->vars[v];
         assert(var != NULL);
         assert(SCIPvarGetStatus(var) == SCIP_VARSTATUS_LOOSE || SCIPvarGetStatus(var) == SCIP_VARSTATUS_COLUMN);
         assert(SCIPvarGetType(var) == SCIP_VARTYPE_BINARY
            || SCIPvarGetType(var) == SCIP_VARTYPE_INTEGER
            || SCIPvarGetType(var) == SCIP_VARTYPE_IMPLINT);
         assert(SCIPsetIsFeasIntegral(set, SCIPvarGetLbLocal(var)));
         assert(SCIPsetIsFeasIntegral(set, SCIPvarGetUbLocal(var)));
         assert(SCIPsetIsLE(set, SCIPvarGetLbLocal(var), SCIPvarGetUbLocal(var)));

         if( SCIPsetIsLT(set, SCIPvarGetLbLocal(var), SCIPvarGetUbLocal(var)) )
         {
            assert(0 <= var->pseudocandindex && var->pseudocandindex < branchcand->npseudocands);
            assert(branchcand->pseudocands[var->pseudocandindex] == var);
            npcs++;
         }
         else
         {
            assert(var->pseudocandindex == -1);
         }
      }
      assert(branchcand->npseudocands == npcs);
      for (v = 0; v < branchcand->npriopseudocands; ++v)
         assert( branchcand->pseudocands[v]->branchpriority == branchcand->pseudomaxpriority );
   }
#endif

   /* assign return values */
   if( pseudocands != NULL )
      *pseudocands = branchcand->pseudocands;
   if( npseudocands != NULL )
      *npseudocands = branchcand->npseudocands;
   if( npriopseudocands != NULL )
      *npriopseudocands = (set->branch_preferbinary && branchcand->npriopseudobins > 0 ? branchcand->npriopseudobins
         : branchcand->npriopseudocands);

   return SCIP_OKAY;
}

/** gets number of branching candidates for pseudo solution branching (non-fixed variables) */
int SCIPbranchcandGetNPseudoCands(
   SCIP_BRANCHCAND*      branchcand          /**< branching candidate storage */
   )
{
   assert(branchcand != NULL);

   return branchcand->npseudocands;
}

/** gets number of branching candidates with maximal branch priority for pseudo solution branching */
int SCIPbranchcandGetNPrioPseudoCands(
   SCIP_BRANCHCAND*      branchcand          /**< branching candidate storage */
   )
{
   assert(branchcand != NULL);

   return branchcand->npriopseudocands;
}

/** gets number of binary branching candidates with maximal branch priority for pseudo solution branching */
int SCIPbranchcandGetNPrioPseudoBins(
   SCIP_BRANCHCAND*      branchcand          /**< branching candidate storage */
   )
{
   assert(branchcand != NULL);

   return branchcand->npriopseudobins;
}

/** gets number of integer branching candidates with maximal branch priority for pseudo solution branching */
int SCIPbranchcandGetNPrioPseudoInts(
   SCIP_BRANCHCAND*      branchcand          /**< branching candidate storage */
   )
{
   assert(branchcand != NULL);

   return branchcand->npriopseudoints;
}

/** gets number of implicit integer branching candidates with maximal branch priority for pseudo solution branching */
int SCIPbranchcandGetNPrioPseudoImpls(
   SCIP_BRANCHCAND*      branchcand          /**< branching candidate storage */
   )
{
   assert(branchcand != NULL);

   return branchcand->npriopseudocands - branchcand->npriopseudobins - branchcand->npriopseudoints;
}

/** insert pseudocand at given position, or to the first positions of the maximal priority candidates, using the
 *  given position as free slot for the other candidates
 */
static
void branchcandInsertPseudoCand(
   SCIP_BRANCHCAND*      branchcand,         /**< branching candidate storage */
   SCIP_VAR*             var,                /**< variable to insert */
   int                   insertpos           /**< free position to insert the variable */
   )
{
   SCIP_VARTYPE vartype;
   int branchpriority;

   assert(branchcand != NULL);
   assert(var != NULL);
   assert(branchcand->npriopseudocands <= insertpos && insertpos < branchcand->npseudocands);
   assert(branchcand->npseudocands <= branchcand->pseudocandssize);

   vartype = SCIPvarGetType(var);
   branchpriority = SCIPvarGetBranchPriority(var);

   SCIPdebugMessage("inserting pseudo candidate <%s> of type %d and priority %d into candidate set at position %d (maxprio: %d)\n",
      SCIPvarGetName(var), vartype, branchpriority, insertpos, branchcand->pseudomaxpriority);

   /* insert the variable into pseudocands, making sure, that the highest priority candidates are at the front
    * and ordered binaries, integers, implicit integers
    */
   if( branchpriority > branchcand->pseudomaxpriority )
   {
      /* candidate has higher priority than the current maximum:
       * move it to the front and declare it to be the single best candidate
       */
      if( insertpos != 0 )
      {
         branchcand->pseudocands[insertpos] = branchcand->pseudocands[0];
         branchcand->pseudocands[insertpos]->pseudocandindex = insertpos;
         insertpos = 0;
      }
      branchcand->npriopseudocands = 1;
      branchcand->npriopseudobins = (vartype == SCIP_VARTYPE_BINARY ? 1 : 0);
      branchcand->npriopseudoints = (vartype == SCIP_VARTYPE_INTEGER ? 1 : 0);
      branchcand->pseudomaxpriority = branchpriority;
   }
   else if( branchpriority == branchcand->pseudomaxpriority )
   {
      /* candidate has equal priority as the current maximum:
       * move away the first non-maximal priority candidate, move the current candidate to the correct
       * slot (binaries first, integers next, implicit integers last) and increase the number of maximal priority candidates
       */
      if( insertpos != branchcand->npriopseudocands )
      {
         branchcand->pseudocands[insertpos] = branchcand->pseudocands[branchcand->npriopseudocands];
         branchcand->pseudocands[insertpos]->pseudocandindex = insertpos;
         insertpos = branchcand->npriopseudocands;
      }
      branchcand->npriopseudocands++;
      if( vartype == SCIP_VARTYPE_BINARY || vartype == SCIP_VARTYPE_INTEGER )
      {
         if( insertpos != branchcand->npriopseudobins + branchcand->npriopseudoints )
         {
            branchcand->pseudocands[insertpos] =
               branchcand->pseudocands[branchcand->npriopseudobins + branchcand->npriopseudoints];
            branchcand->pseudocands[insertpos]->pseudocandindex = insertpos;
            insertpos = branchcand->npriopseudobins + branchcand->npriopseudoints;
         }
         branchcand->npriopseudoints++;

         if( vartype == SCIP_VARTYPE_BINARY )
         {
            if( insertpos != branchcand->npriopseudobins )
            {
               branchcand->pseudocands[insertpos] = branchcand->pseudocands[branchcand->npriopseudobins];
               branchcand->pseudocands[insertpos]->pseudocandindex = insertpos;
               insertpos = branchcand->npriopseudobins;
            }
            branchcand->npriopseudobins++;
            branchcand->npriopseudoints--;
         }
      }
   }
   branchcand->pseudocands[insertpos] = var;
   var->pseudocandindex = insertpos;

   SCIPdebugMessage(" -> inserted at position %d (npriopseudocands=%d)\n", insertpos, branchcand->npriopseudocands);

   assert(0 <= branchcand->npriopseudocands && branchcand->npriopseudocands <= branchcand->npseudocands);
   assert(0 <= branchcand->npriopseudobins && branchcand->npriopseudobins <= branchcand->npriopseudocands);
   assert(0 <= branchcand->npriopseudoints && branchcand->npriopseudoints <= branchcand->npriopseudocands);
}

/** sorts the pseudo branching candidates, such that the candidates of maximal priority are at the front,
 *  ordered by binaries, integers, implicit integers
 */
static
void branchcandSortPseudoCands(
   SCIP_BRANCHCAND*      branchcand          /**< branching candidate storage */
   )
{
   SCIP_VAR* var;
   int i;

   assert(branchcand != NULL);
   assert(branchcand->npriopseudocands == 0); /* is only be called after removal of last maximal candidate */
   assert(branchcand->npriopseudobins == 0);
   assert(branchcand->npriopseudoints == 0);

   SCIPdebugMessage("resorting pseudo candidates\n");

   branchcand->pseudomaxpriority = INT_MIN;

   for( i = 0; i < branchcand->npseudocands; ++i )
   {
      var = branchcand->pseudocands[i];
      assert(var->pseudocandindex == i);

      if( SCIPvarGetBranchPriority(var) >= branchcand->pseudomaxpriority )
         branchcandInsertPseudoCand(branchcand, var, i);
   }

   assert(0 <= branchcand->npriopseudocands && branchcand->npriopseudocands <= branchcand->npseudocands);
   assert(0 <= branchcand->npriopseudobins && branchcand->npriopseudobins <= branchcand->npriopseudocands);
   assert(0 <= branchcand->npriopseudoints && branchcand->npriopseudoints <= branchcand->npriopseudocands);
#ifndef NDEBUG
   {
      for (i = 0; i < branchcand->npriopseudocands; ++i)
         assert( branchcand->pseudocands[i]->branchpriority == branchcand->pseudomaxpriority );
   }
#endif
}

/** removes pseudo candidate from pseudocands array
 */
static
void branchcandRemovePseudoCand(
   SCIP_BRANCHCAND*      branchcand,         /**< branching candidate storage */
   SCIP_VAR*             var                 /**< variable to remove */
   )
{
   int freepos;

   assert(branchcand != NULL);
   assert(var != NULL);
   assert(var->pseudocandindex < branchcand->npseudocands);
   assert(branchcand->pseudocands[var->pseudocandindex] == var);
   assert(branchcand->pseudocands[branchcand->npseudocands-1] != NULL);

   /* Note that the branching priority of the variable to be removed is not necessarily equal to pseudomaxpriority, since
    * the status of the variable might have changed, leading to a change in the branching priority. Moreover, if the
    * variable was part of an aggregation, even other variables might at this point have different priorities. */
   SCIPdebugMessage("removing pseudo candidate <%s> of type %d and priority %d at %d from candidate set (maxprio: %d)\n",
      SCIPvarGetName(var), SCIPvarGetType(var), SCIPvarGetBranchPriority(var), var->pseudocandindex,
      branchcand->pseudomaxpriority);

   /* delete the variable from pseudocands, making sure, that the highest priority candidates are at the front
    * and ordered binaries, integers, implicit integers
    */
   freepos = var->pseudocandindex;
   var->pseudocandindex = -1;
   assert(0 <= freepos && freepos < branchcand->npseudocands);

   if( freepos < branchcand->npriopseudobins )
   {
      /* a binary candidate of maximal priority was removed */
      assert(SCIPvarGetType(var) == SCIP_VARTYPE_BINARY);
      if( freepos != branchcand->npriopseudobins - 1 )
      {
         branchcand->pseudocands[freepos] = branchcand->pseudocands[branchcand->npriopseudobins - 1];
         branchcand->pseudocands[freepos]->pseudocandindex = freepos;
         freepos = branchcand->npriopseudobins - 1;
      }
      branchcand->npriopseudobins--;
      branchcand->npriopseudoints++;
   }

   if( freepos < branchcand->npriopseudobins + branchcand->npriopseudoints )
   {
      /* a binary or integer candidate of maximal priority was removed */
      assert(SCIPvarGetType(var) == SCIP_VARTYPE_BINARY || SCIPvarGetType(var) == SCIP_VARTYPE_INTEGER);
      if( freepos != branchcand->npriopseudobins + branchcand->npriopseudoints - 1 )
      {
         branchcand->pseudocands[freepos] =
            branchcand->pseudocands[branchcand->npriopseudobins + branchcand->npriopseudoints - 1];
         branchcand->pseudocands[freepos]->pseudocandindex = freepos;
         freepos = branchcand->npriopseudobins + branchcand->npriopseudoints - 1;
      }
      branchcand->npriopseudoints--;
   }

   if( freepos < branchcand->npriopseudocands )
   {
      /* a candidate of maximal priority was removed */
      if( freepos != branchcand->npriopseudocands - 1 )
      {
         branchcand->pseudocands[freepos] = branchcand->pseudocands[branchcand->npriopseudocands - 1];
         branchcand->pseudocands[freepos]->pseudocandindex = freepos;
         freepos = branchcand->npriopseudocands - 1;
      }
      branchcand->npriopseudocands--;
   }
   if( freepos != branchcand->npseudocands - 1 )
   {
      branchcand->pseudocands[freepos] = branchcand->pseudocands[branchcand->npseudocands - 1];
      branchcand->pseudocands[freepos]->pseudocandindex = freepos;
   }
   branchcand->npseudocands--;

   assert(0 <= branchcand->npriopseudocands && branchcand->npriopseudocands <= branchcand->npseudocands);
   assert(0 <= branchcand->npriopseudobins && branchcand->npriopseudobins <= branchcand->npriopseudocands);
   assert(0 <= branchcand->npriopseudoints && branchcand->npriopseudoints <= branchcand->npriopseudocands);

   /* if all maximal priority candidates were removed, resort the array s.t. the new maximal priority candidates
    * are at the front
    */
   if( branchcand->npriopseudocands == 0 )
      branchcandSortPseudoCands(branchcand);
}

/** removes variable from branching candidate list */
SCIP_RETCODE SCIPbranchcandRemoveVar(
   SCIP_BRANCHCAND*      branchcand,         /**< branching candidate storage */
   SCIP_VAR*             var                 /**< variable that changed its bounds */
   )
{
   assert(var != NULL);

   /* make sure, variable is not member of the pseudo branching candidate list */
   if( var->pseudocandindex >= 0 )
   {
      branchcandRemovePseudoCand(branchcand, var);
   }

   return SCIP_OKAY;
}

/** updates branching candidate list for a given variable */
SCIP_RETCODE SCIPbranchcandUpdateVar(
   SCIP_BRANCHCAND*      branchcand,         /**< branching candidate storage */
   SCIP_SET*             set,                /**< global SCIP settings */
   SCIP_VAR*             var                 /**< variable that changed its bounds */
   )
{
   assert(branchcand != NULL);
   assert(var != NULL);

   if( (SCIPvarGetStatus(var) == SCIP_VARSTATUS_LOOSE || SCIPvarGetStatus(var) == SCIP_VARSTATUS_COLUMN)
      && SCIPvarGetType(var) != SCIP_VARTYPE_CONTINUOUS
      && SCIPsetIsLT(set, SCIPvarGetLbLocal(var), SCIPvarGetUbLocal(var)) )
   {
      /* variable is neither continuous nor fixed and has non-empty domain: make sure it is member of the pseudo branching candidate list */
      if( var->pseudocandindex == -1 )
      {
         SCIP_CALL( ensurePseudocandsSize(branchcand, set, branchcand->npseudocands+1) );

         branchcand->npseudocands++;
         branchcandInsertPseudoCand(branchcand, var, branchcand->npseudocands-1);
      }
   }
   else
   {
      assert(SCIPvarGetStatus(var) == SCIP_VARSTATUS_ORIGINAL
         || SCIPvarGetStatus(var) == SCIP_VARSTATUS_FIXED
         || SCIPvarGetStatus(var) == SCIP_VARSTATUS_AGGREGATED
         || SCIPvarGetStatus(var) == SCIP_VARSTATUS_MULTAGGR
         || SCIPvarGetStatus(var) == SCIP_VARSTATUS_NEGATED
         || SCIPvarGetType(var) == SCIP_VARTYPE_CONTINUOUS
         || SCIPsetIsGE(set, SCIPvarGetLbLocal(var), SCIPvarGetUbLocal(var)));

      /* variable is continuous or fixed or has empty domain: make sure it is not member of the pseudo branching candidate list */
      SCIP_CALL( SCIPbranchcandRemoveVar(branchcand, var) );
   }

   return SCIP_OKAY;
}

/** updates branching priority of the given variable and update the pseudo candidate array if needed */
SCIP_RETCODE SCIPbranchcandUpdateVarBranchPriority(
   SCIP_BRANCHCAND*      branchcand,         /**< branching candidate storage */
   SCIP_SET*             set,                /**< global SCIP settings */
   SCIP_VAR*             var,                /**< variable that changed its bounds */
   int                   branchpriority      /**< branch priority of the variable */
   )
{
   int oldbranchpriority;
   int pseudomaxpriority;

   assert(branchcand != NULL);

   oldbranchpriority = SCIPvarGetBranchPriority(var);

   if( oldbranchpriority == branchpriority )
      return SCIP_OKAY;

   pseudomaxpriority = branchcand->pseudomaxpriority;

   /* if the variable currently belongs to the priority set or the new branching priority is larger than the current one,
    * remove it from the pseudo branch candidate array */
   if( oldbranchpriority == pseudomaxpriority || branchpriority > pseudomaxpriority )
   {
      SCIP_CALL( SCIPbranchcandRemoveVar(branchcand, var) );
      assert(var->pseudocandindex == -1);
   }

   /* change the branching priority of the variable */
   SCIP_CALL( SCIPvarChgBranchPriority(var, branchpriority) );

   /* if the variable is not part of the pseudo branching candidate array, check if it is a pseudo branching candidate
    * and add it if so */
   SCIP_CALL( SCIPbranchcandUpdateVar(branchcand, set, var) );

   return SCIP_OKAY;
}



/*
 * branching rule methods
 */

/** compares two branching rules w. r. to their priority */
SCIP_DECL_SORTPTRCOMP(SCIPbranchruleComp)
{  /*lint --e{715}*/
   return ((SCIP_BRANCHRULE*)elem2)->priority - ((SCIP_BRANCHRULE*)elem1)->priority;
}

/** comparison method for sorting branching rules w.r.t. to their name */
SCIP_DECL_SORTPTRCOMP(SCIPbranchruleCompName)
{
   return strcmp(SCIPbranchruleGetName((SCIP_BRANCHRULE*)elem1), SCIPbranchruleGetName((SCIP_BRANCHRULE*)elem2));
}

/** method to call, when the priority of a branching rule was changed */
static
SCIP_DECL_PARAMCHGD(paramChgdBranchrulePriority)
{  /*lint --e{715}*/
   SCIP_PARAMDATA* paramdata;

   paramdata = SCIPparamGetData(param);
   assert(paramdata != NULL);

   /* use SCIPsetBranchrulePriority() to mark the branchrules unsorted */
   SCIP_CALL( SCIPsetBranchrulePriority(scip, (SCIP_BRANCHRULE*)paramdata, SCIPparamGetInt(param)) ); /*lint !e740*/

   return SCIP_OKAY;
}

/** copies the given branchrule to a new scip */
SCIP_RETCODE SCIPbranchruleCopyInclude(
   SCIP_BRANCHRULE*      branchrule,         /**< branchrule */
   SCIP_SET*             set                 /**< SCIP_SET of SCIP to copy to */
   )
{
   assert(branchrule != NULL);
   assert(set != NULL);
   assert(set->scip != NULL);

   if( branchrule->branchcopy != NULL )
   {
      SCIPsetDebugMsg(set, "including branching rule %s in subscip %p\n", SCIPbranchruleGetName(branchrule), (void*)set->scip);
      SCIP_CALL( branchrule->branchcopy(set->scip, branchrule) );
   }

   return SCIP_OKAY;
}

/** creates a branching rule */
SCIP_RETCODE SCIPbranchruleCreate(
   SCIP_BRANCHRULE**     branchrule,         /**< pointer to store branching rule */
   SCIP_SET*             set,                /**< global SCIP settings */
   SCIP_MESSAGEHDLR*     messagehdlr,        /**< message handler */
   BMS_BLKMEM*           blkmem,             /**< block memory for parameter settings */
   const char*           name,               /**< name of branching rule */
   const char*           desc,               /**< description of branching rule */
   int                   priority,           /**< priority of the branching rule */
   int                   maxdepth,           /**< maximal depth level, up to which this branching rule should be used (or -1) */
   SCIP_Real             maxbounddist,       /**< maximal relative distance from current node's dual bound to primal bound
                                              *   compared to best node's dual bound for applying branching rule
                                              *   (0.0: only on current best node, 1.0: on all nodes) */
   SCIP_DECL_BRANCHCOPY  ((*branchcopy)),    /**< copy method of branching rule */
   SCIP_DECL_BRANCHFREE  ((*branchfree)),    /**< destructor of branching rule */
   SCIP_DECL_BRANCHINIT  ((*branchinit)),    /**< initialize branching rule */
   SCIP_DECL_BRANCHEXIT  ((*branchexit)),    /**< deinitialize branching rule */
   SCIP_DECL_BRANCHINITSOL((*branchinitsol)),/**< solving process initialization method of branching rule */
   SCIP_DECL_BRANCHEXITSOL((*branchexitsol)),/**< solving process deinitialization method of branching rule */
   SCIP_DECL_BRANCHEXECLP((*branchexeclp)),  /**< branching execution method for fractional LP solutions */
   SCIP_DECL_BRANCHEXECEXT((*branchexecext)),/**< branching execution method for external solutions */
   SCIP_DECL_BRANCHEXECPS((*branchexecps)),  /**< branching execution method for not completely fixed pseudo solutions */
   SCIP_BRANCHRULEDATA*  branchruledata      /**< branching rule data */
   )
{
   char paramname[SCIP_MAXSTRLEN];
   char paramdesc[SCIP_MAXSTRLEN];

   assert(branchrule != NULL);
   assert(name != NULL);
   assert(desc != NULL);

   SCIP_ALLOC( BMSallocMemory(branchrule) );
   SCIP_ALLOC( BMSduplicateMemoryArray(&(*branchrule)->name, name, strlen(name)+1) );
   SCIP_ALLOC( BMSduplicateMemoryArray(&(*branchrule)->desc, desc, strlen(desc)+1) );
   (*branchrule)->priority = priority;
   (*branchrule)->maxdepth = maxdepth;
   (*branchrule)->maxbounddist = maxbounddist;
   (*branchrule)->branchcopy = branchcopy;
   (*branchrule)->branchfree = branchfree;
   (*branchrule)->branchinit = branchinit;
   (*branchrule)->branchexit = branchexit;
   (*branchrule)->branchinitsol = branchinitsol;
   (*branchrule)->branchexitsol = branchexitsol;
   (*branchrule)->branchexeclp = branchexeclp;
   (*branchrule)->branchexecext = branchexecext;
   (*branchrule)->branchexecps = branchexecps;
   (*branchrule)->branchruledata = branchruledata;
   SCIP_CALL( SCIPclockCreate(&(*branchrule)->setuptime, SCIP_CLOCKTYPE_DEFAULT) );
   SCIP_CALL( SCIPclockCreate(&(*branchrule)->branchclock, SCIP_CLOCKTYPE_DEFAULT) );
   (*branchrule)->nlpcalls = 0;
   (*branchrule)->nexterncalls = 0;
   (*branchrule)->npseudocalls = 0;
   (*branchrule)->ncutoffs = 0;
   (*branchrule)->ncutsfound = 0;
   (*branchrule)->nconssfound = 0;
   (*branchrule)->ndomredsfound = 0;
   (*branchrule)->nchildren = 0;
   (*branchrule)->initialized = FALSE;

   /* add parameters */
   (void) SCIPsnprintf(paramname, SCIP_MAXSTRLEN, "branching/%s/priority", name);
   (void) SCIPsnprintf(paramdesc, SCIP_MAXSTRLEN, "priority of branching rule <%s>", name);
   SCIP_CALL( SCIPsetAddIntParam(set, messagehdlr, blkmem, paramname, paramdesc,
         &(*branchrule)->priority, FALSE, priority, INT_MIN/4, INT_MAX/4,
         paramChgdBranchrulePriority, (SCIP_PARAMDATA*)(*branchrule)) ); /*lint !e740*/
   (void) SCIPsnprintf(paramname, SCIP_MAXSTRLEN, "branching/%s/maxdepth", name);
   (void) SCIPsnprintf(paramdesc, SCIP_MAXSTRLEN, "maximal depth level, up to which branching rule <%s> should be used (-1 for no limit)", name);
   SCIP_CALL( SCIPsetAddIntParam(set, messagehdlr, blkmem, paramname, paramdesc,
         &(*branchrule)->maxdepth, FALSE, maxdepth, -1, SCIP_MAXTREEDEPTH,
         NULL, NULL) ); /*lint !e740*/
   (void) SCIPsnprintf(paramname, SCIP_MAXSTRLEN, "branching/%s/maxbounddist", name);
   (void) SCIPsnprintf(paramdesc, SCIP_MAXSTRLEN, "maximal relative distance from current node's dual bound to primal bound compared to best node's dual bound for applying branching rule (0.0: only on current best node, 1.0: on all nodes)");
   SCIP_CALL( SCIPsetAddRealParam(set, messagehdlr, blkmem, paramname, paramdesc,
         &(*branchrule)->maxbounddist, FALSE, maxbounddist, 0.0, 1.0,
         NULL, NULL) ); /*lint !e740*/

   return SCIP_OKAY;
}

/** frees memory of branching rule */
SCIP_RETCODE SCIPbranchruleFree(
   SCIP_BRANCHRULE**     branchrule,         /**< pointer to branching rule data structure */
   SCIP_SET*             set                 /**< global SCIP settings */
   )
{
   assert(branchrule != NULL);
   assert(*branchrule != NULL);
   assert(!(*branchrule)->initialized);
   assert(set != NULL);

   /* call destructor of branching rule */
   if( (*branchrule)->branchfree != NULL )
   {
      SCIP_CALL( (*branchrule)->branchfree(set->scip, *branchrule) );
   }

   SCIPclockFree(&(*branchrule)->branchclock);
   SCIPclockFree(&(*branchrule)->setuptime);
   BMSfreeMemoryArray(&(*branchrule)->name);
   BMSfreeMemoryArray(&(*branchrule)->desc);
   BMSfreeMemory(branchrule);

   return SCIP_OKAY;
}

/** initializes branching rule */
SCIP_RETCODE SCIPbranchruleInit(
   SCIP_BRANCHRULE*      branchrule,         /**< branching rule */
   SCIP_SET*             set                 /**< global SCIP settings */
   )
{
   assert(branchrule != NULL);
   assert(set != NULL);

   if( branchrule->initialized )
   {
      SCIPerrorMessage("branching rule <%s> already initialized\n", branchrule->name);
      return SCIP_INVALIDCALL;
   }

   if( set->misc_resetstat )
   {
      SCIPclockReset(branchrule->setuptime);
      SCIPclockReset(branchrule->branchclock);
      branchrule->nlpcalls = 0;
      branchrule->nexterncalls = 0;
      branchrule->npseudocalls = 0;
      branchrule->ncutoffs = 0;
      branchrule->ncutsfound = 0;
      branchrule->nconssfound = 0;
      branchrule->ndomredsfound = 0;
      branchrule->nchildren = 0;
   }

   if( branchrule->branchinit != NULL )
   {
      /* start timing */
      SCIPclockStart(branchrule->setuptime, set);

      SCIP_CALL( branchrule->branchinit(set->scip, branchrule) );

      /* stop timing */
      SCIPclockStop(branchrule->setuptime, set);
   }
   branchrule->initialized = TRUE;

   return SCIP_OKAY;
}

/** deinitializes branching rule */
SCIP_RETCODE SCIPbranchruleExit(
   SCIP_BRANCHRULE*      branchrule,         /**< branching rule */
   SCIP_SET*             set                 /**< global SCIP settings */
   )
{
   assert(branchrule != NULL);
   assert(set != NULL);

   if( !branchrule->initialized )
   {
      SCIPerrorMessage("branching rule <%s> not initialized\n", branchrule->name);
      return SCIP_INVALIDCALL;
   }

   if( branchrule->branchexit != NULL )
   {
      /* start timing */
      SCIPclockStart(branchrule->setuptime, set);

      SCIP_CALL( branchrule->branchexit(set->scip, branchrule) );

      /* stop timing */
      SCIPclockStop(branchrule->setuptime, set);
   }
   branchrule->initialized = FALSE;

   return SCIP_OKAY;
}

/** informs branching rule that the branch and bound process is being started */
SCIP_RETCODE SCIPbranchruleInitsol(
   SCIP_BRANCHRULE*      branchrule,         /**< branching rule */
   SCIP_SET*             set                 /**< global SCIP settings */
   )
{
   assert(branchrule != NULL);
   assert(set != NULL);

   /* call solving process initialization method of branching rule */
   if( branchrule->branchinitsol != NULL )
   {
      /* start timing */
      SCIPclockStart(branchrule->setuptime, set);

      SCIP_CALL( branchrule->branchinitsol(set->scip, branchrule) );

      /* stop timing */
      SCIPclockStop(branchrule->setuptime, set);
   }

   return SCIP_OKAY;
}

/** informs branching rule that the branch and bound process data is being freed */
SCIP_RETCODE SCIPbranchruleExitsol(
   SCIP_BRANCHRULE*      branchrule,         /**< branching rule */
   SCIP_SET*             set                 /**< global SCIP settings */
   )
{
   assert(branchrule != NULL);
   assert(set != NULL);

   /* call solving process deinitialization method of branching rule */
   if( branchrule->branchexitsol != NULL )
   {
      /* start timing */
      SCIPclockStart(branchrule->setuptime, set);

      SCIP_CALL( branchrule->branchexitsol(set->scip, branchrule) );

      /* stop timing */
      SCIPclockStop(branchrule->setuptime, set);
   }

   return SCIP_OKAY;
}

/** executes branching rule for fractional LP solution */
SCIP_RETCODE SCIPbranchruleExecLPSol(
   SCIP_BRANCHRULE*      branchrule,         /**< branching rule */
   SCIP_SET*             set,                /**< global SCIP settings */
   SCIP_STAT*            stat,               /**< problem statistics */
   SCIP_TREE*            tree,               /**< branch and bound tree */
   SCIP_SEPASTORE*       sepastore,          /**< separation storage */
   SCIP_Real             cutoffbound,        /**< global upper cutoff bound */
   SCIP_Bool             allowaddcons,       /**< should adding constraints be allowed to avoid a branching? */
   SCIP_RESULT*          result              /**< pointer to store the result of the callback method */
   )
{
   assert(branchrule != NULL);
   assert(set != NULL);
   assert(tree != NULL);
   assert(tree->focusnode != NULL);
   assert(tree->nchildren == 0);
   assert(result != NULL);

   *result = SCIP_DIDNOTRUN;
   if( branchrule->branchexeclp != NULL
      && (branchrule->maxdepth == -1 || branchrule->maxdepth >= SCIPtreeGetCurrentDepth(tree)) )
   {
      SCIP_Real loclowerbound;
      SCIP_Real glblowerbound;
      SCIP_Bool runbranchrule;

      loclowerbound = SCIPnodeGetLowerbound(tree->focusnode);
      glblowerbound = SCIPtreeGetLowerbound(tree, set);

      /* we distinguish between finite and infinite global lower bounds to avoid comparisons between different values > SCIPinfinity() */
      if( SCIPsetIsInfinity(set, -glblowerbound) )
         runbranchrule = SCIPsetIsInfinity(set, -loclowerbound) || SCIPsetIsGE(set, branchrule->maxbounddist, 1.0);
      else
      {
         assert(!SCIPsetIsInfinity(set, -loclowerbound));
         runbranchrule = SCIPsetIsLE(set, loclowerbound - glblowerbound, branchrule->maxbounddist * (cutoffbound - glblowerbound));
      }

      if( runbranchrule )
      {
         SCIP_Longint oldndomchgs;
         SCIP_Longint oldnprobdomchgs;
         SCIP_Longint oldnactiveconss;
         int oldncuts;

         SCIPsetDebugMsg(set, "executing LP branching rule <%s>\n", branchrule->name);

         oldndomchgs = stat->nboundchgs + stat->nholechgs;
         oldnprobdomchgs = stat->nprobboundchgs + stat->nprobholechgs;
         oldncuts = SCIPsepastoreGetNCuts(sepastore);
         oldnactiveconss = stat->nactiveconssadded;

         /* start timing */
         SCIPclockStart(branchrule->branchclock, set);

         /* call external method */
         SCIP_CALL( branchrule->branchexeclp(set->scip, branchrule, allowaddcons, result) );

         /* stop timing */
         SCIPclockStop(branchrule->branchclock, set);

         /* evaluate result */
         if( *result != SCIP_CUTOFF
            && *result != SCIP_CONSADDED
            && *result != SCIP_REDUCEDDOM
            && *result != SCIP_SEPARATED
            && *result != SCIP_BRANCHED
            && *result != SCIP_DIDNOTFIND
            && *result != SCIP_DIDNOTRUN )
         {
            SCIPerrorMessage("branching rule <%s> returned invalid result code <%d> from LP solution branching\n",
               branchrule->name, *result);
            return SCIP_INVALIDRESULT;
         }
         if( *result == SCIP_CONSADDED && !allowaddcons )
         {
            SCIPerrorMessage("branching rule <%s> added a constraint in LP solution branching without permission\n",
               branchrule->name);
            return SCIP_INVALIDRESULT;
         }

         /* update statistics */
         if( *result != SCIP_DIDNOTRUN )
            branchrule->nlpcalls++;
         if( *result == SCIP_CUTOFF )
            branchrule->ncutoffs++;
         if( *result != SCIP_BRANCHED )
         {
            assert(tree->nchildren == 0);

            /* update domain reductions; therefore remove the domain
             * reduction counts which were generated in probing mode */
            branchrule->ndomredsfound += stat->nboundchgs + stat->nholechgs - oldndomchgs;
            branchrule->ndomredsfound -= (stat->nprobboundchgs + stat->nprobholechgs - oldnprobdomchgs);

            branchrule->ncutsfound += SCIPsepastoreGetNCuts(sepastore) - oldncuts; /*lint !e776*/
            branchrule->nconssfound += stat->nactiveconssadded - oldnactiveconss; /*lint !e776*/
         }
         else
            branchrule->nchildren += tree->nchildren;
      }
   }

   return SCIP_OKAY;
}

/** executes branching rule for external branching candidates */
SCIP_RETCODE SCIPbranchruleExecExternSol(
   SCIP_BRANCHRULE*      branchrule,         /**< branching rule */
   SCIP_SET*             set,                /**< global SCIP settings */
   SCIP_STAT*            stat,               /**< problem statistics */
   SCIP_TREE*            tree,               /**< branch and bound tree */
   SCIP_SEPASTORE*       sepastore,          /**< separation storage */
   SCIP_Real             cutoffbound,        /**< global upper cutoff bound */
   SCIP_Bool             allowaddcons,       /**< should adding constraints be allowed to avoid a branching? */
   SCIP_RESULT*          result              /**< pointer to store the result of the callback method */
   )
{
   assert(branchrule != NULL);
   assert(set != NULL);
   assert(tree != NULL);
   assert(tree->focusnode != NULL);
   assert(tree->nchildren == 0);
   assert(result != NULL);

   *result = SCIP_DIDNOTRUN;
   if( branchrule->branchexecext != NULL
      && (branchrule->maxdepth == -1 || branchrule->maxdepth >= SCIPtreeGetCurrentDepth(tree)) )
   {
      SCIP_Real loclowerbound;
      SCIP_Real glblowerbound;
      SCIP_Bool runbranchrule;

      loclowerbound = SCIPnodeGetLowerbound(tree->focusnode);
      glblowerbound = SCIPtreeGetLowerbound(tree, set);
      assert(!SCIPsetIsInfinity(set, loclowerbound));

      /* we distinguish between finite and infinite global lower bounds to avoid comparisons between different values > SCIPinfinity() */
      if( SCIPsetIsInfinity(set, -glblowerbound) )
         runbranchrule = SCIPsetIsInfinity(set, -loclowerbound) || SCIPsetIsGE(set, branchrule->maxbounddist, 1.0);
      else
      {
         assert(!SCIPsetIsInfinity(set, -loclowerbound));
         runbranchrule = SCIPsetIsLE(set, loclowerbound - glblowerbound, branchrule->maxbounddist * (cutoffbound - glblowerbound));
      }

      if( runbranchrule )
      {
         SCIP_Longint oldndomchgs;
         SCIP_Longint oldnprobdomchgs;
         int oldncuts;
         int oldnactiveconss;

         SCIPsetDebugMsg(set, "executing external solution branching rule <%s>\n", branchrule->name);

         oldndomchgs = stat->nboundchgs + stat->nholechgs;
         oldnprobdomchgs = stat->nprobboundchgs + stat->nprobholechgs;
         oldncuts = SCIPsepastoreGetNCuts(sepastore);
         oldnactiveconss = stat->nactiveconss;

         /* start timing */
         SCIPclockStart(branchrule->branchclock, set);

         /* call external method */
         SCIP_CALL( branchrule->branchexecext(set->scip, branchrule, allowaddcons, result) );

         /* stop timing */
         SCIPclockStop(branchrule->branchclock, set);

         /* evaluate result */
         if( *result != SCIP_CUTOFF
            && *result != SCIP_CONSADDED
            && *result != SCIP_REDUCEDDOM
            && *result != SCIP_SEPARATED
            && *result != SCIP_BRANCHED
            && *result != SCIP_DIDNOTFIND
            && *result != SCIP_DIDNOTRUN )
         {
            SCIPerrorMessage("branching rule <%s> returned invalid result code <%d> from external solution branching\n",
               branchrule->name, *result);
            return SCIP_INVALIDRESULT;
         }
         if( *result == SCIP_CONSADDED && !allowaddcons )
         {
            SCIPerrorMessage("branching rule <%s> added a constraint in external solution branching without permission\n",
               branchrule->name);
            return SCIP_INVALIDRESULT;
         }

         /* update statistics */
         if( *result != SCIP_DIDNOTRUN )
            branchrule->nexterncalls++;
         if( *result == SCIP_CUTOFF )
            branchrule->ncutoffs++;
         if( *result != SCIP_BRANCHED )
         {
            assert(tree->nchildren == 0);

            /* update domain reductions; therefore remove the domain
             * reduction counts which were generated in probing mode */
            branchrule->ndomredsfound += stat->nboundchgs + stat->nholechgs - oldndomchgs;
            branchrule->ndomredsfound -= (stat->nprobboundchgs + stat->nprobholechgs - oldnprobdomchgs);

            branchrule->ncutsfound += SCIPsepastoreGetNCuts(sepastore) - oldncuts; /*lint !e776*/
            branchrule->nconssfound += stat->nactiveconss - oldnactiveconss; /*lint !e776*/
         }
         else
            branchrule->nchildren += tree->nchildren;
      }
   }
   return SCIP_OKAY;
}

/** executes branching rule for not completely fixed pseudo solution */
SCIP_RETCODE SCIPbranchruleExecPseudoSol(
   SCIP_BRANCHRULE*      branchrule,         /**< branching rule */
   SCIP_SET*             set,                /**< global SCIP settings */
   SCIP_STAT*            stat,               /**< problem statistics */
   SCIP_TREE*            tree,               /**< branch and bound tree */
   SCIP_Real             cutoffbound,        /**< global upper cutoff bound */
   SCIP_Bool             allowaddcons,       /**< should adding constraints be allowed to avoid a branching? */
   SCIP_RESULT*          result              /**< pointer to store the result of the callback method */
   )
{
   assert(branchrule != NULL);
   assert(set != NULL);
   assert(tree != NULL);
   assert(tree->nchildren == 0);
   assert(result != NULL);

   *result = SCIP_DIDNOTRUN;
   if( branchrule->branchexecps != NULL
      && (branchrule->maxdepth == -1 || branchrule->maxdepth >= SCIPtreeGetCurrentDepth(tree)) )
   {
      SCIP_Real loclowerbound;
      SCIP_Real glblowerbound;
      SCIP_Bool runbranchrule;

      loclowerbound = SCIPnodeGetLowerbound(tree->focusnode);
      glblowerbound = SCIPtreeGetLowerbound(tree, set);

      /* we distinguish between finite and infinite global lower bounds to avoid comparisons between different values > SCIPinfinity() */
      if( SCIPsetIsInfinity(set, -glblowerbound) )
         runbranchrule = SCIPsetIsInfinity(set, -loclowerbound) || SCIPsetIsGE(set, branchrule->maxbounddist, 1.0);
      else
      {
         assert(!SCIPsetIsInfinity(set, -loclowerbound));
         runbranchrule = SCIPsetIsLE(set, loclowerbound - glblowerbound, branchrule->maxbounddist * (cutoffbound - glblowerbound));
      }

      if( runbranchrule )
      {
         SCIP_Longint oldndomchgs;
         SCIP_Longint oldnprobdomchgs;
         SCIP_Longint oldnactiveconss;

         SCIPsetDebugMsg(set, "executing pseudo branching rule <%s>\n", branchrule->name);

         oldndomchgs = stat->nboundchgs + stat->nholechgs;
         oldnprobdomchgs = stat->nprobboundchgs + stat->nprobholechgs;
         oldnactiveconss = stat->nactiveconss;

         /* start timing */
         SCIPclockStart(branchrule->branchclock, set);

         /* call external method */
         SCIP_CALL( branchrule->branchexecps(set->scip, branchrule, allowaddcons, result) );

         /* stop timing */
         SCIPclockStop(branchrule->branchclock, set);

         /* evaluate result */
         if( *result != SCIP_CUTOFF
            && *result != SCIP_CONSADDED
            && *result != SCIP_REDUCEDDOM
            && *result != SCIP_BRANCHED
            && *result != SCIP_DIDNOTFIND
            && *result != SCIP_DIDNOTRUN )
         {
            SCIPerrorMessage("branching rule <%s> returned invalid result code <%d> from pseudo solution branching\n",
               branchrule->name, *result);
            return SCIP_INVALIDRESULT;
         }
         if( *result == SCIP_CONSADDED && !allowaddcons )
         {
            SCIPerrorMessage("branching rule <%s> added a constraint in pseudo solution branching without permission\n",
               branchrule->name);
            return SCIP_INVALIDRESULT;
         }

         /* update statistics */
         if( *result != SCIP_DIDNOTRUN )
            branchrule->npseudocalls++;
         if( *result == SCIP_CUTOFF )
            branchrule->ncutoffs++;
         if( *result != SCIP_BRANCHED )
         {
            assert(tree->nchildren == 0);

            /* update domain reductions; therefore remove the domain
             * reduction counts which were generated in probing mode */
            branchrule->ndomredsfound += stat->nboundchgs + stat->nholechgs - oldndomchgs;
            branchrule->ndomredsfound -= (stat->nprobboundchgs + stat->nprobholechgs - oldnprobdomchgs);

            branchrule->nconssfound += stat->nactiveconss - oldnactiveconss;
         }
         else
            branchrule->nchildren += tree->nchildren;
      }
   }

   return SCIP_OKAY;
}

/** gets user data of branching rule */
SCIP_BRANCHRULEDATA* SCIPbranchruleGetData(
   SCIP_BRANCHRULE*      branchrule          /**< branching rule */
   )
{
   assert(branchrule != NULL);

   return branchrule->branchruledata;
}

/** sets user data of branching rule; user has to free old data in advance! */
void SCIPbranchruleSetData(
   SCIP_BRANCHRULE*      branchrule,         /**< branching rule */
   SCIP_BRANCHRULEDATA*  branchruledata      /**< new branching rule user data */
   )
{
   assert(branchrule != NULL);

   branchrule->branchruledata = branchruledata;
}

/** sets copy method of branching rule */
void SCIPbranchruleSetCopy(
   SCIP_BRANCHRULE*      branchrule,         /**< branching rule */
   SCIP_DECL_BRANCHCOPY  ((*branchcopy))     /**< copy method of branching rule or NULL if you don't want to copy your plugin into sub-SCIPs */
   )
{
   assert(branchrule != NULL);

   branchrule->branchcopy = branchcopy;
}

/** sets destructor method of branching rule */
void SCIPbranchruleSetFree(
   SCIP_BRANCHRULE*      branchrule,         /**< branching rule */
   SCIP_DECL_BRANCHFREE  ((*branchfree))     /**< destructor of branching rule */
   )
{
   assert(branchrule != NULL);

   branchrule->branchfree = branchfree;
}

/** sets initialization method of branching rule */
void SCIPbranchruleSetInit(
   SCIP_BRANCHRULE*      branchrule,         /**< branching rule */
   SCIP_DECL_BRANCHINIT  ((*branchinit))     /**< initialize branching rule */
   )
{
   assert(branchrule != NULL);

   branchrule->branchinit = branchinit;
}

/** sets deinitialization method of branching rule */
void SCIPbranchruleSetExit(
   SCIP_BRANCHRULE*      branchrule,         /**< branching rule */
   SCIP_DECL_BRANCHEXIT  ((*branchexit))     /**< deinitialize branching rule */
   )
{
   assert(branchrule != NULL);

   branchrule->branchexit = branchexit;
}

/** sets solving process initialization method of branching rule */
void SCIPbranchruleSetInitsol(
   SCIP_BRANCHRULE*      branchrule,         /**< branching rule */
   SCIP_DECL_BRANCHINITSOL((*branchinitsol)) /**< solving process initialization method of branching rule */
   )
{
   assert(branchrule != NULL);

   branchrule->branchinitsol = branchinitsol;
}

/** sets solving process deinitialization method of branching rule */
void SCIPbranchruleSetExitsol(
   SCIP_BRANCHRULE*      branchrule,         /**< branching rule */
   SCIP_DECL_BRANCHEXITSOL((*branchexitsol)) /**< solving process deinitialization method of branching rule */
   )
{
   assert(branchrule != NULL);

   branchrule->branchexitsol = branchexitsol;
}



/** sets branching execution method for fractional LP solutions */
void SCIPbranchruleSetExecLp(
   SCIP_BRANCHRULE*      branchrule,         /**< branching rule */
   SCIP_DECL_BRANCHEXECLP((*branchexeclp))   /**< branching execution method for fractional LP solutions */
   )
{
   assert(branchrule != NULL);

   branchrule->branchexeclp = branchexeclp;
}

/** sets branching execution method for external candidates  */
void SCIPbranchruleSetExecExt(
   SCIP_BRANCHRULE*      branchrule,         /**< branching rule */
   SCIP_DECL_BRANCHEXECEXT((*branchexecext)) /**< branching execution method for external candidates */
   )
{
   assert(branchrule != NULL);

   branchrule->branchexecext = branchexecext;
}

/** sets branching execution method for not completely fixed pseudo solutions */
void SCIPbranchruleSetExecPs(
   SCIP_BRANCHRULE*      branchrule,         /**< branching rule */
   SCIP_DECL_BRANCHEXECPS((*branchexecps))   /**< branching execution method for not completely fixed pseudo solutions */
   )
{
   assert(branchrule != NULL);

   branchrule->branchexecps = branchexecps;
}

/** gets name of branching rule */
const char* SCIPbranchruleGetName(
   SCIP_BRANCHRULE*      branchrule          /**< branching rule */
   )
{
   assert(branchrule != NULL);

   return branchrule->name;
}

/** gets description of branching rule */
const char* SCIPbranchruleGetDesc(
   SCIP_BRANCHRULE*      branchrule          /**< branching rule */
   )
{
   assert(branchrule != NULL);

   return branchrule->desc;
}

/** gets priority of branching rule */
int SCIPbranchruleGetPriority(
   SCIP_BRANCHRULE*      branchrule          /**< branching rule */
   )
{
   assert(branchrule != NULL);

   return branchrule->priority;
}

/** sets priority of branching rule */
void SCIPbranchruleSetPriority(
   SCIP_BRANCHRULE*      branchrule,         /**< branching rule */
   SCIP_SET*             set,                /**< global SCIP settings */
   int                   priority            /**< new priority of the branching rule */
   )
{
   assert(branchrule != NULL);
   assert(set != NULL);

   branchrule->priority = priority;
   set->branchrulessorted = FALSE;
}

/** gets maximal depth level, up to which this branching rule should be used (-1 for no limit) */
int SCIPbranchruleGetMaxdepth(
   SCIP_BRANCHRULE*      branchrule          /**< branching rule */
   )
{
   assert(branchrule != NULL);

   return branchrule->maxdepth;
}

/** sets maximal depth level, up to which this branching rule should be used (-1 for no limit) */
void SCIPbranchruleSetMaxdepth(
   SCIP_BRANCHRULE*      branchrule,         /**< branching rule */
   int                   maxdepth            /**< new maxdepth of the branching rule */
   )
{
   assert(branchrule != NULL);
   assert(maxdepth >= -1);

   branchrule->maxdepth = maxdepth;
}

/** gets maximal relative distance from current node's dual bound to primal bound for applying branching rule */
SCIP_Real SCIPbranchruleGetMaxbounddist(
   SCIP_BRANCHRULE*      branchrule          /**< branching rule */
   )
{
   assert(branchrule != NULL);

   return branchrule->maxbounddist;
}

/** sets maximal relative distance from current node's dual bound to primal bound for applying branching rule */
void SCIPbranchruleSetMaxbounddist(
   SCIP_BRANCHRULE*      branchrule,         /**< branching rule */
   SCIP_Real             maxbounddist        /**< new maxbounddist of the branching rule */
   )
{
   assert(branchrule != NULL);
   assert(maxbounddist >= -1);

   branchrule->maxbounddist = maxbounddist;
}

/** enables or disables all clocks of \p branchrule, depending on the value of the flag */
void SCIPbranchruleEnableOrDisableClocks(
   SCIP_BRANCHRULE*      branchrule,         /**< the branching rule for which all clocks should be enabled or disabled */
   SCIP_Bool             enable              /**< should the clocks of the branching rule be enabled? */
   )
{
   assert(branchrule != NULL);

   SCIPclockEnableOrDisable(branchrule->setuptime, enable);
   SCIPclockEnableOrDisable(branchrule->branchclock, enable);
}

/** gets time in seconds used in this branching rule for setting up for next stages */
SCIP_Real SCIPbranchruleGetSetupTime(
   SCIP_BRANCHRULE*      branchrule          /**< branching rule */
   )
{
   assert(branchrule != NULL);

   return SCIPclockGetTime(branchrule->setuptime);
}

/** gets time in seconds used in this branching rule */
SCIP_Real SCIPbranchruleGetTime(
   SCIP_BRANCHRULE*      branchrule          /**< branching rule */
   )
{
   assert(branchrule != NULL);

   return SCIPclockGetTime(branchrule->branchclock);
}

/** gets the total number of times, the branching rule was called on an LP solution */
SCIP_Longint SCIPbranchruleGetNLPCalls(
   SCIP_BRANCHRULE*      branchrule          /**< branching rule */
   )
{
   assert(branchrule != NULL);

   return branchrule->nlpcalls;
}

/** gets the total number of times, the branching rule was called on an external solution */
SCIP_Longint SCIPbranchruleGetNExternCalls(
   SCIP_BRANCHRULE*      branchrule          /**< branching rule */
   )
{
   assert(branchrule != NULL);

   return branchrule->nexterncalls;
}

/** gets the total number of times, the branching rule was called on a pseudo solution */
SCIP_Longint SCIPbranchruleGetNPseudoCalls(
   SCIP_BRANCHRULE*      branchrule          /**< branching rule */
   )
{
   assert(branchrule != NULL);

   return branchrule->npseudocalls;
}

/** gets the total number of times, the branching rule detected a cutoff */
SCIP_Longint SCIPbranchruleGetNCutoffs(
   SCIP_BRANCHRULE*      branchrule          /**< branching rule */
   )
{
   assert(branchrule != NULL);

   return branchrule->ncutoffs;
}

/** gets the total number of cuts, the branching rule separated */
SCIP_Longint SCIPbranchruleGetNCutsFound(
   SCIP_BRANCHRULE*      branchrule          /**< branching rule */
   )
{
   assert(branchrule != NULL);

   return branchrule->ncutsfound;
}

/** gets the total number of constraints, the branching rule added to the respective local nodes (not counting constraints
 *  that were added to the child nodes as branching decisions)
 */
SCIP_Longint SCIPbranchruleGetNConssFound(
   SCIP_BRANCHRULE*      branchrule          /**< branching rule */
   )
{
   assert(branchrule != NULL);

   return branchrule->nconssfound;
}

/** gets the total number of domain reductions, the branching rule found */
SCIP_Longint SCIPbranchruleGetNDomredsFound(
   SCIP_BRANCHRULE*      branchrule          /**< branching rule */
   )
{
   assert(branchrule != NULL);

   return branchrule->ndomredsfound;
}

/** gets the total number of children, the branching rule created */
SCIP_Longint SCIPbranchruleGetNChildren(
   SCIP_BRANCHRULE*      branchrule          /**< branching rule */
   )
{
   assert(branchrule != NULL);

   return branchrule->nchildren;
}

/** is branching rule initialized? */
SCIP_Bool SCIPbranchruleIsInitialized(
   SCIP_BRANCHRULE*      branchrule          /**< branching rule */
   )
{
   assert(branchrule != NULL);

   return branchrule->initialized;
}




/*
 * branching methods
 */

/** calculates the branching score out of the gain predictions for a binary branching */
SCIP_Real SCIPbranchGetScore(
   SCIP_SET*             set,                /**< global SCIP settings */
   SCIP_VAR*             var,                /**< variable, of which the branching factor should be applied, or NULL */
   SCIP_Real             downgain,           /**< prediction of objective gain for rounding downwards */
   SCIP_Real             upgain              /**< prediction of objective gain for rounding upwards */
   )
{
   SCIP_Real score;
   SCIP_Real eps;

   assert(set != NULL);

   /* adjust scores near zero to always yield product score greater than 0 */
   eps = SCIPsetSumepsilon(set);
   if( set->branch_sumadjustscore )
   {
      /* adjust scores by adding eps to keep near zero score differences between variables */
      downgain = downgain + eps;
      upgain = upgain + eps;
   }
   else
   {
      /* disregard near zero score differences between variables and consider the branching factor for them */
      downgain = MAX(downgain, eps);
      upgain = MAX(upgain, eps);
   }

   switch( set->branch_scorefunc )
   {
   case 's':  /* linear sum score function */
      /* weigh the two child nodes with branchscorefac and 1-branchscorefac */
      if( downgain > upgain )
         score = set->branch_scorefac * downgain + (1.0-set->branch_scorefac) * upgain;
      else
         score = set->branch_scorefac * upgain + (1.0-set->branch_scorefac) * downgain;
      break;

   case 'p':  /* product score function */
      score = downgain * upgain;
      break;
   case 'q': /* quotient score function */
      if( downgain > upgain )
         score = upgain * upgain / downgain;
      else
         score = downgain * downgain / upgain;
      break;
   default:
      SCIPerrorMessage("invalid branching score function <%c>\n", set->branch_scorefunc);
      SCIPABORT();
      score = 0.0;
   }

   /* apply the branch factor of the variable */
   if( var != NULL )
      score *= SCIPvarGetBranchFactor(var);

   return score;
}

/** calculates the branching score out of the gain predictions for a branching with arbitrary many children */
SCIP_Real SCIPbranchGetScoreMultiple(
   SCIP_SET*             set,                /**< global SCIP settings */
   SCIP_VAR*             var,                /**< variable, of which the branching factor should be applied, or NULL */
   int                   nchildren,          /**< number of children that the branching will create */
   SCIP_Real*            gains               /**< prediction of objective gain for each child */
   )
{
   SCIP_Real min1;
   SCIP_Real min2;
   int c;

   assert(nchildren == 0 || gains != NULL);

   /* search for the two minimal gains in the child list and use these to calculate the branching score */
   min1 = SCIPsetInfinity(set);
   min2 = SCIPsetInfinity(set);
   for( c = 0; c < nchildren; ++c )
   {
      if( gains[c] < min1 )
      {
         min2 = min1;
         min1 = gains[c];
      }
      else if( gains[c] < min2 )
         min2 = gains[c];
   }

   return SCIPbranchGetScore(set, var, min1, min2);
}

/** computes a branching point for a (not necessarily discrete) variable
 * a suggested branching point is first projected onto the box
 * if no point is suggested, then the value in the current LP or pseudo solution is used
 * if this value is at infinity, then 0.0 projected onto the bounds and then moved inside the interval is used 
 * for a discrete variable, it is ensured that the returned value is fractional
 * for a continuous variable, the parameter branching/clamp defines how far a branching point need to be from the bounds of a variable
 * the latter is only applied if no point has been suggested, or the suggested point is not inside the variable's interval
 */
SCIP_Real SCIPbranchGetBranchingPoint(
   SCIP_SET*             set,                /**< global SCIP settings */
   SCIP_TREE*            tree,               /**< branch and bound tree */
   SCIP_VAR*             var,                /**< variable, of which the branching point should be computed */
   SCIP_Real             suggestion          /**< suggestion for branching point, or SCIP_INVALID if no suggestion */
   )
{
   SCIP_Real branchpoint;
   SCIP_Real lb;
   SCIP_Real ub;

   assert(set != NULL);
   assert(var != NULL);

   lb = SCIPvarGetLbLocal(var);
   ub = SCIPvarGetUbLocal(var);

   /* for a fixed variable, we cannot branch further */
   assert(!SCIPsetIsEQ(set, lb, ub));

   if( !SCIPsetIsInfinity(set, REALABS(suggestion)) )
   {
      /* use user suggested branching point */

      /* first, project it onto the current domain */
      branchpoint = MAX(lb, MIN(suggestion, ub));

      if( SCIPvarGetType(var) != SCIP_VARTYPE_CONTINUOUS )
      {
         /* if it is a discrete variable, then round it down and up and accept this choice */
         if( SCIPsetIsEQ(set, branchpoint, ub) )
         {
            /* in the right branch, variable is fixed to its current upper bound */
            return SCIPsetFloor(set, branchpoint) - 0.5;
         }
         else
         {
            /* in the  left branch, variable is fixed to its current lower bound */
            return SCIPsetFloor(set, branchpoint) + 0.5;
         }
      }
      else if( (SCIPsetIsInfinity(set, -lb) || SCIPsetIsRelGT(set, branchpoint, lb)) &&
                (SCIPsetIsInfinity(set,  ub) || SCIPsetIsRelLT(set, branchpoint, ub)) )
      {
         /* if it is continuous and inside the box, then accept it */ 
         return branchpoint;
      }
      /* if it is continuous and suggestion is on of the bounds, continue below */
   }
   else
   {
      /* if no point is suggested and the value in LP solution is not too big, try the LP or pseudo LP solution
       * otherwise, if the value in the LP or pseudosolution is large (here 1e+12), use 0.0
       * in both cases, project onto bounds of course
       */
      branchpoint = SCIPvarGetSol(var, SCIPtreeHasCurrentNodeLP(tree));
      if( REALABS(branchpoint) > 1e+12 )
         branchpoint = 0.0;
      branchpoint = MAX(lb, MIN(branchpoint, ub));
   }

   /* if value is at +/- infty, then choose some value a bit off from bounds or 0.0 */
   if( SCIPsetIsInfinity(set, branchpoint) )
   {
      /* if value is at +infty, then the upper bound should be at infinity */
      assert(SCIPsetIsInfinity(set, ub));

      /* choose 0.0 or something above lower bound if lower bound > 0 */
      if( SCIPsetIsPositive(set, lb) )
         branchpoint = lb + 1000.0;
      else
         branchpoint = 0.0;
   }
   else if( SCIPsetIsInfinity(set, -branchpoint) )
   { 
      /* if value is at -infty, then the lower bound should be at -infinity */
      assert(SCIPsetIsInfinity(set, -lb));

      /* choose 0.0 or something below upper bound if upper bound < 0 */
      if( SCIPsetIsNegative(set, ub) )
         branchpoint = ub - 1000.0;
      else
         branchpoint = 0.0;
   }

   assert(SCIPsetIsInfinity(set,  ub) || SCIPsetIsLE(set, branchpoint, ub));
   assert(SCIPsetIsInfinity(set, -lb) || SCIPsetIsGE(set, branchpoint, lb));

   if( SCIPvarGetType(var) >= SCIP_VARTYPE_IMPLINT )
   {
      if( !SCIPsetIsInfinity(set, -lb) || !SCIPsetIsInfinity(set, ub) )
      {
         /* if one bound is missing, we are temporarily guessing the other one, so we can apply the clamp below */
         if( SCIPsetIsInfinity(set, ub) )
         {
            ub = lb + MIN(MAX(0.5 * REALABS(lb), 1000), 0.9 * (SCIPsetInfinity(set) - lb)); /*lint !e666*/
         }
         else if( SCIPsetIsInfinity(set, -lb) )
         {
            lb = ub - MIN(MAX(0.5 * REALABS(ub), 1000), 0.9 * (SCIPsetInfinity(set) + ub)); /*lint !e666*/
         }

         /* if branching point is too close to the bounds, move more into the middle of the interval */
         if( SCIPrelDiff(ub, lb) <= 2.02 * SCIPsetEpsilon(set) )
         {
            /* for very tiny intervals we set it exactly into the middle */
            branchpoint = (lb+ub)/2.0;
         }
         else
         {
            /* otherwise we project it away from the bounds */
            SCIP_Real minbrpoint;
            SCIP_Real maxbrpoint;
            SCIP_Real scale;
            SCIP_Real lbabs;
            SCIP_Real ubabs;

            lbabs = REALABS(lb);
            ubabs = REALABS(ub);

            scale = MAX3(lbabs, ubabs, 1.0);

            /* the minimal branching point should be
             * - set->clamp away from the lower bound - relative to the local domain size
             * - SCIPsetEpsilon(set)*scale above the lower bound - in absolute value
             */
            minbrpoint = (1.0 - set->branch_clamp) * lb + set->branch_clamp * ub;
            minbrpoint = MAX(lb + 1.01*SCIPsetEpsilon(set)*scale, minbrpoint);  /*lint !e666*/

            /* the maximal branching point should be
             * - set->clamp away from the upper bound - relative to the local domain size
             * - SCIPsetEpsilon(set)*scale below the upper bound - in absolute value
             */
            maxbrpoint = set->branch_clamp * lb + (1.0 - set->branch_clamp) * ub;
            maxbrpoint = MIN(ub - 1.01*SCIPsetEpsilon(set)*scale, maxbrpoint);  /*lint !e666*/

            /* project branchpoint into [minbrpoint, maxbrpoint] */
            branchpoint = MAX(minbrpoint, MIN(branchpoint, maxbrpoint));

            /* if selected branching point is close to 0.0 and bounds are away from 0.0, it often makes sense to branch exactly on 0.0 */
            if( SCIPsetIsFeasZero(set, branchpoint) && SCIPsetIsFeasNegative(set, lb) && SCIPsetIsFeasPositive(set, ub) )
               branchpoint = 0.0;

            assert(SCIPsetIsRelLT(set, SCIPvarGetLbLocal(var), branchpoint));
            assert(SCIPsetIsRelLT(set, branchpoint, SCIPvarGetUbLocal(var)));
         }
      }

      /* ensure fractional branching point for implicit integer variables */
      if( SCIPvarGetType(var) == SCIP_VARTYPE_IMPLINT && SCIPsetIsIntegral(set, branchpoint) )
      {
         /* if branchpoint is integral but not on bounds, then it should be one of the value {lb+1, ..., ub-1} */
         assert(SCIPsetIsGE(set, SCIPsetRound(set, branchpoint), lb + 1.0));
         assert(SCIPsetIsLE(set, SCIPsetRound(set, branchpoint), ub - 1.0));
         /* if branchpoint is integral, create one branch with x <= x'-1 and one with x >= x'
          * @todo could in the same way be x <= x' and x >= x'+1; is there some easy way to know which is better?
          */
         return branchpoint - 0.5;
      }

      return branchpoint;
   }
   else
   {
      /* discrete variables */
      if( branchpoint <= lb + 0.5 )
      {
         /* if branchpoint is on lower bound, create one branch with x = lb and one with x >= lb+1 */
         return lb + 0.5;
      }
      else if( branchpoint >= ub - 0.5 )
      {
         /* if branchpoint is on upper bound, create one branch with x = ub and one with x <= ub-1 */
         return ub - 0.5;
      }
      else if( SCIPsetIsIntegral(set, branchpoint) )
      {
         /* if branchpoint is integral but not on bounds, then it should be one of the value {lb+1, ..., ub-1} */
         assert(SCIPsetIsGE(set, SCIPsetRound(set, branchpoint), lb + 1.0));
         assert(SCIPsetIsLE(set, SCIPsetRound(set, branchpoint), ub - 1.0));
         /* if branchpoint is integral, create one branch with x <= x'-1 and one with x >= x'
          * @todo could in the same way be x <= x' and x >= x'+1; is there some easy way to know which is better? */
         return branchpoint - 0.5;
      }
      else
      {
         /* branchpoint is somewhere between bounds and fractional, so just round down and up */
         return branchpoint;
      }
   }
}

/** calls branching rules to branch on an LP solution; if no fractional variables exist, the result is SCIP_DIDNOTRUN;
 *  if the branch priority of an unfixed variable is larger than the maximal branch priority of the fractional
 *  variables, pseudo solution branching is applied on the unfixed variables with maximal branch priority
 */
SCIP_RETCODE SCIPbranchExecLP(
   BMS_BLKMEM*           blkmem,             /**< block memory for parameter settings */
   SCIP_SET*             set,                /**< global SCIP settings */
   SCIP_STAT*            stat,               /**< problem statistics */
   SCIP_PROB*            transprob,          /**< transformed problem after presolve */
   SCIP_PROB*            origprob,           /**< original problem */
   SCIP_TREE*            tree,               /**< branch and bound tree */
   SCIP_REOPT*           reopt,              /**< reoptimization data structure */
   SCIP_LP*              lp,                 /**< current LP data */
   SCIP_SEPASTORE*       sepastore,          /**< separation storage */
   SCIP_BRANCHCAND*      branchcand,         /**< branching candidate storage */
   SCIP_EVENTQUEUE*      eventqueue,         /**< event queue */
   SCIP_Real             cutoffbound,        /**< global upper cutoff bound */
   SCIP_Bool             allowaddcons,       /**< should adding constraints be allowed to avoid a branching? */
   SCIP_RESULT*          result              /**< pointer to store the result of the branching (s. branch.h) */
   )
{
   int i;
   int nalllpcands;  /* sum of binary, integer, and implicit branching candidates */

   assert(branchcand != NULL);
   assert(result != NULL);

   *result = SCIP_DIDNOTRUN;

   /* calculate branching candidates */
   SCIP_CALL( branchcandCalcLPCands(branchcand, set, stat, lp) );
   assert(0 <= branchcand->npriolpcands && branchcand->npriolpcands <= branchcand->nlpcands);
   assert((branchcand->npriolpcands == 0) == (branchcand->nlpcands == 0));

   SCIPsetDebugMsg(set, "branching on LP solution with %d (+%d) fractional (+implicit fractional) variables (%d of maximal priority)\n",
      branchcand->nlpcands, branchcand->nimpllpfracs, branchcand->npriolpcands);

   nalllpcands = branchcand->nlpcands + branchcand->nimpllpfracs;
   /* do nothing, if no fractional variables exist */
   if( nalllpcands == 0 )
      return SCIP_OKAY;

   /* if there is a non-fixed variable with higher priority than the maximal priority of the fractional candidates,
    * use pseudo solution branching instead
    */
   if( branchcand->pseudomaxpriority > branchcand->lpmaxpriority )
   {
      SCIP_CALL( SCIPbranchExecPseudo(blkmem, set, stat, transprob, origprob, tree, reopt, lp, branchcand, eventqueue, cutoffbound,
            allowaddcons, result) );
      assert(*result != SCIP_DIDNOTRUN && *result != SCIP_DIDNOTFIND);
      return SCIP_OKAY;
   }

   /* sort the branching rules by priority */
   SCIPsetSortBranchrules(set);

   /* try all branching rules until one succeeded to branch */
   for( i = 0; i < set->nbranchrules && (*result == SCIP_DIDNOTRUN || *result == SCIP_DIDNOTFIND) && !SCIPsolveIsStopped(set, stat, FALSE); ++i )
   {
      SCIP_CALL( SCIPbranchruleExecLPSol(set->branchrules[i], set, stat, tree, sepastore, cutoffbound, allowaddcons, result) );
   }

   if( *result == SCIP_DIDNOTRUN || *result == SCIP_DIDNOTFIND )
   {
      SCIP_VAR* var;
      SCIP_Real factor;
      SCIP_Real bestfactor;
      int priority;
      int bestpriority;
      int bestcand;

      /* no branching method succeeded in choosing a branching: just branch on the first fractional variable with maximal
       * priority, and out of these on the one with maximal branch factor
       */
      bestcand = -1;
      bestpriority = INT_MIN;
      bestfactor = SCIP_REAL_MIN;
      for( i = 0; i < nalllpcands; ++i )
      {
         priority = SCIPvarGetBranchPriority(branchcand->lpcands[i]);
         factor = SCIPvarGetBranchFactor(branchcand->lpcands[i]);
         if( priority > bestpriority || (priority == bestpriority && factor > bestfactor) )
         {
            bestcand = i;
            bestpriority = priority;
            bestfactor = factor;
         }
      }
      assert(0 <= bestcand && bestcand < nalllpcands);

      var = branchcand->lpcands[bestcand];
      assert(SCIPvarGetType(var) != SCIP_VARTYPE_CONTINUOUS);
      assert(branchcand->nlpcands == 0 || SCIPvarGetType(var) != SCIP_VARTYPE_IMPLINT);

      assert(!SCIPsetIsEQ(set, SCIPvarGetLbLocal(var), SCIPvarGetUbLocal(var)));

      SCIP_CALL( SCIPtreeBranchVar(tree, reopt, blkmem, set, stat, transprob, origprob, lp, branchcand, eventqueue, var, SCIP_INVALID,
            NULL, NULL, NULL) );

      *result = SCIP_BRANCHED;
   }

   return SCIP_OKAY;
}

/** calls branching rules to branch on an external solution; if no external branching candidates exist, the result is SCIP_DIDNOTRUN */
SCIP_RETCODE SCIPbranchExecExtern(
   BMS_BLKMEM*           blkmem,             /**< block memory for parameter settings */
   SCIP_SET*             set,                /**< global SCIP settings */
   SCIP_STAT*            stat,               /**< problem statistics */
   SCIP_PROB*            transprob,          /**< transformed problem after presolve */
   SCIP_PROB*            origprob,           /**< original problem */
   SCIP_TREE*            tree,               /**< branch and bound tree */
   SCIP_REOPT*           reopt,              /**< reoptimization data structure */
   SCIP_LP*              lp,                 /**< current LP data */
   SCIP_SEPASTORE*       sepastore,          /**< separation storage */
   SCIP_BRANCHCAND*      branchcand,         /**< branching candidate storage */
   SCIP_EVENTQUEUE*      eventqueue,         /**< event queue */
   SCIP_Real             cutoffbound,        /**< global upper cutoff bound */
   SCIP_Bool             allowaddcons,       /**< should adding constraints be allowed to avoid a branching? */
   SCIP_RESULT*          result              /**< pointer to store the result of the branching (s. branch.h) */
   )
{
   int i;

   assert(branchcand != NULL);
   assert(result != NULL);
   assert(0 <= branchcand->nprioexterncands && branchcand->nprioexterncands <= branchcand->nexterncands);
   assert((branchcand->nprioexterncands == 0) == (branchcand->nexterncands == 0));

   *result = SCIP_DIDNOTRUN;

   SCIPsetDebugMsg(set, "branching on external solution with %d branching candidates (%d of maximal priority)\n",
      branchcand->nexterncands, branchcand->nprioexterncands);

   /* do nothing, if no external candidates exist */
   if( branchcand->nexterncands == 0 )
      return SCIP_OKAY;

   /* if there is a non-fixed variable with higher priority than the maximal priority of the external candidates,
    * use pseudo solution branching instead
    */
   if( branchcand->pseudomaxpriority > branchcand->externmaxpriority )
   {
      /* @todo: adjust this, that also LP branching might be called, if lpmaxpriority != externmaxpriority.
       * Therefor, it has to be clear which of both has the higher priority
       */
      SCIP_CALL( SCIPbranchExecPseudo(blkmem, set, stat, transprob, origprob, tree, reopt, lp, branchcand, eventqueue, cutoffbound,
            allowaddcons, result) );
      assert(*result != SCIP_DIDNOTRUN && *result != SCIP_DIDNOTFIND);
      return SCIP_OKAY;
   }

   /* sort the branching rules by priority */
   SCIPsetSortBranchrules(set);

   /* try all branching rules until one succeeded to branch */
   for( i = 0; i < set->nbranchrules && (*result == SCIP_DIDNOTRUN || *result == SCIP_DIDNOTFIND); ++i )
   {
      SCIP_CALL( SCIPbranchruleExecExternSol(set->branchrules[i], set, stat, tree, sepastore, cutoffbound, allowaddcons, result) );
   }

   if( *result == SCIP_DIDNOTRUN || *result == SCIP_DIDNOTFIND )
   {
      SCIP_VAR* var;
      SCIP_Real val;
      SCIP_Real bestfactor;
      SCIP_Real bestdomain;
      int bestpriority;
      int bestcand;

      /* if all branching rules did nothing, then they should also not have cleared all branching candidates */
      assert(branchcand->nexterncands > 0);

      /* no branching method succeeded in choosing a branching: just branch on the first branching candidates with maximal
       * priority, and out of these on the one with maximal branch factor, and out of these on the one with largest domain
       */
      bestcand = -1;
      bestpriority = INT_MIN;
      bestfactor = SCIP_REAL_MIN;
      bestdomain = 0.0;
      for( i = 0; i < branchcand->nexterncands; ++i )
      {
         SCIP_VAR* cand;
         SCIP_Real domain;
         SCIP_Real factor;
         int priority;

         cand = branchcand->externcands[i];
         priority = SCIPvarGetBranchPriority(cand);
         factor = SCIPvarGetBranchFactor(cand);

         /* the domain size is infinite, iff one of the bounds is infinite */
         if( SCIPsetIsInfinity(set, -SCIPvarGetLbLocal(cand)) || SCIPsetIsInfinity(set, SCIPvarGetUbLocal(cand)) )
            domain = SCIPsetInfinity(set);
         else
            domain = SCIPvarGetUbLocal(cand) - SCIPvarGetLbLocal(cand);

         /* choose variable with higher priority, higher factor, larger domain (in that order) */
         if( priority > bestpriority || (priority == bestpriority && factor > bestfactor) || (priority == bestpriority && factor == bestfactor && domain > bestdomain) ) /*lint !e777*/
         {
            bestcand = i;
            bestpriority = priority;
            bestfactor = factor;
            bestdomain = domain;
         }
      }
      assert(0 <= bestcand && bestcand < branchcand->nexterncands);

      var = branchcand->externcands[bestcand];
      val = SCIPbranchGetBranchingPoint(set, tree, var, branchcand->externcandssol[bestcand]);
      assert(!SCIPsetIsEQ(set, SCIPvarGetLbLocal(var), SCIPvarGetUbLocal(var)));
      assert(SCIPrelDiff(SCIPvarGetUbLocal(var), SCIPvarGetLbLocal(var)) <= 2.02 * SCIPsetEpsilon(set)
         || SCIPsetIsLT(set, SCIPvarGetLbLocal(var), val));
      assert(SCIPrelDiff(SCIPvarGetUbLocal(var), SCIPvarGetLbLocal(var)) <= 2.02 * SCIPsetEpsilon(set)
         || SCIPsetIsLT(set, val, SCIPvarGetUbLocal(var)));

      SCIPsetDebugMsg(set, "no branching method succeeded; fallback selected to branch on variable <%s> with bounds [%g, %g] on value %g\n",
         SCIPvarGetName(var), SCIPvarGetLbLocal(var), SCIPvarGetUbLocal(var), val);

      SCIP_CALL( SCIPtreeBranchVar(tree, reopt, blkmem, set, stat, transprob, origprob, lp, branchcand, eventqueue, var, val,
            NULL, NULL, NULL) );

      if( tree->nchildren >= 1 )
         *result = SCIP_BRANCHED;
      /* if the bounds are too close, it may happen that we cannot branch but rather fix the variable */
      else
      {
         assert(SCIPsetIsEQ(set, SCIPvarGetLbLocal(var), SCIPvarGetUbLocal(var)));
         *result = SCIP_REDUCEDDOM;
      }
   }

   return SCIP_OKAY;
}

/** calls branching rules to branch on a pseudo solution; if no unfixed variables exist, the result is SCIP_DIDNOTRUN */
SCIP_RETCODE SCIPbranchExecPseudo(
   BMS_BLKMEM*           blkmem,             /**< block memory for parameter settings */
   SCIP_SET*             set,                /**< global SCIP settings */
   SCIP_STAT*            stat,               /**< problem statistics */
   SCIP_PROB*            transprob,          /**< transformed problem after presolve */
   SCIP_PROB*            origprob,           /**< original problem */
   SCIP_TREE*            tree,               /**< branch and bound tree */
   SCIP_REOPT*           reopt,              /**< reoptimization data structure */
   SCIP_LP*              lp,                 /**< current LP data */
   SCIP_BRANCHCAND*      branchcand,         /**< branching candidate storage */
   SCIP_EVENTQUEUE*      eventqueue,         /**< event queue */
   SCIP_Real             cutoffbound,        /**< global upper cutoff bound */
   SCIP_Bool             allowaddcons,       /**< should adding constraints be allowed to avoid a branching? */
   SCIP_RESULT*          result              /**< pointer to store the result of the branching (s. branch.h) */
   )
{
   int i;

   assert(branchcand != NULL);
   assert(result != NULL);

   SCIPsetDebugMsg(set, "branching on pseudo solution with %d unfixed variables\n", branchcand->npseudocands);

   *result = SCIP_DIDNOTRUN;

   /* do nothing, if no unfixed variables exist */
   if( branchcand->npseudocands == 0 )
      return SCIP_OKAY;

   /* sort the branching rules by priority */
   SCIPsetSortBranchrules(set);

   /* try all branching rules until one succeeded to branch */
   for( i = 0; i < set->nbranchrules && (*result == SCIP_DIDNOTRUN || *result == SCIP_DIDNOTFIND); ++i )
   {
      SCIP_CALL( SCIPbranchruleExecPseudoSol(set->branchrules[i], set, stat, tree, cutoffbound, allowaddcons, result) );
   }

   if( *result == SCIP_DIDNOTRUN || *result == SCIP_DIDNOTFIND )
   {
      SCIP_VAR* var;
      SCIP_Real factor;
      SCIP_Real bestfactor;
      int priority;
      int bestpriority;
      int bestcand;

      /* no branching method succeeded in choosing a branching: just branch on the first unfixed variable with maximal
       * priority, and out of these on the one with maximal branch factor
       */
      bestcand = -1;
      bestpriority = INT_MIN;
      bestfactor = SCIP_REAL_MIN;
      for( i = 0; i < branchcand->npseudocands; ++i )
      {
         priority = SCIPvarGetBranchPriority(branchcand->pseudocands[i]);
         factor = SCIPvarGetBranchFactor(branchcand->pseudocands[i]);
         if( priority > bestpriority || (priority == bestpriority && factor > bestfactor) )
         {
            bestcand = i;
            bestpriority = priority;
            bestfactor = factor;
         }
      }
      assert(0 <= bestcand && bestcand < branchcand->npseudocands);

      var = branchcand->pseudocands[bestcand];
      assert(SCIPvarGetType(var) != SCIP_VARTYPE_CONTINUOUS);
      assert(!SCIPsetIsEQ(set, SCIPvarGetLbLocal(var), SCIPvarGetUbLocal(var)));

      SCIP_CALL( SCIPtreeBranchVar(tree, reopt, blkmem, set, stat, transprob, origprob, lp, branchcand, eventqueue, var, SCIP_INVALID,
            NULL, NULL, NULL) );

      *result = SCIP_BRANCHED;
   }

   return SCIP_OKAY;
}
<|MERGE_RESOLUTION|>--- conflicted
+++ resolved
@@ -473,10 +473,6 @@
 }
 
 /** gets maximal branching priority of LP branching candidates */
-<<<<<<< HEAD
-extern
-=======
->>>>>>> 92701fb2
 int SCIPbranchcandGetLPMaxPrio(
    SCIP_BRANCHCAND*      branchcand          /**< branching candidate storage */
    )
@@ -487,10 +483,6 @@
 }
 
 /** gets number of LP branching candidates with maximal branch priority */
-<<<<<<< HEAD
-extern
-=======
->>>>>>> 92701fb2
 int SCIPbranchcandGetNPrioLPCands(
    SCIP_BRANCHCAND*      branchcand          /**< branching candidate storage */
    )
@@ -501,10 +493,6 @@
 }
 
 /** gets maximal branching priority of external branching candidates */
-<<<<<<< HEAD
-extern
-=======
->>>>>>> 92701fb2
 int SCIPbranchcandGetExternMaxPrio(
    SCIP_BRANCHCAND*      branchcand          /**< branching candidate storage */
    )
