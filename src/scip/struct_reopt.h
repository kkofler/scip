--- conflicted
+++ resolved
@@ -144,14 +144,11 @@
    SCIP_Bool             objhaschanged;           /**< TRUE iff the objective fucntion has changd */
    SCIP_Bool             consadded;               /**< TRUE iff a constraint was added */
 
-<<<<<<< HEAD
-=======
    /* hashmaps to track global bound reductions and constraints deletion during presolving */
    SCIP_HASHMAP*         glblb;                   /**< global lower bounds after presolving of the first problem */
    SCIP_HASHMAP*         glbub;                   /**< global upper bounds after presolving of the first problem */
    SCIP_HASHMAP*         activeconss;
 
->>>>>>> 28aaa3bd
    /* data structure to track decisions based on dual information */
    SCIP_Longint          currentnode;             /**< number of the current node */
    int                   run;                     /**< number of the current reoptimization run */
