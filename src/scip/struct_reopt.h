--- conflicted
+++ resolved
@@ -123,13 +123,9 @@
    SCIP_Real             simtofirstobj;           /**< similarity to the first objective function */
    SCIP_Longint          lastbranched;            /**< number of the last branched node */
    SCIP_Longint          lastseennode;            /**< node number of the last caught event */
-<<<<<<< HEAD
-
    SCIP_HISTORY**        varhistory;
 
    /* data structure to track decisions based on dual information */
-=======
->>>>>>> 71278565
    SCIP_Longint          currentnode;             /**< number of the current node */
    int                   run;                     /**< number of the current reoptimization run */
    int                   runsize;                 /**< allocated memory for runs */
