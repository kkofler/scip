--- conflicted
+++ resolved
@@ -612,12 +612,8 @@
    /* add all variables straight forward if the aggregation row is empty */
    if( aggrrow->nnz == 0 )
    {
-<<<<<<< HEAD
-      for( int i = 0; i < nvars; ++i )
-=======
       int i;
       for( i = 0; i < nvars; ++i )
->>>>>>> 0a72892e
       {
          assert(SCIPvarGetProbindex(vars[i]) == i);
 
@@ -635,14 +631,9 @@
    }
    else
    {
-<<<<<<< HEAD
-      /* add the non-zeros to the aggregation row and keep non-zero index up to date */
-      for( int i = 0 ; i < nvars; ++i )
-=======
       int i;
       /* add the non-zeros to the aggregation row and keep non-zero index up to date */
       for( i = 0 ; i < nvars; ++i )
->>>>>>> 0a72892e
       {
          assert(SCIPvarGetProbindex(vars[i]) == i);
 
