/* * * * * * * * * * * * * * * * * * * * * * * * * * * * * * * * * * * * * * */
/*                                                                           */
/*                  This file is part of the program and library             */
/*         SCIP --- Solving Constraint Integer Programs                      */
/*                                                                           */
/*    Copyright (C) 2002-2021 Konrad-Zuse-Zentrum                            */
/*                            fuer Informationstechnik Berlin                */
/*                                                                           */
/*  SCIP is distributed under the terms of the ZIB Academic License.         */
/*                                                                           */
/*  You should have received a copy of the ZIB Academic License              */
/*  along with SCIP; see the file COPYING. If not email to scip@zib.de.      */
/*                                                                           */
/* * * * * * * * * * * * * * * * * * * * * * * * * * * * * * * * * * * * * * */

/**@file   cuts.c
 * @ingroup OTHER_CFILES
 * @brief  methods for aggregation of rows
 * @author Jakob Witzig
 * @author Leona Gottwald
 */

/*---+----1----+----2----+----3----+----4----+----5----+----6----+----7----+----8----+----9----+----0----+----1----+----2*/

#include "blockmemshell/memory.h"
#include "scip/cuts.h"
#include "scip/dbldblarith.h"
#include "scip/lp.h"
#include "scip/pub_lp.h"
#include "scip/pub_message.h"
#include "scip/pub_misc.h"
#include "scip/pub_misc_select.h"
#include "scip/pub_misc_sort.h"
#include "scip/pub_var.h"
#include "scip/scip_cut.h"
#include "scip/scip_lp.h"
#include "scip/scip_mem.h"
#include "scip/scip_message.h"
#include "scip/scip_numerics.h"
#include "scip/scip_prob.h"
#include "scip/scip_sol.h"
#include "scip/scip_solvingstats.h"
#include "scip/scip_var.h"
#include "scip/struct_lp.h"
#include "scip/struct_scip.h"
#include "scip/struct_set.h"

/* =========================================== general static functions =========================================== */
#ifdef SCIP_DEBUG
static
void printCutQuad(
   SCIP*                 scip,               /**< SCIP data structure */
   SCIP_SOL*             sol,                /**< the solution that should be separated, or NULL for LP solution */
   SCIP_Real*            cutcoefs,           /**< non-zero coefficients of cut */
   QUAD(SCIP_Real        cutrhs),            /**< right hand side of the MIR row */
   int*                  cutinds,            /**< indices of problem variables for non-zero coefficients */
   int                   cutnnz,             /**< number of non-zeros in cut */
   SCIP_Bool             ignorsol,
   SCIP_Bool             islocal
   )
{
   SCIP_Real QUAD(activity);
   SCIP_VAR** vars;
   int i;

   assert(scip != NULL);
   vars = SCIPgetVars(scip);

   SCIPdebugMessage("CUT:");
   QUAD_ASSIGN(activity, 0.0);
   for( i = 0; i < cutnnz; ++i )
   {
      SCIP_Real QUAD(coef);

      QUAD_ARRAY_LOAD(coef, cutcoefs, cutinds[i]);

      SCIPdebugPrintf(" %+g<%s>", QUAD_TO_DBL(coef), SCIPvarGetName(vars[cutinds[i]]));

      if( !ignorsol )
      {
         SCIPquadprecProdQD(coef, coef, (sol == NULL ? SCIPvarGetLPSol(vars[cutinds[i]]) : SCIPgetSolVal(scip, sol, vars[cutinds[i]])));
      }
      else
      {
         if( cutcoefs[i] > 0.0 )
         {
            SCIPquadprecProdQD(coef, coef, (islocal ? SCIPvarGetLbLocal(vars[cutinds[i]]) : SCIPvarGetLbGlobal(vars[cutinds[i]])));
         }
         else
         {
            SCIPquadprecProdQD(coef, coef, (islocal ? SCIPvarGetUbLocal(vars[cutinds[i]]) : SCIPvarGetUbGlobal(vars[cutinds[i]])));
         }
      }

      SCIPquadprecSumQQ(activity, activity, coef);
   }
   SCIPdebugPrintf(" <= %.6f (activity: %g)\n", QUAD_TO_DBL(cutrhs), QUAD_TO_DBL(activity));
}
#endif

/** macro to make sure a value is not equal to zero, i.e. NONZERO(x) != 0.0
 *  will be TRUE for every x including 0.0
 *
 *  To avoid branches it will add 1e-100 with the same sign as x to x which will
 *  be rounded away for any sane non-zero value but will make sure the value is
 *  never exactly 0.0.
 */
#define NONZERO(x)   (COPYSIGN(1e-100, (x)) + (x))

/** add a scaled row to a dense vector indexed over the problem variables and keep the
 *  index of non-zeros up-to-date
 */
static
SCIP_RETCODE varVecAddScaledRowCoefs(
   int*RESTRICT          inds,               /**< pointer to array with variable problem indices of non-zeros in variable vector */
   SCIP_Real*RESTRICT    vals,               /**< array with values of variable vector */
   int*RESTRICT          nnz,                /**< number of non-zeros coefficients of variable vector */
   SCIP_ROW*             row,                /**< row coefficients to add to variable vector */
   SCIP_Real             scale               /**< scale for adding given row to variable vector */
   )
{
   int i;

   assert(inds != NULL);
   assert(vals != NULL);
   assert(nnz != NULL);
   assert(row != NULL);

   /* add the non-zeros to the aggregation row and keep non-zero index up to date */
   for( i = 0 ; i < row->len; ++i )
   {
      SCIP_Real val;
      int probindex;

      probindex = row->cols[i]->var_probindex;
      val = vals[probindex];

      if( val == 0.0 )
         inds[(*nnz)++] = probindex;

      val += row->vals[i] * scale;

      /* the value must not be exactly zero due to sparsity pattern */
      val = NONZERO(val);

      assert(val != 0.0);
      vals[probindex] = val;
   }

   return SCIP_OKAY;
}

/** add a scaled row to a dense vector indexed over the problem variables and keep the
 *  index of non-zeros up-to-date
 *
 *  This is the quad precision version of varVecAddScaledRowCoefs().
 */
static
SCIP_RETCODE varVecAddScaledRowCoefsQuad(
   int*RESTRICT          inds,               /**< pointer to array with variable problem indices of non-zeros in variable vector */
   SCIP_Real*RESTRICT    vals,               /**< array with values of variable vector */
   int*RESTRICT          nnz,                /**< number of non-zeros coefficients of variable vector */
   SCIP_ROW*             row,                /**< row coefficients to add to variable vector */
   SCIP_Real             scale               /**< scale for adding given row to variable vector */
   )
{
   int i;

   assert(inds != NULL);
   assert(vals != NULL);
   assert(nnz != NULL);
   assert(row != NULL);

   /* add the non-zeros to the aggregation row and keep non-zero index up to date */
   for( i = 0 ; i < row->len; ++i )
   {
      SCIP_Real QUAD(val);
      int probindex;

      probindex = row->cols[i]->var_probindex;
      QUAD_ARRAY_LOAD(val, vals, probindex);

      if( QUAD_HI(val) == 0.0 )
         inds[(*nnz)++] = probindex;

      SCIPquadprecSumQD(val, val, row->vals[i] * scale);

      /* the value must not be exactly zero due to sparsity pattern */
      QUAD_HI(val) = NONZERO(QUAD_HI(val));
      assert(QUAD_HI(val) != 0.0);

      QUAD_ARRAY_STORE(vals, probindex, val);
   }

   return SCIP_OKAY;
}

/** calculates the cut efficacy for the given solution */
static
SCIP_Real calcEfficacy(
   SCIP*                 scip,               /**< SCIP data structure */
   SCIP_SOL*             sol,                /**< solution to calculate the efficacy for (NULL for LP solution) */
   SCIP_Real*            cutcoefs,           /**< array of the non-zero coefficients in the cut */
   SCIP_Real             cutrhs,             /**< the right hand side of the cut */
   int*                  cutinds,            /**< array of the problem indices of variables with a non-zero coefficient in the cut */
   int                   cutnnz              /**< the number of non-zeros in the cut */
   )
{
   SCIP_VAR** vars;
   SCIP_Real norm;
   SCIP_Real activity = 0.0;
   int i;

   assert(scip != NULL);
   assert(cutcoefs != NULL);
   assert(cutinds != NULL);

   vars = SCIPgetVars(scip);

   for( i = 0; i < cutnnz; ++i )
      activity += cutcoefs[i] * SCIPgetSolVal(scip, sol, vars[cutinds[i]]);

   norm = SCIPgetVectorEfficacyNorm(scip, cutcoefs, cutnnz);

   return (activity - cutrhs) / MAX(1e-6, norm);
}

/** calculates the efficacy norm of the given aggregation row, which depends on the "separating/efficacynorm" parameter */
static
SCIP_Real calcEfficacyNormQuad(
   SCIP*                 scip,               /**< SCIP data structure */
   SCIP_Real*            vals,               /**< array of the non-zero coefficients in the vector; this is a quad precision array! */
   int*                  inds,               /**< array of the problem indices of variables with a non-zero coefficient in the vector */
   int                   nnz                 /**< the number of non-zeros in the vector */
   )
{
   SCIP_Real norm = 0.0;
   SCIP_Real QUAD(coef);
   int i;

   assert(scip != NULL);
   assert(scip->set != NULL);

   switch( scip->set->sepa_efficacynorm )
   {
   case 'e':
      for( i = 0; i < nnz; ++i )
      {
         QUAD_ARRAY_LOAD(coef, vals, inds[i]);
         norm += SQR(QUAD_TO_DBL(coef));
      }
      norm = SQRT(norm);
      break;
   case 'm':
      for( i = 0; i < nnz; ++i )
      {
         SCIP_Real absval;
         QUAD_ARRAY_LOAD(coef, vals, inds[i]);

         absval = REALABS(QUAD_TO_DBL(coef));
         norm = MAX(norm, absval);
      }
      break;
   case 's':
      for( i = 0; i < nnz; ++i )
      {
         QUAD_ARRAY_LOAD(coef, vals, inds[i]);
         norm += REALABS(QUAD_TO_DBL(coef));
      }
      break;
   case 'd':
      for( i = 0; i < nnz; ++i )
      {
         QUAD_ARRAY_LOAD(coef, vals, inds[i]);
         if( !SCIPisZero(scip, QUAD_TO_DBL(coef)) )
         {
            norm = 1.0;
            break;
         }
      }
      break;
   default:
      SCIPerrorMessage("invalid efficacy norm parameter '%c.'\n", scip->set->sepa_efficacynorm);
      assert(FALSE); /*lint !e506*/
   }

   return norm;
}

/** calculates the cut efficacy for the given solution; the cut coefs are stored densely and in quad precision */
static
SCIP_Real calcEfficacyDenseStorageQuad(
   SCIP*                 scip,               /**< SCIP data structure */
   SCIP_SOL*             sol,                /**< solution to calculate the efficacy for (NULL for LP solution) */
   SCIP_Real*            cutcoefs,           /**< array of the non-zero coefficients in the cut; this is a quad precision array! */
   SCIP_Real             cutrhs,             /**< the right hand side of the cut */
   int*                  cutinds,            /**< array of the problem indices of variables with a non-zero coefficient in the cut */
   int                   cutnnz              /**< the number of non-zeros in the cut */
   )
{
   SCIP_VAR** vars;
   SCIP_Real norm;
   SCIP_Real activity = 0.0;
   SCIP_Real QUAD(coef);
   int i;

   assert(scip != NULL);
   assert(cutcoefs != NULL);
   assert(cutinds != NULL);
   assert(scip->set != NULL);

   vars = SCIPgetVars(scip);

   for( i = 0; i < cutnnz; ++i )
   {
      QUAD_ARRAY_LOAD(coef, cutcoefs, cutinds[i]);
      activity += QUAD_TO_DBL(coef) * SCIPgetSolVal(scip, sol, vars[cutinds[i]]);
   }

   norm = calcEfficacyNormQuad(scip, cutcoefs, cutinds, cutnnz);

   return (activity - cutrhs) / MAX(1e-6, norm);
}

/** safely remove all items with |a_i| or |u_i - l_i)| below the given value
 *
 *  Returns TRUE if the cut became redundant.
 *  If it is a local cut, use local bounds, otherwise, use global bounds.
 */
static
SCIP_Bool removeZerosQuad(
   SCIP*                 scip,               /**< SCIP data structure */
   SCIP_Real             minval,             /**< minimal absolute value of coefficients that should not be removed */
   SCIP_Bool             cutislocal,         /**< is the cut local? */
   SCIP_Real*            cutcoefs,           /**< array of the non-zero coefficients in the cut */
   QUAD(SCIP_Real*       cutrhs),            /**< the right hand side of the cut */
   int*                  cutinds,            /**< array of the problem indices of variables with a non-zero coefficient in the cut */
   int*                  cutnnz              /**< the number of non-zeros in the cut */
   )
{
   int i;
   SCIP_VAR** vars;

   vars = SCIPgetVars(scip);

   for( i = 0; i < *cutnnz; )
   {
      SCIP_Real QUAD(val);
      SCIP_Real lb;
      SCIP_Real ub;
      int v;
      SCIP_Bool isfixed;

      v = cutinds[i];
      QUAD_ARRAY_LOAD(val, cutcoefs, v);

      if( cutislocal )
      {
         lb = SCIPvarGetLbLocal(vars[v]);
         ub = SCIPvarGetUbLocal(vars[v]);
      }
      else
      {
         lb = SCIPvarGetLbGlobal(vars[v]);
         ub = SCIPvarGetUbGlobal(vars[v]);
      }

      if( !(SCIPisInfinity(scip, -lb) || SCIPisInfinity(scip, ub)) && SCIPisEQ(scip, ub, lb) )
         isfixed = TRUE;
      else
         isfixed = FALSE;

      if( EPSZ(QUAD_TO_DBL(val), minval) || isfixed )
      {
         if( REALABS(QUAD_TO_DBL(val)) > QUAD_EPSILON )
         {
            /* adjust left and right hand sides with max contribution */
            if( QUAD_TO_DBL(val) < 0.0 )
            {
               if( SCIPisInfinity(scip, ub) )
                  return TRUE;
               else
               {
                  SCIPquadprecProdQD(val, val, ub);
                  SCIPquadprecSumQQ(*cutrhs, *cutrhs, -val);
               }
            }
            else
            {
               if( SCIPisInfinity(scip, -lb) )
                  return TRUE;
               else
               {
                  SCIPquadprecProdQD(val, val, lb);
                  SCIPquadprecSumQQ(*cutrhs, *cutrhs, -val);
               }
            }
         }

         QUAD_ASSIGN(val, 0.0);
         QUAD_ARRAY_STORE(cutcoefs, v, val);

         /* remove non-zero entry */
         --(*cutnnz);
         cutinds[i] = cutinds[*cutnnz];
      }
      else
         ++i;
   }

   /* relax rhs to 0, if it's very close to 0 */
   if( QUAD_TO_DBL(*cutrhs) < 0.0 && QUAD_TO_DBL(*cutrhs) >= -SCIPepsilon(scip) )
      QUAD_ASSIGN(*cutrhs, 0.0);

   return FALSE;
}

/** safely remove all items with |a_i| or |u_i - l_i)| below the given value
 *
 *  Returns TRUE if the cut became redundant.
 *  If it is a local cut, use local bounds, otherwise, use global bounds.
 */
static
SCIP_Bool removeZeros(
   SCIP*                 scip,               /**< SCIP data structure */
   SCIP_Real             minval,             /**< minimal absolute value of coefficients that should not be removed */
   SCIP_Bool             cutislocal,         /**< is the cut local? */
   SCIP_Real*            cutcoefs,           /**< array of the non-zero coefficients in the cut */
   QUAD(SCIP_Real*       cutrhs),            /**< the right hand side of the cut */
   int*                  cutinds,            /**< array of the problem indices of variables with a non-zero coefficient in the cut */
   int*                  cutnnz              /**< the number of non-zeros in the cut */
   )
{
   int i;
   SCIP_VAR** vars;

   vars = SCIPgetVars(scip);

   /* loop over non-zeros and remove values below minval; values above QUAD_EPSILON are cancelled with their bound
    * to avoid numerical rounding errors
    */
   for( i = 0; i < *cutnnz; )
   {
      SCIP_Real val;
      SCIP_Real lb;
      SCIP_Real ub;
      int v;
      SCIP_Bool isfixed;

      v = cutinds[i];
      val = cutcoefs[v];

      if( cutislocal )
      {
         lb = SCIPvarGetLbLocal(vars[v]);
         ub = SCIPvarGetUbLocal(vars[v]);
      }
      else
      {
         lb = SCIPvarGetLbGlobal(vars[v]);
         ub = SCIPvarGetUbGlobal(vars[v]);
      }

      if( !(SCIPisInfinity(scip, -lb) || SCIPisInfinity(scip, ub)) && SCIPisEQ(scip, ub, lb) )
         isfixed = TRUE;
      else
         isfixed = FALSE;

      if( EPSZ(val, minval) || isfixed )
      {
         if( REALABS(val) > QUAD_EPSILON )
         {
            /* adjust left and right hand sides with max contribution */
            if( val < 0.0 )
            {
               if( SCIPisInfinity(scip, ub) )
                  return TRUE;
               else
               {
                  SCIPquadprecSumQD(*cutrhs, *cutrhs, -val * ub);
               }
            }
            else
            {
               if( SCIPisInfinity(scip, -lb) )
                  return TRUE;
               else
               {
                  SCIPquadprecSumQD(*cutrhs, *cutrhs, -val * lb);
               }
            }
         }

         cutcoefs[v] = 0.0;

         /* remove non-zero entry */
         --(*cutnnz);
         cutinds[i] = cutinds[*cutnnz];
      }
      else
         ++i;
   }

   /* relax rhs to 0, if it's very close to 0 */
   if( QUAD_TO_DBL(*cutrhs) < 0.0 && QUAD_TO_DBL(*cutrhs) >= -SCIPepsilon(scip) )
      QUAD_ASSIGN(*cutrhs, 0.0);

   return FALSE;
}

/** compare absolute values of coefficients in quad precision */
static
SCIP_DECL_SORTINDCOMP(compareAbsCoefsQuad)
{
   SCIP_Real abscoef1;
   SCIP_Real abscoef2;
   SCIP_Real QUAD(coef1);
   SCIP_Real QUAD(coef2);
   SCIP_Real* coefs = (SCIP_Real*) dataptr;

   QUAD_ARRAY_LOAD(coef1, coefs, ind1);
   QUAD_ARRAY_LOAD(coef2, coefs, ind2);

   abscoef1 = REALABS(QUAD_TO_DBL(coef1));
   abscoef2 = REALABS(QUAD_TO_DBL(coef2));

   if( abscoef1 < abscoef2 )
      return -1;
   if( abscoef2 < abscoef1 )
      return 1;

   return 0;
}

/** compare absolute values of coefficients */
static
SCIP_DECL_SORTINDCOMP(compareAbsCoefs)
{
   SCIP_Real abscoef1;
   SCIP_Real abscoef2;
   SCIP_Real* coefs = (SCIP_Real*) dataptr;

   abscoef1 = REALABS(coefs[ind1]);
   abscoef2 = REALABS(coefs[ind2]);

   if( abscoef1 < abscoef2 )
      return -1;
   if( abscoef2 < abscoef1 )
      return 1;

   return 0;
}

/** change given coefficient to new given value, adjust right hand side using the variables bound;
 *  returns TRUE if the right hand side would need to be changed to infinity and FALSE otherwise
 */
static
SCIP_Bool chgCoeffWithBound(
   SCIP*                 scip,               /**< SCIP data structure */
   SCIP_VAR*             var,                /**< variable the coefficient belongs to */
   SCIP_Real             oldcoeff,           /**< old coefficient value */
   SCIP_Real             newcoeff,           /**< new coefficient value */
   SCIP_Bool             cutislocal,         /**< is the cut local? */
   QUAD(SCIP_Real*       cutrhs)             /**< pointer to adjust right hand side of cut */
   )
{
   SCIP_Real QUAD(delta);

   SCIPquadprecSumDD(delta, newcoeff, -oldcoeff);

   if( QUAD_TO_DBL(delta) > QUAD_EPSILON )
   {
      SCIP_Real ub = cutislocal ? SCIPvarGetUbLocal(var) : SCIPvarGetUbGlobal(var);

      if( SCIPisInfinity(scip, ub) )
         return TRUE;
      else
      {
         SCIPquadprecProdQD(delta, delta, ub);
         SCIPquadprecSumQQ(*cutrhs, *cutrhs, delta);
      }
   }
   else if( QUAD_TO_DBL(delta) < -QUAD_EPSILON )
   {
      SCIP_Real lb = cutislocal ? SCIPvarGetLbLocal(var) : SCIPvarGetLbGlobal(var);

      if( SCIPisInfinity(scip, -lb) )
         return TRUE;
      else
      {
         SCIPquadprecProdQD(delta, delta, lb);
         SCIPquadprecSumQQ(*cutrhs, *cutrhs, delta);
      }
   }

   return FALSE;
}

/** change given (quad) coefficient to new given value, adjust right hand side using the variables bound;
 *  returns TRUE if the right hand side would need to be changed to infinity and FALSE otherwise
 */
static
SCIP_Bool chgQuadCoeffWithBound(
   SCIP*                 scip,               /**< SCIP data structure */
   SCIP_VAR*             var,                /**< variable the coefficient belongs to */
   QUAD(SCIP_Real        oldcoeff),          /**< old coefficient value */
   SCIP_Real             newcoeff,           /**< new coefficient value */
   SCIP_Bool             cutislocal,         /**< is the cut local? */
   QUAD(SCIP_Real*       cutrhs)             /**< pointer to adjust right hand side of cut */
   )
{
   SCIP_Real QUAD(delta);

   SCIPquadprecSumQD(delta, -oldcoeff, newcoeff);

   if( QUAD_TO_DBL(delta) > QUAD_EPSILON )
   {
      SCIP_Real ub = cutislocal ? SCIPvarGetUbLocal(var) : SCIPvarGetUbGlobal(var);

      if( SCIPisInfinity(scip, ub) )
         return TRUE;
      else
      {
         SCIPquadprecProdQD(delta, delta, ub);
         SCIPquadprecSumQQ(*cutrhs, *cutrhs, delta);
      }
   }
   else if( QUAD_TO_DBL(delta) < -QUAD_EPSILON )
   {
      SCIP_Real lb = cutislocal ? SCIPvarGetLbLocal(var) : SCIPvarGetLbGlobal(var);

      if( SCIPisInfinity(scip, -lb) )
         return TRUE;
      else
      {
         SCIPquadprecProdQD(delta, delta, lb);
         SCIPquadprecSumQQ(*cutrhs, *cutrhs, delta);
      }
   }

   return FALSE;
}

/** scales the cut and then tightens the coefficients of the given cut based on the maximal activity;
 *  see cons_linear.c consdataTightenCoefs() for details; the cut is given in a semi-sparse quad precision array;
 *
 *  This is the quad precision version of cutTightenCoefs() below.
 */
static
SCIP_RETCODE cutTightenCoefsQuad(
   SCIP*                 scip,               /**< SCIP data structure */
   SCIP_Bool             cutislocal,         /**< is the cut local? */
   SCIP_Real*            cutcoefs,           /**< array of the non-zero coefficients in the cut */
   QUAD(SCIP_Real*       cutrhs),            /**< the right hand side of the cut */
   int*                  cutinds,            /**< array of the problem indices of variables with a non-zero coefficient in the cut */
   int*                  cutnnz,             /**< the number of non-zeros in the cut */
   SCIP_Bool*            redundant           /**< whether the cut was detected to be redundant */
   )
{
   int i;
   int nintegralvars;
   SCIP_Bool isintegral = TRUE;
   SCIP_VAR** vars;
   SCIP_Real QUAD(maxacttmp);
   SCIP_Real maxact;
   SCIP_Real maxabsintval = 0.0;
   SCIP_Real maxabscontval = 0.0;

   QUAD_ASSIGN(maxacttmp, 0.0);

   vars = SCIPgetVars(scip);
   nintegralvars = SCIPgetNVars(scip) - SCIPgetNContVars(scip);

   assert(redundant != NULL);
   *redundant = FALSE;

   /* compute maximal activity and maximal absolute coefficient values for all and for integral variables in the cut */
   for( i = 0; i < *cutnnz; ++i )
   {
      SCIP_Real QUAD(val);

      assert(cutinds[i] >= 0);
      assert(vars[cutinds[i]] != NULL);

      QUAD_ARRAY_LOAD(val, cutcoefs, cutinds[i]);

      if( QUAD_TO_DBL(val) < 0.0 )
      {
         SCIP_Real lb = cutislocal ? SCIPvarGetLbLocal(vars[cutinds[i]]) : SCIPvarGetLbGlobal(vars[cutinds[i]]);

         if( SCIPisInfinity(scip, -lb) )
            return SCIP_OKAY;

         if( cutinds[i] < nintegralvars )
            maxabsintval = MAX(maxabsintval, -QUAD_TO_DBL(val));
         else
         {
            maxabscontval = MAX(maxabscontval, -QUAD_TO_DBL(val));
            isintegral = FALSE;
         }

         SCIPquadprecProdQD(val, val, lb);
         SCIPquadprecSumQQ(maxacttmp, maxacttmp, val);
      }
      else
      {
         SCIP_Real ub = cutislocal ? SCIPvarGetUbLocal(vars[cutinds[i]]) : SCIPvarGetUbGlobal(vars[cutinds[i]]);

         if( SCIPisInfinity(scip, ub) )
            return SCIP_OKAY;

         if( cutinds[i] < nintegralvars )
            maxabsintval = MAX(maxabsintval, QUAD_TO_DBL(val));
         else
         {
            maxabscontval = MAX(maxabscontval, QUAD_TO_DBL(val));
            isintegral = FALSE;
         }

         SCIPquadprecProdQD(val, val, ub);
         SCIPquadprecSumQQ(maxacttmp, maxacttmp, val);
      }
   }

   maxact = QUAD_TO_DBL(maxacttmp);

   /* cut is redundant in activity bounds */
   if( SCIPisFeasLE(scip, maxact, QUAD_TO_DBL(*cutrhs)) )
   {
      *redundant = TRUE;
      return SCIP_OKAY;
   }

   /* cut is only on integral variables, try to scale to integral coefficients */
   if( isintegral )
   {
      SCIP_Real equiscale;
      SCIP_Real intscalar;
      SCIP_Bool success;
      SCIP_Real* intcoeffs;

      SCIP_CALL( SCIPallocBufferArray(scip, &intcoeffs, *cutnnz) );

      equiscale = 1.0 / MIN((maxact - QUAD_TO_DBL(*cutrhs)), maxabsintval);

      for( i = 0; i < *cutnnz; ++i )
      {
         SCIP_Real QUAD(val);

         QUAD_ARRAY_LOAD(val, cutcoefs, cutinds[i]);
         SCIPquadprecProdQD(val, val, equiscale);

         intcoeffs[i] = QUAD_TO_DBL(val);
      }

      SCIP_CALL( SCIPcalcIntegralScalar(intcoeffs, *cutnnz, -SCIPsumepsilon(scip), SCIPepsilon(scip),
            (SCIP_Longint)scip->set->sepa_maxcoefratio, scip->set->sepa_maxcoefratio, &intscalar, &success) );

      SCIPfreeBufferArray(scip, &intcoeffs);

      if( success )
      {
         /* if successful, apply the scaling */
         intscalar *= equiscale;

         SCIPquadprecProdQD(*cutrhs, *cutrhs, intscalar);

         for( i = 0; i < *cutnnz; )
         {
            SCIP_Real QUAD(val);
            SCIP_Real intval;

            QUAD_ARRAY_LOAD(val, cutcoefs, cutinds[i]);
            SCIPquadprecProdQD(val, val, intscalar);

            intval = SCIPround(scip, QUAD_TO_DBL(val));

            if( chgQuadCoeffWithBound(scip, vars[cutinds[i]], QUAD(val), intval, cutislocal, QUAD(cutrhs)) )
            {
               /* TODO maybe change the coefficient to the other value instead of discarding the cut? */
               *redundant = TRUE;
               return SCIP_OKAY;
            }

            if( intval != 0.0 )
            {
               QUAD_ASSIGN(val, intval);
               QUAD_ARRAY_STORE(cutcoefs, cutinds[i], val);
               ++i;
            }
            else
            {
               /* this must not be -0.0, otherwise the clean buffer memory is not cleared properly */
               QUAD_ASSIGN(val, 0.0);
               QUAD_ARRAY_STORE(cutcoefs, cutinds[i], val);
               --(*cutnnz);
               cutinds[i] = cutinds[*cutnnz];
            }
         }

         SCIPquadprecEpsFloorQ(*cutrhs, *cutrhs, SCIPfeastol(scip)); /*lint !e666*/

         /* recompute the maximal activity after scaling to integral values */
         QUAD_ASSIGN(maxacttmp, 0.0);
         maxabsintval = 0.0;

         for( i = 0; i < *cutnnz; ++i )
         {
            SCIP_Real QUAD(val);

            assert(cutinds[i] >= 0);
            assert(vars[cutinds[i]] != NULL);

            QUAD_ARRAY_LOAD(val, cutcoefs, cutinds[i]);

            if( QUAD_TO_DBL(val) < 0.0 )
            {
               SCIP_Real lb = cutislocal ? SCIPvarGetLbLocal(vars[cutinds[i]]) : SCIPvarGetLbGlobal(vars[cutinds[i]]);

               maxabsintval = MAX(maxabsintval, -QUAD_TO_DBL(val));

               SCIPquadprecProdQD(val, val, lb);

               SCIPquadprecSumQQ(maxacttmp, maxacttmp, val);
            }
            else
            {
               SCIP_Real ub = cutislocal ? SCIPvarGetUbLocal(vars[cutinds[i]]) : SCIPvarGetUbGlobal(vars[cutinds[i]]);

               maxabsintval = MAX(maxabsintval, QUAD_TO_DBL(val));

               SCIPquadprecProdQD(val, val, ub);

               SCIPquadprecSumQQ(maxacttmp, maxacttmp, val);
            }
         }

         maxact = QUAD_TO_DBL(maxacttmp);

         assert(EPSISINT(maxact, 1e-4));
         maxact = SCIPround(scip, maxact);
         QUAD_ASSIGN(maxacttmp, maxact);

         /* check again for redundancy */
         if( SCIPisFeasLE(scip, maxact, QUAD_TO_DBL(*cutrhs)) )
         {
            *redundant = TRUE;
            return SCIP_OKAY;
         }
      }
      else
      {
         /* otherwise, apply the equilibrium scaling */
         isintegral = FALSE;

         /* perform the scaling */
         SCIPquadprecProdQD(maxacttmp, maxacttmp, equiscale);

         SCIPquadprecProdQD(*cutrhs, *cutrhs, equiscale);
         maxabsintval *= equiscale;

         for( i = 0; i < *cutnnz; ++i )
         {
            SCIP_Real QUAD(val);

            QUAD_ARRAY_LOAD(val, cutcoefs, cutinds[i]);
            SCIPquadprecProdQD(val, val, equiscale);
            QUAD_ARRAY_STORE(cutcoefs, cutinds[i], val);
         }
      }
   }
   else
   {
      /* cut has integer and continuous variables, so scale it to equilibrium */
      SCIP_Real scale;
      SCIP_Real maxabsval;

      maxabsval = maxact - QUAD_TO_DBL(*cutrhs);
      maxabsval = MIN(maxabsval, maxabsintval);
      maxabsval = MAX(maxabsval, maxabscontval);

      scale = 1.0 / maxabsval; /*lint !e795*/

      /* perform the scaling */
      SCIPquadprecProdQD(maxacttmp, maxacttmp, scale);
      maxact = QUAD_TO_DBL(maxacttmp);

      SCIPquadprecProdQD(*cutrhs, *cutrhs, scale);
      maxabsintval *= scale;

      for( i = 0; i < *cutnnz; ++i )
      {
         SCIP_Real QUAD(val);

         QUAD_ARRAY_LOAD(val, cutcoefs, cutinds[i]);
         SCIPquadprecProdQD(val, val, scale);
         QUAD_ARRAY_STORE(cutcoefs, cutinds[i], val);
      }
   }

   /* no coefficient tightening can be performed since the precondition doesn't hold for any of the variables */
   if( SCIPisGT(scip, maxact - maxabsintval, QUAD_TO_DBL(*cutrhs)) )
      return SCIP_OKAY;

   SCIPsortDownInd(cutinds, compareAbsCoefsQuad, (void*) cutcoefs, *cutnnz);

   /* loop over the integral variables and try to tighten the coefficients; see cons_linear for more details */
   for( i = 0; i < *cutnnz; )
   {
      SCIP_Real QUAD(val);

      if( cutinds[i] >= nintegralvars )
      {
         ++i;
         continue;
      }

      QUAD_ARRAY_LOAD(val, cutcoefs, cutinds[i]);

      assert(SCIPvarIsIntegral(vars[cutinds[i]]));

      if( QUAD_TO_DBL(val) < 0.0 && SCIPisLE(scip, maxact + QUAD_TO_DBL(val), QUAD_TO_DBL(*cutrhs)) )
      {
         SCIP_Real QUAD(coef);
         SCIP_Real lb = cutislocal ? SCIPvarGetLbLocal(vars[cutinds[i]]) : SCIPvarGetLbGlobal(vars[cutinds[i]]);

         SCIPquadprecSumQQ(coef, *cutrhs, -maxacttmp);

         if( isintegral )
         {
            /* if cut is integral, the true coefficient must also be integral; thus round it to exact integral value */
            assert(SCIPisFeasIntegral(scip, QUAD_TO_DBL(coef)));
            QUAD_ASSIGN(coef, SCIPround(scip, QUAD_TO_DBL(coef)));
         }

         if( QUAD_TO_DBL(coef) > QUAD_TO_DBL(val) )
         {
            SCIP_Real QUAD(delta);
            SCIP_Real QUAD(tmp);

            SCIPquadprecSumQQ(delta, -val, coef);
            SCIPquadprecProdQD(delta, delta, lb);

            SCIPquadprecSumQQ(tmp, delta, *cutrhs);
            SCIPdebugPrintf("tightened coefficient from %g to %g; rhs changed from %g to %g; the bounds are [%g,%g]\n",
               QUAD_TO_DBL(val), QUAD_TO_DBL(coef), QUAD_TO_DBL(*cutrhs), QUAD_TO_DBL(tmp), lb,
               cutislocal ? SCIPvarGetUbLocal(vars[cutinds[i]]) : SCIPvarGetUbGlobal(vars[cutinds[i]]));

            QUAD_ASSIGN_Q(*cutrhs, tmp);

            assert(!SCIPisPositive(scip, QUAD_TO_DBL(coef)));

            if( SCIPisNegative(scip, QUAD_TO_DBL(coef)) )
            {
               SCIPquadprecSumQQ(maxacttmp, maxacttmp, delta);
               maxact = QUAD_TO_DBL(maxacttmp);
               QUAD_ARRAY_STORE(cutcoefs, cutinds[i], coef);
            }
            else
            {
               QUAD_ASSIGN(coef, 0.0);
               QUAD_ARRAY_STORE(cutcoefs, cutinds[i], coef);
               --(*cutnnz);
               cutinds[i] = cutinds[*cutnnz];
               continue;
            }
         }
      }
      else if( QUAD_TO_DBL(val) > 0.0 && SCIPisLE(scip, maxact - QUAD_TO_DBL(val), QUAD_TO_DBL(*cutrhs)) )
      {
         SCIP_Real QUAD(coef);
         SCIP_Real ub = cutislocal ? SCIPvarGetUbLocal(vars[cutinds[i]]) : SCIPvarGetUbGlobal(vars[cutinds[i]]);

         SCIPquadprecSumQQ(coef, maxacttmp, -*cutrhs);

         if( isintegral )
         {
            /* if cut is integral, the true coefficient must also be integral; thus round it to exact integral value */
            assert(SCIPisFeasIntegral(scip, QUAD_TO_DBL(coef)));
            QUAD_ASSIGN(coef, SCIPround(scip, QUAD_TO_DBL(coef)));
         }

         if( QUAD_TO_DBL(coef) < QUAD_TO_DBL(val) )
         {
            SCIP_Real QUAD(delta);
            SCIP_Real QUAD(tmp);

            SCIPquadprecSumQQ(delta, -val, coef);
            SCIPquadprecProdQD(delta, delta, ub);

            SCIPquadprecSumQQ(tmp, delta, *cutrhs);
            SCIPdebugPrintf("tightened coefficient from %g to %g; rhs changed from %g to %g; the bounds are [%g,%g]\n",
               QUAD_TO_DBL(val), QUAD_TO_DBL(coef), QUAD_TO_DBL(*cutrhs), QUAD_TO_DBL(tmp),
               cutislocal ? SCIPvarGetLbLocal(vars[cutinds[i]]) : SCIPvarGetLbGlobal(vars[cutinds[i]]), ub);

            QUAD_ASSIGN_Q(*cutrhs, tmp);

            assert(SCIPisGE(scip, QUAD_TO_DBL(coef), 0.0));

            if( SCIPisPositive(scip, QUAD_TO_DBL(coef)) )
            {
               SCIPquadprecSumQQ(maxacttmp, maxacttmp, delta);
               maxact = QUAD_TO_DBL(maxacttmp);
               QUAD_ARRAY_STORE(cutcoefs, cutinds[i], coef);
            }
            else
            {
               QUAD_ASSIGN(coef, 0.0);
               QUAD_ARRAY_STORE(cutcoefs, cutinds[i], coef);
               --(*cutnnz);
               cutinds[i] = cutinds[*cutnnz];
               continue;
            }
         }
      }
      else /* due to sorting we can stop completely if the precondition was not fulfilled for this variable */
         break;

      ++i;
   }

   return SCIP_OKAY;
}

/** scales the cut and then tightens the coefficients of the given cut based on the maximal activity;
 *  see cons_linear.c consdataTightenCoefs() for details; the cut is given in a semi-sparse array;
 */
static
SCIP_RETCODE cutTightenCoefs(
   SCIP*                 scip,               /**< SCIP data structure */
   SCIP_Bool             cutislocal,         /**< is the cut local? */
   SCIP_Real*            cutcoefs,           /**< array of the non-zero coefficients in the cut */
   QUAD(SCIP_Real*       cutrhs),            /**< the right hand side of the cut */
   int*                  cutinds,            /**< array of the problem indices of variables with a non-zero coefficient in the cut */
   int*                  cutnnz,             /**< the number of non-zeros in the cut */
   SCIP_Bool*            redundant           /**< pointer to return whtether the cut was detected to be redundant */
   )
{
   int i;
   int nintegralvars;
   SCIP_Bool isintegral = TRUE;
   SCIP_VAR** vars;
   SCIP_Real QUAD(maxacttmp);
   SCIP_Real maxact;
   SCIP_Real maxabsintval = 0.0;
   SCIP_Real maxabscontval = 0.0;

   QUAD_ASSIGN(maxacttmp, 0.0);

   vars = SCIPgetVars(scip);
   nintegralvars = SCIPgetNVars(scip) - SCIPgetNContVars(scip);

   assert(redundant != NULL);
   *redundant = FALSE;

   /* compute maximal activity and maximal absolute coefficient values for all and for integral variables in the cut */
   for( i = 0; i < *cutnnz; ++i )
   {
      SCIP_Real val;

      assert(cutinds[i] >= 0);
      assert(vars[cutinds[i]] != NULL);

      val = cutcoefs[cutinds[i]];

      if( val < 0.0 )
      {
         SCIP_Real lb = cutislocal ? SCIPvarGetLbLocal(vars[cutinds[i]]) : SCIPvarGetLbGlobal(vars[cutinds[i]]);

         if( SCIPisInfinity(scip, -lb) )
            return SCIP_OKAY;

         if( cutinds[i] < nintegralvars )
            maxabsintval = MAX(maxabsintval, -val);
         else
         {
            maxabscontval = MAX(maxabscontval, -val);
            isintegral = FALSE;
         }

         SCIPquadprecSumQD(maxacttmp, maxacttmp, val * lb);
      }
      else
      {
         SCIP_Real ub = cutislocal ? SCIPvarGetUbLocal(vars[cutinds[i]]) : SCIPvarGetUbGlobal(vars[cutinds[i]]);

         if( SCIPisInfinity(scip, ub) )
            return SCIP_OKAY;

         if( cutinds[i] < nintegralvars )
            maxabsintval = MAX(maxabsintval, val);
         else
         {
            maxabscontval = MAX(maxabscontval, val);
            isintegral = FALSE;
         }

         SCIPquadprecSumQD(maxacttmp, maxacttmp, val * ub);
      }
   }

   maxact = QUAD_TO_DBL(maxacttmp);

   /* cut is redundant in activity bounds */
   if( SCIPisFeasLE(scip, maxact, QUAD_TO_DBL(*cutrhs)) )
   {
      *redundant = TRUE;
      return SCIP_OKAY;
   }

   /* cut is only on integral variables, try to scale to integral coefficients */
   if( isintegral )
   {
      SCIP_Real equiscale;
      SCIP_Real intscalar;
      SCIP_Bool success;
      SCIP_Real* intcoeffs;

      SCIP_CALL( SCIPallocBufferArray(scip, &intcoeffs, *cutnnz) );

      equiscale = 1.0 / MIN((maxact - QUAD_TO_DBL(*cutrhs)), maxabsintval);

      for( i = 0; i < *cutnnz; ++i )
      {
         SCIP_Real val;

         val = equiscale * cutcoefs[cutinds[i]];

         intcoeffs[i] = val;
      }

      SCIP_CALL( SCIPcalcIntegralScalar(intcoeffs, *cutnnz, -SCIPsumepsilon(scip), SCIPepsilon(scip),
            (SCIP_Longint)scip->set->sepa_maxcoefratio, scip->set->sepa_maxcoefratio, &intscalar, &success) );

      SCIPfreeBufferArray(scip, &intcoeffs);

      if( success )
      {
         /* if successful, apply the scaling */
         intscalar *= equiscale;

         SCIPquadprecProdQD(*cutrhs, *cutrhs, intscalar);

         for( i = 0; i < *cutnnz; )
         {
            SCIP_Real val;
            SCIP_Real intval;

            val = cutcoefs[cutinds[i]];
            val *= intscalar;

            intval = SCIPround(scip, val);

            if( chgCoeffWithBound(scip, vars[cutinds[i]], val, intval, cutislocal, QUAD(cutrhs)) )
            {
               /* TODO maybe change the coefficient to the other value instead of discarding the cut? */
               *redundant = TRUE;
               return SCIP_OKAY;
            }

            if( intval != 0.0 )
            {
               cutcoefs[cutinds[i]] = intval;
               ++i;
            }
            else
            {
               /* this must not be -0.0, otherwise the clean buffer memory is not cleared properly */
               cutcoefs[cutinds[i]] = 0.0;
               --(*cutnnz);
               cutinds[i] = cutinds[*cutnnz];
            }
         }

         SCIPquadprecEpsFloorQ(*cutrhs, *cutrhs, SCIPfeastol(scip)); /*lint !e666*/

         /* recompute the maximal activity after scaling to integral values */
         QUAD_ASSIGN(maxacttmp, 0.0);
         maxabsintval = 0.0;

         for( i = 0; i < *cutnnz; ++i )
         {
            SCIP_Real val;

            assert(cutinds[i] >= 0);
            assert(vars[cutinds[i]] != NULL);

            val = cutcoefs[cutinds[i]];

            if( val < 0.0 )
            {
               SCIP_Real lb = cutislocal ? SCIPvarGetLbLocal(vars[cutinds[i]]) : SCIPvarGetLbGlobal(vars[cutinds[i]]);

               maxabsintval = MAX(maxabsintval, -val);

               val *= lb;

               SCIPquadprecSumQD(maxacttmp, maxacttmp, val);
            }
            else
            {
               SCIP_Real ub = cutislocal ? SCIPvarGetUbLocal(vars[cutinds[i]]) : SCIPvarGetUbGlobal(vars[cutinds[i]]);

               maxabsintval = MAX(maxabsintval, val);

               val *= ub;

               SCIPquadprecSumQD(maxacttmp, maxacttmp, val);
            }
         }

         maxact = QUAD_TO_DBL(maxacttmp);

         assert(EPSISINT(maxact, 1e-4));
         maxact = SCIPround(scip, maxact);
         QUAD_ASSIGN(maxacttmp, maxact);

         /* check again for redundancy */
         if( SCIPisFeasLE(scip, maxact, QUAD_TO_DBL(*cutrhs)) )
         {
            *redundant = TRUE;
            return SCIP_OKAY;
         }
      }
      else
      {
         /* otherwise, apply the equilibrium scaling */
         isintegral = FALSE;

         /* perform the scaling */
         SCIPquadprecProdQD(maxacttmp, maxacttmp, equiscale);

         SCIPquadprecProdQD(*cutrhs, *cutrhs, equiscale);
         maxabsintval *= equiscale;

         for( i = 0; i < *cutnnz; ++i )
            cutcoefs[cutinds[i]] *= equiscale;
      }
   }
   else
   {
      /* cut has integer and continuous variables, so scale it to equilibrium */
      SCIP_Real scale;
      SCIP_Real maxabsval;

      maxabsval = maxact - QUAD_TO_DBL(*cutrhs);
      maxabsval = MIN(maxabsval, maxabsintval);
      maxabsval = MAX(maxabsval, maxabscontval);

      scale = 1.0 / maxabsval; /*lint !e795*/

      /* perform the scaling */
      SCIPquadprecProdQD(maxacttmp, maxacttmp, scale);
      maxact = QUAD_TO_DBL(maxacttmp);

      SCIPquadprecProdQD(*cutrhs, *cutrhs, scale);
      maxabsintval *= scale;

      for( i = 0; i < *cutnnz; ++i )
         cutcoefs[cutinds[i]] *= scale;
   }

   /* no coefficient tightening can be performed since the precondition doesn't hold for any of the variables */
   if( SCIPisGT(scip, maxact - maxabsintval, QUAD_TO_DBL(*cutrhs)) )
      return SCIP_OKAY;

   SCIPsortDownInd(cutinds, compareAbsCoefs, (void*) cutcoefs, *cutnnz);

   /* loop over the integral variables and try to tighten the coefficients; see cons_linear for more details */
   for( i = 0; i < *cutnnz; )
   {
      SCIP_Real val;

      if( cutinds[i] >= nintegralvars )
      {
         ++i;
         continue;
      }

      val = cutcoefs[cutinds[i]];

      assert(SCIPvarIsIntegral(vars[cutinds[i]]));

      if( val < 0.0 && SCIPisLE(scip, maxact + val, QUAD_TO_DBL(*cutrhs)) )
      {
         SCIP_Real QUAD(coef);
         SCIP_Real lb = cutislocal ? SCIPvarGetLbLocal(vars[cutinds[i]]) : SCIPvarGetLbGlobal(vars[cutinds[i]]);

         SCIPquadprecSumQQ(coef, -maxacttmp, *cutrhs);

         if( isintegral )
         {
            /* if cut is integral, the true coefficient must also be integral; thus round it to exact integral value */
            assert(SCIPisFeasIntegral(scip, QUAD_TO_DBL(coef)));
            QUAD_ASSIGN(coef, SCIPround(scip, QUAD_TO_DBL(coef)));
         }

         if( QUAD_TO_DBL(coef) > val )
         {
            SCIP_Real QUAD(delta);
            SCIP_Real QUAD(tmp);

            SCIPquadprecSumQD(delta, coef, -val);
            SCIPquadprecProdQD(delta, delta, lb);

            SCIPquadprecSumQQ(tmp, delta, *cutrhs);
            SCIPdebugPrintf("tightened coefficient from %g to %g; rhs changed from %g to %g; the bounds are [%g,%g]\n",
               val, QUAD_TO_DBL(coef), QUAD_TO_DBL(*cutrhs), QUAD_TO_DBL(tmp), lb,
               cutislocal ? SCIPvarGetUbLocal(vars[cutinds[i]]) : SCIPvarGetUbGlobal(vars[cutinds[i]]));

            QUAD_ASSIGN_Q(*cutrhs, tmp);

            assert(!SCIPisPositive(scip, QUAD_TO_DBL(coef)));

            if( SCIPisNegative(scip, QUAD_TO_DBL(coef)) )
            {
               SCIPquadprecSumQQ(maxacttmp, maxacttmp, delta);
               maxact = QUAD_TO_DBL(maxacttmp);
               cutcoefs[cutinds[i]] = QUAD_TO_DBL(coef);
            }
            else
            {
               cutcoefs[cutinds[i]] = 0.0;
               --(*cutnnz);
               cutinds[i] = cutinds[*cutnnz];
               continue;
            }
         }
      }
      else if( val > 0.0 && SCIPisLE(scip, maxact - val, QUAD_TO_DBL(*cutrhs)) )
      {
         SCIP_Real QUAD(coef);
         SCIP_Real ub = cutislocal ? SCIPvarGetUbLocal(vars[cutinds[i]]) : SCIPvarGetUbGlobal(vars[cutinds[i]]);

         SCIPquadprecSumQQ(coef, maxacttmp, -*cutrhs);

         if( isintegral )
         {
            /* if cut is integral, the true coefficient must also be integral; thus round it to exact integral value */
            assert(SCIPisFeasIntegral(scip, QUAD_TO_DBL(coef)));
            QUAD_ASSIGN(coef, SCIPround(scip, QUAD_TO_DBL(coef)));
         }

         if( QUAD_TO_DBL(coef) < val )
         {
            SCIP_Real QUAD(delta);
            SCIP_Real QUAD(tmp);

            SCIPquadprecSumQD(delta, coef, -val);
            SCIPquadprecProdQD(delta, delta, ub);

            SCIPquadprecSumQQ(tmp, delta, *cutrhs);
            SCIPdebugPrintf("tightened coefficient from %g to %g; rhs changed from %g to %g; the bounds are [%g,%g]\n",
               val, QUAD_TO_DBL(coef), QUAD_TO_DBL(*cutrhs), QUAD_TO_DBL(tmp),
               cutislocal ? SCIPvarGetLbLocal(vars[cutinds[i]]) : SCIPvarGetLbGlobal(vars[cutinds[i]]), ub);

            QUAD_ASSIGN_Q(*cutrhs, tmp);

            assert(! SCIPisNegative(scip, QUAD_TO_DBL(coef)));

            if( SCIPisPositive(scip, QUAD_TO_DBL(coef)) )
            {
               SCIPquadprecSumQQ(maxacttmp, maxacttmp, delta);
               maxact = QUAD_TO_DBL(maxacttmp);
               cutcoefs[cutinds[i]] = QUAD_TO_DBL(coef);
            }
            else
            {
               cutcoefs[cutinds[i]] = 0.0;
               --(*cutnnz);
               cutinds[i] = cutinds[*cutnnz];
               continue;
            }
         }
      }
      else /* due to sorting we can stop completely if the precondition was not fulfilled for this variable */
         break;

      ++i;
   }

   return SCIP_OKAY;
}

/** perform activity based coefficient tightening on the given cut; returns TRUE if the cut was detected
 *  to be redundant due to activity bounds
 *
 *  See also cons_linear.c:consdataTightenCoefs().
 */
SCIP_Bool SCIPcutsTightenCoefficients(
   SCIP*                 scip,               /**< SCIP data structure */
   SCIP_Bool             cutislocal,         /**< is the cut local? */
   SCIP_Real*            cutcoefs,           /**< array of the non-zero coefficients in the cut */
   SCIP_Real*            cutrhs,             /**< the right hand side of the cut */
   int*                  cutinds,            /**< array of the problem indices of variables with a non-zero coefficient in the cut */
   int*                  cutnnz,             /**< the number of non-zeros in the cut */
   int*                  nchgcoefs           /**< number of changed coefficients */
   )
{
   int i;
   int nintegralvars;
   SCIP_VAR** vars;
   SCIP_Real* absvals;
   SCIP_Real QUAD(maxacttmp);
   SCIP_Real maxact;
   SCIP_Real maxabsval = 0.0;
   SCIP_Bool redundant = FALSE;

   assert(nchgcoefs != NULL);

   QUAD_ASSIGN(maxacttmp, 0.0);

   vars = SCIPgetVars(scip);
   nintegralvars = SCIPgetNVars(scip) - SCIPgetNContVars(scip);
   SCIP_CALL_ABORT( SCIPallocBufferArray(scip, &absvals, *cutnnz) );

   assert(nchgcoefs != NULL);
   *nchgcoefs = 0;

   for( i = 0; i < *cutnnz; ++i )
   {
      assert(cutinds[i] >= 0);
      assert(vars[cutinds[i]] != NULL);

      if( cutcoefs[i] < 0.0 )
      {
         SCIP_Real lb = cutislocal ? SCIPvarGetLbLocal(vars[cutinds[i]]) : SCIPvarGetLbGlobal(vars[cutinds[i]]);

         if( SCIPisInfinity(scip, -lb) )
            goto TERMINATE;

         if( cutinds[i] < nintegralvars )
         {
            maxabsval = MAX(maxabsval, -cutcoefs[i]);
            absvals[i] = -cutcoefs[i];
         }
         else
            absvals[i] = 0.0;

         SCIPquadprecSumQD(maxacttmp, maxacttmp, lb * cutcoefs[i]);
      }
      else
      {
         SCIP_Real ub = cutislocal ? SCIPvarGetUbLocal(vars[cutinds[i]]) : SCIPvarGetUbGlobal(vars[cutinds[i]]);

         if( SCIPisInfinity(scip, ub) )
            goto TERMINATE;

         if( cutinds[i] < nintegralvars )
         {
            maxabsval = MAX(maxabsval, cutcoefs[i]);
            absvals[i] = cutcoefs[i];
         }
         else
            absvals[i] = 0.0;

         SCIPquadprecSumQD(maxacttmp, maxacttmp, ub * cutcoefs[i]);
      }
   }

   maxact = QUAD_TO_DBL(maxacttmp);

   /* cut is redundant in activity bounds */
   if( SCIPisFeasLE(scip, maxact, *cutrhs) )
   {
      redundant = TRUE;
      goto TERMINATE;
   }

   /* terminate, because coefficient tightening cannot be performed; also excludes the case in which no integral variable is present */
   if( SCIPisGT(scip, maxact - maxabsval, *cutrhs) )
      goto TERMINATE;

   SCIPsortDownRealRealInt(absvals, cutcoefs, cutinds, *cutnnz);
   SCIPfreeBufferArray(scip, &absvals);

   /* loop over the integral variables and try to tighten the coefficients; see cons_linear for more details */
   for( i = 0; i < *cutnnz; ++i )
   {
      /* due to sorting, we can exit if we reached a continuous variable: all further integral variables have 0 coefficents anyway */
      if( cutinds[i] >= nintegralvars )
         break;

      assert(SCIPvarIsIntegral(vars[cutinds[i]]));

      if( cutcoefs[i] < 0.0 && SCIPisLE(scip, maxact + cutcoefs[i], *cutrhs) )
      {
         SCIP_Real coef = (*cutrhs) - maxact;
         SCIP_Real lb = cutislocal ? SCIPvarGetLbLocal(vars[cutinds[i]]) : SCIPvarGetLbGlobal(vars[cutinds[i]]);

         coef = floor(coef);

         if( coef > cutcoefs[i] )
         {
            SCIP_Real QUAD(delta);
            SCIP_Real QUAD(tmp);

            SCIPquadprecSumDD(delta, coef, -cutcoefs[i]);
            SCIPquadprecProdQD(delta, delta, lb);

            SCIPquadprecSumQD(tmp, delta, *cutrhs);
            SCIPdebugPrintf("tightened coefficient from %g to %g; rhs changed from %g to %g; the bounds are [%g,%g]\n",
               cutcoefs[i], coef, (*cutrhs), QUAD_TO_DBL(tmp), lb,
               cutislocal ? SCIPvarGetUbLocal(vars[cutinds[i]]) : SCIPvarGetUbGlobal(vars[cutinds[i]]));

            *cutrhs = QUAD_TO_DBL(tmp);

            assert(!SCIPisPositive(scip, coef));

            ++(*nchgcoefs);

            if( SCIPisNegative(scip, coef) )
            {
               SCIPquadprecSumQQ(maxacttmp, maxacttmp, delta);
               maxact = QUAD_TO_DBL(maxacttmp);
               cutcoefs[i] = coef;
            }
            else
            {
               --(*cutnnz);
               cutinds[i] = cutinds[*cutnnz];
               cutcoefs[i] = cutcoefs[*cutnnz];
               continue;
            }
         }
      }
      else if( cutcoefs[i] > 0.0 && SCIPisLE(scip, maxact - cutcoefs[i], *cutrhs) )
      {
         SCIP_Real coef = maxact - (*cutrhs);
         SCIP_Real ub = cutislocal ? SCIPvarGetUbLocal(vars[cutinds[i]]) : SCIPvarGetUbGlobal(vars[cutinds[i]]);

         coef = ceil(coef);

         if( coef < cutcoefs[i] )
         {
            SCIP_Real QUAD(delta);
            SCIP_Real QUAD(tmp);

            SCIPquadprecSumDD(delta, coef, -cutcoefs[i]);
            SCIPquadprecProdQD(delta, delta, ub);

            SCIPquadprecSumQD(tmp, delta, *cutrhs);
            SCIPdebugPrintf("tightened coefficient from %g to %g; rhs changed from %g to %g; the bounds are [%g,%g]\n",
               cutcoefs[i], coef, (*cutrhs), QUAD_TO_DBL(tmp),
               cutislocal ? SCIPvarGetLbLocal(vars[cutinds[i]]) : SCIPvarGetLbGlobal(vars[cutinds[i]]), ub);

            *cutrhs = QUAD_TO_DBL(tmp);

            assert(!SCIPisNegative(scip, coef));

            ++(*nchgcoefs);

            if( SCIPisPositive(scip, coef) )
            {
               SCIPquadprecSumQQ(maxacttmp, maxacttmp, delta);
               maxact = QUAD_TO_DBL(maxacttmp);
               cutcoefs[i] = coef;
            }
            else
            {
               --(*cutnnz);
               cutinds[i] = cutinds[*cutnnz];
               cutcoefs[i] = cutcoefs[*cutnnz];
               continue;
            }
         }
      }
      else /* due to sorting we can stop completely if the precondition was not fulfilled for this variable */
         break;
   }

  TERMINATE:
   SCIPfreeBufferArrayNull(scip, &absvals);

   return redundant;
}

/* =========================================== aggregation row =========================================== */


/** create an empty aggregation row */
SCIP_RETCODE SCIPaggrRowCreate(
   SCIP*                 scip,               /**< SCIP data structure */
   SCIP_AGGRROW**        aggrrow             /**< pointer to return aggregation row */
   )
{
   int nvars;
   assert(scip != NULL);
   assert(aggrrow != NULL);

   SCIP_CALL( SCIPallocBlockMemory(scip, aggrrow) );

   nvars = SCIPgetNVars(scip);

   SCIP_CALL( SCIPallocBlockMemoryArray(scip, &(*aggrrow)->vals, QUAD_ARRAY_SIZE(nvars)) );
   SCIP_CALL( SCIPallocBlockMemoryArray(scip, &(*aggrrow)->inds, nvars) );

   BMSclearMemoryArray((*aggrrow)->vals, QUAD_ARRAY_SIZE(nvars));

   (*aggrrow)->local = FALSE;
   (*aggrrow)->nnz = 0;
   (*aggrrow)->rank = 0;
   QUAD_ASSIGN((*aggrrow)->rhs, 0.0);
   (*aggrrow)->rowsinds = NULL;
   (*aggrrow)->slacksign = NULL;
   (*aggrrow)->rowweights = NULL;
   (*aggrrow)->nrows = 0;
   (*aggrrow)->rowssize = 0;

   return SCIP_OKAY;
}

/** free a aggregation row */
void SCIPaggrRowFree(
   SCIP*                 scip,               /**< SCIP data structure */
   SCIP_AGGRROW**        aggrrow             /**< pointer to aggregation row that should be freed */
   )
{
   int nvars;
   assert(scip != NULL);
   assert(aggrrow != NULL);

   nvars = SCIPgetNVars(scip);

   SCIPfreeBlockMemoryArray(scip, &(*aggrrow)->inds, nvars);
   SCIPfreeBlockMemoryArray(scip, &(*aggrrow)->vals, QUAD_ARRAY_SIZE(nvars)); /*lint !e647*/
   SCIPfreeBlockMemoryArrayNull(scip, &(*aggrrow)->rowsinds, (*aggrrow)->rowssize);
   SCIPfreeBlockMemoryArrayNull(scip, &(*aggrrow)->slacksign, (*aggrrow)->rowssize);
   SCIPfreeBlockMemoryArrayNull(scip, &(*aggrrow)->rowweights, (*aggrrow)->rowssize);
   SCIPfreeBlockMemory(scip, aggrrow);
}

/** output aggregation row to file stream */
void SCIPaggrRowPrint(
   SCIP*                 scip,               /**< SCIP data structure */
   SCIP_AGGRROW*         aggrrow,            /**< pointer to return aggregation row */
   FILE*                 file                /**< output file (or NULL for standard output) */
   )
{
   SCIP_VAR** vars;
   SCIP_MESSAGEHDLR* messagehdlr;
   int i;

   assert(scip != NULL);
   assert(aggrrow != NULL);

   vars = SCIPgetVars(scip);
   assert(vars != NULL);

   messagehdlr = SCIPgetMessagehdlr(scip);
   assert(messagehdlr);

   /* print coefficients */
   if( aggrrow->nnz == 0 )
      SCIPmessageFPrintInfo(messagehdlr, file, "0 ");

   for( i = 0; i < aggrrow->nnz; ++i )
   {
      SCIP_Real QUAD(val);

      QUAD_ARRAY_LOAD(val, aggrrow->vals, aggrrow->inds[i]);
      assert(SCIPvarGetProbindex(vars[aggrrow->inds[i]]) == aggrrow->inds[i]);
      SCIPmessageFPrintInfo(messagehdlr, file, "%+.15g<%s> ", QUAD_TO_DBL(val), SCIPvarGetName(vars[aggrrow->inds[i]]));
   }

   /* print right hand side */
   SCIPmessageFPrintInfo(messagehdlr, file, "<= %.15g\n", QUAD_TO_DBL(aggrrow->rhs));
}

/** copy a aggregation row */
SCIP_RETCODE SCIPaggrRowCopy(
   SCIP*                 scip,               /**< SCIP data structure */
   SCIP_AGGRROW**        aggrrow,            /**< pointer to return aggregation row */
   SCIP_AGGRROW*         source              /**< source aggregation row */
   )
{
   int nvars;

   assert(scip != NULL);
   assert(aggrrow != NULL);
   assert(source != NULL);

   nvars = SCIPgetNVars(scip);
   SCIP_CALL( SCIPallocBlockMemory(scip, aggrrow) );

   SCIP_CALL( SCIPduplicateBlockMemoryArray(scip, &(*aggrrow)->vals, source->vals, QUAD_ARRAY_SIZE(nvars)) );
   SCIP_CALL( SCIPduplicateBlockMemoryArray(scip, &(*aggrrow)->inds, source->inds, nvars) );
   (*aggrrow)->nnz = source->nnz;
   QUAD_ASSIGN_Q((*aggrrow)->rhs, source->rhs);

   if( source->nrows > 0 )
   {
      assert(source->rowsinds != NULL);
      assert(source->slacksign != NULL);
      assert(source->rowweights != NULL);

      SCIP_CALL( SCIPduplicateBlockMemoryArray(scip, &(*aggrrow)->rowsinds, source->rowsinds, source->nrows) );
      SCIP_CALL( SCIPduplicateBlockMemoryArray(scip, &(*aggrrow)->slacksign, source->slacksign, source->nrows) );
      SCIP_CALL( SCIPduplicateBlockMemoryArray(scip, &(*aggrrow)->rowweights, source->rowweights, source->nrows) );
   }
   else
   {
      (*aggrrow)->rowsinds = NULL;
      (*aggrrow)->slacksign = NULL;
      (*aggrrow)->rowweights = NULL;
   }

   (*aggrrow)->nrows = source->nrows;
   (*aggrrow)->rowssize = source->nrows;
   (*aggrrow)->rank = source->rank;
   (*aggrrow)->local = source->local;

   return SCIP_OKAY;
}

/** add weighted row to aggregation row */
SCIP_RETCODE SCIPaggrRowAddRow(
   SCIP*                 scip,               /**< SCIP data structure */
   SCIP_AGGRROW*         aggrrow,            /**< aggregation row */
   SCIP_ROW*             row,                /**< row to add to aggregation row */
   SCIP_Real             weight,             /**< scale for adding given row to aggregation row */
   int                   sidetype            /**< specify row side type (-1 = lhs, 0 = automatic, 1 = rhs) */
   )
{
   SCIP_Real sideval;
   SCIP_Bool uselhs;
   int i;

   assert(row->lppos >= 0);

   /* update local flag */
   aggrrow->local = aggrrow->local || row->local;

   /* update rank */
   aggrrow->rank = MAX(row->rank, aggrrow->rank);

   i = aggrrow->nrows++;

   if( aggrrow->nrows > aggrrow->rowssize )
   {
      int newsize = SCIPcalcMemGrowSize(scip, aggrrow->nrows);
      SCIP_CALL( SCIPreallocBlockMemoryArray(scip, &aggrrow->rowsinds, aggrrow->rowssize, newsize) );
      SCIP_CALL( SCIPreallocBlockMemoryArray(scip, &aggrrow->slacksign, aggrrow->rowssize, newsize) );
      SCIP_CALL( SCIPreallocBlockMemoryArray(scip, &aggrrow->rowweights, aggrrow->rowssize, newsize) );
      aggrrow->rowssize = newsize;
   }
   aggrrow->rowsinds[i] = SCIProwGetLPPos(row);
   aggrrow->rowweights[i] = weight;

   if( sidetype == -1 )
   {
      assert( ! SCIPisInfinity(scip, -row->lhs) );
      uselhs = TRUE;
   }
   else if( sidetype == 1 )
   {
      assert( ! SCIPisInfinity(scip, row->rhs) );
      uselhs = FALSE;
   }
   else
   {
      /* Automatically decide, whether we want to use the left or the right hand side of the row in the summation.
       * If possible, use the side that leads to a positive slack value in the summation.
       */
      if( SCIPisInfinity(scip, row->rhs) || (!SCIPisInfinity(scip, -row->lhs) && weight < 0.0) )
         uselhs = TRUE;
      else
         uselhs = FALSE;
   }

   if( uselhs )
   {
      aggrrow->slacksign[i] = -1;
      sideval = row->lhs - row->constant;
      if( row->integral )
         sideval = SCIPceil(scip, sideval); /* row is integral: round left hand side up */
   }
   else
   {
      aggrrow->slacksign[i] = +1;
      sideval = row->rhs - row->constant;
      if( row->integral )
         sideval = SCIPfloor(scip, sideval); /* row is integral: round right hand side up */
   }

   SCIPquadprecSumQD(aggrrow->rhs, aggrrow->rhs, weight * sideval);

   /* add up coefficients */
   SCIP_CALL( varVecAddScaledRowCoefsQuad(aggrrow->inds, aggrrow->vals, &aggrrow->nnz, row, weight) );

   return SCIP_OKAY;
}

/** Removes a given variable @p var from position @p pos the aggregation row and updates the right-hand side according
 *  to sign of the coefficient, i.e., rhs -= coef * bound, where bound = lb if coef >= 0 and bound = ub, otherwise.
 *
 *  @note: The choice of global or local bounds depend on the validity (global or local) of the aggregation row.
 *
 *  @note: The list of non-zero indices will be updated by swapping the last non-zero index to @p pos.
 */
void SCIPaggrRowCancelVarWithBound(
   SCIP*                 scip,               /**< SCIP data structure */
   SCIP_AGGRROW*         aggrrow,            /**< the aggregation row */
   SCIP_VAR*             var,                /**< variable that should be removed */
   int                   pos,                /**< position of the variable in the aggregation row */
   SCIP_Bool*            valid               /**< pointer to return whether the aggregation row is still valid */
   )
{
   SCIP_Real QUAD(val);
   int v;

   assert(valid != NULL);
   assert(pos >= 0);

   v = aggrrow->inds[pos];
   assert(v == SCIPvarGetProbindex(var));

   QUAD_ARRAY_LOAD(val, aggrrow->vals, v);

   *valid = TRUE;

   /* adjust left and right hand sides with max contribution */
   if( QUAD_TO_DBL(val) < 0.0 )
   {
      SCIP_Real ub = aggrrow->local ? SCIPvarGetUbLocal(var) : SCIPvarGetUbGlobal(var);

      if( SCIPisInfinity(scip, ub) )
         QUAD_ASSIGN(aggrrow->rhs, SCIPinfinity(scip));
      else
      {
         SCIPquadprecProdQD(val, val, ub);
         SCIPquadprecSumQQ(aggrrow->rhs, aggrrow->rhs, -val);
      }
   }
   else
   {
      SCIP_Real lb = aggrrow->local ? SCIPvarGetLbLocal(var) : SCIPvarGetLbGlobal(var);

      if( SCIPisInfinity(scip, -lb) )
         QUAD_ASSIGN(aggrrow->rhs, SCIPinfinity(scip));
      else
      {
         SCIPquadprecProdQD(val, val, lb);
         SCIPquadprecSumQQ(aggrrow->rhs, aggrrow->rhs, -val);
      }
   }

   QUAD_ASSIGN(val, 0.0);
   QUAD_ARRAY_STORE(aggrrow->vals, v, val);

   /* remove non-zero entry */
   --(aggrrow->nnz);
   aggrrow->inds[pos] = aggrrow->inds[aggrrow->nnz];

   if( SCIPisInfinity(scip, QUAD_HI(aggrrow->rhs)) )
      *valid = FALSE;
}

/** add the objective function with right-hand side @p rhs and scaled by @p scale to the aggregation row */
SCIP_RETCODE SCIPaggrRowAddObjectiveFunction(
   SCIP*                 scip,               /**< SCIP data structure */
   SCIP_AGGRROW*         aggrrow,            /**< the aggregation row */
   SCIP_Real             rhs,                /**< right-hand side of the artificial row */
   SCIP_Real             scale               /**< scalar */
   )
{
   SCIP_VAR** vars;
   SCIP_Real QUAD(val);
   int nvars;

   assert(scip != NULL);
   assert(aggrrow != NULL);

   vars = SCIPgetVars(scip);
   nvars = SCIPgetNVars(scip);

   /* add all variables straight forward if the aggregation row is empty */
   if( aggrrow->nnz == 0 )
   {
      int i;
      for( i = 0; i < nvars; ++i )
      {
         assert(SCIPvarGetProbindex(vars[i]) == i);

         /* skip all variables with zero objective coefficient */
         if( SCIPisZero(scip, scale * SCIPvarGetObj(vars[i])) )
            continue;

         QUAD_ASSIGN(val, scale * SCIPvarGetObj(vars[i]));
         QUAD_ARRAY_STORE(aggrrow->vals, i, val);
         aggrrow->inds[aggrrow->nnz++] = i;
      }

      /* add right-hand side value */
      QUAD_ASSIGN(aggrrow->rhs, scale * rhs);
   }
   else
   {
      int i;
      /* add the non-zeros to the aggregation row and keep non-zero index up to date */
      for( i = 0 ; i < nvars; ++i )
      {
         assert(SCIPvarGetProbindex(vars[i]) == i);

         /* skip all variables with zero objective coefficient */
         if( SCIPisZero(scip, scale * SCIPvarGetObj(vars[i])) )
            continue;

         QUAD_ARRAY_LOAD(val, aggrrow->vals, i); /* val = aggrrow->vals[i] */

         if( QUAD_HI(val) == 0.0 )
            aggrrow->inds[aggrrow->nnz++] = i;

         SCIPquadprecSumQD(val, val, scale * SCIPvarGetObj(vars[i]));

         /* the value must not be exactly zero due to sparsity pattern */
         QUAD_HI(val) = NONZERO(QUAD_HI(val));
         assert(QUAD_HI(val) != 0.0);

         QUAD_ARRAY_STORE(aggrrow->vals, i, val);
      }

      /* add right-hand side value */
      SCIPquadprecSumQD(aggrrow->rhs, aggrrow->rhs, scale * rhs);
   }

   return SCIP_OKAY;
}

/** add weighted constraint to the aggregation row */
SCIP_RETCODE SCIPaggrRowAddCustomCons(
   SCIP*                 scip,               /**< SCIP data structure */
   SCIP_AGGRROW*         aggrrow,            /**< the aggregation row */
   int*                  inds,               /**< variable problem indices in constraint to add to the aggregation row */
   SCIP_Real*            vals,               /**< values of constraint to add to the aggregation row */
   int                   len,                /**< length of constraint to add to the aggregation row */
   SCIP_Real             rhs,                /**< right hand side of constraint to add to the aggregation row */
   SCIP_Real             weight,             /**< (positive) scale for adding given constraint to the aggregation row */
   int                   rank,               /**< rank to use for given constraint */
   SCIP_Bool             local               /**< is constraint only valid locally */
   )
{
   int i;

   assert(weight >= 0.0);
   assert(!SCIPisInfinity(scip, REALABS(weight * rhs)));

   /* update local flag */
   aggrrow->local = aggrrow->local || local;

   /* update rank */
   aggrrow->rank = MAX(rank, aggrrow->rank);

   /* add right hand side value */
   SCIPquadprecSumQD(aggrrow->rhs, aggrrow->rhs, weight * rhs);

   /* add the non-zeros to the aggregation row and keep non-zero index up to date */
   for( i = 0 ; i < len; ++i )
   {
      SCIP_Real QUAD(val);
      int probindex = inds[i];

      QUAD_ARRAY_LOAD(val, aggrrow->vals, probindex); /* val = aggrrow->vals[probindex] */

      if( QUAD_HI(val) == 0.0 )
         aggrrow->inds[aggrrow->nnz++] = probindex;

      SCIPquadprecSumQD(val, val, vals[i] * weight);

      /* the value must not be exactly zero due to sparsity pattern */
      QUAD_HI(val) = NONZERO(QUAD_HI(val));
      assert(QUAD_HI(val) != 0.0);

      QUAD_ARRAY_STORE(aggrrow->vals, probindex, val);
   }

   return SCIP_OKAY;
}

/** clear all entries int the aggregation row but don't free memory */
void SCIPaggrRowClear(
   SCIP_AGGRROW*         aggrrow             /**< the aggregation row */
   )
{
   int i;
   SCIP_Real QUAD(tmp);

   QUAD_ASSIGN(tmp, 0.0);

   for( i = 0; i < aggrrow->nnz; ++i )
   {
      QUAD_ARRAY_STORE(aggrrow->vals, aggrrow->inds[i], tmp);
   }

   aggrrow->nnz = 0;
   aggrrow->nrows = 0;
   aggrrow->rank = 0;
   QUAD_ASSIGN(aggrrow->rhs, 0.0);
   aggrrow->local = FALSE;
}

/** calculates the efficacy norm of the given aggregation row, which depends on the "separating/efficacynorm" parameter
 *
 *  @return the efficacy norm of the given aggregation row, which depends on the "separating/efficacynorm" parameter
 */
SCIP_Real SCIPaggrRowCalcEfficacyNorm(
   SCIP*                 scip,               /**< SCIP data structure */
   SCIP_AGGRROW*         aggrrow             /**< the aggregation row */
   )
{
   return calcEfficacyNormQuad(scip, aggrrow->vals, aggrrow->inds, aggrrow->nnz);
}

/** Adds one row to the aggregation row. Differs from SCIPaggrRowAddRow() by providing some additional
 *  parameters required for SCIPaggrRowSumRows()
 */
static
SCIP_RETCODE addOneRow(
   SCIP*                 scip,               /**< SCIP data structure */
   SCIP_AGGRROW*         aggrrow,            /**< the aggregation row */
   SCIP_ROW*             row,                /**< the row to add */
   SCIP_Real             weight,             /**< weight of row to add */
   SCIP_Bool             sidetypebasis,      /**< choose sidetypes of row (lhs/rhs) based on basis information? */
   SCIP_Bool             allowlocal,         /**< should local rows allowed to be used? */
   int                   negslack,           /**< should negative slack variables allowed to be used? (0: no, 1: only for integral rows, 2: yes) */
   int                   maxaggrlen,         /**< maximal length of aggregation row */
   SCIP_Bool*            rowtoolong          /**< is the aggregated row too long */
   )
{
   SCIP_Real sideval;
   SCIP_Bool uselhs;
   int i;

   assert( rowtoolong != NULL );
   *rowtoolong = FALSE;

   if( SCIPisFeasZero(scip, weight) || SCIProwIsModifiable(row) || (SCIProwIsLocal(row) && !allowlocal) )
   {
      return SCIP_OKAY;
   }

   if( sidetypebasis && !SCIPisEQ(scip, SCIProwGetLhs(row), SCIProwGetRhs(row)) )
   {
      SCIP_BASESTAT stat = SCIProwGetBasisStatus(row);

      if( stat == SCIP_BASESTAT_LOWER )
      {
         assert( ! SCIPisInfinity(scip, -SCIProwGetLhs(row)) );
         uselhs = TRUE;
      }
      else if( stat == SCIP_BASESTAT_UPPER )
      {
         assert( ! SCIPisInfinity(scip, SCIProwGetRhs(row)) );
         uselhs = FALSE;
      }
      else if( SCIPisInfinity(scip, SCIProwGetRhs(row)) || (weight < 0.0 && ! SCIPisInfinity(scip, -SCIProwGetLhs(row))) )
         uselhs = TRUE;
      else
         uselhs = FALSE;
   }
   else if( (weight < 0.0 && !SCIPisInfinity(scip, -row->lhs)) || SCIPisInfinity(scip, row->rhs) )
      uselhs = TRUE;
   else
      uselhs = FALSE;

   if( uselhs )
   {
      assert( ! SCIPisInfinity(scip, -SCIProwGetLhs(row)) );

      if( weight > 0.0 && ((negslack == 0) || (negslack == 1 && !row->integral)) )
         return SCIP_OKAY;

      sideval = row->lhs - row->constant;
      /* row is integral? round left hand side up */
      if( row->integral )
         sideval = SCIPceil(scip, sideval);
   }
   else
   {
      assert( ! SCIPisInfinity(scip, SCIProwGetRhs(row)) );

      if( weight < 0.0 && ((negslack == 0) || (negslack == 1 && !row->integral)) )
         return SCIP_OKAY;

      sideval = row->rhs - row->constant;
      /* row is integral? round right hand side down */
      if( row->integral )
         sideval = SCIPfloor(scip, sideval);
   }

   /* add right hand side, update rank and local flag */
   SCIPquadprecSumQD(aggrrow->rhs, aggrrow->rhs, sideval * weight);
   aggrrow->rank = MAX(aggrrow->rank, row->rank);
   aggrrow->local = aggrrow->local || row->local;

   /* ensure the array for storing the row information is large enough */
   i = aggrrow->nrows++;
   if( aggrrow->nrows > aggrrow->rowssize )
   {
      int newsize = SCIPcalcMemGrowSize(scip, aggrrow->nrows);
      SCIP_CALL( SCIPreallocBlockMemoryArray(scip, &aggrrow->rowsinds, aggrrow->rowssize, newsize) );
      SCIP_CALL( SCIPreallocBlockMemoryArray(scip, &aggrrow->slacksign, aggrrow->rowssize, newsize) );
      SCIP_CALL( SCIPreallocBlockMemoryArray(scip, &aggrrow->rowweights, aggrrow->rowssize, newsize) );
      aggrrow->rowssize = newsize;
   }

   /* add information of addditional row */
   aggrrow->rowsinds[i] = row->lppos;
   aggrrow->rowweights[i] = weight;
   aggrrow->slacksign[i] = uselhs ? -1 : 1;

   /* add up coefficients */
   SCIP_CALL( varVecAddScaledRowCoefsQuad(aggrrow->inds, aggrrow->vals, &aggrrow->nnz, row, weight) );

   /* check if row is too long now */
   if( aggrrow->nnz > maxaggrlen )
      *rowtoolong = TRUE;

   return SCIP_OKAY;
}

/** aggregate rows using the given weights; the current content of the aggregation
 *  row, \p aggrrow, gets overwritten
 */
SCIP_RETCODE SCIPaggrRowSumRows(
   SCIP*                 scip,               /**< SCIP data structure */
   SCIP_AGGRROW*         aggrrow,            /**< the aggregation row */
   SCIP_Real*            weights,            /**< row weights in row summation */
   int*                  rowinds,            /**< array to store indices of non-zero entries of the weights array, or NULL */
   int                   nrowinds,           /**< number of non-zero entries in weights array, -1 if rowinds is NULL */
   SCIP_Bool             sidetypebasis,      /**< choose sidetypes of row (lhs/rhs) based on basis information? */
   SCIP_Bool             allowlocal,         /**< should local rows allowed to be used? */
   int                   negslack,           /**< should negative slack variables allowed to be used? (0: no, 1: only for integral rows, 2: yes) */
   int                   maxaggrlen,         /**< maximal length of aggregation row */
   SCIP_Bool*            valid               /**< is the aggregation valid */
   )
{
   SCIP_ROW** rows;
   SCIP_VAR** vars;
   int nrows;
   int nvars;
   int k;
   SCIP_Bool rowtoolong;

   assert( scip != NULL );
   assert( aggrrow != NULL );
   assert( valid != NULL );

   SCIP_CALL( SCIPgetVarsData(scip, &vars, &nvars, NULL, NULL, NULL, NULL) );
   SCIP_CALL( SCIPgetLPRowsData(scip, &rows, &nrows) );

   SCIPaggrRowClear(aggrrow);
   *valid = FALSE;

   if( rowinds != NULL && nrowinds > -1 )
   {
      for( k = 0; k < nrowinds; ++k )
      {
         SCIP_CALL( addOneRow(scip, aggrrow, rows[rowinds[k]], weights[rowinds[k]], sidetypebasis, allowlocal, negslack, maxaggrlen, &rowtoolong) );

         if( rowtoolong )
            return SCIP_OKAY;
      }
   }
   else
   {
      for( k = 0; k < nrows; ++k )
      {
         if( weights[k] != 0.0 )
         {
            SCIP_CALL( addOneRow(scip, aggrrow, rows[k], weights[k], sidetypebasis, allowlocal, negslack, maxaggrlen, &rowtoolong) );

            if( rowtoolong )
               return SCIP_OKAY;
         }
      }
   }

   SCIPaggrRowRemoveZeros(scip, aggrrow, FALSE, valid);

   return SCIP_OKAY;
}

/** checks for cut redundancy and performs activity based coefficient tightening;
 *  removes coefficients that are zero with QUAD_EPSILON tolerance and uses variable bounds
 *  to remove small coefficients (relative to the maximum absolute coefficient)
 */
static
SCIP_RETCODE postprocessCut(
   SCIP*                 scip,               /**< SCIP data structure */
   SCIP_Bool             cutislocal,         /**< is the cut a local cut */
   int*                  cutinds,            /**< variable problem indices of non-zeros in cut */
   SCIP_Real*            cutcoefs,           /**< non-zeros coefficients of cut */
   int*                  nnz,                /**< number non-zeros coefficients of cut */
   SCIP_Real*            cutrhs,             /**< right hand side of cut */
   SCIP_Bool*            success             /**< pointer to return whether post-processing was succesful or cut is redundant */
   )
{
   int i;
   SCIP_Bool redundant;
   SCIP_Real maxcoef;
   SCIP_Real minallowedcoef;
   SCIP_Real QUAD(rhs);

   assert(scip != NULL);
   assert(cutinds != NULL);
   assert(cutcoefs != NULL);
   assert(cutrhs != NULL);
   assert(success != NULL);

   *success = FALSE;

   QUAD_ASSIGN(rhs, *cutrhs);

   if( removeZeros(scip, SCIPfeastol(scip), cutislocal, cutcoefs, QUAD(&rhs), cutinds, nnz) )
   {
      /* right hand side was changed to infinity -> cut is redundant */
      return SCIP_OKAY;
   }

   if( *nnz == 0 )
      return SCIP_OKAY;

   SCIP_CALL( cutTightenCoefs(scip, cutislocal, cutcoefs, QUAD(&rhs), cutinds, nnz, &redundant) );

   if( redundant )
   {
      /* cut is redundant */
      return SCIP_OKAY;
   }

   maxcoef = 0.0;
   for( i = 0; i < *nnz; ++i )
   {
      SCIP_Real absval = REALABS(cutcoefs[cutinds[i]]);
      maxcoef = MAX(absval, maxcoef);
   }

   maxcoef /= scip->set->sepa_maxcoefratio;
   minallowedcoef = SCIPsumepsilon(scip);
   minallowedcoef = MAX(minallowedcoef, maxcoef);

   *success = ! removeZeros(scip, minallowedcoef, cutislocal, cutcoefs, QUAD(&rhs), cutinds, nnz);
   *cutrhs = QUAD_TO_DBL(rhs);

   return SCIP_OKAY;
}


/** checks for cut redundancy and performs activity based coefficient tightening;
 *  removes coefficients that are zero with QUAD_EPSILON tolerance and uses variable bounds
 *  to remove small coefficients (relative to the maximum absolute coefficient).
 *  The cutcoefs must be a quad precision array, i.e. allocated with size
 *  QUAD_ARRAY_SIZE(nvars) and accessed with QUAD_ARRAY_LOAD and QUAD_ARRAY_STORE
 *  macros.
 */
static
SCIP_RETCODE postprocessCutQuad(
   SCIP*                 scip,               /**< SCIP data structure */
   SCIP_Bool             cutislocal,         /**< is the cut a local cut */
   int*                  cutinds,            /**< variable problem indices of non-zeros in cut */
   SCIP_Real*            cutcoefs,           /**< non-zeros coefficients of cut */
   int*                  nnz,                /**< number non-zeros coefficients of cut */
   QUAD(SCIP_Real*       cutrhs),            /**< right hand side of cut */
   SCIP_Bool*            success             /**< pointer to return whether the cleanup was successful or if it is useless */
   )
{
   int i;
   SCIP_Bool redundant;
   SCIP_Real maxcoef;
   SCIP_Real minallowedcoef;

   assert(scip != NULL);
   assert(cutinds != NULL);
   assert(cutcoefs != NULL);
   assert(QUAD_HI(cutrhs) != NULL);
   assert(success != NULL);

   *success = FALSE;

   if( removeZerosQuad(scip, SCIPfeastol(scip), cutislocal, cutcoefs, QUAD(cutrhs), cutinds, nnz) )
   {
      /* right hand side was changed to infinity -> cut is redundant */
      return SCIP_OKAY;
   }

   if( *nnz == 0 )
      return SCIP_OKAY;

   SCIP_CALL( cutTightenCoefsQuad(scip, cutislocal, cutcoefs, QUAD(cutrhs), cutinds, nnz, &redundant) );
   if( redundant )
   {
      /* cut is redundant */
      return SCIP_OKAY;
   }

   maxcoef = 0.0;
   for( i = 0; i < *nnz; ++i )
   {
      SCIP_Real abscoef;
      SCIP_Real QUAD(coef);
      QUAD_ARRAY_LOAD(coef, cutcoefs, cutinds[i]); /* coef = cutcoefs[cutinds[i]] */
      abscoef = REALABS(QUAD_TO_DBL(coef));
      maxcoef = MAX(abscoef, maxcoef);
   }

   maxcoef /= scip->set->sepa_maxcoefratio;
   minallowedcoef = SCIPsumepsilon(scip);
   minallowedcoef = MAX(minallowedcoef, maxcoef);

   *success = ! removeZerosQuad(scip, minallowedcoef, cutislocal, cutcoefs, QUAD(cutrhs), cutinds, nnz);

   return SCIP_OKAY;
}

/** removes almost zero entries from the aggregation row. */
void SCIPaggrRowRemoveZeros(
   SCIP*                 scip,               /**< SCIP datastructure */
   SCIP_AGGRROW*         aggrrow,            /**< the aggregation row */
   SCIP_Bool             useglbbounds,       /**< consider global bound although the cut is local? */
   SCIP_Bool*            valid               /**< pointer to return whether the aggregation row is still valid */
   )
{
   assert(aggrrow != NULL);
   assert(valid != NULL);

   *valid = ! removeZerosQuad(scip, SCIPsumepsilon(scip), useglbbounds ? FALSE : aggrrow->local, aggrrow->vals,
      QUAD(&aggrrow->rhs), aggrrow->inds, &aggrrow->nnz);
}

/** get number of aggregated rows */
int SCIPaggrRowGetNRows(
   SCIP_AGGRROW*         aggrrow             /**< the aggregation row */
   )
{
   assert(aggrrow != NULL);

   return aggrrow->nrows;
}

/** get array with lp positions of rows used in aggregation */
int* SCIPaggrRowGetRowInds(
   SCIP_AGGRROW*         aggrrow             /**< the aggregation row */
   )
{
   assert(aggrrow != NULL);
   assert(aggrrow->rowsinds != NULL || aggrrow->nrows == 0);

   return aggrrow->rowsinds;
}

/** get array with weights of aggregated rows */
SCIP_Real* SCIPaggrRowGetRowWeights(
   SCIP_AGGRROW*         aggrrow             /**< the aggregation row */
   )
{
   assert(aggrrow != NULL);
   assert(aggrrow->rowweights != NULL || aggrrow->nrows == 0);

   return aggrrow->rowweights;
}

/** checks whether a given row has been added to the aggregation row */
SCIP_Bool SCIPaggrRowHasRowBeenAdded(
   SCIP_AGGRROW*         aggrrow,            /**< the aggregation row */
   SCIP_ROW*             row                 /**< row for which it is checked whether it has been added to the aggregation */
   )
{
   int i;
   int rowind;

   assert(aggrrow != NULL);
   assert(row != NULL);

   rowind = SCIProwGetLPPos(row);

   for( i = 0; i < aggrrow->nrows; ++i )
   {
      if( aggrrow->rowsinds[i] == rowind )
         return TRUE;
   }

   return FALSE;
}

/** gets the array of corresponding variable problem indices for each non-zero in the aggregation row */
int* SCIPaggrRowGetInds(
   SCIP_AGGRROW*         aggrrow             /**< aggregation row */
   )
{
   assert(aggrrow != NULL);

   return aggrrow->inds;
}

/** gets the number of non-zeros in the aggregation row */
int SCIPaggrRowGetNNz(
   SCIP_AGGRROW*         aggrrow             /**< aggregation row */
   )
{
   assert(aggrrow != NULL);

   return aggrrow->nnz;
}

/** gets the rank of the aggregation row */
int SCIPaggrRowGetRank(
   SCIP_AGGRROW*         aggrrow             /**< aggregation row */
   )
{
   assert(aggrrow != NULL);

   return aggrrow->rank;
}

/** checks if the aggregation row is only valid locally */
SCIP_Bool SCIPaggrRowIsLocal(
   SCIP_AGGRROW*         aggrrow             /**< aggregation row */
   )
{
   assert(aggrrow != NULL);

   return aggrrow->local;
}

/** gets the right hand side of the aggregation row */
SCIP_Real SCIPaggrRowGetRhs(
   SCIP_AGGRROW*         aggrrow             /**< aggregation row */
   )
{
   assert(aggrrow != NULL);

   return QUAD_TO_DBL(aggrrow->rhs);
}

<<<<<<< HEAD
=======
/** filters the given array of cuts to enforce a maximum parallelism constraints
 *  for the given cut; moves filtered cuts to the end of the array and returns number of selected cuts */
static
int filterWithParallelism(
   SCIP_ROW*             cut,                /**< cut to filter orthogonality with */
   SCIP_ROW**            cuts,               /**< array with cuts to perform selection algorithm */
   SCIP_Real*            scores,             /**< array with scores of cuts to perform selection algorithm */
   int                   ncuts,              /**< number of cuts in given array */
   SCIP_Real             goodscore,          /**< threshold for the score to be considered a good cut */
   SCIP_Real             goodmaxparall,      /**< maximal parallelism for good cuts */
   SCIP_Real             maxparall           /**< maximal parallelism for all cuts that are not good */
   )
{
   int i;

   assert( cut != NULL );
   assert( ncuts == 0 || cuts != NULL );
   assert( ncuts == 0 || scores != NULL );

   for( i = ncuts - 1; i >= 0; --i )
   {
      SCIP_Real thisparall;
      SCIP_Real thismaxparall;

      thisparall = SCIProwGetParallelism(cut, cuts[i], 'e');
      thismaxparall = scores[i] >= goodscore ? goodmaxparall : maxparall;

      if( thisparall > thismaxparall )
      {
         --ncuts;
         SCIPswapPointers((void**) &cuts[i], (void**) &cuts[ncuts]);
         SCIPswapReals(&scores[i], &scores[ncuts]);
      }
   }

   return ncuts;
}

/** move the cut with the highest score to the first position in the array; there must be at least one cut */
static
void selectBestCut(
   SCIP_ROW**            cuts,               /**< array with cuts to perform selection algorithm */
   SCIP_Real*            scores,             /**< array with scores of cuts to perform selection algorithm */
   int                   ncuts               /**< number of cuts in given array */
   )
{
   int i;
   int bestpos;
   SCIP_Real bestscore;

   assert(ncuts > 0);
   assert(cuts != NULL);
   assert(scores != NULL);

   bestscore = scores[0];
   bestpos = 0;

   for( i = 1; i < ncuts; ++i )
   {
      if( scores[i] > bestscore )
      {
         bestpos = i;
         bestscore = scores[i];
      }
   }

   SCIPswapPointers((void**) &cuts[bestpos], (void**) &cuts[0]);
   SCIPswapReals(&scores[bestpos], &scores[0]);
}

/** perform a cut selection algorithm for the given array of cuts; the array is partitioned
 *  so that the selected cuts come first and the remaining ones are at the end of the array
 */
SCIP_RETCODE SCIPselectCuts(
   SCIP*                 scip,               /**< SCIP data structure */
   SCIP_ROW**            cuts,               /**< array with cuts to perform selection algorithm */
   SCIP_RANDNUMGEN*      randnumgen,         /**< random number generator for tie-breaking, or NULL */
   SCIP_Real             goodscorefac,       /**< factor of best score among the given cuts to consider a cut good
                                              *   and filter with less strict settings of the maximum parallelism */
   SCIP_Real             badscorefac,        /**< factor of best score among the given cuts to consider a cut bad
                                              *   and discard it regardless of its parallelism to other cuts */
   SCIP_Real             goodmaxparall,      /**< maximum parallelism for good cuts */
   SCIP_Real             maxparall,          /**< maximum parallelism for non-good cuts */
   SCIP_Real             dircutoffdistweight,/**< weight of directed cutoff distance in score calculation */
   SCIP_Real             efficacyweight,     /**< weight of efficacy (shortest cutoff distance) in score calculation */
   SCIP_Real             objparalweight,     /**< weight of objective parallelism in score calculation */
   SCIP_Real             intsupportweight,   /**< weight of integral support in score calculation */
   int                   ncuts,              /**< number of cuts in given array */
   int                   nforcedcuts,        /**< number of forced cuts at start of given array */
   int                   maxselectedcuts,    /**< maximal number of cuts to select */
   int*                  nselectedcuts       /**< pointer to return number of selected cuts */
   )
{
   int i;
   SCIP_Real* scores;
   SCIP_Real goodscore;
   SCIP_Real badscore;
   SCIP_Real efficacyfac;
   SCIP_SOL* sol;

   assert( nselectedcuts != NULL );

   /* if all cuts are forced cuts, no selection is required */
   if( nforcedcuts >= MIN(ncuts, maxselectedcuts) )
   {
      *nselectedcuts = nforcedcuts;
      return SCIP_OKAY;
   }
   *nselectedcuts = 0;

   SCIP_CALL( SCIPallocBufferArray(scip, &scores, ncuts) );

   sol = SCIPgetBestSol(scip);

   efficacyfac = efficacyweight;

   goodscore = 0.0;

   /* if there is an incumbent and the factor is not 0.0, compute directed cutoff distances for the incumbent */
   if( sol != NULL && dircutoffdistweight > 0.0 )
   {
      for( i = 0; i < ncuts; ++i )
      {
         SCIP_Real objparallelism;
         SCIP_Real intsupport;
         SCIP_Real efficacy;

         intsupport = intsupportweight != 0.0 ?
            intsupportweight * SCIProwGetNumIntCols(cuts[i], scip->set) / (SCIP_Real) SCIProwGetNNonz(cuts[i]) : 0.0;

         objparallelism = objparalweight != 0.0 ? objparalweight * SCIProwGetObjParallelism(cuts[i], scip->set, scip->lp) : 0.0;

         efficacy = SCIProwGetLPEfficacy(cuts[i], scip->set, scip->stat, scip->lp);

         if( SCIProwIsLocal(cuts[i]) )
         {
            scores[i] = dircutoffdistweight * efficacy;
         }
         else
         {
            scores[i] = SCIProwGetLPSolCutoffDistance(cuts[i], scip->set, scip->stat, sol, scip->lp);
            scores[i] = dircutoffdistweight * MAX(scores[i], efficacy);
         }

         efficacy *= efficacyfac;
         scores[i] += objparallelism + intsupport + efficacy;

         /* add small term to prefer global pool cuts */
         scores[i] += SCIProwIsInGlobalCutpool(cuts[i]) ? 1e-4 : 0.0;

         if( randnumgen != NULL )
            scores[i] += SCIPrandomGetReal(randnumgen, 0.0, 1e-6);

         goodscore = MAX(goodscore, scores[i]);
      }
   }
   else
   {
      /* in case there is no solution add the directed cutoff distance weight to the efficacy weight
       * since the efficacy underestimates the directed cuttoff distance
       */
      efficacyfac += dircutoffdistweight;
      for( i = 0; i < ncuts; ++i )
      {
         SCIP_Real objparallelism;
         SCIP_Real intsupport;
         SCIP_Real efficacy;

         intsupport = intsupportweight > 0.0 ?
            intsupportweight * SCIProwGetNumIntCols(cuts[i], scip->set) / (SCIP_Real) SCIProwGetNNonz(cuts[i]) : 0.0;

         objparallelism = objparalweight > 0.0 ? objparalweight * SCIProwGetObjParallelism(cuts[i], scip->set, scip->lp) : 0.0;

         efficacy = efficacyfac > 0.0 ?
            efficacyfac * SCIProwGetLPEfficacy(cuts[i], scip->set, scip->stat, scip->lp) : 0.0;

         scores[i] = objparallelism + intsupport + efficacy;

         /* add small term to prefer global pool cuts */
         scores[i] += SCIProwIsInGlobalCutpool(cuts[i]) ? 1e-4 : 0.0;

         if( randnumgen != NULL )
            scores[i] += SCIPrandomGetReal(randnumgen, 0.0, 1e-6);

         goodscore = MAX(goodscore, scores[i]);
      }
   }

   /* compute values for filtering cuts */
   badscore = goodscore * badscorefac;
   goodscore *= goodscorefac;

   /* perform cut selection algorithm for the cuts */
   {
      int nnonforcedcuts;
      SCIP_ROW** nonforcedcuts;
      SCIP_Real* nonforcedscores;

      /* adjust pointers to the beginning of the non-forced cuts */
      nnonforcedcuts = ncuts - nforcedcuts;
      nonforcedcuts = cuts + nforcedcuts;
      nonforcedscores = scores + nforcedcuts;

      /* select the forced cuts first */
      *nselectedcuts = nforcedcuts;
      for( i = 0; i < nforcedcuts && nnonforcedcuts > 0; ++i )
      {
         nnonforcedcuts = filterWithParallelism(cuts[i], nonforcedcuts, nonforcedscores, nnonforcedcuts, goodscore, goodmaxparall, maxparall);
      }

      /* if the maximal number of cuts was exceeded after selecting the forced cuts, we can stop here */
      if( *nselectedcuts >= maxselectedcuts )
         goto TERMINATE;

      /* now greedily select the remaining cuts */
      while( nnonforcedcuts > 0 )
      {
         SCIP_ROW* selectedcut;

         selectBestCut(nonforcedcuts, nonforcedscores, nnonforcedcuts);
         selectedcut = nonforcedcuts[0];

         /* if the best cut of the remaining cuts is considered bad, we discard it and all remaining cuts */
         if( nonforcedscores[0] < badscore )
            goto TERMINATE;

         ++(*nselectedcuts);

         /* if the maximal number of cuts was selected, we can stop here */
         if( *nselectedcuts == maxselectedcuts )
            goto TERMINATE;

         /* move the pointers to the next position and filter the remaining cuts to enforce the maximum parallelism constraint */
         ++nonforcedcuts;
         ++nonforcedscores;
         --nnonforcedcuts;

         nnonforcedcuts = filterWithParallelism(selectedcut, nonforcedcuts, nonforcedscores, nnonforcedcuts, goodscore, goodmaxparall, maxparall);
      }
   }

  TERMINATE:
   SCIPfreeBufferArray(scip, &scores);

   return SCIP_OKAY;
}

>>>>>>> 6283bf4e
/* =========================================== c-MIR =========================================== */

#define MAXCMIRSCALE               1e+6 /**< maximal scaling (scale/(1-f0)) allowed in c-MIR calculations */

/** finds the best lower bound of the variable to use for MIR transformation */
static
SCIP_RETCODE findBestLb(
   SCIP*                 scip,               /**< SCIP data structure */
   SCIP_VAR*             var,                /**< problem variable */
   SCIP_SOL*             sol,                /**< the solution that should be separated, or NULL for LP solution */
   int                   usevbds,            /**< should variable bounds be used in bound transformation? (0: no, 1: only binary, 2: all) */
   SCIP_Bool             allowlocal,         /**< should local information allowed to be used, resulting in a local cut? */
   SCIP_Real*            bestlb,             /**< pointer to store best bound value */
   SCIP_Real*            simplebound,        /**< pointer to store simple bound value */
   int*                  bestlbtype          /**< pointer to store best bound type */
   )
{
   assert(bestlb != NULL);
   assert(bestlbtype != NULL);

   *bestlb = SCIPvarGetLbGlobal(var);
   *bestlbtype = -1;

   if( allowlocal )
   {
      SCIP_Real loclb;

      loclb = SCIPvarGetLbLocal(var);
      if( SCIPisGT(scip, loclb, *bestlb) )
      {
         *bestlb = loclb;
         *bestlbtype = -2;
      }
   }

   *simplebound = *bestlb;

   if( usevbds && SCIPvarGetType(var) == SCIP_VARTYPE_CONTINUOUS )
   {
      SCIP_Real bestvlb;
      int bestvlbidx;

      SCIP_CALL( SCIPgetVarClosestVlb(scip, var, sol, &bestvlb, &bestvlbidx) );
      if( bestvlbidx >= 0 && (bestvlb > *bestlb || (*bestlbtype < 0 && SCIPisGE(scip, bestvlb, *bestlb))) )
      {
         SCIP_VAR** vlbvars;

         /* we have to avoid cyclic variable bound usage, so we enforce to use only variable bounds variables of smaller index */
         /**@todo this check is not needed for continuous variables; but allowing all but binary variables
          *       to be replaced by variable bounds seems to be buggy (wrong result on gesa2)
          */
         vlbvars = SCIPvarGetVlbVars(var);
         assert(vlbvars != NULL);
         if( (usevbds == 2 || SCIPvarGetType(vlbvars[bestvlbidx]) == SCIP_VARTYPE_BINARY) &&
             SCIPvarGetProbindex(vlbvars[bestvlbidx]) < SCIPvarGetProbindex(var) )
         {
            *bestlb = bestvlb;
            *bestlbtype = bestvlbidx;
         }
      }
   }

   return SCIP_OKAY;
}

/** finds the best upper bound of the variable to use for MIR transformation */
static
SCIP_RETCODE findBestUb(
   SCIP*                 scip,               /**< SCIP data structure */
   SCIP_VAR*             var,                /**< problem variable */
   SCIP_SOL*             sol,                /**< the solution that should be separated, or NULL for LP solution */
   int                   usevbds,            /**< should variable bounds be used in bound transformation? (0: no, 1: only binary, 2: all) */
   SCIP_Bool             allowlocal,         /**< should local information allowed to be used, resulting in a local cut? */
   SCIP_Real*            bestub,             /**< pointer to store best bound value */
   SCIP_Real*            simplebound,        /**< pointer to store simple bound */
   int*                  bestubtype          /**< pointer to store best bound type */
   )
{
   assert(bestub != NULL);
   assert(bestubtype != NULL);

   *bestub = SCIPvarGetUbGlobal(var);
   *bestubtype = -1;

   if( allowlocal )
   {
      SCIP_Real locub;

      locub = SCIPvarGetUbLocal(var);
      if( SCIPisLT(scip, locub, *bestub) )
      {
         *bestub = locub;
         *bestubtype = -2;
      }
   }

   *simplebound = *bestub;

   if( usevbds && SCIPvarGetType(var) == SCIP_VARTYPE_CONTINUOUS )
   {
      SCIP_Real bestvub;
      int bestvubidx;

      SCIP_CALL( SCIPgetVarClosestVub(scip, var, sol, &bestvub, &bestvubidx) );
      if( bestvubidx >= 0 && (bestvub < *bestub || (*bestubtype < 0 && SCIPisLE(scip, bestvub, *bestub))) )
      {
         SCIP_VAR** vubvars;

         /* we have to avoid cyclic variable bound usage, so we enforce to use only variable bounds variables of smaller index */
         /**@todo this check is not needed for continuous variables; but allowing all but binary variables
          *       to be replaced by variable bounds seems to be buggy (wrong result on gesa2)
          */
         vubvars = SCIPvarGetVubVars(var);
         assert(vubvars != NULL);
         if( (usevbds == 2 || SCIPvarGetType(vubvars[bestvubidx]) == SCIP_VARTYPE_BINARY) &&
             SCIPvarGetProbindex(vubvars[bestvubidx]) < SCIPvarGetProbindex(var) )
         {
            *bestub = bestvub;
            *bestubtype = bestvubidx;
         }
      }
   }

   return SCIP_OKAY;
}

/** determine the best bounds with respect to the given solution for complementing the given variable */
static
SCIP_RETCODE determineBestBounds(
   SCIP*                 scip,               /**< SCIP data structure */
   SCIP_VAR*             var,                /**< variable to determine best bound for */
   SCIP_SOL*             sol,                /**< the solution that should be separated, or NULL for LP solution */
   SCIP_Real             boundswitch,        /**< fraction of domain up to which lower bound is used in transformation */
   int                   usevbds,            /**< should variable bounds be used in bound transformation? (0: no, 1: only binary, 2: all) */
   SCIP_Bool             allowlocal,         /**< should local information allowed to be used, resulting in a local cut? */
   SCIP_Bool             fixintegralrhs,     /**< should complementation tried to be adjusted such that rhs gets fractional? */
   SCIP_Bool             ignoresol,          /**< should the LP solution be ignored? (eg, apply MIR to dualray) */
   int*                  boundsfortrans,     /**< bounds that should be used for transformed variables: vlb_idx/vub_idx,
                                              *   -1 for global lb/ub, -2 for local lb/ub, or -3 for using closest bound;
                                              *   NULL for using closest bound for all variables */
   SCIP_BOUNDTYPE*       boundtypesfortrans, /**< type of bounds that should be used for transformed variables;
                                              *   NULL for using closest bound for all variables */
   SCIP_Real*            bestlb,             /**< pointer to store best lower bound of variable */
   SCIP_Real*            bestub,             /**< pointer to store best upper bound of variable */
   int*                  bestlbtype,         /**< pointer to store type of best lower bound of variable */
   int*                  bestubtype,         /**< pointer to store type of best upper bound of variable */
   SCIP_BOUNDTYPE*       selectedbound,      /**< pointer to store whether the lower bound or the upper bound should be preferred */
   SCIP_Bool*            freevariable        /**< pointer to store if this is a free variable */
   )
{
   SCIP_Real simplelb;
   SCIP_Real simpleub;
   int v;

   v = SCIPvarGetProbindex(var);

   /* check if the user specified a bound to be used */
   if( boundsfortrans != NULL && boundsfortrans[v] > -3 )
   {
      assert(SCIPvarGetType(var) == SCIP_VARTYPE_CONTINUOUS || ( boundsfortrans[v] == -2 || boundsfortrans[v] == -1 ));
      assert(boundtypesfortrans != NULL);

      /* user has explicitly specified a bound to be used */
      if( boundtypesfortrans[v] == SCIP_BOUNDTYPE_LOWER )
      {
         /* user wants to use lower bound */
         *bestlbtype = boundsfortrans[v];
         if( *bestlbtype == -1 )
            *bestlb = SCIPvarGetLbGlobal(var); /* use global standard lower bound */
         else if( *bestlbtype == -2 )
            *bestlb = SCIPvarGetLbLocal(var);  /* use local standard lower bound */
         else
         {
            SCIP_VAR** vlbvars;
            SCIP_Real* vlbcoefs;
            SCIP_Real* vlbconsts;
            int k;

            assert(!ignoresol);

            /* use the given variable lower bound */
            vlbvars = SCIPvarGetVlbVars(var);
            vlbcoefs = SCIPvarGetVlbCoefs(var);
            vlbconsts = SCIPvarGetVlbConstants(var);
            k = boundsfortrans[v];
            assert(k >= 0 && k < SCIPvarGetNVlbs(var));
            assert(vlbvars != NULL);
            assert(vlbcoefs != NULL);
            assert(vlbconsts != NULL);

            *bestlb = vlbcoefs[k] * (sol == NULL ? SCIPvarGetLPSol(vlbvars[k]) : SCIPgetSolVal(scip, sol, vlbvars[k])) + vlbconsts[k];
         }

         assert(!SCIPisInfinity(scip, - *bestlb));
         *selectedbound = SCIP_BOUNDTYPE_LOWER;

         /* find closest upper bound in standard upper bound (and variable upper bounds for continuous variables) */
         SCIP_CALL( findBestUb(scip, var, sol, fixintegralrhs ? usevbds : 0, allowlocal && fixintegralrhs, bestub, &simpleub, bestubtype) );
      }
      else
      {
         assert(boundtypesfortrans[v] == SCIP_BOUNDTYPE_UPPER);

         /* user wants to use upper bound */
         *bestubtype = boundsfortrans[v];
         if( *bestubtype == -1 )
            *bestub = SCIPvarGetUbGlobal(var); /* use global standard upper bound */
         else if( *bestubtype == -2 )
            *bestub = SCIPvarGetUbLocal(var);  /* use local standard upper bound */
         else
         {
            SCIP_VAR** vubvars;
            SCIP_Real* vubcoefs;
            SCIP_Real* vubconsts;
            int k;

            assert(!ignoresol);

            /* use the given variable upper bound */
            vubvars = SCIPvarGetVubVars(var);
            vubcoefs = SCIPvarGetVubCoefs(var);
            vubconsts = SCIPvarGetVubConstants(var);
            k = boundsfortrans[v];
            assert(k >= 0 && k < SCIPvarGetNVubs(var));
            assert(vubvars != NULL);
            assert(vubcoefs != NULL);
            assert(vubconsts != NULL);

            /* we have to avoid cyclic variable bound usage, so we enforce to use only variable bounds variables of smaller index */
            *bestub = vubcoefs[k] * (sol == NULL ? SCIPvarGetLPSol(vubvars[k]) : SCIPgetSolVal(scip, sol, vubvars[k])) + vubconsts[k];
         }

         assert(!SCIPisInfinity(scip, *bestub));
         *selectedbound = SCIP_BOUNDTYPE_UPPER;

         /* find closest lower bound in standard lower bound (and variable lower bounds for continuous variables) */
         SCIP_CALL( findBestLb(scip, var, sol, fixintegralrhs ? usevbds : 0, allowlocal && fixintegralrhs, bestlb, &simplelb, bestlbtype) );
      }
   }
   else
   {
      SCIP_Real varsol;

      /* bound selection should be done automatically */

      /* find closest lower bound in standard lower bound (and variable lower bounds for continuous variables) */
      SCIP_CALL( findBestLb(scip, var, sol, usevbds, allowlocal, bestlb, &simplelb, bestlbtype) );

      /* find closest upper bound in standard upper bound (and variable upper bounds for continuous variables) */
      SCIP_CALL( findBestUb(scip, var, sol, usevbds, allowlocal, bestub, &simpleub, bestubtype) );

      /* check, if variable is free variable */
      if( SCIPisInfinity(scip, - *bestlb) && SCIPisInfinity(scip, *bestub) )
      {
         /* we found a free variable in the row with non-zero coefficient
            *  -> MIR row can't be transformed in standard form
            */
         *freevariable = TRUE;
         return SCIP_OKAY;
      }

      if( !ignoresol )
      {
         /* select transformation bound */
         varsol = (sol == NULL ? SCIPvarGetLPSol(var) : SCIPgetSolVal(scip, sol, var));

         if( SCIPisInfinity(scip, *bestub) ) /* if there is no ub, use lb */
            *selectedbound = SCIP_BOUNDTYPE_LOWER;
         else if( SCIPisInfinity(scip, - *bestlb) ) /* if there is no lb, use ub */
            *selectedbound = SCIP_BOUNDTYPE_UPPER;
         else if( SCIPisLT(scip, varsol, (1.0 - boundswitch) * (*bestlb) + boundswitch * (*bestub)) )
            *selectedbound = SCIP_BOUNDTYPE_LOWER;
         else if( SCIPisGT(scip, varsol, (1.0 - boundswitch) * (*bestlb) + boundswitch * (*bestub)) )
            *selectedbound = SCIP_BOUNDTYPE_UPPER;
         else if( *bestlbtype == -1 )  /* prefer global standard bounds */
            *selectedbound = SCIP_BOUNDTYPE_LOWER;
         else if( *bestubtype == -1 )  /* prefer global standard bounds */
            *selectedbound = SCIP_BOUNDTYPE_UPPER;
         else if( ((*bestlbtype) >= 0 || (*bestubtype) >= 0) && !SCIPisEQ(scip, *bestlb - simplelb, simpleub - *bestub) )
         {
            if( *bestlb - simplelb > simpleub - *bestub )
               *selectedbound = SCIP_BOUNDTYPE_LOWER;
            else
               *selectedbound = SCIP_BOUNDTYPE_UPPER;
         }
         else if( *bestlbtype >= 0 )   /* prefer variable bounds over local bounds */
            *selectedbound = SCIP_BOUNDTYPE_LOWER;
         else if( *bestubtype >= 0 )   /* prefer variable bounds over local bounds */
            *selectedbound = SCIP_BOUNDTYPE_UPPER;
         else                         /* no decision yet? just use lower bound */
            *selectedbound = SCIP_BOUNDTYPE_LOWER;
      }
      else
      {
         SCIP_Real glbub = SCIPvarGetUbGlobal(var);
         SCIP_Real glblb = SCIPvarGetLbGlobal(var);
         SCIP_Real distlb = REALABS(glblb - *bestlb);
         SCIP_Real distub = REALABS(glbub - *bestub);

         assert(!SCIPisInfinity(scip, - *bestlb) || !SCIPisInfinity(scip, *bestub));

         if( SCIPisInfinity(scip, - *bestlb) )
            *selectedbound = SCIP_BOUNDTYPE_UPPER;
         else if( !SCIPisNegative(scip, *bestlb) )
         {
            if( SCIPisInfinity(scip, *bestub) )
               *selectedbound = SCIP_BOUNDTYPE_LOWER;
            else if( SCIPisZero(scip, glblb) )
               *selectedbound = SCIP_BOUNDTYPE_LOWER;
            else if( SCIPisLE(scip, distlb, distub) )
               *selectedbound = SCIP_BOUNDTYPE_LOWER;
            else
               *selectedbound = SCIP_BOUNDTYPE_UPPER;
         }
         else
         {
            assert(!SCIPisInfinity(scip, - *bestlb));
            *selectedbound = SCIP_BOUNDTYPE_LOWER;
         }
      }
   }

   return SCIP_OKAY; /*lint !e438*/
}

/** performs the bound substitution step with the given variable or simple bounds for the variable with the given problem index */
static
void performBoundSubstitution(
   SCIP*                 scip,               /**< SCIP datastructure */
   int*                  cutinds,            /**< index array of nonzeros in the cut */
   SCIP_Real*            cutcoefs,           /**< array of cut coefficients */
   QUAD(SCIP_Real*       cutrhs),            /**< pointer to right hand side of the cut */
   int*                  nnz,                /**< pointer to number of nonzeros of the cut */
   int                   varsign,            /**< stores the sign of the transformed variable in summation */
   int                   boundtype,          /**< stores the bound used for transformed variable:
                                              *   vlb/vub_idx, or -1 for global lb/ub, or -2 for local lb/ub */
   SCIP_Real             boundval,           /**< array of best bound to be used for the substitution for each nonzero index */
   int                   probindex,          /**< problem index of variable to perform the substitution step for */
   SCIP_Bool*            localbdsused        /**< pointer to updated whether a local bound was used for substitution */
   )
{
   SCIP_Real QUAD(coef);
   SCIP_Real QUAD(tmp);

   assert(!SCIPisInfinity(scip, -varsign * boundval));

   QUAD_ARRAY_LOAD(coef, cutcoefs, probindex);

   /* standard (bestlbtype < 0) or variable (bestlbtype >= 0) lower bound? */
   if( boundtype < 0 )
   {
      SCIPquadprecProdQD(tmp, coef, boundval);
      SCIPquadprecSumQQ(*cutrhs, *cutrhs, -tmp);
      *localbdsused = *localbdsused || (boundtype == -2);
   }
   else
   {
      SCIP_VAR** vbdvars;
      SCIP_Real* vbdcoefs;
      SCIP_Real* vbdconsts;
      SCIP_Real QUAD(zcoef);
      int zidx;
      SCIP_VAR* var = SCIPgetVars(scip)[probindex];

      if( varsign == +1 )
      {
         vbdvars = SCIPvarGetVlbVars(var);
         vbdcoefs = SCIPvarGetVlbCoefs(var);
         vbdconsts = SCIPvarGetVlbConstants(var);
         assert(0 <= boundtype && boundtype < SCIPvarGetNVlbs(var));
      }
      else
      {
         vbdvars = SCIPvarGetVubVars(var);
         vbdcoefs = SCIPvarGetVubCoefs(var);
         vbdconsts = SCIPvarGetVubConstants(var);
         assert(0 <= boundtype && boundtype < SCIPvarGetNVubs(var));
      }

      assert(vbdvars != NULL);
      assert(vbdcoefs != NULL);
      assert(vbdconsts != NULL);
      assert(SCIPvarIsActive(vbdvars[boundtype]));

      zidx = SCIPvarGetProbindex(vbdvars[boundtype]);

      SCIPquadprecProdQD(tmp, coef, vbdconsts[boundtype]);
      SCIPquadprecSumQQ(*cutrhs, *cutrhs, -tmp);

      /* check if integral variable already exists in the row */
      QUAD_ARRAY_LOAD(zcoef, cutcoefs, zidx);

      if( QUAD_HI(zcoef) == 0.0 )
         cutinds[(*nnz)++] = zidx;

      SCIPquadprecProdQD(tmp, coef, vbdcoefs[boundtype]);
      SCIPquadprecSumQQ(zcoef, zcoef, tmp);

      QUAD_HI(zcoef) = NONZERO(QUAD_HI(zcoef));
      assert(QUAD_HI(zcoef) != 0.0);

      QUAD_ARRAY_STORE(cutcoefs, zidx, zcoef);
   }
}

/** performs the bound substitution step with the simple bound for the variable with the given problem index */
static
void performBoundSubstitutionSimple(
   SCIP*                 scip,               /**< SCIP datastructure */
   SCIP_Real*            cutcoefs,           /**< array of cut coefficients */
   QUAD(SCIP_Real*       cutrhs),            /**< pointer to right hand side of the cut */
   int                   boundtype,          /**< stores the bound used for transformed variable:
                                              *   vlb/vub_idx, or -1 for global lb/ub, or -2 for local lb/ub */
   SCIP_Real             boundval,           /**< array of best bound to be used for the substitution for each nonzero index */
   int                   probindex,          /**< problem index of variable to perform the substitution step for */
   SCIP_Bool*            localbdsused        /**< pointer to updated whether a local bound was used for substitution */
   )
{
   SCIP_Real QUAD(coef);
   SCIP_Real QUAD(tmp);

   assert(!SCIPisInfinity(scip, ABS(boundval)));

   QUAD_ARRAY_LOAD(coef, cutcoefs, probindex);

   /* must be a standard bound */
   assert( boundtype < 0 );

   SCIPquadprecProdQD(tmp, coef, boundval);
   SCIPquadprecSumQQ(*cutrhs, *cutrhs, -tmp);
   *localbdsused = *localbdsused || (boundtype == -2);
}


/** Transform equation \f$ a \cdot x = b; lb \leq x \leq ub \f$ into standard form
 *    \f$ a^\prime \cdot x^\prime = b,\; 0 \leq x^\prime \leq ub' \f$.
 *
 *  Transform variables (lb or ub):
 *  \f[
 *  \begin{array}{llll}
 *    x^\prime_j := x_j - lb_j,&   x_j = x^\prime_j + lb_j,&   a^\prime_j =  a_j,&   \mbox{if lb is used in transformation}\\
 *    x^\prime_j := ub_j - x_j,&   x_j = ub_j - x^\prime_j,&   a^\prime_j = -a_j,&   \mbox{if ub is used in transformation}
 *  \end{array}
 *  \f]
 *  and move the constant terms \f$ a_j\, lb_j \f$ or \f$ a_j\, ub_j \f$ to the rhs.
 *
 *  Transform variables (vlb or vub):
 *  \f[
 *  \begin{array}{llll}
 *    x^\prime_j := x_j - (bl_j\, zl_j + dl_j),&   x_j = x^\prime_j + (bl_j\, zl_j + dl_j),&   a^\prime_j =  a_j,&   \mbox{if vlb is used in transf.} \\
 *    x^\prime_j := (bu_j\, zu_j + du_j) - x_j,&   x_j = (bu_j\, zu_j + du_j) - x^\prime_j,&   a^\prime_j = -a_j,&   \mbox{if vub is used in transf.}
 *  \end{array}
 *  \f]
 *  move the constant terms \f$ a_j\, dl_j \f$ or \f$ a_j\, du_j \f$ to the rhs, and update the coefficient of the VLB variable:
 *  \f[
 *  \begin{array}{ll}
 *    a_{zl_j} := a_{zl_j} + a_j\, bl_j,& \mbox{or} \\
 *    a_{zu_j} := a_{zu_j} + a_j\, bu_j &
 *  \end{array}
 *  \f]
 */
static
SCIP_RETCODE cutsTransformMIR(
   SCIP*                 scip,               /**< SCIP data structure */
   SCIP_SOL*             sol,                /**< the solution that should be separated, or NULL for LP solution */
   SCIP_Real             boundswitch,        /**< fraction of domain up to which lower bound is used in transformation */
   SCIP_Bool             usevbds,            /**< should variable bounds be used in bound transformation? */
   SCIP_Bool             allowlocal,         /**< should local information allowed to be used, resulting in a local cut? */
   SCIP_Bool             fixintegralrhs,     /**< should complementation tried to be adjusted such that rhs gets fractional? */
   SCIP_Bool             ignoresol,          /**< should the LP solution be ignored? (eg, apply MIR to dualray) */
   int*                  boundsfortrans,     /**< bounds that should be used for transformed variables: vlb_idx/vub_idx,
                                              *   -1 for global lb/ub, -2 for local lb/ub, or -3 for using closest bound;
                                              *   NULL for using closest bound for all variables */
   SCIP_BOUNDTYPE*       boundtypesfortrans, /**< type of bounds that should be used for transformed variables;
                                              *   NULL for using closest bound for all variables */
   SCIP_Real             minfrac,            /**< minimal fractionality of rhs to produce MIR cut for */
   SCIP_Real             maxfrac,            /**< maximal fractionality of rhs to produce MIR cut for */
   SCIP_Real*            cutcoefs,           /**< array of coefficients of cut */
   QUAD(SCIP_Real*       cutrhs),            /**< pointer to right hand side of cut */
   int*                  cutinds,            /**< array of variables problem indices for non-zero coefficients in cut */
   int*                  nnz,                /**< number of non-zeros in cut */
   int*                  varsign,            /**< stores the sign of the transformed variable in summation */
   int*                  boundtype,          /**< stores the bound used for transformed variable:
                                              *   vlb/vub_idx, or -1 for global lb/ub, or -2 for local lb/ub */
   SCIP_Bool*            freevariable,       /**< stores whether a free variable was found in MIR row -> invalid summation */
   SCIP_Bool*            localbdsused        /**< pointer to store whether local bounds were used in transformation */
   )
{
   SCIP_Real QUAD(tmp);
   SCIP_Real* bestlbs;
   SCIP_Real* bestubs;
   int* bestlbtypes;
   int* bestubtypes;
   SCIP_BOUNDTYPE* selectedbounds;
   int i;
   int aggrrowintstart;
   int nvars;
   int firstcontvar;
   SCIP_VAR** vars;

   assert(varsign != NULL);
   assert(boundtype != NULL);
   assert(freevariable != NULL);
   assert(localbdsused != NULL);

   *freevariable = FALSE;
   *localbdsused = FALSE;

   /* allocate temporary memory to store best bounds and bound types */
   SCIP_CALL( SCIPallocBufferArray(scip, &bestlbs, 2*(*nnz)) );
   SCIP_CALL( SCIPallocBufferArray(scip, &bestubs, 2*(*nnz)) );
   SCIP_CALL( SCIPallocBufferArray(scip, &bestlbtypes, 2*(*nnz)) );
   SCIP_CALL( SCIPallocBufferArray(scip, &bestubtypes, 2*(*nnz)) );
   SCIP_CALL( SCIPallocBufferArray(scip, &selectedbounds, 2*(*nnz)) );

   /* start with continuous variables, because using variable bounds can affect the untransformed integral
    * variables, and these changes have to be incorporated in the transformation of the integral variables
    * (continuous variables have largest problem indices!)
    */
   SCIPsortDownInt(cutinds, *nnz);

   vars = SCIPgetVars(scip);
   nvars = SCIPgetNVars(scip);
   firstcontvar = nvars - SCIPgetNContVars(scip);

   /* determine the best bounds for the continous variables */
   for( i = 0; i < *nnz && cutinds[i] >= firstcontvar; ++i )
   {
      SCIP_CALL( determineBestBounds(scip, vars[cutinds[i]], sol, boundswitch, usevbds ? 2 : 0, allowlocal, fixintegralrhs,
            ignoresol, boundsfortrans, boundtypesfortrans,
            bestlbs + i, bestubs + i, bestlbtypes + i, bestubtypes + i, selectedbounds + i, freevariable) );

      if( *freevariable )
         goto TERMINATE;
   }

   /* remember start of integer variables in the aggrrow */
   aggrrowintstart = i;

   /* perform bound substitution for continuous variables */
   for( i = 0; i < aggrrowintstart; ++i )
   {
      int v = cutinds[i];

      if( selectedbounds[i] == SCIP_BOUNDTYPE_LOWER )
      {
         assert(!SCIPisInfinity(scip, -bestlbs[i]));

         /* use lower bound as transformation bound: x'_j := x_j - lb_j */
         boundtype[i] = bestlbtypes[i];
         varsign[i] = +1;

         performBoundSubstitution(scip, cutinds, cutcoefs, QUAD(cutrhs), nnz, varsign[i], boundtype[i], bestlbs[i], v, localbdsused);
      }
      else
      {
         assert(!SCIPisInfinity(scip, bestubs[i]));

         /* use upper bound as transformation bound: x'_j := ub_j - x_j */
         boundtype[i] = bestubtypes[i];
         varsign[i] = -1;

         performBoundSubstitution(scip, cutinds, cutcoefs, QUAD(cutrhs), nnz, varsign[i], boundtype[i], bestubs[i], v, localbdsused);
      }
   }

   /* remove integral variables that now have a zero coefficient due to variable bound usage of continuous variables
    * and determine the bound to use for the integer variables that are left
    */
   while( i < *nnz )
   {
      SCIP_Real QUAD(coef);
      int v = cutinds[i];
      assert(cutinds[i] < firstcontvar);

      QUAD_ARRAY_LOAD(coef, cutcoefs, v);

      /* due to variable bound usage for the continous variables cancellation may have occurred */
      if( EPSZ(QUAD_TO_DBL(coef), QUAD_EPSILON) )
      {
         QUAD_ASSIGN(coef, 0.0);
         QUAD_ARRAY_STORE(cutcoefs, v, coef);
         --(*nnz);
         cutinds[i] = cutinds[*nnz];
         /* do not increase i, since last element is copied to the i-th position */
         continue;
      }

      /* determine the best bounds for the integral variable, usevbd can be set to 0 here as vbds are only used for continous variables */
      SCIP_CALL( determineBestBounds(scip, vars[v], sol, boundswitch, 0, allowlocal, fixintegralrhs,
            ignoresol, boundsfortrans, boundtypesfortrans,
            bestlbs + i, bestubs + i, bestlbtypes + i, bestubtypes + i, selectedbounds + i, freevariable) );

      /* increase i */
      ++i;

      if( *freevariable )
         goto TERMINATE;
   }

   /* now perform the bound substitution on the remaining integral variables which only uses standard bounds */
   for( i = aggrrowintstart; i < *nnz; ++i )
   {
      int v = cutinds[i];

      /* perform bound substitution */
      if( selectedbounds[i] == SCIP_BOUNDTYPE_LOWER )
      {
         assert(!SCIPisInfinity(scip, - bestlbs[i]));
         assert(bestlbtypes[i] < 0);

         /* use lower bound as transformation bound: x'_j := x_j - lb_j */
         boundtype[i] = bestlbtypes[i];
         varsign[i] = +1;

         performBoundSubstitutionSimple(scip, cutcoefs, QUAD(cutrhs), boundtype[i], bestlbs[i], v, localbdsused);
      }
      else
      {
         assert(!SCIPisInfinity(scip, bestubs[i]));
         assert(bestubtypes[i] < 0);

         /* use upper bound as transformation bound: x'_j := ub_j - x_j */
         boundtype[i] = bestubtypes[i];
         varsign[i] = -1;

         performBoundSubstitutionSimple(scip, cutcoefs, QUAD(cutrhs), boundtype[i], bestubs[i], v, localbdsused);
      }
   }

   if( fixintegralrhs )
   {
      SCIP_Real f0;

      /* check if rhs is fractional */
      f0 = EPSFRAC(QUAD_TO_DBL(*cutrhs), SCIPsumepsilon(scip));
      if( f0 < minfrac || f0 > maxfrac )
      {
         SCIP_Real bestviolgain;
         SCIP_Real bestnewf0;
         int besti;

         /* choose complementation of one variable differently such that f0 is in correct range */
         besti = -1;
         bestviolgain = -1e+100;
         bestnewf0 = 1.0;
         for( i = 0; i < *nnz; i++ )
         {
            int v;
            SCIP_Real QUAD(coef);

            v = cutinds[i];
            assert(0 <= v && v < nvars);

            QUAD_ARRAY_LOAD(coef, cutcoefs, v);
            assert(!EPSZ(QUAD_TO_DBL(coef), QUAD_EPSILON));

            if( boundtype[i] < 0
               && ((varsign[i] == +1 && !SCIPisInfinity(scip, bestubs[i]) && bestubtypes[i] < 0)
                  || (varsign[i] == -1 && !SCIPisInfinity(scip, -bestlbs[i]) && bestlbtypes[i] < 0)) )
            {
               SCIP_Real fj;
               SCIP_Real newfj;
               SCIP_Real newrhs;
               SCIP_Real newf0;
               SCIP_Real solval;
               SCIP_Real viol;
               SCIP_Real newviol;
               SCIP_Real violgain;

               /* currently:              a'_j =  varsign * a_j  ->  f'_j =  a'_j - floor(a'_j)
                * after complementation: a''_j = -varsign * a_j  -> f''_j = a''_j - floor(a''_j) = 1 - f'_j
                *                        rhs'' = rhs' + varsign * a_j * (lb_j - ub_j)
                * cut violation from f0 and fj:   f'_0 -  f'_j *  x'_j
                * after complementation:         f''_0 - f''_j * x''_j
                *
                * for continuous variables, we just set f'_j = f''_j = |a'_j|
                */
               newrhs = QUAD_TO_DBL(*cutrhs) + varsign[i] * QUAD_TO_DBL(coef) * (bestlbs[i] - bestubs[i]);
               newf0 = EPSFRAC(newrhs, SCIPsumepsilon(scip));

               if( newf0 < minfrac || newf0 > maxfrac )
                  continue;
               if( v >= firstcontvar )
               {
                  fj = REALABS(QUAD_TO_DBL(coef));
                  newfj = fj;
               }
               else
               {
                  fj = SCIPfrac(scip, varsign[i] * QUAD_TO_DBL(coef));
                  newfj = SCIPfrac(scip, -varsign[i] * QUAD_TO_DBL(coef));
               }

               if( !ignoresol )
               {
                  solval = (sol == NULL ? SCIPvarGetLPSol(vars[v]) : SCIPgetSolVal(scip, sol, vars[v]));
                  viol = f0 - fj * (varsign[i] == +1 ? solval - bestlbs[i] : bestubs[i] - solval);
                  newviol = newf0 - newfj * (varsign[i] == -1 ? solval - bestlbs[i] : bestubs[i] - solval);
                  violgain = newviol - viol;
               }
               else
               {
                  /* todo: this should be done, this can improve the dualray significantly */
                  SCIPerrorMessage("Cannot handle closest bounds with ignoring the LP solution.\n");
                  return SCIP_INVALIDCALL;
               }

               /* prefer larger violations; for equal violations, prefer smaller f0 values since then the possibility that
                * we f_j > f_0 is larger and we may improve some coefficients in rounding
                */
               if( SCIPisGT(scip, violgain, bestviolgain) || (SCIPisGE(scip, violgain, bestviolgain) && newf0 < bestnewf0) )
               {
                  besti = i;
                  bestviolgain = violgain;
                  bestnewf0 = newf0;
               }
            }
         }

         if( besti >= 0 )
         {
            SCIP_Real QUAD(coef);
            assert(besti < *nnz);
            assert(boundtype[besti] < 0);
            assert(!SCIPisInfinity(scip, -bestlbs[besti]));
            assert(!SCIPisInfinity(scip, bestubs[besti]));

            QUAD_ARRAY_LOAD(coef, cutcoefs, cutinds[besti]);
            QUAD_SCALE(coef, varsign[besti]);

            /* switch the complementation of this variable */
            SCIPquadprecSumDD(tmp, bestlbs[besti], - bestubs[besti]);
            SCIPquadprecProdQQ(tmp, tmp, coef);
            SCIPquadprecSumQQ(*cutrhs, *cutrhs, tmp);

            if( varsign[besti] == +1 )
            {
               /* switch to upper bound */
               assert(bestubtypes[besti] < 0); /* cannot switch to a variable bound (would lead to further coef updates) */
               boundtype[besti] = bestubtypes[besti];
               varsign[besti] = -1;
            }
            else
            {
               /* switch to lower bound */
               assert(bestlbtypes[besti] < 0); /* cannot switch to a variable bound (would lead to further coef updates) */
               boundtype[besti] = bestlbtypes[besti];
               varsign[besti] = +1;
            }
            *localbdsused = *localbdsused || (boundtype[besti] == -2);
         }
      }
   }

  TERMINATE:

   /*free temporary memory */
   SCIPfreeBufferArray(scip, &selectedbounds);
   SCIPfreeBufferArray(scip, &bestubtypes);
   SCIPfreeBufferArray(scip, &bestlbtypes);
   SCIPfreeBufferArray(scip, &bestubs);
   SCIPfreeBufferArray(scip, &bestlbs);

   return SCIP_OKAY;
}

/** Calculate fractionalities \f$ f_0 := b - down(b), f_j := a^\prime_j - down(a^\prime_j) \f$, and derive MIR cut \f$ \tilde{a} \cdot x' \leq down(b) \f$
 * \f[
 * \begin{array}{rll}
 *  integers :&  \tilde{a}_j = down(a^\prime_j),                        & if \qquad f_j \leq f_0 \\
 *            &  \tilde{a}_j = down(a^\prime_j) + (f_j - f_0)/(1 - f_0),& if \qquad f_j >  f_0 \\
 *  continuous:& \tilde{a}_j = 0,                                       & if \qquad a^\prime_j \geq 0 \\
 *             & \tilde{a}_j = a^\prime_j/(1 - f_0),                    & if \qquad a^\prime_j <  0
 * \end{array}
 * \f]
 *
 *  Transform inequality back to \f$ \hat{a} \cdot x \leq rhs \f$:
 *
 *  (lb or ub):
 * \f[
 * \begin{array}{lllll}
 *    x^\prime_j := x_j - lb_j,&   x_j = x^\prime_j + lb_j,&   a^\prime_j =  a_j,&   \hat{a}_j :=  \tilde{a}_j,&   \mbox{if lb was used in transformation} \\
 *    x^\prime_j := ub_j - x_j,&   x_j = ub_j - x^\prime_j,&   a^\prime_j = -a_j,&   \hat{a}_j := -\tilde{a}_j,&   \mbox{if ub was used in transformation}
 * \end{array}
 * \f]
 *  and move the constant terms
 * \f[
 * \begin{array}{cl}
 *    -\tilde{a}_j \cdot lb_j = -\hat{a}_j \cdot lb_j,& \mbox{or} \\
 *     \tilde{a}_j \cdot ub_j = -\hat{a}_j \cdot ub_j &
 * \end{array}
 * \f]
 *  to the rhs.
 *
 *  (vlb or vub):
 * \f[
 * \begin{array}{lllll}
 *    x^\prime_j := x_j - (bl_j \cdot zl_j + dl_j),&   x_j = x^\prime_j + (bl_j\, zl_j + dl_j),&   a^\prime_j =  a_j,&   \hat{a}_j :=  \tilde{a}_j,&   \mbox{(vlb)} \\
 *    x^\prime_j := (bu_j\, zu_j + du_j) - x_j,&   x_j = (bu_j\, zu_j + du_j) - x^\prime_j,&   a^\prime_j = -a_j,&   \hat{a}_j := -\tilde{a}_j,&   \mbox{(vub)}
 * \end{array}
 * \f]
 *  move the constant terms
 * \f[
 * \begin{array}{cl}
 *    -\tilde{a}_j\, dl_j = -\hat{a}_j\, dl_j,& \mbox{or} \\
 *     \tilde{a}_j\, du_j = -\hat{a}_j\, du_j &
 * \end{array}
 * \f]
 *  to the rhs, and update the VB variable coefficients:
 * \f[
 * \begin{array}{ll}
 *    \hat{a}_{zl_j} := \hat{a}_{zl_j} - \tilde{a}_j\, bl_j = \hat{a}_{zl_j} - \hat{a}_j\, bl_j,& \mbox{or} \\
 *    \hat{a}_{zu_j} := \hat{a}_{zu_j} + \tilde{a}_j\, bu_j = \hat{a}_{zu_j} - \hat{a}_j\, bu_j &
 * \end{array}
 * \f]
 */
static
SCIP_RETCODE cutsRoundMIR(
   SCIP*                 scip,               /**< SCIP data structure */
   SCIP_Real*RESTRICT    cutcoefs,           /**< array of coefficients of cut */
   QUAD(SCIP_Real*RESTRICT cutrhs),          /**< pointer to right hand side of cut */
   int*RESTRICT          cutinds,            /**< array of variables problem indices for non-zero coefficients in cut */
   int*RESTRICT          nnz,                /**< number of non-zeros in cut */
   int*RESTRICT          varsign,            /**< stores the sign of the transformed variable in summation */
   int*RESTRICT          boundtype,          /**< stores the bound used for transformed variable (vlb/vub_idx or -1 for lb/ub) */
   QUAD(SCIP_Real        f0)                 /**< fractional value of rhs */
   )
{
   SCIP_Real QUAD(tmp);
   SCIP_Real QUAD(onedivoneminusf0);
   int i;
   int firstcontvar;
   SCIP_VAR** vars;
   int ndelcontvars;

   assert(QUAD_HI(cutrhs) != NULL);
   assert(cutcoefs != NULL);
   assert(cutinds != NULL);
   assert(nnz != NULL);
   assert(boundtype != NULL);
   assert(varsign != NULL);
   assert(0.0 < QUAD_TO_DBL(f0) && QUAD_TO_DBL(f0) < 1.0);

   SCIPquadprecSumQD(onedivoneminusf0, -f0, 1.0);
   SCIPquadprecDivDQ(onedivoneminusf0, 1.0, onedivoneminusf0);

   /* Loop backwards to process integral variables first and be able to delete coefficients of integral variables
    * without destroying the ordering of the aggrrow's non-zeros.
    * (due to sorting in cutsTransformMIR the ordering is continuous before integral)
    */

   firstcontvar = SCIPgetNVars(scip) - SCIPgetNContVars(scip);
   vars = SCIPgetVars(scip);
#ifndef NDEBUG
   /*in debug mode check that all continuous variables of the aggrrow come before the integral variables */
   i = 0;
   while( i < *nnz && cutinds[i] >= firstcontvar )
      ++i;

   while( i < *nnz )
   {
      assert(cutinds[i] < firstcontvar);
      ++i;
   }
#endif

   for( i = *nnz - 1; i >= 0 && cutinds[i] < firstcontvar; --i )
   {
      SCIP_VAR* var;
      SCIP_Real QUAD(cutaj);
      int v;

      v = cutinds[i];
      assert(0 <= v && v < SCIPgetNVars(scip));

      var = vars[v];
      assert(var != NULL);
      assert(SCIPvarGetProbindex(var) == v);
      assert(varsign[i] == +1 || varsign[i] == -1);

      /* calculate the coefficient in the retransformed cut */
      {
         SCIP_Real QUAD(aj);
         SCIP_Real QUAD(downaj);
         SCIP_Real QUAD(fj);

         QUAD_ARRAY_LOAD(aj, cutcoefs, v);
         QUAD_SCALE(aj, varsign[i]);

         SCIPquadprecEpsFloorQ(downaj, aj, SCIPepsilon(scip)); /*lint !e666*/
         SCIPquadprecSumQQ(fj, aj, -downaj);
         assert(QUAD_TO_DBL(fj) >= -SCIPepsilon(scip) && QUAD_TO_DBL(fj) < 1.0);

         if( SCIPisLE(scip, QUAD_TO_DBL(fj), QUAD_TO_DBL(f0)) )
         {
            QUAD_ASSIGN_Q(cutaj, downaj);
         }
         else
         {
            SCIPquadprecSumQQ(tmp, fj, -f0);
            SCIPquadprecProdQQ(tmp, tmp, onedivoneminusf0);
            SCIPquadprecSumQQ(cutaj, tmp, downaj);
         }

         QUAD_SCALE(cutaj, varsign[i]);
      }

      /* remove zero cut coefficients from cut */
      if( EPSZ(QUAD_TO_DBL(cutaj), QUAD_EPSILON) )
      {
         QUAD_ASSIGN(cutaj, 0.0);
         QUAD_ARRAY_STORE(cutcoefs, v, cutaj);
         --*nnz;
         cutinds[i] = cutinds[*nnz];
         continue;
      }

      QUAD_ARRAY_STORE(cutcoefs, v, cutaj);

      /* integral var uses standard bound */
      assert(boundtype[i] < 0);

      /* move the constant term  -a~_j * lb_j == -a^_j * lb_j , or  a~_j * ub_j == -a^_j * ub_j  to the rhs */
      if( varsign[i] == +1 )
      {
         /* lower bound was used */
         if( boundtype[i] == -1 )
         {
            assert(!SCIPisInfinity(scip, -SCIPvarGetLbGlobal(var)));
            SCIPquadprecProdQD(tmp, cutaj, SCIPvarGetLbGlobal(var));
            SCIPquadprecSumQQ(*cutrhs, *cutrhs, tmp); /* rhs += cutaj * SCIPvarGetLbGlobal(var) */
         }
         else
         {
            assert(!SCIPisInfinity(scip, -SCIPvarGetLbLocal(var)));
            SCIPquadprecProdQD(tmp, cutaj, SCIPvarGetLbLocal(var));
            SCIPquadprecSumQQ(*cutrhs, *cutrhs, tmp); /* rhs += cutaj * SCIPvarGetLbLocal(var) */
         }
      }
      else
      {
         /* upper bound was used */
         if( boundtype[i] == -1 )
         {
            assert(!SCIPisInfinity(scip, SCIPvarGetUbGlobal(var)));
            SCIPquadprecProdQD(tmp, cutaj, SCIPvarGetUbGlobal(var));
            SCIPquadprecSumQQ(*cutrhs, *cutrhs, tmp); /* rhs += cutaj * SCIPvarGetUbGlobal(var) */
         }
         else
         {
            assert(!SCIPisInfinity(scip, SCIPvarGetUbLocal(var)));
            SCIPquadprecProdQD(tmp, cutaj, SCIPvarGetUbLocal(var));
            SCIPquadprecSumQQ(*cutrhs, *cutrhs, tmp); /* rhs += cutaj * SCIPvarGetUbLocal(var) */
         }
      }
   }

   /* now process the continuous variables; postpone deletetion of zeros till all continuous variables have been processed */
   ndelcontvars = 0;
   while( i >= ndelcontvars )
   {
      SCIP_VAR* var;
      SCIP_Real QUAD(cutaj);
      SCIP_Real QUAD(aj);
      int v;

      v = cutinds[i];
      assert(0 <= v && v < SCIPgetNVars(scip));

      var = vars[v];
      assert(var != NULL);
      assert(SCIPvarGetProbindex(var) == v);
      assert(varsign[i] == +1 || varsign[i] == -1);
      assert( v >= firstcontvar );

      /* calculate the coefficient in the retransformed cut */
      QUAD_ARRAY_LOAD(aj, cutcoefs, v);

      if( QUAD_TO_DBL(aj) * varsign[i] >= 0.0 )
         QUAD_ASSIGN(cutaj, 0.0);
      else
         SCIPquadprecProdQQ(cutaj, onedivoneminusf0, aj); /* cutaj = varsign[i] * aj * onedivoneminusf0; // a^_j */

      /* remove zero cut coefficients from cut; move a continuous var from the beginning
       * to the current position, so that all integral variables stay behind the continuous
       * variables
       */
      if( EPSZ(QUAD_TO_DBL(cutaj), QUAD_EPSILON) )
      {
         QUAD_ASSIGN(cutaj, 0.0);
         QUAD_ARRAY_STORE(cutcoefs, v, cutaj);
         cutinds[i] = cutinds[ndelcontvars];
         varsign[i] = varsign[ndelcontvars];
         boundtype[i] = boundtype[ndelcontvars];
         ++ndelcontvars;
         continue;
      }

      QUAD_ARRAY_STORE(cutcoefs, v, cutaj);

      /* check for variable bound use */
      if( boundtype[i] < 0 )
      {
         /* standard bound */

         /* move the constant term  -a~_j * lb_j == -a^_j * lb_j , or  a~_j * ub_j == -a^_j * ub_j  to the rhs */
         if( varsign[i] == +1 )
         {
            /* lower bound was used */
            if( boundtype[i] == -1 )
            {
               assert(!SCIPisInfinity(scip, -SCIPvarGetLbGlobal(var)));
               SCIPquadprecProdQD(tmp, cutaj, SCIPvarGetLbGlobal(var));
               SCIPquadprecSumQQ(*cutrhs, *cutrhs, tmp);
            }
            else
            {
               assert(!SCIPisInfinity(scip, -SCIPvarGetLbLocal(var)));
               SCIPquadprecProdQD(tmp, cutaj, SCIPvarGetLbLocal(var));
               SCIPquadprecSumQQ(*cutrhs, *cutrhs, tmp);
            }
         }
         else
         {
            /* upper bound was used */
            if( boundtype[i] == -1 )
            {
               assert(!SCIPisInfinity(scip, SCIPvarGetUbGlobal(var)));
               SCIPquadprecProdQD(tmp, cutaj, SCIPvarGetUbGlobal(var));
               SCIPquadprecSumQQ(*cutrhs, *cutrhs, tmp);
            }
            else
            {
               assert(!SCIPisInfinity(scip, SCIPvarGetUbLocal(var)));
               SCIPquadprecProdQD(tmp, cutaj, SCIPvarGetUbLocal(var));
               SCIPquadprecSumQQ(*cutrhs, *cutrhs, tmp);
            }
         }
      }
      else
      {
         SCIP_VAR** vbz;
         SCIP_Real* vbb;
         SCIP_Real* vbd;
         SCIP_Real QUAD(zcoef);
         int vbidx;
         int zidx;

         /* variable bound */
         vbidx = boundtype[i];

         /* change mirrhs and cutaj of integer variable z_j of variable bound */
         if( varsign[i] == +1 )
         {
            /* variable lower bound was used */
            assert(0 <= vbidx && vbidx < SCIPvarGetNVlbs(var));
            vbz = SCIPvarGetVlbVars(var);
            vbb = SCIPvarGetVlbCoefs(var);
            vbd = SCIPvarGetVlbConstants(var);
         }
         else
         {
            /* variable upper bound was used */
            assert(0 <= vbidx && vbidx < SCIPvarGetNVubs(var));
            vbz = SCIPvarGetVubVars(var);
            vbb = SCIPvarGetVubCoefs(var);
            vbd = SCIPvarGetVubConstants(var);
         }
         assert(SCIPvarIsActive(vbz[vbidx]));
         zidx = SCIPvarGetProbindex(vbz[vbidx]);
         assert(0 <= zidx && zidx < firstcontvar);

         SCIPquadprecProdQD(tmp, cutaj, vbd[vbidx]);
         SCIPquadprecSumQQ(*cutrhs, *cutrhs, tmp);

         SCIPquadprecProdQD(tmp, cutaj, vbb[vbidx]);
         QUAD_ARRAY_LOAD(zcoef, cutcoefs, zidx);

         /* update sparsity pattern */
         if( QUAD_HI(zcoef) == 0.0 )
            cutinds[(*nnz)++] = zidx;

         SCIPquadprecSumQQ(zcoef, zcoef, -tmp);
         QUAD_HI(zcoef) = NONZERO(QUAD_HI(zcoef));
         QUAD_ARRAY_STORE(cutcoefs, zidx, zcoef);
         assert(QUAD_HI(zcoef) != 0.0);
      }

      /* advance to next variable */
      --i;
   }

   /* fill the empty position due to deleted continuous variables */
   if( ndelcontvars > 0 )
   {
      assert(ndelcontvars <= *nnz);
      *nnz -= ndelcontvars;
      if( *nnz < ndelcontvars )
      {
         BMScopyMemoryArray(cutinds, cutinds + ndelcontvars, *nnz);
      }
      else
      {
         BMScopyMemoryArray(cutinds, cutinds + *nnz, ndelcontvars);
      }
   }

   return SCIP_OKAY;
}

/** substitute aggregated slack variables:
 *
 *  The coefficient of the slack variable s_r is equal to the row's weight times the slack's sign, because the slack
 *  variable only appears in its own row: \f$ a^\prime_r = scale * weight[r] * slacksign[r]. \f$
 *
 *  Depending on the slacks type (integral or continuous), its coefficient in the cut calculates as follows:
 *  \f[
 *  \begin{array}{rll}
 *    integers : & \hat{a}_r = \tilde{a}_r = down(a^\prime_r),                      & \mbox{if}\qquad f_r <= f0 \\
 *               & \hat{a}_r = \tilde{a}_r = down(a^\prime_r) + (f_r - f0)/(1 - f0),& \mbox{if}\qquad f_r >  f0 \\
 *    continuous:& \hat{a}_r = \tilde{a}_r = 0,                                     & \mbox{if}\qquad a^\prime_r >= 0 \\
 *               & \hat{a}_r = \tilde{a}_r = a^\prime_r/(1 - f0),                   & \mbox{if}\qquad a^\prime_r <  0
 *  \end{array}
 *  \f]
 *
 *  Substitute \f$ \hat{a}_r \cdot s_r \f$ by adding \f$ \hat{a}_r \f$ times the slack's definition to the cut.
 */
static
SCIP_RETCODE cutsSubstituteMIR(
   SCIP*                 scip,               /**< SCIP data structure */
   SCIP_Real*            weights,            /**< row weights in row summation */
   int*                  slacksign,          /**< stores the sign of the row's slack variable in summation */
   int*                  rowinds,            /**< sparsity pattern of used rows */
   int                   nrowinds,           /**< number of used rows */
   SCIP_Real             scale,              /**< additional scaling factor multiplied to all rows */
   SCIP_Real*            cutcoefs,           /**< array of coefficients of cut */
   QUAD(SCIP_Real*       cutrhs),            /**< pointer to right hand side of cut */
   int*                  cutinds,            /**< array of variables problem indices for non-zero coefficients in cut */
   int*                  nnz,                /**< number of non-zeros in cut */
   QUAD(SCIP_Real        f0)                 /**< fractional value of rhs */
   )
{  /*lint --e{715}*/
   SCIP_ROW** rows;
   SCIP_Real QUAD(onedivoneminusf0);
   int i;

   assert(scip != NULL);
   assert(weights != NULL || nrowinds == 0);
   assert(slacksign != NULL || nrowinds == 0);
   assert(rowinds != NULL || nrowinds == 0);
   assert(scale > 0.0);
   assert(cutcoefs != NULL);
   assert(QUAD_HI(cutrhs) != NULL);
   assert(cutinds != NULL);
   assert(nnz != NULL);
   assert(0.0 < QUAD_TO_DBL(f0) && QUAD_TO_DBL(f0) < 1.0);

   SCIPquadprecSumQD(onedivoneminusf0, -f0, 1.0);
   SCIPquadprecDivDQ(onedivoneminusf0, 1.0, onedivoneminusf0);

   rows = SCIPgetLPRows(scip);
   for( i = 0; i < nrowinds; i++ )
   {
      SCIP_ROW* row;
      SCIP_Real ar;
      SCIP_Real downar;
      SCIP_Real QUAD(cutar);
      SCIP_Real QUAD(fr);
      SCIP_Real QUAD(tmp);
      SCIP_Real mul;
      int r;

      r = rowinds[i]; /*lint !e613*/
      assert(0 <= r && r < SCIPgetNLPRows(scip));
      assert(slacksign[i] == -1 || slacksign[i] == +1); /*lint !e613*/
      assert(!SCIPisZero(scip, weights[i])); /*lint !e613*/

      row = rows[r];
      assert(row != NULL);
      assert(row->len == 0 || row->cols != NULL);
      assert(row->len == 0 || row->cols_index != NULL);
      assert(row->len == 0 || row->vals != NULL);

      /* get the slack's coefficient a'_r in the aggregated row */
      ar = slacksign[i] * scale * weights[i]; /*lint !e613*/

      /* calculate slack variable's coefficient a^_r in the cut */
      if( row->integral
         && ((slacksign[i] == +1 && SCIPisFeasIntegral(scip, row->rhs - row->constant))
            || (slacksign[i] == -1 && SCIPisFeasIntegral(scip, row->lhs - row->constant))) ) /*lint !e613*/
      {
         /* slack variable is always integral:
          *    a^_r = a~_r = down(a'_r)                      , if f_r <= f0
          *    a^_r = a~_r = down(a'_r) + (f_r - f0)/(1 - f0), if f_r >  f0
          */
         downar = EPSFLOOR(ar, QUAD_EPSILON);
         SCIPquadprecSumDD(fr, ar, -downar);
         if( SCIPisLE(scip, QUAD_TO_DBL(fr), QUAD_TO_DBL(f0)) )
            QUAD_ASSIGN(cutar, downar);
         else
         {
            SCIPquadprecSumQQ(cutar, fr, -f0);
            SCIPquadprecProdQQ(cutar, cutar, onedivoneminusf0);
            SCIPquadprecSumQD(cutar, cutar, downar);
         }
      }
      else
      {
         /* slack variable is continuous:
          *    a^_r = a~_r = 0                               , if a'_r >= 0
          *    a^_r = a~_r = a'_r/(1 - f0)                   , if a'_r <  0
          */
         if( ar >= 0.0 )
            continue; /* slack can be ignored, because its coefficient is reduced to 0.0 */
         else
            SCIPquadprecProdQD(cutar, onedivoneminusf0, ar);
      }

      /* if the coefficient was reduced to zero, ignore the slack variable */
      if( EPSZ(QUAD_TO_DBL(cutar), QUAD_EPSILON) )
         continue;

      /* depending on the slack's sign, we have
       *   a*x + c + s == rhs  =>  s == - a*x - c + rhs,  or  a*x + c - s == lhs  =>  s == a*x + c - lhs
       * substitute a^_r * s_r by adding a^_r times the slack's definition to the cut.
       */
      mul = -slacksign[i] * QUAD_TO_DBL(cutar); /*lint !e613*/

      /* add the slack's definition multiplied with a^_j to the cut */
      SCIP_CALL( varVecAddScaledRowCoefsQuad(cutinds, cutcoefs, nnz, row, mul) );

      /* move slack's constant to the right hand side */
      if( slacksign[i] == +1 ) /*lint !e613*/
      {
         SCIP_Real QUAD(rowrhs);

         /* a*x + c + s == rhs  =>  s == - a*x - c + rhs: move a^_r * (rhs - c) to the right hand side */
         assert(!SCIPisInfinity(scip, row->rhs));
         SCIPquadprecSumDD(rowrhs, row->rhs, -row->constant);
         if( row->integral )
         {
            /* the right hand side was implicitly rounded down in row aggregation */
            QUAD_ASSIGN(rowrhs, SCIPfloor(scip, QUAD_TO_DBL(rowrhs)));
         }
         SCIPquadprecProdQQ(tmp, cutar, rowrhs);
         SCIPquadprecSumQQ(*cutrhs, *cutrhs, -tmp);
      }
      else
      {
         SCIP_Real QUAD(rowlhs);

         /* a*x + c - s == lhs  =>  s == a*x + c - lhs: move a^_r * (c - lhs) to the right hand side */
         assert(!SCIPisInfinity(scip, -row->lhs));
         SCIPquadprecSumDD(rowlhs, row->lhs, -row->constant);
         if( row->integral )
         {
            /* the left hand side was implicitly rounded up in row aggregation */
            QUAD_ASSIGN(rowlhs, SCIPceil(scip, QUAD_TO_DBL(rowlhs)));
         }
         SCIPquadprecProdQQ(tmp, cutar, rowlhs);
         SCIPquadprecSumQQ(*cutrhs, *cutrhs, tmp);
      }
   }

   /* relax rhs to zero, if it's very close to */
   if( QUAD_TO_DBL(*cutrhs) < 0.0 && QUAD_TO_DBL(*cutrhs) >= SCIPepsilon(scip) )
      QUAD_ASSIGN(*cutrhs, 0.0);

   return SCIP_OKAY;
}

/** calculates an MIR cut out of the weighted sum of LP rows; The weights of modifiable rows are set to 0.0, because
 *  these rows cannot participate in an MIR cut.
 *
 *  @return \ref SCIP_OKAY is returned if everything worked. Otherwise a suitable error code is passed. See \ref
 *          SCIP_Retcode "SCIP_RETCODE" for a complete list of error codes.
 *
 *  @pre This method can be called if @p scip is in one of the following stages:
 *       - \ref SCIP_STAGE_SOLVING
 *
 *  See \ref SCIP_Stage "SCIP_STAGE" for a complete list of all possible solving stages.
 */
SCIP_RETCODE SCIPcalcMIR(
   SCIP*                 scip,               /**< SCIP data structure */
   SCIP_SOL*             sol,                /**< the solution that should be separated, or NULL for LP solution */
   SCIP_Bool             postprocess,        /**< apply a post-processing step to the resulting cut? */
   SCIP_Real             boundswitch,        /**< fraction of domain up to which lower bound is used in transformation */
   SCIP_Bool             usevbds,            /**< should variable bounds be used in bound transformation? */
   SCIP_Bool             allowlocal,         /**< should local information allowed to be used, resulting in a local cut? */
   SCIP_Bool             fixintegralrhs,     /**< should complementation tried to be adjusted such that rhs gets fractional? */
   int*                  boundsfortrans,     /**< bounds that should be used for transformed variables: vlb_idx/vub_idx,
                                              *   -1 for global lb/ub, -2 for local lb/ub, or -3 for using closest bound;
                                              *   NULL for using closest bound for all variables */
   SCIP_BOUNDTYPE*       boundtypesfortrans, /**< type of bounds that should be used for transformed variables;
                                              *   NULL for using closest bound for all variables */
   SCIP_Real             minfrac,            /**< minimal fractionality of rhs to produce MIR cut for */
   SCIP_Real             maxfrac,            /**< maximal fractionality of rhs to produce MIR cut for */
   SCIP_Real             scale,              /**< additional scaling factor multiplied to the aggrrow; must be positive */
   SCIP_AGGRROW*         aggrrow,            /**< aggrrow to compute MIR cut for */
   SCIP_Real*            cutcoefs,           /**< array to store the non-zero coefficients in the cut */
   SCIP_Real*            cutrhs,             /**< pointer to store the right hand side of the cut */
   int*                  cutinds,            /**< array to store the problem indices of variables with a non-zero coefficient in the cut */
   int*                  cutnnz,             /**< pointer to store the number of non-zeros in the cut */
   SCIP_Real*            cutefficacy,        /**< pointer to store efficacy of cut, or NULL */
   int*                  cutrank,            /**< pointer to return rank of generated cut */
   SCIP_Bool*            cutislocal,         /**< pointer to store whether the generated cut is only valid locally */
   SCIP_Bool*            success             /**< pointer to store whether the returned coefficients are a valid MIR cut */
   )
{
   int i;
   int nvars;
   int* varsign;
   int* boundtype;
   SCIP_Real* tmpcoefs;

   SCIP_Real QUAD(rhs);
   SCIP_Real QUAD(downrhs);
   SCIP_Real QUAD(f0);
   SCIP_Bool freevariable;
   SCIP_Bool localbdsused;

   assert(aggrrow != NULL);
   assert(SCIPisPositive(scip, scale));
   assert(success != NULL);

   SCIPdebugMessage("calculating MIR cut (scale: %g)\n", scale);

   *success = FALSE;

   /* allocate temporary memory */
   nvars = SCIPgetNVars(scip);
   SCIP_CALL( SCIPallocBufferArray(scip, &varsign, nvars) );
   SCIP_CALL( SCIPallocBufferArray(scip, &boundtype, nvars) );
   SCIP_CALL( SCIPallocCleanBufferArray(scip, &tmpcoefs, QUAD_ARRAY_SIZE(nvars)) );

   /* initialize cut with aggregation */
   *cutnnz = aggrrow->nnz;
   *cutislocal = aggrrow->local;

   SCIPquadprecProdQD(rhs, aggrrow->rhs, scale);

   if( *cutnnz > 0 )
   {
      BMScopyMemoryArray(cutinds, aggrrow->inds, *cutnnz);

      for( i = 0; i < *cutnnz; ++i )
      {
         SCIP_Real QUAD(coef);
         int k = aggrrow->inds[i];

         QUAD_ARRAY_LOAD(coef, aggrrow->vals, k);

         SCIPquadprecProdQD(coef, coef, scale);

         QUAD_ARRAY_STORE(tmpcoefs, k, coef);

         assert(QUAD_HI(coef) != 0.0);
      }

      /* Transform equation  a*x == b, lb <= x <= ub  into standard form
       *   a'*x' == b, 0 <= x' <= ub'.
       *
       * Transform variables (lb or ub):
       *   x'_j := x_j - lb_j,   x_j == x'_j + lb_j,   a'_j ==  a_j,   if lb is used in transformation
       *   x'_j := ub_j - x_j,   x_j == ub_j - x'_j,   a'_j == -a_j,   if ub is used in transformation
       * and move the constant terms "a_j * lb_j" or "a_j * ub_j" to the rhs.
       *
       * Transform variables (vlb or vub):
       *   x'_j := x_j - (bl_j * zl_j + dl_j),   x_j == x'_j + (bl_j * zl_j + dl_j),   a'_j ==  a_j,   if vlb is used in transf.
       *   x'_j := (bu_j * zu_j + du_j) - x_j,   x_j == (bu_j * zu_j + du_j) - x'_j,   a'_j == -a_j,   if vub is used in transf.
       * move the constant terms "a_j * dl_j" or "a_j * du_j" to the rhs, and update the coefficient of the VLB variable:
       *   a_{zl_j} := a_{zl_j} + a_j * bl_j, or
       *   a_{zu_j} := a_{zu_j} + a_j * bu_j
       */
      SCIP_CALL( cutsTransformMIR(scip, sol, boundswitch, usevbds, allowlocal, fixintegralrhs, FALSE,
            boundsfortrans, boundtypesfortrans, minfrac, maxfrac, tmpcoefs, QUAD(&rhs), cutinds, cutnnz, varsign, boundtype, &freevariable, &localbdsused) );
      assert(allowlocal || !localbdsused);
      *cutislocal = *cutislocal || localbdsused;

      if( freevariable )
         goto TERMINATE;
      SCIPdebug(printCutQuad(scip, sol, tmpcoefs, QUAD(rhs), cutinds, *cutnnz, FALSE, FALSE));
   }

   /* Calculate fractionalities  f_0 := b - down(b), f_j := a'_j - down(a'_j) , and derive MIR cut
    *   a~*x' <= down(b)
    * integers :  a~_j = down(a'_j)                      , if f_j <= f_0
    *             a~_j = down(a'_j) + (f_j - f0)/(1 - f0), if f_j >  f_0
    * continuous: a~_j = 0                               , if a'_j >= 0
    *             a~_j = a'_j/(1 - f0)                   , if a'_j <  0
    *
    * Transform inequality back to a^*x <= rhs:
    *
    * (lb or ub):
    *   x'_j := x_j - lb_j,   x_j == x'_j + lb_j,   a'_j ==  a_j,   a^_j :=  a~_j,   if lb was used in transformation
    *   x'_j := ub_j - x_j,   x_j == ub_j - x'_j,   a'_j == -a_j,   a^_j := -a~_j,   if ub was used in transformation
    * and move the constant terms
    *   -a~_j * lb_j == -a^_j * lb_j, or
    *    a~_j * ub_j == -a^_j * ub_j
    * to the rhs.
    *
    * (vlb or vub):
    *   x'_j := x_j - (bl_j * zl_j + dl_j),   x_j == x'_j + (bl_j * zl_j + dl_j),   a'_j ==  a_j,   a^_j :=  a~_j,   (vlb)
    *   x'_j := (bu_j * zu_j + du_j) - x_j,   x_j == (bu_j * zu_j + du_j) - x'_j,   a'_j == -a_j,   a^_j := -a~_j,   (vub)
    * move the constant terms
    *   -a~_j * dl_j == -a^_j * dl_j, or
    *    a~_j * du_j == -a^_j * du_j
    * to the rhs, and update the VB variable coefficients:
    *   a^_{zl_j} := a^_{zl_j} - a~_j * bl_j == a^_{zl_j} - a^_j * bl_j, or
    *   a^_{zu_j} := a^_{zu_j} + a~_j * bu_j == a^_{zu_j} - a^_j * bu_j
    */
   SCIPquadprecEpsFloorQ(downrhs, rhs, SCIPepsilon(scip)); /*lint !e666*/

   SCIPquadprecSumQQ(f0, rhs, -downrhs);

   if( QUAD_TO_DBL(f0) < minfrac || QUAD_TO_DBL(f0) > maxfrac )
      goto TERMINATE;

   /* We multiply the coefficients of the base inequality roughly by scale/(1-f0).
    * If this gives a scalar that is very big, we better do not generate this cut.
    */
   if( REALABS(scale)/(1.0 - QUAD_TO_DBL(f0)) > MAXCMIRSCALE )
      goto TERMINATE;

   /* renormalize f0 value */
   SCIPquadprecSumDD(f0, QUAD_HI(f0), QUAD_LO(f0));

   QUAD_ASSIGN_Q(rhs, downrhs);

   if( *cutnnz > 0 )
   {
      SCIP_CALL( cutsRoundMIR(scip, tmpcoefs, QUAD(&rhs), cutinds, cutnnz, varsign, boundtype, QUAD(f0)) );
      SCIPdebug(printCutQuad(scip, sol, tmpcoefs, QUAD(rhs), cutinds, *cutnnz, FALSE, FALSE));
   }

   /* substitute aggregated slack variables:
    *
    * The coefficient of the slack variable s_r is equal to the row's weight times the slack's sign, because the slack
    * variable only appears in its own row:
    *    a'_r = scale * weight[r] * slacksign[r].
    *
    * Depending on the slacks type (integral or continuous), its coefficient in the cut calculates as follows:
    *   integers :  a^_r = a~_r = down(a'_r)                      , if f_r <= f0
    *               a^_r = a~_r = down(a'_r) + (f_r - f0)/(1 - f0), if f_r >  f0
    *   continuous: a^_r = a~_r = 0                               , if a'_r >= 0
    *               a^_r = a~_r = a'_r/(1 - f0)                   , if a'_r <  0
    *
    * Substitute a^_r * s_r by adding a^_r times the slack's definition to the cut.
    */
   SCIP_CALL( cutsSubstituteMIR(scip, aggrrow->rowweights, aggrrow->slacksign, aggrrow->rowsinds,
         aggrrow->nrows, scale, tmpcoefs, QUAD(&rhs), cutinds, cutnnz, QUAD(f0)) );
   SCIPdebug( printCutQuad(scip, sol, tmpcoefs, QUAD(rhs), cutinds, *cutnnz, FALSE, FALSE) );

   if( postprocess )
   {
      /* remove all nearly-zero coefficients from MIR row and relax the right hand side correspondingly in order to
       * prevent numerical rounding errors
       */
      SCIP_CALL( postprocessCutQuad(scip, *cutislocal, cutinds, tmpcoefs, cutnnz, QUAD(&rhs), success) );
   }
   else
   {
      *success = ! removeZerosQuad(scip, SCIPsumepsilon(scip), *cutislocal, tmpcoefs, QUAD(&rhs), cutnnz, cutinds);
   }

   SCIPdebug( printCutQuad(scip, sol, tmpcoefs, QUAD(rhs), cutinds, *cutnnz, FALSE, FALSE) );

   if( *success )
   {
      *cutrhs = QUAD_TO_DBL(rhs);

      /* clean tmpcoefs and go back to double precision */
      for( i = 0; i < *cutnnz; ++i )
      {
         SCIP_Real QUAD(coef);
         int j = cutinds[i];

         QUAD_ARRAY_LOAD(coef, tmpcoefs, j);

         cutcoefs[i] = QUAD_TO_DBL(coef);
         QUAD_ASSIGN(coef, 0.0);
         QUAD_ARRAY_STORE(tmpcoefs, j, coef);
      }

      if( cutefficacy != NULL )
         *cutefficacy = calcEfficacy(scip, sol, cutcoefs, *cutrhs, cutinds, *cutnnz);

      if( cutrank != NULL )
         *cutrank = aggrrow->rank + 1;
   }

  TERMINATE:
   if( !(*success) )
   {
      SCIP_Real QUAD(tmp);

      QUAD_ASSIGN(tmp, 0.0);
      for( i = 0; i < *cutnnz; ++i )
      {
         QUAD_ARRAY_STORE(tmpcoefs, cutinds[i], tmp);
      }
   }

   /* free temporary memory */
   SCIPfreeCleanBufferArray(scip, &tmpcoefs);
   SCIPfreeBufferArray(scip, &boundtype);
   SCIPfreeBufferArray(scip, &varsign);

   return SCIP_OKAY;
}

/** compute the efficacy of the MIR cut for the given values without computing the cut.
 *  This is used for the CMIR cut generation heuristic.
 */
static
SCIP_Real computeMIREfficacy(
   SCIP*                 scip,               /**< SCIP datastructure */
   SCIP_Real*RESTRICT    coefs,              /**< array with coefficients in row */
   SCIP_Real*RESTRICT    solvals,            /**< solution values of variables in the row */
   SCIP_Real             rhs,                /**< right hand side of MIR cut */
   SCIP_Real             contactivity,       /**< aggregated activity of continuous variables in the row */
   SCIP_Real             contsqrnorm,        /**< squared norm of continuous variables */
   SCIP_Real             delta,              /**< delta value to compute the violation for */
   int                   nvars,              /**< number of variables in the row, i.e. the size of coefs and solvals arrays */
   SCIP_Real             minfrac,            /**< minimal fractionality of rhs to produce MIR cut for */
   SCIP_Real             maxfrac             /**< maximal fractionality of rhs to produce MIR cut for */
   )
{
   int i;
   SCIP_Real f0pluseps;
   SCIP_Real f0;
   SCIP_Real onedivoneminusf0;
   SCIP_Real scale;
   SCIP_Real downrhs;
   SCIP_Real norm;
   SCIP_Real contscale;

   scale = 1.0 / delta;
   rhs *= scale;
   downrhs = SCIPfloor(scip, rhs);
   f0 = rhs - downrhs;

   if( f0 < minfrac || f0 > maxfrac )
      return 0.0;

   onedivoneminusf0 = 1.0 / (1.0 - f0);

   contscale = scale * onedivoneminusf0;

   /* We multiply the coefficients of the base inequality roughly by scale/(1-f0).
    * If this gives a scalar that is very big, we better do not generate this cut.
    */
   if( contscale > MAXCMIRSCALE )
      return 0.0;

   rhs = downrhs;
   rhs -= contscale * contactivity;
   norm = SQR(contscale) * contsqrnorm;

   assert(!SCIPisFeasZero(scip, f0));
   assert(!SCIPisFeasZero(scip, 1.0 - f0));

   f0pluseps = f0 + SCIPepsilon(scip);

   for( i = 0; i < nvars; ++i )
   {
      SCIP_Real floorai = floor(scale * coefs[i]);
      SCIP_Real fi = (scale * coefs[i]) - floorai;

      if( fi > f0pluseps )
         floorai += (fi - f0) * onedivoneminusf0;

      rhs -= solvals[i] * floorai;
      norm += SQR(floorai);
   }

   norm = SQRT(norm);

   return - rhs / MAX(norm, 1e-6);
}

/** calculates an MIR cut out of an aggregation of LP rows
 *
 *  Given the aggregation, it is transformed to a mixed knapsack set via complementation (using bounds or variable bounds)
 *  Then, different scalings of the mkset are used to generate a MIR and the best is chosen.
 *  One of the steps of the MIR is to round the coefficients of the integer variables down,
 *  so one would prefer to have integer coefficients for integer variables which are far away from their bounds in the
 *  mkset.
 *
 *  @return \ref SCIP_OKAY is returned if everything worked. Otherwise a suitable error code is passed. See \ref
 *          SCIP_Retcode "SCIP_RETCODE" for a complete list of error codes.
 *
 *  @pre This method can be called if @p scip is in one of the following stages:
 *       - \ref SCIP_STAGE_SOLVING
 *
 *  See \ref SCIP_Stage "SCIP_STAGE" for a complete list of all possible solving stages.
 */
SCIP_RETCODE SCIPcutGenerationHeuristicCMIR(
   SCIP*                 scip,               /**< SCIP data structure */
   SCIP_SOL*             sol,                /**< the solution that should be separated, or NULL for LP solution */
   SCIP_Bool             postprocess,        /**< apply a post-processing step to the resulting cut? */
   SCIP_Real             boundswitch,        /**< fraction of domain up to which lower bound is used in transformation */
   SCIP_Bool             usevbds,            /**< should variable bounds be used in bound transformation? */
   SCIP_Bool             allowlocal,         /**< should local information allowed to be used, resulting in a local cut? */
   int                   maxtestdelta,       /**< maximum number of deltas to test */
   int*                  boundsfortrans,     /**< bounds that should be used for transformed variables: vlb_idx/vub_idx,
                                              *   -1 for global lb/ub, -2 for local lb/ub, or -3 for using closest bound;
                                              *   NULL for using closest bound for all variables */
   SCIP_BOUNDTYPE*       boundtypesfortrans, /**< type of bounds that should be used for transformed variables;
                                              *   NULL for using closest bound for all variables */
   SCIP_Real             minfrac,            /**< minimal fractionality of rhs to produce MIR cut for */
   SCIP_Real             maxfrac,            /**< maximal fractionality of rhs to produce MIR cut for */
   SCIP_AGGRROW*         aggrrow,            /**< aggrrow to compute MIR cut for */
   SCIP_Real*            cutcoefs,           /**< array to store the non-zero coefficients in the cut */
   SCIP_Real*            cutrhs,             /**< pointer to store the right hand side of the cut */
   int*                  cutinds,            /**< array to store the problem indices of variables with a non-zero coefficient in the cut */
   int*                  cutnnz,             /**< pointer to store the number of non-zeros in the cut */
   SCIP_Real*            cutefficacy,        /**< pointer to store efficacy of best cut; only cuts that are strictly better than the value of
                                              *   this efficacy on input to this function are returned */
   int*                  cutrank,            /**< pointer to return rank of generated cut (or NULL) */
   SCIP_Bool*            cutislocal,         /**< pointer to store whether the generated cut is only valid locally */
   SCIP_Bool*            success             /**< pointer to store whether a valid and efficacious cut was returned */
   )
{
   int i;
   int firstcontvar;
   int nvars;
   int intstart;
   int ntmpcoefs;
   int* varsign;
   int* boundtype;
   int* mksetinds;
   SCIP_Real* mksetcoefs;
   SCIP_Real QUAD(mksetrhs);
   int mksetnnz;
   SCIP_Real* bounddist;
   int* bounddistpos;
   int nbounddist;
   SCIP_Real* tmpcoefs;
   SCIP_Real* tmpvalues;
   SCIP_Real* deltacands;
   int ndeltacands;
   SCIP_Real bestdelta;
   SCIP_Real bestefficacy;
   SCIP_Real maxabsmksetcoef;
   SCIP_VAR** vars;
   SCIP_Bool freevariable;
   SCIP_Bool localbdsused;
   SCIP_Real contactivity;
   SCIP_Real contsqrnorm;

   assert(aggrrow != NULL);
   assert(aggrrow->nrows + aggrrow->nnz >= 1);
   assert(success != NULL);

   *success = FALSE;
   nvars = SCIPgetNVars(scip);
   firstcontvar = nvars - SCIPgetNContVars(scip);
   vars = SCIPgetVars(scip);

   /* allocate temporary memory */
   SCIP_CALL( SCIPallocBufferArray(scip, &varsign, nvars) );
   SCIP_CALL( SCIPallocBufferArray(scip, &boundtype, nvars) );
   SCIP_CALL( SCIPallocCleanBufferArray(scip, &mksetcoefs, QUAD_ARRAY_SIZE(nvars)) );
   SCIP_CALL( SCIPallocBufferArray(scip, &mksetinds, nvars) );
   SCIP_CALL( SCIPallocBufferArray(scip, &tmpcoefs, nvars + aggrrow->nrows) );
   SCIP_CALL( SCIPallocBufferArray(scip, &tmpvalues, nvars + aggrrow->nrows) );
   SCIP_CALL( SCIPallocBufferArray(scip, &deltacands, aggrrow->nnz + 6) );

   /* we only compute bound distance for integer variables; we allocate an array of length aggrrow->nnz to store this, since
    * this is the largest number of integer variables. (in contrast to the number of total variables which can be 2 *
    * aggrrow->nnz variables: if all are continuous and we use variable bounds to completement, we introduce aggrrow->nnz
    * extra vars)
    */
   SCIP_CALL( SCIPallocBufferArray(scip, &bounddist, aggrrow->nnz) );
   SCIP_CALL( SCIPallocBufferArray(scip, &bounddistpos, aggrrow->nnz) );

   /* initialize mkset with aggregation */
   mksetnnz = aggrrow->nnz;
   QUAD_ASSIGN_Q(mksetrhs, aggrrow->rhs);

   BMScopyMemoryArray(mksetinds, aggrrow->inds, mksetnnz);

   for( i = 0; i < mksetnnz; ++i )
   {
      int j = mksetinds[i];
      SCIP_Real QUAD(coef);
      QUAD_ARRAY_LOAD(coef, aggrrow->vals, j);
      QUAD_ARRAY_STORE(mksetcoefs, j, coef);
      assert(QUAD_HI(coef) != 0.0);
   }

   *cutislocal = aggrrow->local;

   /* Transform equation  a*x == b, lb <= x <= ub  into standard form
    *   a'*x' == b, 0 <= x' <= ub'.
    *
    * Transform variables (lb or ub):
    *   x'_j := x_j - lb_j,   x_j == x'_j + lb_j,   a'_j ==  a_j,   if lb is used in transformation
    *   x'_j := ub_j - x_j,   x_j == ub_j - x'_j,   a'_j == -a_j,   if ub is used in transformation
    * and move the constant terms "a_j * lb_j" or "a_j * ub_j" to the rhs.
    *
    * Transform variables (vlb or vub):
    *   x'_j := x_j - (bl_j * zl_j + dl_j),   x_j == x'_j + (bl_j * zl_j + dl_j),   a'_j ==  a_j,   if vlb is used in transf.
    *   x'_j := (bu_j * zu_j + du_j) - x_j,   x_j == (bu_j * zu_j + du_j) - x'_j,   a'_j == -a_j,   if vub is used in transf.
    * move the constant terms "a_j * dl_j" or "a_j * du_j" to the rhs, and update the coefficient of the VLB variable:
    *   a_{zl_j} := a_{zl_j} + a_j * bl_j, or
    *   a_{zu_j} := a_{zu_j} + a_j * bu_j
    */
   SCIP_CALL( cutsTransformMIR(scip, sol, boundswitch, usevbds, allowlocal, FALSE, FALSE,
         boundsfortrans, boundtypesfortrans, minfrac, maxfrac, mksetcoefs, QUAD(&mksetrhs), mksetinds, &mksetnnz, varsign, boundtype, &freevariable, &localbdsused) );

   assert(allowlocal || !localbdsused);

   if( freevariable )
      goto TERMINATE;

   SCIPdebugMessage("transformed aggrrow row:\n");
   SCIPdebug( printCutQuad(scip, sol, mksetcoefs, QUAD(mksetrhs), mksetinds, mksetnnz, FALSE, FALSE) );

   /* found positions of integral variables that are strictly between their bounds */
   maxabsmksetcoef = -1.0;
   nbounddist = 0;

   for( i = mksetnnz - 1; i >= 0 && mksetinds[i] < firstcontvar; --i )
   {
      SCIP_VAR* var = vars[mksetinds[i]];
      SCIP_Real primsol = SCIPgetSolVal(scip, sol, var);
      SCIP_Real lb = SCIPvarGetLbLocal(var);
      SCIP_Real ub = SCIPvarGetUbLocal(var);
      SCIP_Real QUAD(coef);

      QUAD_ARRAY_LOAD(coef, mksetcoefs, mksetinds[i]);

      if( SCIPisEQ(scip, primsol, lb) || SCIPisEQ(scip, primsol, ub) )
         continue;

      bounddist[nbounddist] = MIN(ub - primsol, primsol - lb);
      bounddistpos[nbounddist] = i;
      deltacands[nbounddist] = QUAD_TO_DBL(coef);
      ++nbounddist;
   }

   /* no fractional variable; so abort here */
   if( nbounddist == 0 )
      goto TERMINATE;

   intstart = i + 1;
   ndeltacands = nbounddist;

   SCIPsortDownRealRealInt(bounddist, deltacands, bounddistpos, nbounddist);

   {
      SCIP_Real intscale;
      SCIP_Bool intscalesuccess;

      SCIP_CALL( SCIPcalcIntegralScalar(deltacands, nbounddist, -QUAD_EPSILON, SCIPsumepsilon(scip), (SCIP_Longint)10000, 10000.0, &intscale, &intscalesuccess) );

      if( intscalesuccess )
      {
         SCIP_Real intf0;
         SCIP_Real intscalerhs;
         SCIP_Real delta;

         intscalerhs = QUAD_TO_DBL(mksetrhs) * intscale;
         delta = 1.0 / intscale;
         intf0 = intscalerhs - floor(intscalerhs);

         if( ! SCIPisFeasIntegral(scip, intf0) )
         {
            if( intf0 < minfrac || intf0 > maxfrac )
            {
               intscale *= ceil(MAX(minfrac, (1.0 - maxfrac)) / MIN(intf0, (1.0 - intf0)));
               intscalerhs = QUAD_TO_DBL(mksetrhs) * intscale;
               delta = 1.0 / intscale;
               intf0 = intscalerhs - floor(intscalerhs);
            }

            if( intf0 >= minfrac && intf0 <= maxfrac )
            {
               if( ! SCIPisEQ(scip, delta, 1.0) )
                  deltacands[ndeltacands++] = delta;

               if( intf0 < maxfrac )
               {
                  SCIP_Real delta2;

                  delta2 = 1.0 / (intscale * floor(maxfrac / intf0));

                  if( ! SCIPisEQ(scip, delta, delta2) && ! SCIPisEQ(scip, delta2, 1.0) )
                     deltacands[ndeltacands++] = delta2;
               }
            }
         }
      }
   }

   for( i = 0; i < nbounddist; ++i )
   {
      SCIP_Real absmksetcoef;

      absmksetcoef = REALABS(deltacands[i]);
      maxabsmksetcoef = MAX(absmksetcoef, maxabsmksetcoef);

      deltacands[i] = absmksetcoef;
   }

   /* also test 1.0 and maxabsmksetcoef + 1.0 as last delta values */
   if( maxabsmksetcoef != -1.0 )
      deltacands[ndeltacands++] = maxabsmksetcoef + 1.0;

   deltacands[ndeltacands++] = 1.0;

   maxtestdelta = MIN(ndeltacands, maxtestdelta);

   /* For each delta
    * Calculate fractionalities  f_0 := b - down(b), f_j := a'_j - down(a'_j) , and derive MIR cut
    *   a~*x' <= down(b)
    * integers :  a~_j = down(a'_j)                      , if f_j <= f_0
    *             a~_j = down(a'_j) + (f_j - f0)/(1 - f0), if f_j >  f_0
    * continuous: a~_j = 0                               , if a'_j >= 0
    *             a~_j = a'_j/(1 - f0)                   , if a'_j <  0
    *
    * Transform inequality back to a^*x <= rhs:
    *
    * (lb or ub):
    *   x'_j := x_j - lb_j,   x_j == x'_j + lb_j,   a'_j ==  a_j,   a^_j :=  a~_j,   if lb was used in transformation
    *   x'_j := ub_j - x_j,   x_j == ub_j - x'_j,   a'_j == -a_j,   a^_j := -a~_j,   if ub was used in transformation
    * and move the constant terms
    *   -a~_j * lb_j == -a^_j * lb_j, or
    *    a~_j * ub_j == -a^_j * ub_j
    * to the rhs.
    *
    * (vlb or vub):
    *   x'_j := x_j - (bl_j * zl_j + dl_j),   x_j == x'_j + (bl_j * zl_j + dl_j),   a'_j ==  a_j,   a^_j :=  a~_j,   (vlb)
    *   x'_j := (bu_j * zu_j + du_j) - x_j,   x_j == (bu_j * zu_j + du_j) - x'_j,   a'_j == -a_j,   a^_j := -a~_j,   (vub)
    * move the constant terms
    *   -a~_j * dl_j == -a^_j * dl_j, or
    *    a~_j * du_j == -a^_j * du_j
    * to the rhs, and update the VB variable coefficients:
    *   a^_{zl_j} := a^_{zl_j} - a~_j * bl_j == a^_{zl_j} - a^_j * bl_j, or
    *   a^_{zu_j} := a^_{zu_j} + a~_j * bu_j == a^_{zu_j} - a^_j * bu_j
    */

   ntmpcoefs = 0;
   for( i = intstart; i < mksetnnz; ++i )
   {
      SCIP_VAR* var;
      SCIP_Real solval;
      SCIP_Real QUAD(coef);

      var = vars[mksetinds[i]];

      /* get the soltion value of the continuous variable */
      solval = SCIPgetSolVal(scip, sol, var);

      /* now compute the solution value in the transform space considering complementation */
      if( boundtype[i] == -1 )
      {
         /* variable was complemented with global (simple) bound */
         if( varsign[i] == -1 )
            solval = SCIPvarGetUbGlobal(var) - solval;
         else
            solval = solval - SCIPvarGetLbGlobal(var);
      }
      else
      {
         assert(boundtype[i] == -2);

         /* variable was complemented with local (simple) bound */
         if( varsign[i] == -1 )
            solval = SCIPvarGetUbLocal(var) - solval;
         else
            solval = solval - SCIPvarGetLbLocal(var);
      }

      tmpvalues[ntmpcoefs] = solval;
      QUAD_ARRAY_LOAD(coef, mksetcoefs, mksetinds[i]);
      tmpcoefs[ntmpcoefs] = varsign[i] * QUAD_TO_DBL(coef);
      ++ntmpcoefs;
   }

   assert(ntmpcoefs == mksetnnz - intstart);

   contactivity = 0.0;
   contsqrnorm = 0.0;
   for( i = 0; i < intstart; ++i )
   {
      SCIP_Real solval;
      SCIP_Real QUAD(mksetcoef);

      QUAD_ARRAY_LOAD(mksetcoef, mksetcoefs, mksetinds[i]);

      if( varsign[i] * QUAD_TO_DBL(mksetcoef) >= 0.0 )
         continue;

      /* get the soltion value of the continuous variable */
      solval = SCIPgetSolVal(scip, sol, vars[mksetinds[i]]);

      /* now compute the solution value in the transform space considering complementation */
      switch( boundtype[i] )
      {
      case -1:
         /* variable was complemented with global (simple) bound */
         if( varsign[i] == -1 )
            solval = SCIPvarGetUbGlobal(vars[mksetinds[i]]) - solval;
         else
            solval = solval - SCIPvarGetLbGlobal(vars[mksetinds[i]]);
         break;
      case -2:
         /* variable was complemented with local (simple) bound */
         if( varsign[i] == -1 )
            solval = SCIPvarGetUbLocal(vars[mksetinds[i]]) - solval;
         else
            solval = solval - SCIPvarGetLbLocal(vars[mksetinds[i]]);
         break;
      default:
         /* variable was complemented with a variable bound */
         if( varsign[i] == -1 )
         {
            SCIP_Real coef;
            SCIP_Real constant;
            SCIP_Real vbdsolval;

            coef = SCIPvarGetVubCoefs(vars[mksetinds[i]])[boundtype[i]];
            constant = SCIPvarGetVubConstants(vars[mksetinds[i]])[boundtype[i]];
            vbdsolval = SCIPgetSolVal(scip, sol, SCIPvarGetVubVars(vars[mksetinds[i]])[boundtype[i]]);

            solval = (coef * vbdsolval + constant) - solval;
         }
         else
         {
            SCIP_Real coef;
            SCIP_Real constant;
            SCIP_Real vbdsolval;

            coef = SCIPvarGetVlbCoefs(vars[mksetinds[i]])[boundtype[i]];
            constant = SCIPvarGetVlbConstants(vars[mksetinds[i]])[boundtype[i]];
            vbdsolval = SCIPgetSolVal(scip, sol, SCIPvarGetVlbVars(vars[mksetinds[i]])[boundtype[i]]);

            solval = solval - (coef * vbdsolval + constant);
         }
      }

      contactivity += solval * (QUAD_TO_DBL(mksetcoef) * varsign[i]);
      contsqrnorm += QUAD_TO_DBL(mksetcoef) * QUAD_TO_DBL(mksetcoef);
   }

   {
      SCIP_ROW** rows;

      rows = SCIPgetLPRows(scip);

      for( i = 0; i < aggrrow->nrows; ++i )
      {
         SCIP_ROW* row;
         SCIP_Real slackval;

         row = rows[aggrrow->rowsinds[i]];

         if( (aggrrow->rowweights[i] * aggrrow->slacksign[i]) >= 0.0 && !row->integral )
            continue;

         /* compute solution value of slack variable */
         slackval = SCIPgetRowSolActivity(scip, row, sol);

         if( aggrrow->slacksign[i] == +1 )
         {
            /* right hand side */
            assert(!SCIPisInfinity(scip, row->rhs));

            slackval = row->rhs - slackval;
         }
         else
         {
            /* left hand side */
            assert(aggrrow->slacksign[i] == -1);
            assert(!SCIPisInfinity(scip, -row->lhs));

            slackval = slackval - row->lhs;
         }

         if( row->integral )
         {
            /* if row is integral add variable to tmp arrays */
            tmpvalues[ntmpcoefs] = slackval;
            tmpcoefs[ntmpcoefs] = aggrrow->rowweights[i] * aggrrow->slacksign[i];
            ++ntmpcoefs;
         }
         else
         {
            SCIP_Real slackcoeff = (aggrrow->rowweights[i] * aggrrow->slacksign[i]);

            /* otherwise add it to continuous activity */
            contactivity += slackval * slackcoeff;
            contsqrnorm += SQR(slackcoeff);
         }
      }
   }

   /* try all candidates for delta and remember best */
   bestdelta = SCIP_INVALID;
   bestefficacy = -SCIPinfinity(scip);

   for( i = 0; i < maxtestdelta; ++i )
   {
      int j;
      SCIP_Real efficacy;

      /* check if we have seen this value of delta before */
      SCIP_Bool deltaseenbefore = FALSE;
      for( j = 0; j < i; ++j )
      {
         if( SCIPisEQ(scip, deltacands[i], deltacands[j]) )
         {
            deltaseenbefore = TRUE;
            break;
         }
      }

      /* skip this delta value and allow one more delta value if available */
      if( deltaseenbefore )
      {
         maxtestdelta = MIN(maxtestdelta + 1, ndeltacands);
         continue;
      }

      efficacy = computeMIREfficacy(scip, tmpcoefs, tmpvalues, QUAD_TO_DBL(mksetrhs), contactivity, contsqrnorm, deltacands[i], ntmpcoefs, minfrac, maxfrac);

      if( efficacy > bestefficacy )
      {
         bestefficacy = efficacy;
         bestdelta = deltacands[i];
      }
   }

   /* no delta was found that yielded any cut */
   if( bestdelta == SCIP_INVALID ) /*lint !e777*/
      goto TERMINATE;

   /* try bestdelta divided by 2, 4 and 8 */
   {
      SCIP_Real basedelta = bestdelta;
      for( i = 2; i <= 8 ; i *= 2 )
      {
         SCIP_Real efficacy;
         SCIP_Real delta;

         delta = basedelta / i;

         efficacy = computeMIREfficacy(scip, tmpcoefs, tmpvalues, QUAD_TO_DBL(mksetrhs), contactivity, contsqrnorm, delta, ntmpcoefs, minfrac, maxfrac);

         if( efficacy > bestefficacy )
         {
            bestefficacy = efficacy;
            bestdelta = delta;
         }
      }
   }

   /* try to improve efficacy by switching complementation of integral variables that are not at their bounds
    * in order of non-increasing bound distance
    */
   for( i = 0; i < nbounddist; ++i )
   {
      int k;
      SCIP_Real newefficacy;
      SCIP_Real QUAD(newrhs);
      SCIP_Real bestlb;
      SCIP_Real bestub;
      SCIP_Real oldsolval;
      SCIP_Real simplebnd;
      int bestlbtype;
      int bestubtype;

      k = bounddistpos[i];

      SCIP_CALL( findBestLb(scip, vars[mksetinds[k]], sol, 0, allowlocal, &bestlb, &simplebnd, &bestlbtype) );

      if( SCIPisInfinity(scip, -bestlb) )
         continue;

      SCIP_CALL( findBestUb(scip, vars[mksetinds[k]], sol, 0, allowlocal, &bestub, &simplebnd, &bestubtype) );

      if( SCIPisInfinity(scip, bestub) )
         continue;

      /* switch the complementation of this variable */
#ifndef NDEBUG
      {
         SCIP_Real QUAD(coef);
         QUAD_ARRAY_LOAD(coef, mksetcoefs, mksetinds[k]);
         assert(SCIPisEQ(scip, tmpcoefs[k - intstart], varsign[k] * QUAD_TO_DBL(coef)));
      }
#endif

      /* compute this: newrhs = mksetrhs + tmpcoefs[k - intstart] * (bestlb - bestub); */
      SCIPquadprecSumQD(newrhs, mksetrhs, tmpcoefs[k - intstart] * (bestlb - bestub));
      tmpcoefs[k - intstart] = -tmpcoefs[k - intstart];

      oldsolval = tmpvalues[k - intstart];
      tmpvalues[k - intstart] = varsign[k] == +1 ? bestub - SCIPgetSolVal(scip, sol, vars[mksetinds[k]]) : SCIPgetSolVal(scip, sol, vars[mksetinds[k]]) - bestlb;

      /* compute new violation */
      newefficacy = computeMIREfficacy(scip, tmpcoefs, tmpvalues, QUAD_TO_DBL(newrhs), contactivity, contsqrnorm, bestdelta, ntmpcoefs, minfrac, maxfrac);

      /* check if violaton was increased */
      if( newefficacy > bestefficacy )
      {
         /* keep change of complementation */
         bestefficacy = newefficacy;
         QUAD_ASSIGN_Q(mksetrhs, newrhs);

         if( varsign[k] == +1 )
         {
            /* switch to upper bound */
            assert(bestubtype < 0); /* cannot switch to a variable bound (would lead to further coef updates) */
            boundtype[k] = bestubtype;
            varsign[k] = -1;
         }
         else
         {
            /* switch to lower bound */
            assert(bestlbtype < 0); /* cannot switch to a variable bound (would lead to further coef updates) */
            boundtype[k] = bestlbtype;
            varsign[k] = +1;
         }

         localbdsused = localbdsused || (boundtype[k] == -2);
      }
      else
      {
         /* undo the change of the complementation */
         tmpcoefs[k - intstart] = -tmpcoefs[k - intstart];
         tmpvalues[k - intstart] = oldsolval;
      }
   } /*lint !e438*/

   if( bestefficacy > 0.0 )
   {
      SCIP_Real mirefficacy;
      SCIP_Real QUAD(downrhs);
      SCIP_Real QUAD(f0);
      SCIP_Real scale;

      scale = 1.0 / bestdelta;
      SCIPquadprecProdQD(mksetrhs, mksetrhs, scale);

      SCIPquadprecEpsFloorQ(downrhs, mksetrhs, SCIPepsilon(scip)); /*lint !e666*/
      SCIPquadprecSumQQ(f0, mksetrhs, -downrhs);

      /* renormaliize f0 value */
      SCIPquadprecSumDD(f0, QUAD_HI(f0), QUAD_LO(f0));

      for( i = 0; i < mksetnnz; ++i )
      {
         SCIP_Real QUAD(coef);

         QUAD_ARRAY_LOAD(coef, mksetcoefs, mksetinds[i]);
         SCIPquadprecProdQD(coef, coef, scale);
         QUAD_ARRAY_STORE(mksetcoefs, mksetinds[i], coef);
      }
      SCIPdebugMessage("applied best scale (=%.13g):\n", scale);
      SCIPdebug(printCutQuad(scip, sol, mksetcoefs, QUAD(mksetrhs), mksetinds, mksetnnz, FALSE, FALSE));

      QUAD_ASSIGN_Q(mksetrhs, downrhs);

      SCIP_CALL( cutsRoundMIR(scip, mksetcoefs, QUAD(&mksetrhs), mksetinds, &mksetnnz, varsign, boundtype, QUAD(f0)) );

      SCIPdebugMessage("rounded MIR cut:\n");
      SCIPdebug(printCutQuad(scip, sol, mksetcoefs, QUAD(mksetrhs), mksetinds, mksetnnz, FALSE, FALSE));

      /* substitute aggregated slack variables:
       *
       * The coefficient of the slack variable s_r is equal to the row's weight times the slack's sign, because the slack
       * variable only appears in its own row:
       *    a'_r = scale * weight[r] * slacksign[r].
       *
       * Depending on the slacks type (integral or continuous), its coefficient in the cut calculates as follows:
       *   integers :  a^_r = a~_r = down(a'_r)                      , if f_r <= f0
       *               a^_r = a~_r = down(a'_r) + (f_r - f0)/(1 - f0), if f_r >  f0
       *   continuous: a^_r = a~_r = 0                               , if a'_r >= 0
       *               a^_r = a~_r = a'_r/(1 - f0)                   , if a'_r <  0
       *
       * Substitute a^_r * s_r by adding a^_r times the slack's definition to the cut.
       */
      SCIP_CALL( cutsSubstituteMIR(scip, aggrrow->rowweights, aggrrow->slacksign, aggrrow->rowsinds,
            aggrrow->nrows, scale, mksetcoefs, QUAD(&mksetrhs), mksetinds, &mksetnnz, QUAD(f0)) );

      SCIPdebugMessage("substituted slacks in MIR cut:\n");
      SCIPdebug(printCutQuad(scip, sol, mksetcoefs, QUAD(mksetrhs), mksetinds, mksetnnz, FALSE, FALSE));

#ifndef NDEBUG
      {
         SCIP_Real efficacy = -QUAD_TO_DBL(mksetrhs);
         for( i = 0; i < mksetnnz; ++i )
         {
            SCIP_Real QUAD(coef);
            QUAD_ARRAY_LOAD(coef, mksetcoefs, mksetinds[i]);
            efficacy += QUAD_TO_DBL(coef) * SCIPgetSolVal(scip, sol, vars[mksetinds[i]]);
         }

         if( !EPSZ(SCIPrelDiff(efficacy, bestefficacy), 1e-4) )
         {
            SCIPdebugMessage("efficacy of cmir cut is different than expected efficacy: %f != %f\n", efficacy, bestefficacy);
         }
      }
#endif

      *cutislocal = *cutislocal || localbdsused;

      /* remove all nearly-zero coefficients from MIR row and relax the right hand side correspondingly in order to
       * prevent numerical rounding errors
       */
      if( postprocess )
      {
         SCIP_CALL( postprocessCutQuad(scip, *cutislocal, mksetinds, mksetcoefs, &mksetnnz, QUAD(&mksetrhs), success) );
      }
      else
      {
         *success = ! removeZerosQuad(scip, SCIPsumepsilon(scip), *cutislocal, mksetcoefs, QUAD(&mksetrhs), mksetinds, &mksetnnz);
      }

      SCIPdebugMessage("post-processed cut (success = %s):\n", *success ? "TRUE" : "FALSE");
      SCIPdebug(printCutQuad(scip, sol, mksetcoefs, QUAD(mksetrhs), mksetinds, mksetnnz, FALSE, FALSE));

      if( *success )
      {
         mirefficacy = calcEfficacyDenseStorageQuad(scip, sol, mksetcoefs, QUAD_TO_DBL(mksetrhs), mksetinds, mksetnnz);

         if( SCIPisEfficacious(scip, mirefficacy) && mirefficacy > *cutefficacy )
         {
            BMScopyMemoryArray(cutinds, mksetinds, mksetnnz);
            for( i = 0; i < mksetnnz; ++i )
            {
               SCIP_Real QUAD(coef);
               int j = cutinds[i];

               QUAD_ARRAY_LOAD(coef, mksetcoefs, j);

               cutcoefs[i] = QUAD_TO_DBL(coef);
               QUAD_ASSIGN(coef, 0.0);
               QUAD_ARRAY_STORE(mksetcoefs, j, coef);
            }
            *cutnnz = mksetnnz;
            *cutrhs = QUAD_TO_DBL(mksetrhs);
            *cutefficacy = mirefficacy;
            if( cutrank != NULL )
               *cutrank = aggrrow->rank + 1;
            *cutislocal = *cutislocal || localbdsused;
         }
         else
            *success = FALSE;
      }
   }

  TERMINATE:
   /* if we aborted early we need to clean the mksetcoefs */
   if( !(*success) )
   {
      SCIP_Real QUAD(tmp);
      QUAD_ASSIGN(tmp, 0.0);

      for( i = 0; i < mksetnnz; ++i )
      {
         QUAD_ARRAY_STORE(mksetcoefs, mksetinds[i], tmp);
      }
   }

   /* free temporary memory */
   SCIPfreeBufferArray(scip, &bounddistpos);
   SCIPfreeBufferArray(scip, &bounddist);
   SCIPfreeBufferArray(scip, &deltacands);
   SCIPfreeBufferArray(scip, &tmpvalues);
   SCIPfreeBufferArray(scip, &tmpcoefs);
   SCIPfreeBufferArray(scip, &mksetinds);
   SCIPfreeCleanBufferArray(scip, &mksetcoefs);
   SCIPfreeBufferArray(scip, &boundtype);
   SCIPfreeBufferArray(scip, &varsign);

   return SCIP_OKAY;
}

/* =========================================== flow cover =========================================== */

#define NO_EXACT_KNAPSACK

#ifndef NO_EXACT_KNAPSACK
#define MAXDNOM                  1000LL
#define MINDELTA                  1e-03
#define MAXDELTA                  1e-09
#define MAXSCALE                 1000.0
#define MAXDYNPROGSPACE         1000000
#endif

#define MAXABSVBCOEF               1e+5 /**< maximal absolute coefficient in variable bounds used for snf relaxation */
#define MAXBOUND                  1e+10   /**< maximal value of normal bounds used for snf relaxation */

/** structure that contains all data required to perform the sequence independent lifting
 */
typedef
struct LiftingData
{
   SCIP_Real*            M;                  /**< \f$ M_0 := 0.0 \f$ and \f$ M_i := M_i-1 + m_i \f$ */
   SCIP_Real*            m;                  /**< non-increasing array of variable upper bound coefficients
                                              *   for all variables in \f$ C^{++} \f$  and \f$ L^- \f$,
                                              *   where \f$ C = C^+ \cup C^- \f$ is the flowcover and
                                              *   \f$ C^{++} := \{ j \in C^+ \mid u_j > \lambda \} \f$
                                              *   \f$ L^- := \{ j \in (N^- \setminus C^-) \mid u_j > \lambda \} \f$
                                              */
   int                   r;                  /**< size of array m */
   int                   t;                  /**< index of smallest value in m that comes from a variable in \f$ C^{++} \f$ */
   SCIP_Real             d1;                 /**< right hand side of single-node-flow set plus the sum of all \f$ u_j \f$ for \f$ j \in C^- \f$ */
   SCIP_Real             d2;                 /**< right hand side of single-node-flow set plus the sum of all \f$ u_j \f$ for \f$ j \in N^- \f$ */
   SCIP_Real             lambda;             /**< excess of the flowcover */
   SCIP_Real             mp;                 /**< smallest variable bound coefficient of variable in \f$ C^{++} (min_{j \in C++} u_j) \f$ */
   SCIP_Real             ml;                 /**< \f$ ml := min(\lambda, \sum_{j \in C^+ \setminus C^{++}} u_j) \f$ */
} LIFTINGDATA;

/** structure that contains all the data that defines the single-node-flow relaxation of an aggregation row */
typedef
struct SNF_Relaxation
{
   int*                  transvarcoefs;      /**< coefficients of all vars in relaxed set */
   SCIP_Real*            transbinvarsolvals; /**< sol val of bin var in vub of all vars in relaxed set */
   SCIP_Real*            transcontvarsolvals;/**< sol val of all real vars in relaxed set */
   SCIP_Real*            transvarvubcoefs;   /**< coefficient in vub of all vars in relaxed set */
   int                   ntransvars;         /**< number of vars in relaxed set */
   SCIP_Real             transrhs;           /**< rhs in relaxed set */
   int*                  origbinvars;        /**< associated original binary var for all vars in relaxed set */
   int*                  origcontvars;       /**< associated original continuous var for all vars in relaxed set */
   SCIP_Real*            aggrcoefsbin;       /**< aggregation coefficient of the original binary var used to define the
                                              *   continuous variable in the relaxed set */
   SCIP_Real*            aggrcoefscont;      /**< aggregation coefficient of the original continous var used to define the
                                              *   continuous variable in the relaxed set */
   SCIP_Real*            aggrconstants;      /**< aggregation constant used to define the continuous variable in the relaxed set */
} SNF_RELAXATION;

/** get solution value and index of variable lower bound (with binary variable) which is closest to the current LP
 *  solution value of a given variable; candidates have to meet certain criteria in order to ensure the nonnegativity
 *  of the variable upper bound imposed on the real variable in the 0-1 single node flow relaxation associated with the
 *  given variable
 */
static
SCIP_RETCODE getClosestVlb(
   SCIP*                 scip,               /**< SCIP data structure */
   SCIP_VAR*             var,                /**< given active problem variable */
   SCIP_SOL*             sol,                /**< solution to use for variable bound; NULL for LP solution */
   SCIP_Real*            rowcoefs,           /**< (dense) array of coefficients of row */
   int8_t*               binvarused,         /**< array that stores if a binary variable was already used (+1)
                                              *   was not used (0) or was not used but is contained in the row (-1)
                                              */
   SCIP_Real             bestsub,            /**< closest simple upper bound of given variable */
   SCIP_Real             rowcoef,            /**< coefficient of given variable in current row */
   SCIP_Real*            closestvlb,         /**< pointer to store the LP sol value of the closest variable lower bound */
   int*                  closestvlbidx       /**< pointer to store the index of the closest vlb; -1 if no vlb was found */
   )
{
   int nvlbs;
   int nbinvars;

   assert(scip != NULL);
   assert(var != NULL);
   assert(bestsub == SCIPvarGetUbGlobal(var) || bestsub == SCIPvarGetUbLocal(var)); /*lint !e777*/
   assert(!SCIPisInfinity(scip, bestsub));
   assert(!EPSZ(rowcoef, QUAD_EPSILON));
   assert(rowcoefs != NULL);
   assert(binvarused != NULL);
   assert(closestvlb != NULL);
   assert(closestvlbidx != NULL);

   nvlbs = SCIPvarGetNVlbs(var);
   nbinvars = SCIPgetNBinVars(scip);

   *closestvlbidx = -1;
   *closestvlb = -SCIPinfinity(scip);
   if( nvlbs > 0 )
   {
      SCIP_VAR** vlbvars;
      SCIP_Real* vlbcoefs;
      SCIP_Real* vlbconsts;
      int i;

      vlbvars = SCIPvarGetVlbVars(var);
      vlbcoefs = SCIPvarGetVlbCoefs(var);
      vlbconsts = SCIPvarGetVlbConstants(var);

      for( i = 0; i < nvlbs; i++ )
      {
         SCIP_Real rowcoefbinvar;
         SCIP_Real val1;
         SCIP_Real val2;
         SCIP_Real vlbsol;
         SCIP_Real rowcoefsign;
         int probidxbinvar;

         if( bestsub > vlbconsts[i] )
            continue;

         /* for numerical reasons, ignore variable bounds with large absolute coefficient and
          * those which lead to an infinite variable bound coefficient (val2) in snf relaxation
          */
         if( REALABS(vlbcoefs[i]) > MAXABSVBCOEF  )
            continue;

         /* use only variable lower bounds l~_i * x_i + d_i with x_i binary which are active */
         probidxbinvar = SCIPvarGetProbindex(vlbvars[i]);

         /* if the variable is not active the problem index is -1, so we cast to unsigned int before the comparison which
          * ensures that the problem index is between 0 and nbinvars - 1
          */
         if( (unsigned int)probidxbinvar >= (unsigned int)nbinvars )
            continue;

         assert(SCIPvarIsBinary(vlbvars[i]));

         /* check if current variable lower bound l~_i * x_i + d_i imposed on y_j meets the following criteria:
          * (let a_j  = coefficient of y_j in current row,
          *      u_j  = closest simple upper bound imposed on y_j,
          *      c_i  = coefficient of x_i in current row)
          *   0. no other non-binary variable y_k has used a variable bound with x_i to get transformed variable y'_k yet
          * if a_j > 0:
          *   1. u_j <= d_i
          *   2. a_j ( u_j - d_i ) + c_i <= 0
          *   3. a_j l~_i + c_i <= 0
          * if a_j < 0:
          *   1. u_j <= d_i
          *   2. a_j ( u_j - d_i ) + c_i >= 0
          *   3. a_j l~_i + c_i >= 0
          */

         /* has already been used in the SNF relaxation */
         if( binvarused[probidxbinvar] == 1 )
            continue;

         /* get the row coefficient */
         {
            SCIP_Real QUAD(tmp);
            QUAD_ARRAY_LOAD(tmp, rowcoefs, probidxbinvar);
            rowcoefbinvar = QUAD_TO_DBL(tmp);
         }
         rowcoefsign = COPYSIGN(1.0, rowcoef);

         val2 = rowcoefsign * ((rowcoef * vlbcoefs[i]) + rowcoefbinvar);

         /* variable lower bound does not meet criteria */
         if( val2 > 0.0 || SCIPisInfinity(scip, -val2) )
            continue;

         val1 = rowcoefsign * ((rowcoef * (bestsub - vlbconsts[i])) + rowcoefbinvar);

         /* variable lower bound does not meet criteria */
         if( val1 > 0.0 )
            continue;

         vlbsol = vlbcoefs[i] * SCIPgetSolVal(scip, sol, vlbvars[i]) + vlbconsts[i];
         if( vlbsol > *closestvlb )
         {
            *closestvlb = vlbsol;
            *closestvlbidx = i;
         }
         assert(*closestvlbidx >= 0);
      }
   }

   return SCIP_OKAY;
}

/** get LP solution value and index of variable upper bound (with binary variable) which is closest to the current LP
 *  solution value of a given variable; candidates have to meet certain criteria in order to ensure the nonnegativity
 *  of the variable upper bound imposed on the real variable in the 0-1 single node flow relaxation associated with the
 *  given variable
 */
static
SCIP_RETCODE getClosestVub(
   SCIP*                 scip,               /**< SCIP data structure */
   SCIP_VAR*             var,                /**< given active problem variable */
   SCIP_SOL*             sol,                /**< solution to use for variable bound; NULL for LP solution */
   SCIP_Real*            rowcoefs,           /**< (dense) array of coefficients of row */
   int8_t*               binvarused,         /**< array that stores if a binary variable was already used (+1)
                                              *   was not used (0) or was not used but is contained in the row (-1)
                                              */
   SCIP_Real             bestslb,            /**< closest simple lower bound of given variable */
   SCIP_Real             rowcoef,            /**< coefficient of given variable in current row */
   SCIP_Real*            closestvub,         /**< pointer to store the LP sol value of the closest variable upper bound */
   int*                  closestvubidx       /**< pointer to store the index of the closest vub; -1 if no vub was found */
   )
{
   int nvubs;
   int nbinvars;

   assert(scip != NULL);
   assert(var != NULL);
   assert(bestslb == SCIPvarGetLbGlobal(var) || bestslb == SCIPvarGetLbLocal(var)); /*lint !e777*/
   assert(!SCIPisInfinity(scip, - bestslb));
   assert(!EPSZ(rowcoef, QUAD_EPSILON));
   assert(rowcoefs != NULL);
   assert(binvarused != NULL);
   assert(closestvub != NULL);
   assert(closestvubidx != NULL);

   nvubs = SCIPvarGetNVubs(var);
   nbinvars = SCIPgetNBinVars(scip);

   *closestvubidx = -1;
   *closestvub = SCIPinfinity(scip);
   if( nvubs > 0 )
   {
      SCIP_VAR** vubvars;
      SCIP_Real* vubcoefs;
      SCIP_Real* vubconsts;
      int i;

      vubvars = SCIPvarGetVubVars(var);
      vubcoefs = SCIPvarGetVubCoefs(var);
      vubconsts = SCIPvarGetVubConstants(var);

      for( i = 0; i < nvubs; i++ )
      {
         SCIP_Real rowcoefbinvar;
         SCIP_Real val1;
         SCIP_Real val2;
         SCIP_Real vubsol;
         SCIP_Real rowcoefsign;
         int probidxbinvar;

         if( bestslb < vubconsts[i] )
            continue;

         /* for numerical reasons, ignore variable bounds with large absolute coefficient and
          * those which lead to an infinite variable bound coefficient (val2) in snf relaxation
          */
         if( REALABS(vubcoefs[i]) > MAXABSVBCOEF  )
            continue;

         /* use only variable upper bound u~_i * x_i + d_i with x_i binary and which are active */
         probidxbinvar = SCIPvarGetProbindex(vubvars[i]);

         /* if the variable is not active the problem index is -1, so we cast to unsigned int before the comparison which
          * ensures that the problem index is between 0 and nbinvars - 1
          */
         if( (unsigned int)probidxbinvar >= (unsigned int)nbinvars )
            continue;

         assert(SCIPvarIsBinary(vubvars[i]));

         /* checks if current variable upper bound u~_i * x_i + d_i meets the following criteria
          * (let a_j  = coefficient of y_j in current row,
          *      l_j  = closest simple lower bound imposed on y_j,
          *      c_i  = coefficient of x_i in current row)
          *   0. no other non-binary variable y_k has used a variable bound with x_i to get transformed variable y'_k
          * if a > 0:
          *   1. l_j >= d_i
          *   2. a_j ( l_i - d_i ) + c_i >= 0
          *   3. a_j u~_i + c_i >= 0
          * if a < 0:
          *   1. l_j >= d_i
          *   2. a_j ( l_j - d_i ) + c_i <= 0
          *   3. a_j u~_i + c_i <= 0
          */

         /* has already been used in the SNF relaxation */
         if( binvarused[probidxbinvar] == 1 )
            continue;

         /* get the row coefficient */
         {
            SCIP_Real QUAD(tmp);
            QUAD_ARRAY_LOAD(tmp, rowcoefs, probidxbinvar);
            rowcoefbinvar = QUAD_TO_DBL(tmp);
         }
         rowcoefsign = COPYSIGN(1.0, rowcoef);

         val2 = rowcoefsign * ((rowcoef * vubcoefs[i]) + rowcoefbinvar);

         /* variable upper bound does not meet criteria */
         if( val2 < 0.0 || SCIPisInfinity(scip, val2) )
            continue;

         val1 = rowcoefsign * ((rowcoef * (bestslb - vubconsts[i])) + rowcoefbinvar);

         /* variable upper bound does not meet criteria */
         if( val1 < 0.0 )
            continue;

         vubsol = vubcoefs[i] * SCIPgetSolVal(scip, sol, vubvars[i]) + vubconsts[i];
         if( vubsol < *closestvub )
         {
            *closestvub = vubsol;
            *closestvubidx = i;
         }
         assert(*closestvubidx >= 0);
      }
   }

   return SCIP_OKAY;
}

/** determines the bounds to use for constructing the single-node-flow relaxation of a variable in
 *  the given row.
 */
static
SCIP_RETCODE determineBoundForSNF(
   SCIP*                 scip,               /**< SCIP data structure */
   SCIP_SOL*             sol,                /**< solution to use for variable bound; NULL for LP solution */
   SCIP_VAR**            vars,               /**< array of problem variables */
   SCIP_Real*            rowcoefs,           /**< (dense) array of variable coefficients in the row */
   int*                  rowinds,            /**< array with positions of non-zero values in the rowcoefs array */
   int                   varposinrow,        /**< position of variable in the rowinds array for which the bounds should be determined */
   int8_t*               binvarused,         /**< array that stores if a binary variable was already used (+1)
                                              *   was not used (0) or was not used but is contained in the row (-1)
                                              */
   SCIP_Bool             allowlocal,         /**< should local information allowed to be used, resulting in a local cut? */
   SCIP_Real             boundswitch,        /**< fraction of domain up to which lower bound is used in transformation */
   SCIP_Real*            bestlb,             /**< pointer to store best lower bound for transformation */
   SCIP_Real*            bestub,             /**< pointer to store best upper bound for transformation */
   SCIP_Real*            bestslb,            /**< pointer to store best simple lower bound for transformation */
   SCIP_Real*            bestsub,            /**< pointer to store best simple upper bound for transformation */
   int*                  bestlbtype,         /**< pointer to store type of best lower bound */
   int*                  bestubtype,         /**< pointer to store type of best upper bound */
   int*                  bestslbtype,        /**< pointer to store type of best simple lower bound */
   int*                  bestsubtype,        /**< pointer to store type of best simple upper bound */
   SCIP_BOUNDTYPE*       selectedbounds,     /**< pointer to store the preferred bound for the transformation */
   SCIP_Bool*            freevariable        /**< pointer to store if variable is a free variable */
   )
{
   SCIP_VAR* var;

   SCIP_Real rowcoef;
   SCIP_Real solval;
   SCIP_Real simplebound;

   int probidx;

   bestlb[varposinrow] = -SCIPinfinity(scip);
   bestub[varposinrow] = SCIPinfinity(scip);
   bestlbtype[varposinrow] = -3;
   bestubtype[varposinrow] = -3;

   probidx = rowinds[varposinrow];
   var = vars[probidx];
   {
      SCIP_Real QUAD(tmp);
      QUAD_ARRAY_LOAD(tmp, rowcoefs, probidx);
      rowcoef = QUAD_TO_DBL(tmp);
   }

   assert(!EPSZ(rowcoef, QUAD_EPSILON));

   /* get closest simple lower bound and closest simple upper bound */
   SCIP_CALL( findBestLb(scip, var, sol, 0, allowlocal, &bestslb[varposinrow], &simplebound, &bestslbtype[varposinrow]) );
   SCIP_CALL( findBestUb(scip, var, sol, 0, allowlocal, &bestsub[varposinrow], &simplebound, &bestsubtype[varposinrow]) );

   /* do not use too large bounds */
   if( bestslb[varposinrow] <= -MAXBOUND )
      bestslb[varposinrow] = -SCIPinfinity(scip);

   if( bestsub[varposinrow] >= MAXBOUND )
      bestsub[varposinrow] = SCIPinfinity(scip);

   solval = SCIPgetSolVal(scip, sol, var);

   SCIPdebugMsg(scip, "  %d: %g <%s, idx=%d, lp=%g, [%g(%d),%g(%d)]>:\n", varposinrow, rowcoef, SCIPvarGetName(var), probidx,
      solval, bestslb[varposinrow], bestslbtype[varposinrow], bestsub[varposinrow], bestsubtype[varposinrow]);

   /* mixed integer set cannot be relaxed to 0-1 single node flow set because both simple bounds are -infinity
    * and infinity, respectively
    */
   if( SCIPisInfinity(scip, -bestslb[varposinrow]) && SCIPisInfinity(scip, bestsub[varposinrow]) )
   {
      *freevariable = TRUE;
      return SCIP_OKAY;
   }

   /* get closest lower bound that can be used to define the real variable y'_j in the 0-1 single node flow
    * relaxation
    */
   if( !SCIPisInfinity(scip, bestsub[varposinrow]) )
   {
      bestlb[varposinrow] = bestslb[varposinrow];
      bestlbtype[varposinrow] = bestslbtype[varposinrow];

      if( SCIPvarGetType(var) == SCIP_VARTYPE_CONTINUOUS )
      {
         SCIP_Real bestvlb;
         int bestvlbidx;

         SCIP_CALL( getClosestVlb(scip, var, sol, rowcoefs, binvarused, bestsub[varposinrow], rowcoef, &bestvlb, &bestvlbidx) );
         if( SCIPisGT(scip, bestvlb, bestlb[varposinrow]) )
         {
            bestlb[varposinrow] = bestvlb;
            bestlbtype[varposinrow] = bestvlbidx;
         }
      }
   }

   /* get closest upper bound that can be used to define the real variable y'_j in the 0-1 single node flow
    * relaxation
    */
   if( !SCIPisInfinity(scip, -bestslb[varposinrow]) )
   {
      bestub[varposinrow] = bestsub[varposinrow];
      bestubtype[varposinrow] = bestsubtype[varposinrow];

      if( SCIPvarGetType(var) == SCIP_VARTYPE_CONTINUOUS )
      {
         SCIP_Real bestvub;
         int bestvubidx;

         SCIP_CALL( getClosestVub(scip, var, sol, rowcoefs, binvarused, bestslb[varposinrow], rowcoef, &bestvub, &bestvubidx) );
         if( SCIPisLT(scip, bestvub, bestub[varposinrow]) )
         {
            bestub[varposinrow] = bestvub;
            bestubtype[varposinrow] = bestvubidx;
         }
      }
   }
   SCIPdebugMsg(scip, "        bestlb=%g(%d), bestub=%g(%d)\n", bestlb[varposinrow], bestlbtype[varposinrow], bestub[varposinrow], bestubtype[varposinrow]);

   /* mixed integer set cannot be relaxed to 0-1 single node flow set because there are no suitable bounds
    * to define the transformed variable y'_j
    */
   if( SCIPisInfinity(scip, -bestlb[varposinrow]) && SCIPisInfinity(scip, bestub[varposinrow]) )
   {
      *freevariable = TRUE;
      return SCIP_OKAY;
   }

   *freevariable = FALSE;

   /* select best upper bound if it is closer to the LP value of y_j and best lower bound otherwise and use this bound
    * to define the real variable y'_j with 0 <= y'_j <= u'_j x_j in the 0-1 single node flow relaxation;
    * prefer variable bounds
    */
   if( SCIPisEQ(scip, solval, (1.0 - boundswitch) * bestlb[varposinrow] + boundswitch * bestub[varposinrow]) && bestlbtype[varposinrow] >= 0 )
   {
      selectedbounds[varposinrow] = SCIP_BOUNDTYPE_LOWER;
   }
   else if( SCIPisEQ(scip, solval, (1.0 - boundswitch) * bestlb[varposinrow] + boundswitch * bestub[varposinrow])
      && bestubtype[varposinrow] >= 0 )
   {
      selectedbounds[varposinrow] = SCIP_BOUNDTYPE_UPPER;
   }
   else if( SCIPisLE(scip, solval, (1.0 - boundswitch) * bestlb[varposinrow] + boundswitch * bestub[varposinrow]) )
   {
      selectedbounds[varposinrow] = SCIP_BOUNDTYPE_LOWER;
   }
   else
   {
      assert(SCIPisGT(scip, solval, (1.0 - boundswitch) * bestlb[varposinrow] + boundswitch * bestub[varposinrow]));
      selectedbounds[varposinrow] = SCIP_BOUNDTYPE_UPPER;
   }

   if( selectedbounds[varposinrow] == SCIP_BOUNDTYPE_LOWER && bestlbtype[varposinrow] >= 0 )
   {
      int vlbvarprobidx;
      SCIP_VAR** vlbvars = SCIPvarGetVlbVars(var);

       /* mark binary variable of vlb so that it is not used for other continuous variables
       * by setting it's position in the aggrrow to a negative value
       */
      vlbvarprobidx = SCIPvarGetProbindex(vlbvars[bestlbtype[varposinrow]]);
      binvarused[vlbvarprobidx] = 1;
   }
   else if( selectedbounds[varposinrow] == SCIP_BOUNDTYPE_UPPER && bestubtype[varposinrow] >= 0 )
   {
      int vubvarprobidx;
      SCIP_VAR** vubvars = SCIPvarGetVubVars(var);

       /* mark binary variable of vub so that it is not used for other continuous variables
       * by setting it's position in the aggrrow to a negative value
       */
      vubvarprobidx = SCIPvarGetProbindex(vubvars[bestubtype[varposinrow]]);
      binvarused[vubvarprobidx] = 1;
   }

   return SCIP_OKAY; /*lint !e438*/
}

/** construct a 0-1 single node flow relaxation (with some additional simple constraints) of a mixed integer set
 *  corresponding to the given aggrrow a * x <= rhs
 */
static
SCIP_RETCODE constructSNFRelaxation(
   SCIP*                 scip,               /**< SCIP data structure */
   SCIP_SOL*             sol,                /**< the solution that should be separated, or NULL for LP solution */
   SCIP_Real             boundswitch,        /**< fraction of domain up to which lower bound is used in transformation */
   SCIP_Bool             allowlocal,         /**< should local information allowed to be used, resulting in a local cut? */
   SCIP_Real*            rowcoefs,           /**< array of coefficients of row */
   QUAD(SCIP_Real        rowrhs),            /**< pointer to right hand side of row */
   int*                  rowinds,            /**< array of variables problem indices for non-zero coefficients in row */
   int                   nnz,                /**< number of non-zeros in row */
   SNF_RELAXATION*       snf,                /**< stores the sign of the transformed variable in summation */
   SCIP_Bool*            success,            /**< stores whether the transformation was valid */
   SCIP_Bool*            localbdsused        /**< pointer to store whether local bounds were used in transformation */
   )
{
   SCIP_VAR** vars;
   int i;
   int nnonbinvarsrow;
   int8_t* binvarused;
   int nbinvars;
   SCIP_Real QUAD(transrhs);

   /* arrays to store the selected bound for each non-binary variable in the row */
   SCIP_Real* bestlb;
   SCIP_Real* bestub;
   SCIP_Real* bestslb;
   SCIP_Real* bestsub;
   int* bestlbtype;
   int* bestubtype;
   int* bestslbtype;
   int* bestsubtype;
   SCIP_BOUNDTYPE* selectedbounds;

   *success = FALSE;

   SCIPdebugMsg(scip, "--------------------- construction of SNF relaxation ------------------------------------\n");

   nbinvars = SCIPgetNBinVars(scip);
   vars = SCIPgetVars(scip);

   SCIP_CALL( SCIPallocBufferArray(scip, &bestlb, nnz) );
   SCIP_CALL( SCIPallocBufferArray(scip, &bestub, nnz) );
   SCIP_CALL( SCIPallocBufferArray(scip, &bestslb, nnz) );
   SCIP_CALL( SCIPallocBufferArray(scip, &bestsub, nnz) );
   SCIP_CALL( SCIPallocBufferArray(scip, &bestlbtype, nnz) );
   SCIP_CALL( SCIPallocBufferArray(scip, &bestubtype, nnz) );
   SCIP_CALL( SCIPallocBufferArray(scip, &bestslbtype, nnz) );
   SCIP_CALL( SCIPallocBufferArray(scip, &bestsubtype, nnz) );
   SCIP_CALL( SCIPallocBufferArray(scip, &selectedbounds, nnz) );

   /* sort descending to have continuous variables first */
   SCIPsortDownInt(rowinds, nnz);

   /* array to store whether a binary variable is in the row (-1) or has been used (1) due to variable bound usage */
   SCIP_CALL( SCIPallocCleanBufferArray(scip, &binvarused, nbinvars) );

   for( i = nnz - 1; i >= 0 && rowinds[i] < nbinvars; --i )
      binvarused[rowinds[i]] = -1;

   nnonbinvarsrow = i + 1;
   /* determine the bounds to use for transforming the non-binary variables */
   for( i = 0; i < nnonbinvarsrow; ++i )
   {
      SCIP_Bool freevariable;

      assert(rowinds[i] >= nbinvars);

      SCIP_CALL( determineBoundForSNF(scip, sol, vars, rowcoefs, rowinds, i, binvarused, allowlocal, boundswitch,
            bestlb, bestub, bestslb, bestsub, bestlbtype, bestubtype, bestslbtype, bestsubtype, selectedbounds, &freevariable) );

      if( freevariable )
      {
         int j;

         /* clear binvarused at indices of binary variables of row */
         for( j = nnz - 1; j >= nnonbinvarsrow; --j )
            binvarused[rowinds[j]] = 0;

         /* clear binvarused at indices of selected variable bounds */
         for( j = 0; j < i; ++j )
         {
            if( selectedbounds[j] == SCIP_BOUNDTYPE_LOWER && bestlbtype[j] >= 0 )
            {
               SCIP_VAR** vlbvars = SCIPvarGetVlbVars(vars[rowinds[j]]);
               binvarused[SCIPvarGetProbindex(vlbvars[bestlbtype[j]])] = 0;
            }
            else if( selectedbounds[j] == SCIP_BOUNDTYPE_UPPER && bestubtype[j] >= 0 )
            {
               SCIP_VAR** vubvars = SCIPvarGetVubVars(vars[rowinds[j]]);
               binvarused[SCIPvarGetProbindex(vubvars[bestubtype[j]])] = 0;
            }
         }

         /* terminate */
         goto TERMINATE;
      }
   }

   *localbdsused = FALSE;
   QUAD_ASSIGN_Q(transrhs, rowrhs);
   snf->ntransvars = 0;

   assert(snf->transvarcoefs != NULL); /* for lint */
   assert(snf->transvarvubcoefs != NULL);
   assert(snf->transbinvarsolvals != NULL);
   assert(snf->transcontvarsolvals != NULL);
   assert(snf->aggrconstants != NULL);
   assert(snf->aggrcoefscont != NULL);
   assert(snf->origcontvars != NULL);
   assert(snf->origbinvars != NULL);
   assert(snf->aggrcoefsbin != NULL);

   /* transform non-binary variables */
   for( i = 0; i < nnonbinvarsrow; ++i )
   {
      SCIP_VAR* var;
      SCIP_Real QUAD(rowcoef);
      SCIP_Real solval;
      int probidx;

      probidx = rowinds[i];
      var = vars[probidx];
      QUAD_ARRAY_LOAD(rowcoef, rowcoefs, probidx);
      solval = SCIPgetSolVal(scip, sol, var);

      assert(probidx >= nbinvars);

      if( selectedbounds[i] == SCIP_BOUNDTYPE_LOWER )
      {
         /* use bestlb to define y'_j */

         assert(!SCIPisInfinity(scip, bestsub[i]));
         assert(!SCIPisInfinity(scip, - bestlb[i]));
         assert(bestsubtype[i] == -1 || bestsubtype[i] == -2);
         assert(bestlbtype[i] > -3 && bestlbtype[i] < SCIPvarGetNVlbs(var));

         /* store for y_j that bestlb is the bound used to define y'_j and that y'_j is the associated real variable
          * in the relaxed set
          */
         snf->origcontvars[snf->ntransvars] = probidx;

         if( bestlbtype[i] < 0 )
         {
            SCIP_Real QUAD(val);
            SCIP_Real QUAD(contsolval);
            SCIP_Real QUAD(rowcoeftimesbestsub);

            /* use simple lower bound in bestlb = l_j <= y_j <= u_j = bestsub to define
             *   y'_j = - a_j ( y_j - u_j ) with 0 <= y'_j <=   a_j ( u_j - l_j ) x_j and x_j = 1    if a_j > 0
             *   y'_j =   a_j ( y_j - u_j ) with 0 <= y'_j <= - a_j ( u_j - l_j ) x_j and x_j = 1    if a_j < 0,
             * put j into the set
             *   N2   if a_j > 0
             *   N1   if a_j < 0
             * and update the right hand side of the constraint in the relaxation
             *   rhs = rhs - a_j u_j
             */
            SCIPquadprecSumDD(val, bestsub[i], -bestlb[i]);
            SCIPquadprecProdQQ(val, val, rowcoef);
            SCIPquadprecSumDD(contsolval, solval, -bestsub[i]);
            SCIPquadprecProdQQ(contsolval, contsolval, rowcoef);

            if( bestlbtype[i] == -2 || bestsubtype[i] == -2 )
               *localbdsused = TRUE;

            SCIPquadprecProdQD(rowcoeftimesbestsub, rowcoef, bestsub[i]);

            /* store aggregation information for y'_j for transforming cuts for the SNF relaxation back to the problem variables later */
            snf->origbinvars[snf->ntransvars] = -1;
            snf->aggrcoefsbin[snf->ntransvars] = 0.0;

            if( QUAD_TO_DBL(rowcoef) > QUAD_EPSILON )
            {
               snf->transvarcoefs[snf->ntransvars] = - 1;
               snf->transvarvubcoefs[snf->ntransvars] = QUAD_TO_DBL(val);
               snf->transbinvarsolvals[snf->ntransvars] = 1.0;
               snf->transcontvarsolvals[snf->ntransvars] = - QUAD_TO_DBL(contsolval);

               /* aggregation information for y'_j */
               snf->aggrconstants[snf->ntransvars] = QUAD_TO_DBL(rowcoeftimesbestsub);
               snf->aggrcoefscont[snf->ntransvars] = - QUAD_TO_DBL(rowcoef);
            }
            else
            {
               assert(QUAD_TO_DBL(rowcoef) < QUAD_EPSILON);
               snf->transvarcoefs[snf->ntransvars] = 1;
               snf->transvarvubcoefs[snf->ntransvars] = - QUAD_TO_DBL(val);
               snf->transbinvarsolvals[snf->ntransvars] = 1.0;
               snf->transcontvarsolvals[snf->ntransvars] = QUAD_TO_DBL(contsolval);

               /* aggregation information for y'_j */
               snf->aggrconstants[snf->ntransvars] = - QUAD_TO_DBL(rowcoeftimesbestsub);
               snf->aggrcoefscont[snf->ntransvars] = QUAD_TO_DBL(rowcoef);
            }
            SCIPquadprecSumQQ(transrhs, transrhs, -rowcoeftimesbestsub);

            SCIPdebugMsg(scip, "    --> bestlb used for trans: ... %s y'_%d + ..., y'_%d <= %g x_%d (=1), rhs=%g-(%g*%g)=%g\n",
               snf->transvarcoefs[snf->ntransvars] == 1 ? "+" : "-", snf->ntransvars, snf->ntransvars, snf->transvarvubcoefs[snf->ntransvars],
               snf->ntransvars, QUAD_TO_DBL(transrhs) + QUAD_TO_DBL(rowcoeftimesbestsub), QUAD_TO_DBL(rowcoef), bestsub[i], QUAD_TO_DBL(transrhs));
         }
         else
         {
            SCIP_Real QUAD(rowcoefbinary);
            SCIP_Real varsolvalbinary;
            SCIP_Real QUAD(val);
            SCIP_Real QUAD(contsolval);
            SCIP_Real QUAD(rowcoeftimesvlbconst);
            int vlbvarprobidx;

            SCIP_VAR** vlbvars = SCIPvarGetVlbVars(var);
            SCIP_Real* vlbconsts = SCIPvarGetVlbConstants(var);
            SCIP_Real* vlbcoefs = SCIPvarGetVlbCoefs(var);

            /* use variable lower bound in bestlb = l~_j x_j + d_j <= y_j <= u_j = bestsub to define
             *   y'_j = - ( a_j ( y_j - d_j ) + c_j x_j ) with 0 <= y'_j <= - ( a_j l~_j + c_j ) x_j    if a_j > 0
             *   y'_j =     a_j ( y_j - d_j ) + c_j x_j   with 0 <= y'_j <=   ( a_j l~_j + c_j ) x_j    if a_j < 0,
             * where c_j is the coefficient of x_j in the row, put j into the set
             *   N2   if a_j > 0
             *   N1   if a_j < 0
             * and update the right hand side of the constraint in the relaxation
             *   rhs = rhs - a_j d_j
             */

            vlbvarprobidx = SCIPvarGetProbindex(vlbvars[bestlbtype[i]]);
            assert(binvarused[vlbvarprobidx] == 1);
            assert(vlbvarprobidx < nbinvars);

            QUAD_ARRAY_LOAD(rowcoefbinary, rowcoefs, vlbvarprobidx);
            varsolvalbinary = SCIPgetSolVal(scip, sol, vlbvars[bestlbtype[i]]);

            SCIPquadprecProdQD(val, rowcoef, vlbcoefs[bestlbtype[i]]);
            SCIPquadprecSumQQ(val, val, rowcoefbinary);
            {
               SCIP_Real QUAD(tmp);

               SCIPquadprecProdQD(tmp, rowcoefbinary, varsolvalbinary);
               SCIPquadprecSumDD(contsolval, solval, - vlbconsts[bestlbtype[i]]);
               SCIPquadprecProdQQ(contsolval, contsolval, rowcoef);
               SCIPquadprecSumQQ(contsolval, contsolval, tmp);
            }

            SCIPquadprecProdQD(rowcoeftimesvlbconst, rowcoef, vlbconsts[bestlbtype[i]]);

            /* clear the binvarpos array, since the variable has been processed */
            binvarused[vlbvarprobidx] = 0;

            /* store aggregation information for y'_j for transforming cuts for the SNF relaxation back to the problem variables later */
            snf->origbinvars[snf->ntransvars] = vlbvarprobidx;

            if( QUAD_TO_DBL(rowcoef) > QUAD_EPSILON )
            {
               snf->transvarcoefs[snf->ntransvars] = - 1;
               snf->transvarvubcoefs[snf->ntransvars] = - QUAD_TO_DBL(val);
               snf->transbinvarsolvals[snf->ntransvars] = varsolvalbinary;
               snf->transcontvarsolvals[snf->ntransvars] = - QUAD_TO_DBL(contsolval);

               /* aggregation information for y'_j */
               snf->aggrcoefsbin[snf->ntransvars] = - QUAD_TO_DBL(rowcoefbinary);
               snf->aggrcoefscont[snf->ntransvars] = - QUAD_TO_DBL(rowcoef);
               snf->aggrconstants[snf->ntransvars] = QUAD_TO_DBL(rowcoeftimesvlbconst);
            }
            else
            {
               assert(QUAD_TO_DBL(rowcoef) < QUAD_EPSILON);
               snf->transvarcoefs[snf->ntransvars] = 1;
               snf->transvarvubcoefs[snf->ntransvars] = QUAD_TO_DBL(val);
               snf->transbinvarsolvals[snf->ntransvars] = varsolvalbinary;
               snf->transcontvarsolvals[snf->ntransvars] = QUAD_TO_DBL(contsolval);

               /* aggregation information for y'_j */
               snf->aggrcoefsbin[snf->ntransvars] = QUAD_TO_DBL(rowcoefbinary);
               snf->aggrcoefscont[snf->ntransvars] = QUAD_TO_DBL(rowcoef);
               snf->aggrconstants[snf->ntransvars] = - QUAD_TO_DBL(rowcoeftimesvlbconst);
            }
            SCIPquadprecSumQQ(transrhs, transrhs, -rowcoeftimesvlbconst);

            SCIPdebugMsg(scip, "    --> bestlb used for trans: ... %s y'_%d + ..., y'_%d <= %g x_%d (=%s), rhs=%g-(%g*%g)=%g\n",
               snf->transvarcoefs[snf->ntransvars] == 1 ? "+" : "-", snf->ntransvars, snf->ntransvars, snf->transvarvubcoefs[snf->ntransvars],
               snf->ntransvars, SCIPvarGetName(vlbvars[bestlbtype[i]]), QUAD_TO_DBL(transrhs) + QUAD_TO_DBL(rowcoeftimesvlbconst), QUAD_TO_DBL(rowcoef),
               vlbconsts[bestlbtype[i]], snf->transrhs );
         }
      }
      else
      {
         /* use bestub to define y'_j */

         assert(!SCIPisInfinity(scip, bestub[i]));
         assert(!SCIPisInfinity(scip, - bestslb[i]));
         assert(bestslbtype[i] == -1 || bestslbtype[i] == -2);
         assert(bestubtype[i] > -3 && bestubtype[i] < SCIPvarGetNVubs(var));

         /* store for y_j that y'_j is the associated real variable
          * in the relaxed set
          */
         snf->origcontvars[snf->ntransvars] = probidx;

         if( bestubtype[i] < 0 )
         {
            SCIP_Real QUAD(val);
            SCIP_Real QUAD(contsolval);
            SCIP_Real QUAD(rowcoeftimesbestslb);

            /* use simple upper bound in bestslb = l_j <= y_j <= u_j = bestub to define
             *   y'_j =   a_j ( y_j - l_j ) with 0 <= y'_j <=   a_j ( u_j - l_j ) x_j and x_j = 1    if a_j > 0
             *   y'_j = - a_j ( y_j - l_j ) with 0 <= y'_j <= - a_j ( u_j - l_j ) x_j and x_j = 1    if a_j < 0,
             * put j into the set
             *   N1   if a_j > 0
             *   N2   if a_j < 0
             * and update the right hand side of the constraint in the relaxation
             *   rhs = rhs - a_j l_j
             */
            SCIPquadprecSumDD(val, bestub[i], - bestslb[i]);
            SCIPquadprecProdQQ(val, val, rowcoef);
            SCIPquadprecSumDD(contsolval, solval, - bestslb[i]);
            SCIPquadprecProdQQ(contsolval, contsolval, rowcoef);

            if( bestubtype[i] == -2 || bestslbtype[i] == -2 )
               *localbdsused = TRUE;

            SCIPquadprecProdQD(rowcoeftimesbestslb, rowcoef, bestslb[i]);

            /* store aggregation information for y'_j for transforming cuts for the SNF relaxation back to the problem variables later */
            snf->origbinvars[snf->ntransvars] = -1;
            snf->aggrcoefsbin[snf->ntransvars] = 0.0;

            if( QUAD_TO_DBL(rowcoef) > QUAD_EPSILON )
            {
               snf->transvarcoefs[snf->ntransvars] = 1;
               snf->transvarvubcoefs[snf->ntransvars] = QUAD_TO_DBL(val);
               snf->transbinvarsolvals[snf->ntransvars] = 1.0;
               snf->transcontvarsolvals[snf->ntransvars] = QUAD_TO_DBL(contsolval);

               /* aggregation information for y'_j */
               snf->aggrcoefscont[snf->ntransvars] = QUAD_TO_DBL(rowcoef);
               snf->aggrconstants[snf->ntransvars] = - QUAD_TO_DBL(rowcoeftimesbestslb);
            }
            else
            {
               assert(QUAD_TO_DBL(rowcoef) < QUAD_EPSILON);
               snf->transvarcoefs[snf->ntransvars] = - 1;
               snf->transvarvubcoefs[snf->ntransvars] = - QUAD_TO_DBL(val);
               snf->transbinvarsolvals[snf->ntransvars] = 1.0;
               snf->transcontvarsolvals[snf->ntransvars] = - QUAD_TO_DBL(contsolval);

               /* aggregation information for y'_j */
               snf->aggrcoefscont[snf->ntransvars] = - QUAD_TO_DBL(rowcoef);
               snf->aggrconstants[snf->ntransvars] = QUAD_TO_DBL(rowcoeftimesbestslb);
            }
            SCIPquadprecSumQQ(transrhs, transrhs, -rowcoeftimesbestslb);

            SCIPdebugMsg(scip, "    --> bestub used for trans: ... %s y'_%d + ..., Y'_%d <= %g x_%d (=1), rhs=%g-(%g*%g)=%g\n",
               snf->transvarcoefs[snf->ntransvars] == 1 ? "+" : "-", snf->ntransvars, snf->ntransvars, snf->transvarvubcoefs[snf->ntransvars],
               snf->ntransvars, QUAD_TO_DBL(transrhs) + QUAD_TO_DBL(rowcoeftimesbestslb), QUAD_TO_DBL(rowcoef), bestslb[i], QUAD_TO_DBL(transrhs));
         }
         else
         {
            SCIP_Real QUAD(rowcoefbinary);
            SCIP_Real varsolvalbinary;
            SCIP_Real QUAD(val);
            SCIP_Real QUAD(contsolval);
            SCIP_Real QUAD(rowcoeftimesvubconst);
            int vubvarprobidx;

            SCIP_VAR** vubvars = SCIPvarGetVubVars(var);
            SCIP_Real* vubconsts = SCIPvarGetVubConstants(var);
            SCIP_Real* vubcoefs = SCIPvarGetVubCoefs(var);

            /* use variable upper bound in bestslb = l_j <= y_j <= u~_j x_j + d_j = bestub to define
             *   y'_j =     a_j ( y_j - d_j ) + c_j x_j   with 0 <= y'_j <=   ( a_j u~_j + c_j ) x_j    if a_j > 0
             *   y'_j = - ( a_j ( y_j - d_j ) + c_j x_j ) with 0 <= y'_j <= - ( a_j u~_j + c_j ) x_j    if a_j < 0,
             * where c_j is the coefficient of x_j in the row, put j into the set
             *   N1   if a_j > 0
             *   N2   if a_j < 0
             * and update the right hand side of the constraint in the relaxation
             *   rhs = rhs - a_j d_j
             */

            vubvarprobidx = SCIPvarGetProbindex(vubvars[bestubtype[i]]);
            assert(binvarused[vubvarprobidx] == 1);
            assert(vubvarprobidx < nbinvars);

            QUAD_ARRAY_LOAD(rowcoefbinary, rowcoefs, vubvarprobidx);
            varsolvalbinary = SCIPgetSolVal(scip, sol, vubvars[bestubtype[i]]);

            /* clear the binvarpos array, since the variable has been processed */
            binvarused[vubvarprobidx] = 0;

            SCIPquadprecProdQD(val, rowcoef, vubcoefs[bestubtype[i]]);
            SCIPquadprecSumQQ(val, val, rowcoefbinary);
            {
               SCIP_Real QUAD(tmp);
               SCIPquadprecProdQD(tmp, rowcoefbinary, varsolvalbinary);
               SCIPquadprecSumDD(contsolval, solval, - vubconsts[bestubtype[i]]);
               SCIPquadprecProdQQ(contsolval, contsolval, rowcoef);
               SCIPquadprecSumQQ(contsolval, contsolval, tmp);
            }

            SCIPquadprecProdQD(rowcoeftimesvubconst, rowcoef, vubconsts[bestubtype[i]]);
            /* store aggregation information for y'_j for transforming cuts for the SNF relaxation back to the problem variables later */
            snf->origbinvars[snf->ntransvars] = vubvarprobidx;

            if( QUAD_TO_DBL(rowcoef) > QUAD_EPSILON )
            {
               snf->transvarcoefs[snf->ntransvars] = 1;
               snf->transvarvubcoefs[snf->ntransvars] = QUAD_TO_DBL(val);
               snf->transbinvarsolvals[snf->ntransvars] = varsolvalbinary;
               snf->transcontvarsolvals[snf->ntransvars] = QUAD_TO_DBL(contsolval);

               /* aggregation information for y'_j */
               snf->aggrcoefsbin[snf->ntransvars] = QUAD_TO_DBL(rowcoefbinary);
               snf->aggrcoefscont[snf->ntransvars] = QUAD_TO_DBL(rowcoef);
               snf->aggrconstants[snf->ntransvars] = - QUAD_TO_DBL(rowcoeftimesvubconst);
            }
            else
            {
               assert(QUAD_TO_DBL(rowcoef) < QUAD_EPSILON);
               snf->transvarcoefs[snf->ntransvars] = - 1;
               snf->transvarvubcoefs[snf->ntransvars] = - QUAD_TO_DBL(val);
               snf->transbinvarsolvals[snf->ntransvars] = varsolvalbinary;
               snf->transcontvarsolvals[snf->ntransvars] = - QUAD_TO_DBL(contsolval);

               /* aggregation information for y'_j */
               snf->aggrcoefsbin[snf->ntransvars] = - QUAD_TO_DBL(rowcoefbinary);
               snf->aggrcoefscont[snf->ntransvars] = - QUAD_TO_DBL(rowcoef);
               snf->aggrconstants[snf->ntransvars] = QUAD_TO_DBL(rowcoeftimesvubconst);
            }
            SCIPquadprecSumQQ(transrhs, transrhs, -rowcoeftimesvubconst);

            /* store for x_j that y'_j is the associated real variable in the 0-1 single node flow relaxation */

            SCIPdebugMsg(scip, "    --> bestub used for trans: ... %s y'_%d + ..., y'_%d <= %g x_%d (=%s), rhs=%g-(%g*%g)=%g\n",
               snf->transvarcoefs[snf->ntransvars] == 1 ? "+" : "-", snf->ntransvars, snf->ntransvars, snf->transvarvubcoefs[snf->ntransvars],
               snf->ntransvars, SCIPvarGetName(vubvars[bestubtype[i]]), QUAD_TO_DBL(transrhs) + QUAD_TO_DBL(rowcoeftimesvubconst), QUAD_TO_DBL(rowcoef),
               vubconsts[bestubtype[i]], QUAD_TO_DBL(transrhs));
         }
      }

      /* make sure the coefficient is not negative due to small numerical rounding errors */
      assert(snf->transvarvubcoefs[snf->ntransvars] > -QUAD_EPSILON);
      snf->transvarvubcoefs[snf->ntransvars] = MAX(snf->transvarvubcoefs[snf->ntransvars], 0.0);

      ++snf->ntransvars;
   }

   snf->transrhs = QUAD_TO_DBL(transrhs);

   /* transform remaining binary variables of row */
   for( i = nnonbinvarsrow; i < nnz; ++i )
   {
      SCIP_VAR* var;
      SCIP_Real QUAD(rowcoef);
      int probidx;
      SCIP_Real val;
      SCIP_Real contsolval;
      SCIP_Real varsolval;

      probidx = rowinds[i];
      /* variable should be binary */
      assert(probidx < nbinvars);

      /* binary variable was processed together with a non-binary variable */
      if( binvarused[probidx] == 0 )
         continue;

      /* binary variable was not processed yet, so the binvarused value sould be -1 */
      assert(binvarused[probidx] == -1);

      /* set binvarused to zero since it has been processed */
      binvarused[probidx] = 0;

      var = vars[probidx];
      QUAD_ARRAY_LOAD(rowcoef, rowcoefs, probidx);

      assert(!EPSZ(QUAD_TO_DBL(rowcoef), QUAD_EPSILON));

      varsolval = SCIPgetSolVal(scip, sol, var);
      SCIPdebugMsg(scip, "  %d: %g <%s, idx=%d, lp=%g, [%g, %g]>:\n", i, QUAD_TO_DBL(rowcoef), SCIPvarGetName(var), probidx, varsolval,
         SCIPvarGetLbGlobal(var), SCIPvarGetUbGlobal(var));

      /* define
       *    y'_j =   c_j x_j with 0 <= y'_j <=   c_j x_j    if c_j > 0
       *    y'_j = - c_j x_j with 0 <= y'_j <= - c_j x_j    if c_j < 0,
       * where c_j is the coefficient of x_j in the row and put j into the set
       *    N1   if c_j > 0
       *    N2   if c_j < 0.
       */
      val = QUAD_TO_DBL(rowcoef);
      contsolval = QUAD_TO_DBL(rowcoef) * varsolval;

      /* store aggregation information for y'_j for transforming cuts for the SNF relaxation back to the problem variables later */
      snf->origbinvars[snf->ntransvars] = probidx;
      snf->origcontvars[snf->ntransvars] = -1;
      snf->aggrcoefscont[snf->ntransvars] = 0.0;
      snf->aggrconstants[snf->ntransvars] = 0.0;

      if( QUAD_TO_DBL(rowcoef) > QUAD_EPSILON )
      {
         snf->transvarcoefs[snf->ntransvars] = 1;
         snf->transvarvubcoefs[snf->ntransvars] = val;
         snf->transbinvarsolvals[snf->ntransvars] = varsolval;
         snf->transcontvarsolvals[snf->ntransvars] = contsolval;

         /* aggregation information for y'_j */
         snf->aggrcoefsbin[snf->ntransvars] = QUAD_TO_DBL(rowcoef);
      }
      else
      {
         assert(QUAD_TO_DBL(rowcoef) < QUAD_EPSILON);
         snf->transvarcoefs[snf->ntransvars] = - 1;
         snf->transvarvubcoefs[snf->ntransvars] = - val;
         snf->transbinvarsolvals[snf->ntransvars] = varsolval;
         snf->transcontvarsolvals[snf->ntransvars] = - contsolval;

         /* aggregation information for y'_j */
         snf->aggrcoefsbin[snf->ntransvars] = - QUAD_TO_DBL(rowcoef);
      }

      assert(snf->transvarcoefs[snf->ntransvars] == 1 || snf->transvarcoefs[snf->ntransvars] == - 1 );
      assert(SCIPisFeasGE(scip, snf->transbinvarsolvals[snf->ntransvars], 0.0)
         && SCIPisFeasLE(scip, snf->transbinvarsolvals[snf->ntransvars], 1.0));
      assert(SCIPisFeasGE(scip, snf->transvarvubcoefs[snf->ntransvars], 0.0)
         && !SCIPisInfinity(scip, snf->transvarvubcoefs[snf->ntransvars]));

      SCIPdebugMsg(scip, "   --> ... %s y'_%d + ..., y'_%d <= %g x_%d (=%s))\n", snf->transvarcoefs[snf->ntransvars] == 1 ? "+" : "-", snf->ntransvars, snf->ntransvars,
         snf->transvarvubcoefs[snf->ntransvars], snf->ntransvars, SCIPvarGetName(var) );

      /* updates number of variables in transformed problem */
      snf->ntransvars++;
   }

   /* construction was successful */
   *success = TRUE;

#ifdef SCIP_DEBUG
   SCIPdebugMsg(scip, "constraint in constructed 0-1 single node flow relaxation: ");
   for( i = 0; i < snf->ntransvars; i++ )
   {
      SCIPdebugMsgPrint(scip, "%s y'_%d ", snf->transvarcoefs[i] == 1 ? "+" : "-", i);
   }
   SCIPdebugMsgPrint(scip, "<= %g\n", snf->transrhs);
#endif

  TERMINATE:

   SCIPfreeCleanBufferArray(scip, &binvarused);
   SCIPfreeBufferArray(scip, &selectedbounds);
   SCIPfreeBufferArray(scip, &bestsubtype);
   SCIPfreeBufferArray(scip, &bestslbtype);
   SCIPfreeBufferArray(scip, &bestubtype);
   SCIPfreeBufferArray(scip, &bestlbtype);
   SCIPfreeBufferArray(scip, &bestsub);
   SCIPfreeBufferArray(scip, &bestslb);
   SCIPfreeBufferArray(scip, &bestub);
   SCIPfreeBufferArray(scip, &bestlb);

   return SCIP_OKAY;
}

/** allocate buffer arrays for storing the single-node-flow relaxation */
static
SCIP_RETCODE allocSNFRelaxation(
   SCIP*                 scip,               /**< SCIP data structure */
   SNF_RELAXATION*       snf,                /**< pointer to snf relaxation to be destroyed */
   int                   nvars               /**< number of active problem variables */
   )
{
   SCIP_CALL( SCIPallocBufferArray(scip, &snf->transvarcoefs, nvars) );
   SCIP_CALL( SCIPallocBufferArray(scip, &snf->transbinvarsolvals, nvars) );
   SCIP_CALL( SCIPallocBufferArray(scip, &snf->transcontvarsolvals, nvars) );
   SCIP_CALL( SCIPallocBufferArray(scip, &snf->transvarvubcoefs, nvars) );
   SCIP_CALL( SCIPallocBufferArray(scip, &snf->origbinvars, nvars) );
   SCIP_CALL( SCIPallocBufferArray(scip, &snf->origcontvars, nvars) );
   SCIP_CALL( SCIPallocBufferArray(scip, &snf->aggrcoefsbin, nvars) );
   SCIP_CALL( SCIPallocBufferArray(scip, &snf->aggrcoefscont, nvars) );
   SCIP_CALL( SCIPallocBufferArray(scip, &snf->aggrconstants, nvars) );

   return SCIP_OKAY;
}

/** free buffer arrays for storing the single-node-flow relaxation */
static
void destroySNFRelaxation(
   SCIP*                 scip,               /**< SCIP data structure */
   SNF_RELAXATION*       snf                 /**< pointer to snf relaxation to be destroyed */
   )
{
   SCIPfreeBufferArray(scip, &snf->aggrconstants);
   SCIPfreeBufferArray(scip, &snf->aggrcoefscont);
   SCIPfreeBufferArray(scip, &snf->aggrcoefsbin);
   SCIPfreeBufferArray(scip, &snf->origcontvars);
   SCIPfreeBufferArray(scip, &snf->origbinvars);
   SCIPfreeBufferArray(scip, &snf->transvarvubcoefs);
   SCIPfreeBufferArray(scip, &snf->transcontvarsolvals);
   SCIPfreeBufferArray(scip, &snf->transbinvarsolvals);
   SCIPfreeBufferArray(scip, &snf->transvarcoefs);
}

/** solve knapsack problem in maximization form with "<" constraint approximately by greedy; if needed, one can provide
 *  arrays to store all selected items and all not selected items
 */
static
SCIP_RETCODE SCIPsolveKnapsackApproximatelyLT(
   SCIP*                 scip,               /**< SCIP data structure */
   int                   nitems,             /**< number of available items */
   SCIP_Real*            weights,            /**< item weights */
   SCIP_Real*            profits,            /**< item profits */
   SCIP_Real             capacity,           /**< capacity of knapsack */
   int*                  items,              /**< item numbers */
   int*                  solitems,           /**< array to store items in solution, or NULL */
   int*                  nonsolitems,        /**< array to store items not in solution, or NULL */
   int*                  nsolitems,          /**< pointer to store number of items in solution, or NULL */
   int*                  nnonsolitems,       /**< pointer to store number of items not in solution, or NULL */
   SCIP_Real*            solval              /**< pointer to store optimal solution value, or NULL */
   )
{
   SCIP_Real* tempsort;
   SCIP_Real solitemsweight;
   SCIP_Real mediancapacity;
   int j;
   int i;
   int criticalitem;

   assert(weights != NULL);
   assert(profits != NULL);
   assert(SCIPisFeasGE(scip, capacity, 0.0));
   assert(!SCIPisInfinity(scip, capacity));
   assert(items != NULL);
   assert(nitems >= 0);

   if( solitems != NULL )
   {
      *nsolitems = 0;
      *nnonsolitems = 0;
   }
   if( solval != NULL )
      *solval = 0.0;

   /* allocate memory for temporary array used for sorting; array should contain profits divided by corresponding weights (p_1 / w_1 ... p_n / w_n )*/
   SCIP_CALL( SCIPallocBufferArray(scip, &tempsort, nitems) );

   /* initialize temporary array */
   for( i = nitems - 1; i >= 0; --i )
      tempsort[i] = profits[i] / weights[i];

   /* decrease capacity slightly to make it tighter than the original capacity */
   mediancapacity = capacity * (1 - SCIPfeastol(scip));

   /* rearrange items around  */
   SCIPselectWeightedDownRealRealInt(tempsort, profits, items, weights, mediancapacity, nitems, &criticalitem);

   /* free temporary array */
   SCIPfreeBufferArray(scip, &tempsort);

   /* select items as long as they fit into the knapsack */
   solitemsweight = 0.0;
   for( j = 0; j < nitems && SCIPisFeasLT(scip, solitemsweight + weights[j], capacity); j++ )
   {
      if( solitems != NULL )
      {
         solitems[*nsolitems] = items[j];
         (*nsolitems)++;
      }
      if( solval != NULL )
         (*solval) += profits[j];
      solitemsweight += weights[j];
   }

   /* continue to put items into the knapsack if they entirely fit */
   for( ; j < nitems; j++ )
   {
      if( SCIPisFeasLT(scip, solitemsweight + weights[j], capacity) )
      {
         if( solitems != NULL )
         {
            solitems[*nsolitems] = items[j];
            (*nsolitems)++;
         }
         if( solval != NULL )
            (*solval) += profits[j];
         solitemsweight += weights[j];
      }
      else if( solitems != NULL )
      {
         nonsolitems[*nnonsolitems] = items[j];
         (*nnonsolitems)++;
      }
   }

   return SCIP_OKAY;
}


/** build the flow cover which corresponds to the given exact or approximate solution of KP^SNF; given unfinished
 *  flow cover contains variables which have been fixed in advance
 */
static
void buildFlowCover(
   SCIP*                 scip,               /**< SCIP data structure */
   int*                  coefs,              /**< coefficient of all real variables in N1&N2 */
   SCIP_Real*            vubcoefs,           /**< coefficient in vub of all real variables in N1&N2 */
   SCIP_Real             rhs,                /**< right hand side of 0-1 single node flow constraint */
   int*                  solitems,           /**< items in knapsack */
   int*                  nonsolitems,        /**< items not in knapsack */
   int                   nsolitems,          /**< number of items in knapsack */
   int                   nnonsolitems,       /**< number of items not in knapsack */
   int*                  nflowcovervars,     /**< pointer to store number of variables in flow cover */
   int*                  nnonflowcovervars,  /**< pointer to store number of variables not in flow cover */
   int*                  flowcoverstatus,    /**< pointer to store whether variable is in flow cover (+1) or not (-1) */
   QUAD(SCIP_Real*       flowcoverweight),   /**< pointer to store weight of flow cover */
   SCIP_Real*            lambda              /**< pointer to store lambda */
   )
{
   int j;
   SCIP_Real QUAD(tmp);

   assert(scip != NULL);
   assert(coefs != NULL);
   assert(vubcoefs != NULL);
   assert(solitems != NULL);
   assert(nonsolitems != NULL);
   assert(nsolitems >= 0);
   assert(nnonsolitems >= 0);
   assert(nflowcovervars != NULL && *nflowcovervars >= 0);
   assert(nnonflowcovervars != NULL && *nnonflowcovervars >= 0);
   assert(flowcoverstatus != NULL);
   assert(QUAD_HI(flowcoverweight) != NULL);
   assert(lambda != NULL);

   /* get flowcover status for each item */
   for( j = 0; j < nsolitems; j++ )
   {
      /* j in N1 with z°_j = 1 => j in N1\C1 */
      if( coefs[solitems[j]] == 1 )
      {
         flowcoverstatus[solitems[j]] = -1;
         (*nnonflowcovervars)++;
      }
      /* j in N2 with z_j = 1 => j in C2 */
      else
      {
         assert(coefs[solitems[j]] == -1);
         flowcoverstatus[solitems[j]] = 1;
         (*nflowcovervars)++;
         SCIPquadprecSumQD(*flowcoverweight, *flowcoverweight, -vubcoefs[solitems[j]]);
      }
   }
   for( j = 0; j < nnonsolitems; j++ )
   {
      /* j in N1 with z°_j = 0 => j in C1 */
      if( coefs[nonsolitems[j]] == 1 )
      {
         flowcoverstatus[nonsolitems[j]] = 1;
         (*nflowcovervars)++;
         SCIPquadprecSumQD(*flowcoverweight, *flowcoverweight, vubcoefs[nonsolitems[j]]);
      }
      /* j in N2 with z_j = 0 => j in N2\C2 */
      else
      {
         assert(coefs[nonsolitems[j]] == -1);
         flowcoverstatus[nonsolitems[j]] = -1;
         (*nnonflowcovervars)++;
      }
   }

   /* get lambda = sum_{j in C1} u_j - sum_{j in C2} u_j - rhs */
   SCIPquadprecSumQD(tmp, *flowcoverweight, -rhs);
   *lambda = QUAD_TO_DBL(tmp);
}

#ifndef NO_EXACT_KNAPSACK

/** checks, whether the given scalar scales the given value to an integral number with error in the given bounds */
static
SCIP_Bool isIntegralScalar(
   SCIP_Real             val,                /**< value that should be scaled to an integral value */
   SCIP_Real             scalar,             /**< scalar that should be tried */
   SCIP_Real             mindelta,           /**< minimal relative allowed difference of scaled coefficient s*c and integral i */
   SCIP_Real             maxdelta            /**< maximal relative allowed difference of scaled coefficient s*c and integral i */
   )
{
   SCIP_Real sval;
   SCIP_Real downval;
   SCIP_Real upval;

   assert(mindelta <= 0.0);
   assert(maxdelta >= 0.0);

   sval = val * scalar;
   downval = floor(sval);
   upval = ceil(sval);

   return (SCIPrelDiff(sval, downval) <= maxdelta || SCIPrelDiff(sval, upval) >= mindelta);
}

/** get integral number with error in the bounds which corresponds to given value scaled by a given scalar;
 *  should be used in connection with isIntegralScalar()
 */
static
SCIP_Longint getIntegralVal(
   SCIP_Real             val,                /**< value that should be scaled to an integral value */
   SCIP_Real             scalar,             /**< scalar that should be tried */
   SCIP_Real             mindelta,           /**< minimal relative allowed difference of scaled coefficient s*c and integral i */
   SCIP_Real             maxdelta            /**< maximal relative allowed difference of scaled coefficient s*c and integral i */
   )
{
   SCIP_Real sval;
   SCIP_Real upval;
   SCIP_Longint intval;

   assert(mindelta <= 0.0);
   assert(maxdelta >= 0.0);

   sval = val * scalar;
   upval = ceil(sval);

   if( SCIPrelDiff(sval, upval) >= mindelta )
      intval = (SCIP_Longint) upval;
   else
      intval = (SCIP_Longint) (floor(sval));

   return intval;
}

/** get a flow cover (C1, C2) for a given 0-1 single node flow set
 *    {(x,y) in {0,1}^n x R^n : sum_{j in N1} y_j - sum_{j in N2} y_j <= b, 0 <= y_j <= u_j x_j},
 *  i.e., get sets C1 subset N1 and C2 subset N2 with sum_{j in C1} u_j - sum_{j in C2} u_j = b + lambda and lambda > 0
 */
static
SCIP_RETCODE getFlowCover(
   SCIP*                 scip,               /**< SCIP data structure */
   SNF_RELAXATION*       snf,                /**< the single node flow relaxation */
   int*                  nflowcovervars,     /**< pointer to store number of variables in flow cover */
   int*                  nnonflowcovervars,  /**< pointer to store number of variables not in flow cover */
   int*                  flowcoverstatus,    /**< pointer to store whether variable is in flow cover (+1) or not (-1) */
   SCIP_Real*            lambda,             /**< pointer to store lambda */
   SCIP_Bool*            found               /**< pointer to store whether a cover was found */
   )
{
   SCIP_Real* transprofitsint;
   SCIP_Real* transprofitsreal;
   SCIP_Real* transweightsreal;
   SCIP_Longint* transweightsint;
   int* items;
   int* itemsint;
   int* nonsolitems;
   int* solitems;
   SCIP_Real QUAD(flowcoverweight);
   SCIP_Real QUAD(flowcoverweightafterfix);
   SCIP_Real n1itemsweight;
   SCIP_Real n2itemsminweight;
   SCIP_Real scalar;
   SCIP_Real transcapacityreal;
#if !defined(NDEBUG) || defined(SCIP_DEBUG)
   SCIP_Bool kpexact;
#endif
   SCIP_Bool scalesuccess;
   SCIP_Bool transweightsrealintegral;
   SCIP_Longint transcapacityint;
   int nflowcovervarsafterfix;
   int nitems;
   int nn1items;
   int nnonflowcovervarsafterfix;
   int nnonsolitems;
   int nsolitems;
   int j;

   assert(scip != NULL);
   assert(snf->transvarcoefs != NULL);
   assert(snf->transbinvarsolvals != NULL);
   assert(snf->transvarvubcoefs != NULL);
   assert(snf->ntransvars > 0);
   assert(nflowcovervars != NULL);
   assert(nnonflowcovervars != NULL);
   assert(flowcoverstatus != NULL);
   assert(lambda != NULL);
   assert(found != NULL);

   SCIPdebugMsg(scip, "--------------------- get flow cover ----------------------------------------------------\n");

   /* get data structures */
   SCIP_CALL( SCIPallocBufferArray(scip, &items, snf->ntransvars) );
   SCIP_CALL( SCIPallocBufferArray(scip, &itemsint, snf->ntransvars) );
   SCIP_CALL( SCIPallocBufferArray(scip, &transprofitsreal, snf->ntransvars) );
   SCIP_CALL( SCIPallocBufferArray(scip, &transprofitsint, snf->ntransvars) );
   SCIP_CALL( SCIPallocBufferArray(scip, &transweightsreal, snf->ntransvars) );
   SCIP_CALL( SCIPallocBufferArray(scip, &transweightsint, snf->ntransvars) );
   SCIP_CALL( SCIPallocBufferArray(scip, &solitems, snf->ntransvars) );
   SCIP_CALL( SCIPallocBufferArray(scip, &nonsolitems, snf->ntransvars) );

   BMSclearMemoryArray(flowcoverstatus, snf->ntransvars);
   *found = FALSE;
   *nflowcovervars = 0;
   *nnonflowcovervars = 0;

   QUAD_ASSIGN(flowcoverweight, 0.0);
   nflowcovervarsafterfix = 0;
   nnonflowcovervarsafterfix = 0;
   QUAD_ASSIGN(flowcoverweightafterfix, 0.0);
#if !defined(NDEBUG) || defined(SCIP_DEBUG)
   kpexact = FALSE;
#endif

   /* fix some variables in advance according to the following fixing strategy
    *   put j into N1\C1,          if j in N1 and x*_j = 0,
    *   put j into C1,             if j in N1 and x*_j = 1,
    *   put j into C2,             if j in N2 and x*_j = 1,
    *   put j into N2\C2,          if j in N2 and x*_j = 0
    * and get the set of the remaining variables
    */
   SCIPdebugMsg(scip, "0. Fix some variables in advance:\n");
   nitems = 0;
   nn1items = 0;
   n1itemsweight = 0.0;
   n2itemsminweight = SCIP_REAL_MAX;
   for( j = 0; j < snf->ntransvars; j++ )
   {
      assert(snf->transvarcoefs[j] == 1 || snf->transvarcoefs[j] == -1);
      assert(SCIPisFeasGE(scip, snf->transbinvarsolvals[j], 0.0) && SCIPisFeasLE(scip,  snf->transbinvarsolvals[j], 1.0));
      assert(SCIPisFeasGE(scip, snf->transvarvubcoefs[j], 0.0));

      /* if u_j = 0, put j into N1\C1 and N2\C2, respectively */
      if( SCIPisFeasZero(scip, snf->transvarvubcoefs[j]) )
      {
         flowcoverstatus[j] = -1;
         (*nnonflowcovervars)++;
         continue;
      }

      /* x*_j is fractional */
      if( !SCIPisFeasIntegral(scip,  snf->transbinvarsolvals[j]) )
      {
         items[nitems] = j;
         nitems++;
         if( snf->transvarcoefs[j] == 1 )
         {
            n1itemsweight += snf->transvarvubcoefs[j];
            nn1items++;
         }
         else
            n2itemsminweight = MIN(n2itemsminweight, snf->transvarvubcoefs[j]);
      }
      /* j is in N1 and x*_j = 0 */
      else if( snf->transvarcoefs[j] == 1 &&  snf->transbinvarsolvals[j] < 0.5 )
      {
         flowcoverstatus[j] = -1;
         (*nnonflowcovervars)++;
         SCIPdebugMsg(scip, "     <%d>: in N1-C1\n", j);
      }
      /* j is in N1 and x*_j = 1 */
      else if( snf->transvarcoefs[j] == 1 &&  snf->transbinvarsolvals[j] > 0.5 )
      {
         flowcoverstatus[j] = 1;
         (*nflowcovervars)++;
         SCIPquadprecSumQD(flowcoverweight, flowcoverweight, snf->transvarvubcoefs[j]);
         SCIPdebugMsg(scip, "     <%d>: in C1\n", j);
      }
      /* j is in N2 and x*_j = 1 */
      else if( snf->transvarcoefs[j] == -1 &&  snf->transbinvarsolvals[j] > 0.5 )
      {
         flowcoverstatus[j] = 1;
         (*nflowcovervars)++;
         SCIPquadprecSumQD(flowcoverweight, flowcoverweight, -snf->transvarvubcoefs[j]);
         SCIPdebugMsg(scip, "     <%d>: in C2\n", j);
      }
      /* j is in N2 and x*_j = 0 */
      else
      {
         assert(snf->transvarcoefs[j] == -1 &&  snf->transbinvarsolvals[j] < 0.5);
         flowcoverstatus[j] = -1;
         (*nnonflowcovervars)++;
         SCIPdebugMsg(scip, "     <%d>: in N2-C2\n", j);
      }
   }
   assert((*nflowcovervars) + (*nnonflowcovervars) + nitems == snf->ntransvars);
   assert(nn1items >= 0);

   /* to find a flow cover, transform the following knapsack problem
    *
    * (KP^SNF)      max sum_{j in N1} ( x*_j - 1 ) z_j + sum_{j in N2} x*_j z_j
    *                   sum_{j in N1}          u_j z_j - sum_{j in N2} u_j  z_j > b
    *                                         z_j in {0,1} for all j in N1 & N2
    *
    * 1. to a knapsack problem in maximization form, such that all variables in the knapsack constraint have
    *    positive weights and the constraint is a "<" constraint, by complementing all variables in N1
    *
    *    (KP^SNF_rat)  max sum_{j in N1} ( 1 - x*_j ) z°_j + sum_{j in N2} x*_j z_j
    *                      sum_{j in N1}          u_j z°_j + sum_{j in N2} u_j  z_j < - b + sum_{j in N1} u_j
    *                                                 z°_j in {0,1} for all j in N1
    *                                                  z_j in {0,1} for all j in N2,
    *    and solve it approximately under consideration of the fixing,
    * or
    * 2. to a knapsack problem in maximization form, such that all variables in the knapsack constraint have
    *    positive integer weights and the constraint is a "<=" constraint, by complementing all variables in N1
    *    and multiplying the constraint by a suitable scalar C
    *
    *    (KP^SNF_int)  max sum_{j in N1} ( 1 - x*_j ) z°_j + sum_{j in N2} x*_j z_j
    *                      sum_{j in N1}        C u_j z°_j + sum_{j in N2} C u_j  z_j <= c
    *                                                   z°_j in {0,1} for all j in N1
    *                                                    z_j in {0,1} for all j in N2,
    *    where
    *      c = floor[ C (- b + sum_{j in N1} u_j ) ]      if frac[ C (- b + sum_{j in N1} u_j ) ] > 0
    *      c =        C (- b + sum_{j in N1} u_j )   - 1  if frac[ C (- b + sum_{j in N1} u_j ) ] = 0
    *    and solve it exactly under consideration of the fixing.
    */
   SCIPdebugMsg(scip, "1. Transform KP^SNF to KP^SNF_rat:\n");

   /* get weight and profit of variables in KP^SNF_rat and check, whether all weights are already integral */
   transweightsrealintegral = TRUE;
   for( j = 0; j < nitems; j++ )
   {
      transweightsreal[j] = snf->transvarvubcoefs[items[j]];

      if( !isIntegralScalar(transweightsreal[j], 1.0, -MINDELTA, MAXDELTA) )
         transweightsrealintegral = FALSE;

      if( snf->transvarcoefs[items[j]] == 1 )
      {
         transprofitsreal[j] = 1.0 -  snf->transbinvarsolvals[items[j]];
         SCIPdebugMsg(scip, "     <%d>: j in N1:   w_%d = %g, p_%d = %g %s\n", items[j], items[j], transweightsreal[j],
            items[j], transprofitsreal[j], SCIPisIntegral(scip, transweightsreal[j]) ? "" : "  ----> NOT integral");
      }
      else
      {
         transprofitsreal[j] =  snf->transbinvarsolvals[items[j]];
         SCIPdebugMsg(scip, "     <%d>: j in N2:   w_%d = %g, p_%d = %g %s\n", items[j], items[j], transweightsreal[j],
            items[j], transprofitsreal[j], SCIPisIntegral(scip, transweightsreal[j]) ? "" : "  ----> NOT integral");
      }
   }
   /* get capacity of knapsack constraint in KP^SNF_rat */
   transcapacityreal = - snf->transrhs + QUAD_TO_DBL(flowcoverweight) + n1itemsweight;
   SCIPdebugMsg(scip, "     transcapacity = -rhs(%g) + flowcoverweight(%g) + n1itemsweight(%g) = %g\n",
      snf->transrhs, QUAD_TO_DBL(flowcoverweight), n1itemsweight, transcapacityreal);

   /* there exists no flow cover if the capacity of knapsack constraint in KP^SNF_rat after fixing
    * is less than or equal to zero
    */
   if( SCIPisFeasLE(scip, transcapacityreal/10, 0.0) )
   {
      assert(!(*found));
      goto TERMINATE;
   }

   /* KP^SNF_rat has been solved by fixing some variables in advance */
   assert(nitems >= 0);
   if( nitems == 0)
   {
      /* get lambda = sum_{j in C1} u_j - sum_{j in C2} u_j - rhs */
      SCIPquadprecSumQD(flowcoverweight, flowcoverweight, -snf->transrhs);
      *lambda = QUAD_TO_DBL(flowcoverweight);
      *found = TRUE;
      goto TERMINATE;
   }

   /* Use the following strategy
    *   solve KP^SNF_int exactly,          if a suitable factor C is found and (nitems*capacity) <= MAXDYNPROGSPACE,
    *   solve KP^SNF_rat approximately,    otherwise
    */

   /* find a scaling factor C */
   if( transweightsrealintegral )
   {
      /* weights are already integral */
      scalar = 1.0;
      scalesuccess = TRUE;
   }
   else
   {
      scalesuccess = FALSE;
      SCIP_CALL( SCIPcalcIntegralScalar(transweightsreal, nitems, -MINDELTA, MAXDELTA, MAXDNOM, MAXSCALE, &scalar,
            &scalesuccess) );
   }

   /* initialize number of (non-)solution items, should be changed to a nonnegative number in all possible paths below */
   nsolitems = -1;
   nnonsolitems = -1;

   /* suitable factor C was found*/
   if( scalesuccess )
   {
      SCIP_Real tmp1;
      SCIP_Real tmp2;

      /* transform KP^SNF to KP^SNF_int */
      for( j = 0; j < nitems; ++j )
      {
         transweightsint[j] = getIntegralVal(transweightsreal[j], scalar, -MINDELTA, MAXDELTA);
         transprofitsint[j] = transprofitsreal[j];
         itemsint[j] = items[j];
      }
      if( isIntegralScalar(transcapacityreal, scalar, -MINDELTA, MAXDELTA) )
      {
         transcapacityint = getIntegralVal(transcapacityreal, scalar, -MINDELTA, MAXDELTA);
         transcapacityint -= 1;
      }
      else
         transcapacityint = (SCIP_Longint) (transcapacityreal * scalar);
      nflowcovervarsafterfix = *nflowcovervars;
      nnonflowcovervarsafterfix = *nnonflowcovervars;
      QUAD_ASSIGN_Q(flowcoverweightafterfix, flowcoverweight);

      tmp1 = (SCIP_Real) (nitems + 1);
      tmp2 = (SCIP_Real) ((transcapacityint) + 1);
      if( transcapacityint * nitems <= MAXDYNPROGSPACE && tmp1 * tmp2 <= INT_MAX / 8.0)
      {
         SCIP_Bool success;

         /* solve KP^SNF_int by dynamic programming */
         SCIP_CALL(SCIPsolveKnapsackExactly(scip, nitems, transweightsint, transprofitsint, transcapacityint,
               itemsint, solitems, nonsolitems, &nsolitems, &nnonsolitems, NULL, &success));

         if( !success )
         {
            /* solve KP^SNF_rat approximately */
            SCIP_CALL(SCIPsolveKnapsackApproximatelyLT(scip, nitems, transweightsreal, transprofitsreal,
                  transcapacityreal, items, solitems, nonsolitems, &nsolitems, &nnonsolitems, NULL));
         }
#if !defined(NDEBUG) || defined(SCIP_DEBUG)
         else
            kpexact = TRUE;
#endif
      }
      else
      {
         /* solve KP^SNF_rat approximately */
         SCIP_CALL(SCIPsolveKnapsackApproximatelyLT(scip, nitems, transweightsreal, transprofitsreal, transcapacityreal,
               items, solitems, nonsolitems, &nsolitems, &nnonsolitems, NULL));
         assert(!kpexact);
      }
   }
   else
   {
      /* solve KP^SNF_rat approximately */
      SCIP_CALL(SCIPsolveKnapsackApproximatelyLT(scip, nitems, transweightsreal, transprofitsreal, transcapacityreal,
            items, solitems, nonsolitems, &nsolitems, &nnonsolitems, NULL));
      assert(!kpexact);
   }

   assert(nsolitems != -1);
   assert(nnonsolitems != -1);

   /* build the flow cover from the solution of KP^SNF_rat and KP^SNF_int, respectively and the fixing */
   assert(*nflowcovervars + *nnonflowcovervars + nsolitems + nnonsolitems == snf->ntransvars);
   buildFlowCover(scip, snf->transvarcoefs, snf->transvarvubcoefs, snf->transrhs, solitems, nonsolitems, nsolitems, nnonsolitems, nflowcovervars,
      nnonflowcovervars, flowcoverstatus, QUAD(&flowcoverweight), lambda);
   assert(*nflowcovervars + *nnonflowcovervars == snf->ntransvars);

   /* if the found structure is not a flow cover, because of scaling, solve KP^SNF_rat approximately */
   if( SCIPisFeasLE(scip, *lambda, 0.0) )
   {
      assert(kpexact);

      /* solve KP^SNF_rat approximately */
      SCIP_CALL(SCIPsolveKnapsackApproximatelyLT(scip, nitems, transweightsreal, transprofitsreal, transcapacityreal,
            items, solitems, nonsolitems, &nsolitems, &nnonsolitems, NULL));
#ifdef SCIP_DEBUG /* this time only for SCIP_DEBUG, because only then, the variable is used again  */
      kpexact = FALSE;
#endif

      /* build the flow cover from the solution of KP^SNF_rat and the fixing */
      *nflowcovervars = nflowcovervarsafterfix;
      *nnonflowcovervars = nnonflowcovervarsafterfix;
      QUAD_ASSIGN_Q(flowcoverweight, flowcoverweightafterfix);

      assert(*nflowcovervars + *nnonflowcovervars + nsolitems + nnonsolitems == snf->ntransvars);
      buildFlowCover(scip, snf->transvarcoefs, snf->transvarvubcoefs, snf->transrhs, solitems, nonsolitems, nsolitems, nnonsolitems, nflowcovervars,
         nnonflowcovervars, flowcoverstatus, QUAD(&flowcoverweight), lambda);
      assert(*nflowcovervars + *nnonflowcovervars == snf->ntransvars);
   }
   *found = SCIPisFeasGT(scip, *lambda, 0.0);

  TERMINATE:
   assert((!*found) || SCIPisFeasGT(scip, *lambda, 0.0));
#ifdef SCIP_DEBUG
   if( *found )
   {
      SCIPdebugMsg(scip, "2. %s solution:\n", kpexact ? "exact" : "approximate");
      for( j = 0; j < snf->ntransvars; j++ )
      {
         if( snf->transvarcoefs[j] == 1 && flowcoverstatus[j] == 1 )
         {
            SCIPdebugMsg(scip, "     C1: + y_%d [u_%d = %g]\n", j, j, snf->transvarvubcoefs[j]);
         }
         else if( snf->transvarcoefs[j] == -1 && flowcoverstatus[j] == 1 )
         {
            SCIPdebugMsg(scip, "     C2: - y_%d [u_%d = %g]\n", j, j, snf->transvarvubcoefs[j]);
         }
      }
      SCIPdebugMsg(scip, "     flowcoverweight(%g) = rhs(%g) + lambda(%g)\n", QUAD_TO_DBL(flowcoverweight), snf->transrhs, *lambda);
   }
#endif

   /* free data structures */
   SCIPfreeBufferArray(scip, &nonsolitems);
   SCIPfreeBufferArray(scip, &solitems);
   SCIPfreeBufferArray(scip, &transweightsint);
   SCIPfreeBufferArray(scip, &transweightsreal);
   SCIPfreeBufferArray(scip, &transprofitsint);
   SCIPfreeBufferArray(scip, &transprofitsreal);
   SCIPfreeBufferArray(scip, &itemsint);
   SCIPfreeBufferArray(scip, &items);

   return SCIP_OKAY;
}

#else

/** get a flow cover \f$(C1, C2)\f$ for a given 0-1 single node flow set
 *    \f${(x,y) in {0,1}^n x R^n : sum_{j in N1} y_j - sum_{j in N2} y_j <= b, 0 <= y_j <= u_j x_j}\f$,
 *  i.e., get sets \f$ C1 \subset N1 \f$ and \f$ C2 \subset N2 \f$ with
 *  \f$ \sum_{j in C1} u_j - sum_{j in C2} u_j = b + lambda \f$ and \f$ lambda > 0 \f$
 */
static
SCIP_RETCODE getFlowCover(
   SCIP*                 scip,               /**< SCIP data structure */
   SNF_RELAXATION*       snf,                /**< the 0-1 single node flow relaxation */
   int*                  nflowcovervars,     /**< pointer to store number of variables in flow cover */
   int*                  nnonflowcovervars,  /**< pointer to store number of variables not in flow cover */
   int*                  flowcoverstatus,    /**< pointer to store whether variable is in flow cover (+1) or not (-1) */
   SCIP_Real*            lambda,             /**< pointer to store lambda */
   SCIP_Bool*            found               /**< pointer to store whether a cover was found */
   )
{
   SCIP_Real* transprofitsreal;
   SCIP_Real* transweightsreal;
   SCIP_Longint* transweightsint;
   int* items;
   int* itemsint;
   int* nonsolitems;
   int* solitems;
   SCIP_Real QUAD(flowcoverweight);
   SCIP_Real n1itemsweight;
   SCIP_Real n2itemsminweight;
   SCIP_Real transcapacityreal;
   int nitems;
   int nn1items;
   int nnonsolitems;
   int nsolitems;
   int j;

   assert(scip != NULL);
   assert(snf->transvarcoefs != NULL);
   assert(snf->transbinvarsolvals != NULL);
   assert(snf->transvarvubcoefs != NULL);
   assert(snf->ntransvars > 0);
   assert(nflowcovervars != NULL);
   assert(nnonflowcovervars != NULL);
   assert(flowcoverstatus != NULL);
   assert(lambda != NULL);
   assert(found != NULL);

   SCIPdebugMsg(scip, "--------------------- get flow cover ----------------------------------------------------\n");

   /* get data structures */
   SCIP_CALL( SCIPallocBufferArray(scip, &items, snf->ntransvars) );
   SCIP_CALL( SCIPallocBufferArray(scip, &itemsint, snf->ntransvars) );
   SCIP_CALL( SCIPallocBufferArray(scip, &transprofitsreal, snf->ntransvars) );
   SCIP_CALL( SCIPallocBufferArray(scip, &transweightsreal, snf->ntransvars) );
   SCIP_CALL( SCIPallocBufferArray(scip, &transweightsint, snf->ntransvars) );
   SCIP_CALL( SCIPallocBufferArray(scip, &solitems, snf->ntransvars) );
   SCIP_CALL( SCIPallocBufferArray(scip, &nonsolitems, snf->ntransvars) );

   BMSclearMemoryArray(flowcoverstatus, snf->ntransvars);
   *found = FALSE;
   *nflowcovervars = 0;
   *nnonflowcovervars = 0;

   QUAD_ASSIGN(flowcoverweight, 0.0);

   /* fix some variables in advance according to the following fixing strategy
    *   put j into N1\C1,          if j in N1 and x*_j = 0,
    *   put j into C1,             if j in N1 and x*_j = 1,
    *   put j into C2,             if j in N2 and x*_j = 1,
    *   put j into N2\C2,          if j in N2 and x*_j = 0
    * and get the set of the remaining variables
    */
   SCIPdebugMsg(scip, "0. Fix some variables in advance:\n");
   nitems = 0;
   nn1items = 0;
   n1itemsweight = 0.0;
   n2itemsminweight = SCIP_REAL_MAX;
   for( j = 0; j < snf->ntransvars; j++ )
   {
      assert(snf->transvarcoefs[j] == 1 || snf->transvarcoefs[j] == -1);
      assert(SCIPisFeasGE(scip, snf->transbinvarsolvals[j], 0.0) && SCIPisFeasLE(scip,  snf->transbinvarsolvals[j], 1.0));
      assert(SCIPisFeasGE(scip, snf->transvarvubcoefs[j], 0.0));

      /* if u_j = 0, put j into N1\C1 and N2\C2, respectively */
      if( SCIPisFeasZero(scip, snf->transvarvubcoefs[j]) )
      {
         flowcoverstatus[j] = -1;
         (*nnonflowcovervars)++;
         continue;
      }

      /* x*_j is fractional */
      if( !SCIPisFeasIntegral(scip,  snf->transbinvarsolvals[j]) )
      {
         items[nitems] = j;
         nitems++;
         if( snf->transvarcoefs[j] == 1 )
         {
            n1itemsweight += snf->transvarvubcoefs[j];
            nn1items++;
         }
         else
            n2itemsminweight = MIN(n2itemsminweight, snf->transvarvubcoefs[j]);
      }
      /* j is in N1 and x*_j = 0 */
      else if( snf->transvarcoefs[j] == 1 &&  snf->transbinvarsolvals[j] < 0.5 )
      {
         flowcoverstatus[j] = -1;
         (*nnonflowcovervars)++;
         SCIPdebugMsg(scip, "     <%d>: in N1-C1\n", j);
      }
      /* j is in N1 and x*_j = 1 */
      else if( snf->transvarcoefs[j] == 1 &&  snf->transbinvarsolvals[j] > 0.5 )
      {
         flowcoverstatus[j] = 1;
         (*nflowcovervars)++;
         SCIPquadprecSumQD(flowcoverweight, flowcoverweight, snf->transvarvubcoefs[j]);
         SCIPdebugMsg(scip, "     <%d>: in C1\n", j);
      }
      /* j is in N2 and x*_j = 1 */
      else if( snf->transvarcoefs[j] == -1 &&  snf->transbinvarsolvals[j] > 0.5 )
      {
         flowcoverstatus[j] = 1;
         (*nflowcovervars)++;
         SCIPquadprecSumQD(flowcoverweight, flowcoverweight, -snf->transvarvubcoefs[j]);
         SCIPdebugMsg(scip, "     <%d>: in C2\n", j);
      }
      /* j is in N2 and x*_j = 0 */
      else
      {
         assert(snf->transvarcoefs[j] == -1 &&  snf->transbinvarsolvals[j] < 0.5);
         flowcoverstatus[j] = -1;
         (*nnonflowcovervars)++;
         SCIPdebugMsg(scip, "     <%d>: in N2-C2\n", j);
      }
   }
   assert((*nflowcovervars) + (*nnonflowcovervars) + nitems == snf->ntransvars);
   assert(nn1items >= 0);

   /* to find a flow cover, transform the following knapsack problem
    *
    * (KP^SNF)      max sum_{j in N1} ( x*_j - 1 ) z_j + sum_{j in N2} x*_j z_j
    *                   sum_{j in N1}          u_j z_j - sum_{j in N2} u_j  z_j > b
    *                                         z_j in {0,1} for all j in N1 & N2
    *
    * 1. to a knapsack problem in maximization form, such that all variables in the knapsack constraint have
    *    positive weights and the constraint is a "<" constraint, by complementing all variables in N1
    *
    *    (KP^SNF_rat)  max sum_{j in N1} ( 1 - x*_j ) z°_j + sum_{j in N2} x*_j z_j
    *                      sum_{j in N1}          u_j z°_j + sum_{j in N2} u_j  z_j < - b + sum_{j in N1} u_j
    *                                                 z°_j in {0,1} for all j in N1
    *                                                  z_j in {0,1} for all j in N2,
    *    and solve it approximately under consideration of the fixing,
    * or
    * 2. to a knapsack problem in maximization form, such that all variables in the knapsack constraint have
    *    positive integer weights and the constraint is a "<=" constraint, by complementing all variables in N1
    *    and multiplying the constraint by a suitable scalar C
    *
    *    (KP^SNF_int)  max sum_{j in N1} ( 1 - x*_j ) z°_j + sum_{j in N2} x*_j z_j
    *                      sum_{j in N1}        C u_j z°_j + sum_{j in N2} C u_j  z_j <= c
    *                                                   z°_j in {0,1} for all j in N1
    *                                                    z_j in {0,1} for all j in N2,
    *    where
    *      c = floor[ C (- b + sum_{j in N1} u_j ) ]      if frac[ C (- b + sum_{j in N1} u_j ) ] > 0
    *      c =        C (- b + sum_{j in N1} u_j )   - 1  if frac[ C (- b + sum_{j in N1} u_j ) ] = 0
    *    and solve it exactly under consideration of the fixing.
    */
   SCIPdebugMsg(scip, "1. Transform KP^SNF to KP^SNF_rat:\n");

   /* get weight and profit of variables in KP^SNF_rat and check, whether all weights are already integral */
   for( j = 0; j < nitems; j++ )
   {
      transweightsreal[j] = snf->transvarvubcoefs[items[j]];

      if( snf->transvarcoefs[items[j]] == 1 )
      {
         transprofitsreal[j] = 1.0 -  snf->transbinvarsolvals[items[j]];
         SCIPdebugMsg(scip, "     <%d>: j in N1:   w_%d = %g, p_%d = %g %s\n", items[j], items[j], transweightsreal[j],
            items[j], transprofitsreal[j], SCIPisIntegral(scip, transweightsreal[j]) ? "" : "  ----> NOT integral");
      }
      else
      {
         transprofitsreal[j] =  snf->transbinvarsolvals[items[j]];
         SCIPdebugMsg(scip, "     <%d>: j in N2:   w_%d = %g, p_%d = %g %s\n", items[j], items[j], transweightsreal[j],
            items[j], transprofitsreal[j], SCIPisIntegral(scip, transweightsreal[j]) ? "" : "  ----> NOT integral");
      }
   }
   /* get capacity of knapsack constraint in KP^SNF_rat */
   transcapacityreal = - snf->transrhs + QUAD_TO_DBL(flowcoverweight) + n1itemsweight; /*lint !e644*/
   SCIPdebugMsg(scip, "     transcapacity = -rhs(%g) + flowcoverweight(%g) + n1itemsweight(%g) = %g\n",
      snf->transrhs, QUAD_TO_DBL(flowcoverweight), n1itemsweight, transcapacityreal);

   /* there exists no flow cover if the capacity of knapsack constraint in KP^SNF_rat after fixing
    * is less than or equal to zero
    */
   if( SCIPisFeasLE(scip, transcapacityreal/10, 0.0) )
   {
      assert(!(*found));
      goto TERMINATE;
   }

   /* KP^SNF_rat has been solved by fixing some variables in advance */
   assert(nitems >= 0);
   if( nitems == 0 )
   {
      /* get lambda = sum_{j in C1} u_j - sum_{j in C2} u_j - rhs */
      SCIPquadprecSumQD(flowcoverweight, flowcoverweight, -snf->transrhs);
      *lambda = QUAD_TO_DBL(flowcoverweight);
      *found = TRUE;
      goto TERMINATE;
   }

   /* Solve the KP^SNF_rat approximately */

   /* initialize number of (non-)solution items, should be changed to a nonnegative number in all possible paths below */
   nsolitems = -1;
   nnonsolitems = -1;

   /* suitable factor C was found*/
   /* solve KP^SNF_rat approximately */
   SCIP_CALL(SCIPsolveKnapsackApproximatelyLT(scip, nitems, transweightsreal, transprofitsreal, transcapacityreal,
                                              items, solitems, nonsolitems, &nsolitems, &nnonsolitems, NULL));

   assert(nsolitems != -1);
   assert(nnonsolitems != -1);

   /* build the flow cover from the solution of KP^SNF_rat and KP^SNF_int, respectively and the fixing */
   assert(*nflowcovervars + *nnonflowcovervars + nsolitems + nnonsolitems == snf->ntransvars);
   buildFlowCover(scip, snf->transvarcoefs, snf->transvarvubcoefs, snf->transrhs, solitems, nonsolitems, nsolitems, nnonsolitems, nflowcovervars,
      nnonflowcovervars, flowcoverstatus, QUAD(&flowcoverweight), lambda);
   assert(*nflowcovervars + *nnonflowcovervars == snf->ntransvars);

   *found = SCIPisFeasGT(scip, *lambda, 0.0);

  TERMINATE:
   assert((!*found) || SCIPisFeasGT(scip, *lambda, 0.0));
#ifdef SCIP_DEBUG
   if( *found )
   {
      SCIPdebugMsg(scip, "2. approximate solution:\n");
      for( j = 0; j < snf->ntransvars; j++ )
      {
         if( snf->transvarcoefs[j] == 1 && flowcoverstatus[j] == 1 )
         {
            SCIPdebugMsg(scip, "     C1: + y_%d [u_%d = %g]\n", j, j, snf->transvarvubcoefs[j]);
         }
         else if( snf->transvarcoefs[j] == -1 && flowcoverstatus[j] == 1 )
         {
            SCIPdebugMsg(scip, "     C2: - y_%d [u_%d = %g]\n", j, j, snf->transvarvubcoefs[j]);
         }
      }
      SCIPdebugMsg(scip, "     flowcoverweight(%g) = rhs(%g) + lambda(%g)\n", QUAD_TO_DBL(flowcoverweight), snf->transrhs, *lambda);
   }
#endif

   /* free data structures */
   SCIPfreeBufferArray(scip, &nonsolitems);
   SCIPfreeBufferArray(scip, &solitems);
   SCIPfreeBufferArray(scip, &transweightsint);
   SCIPfreeBufferArray(scip, &transweightsreal);
   SCIPfreeBufferArray(scip, &transprofitsreal);
   SCIPfreeBufferArray(scip, &itemsint);
   SCIPfreeBufferArray(scip, &items);

   return SCIP_OKAY;
}

#endif

/** evaluate the super-additive lifting function for the lifted simple generalized flowcover inequalities
 *  for a given value \f$ x \in \{ u_j \mid j \in C- \} \f$.
 */
static
SCIP_Real evaluateLiftingFunction(
   SCIP*                 scip,               /**< SCIP data structure */
   LIFTINGDATA*          liftingdata,        /**< lifting data to use */
   SCIP_Real             x                   /**< value where to evaluate lifting function */
   )
{
   SCIP_Real QUAD(tmp);
   SCIP_Real xpluslambda;
   int i;

   assert( liftingdata != NULL );

   xpluslambda = x + liftingdata->lambda;

   i = 0;
   while( i < liftingdata->r && SCIPisGT(scip, xpluslambda, liftingdata->M[i+1]) )
      ++i;

   if( i < liftingdata->t )
   {
      if( SCIPisLE(scip, liftingdata->M[i], x) )
      {
         assert(SCIPisLE(scip, xpluslambda, liftingdata->M[i+1]));
         return i * liftingdata->lambda;
      }

      assert(i > 0 && SCIPisLE(scip, liftingdata->M[i], xpluslambda) && x <= liftingdata->M[i]);

      /* return x - liftingdata->M[i] + i * liftingdata->lambda */
      SCIPquadprecProdDD(tmp, i, liftingdata->lambda);
      SCIPquadprecSumQD(tmp, tmp, x);
      SCIPquadprecSumQD(tmp, tmp, -liftingdata->M[i]);
      return QUAD_TO_DBL(tmp);
   }

   if( i < liftingdata->r )
   {
      assert(!SCIPisInfinity(scip, liftingdata->mp));

      /* p = liftingdata->m[i] - (liftingdata->mp - liftingdata->lambda) - liftingdata->ml; */
      SCIPquadprecSumDD(tmp, liftingdata->m[i], -liftingdata->mp);
      SCIPquadprecSumQD(tmp, tmp, -liftingdata->ml);
      SCIPquadprecSumQD(tmp, tmp, liftingdata->lambda);

      /* p = MAX(0.0, p); */
      if( QUAD_HI(tmp) < 0.0 )
      {
         QUAD_ASSIGN(tmp, 0.0);
      }

      SCIPquadprecSumQD(tmp, tmp, liftingdata->M[i]);
      SCIPquadprecSumQD(tmp, tmp, liftingdata->ml);

      if( SCIPisLT(scip, QUAD_TO_DBL(tmp), xpluslambda) )
         return i * liftingdata->lambda;

      assert(SCIPisFeasLE(scip, liftingdata->M[i], xpluslambda) &&
             SCIPisFeasLE(scip, xpluslambda, liftingdata->M[i] + liftingdata->ml +
             MAX(0.0, liftingdata->m[i] - (liftingdata->mp - liftingdata->lambda) - liftingdata->ml)));

      SCIPquadprecProdDD(tmp, i, liftingdata->lambda);
      SCIPquadprecSumQD(tmp, tmp, x);
      SCIPquadprecSumQD(tmp, tmp, - liftingdata->M[i]);
      return QUAD_TO_DBL(tmp);
   }

   assert(i == liftingdata->r && SCIPisLE(scip, liftingdata->M[liftingdata->r], xpluslambda));

   SCIPquadprecProdDD(tmp, liftingdata->r, liftingdata->lambda);
   SCIPquadprecSumQD(tmp, tmp, x);
   SCIPquadprecSumQD(tmp, tmp, - liftingdata->M[liftingdata->r]);
   return QUAD_TO_DBL(tmp);
}

/** computes
 * \f[
 * (\alpha_j, \beta_j) =
 *    \begin{cases}
 *       (0, 0) &\quad\text{if} M_i \leq u_j \leq M_{i+1} - \lambda \\
 *       (1, M_i - i \lambda) &\quad\text{if} M_i − \lambda < u_j < M_i \\
 *    \end{cases}
 * \f]
 */
static
void getAlphaAndBeta(
   SCIP*                 scip,               /**< SCIP data structure */
   LIFTINGDATA*          liftingdata,        /**< pointer to lifting function struct */
   SCIP_Real             vubcoef,            /**< vub coefficient to get alpha and beta for */
   int*                  alpha,              /**< get alpha coefficient for lifting */
   SCIP_Real*            beta                /**< get beta coefficient for lifting */
   )
{
   SCIP_Real vubcoefpluslambda;
   int i;

   vubcoefpluslambda = vubcoef + liftingdata->lambda;

   i = 0;
   while( i < liftingdata->r && SCIPisGT(scip, vubcoefpluslambda, liftingdata->M[i+1]) )
      ++i;

   if( SCIPisLT(scip, vubcoef, liftingdata->M[i]) )
   {
      SCIP_Real QUAD(tmp);
      assert(liftingdata->M[i] < vubcoefpluslambda);
      *alpha = 1;
      SCIPquadprecProdDD(tmp, -i, liftingdata->lambda);
      SCIPquadprecSumQD(tmp, tmp, liftingdata->M[i]);
      *beta = QUAD_TO_DBL(tmp);
   }
   else
   {
      assert(SCIPisSumLE(scip, liftingdata->M[i], vubcoef));
      assert(i == liftingdata->r || SCIPisLE(scip, vubcoefpluslambda, liftingdata->M[i+1]));
      *alpha = 0;
      *beta = 0.0;
   }
}

/** compute relevant data for performing the sequence independent lifting */
static
SCIP_RETCODE computeLiftingData(
   SCIP*                 scip,               /**< SCIP data structure */
   SNF_RELAXATION*       snf,                /**< pointer to SNF relaxation */
   int*                  transvarflowcoverstatus, /**< pointer to store whether non-binary var is in L2 (2) or not (-1 or 1) */
   SCIP_Real             lambda,             /**< lambda */
   LIFTINGDATA*          liftingdata,        /**< pointer to lifting function struct */
   SCIP_Bool*            valid               /**< is the lifting data valid */
   )
{
   int i;
   SCIP_Real QUAD(tmp);
   SCIP_Real QUAD(sumN2mC2LE);
   SCIP_Real QUAD(sumN2mC2GT);
   SCIP_Real QUAD(sumC1LE);
   SCIP_Real QUAD(sumC2);

#ifndef NDEBUG
   /* for debugging */
   liftingdata->m = NULL;
   liftingdata->M = NULL;
   liftingdata->lambda = SCIP_INVALID;
   liftingdata->t = 0;
   liftingdata->mp = SCIP_INVALID;
#endif

   SCIP_CALL( SCIPallocBufferArray(scip, &liftingdata->m, snf->ntransvars) );

   liftingdata->r = 0;
   QUAD_ASSIGN(sumN2mC2LE, 0.0);
   QUAD_ASSIGN(sumC1LE, 0.0);
   QUAD_ASSIGN(sumN2mC2GT, 0.0);
   QUAD_ASSIGN(sumC2, 0.0);

   liftingdata->mp = SCIPinfinity(scip);

   *valid = FALSE;

   for( i = 0; i < snf->ntransvars; ++i )
   {
      int s = (snf->transvarcoefs[i] + 1) + (transvarflowcoverstatus[i] + 1)/2;

      switch(s)
      {
      case 0: /* var is in N2 \ C2 */
         assert(snf->transvarvubcoefs[i] >= 0.0);
         assert(snf->transvarcoefs[i] == -1 && transvarflowcoverstatus[i] == -1);

         if( SCIPisGT(scip, snf->transvarvubcoefs[i], lambda) )
         {
            SCIPquadprecSumQD(sumN2mC2GT, sumN2mC2GT, snf->transvarvubcoefs[i]);
            liftingdata->m[liftingdata->r++] = snf->transvarvubcoefs[i];
         }
         else
         {
            SCIPquadprecSumQD(sumN2mC2LE, sumN2mC2LE, snf->transvarvubcoefs[i]);
         }
         break;
      case 1: /* var is in C2 */
         assert(snf->transvarvubcoefs[i] > 0.0);
         assert(snf->transvarcoefs[i] == -1 && transvarflowcoverstatus[i] == 1);

         SCIPquadprecSumQD(sumC2, sumC2, snf->transvarvubcoefs[i]);
         break;
      case 3: /* var is in C1 */
         assert(snf->transvarcoefs[i] == 1 && transvarflowcoverstatus[i] == 1);
         assert(snf->transvarvubcoefs[i] > 0.0);

         if( SCIPisGT(scip, snf->transvarvubcoefs[i], lambda) )
         {
            liftingdata->m[liftingdata->r++] = snf->transvarvubcoefs[i];
            liftingdata->mp = MIN(liftingdata->mp, snf->transvarvubcoefs[i]);
         }
         else
         {
            SCIPquadprecSumQD(sumC1LE, sumC1LE, snf->transvarvubcoefs[i]);
         }
         break;
      default:
         assert(s == 2);
         continue;
      }
   }

   if( SCIPisInfinity(scip, liftingdata->mp) )
   {
      SCIPfreeBufferArray(scip, &liftingdata->m);
      return SCIP_OKAY;
   }

   SCIP_CALL( SCIPallocBufferArray(scip, &liftingdata->M, liftingdata->r + 1) );

   *valid = TRUE;

   SCIPquadprecSumQQ(tmp, sumC1LE, sumN2mC2LE);
   liftingdata->ml = MIN(lambda, QUAD_TO_DBL(tmp));
   SCIPquadprecSumQD(tmp, sumC2, snf->transrhs);
   liftingdata->d1 = QUAD_TO_DBL(tmp);
   SCIPquadprecSumQQ(tmp, tmp, sumN2mC2GT);
   SCIPquadprecSumQQ(tmp, tmp, sumN2mC2LE);
   liftingdata->d2 = QUAD_TO_DBL(tmp);

   SCIPsortDownReal(liftingdata->m, liftingdata->r);

   /* compute M[i] = sum_{i \in [1,r]} m[i] where m[*] is sorted decreasingly and M[0] = 0 */
   QUAD_ASSIGN(tmp, 0.0);
   for( i = 0; i < liftingdata->r; ++i)
   {
      liftingdata->M[i] = QUAD_TO_DBL(tmp);
      SCIPquadprecSumQD(tmp, tmp, liftingdata->m[i]);
   }

   liftingdata->M[liftingdata->r] = QUAD_TO_DBL(tmp);

   SCIP_UNUSED( SCIPsortedvecFindDownReal(liftingdata->m, liftingdata->mp, liftingdata->r, &liftingdata->t) );
   assert(liftingdata->m[liftingdata->t] == liftingdata->mp || SCIPisInfinity(scip, liftingdata->mp)); /*lint !e777*/

   /* compute t largest index sucht that m_t = mp
    * note that liftingdata->m[t-1] == mp due to zero based indexing of liftingdata->m
    */
   ++liftingdata->t;
   while( liftingdata->t < liftingdata->r && liftingdata->m[liftingdata->t] == liftingdata->mp ) /*lint !e777*/
      ++liftingdata->t;

   liftingdata->lambda = lambda;

   return SCIP_OKAY;
}

/** destroy data used for the sequence independent lifting */
static
void destroyLiftingData(
   SCIP*                 scip,               /**< SCIP data structure */
   LIFTINGDATA*          liftingdata         /**< pointer to lifting function struct */
   )
{
   SCIPfreeBufferArray(scip, &liftingdata->M);
   SCIPfreeBufferArray(scip, &liftingdata->m);
}

/** store the simple lifted flowcover cut defined by the given data in the given arrays
 *  the array for storing the cut coefficients must be all zeros
 */
static
SCIP_RETCODE generateLiftedFlowCoverCut(
   SCIP*                 scip,               /**< SCIP data structure */
   SNF_RELAXATION*       snf,                /**< pointer to SNF relaxation */
   SCIP_AGGRROW*         aggrrow,            /**< aggrrow used to construct SNF relaxation */
   int*                  flowcoverstatus,    /**< pointer to store whether variable is in flow cover (+1) or not (-1) */
   SCIP_Real             lambda,             /**< lambda */
   SCIP_Real*            cutcoefs,           /**< array of coefficients of cut */
   SCIP_Real*            cutrhs,             /**< pointer to right hand side of cut */
   int*                  cutinds,            /**< array of variables problem indices for non-zero coefficients in cut */
   int*                  nnz,                /**< number of non-zeros in cut */
   SCIP_Bool*            success             /**< was the cut successfully generated */
   )
{
   SCIP_Real QUAD(rhs);
   LIFTINGDATA liftingdata;
   int i;

   SCIP_CALL( computeLiftingData(scip, snf, flowcoverstatus, lambda, &liftingdata, success) );
   if( ! *success )
      return SCIP_OKAY;
   assert( liftingdata.m != NULL );
   assert( liftingdata.M != NULL );
   assert( liftingdata.lambda != SCIP_INVALID ); /*lint !e777*/
   assert( liftingdata.r >= 0 );
   assert( liftingdata.t >= 0 );
   assert( liftingdata.mp != SCIP_INVALID ); /*lint !e777*/

   QUAD_ASSIGN(rhs, liftingdata.d1);

   *nnz = 0;

   for( i = 0; i < snf->ntransvars; ++i )
   {
      int s = (snf->transvarcoefs[i] + 1) + (flowcoverstatus[i] + 1)/2;

      switch(s)
      {
      case 0: /* var is in N2 \ C2 */
         if( SCIPisGT(scip, snf->transvarvubcoefs[i], lambda) )
         {
            /* var is in L- */
            if( snf->origbinvars[i] != -1 )
            {
               assert(cutcoefs[snf->origbinvars[i]] == 0.0);
               cutinds[*nnz] = snf->origbinvars[i];
               cutcoefs[snf->origbinvars[i]] = -lambda;
               ++(*nnz);
            }
            else
            {
               SCIPquadprecSumQD(rhs, rhs, lambda);
            }
         }
         else
         {
            /* var is in L-- */
            if( snf->origcontvars[i] != -1 && snf->aggrcoefscont[i] != 0.0 )
            {
               assert(cutcoefs[snf->origcontvars[i]] == 0.0);
               cutinds[*nnz] = snf->origcontvars[i];
               cutcoefs[snf->origcontvars[i]] = -snf->aggrcoefscont[i];
               ++(*nnz);
            }

            if( snf->origbinvars[i] != -1 && snf->aggrcoefsbin[i] != 0.0 )
            {
               assert(cutcoefs[snf->origbinvars[i]] == 0.0);
               cutinds[*nnz] = snf->origbinvars[i];
               cutcoefs[snf->origbinvars[i]] = -snf->aggrcoefsbin[i];
               ++(*nnz);
            }

            SCIPquadprecSumQD(rhs, rhs, snf->aggrconstants[i]);
         }
         break;
      case 1: /* var is in C2 */
      {
         assert(snf->transvarvubcoefs[i] > 0.0);
         assert(snf->transvarcoefs[i] == -1 && flowcoverstatus[i] == 1);

         if( snf->origbinvars[i] != -1 )
         {
            SCIP_Real liftedbincoef = evaluateLiftingFunction(scip, &liftingdata, snf->transvarvubcoefs[i]);
            assert(cutcoefs[snf->origbinvars[i]] == 0.0);
            if( liftedbincoef != 0.0 )
            {
               cutinds[*nnz] = snf->origbinvars[i];
               cutcoefs[snf->origbinvars[i]] = -liftedbincoef;
               ++(*nnz);
               SCIPquadprecSumQD(rhs, rhs, -liftedbincoef);
            }
         }
         break;
      }
      case 2: /* var is in N1 \ C1 */
      {
         int alpha;
         SCIP_Real beta;

         assert(snf->transvarcoefs[i] == 1 && flowcoverstatus[i] == -1);

         getAlphaAndBeta(scip, &liftingdata, snf->transvarvubcoefs[i], &alpha, &beta);
         assert(alpha == 0 || alpha == 1);

         if( alpha == 1 )
         {
            SCIP_Real QUAD(binvarcoef);
            assert(beta > 0.0);

            if( snf->origcontvars[i] != -1 && snf->aggrcoefscont[i] != 0.0 )
            {
               assert(cutcoefs[snf->origcontvars[i]] == 0.0);
               cutinds[*nnz] = snf->origcontvars[i];
               cutcoefs[snf->origcontvars[i]] = snf->aggrcoefscont[i];
               ++(*nnz);
            }

            SCIPquadprecSumDD(binvarcoef, snf->aggrcoefsbin[i], -beta);
            if( snf->origbinvars[i] != -1 )
            {
               SCIP_Real tmp;

               assert(cutcoefs[snf->origbinvars[i]] == 0.0);

               tmp = QUAD_TO_DBL(binvarcoef);
               if( tmp != 0.0 )
               {
                  cutinds[*nnz] = snf->origbinvars[i];
                  cutcoefs[snf->origbinvars[i]] = tmp;
                  ++(*nnz);
               }
            }
            else
            {
               SCIPquadprecSumQQ(rhs, rhs, -binvarcoef);
            }

            SCIPquadprecSumQD(rhs, rhs, -snf->aggrconstants[i]);
         }
         break;
      }
      case 3: /* var is in C1 */
      {
         SCIP_Real bincoef = snf->aggrcoefsbin[i];
         SCIP_Real constant = snf->aggrconstants[i];

         if( snf->origbinvars[i] != -1 && SCIPisGT(scip, snf->transvarvubcoefs[i], lambda) )
         {
            /* var is in C++ */
            SCIP_Real QUAD(tmp);
            SCIP_Real QUAD(tmp2);

            SCIPquadprecSumDD(tmp, snf->transvarvubcoefs[i], -lambda);

            SCIPquadprecSumQD(tmp2, tmp, constant);
            constant = QUAD_TO_DBL(tmp2);

            SCIPquadprecSumQD(tmp2, tmp, -bincoef);
            bincoef = -QUAD_TO_DBL(tmp2);
         }

         if( snf->origbinvars[i] != -1 && bincoef != 0.0 )
         {
            assert(cutcoefs[snf->origbinvars[i]] == 0.0);
            cutinds[*nnz] = snf->origbinvars[i];
            cutcoefs[snf->origbinvars[i]] = bincoef;
            ++(*nnz);
         }

         if( snf->origcontvars[i] != -1 && snf->aggrcoefscont[i] != 0.0 )
         {
            assert(cutcoefs[snf->origcontvars[i]] == 0.0);
            cutinds[*nnz] = snf->origcontvars[i];
            cutcoefs[snf->origcontvars[i]] = snf->aggrcoefscont[i];
            ++(*nnz);
         }

         SCIPquadprecSumQD(rhs, rhs, -constant);
         break;
      }
      default:
         SCIPABORT();
      }
   }

   destroyLiftingData(scip, &liftingdata);

   {
      SCIP_ROW** rows = SCIPgetLPRows(scip);
      for( i = 0; i < aggrrow->nrows; ++i )
      {
         SCIP_ROW* row;
         SCIP_Real rowlhs;
         SCIP_Real rowrhs;
         SCIP_Real slackub;
         SCIP_Real slackcoef;

         slackcoef = aggrrow->rowweights[i] * aggrrow->slacksign[i];
         assert(slackcoef != 0.0);

         /* positive slack was implicitly handled in flow cover separation */
         if( slackcoef > 0.0 )
            continue;

         row = rows[aggrrow->rowsinds[i]];

         /* add the slack's definition multiplied with its coefficient to the cut */
         SCIP_CALL( varVecAddScaledRowCoefs(cutinds, cutcoefs, nnz, row, -aggrrow->rowweights[i]) );

         /* retrieve sides of row */
         rowlhs = row->lhs - row->constant;
         rowrhs = row->rhs - row->constant;

         if( row->integral )
         {
            rowrhs = SCIPfloor(scip, rowrhs);
            rowlhs = SCIPceil(scip, rowlhs);
         }

         slackub = rowrhs - rowlhs;

         /* move slack's constant to the right hand side, and add lambda to the right hand side if the
          * upper bound of the slack is larger than lambda, since then an artifical binary variable
          * for the slack would get coefficient -lambda
          */
         if( aggrrow->slacksign[i] == +1 )
         {
            SCIP_Real rhsslack;
            /* a*x + c + s == rhs  =>  s == - a*x - c + rhs: move a^_r * (rhs - c) to the right hand side */
            assert(!SCIPisInfinity(scip, row->rhs));

            rhsslack = rowrhs - SCIPgetRowMinActivity(scip, row);
            slackub = -aggrrow->rowweights[i] * MIN(rhsslack, slackub);

            if( SCIPisGE(scip, slackub, lambda) )
               SCIPquadprecSumQD(rhs, rhs, lambda);

            SCIPquadprecSumQD(rhs, rhs, -aggrrow->rowweights[i] * rowrhs);
         }
         else
         {
            SCIP_Real lhsslack;
            /* a*x + c - s == lhs  =>  s == a*x + c - lhs: move a^_r * (c - lhs) to the right hand side */
            assert(!SCIPisInfinity(scip, -row->lhs));

            lhsslack = SCIPgetRowMaxActivity(scip, row) - rowlhs;
            slackub = aggrrow->rowweights[i] * MIN(lhsslack, slackub);

            if( SCIPisGE(scip, slackub, lambda) )
               SCIPquadprecSumQD(rhs, rhs, lambda);

            SCIPquadprecSumQD(rhs, rhs, -aggrrow->rowweights[i] * rowlhs);
         }
      }
   }

   *cutrhs = QUAD_TO_DBL(rhs);

   /* relax rhs to zero, if it's very close to */
   if( *cutrhs < 0.0 && *cutrhs >= SCIPepsilon(scip) )
      *cutrhs = 0.0;

   return SCIP_OKAY;
}

/** calculates a lifted simple generalized flow cover cut out of the weighted sum of LP rows given by an aggregation row; the
 *  aggregation row must not contain non-zero weights for modifiable rows, because these rows cannot
 *  participate in the cut.
 *  For further details we refer to:
 *
 *  Gu, Z., Nemhauser, G. L., & Savelsbergh, M. W. (1999). Lifted flow cover inequalities for mixed 0-1 integer programs.
 *  Mathematical Programming, 85(3), 439-467.
 *
 *  @return \ref SCIP_OKAY is returned if everything worked. Otherwise a suitable error code is passed. See \ref
 *          SCIP_Retcode "SCIP_RETCODE" for a complete list of error codes.
 *
 *  @pre This method can be called if @p scip is in one of the following stages:
 *       - \ref SCIP_STAGE_SOLVING
 *
 *  See \ref SCIP_Stage "SCIP_STAGE" for a complete list of all possible solving stages.
 */
SCIP_RETCODE SCIPcalcFlowCover(
   SCIP*                 scip,               /**< SCIP data structure */
   SCIP_SOL*             sol,                /**< the solution that should be separated, or NULL for LP solution */
   SCIP_Bool             postprocess,        /**< apply a post-processing step to the resulting cut? */
   SCIP_Real             boundswitch,        /**< fraction of domain up to which lower bound is used in transformation */
   SCIP_Bool             allowlocal,         /**< should local information allowed to be used, resulting in a local cut? */
   SCIP_AGGRROW*         aggrrow,            /**< the aggregation row to compute flow cover cut for */
   SCIP_Real*            cutcoefs,           /**< array to store the non-zero coefficients in the cut */
   SCIP_Real*            cutrhs,             /**< pointer to store the right hand side of the cut */
   int*                  cutinds,            /**< array to store the problem indices of variables with a non-zero coefficient in the cut */
   int*                  cutnnz,             /**< pointer to store the number of non-zeros in the cut */
   SCIP_Real*            cutefficacy,        /**< pointer to store the efficacy of the cut, or NULL */
   int*                  cutrank,            /**< pointer to return rank of generated cut */
   SCIP_Bool*            cutislocal,         /**< pointer to store whether the generated cut is only valid locally */
   SCIP_Bool*            success             /**< pointer to store whether a valid cut was returned */
   )
{
   int i;
   int nvars;
   SCIP_Bool localbdsused;
   SNF_RELAXATION snf;
   SCIP_Real lambda;
   SCIP_Real* tmpcoefs;
   int *transvarflowcoverstatus;
   int nflowcovervars;
   int nnonflowcovervars;

   nvars = SCIPgetNVars(scip);

   *success = FALSE;

   /* get data structures */
   SCIP_CALL( SCIPallocBufferArray(scip, &transvarflowcoverstatus, nvars) );
   SCIP_CALL( allocSNFRelaxation(scip,  &snf, nvars) );

   SCIPdebug( printCutQuad(scip, sol, aggrrow->vals, QUAD(aggrrow->rhs), aggrrow->inds, aggrrow->nnz, FALSE, aggrrow->local) );

   SCIP_CALL( constructSNFRelaxation(scip, sol, boundswitch, allowlocal, aggrrow->vals, QUAD(aggrrow->rhs), aggrrow->inds, aggrrow->nnz, &snf, success, &localbdsused) );

   if( ! *success )
   {
      goto TERMINATE;
   }

   *cutislocal = aggrrow->local || localbdsused;

   /* initialize lambda because gcc issues a stupid warning */
   lambda = 0.0;
   SCIP_CALL( getFlowCover(scip, &snf, &nflowcovervars, &nnonflowcovervars, transvarflowcoverstatus, &lambda, success) );

   if( ! *success )
   {
      goto TERMINATE;
   }

   SCIP_CALL( SCIPallocCleanBufferArray(scip, &tmpcoefs, nvars) );

   SCIP_CALL( generateLiftedFlowCoverCut(scip, &snf, aggrrow, transvarflowcoverstatus, lambda, tmpcoefs, cutrhs, cutinds, cutnnz, success) );
   SCIPdebugMsg(scip, "computed flowcover_%lli_%i:\n", SCIPgetNLPs(scip), SCIPgetNCuts(scip));

   /* if success is FALSE generateLiftedFlowCoverCut wont have touched the tmpcoefs array so we dont need to clean it then */
   if( *success )
   {
      if( postprocess )
      {
         SCIP_CALL( postprocessCut(scip, *cutislocal, cutinds, tmpcoefs, cutnnz, cutrhs, success) );
      }
      else
      {
         SCIP_Real QUAD(rhs);

         QUAD_ASSIGN(rhs, *cutrhs);
         *success = ! removeZeros(scip, SCIPsumepsilon(scip), *cutislocal, tmpcoefs, QUAD(&rhs), cutinds, cutnnz);
         *cutrhs = QUAD_TO_DBL(rhs);
      }

      if( *success )
      {
         /* store cut sparse and calculate efficacy */
         for( i = 0; i < *cutnnz; ++i )
         {
            int j = cutinds[i];
            assert(tmpcoefs[j] != 0.0);
            cutcoefs[i] = tmpcoefs[j];
            tmpcoefs[j] = 0.0;
         }

         if( cutefficacy != NULL )
            *cutefficacy = calcEfficacy(scip, sol, cutcoefs, *cutrhs, cutinds, *cutnnz);

         if( cutrank != NULL )
            *cutrank = aggrrow->rank + 1;
      }
      else
      {
         /* clean buffer array */
         for( i = 0; i < *cutnnz; ++i )
         {
            int j = cutinds[i];
            assert(tmpcoefs[j] != 0.0);
            tmpcoefs[j] = 0.0;
         }
      }
   }

   SCIPfreeCleanBufferArray(scip, &tmpcoefs);

  TERMINATE:
   destroySNFRelaxation(scip, &snf);
   SCIPfreeBufferArray(scip, &transvarflowcoverstatus);

   return SCIP_OKAY;
}

/* =========================================== knapsack cover =========================================== */

/** Relax the row to a possibly fractional knapsack row containing no integer or continuous variables
 *  and only having positive coefficients for binary variables. General integer and continuous variables
 *  are complemented with variable or simple bounds such that their coefficient becomes positive and then
 *  it is relaxed to zero.
 *  All remaining binary variables are complemented with simple upper or lower bounds such that their
 *  coefficient becomes positive.
<<<<<<< HEAD
=======
 */
static
SCIP_RETCODE cutsTransformKnapsackCover(
   SCIP*                 scip,               /**< SCIP data structure */
   SCIP_SOL*             sol,                /**< the solution that should be separated, or NULL for LP solution */
   SCIP_Bool             allowlocal,         /**< should local information allowed to be used, resulting in a local cut? */
   SCIP_Real*            cutcoefs,           /**< array of coefficients of cut */
   QUAD(SCIP_Real*       cutrhs),            /**< pointer to right hand side of cut */
   int*                  cutinds,            /**< array of variables problem indices for non-zero coefficients in cut */
   int*                  nnz,                /**< number of non-zeros in cut */
   int*                  varsign,            /**< stores the sign of the transformed variable in summation */
   int*                  boundtype,          /**< stores the bound used for transformed variable:
                                              *   vlb/vub_idx, or -1 for global lb/ub, or -2 for local lb/ub */
   SCIP_Bool*            localbdsused,       /**< pointer to store whether local bounds were used in transformation */
   SCIP_Bool*            success             /**< stores whether the row could successfully be transformed into a knapsack constraint.
                                              *   Returns FALSE in case a continuous or general integer variable is unbounded in the
                                              *   required direction. */
   )
{
   SCIP_Real* bestbds;
   int i;
   int aggrrowbinstart;
   int firstnonbinvar;
   SCIP_VAR** vars;

   assert(varsign != NULL);
   assert(boundtype != NULL);
   assert(success != NULL);
   assert(localbdsused != NULL);

   *success = FALSE;

   /* allocate temporary memory to store best bounds and bound types */
   SCIP_CALL( SCIPallocBufferArray(scip, &bestbds, 2*(*nnz)) );

   /* start with continuous variables, because using variable bounds can affect the untransformed binary
    * variables, and these changes have to be incorporated in the transformation of the binary variables
    * (binary variables have the smallest problem indices!)
    */
   SCIPsortDownInt(cutinds, *nnz);

   vars = SCIPgetVars(scip);
   firstnonbinvar = SCIPgetNBinVars(scip);

   /* determine best bounds for the continous and general integer variables such that they will have
    * a positive coefficient in the transformation */
   for( i = 0; i < *nnz && cutinds[i] >= firstnonbinvar; ++i )
   {
      SCIP_Real QUAD(coef);
      int v = cutinds[i];

      QUAD_ARRAY_LOAD(coef, cutcoefs, v);

      if( QUAD_TO_DBL(coef) > 0.0 )
      {
         SCIP_Real simplebound;

         /* find closest lower bound in standard lower bound or variable lower bound for continuous variable
          * so that it will have a positive coefficient */
         SCIP_CALL( findBestLb(scip, vars[v], sol, 1, allowlocal, bestbds + i, &simplebound, boundtype + i) );

         /* cannot transform into knapsack */
         if( SCIPisInfinity(scip, -bestbds[i]) )
            goto TERMINATE;

         varsign[i] = +1;
      }
      else if( QUAD_TO_DBL(coef) < 0.0 )
      {
         SCIP_Real simplebound;

         /* find closest upper bound in standard upper bound or variable upper bound for continuous variable
          * so that it will have a positive coefficient */
         SCIP_CALL( findBestUb(scip, vars[v], sol, 1, allowlocal, bestbds + i, &simplebound, boundtype + i) );

          /* cannot transform into knapsack */
         if( SCIPisInfinity(scip, bestbds[i]) )
            goto TERMINATE;

         varsign[i] = -1;
      }
   }

   /* remember start of integer variables in the aggrrow */
   aggrrowbinstart = i;

   /* perform bound substitution for continuous variables */
   for( i = 0; i < aggrrowbinstart; ++i )
   {
      SCIP_Real QUAD(coef);
      int v = cutinds[i];

      performBoundSubstitution(scip, cutinds, cutcoefs, QUAD(cutrhs), nnz, varsign[i], boundtype[i], bestbds[i], v, localbdsused);

      /* relax non-binary coefficient to zero after bound substitution */
      QUAD_ASSIGN(coef, 0.0);
      QUAD_ARRAY_STORE(cutcoefs, v, coef);
   }

   assert(i == aggrrowbinstart);

   /* remove non-binary variables because their coefficients have been set to zero after bound substitution */
   if( aggrrowbinstart != 0 )
   {
      *nnz -= aggrrowbinstart;
      BMSmoveMemoryArray(cutinds, cutinds + aggrrowbinstart, *nnz);
   }
   i = 0;

   /* after doing bound substitution of non-binary vars, some coefficients of binary vars might have changed, so here we
    * remove the ones that became 0 if any; also, we need that all remaining binary vars have positive coefficients,
    * thus we perform bound substitution with simple bounds (i.e. complementing) to achieve this.
    */
   while( i < *nnz )
   {
      SCIP_Real QUAD(coef);
      SCIP_Real simplebound;
      SCIP_Real bestlb;
      SCIP_Real bestub;
      SCIP_Bool setzero;
      int v = cutinds[i];

      assert( SCIPvarGetType(vars[v]) == SCIP_VARTYPE_BINARY );

      assert(v < firstnonbinvar);
      QUAD_ARRAY_LOAD(coef, cutcoefs, v);

      /* due to variable bound usage for bound substitution of continous variables cancellation may have occurred */
      if( EPSZ(QUAD_TO_DBL(coef), QUAD_EPSILON) )
      {
         /* do not increase i, since last element is copied to the i-th position */
         setzero = TRUE;
      }
      else
      {
         /* perform bound substitution */
         if( QUAD_TO_DBL(coef) < 0.0 )
         {
            SCIP_CALL( findBestUb(scip, vars[v], sol, 0, allowlocal, &bestub, &simplebound, boundtype + i) );

            if( SCIPisZero(scip, bestub) )
            {
               /* binary variable is fixed to zero */
               setzero = TRUE;
               *localbdsused = *localbdsused || (boundtype[i] == -2);
            }
            else
            {
               varsign[i] = -1;

               performBoundSubstitutionSimple(scip, cutcoefs, QUAD(cutrhs), boundtype[i], bestub, v, localbdsused);
               QUAD_ARRAY_STORE(cutcoefs, v, -coef);
               setzero = FALSE;
            }
         }
         else
         {
            SCIP_CALL( findBestLb(scip, vars[v], sol, 0, allowlocal, &bestlb, &simplebound, boundtype + i) );

            if( !SCIPisZero(scip, bestlb) )
            {
               /* binary variable is fixed to one */
               performBoundSubstitutionSimple(scip, cutcoefs, QUAD(cutrhs), boundtype[i], bestlb, v, localbdsused);
               setzero = TRUE;
            }
            else
            {
               varsign[i] = +1;
               setzero = FALSE;
            }
         }

         assert(boundtype[i] == -1 || boundtype[i] == -2);
      }

      /* increase i or remove zero coefficient (i.e. var with 0 coef) by shifting last nonzero to current position */
      if( setzero )
      {
         QUAD_ASSIGN(coef, 0.0);
         QUAD_ARRAY_STORE(cutcoefs, v, coef);
         --(*nnz);
         cutinds[i] = cutinds[*nnz];
      }
      else
         ++i;
   }

   /* relax rhs to zero if it is close to but slightly below zero */
   if( QUAD_TO_DBL(*cutrhs) < 0.0 && QUAD_TO_DBL(*cutrhs) >= -SCIPepsilon(scip) )
      QUAD_ASSIGN(*cutrhs, 0.0);

   *success = TRUE;
  TERMINATE:
   /*free temporary memory */
   SCIPfreeBufferArray(scip, &bestbds);

   return SCIP_OKAY;
}

/** determines the initial cover for the given (fractional) knapsack row */
static
SCIP_Bool computeInitialKnapsackCover(
   SCIP*                 scip,               /**< SCIP datastructure */
   SCIP_SOL*             sol,                /**< the solution that should be separated, or NULL for LP solution */
   SCIP_Real*            cutcoefs,           /**< array of the non-zero coefficients in the cut */
   int*                  cutinds,            /**< array of the problem indices of variables with a non-zero coefficient in the cut */
   SCIP_Real             cutrhs,             /**< pointer to the right hand side of the cut */
   int                   cutnnz,             /**< pointer to the number of non-zeros in the cut */
   int*                  varsign,            /**< sign of coefficients for each nonzero in the row be transformation */
   int*                  coverstatus,        /**< array to return the coverstatus for each variable in the  knapsack row */
   int*                  coverpos,           /**< position of nonzero in the knapsack row for each variable in the cover */
   SCIP_Real*            covervals,          /**< coefficient value of each variable in the cover */
   int*                  coversize,          /**< pointer to return number of variables in the cover;
                                              *   matches the length of the associated arrays */
   QUAD(SCIP_Real*       coverweight)        /**< pointer to return the weight of the cover;
                                              *   the weight is the sum of the coefficient values of variables in the cover */
   )
{
   SCIP_VAR** vars;
   int k;
   int j;
   QUAD_ASSIGN(*coverweight, 0);
   *coversize = 0;
   j = cutnnz-1;
   vars = SCIPgetVars(scip);

   for( k = 0; k < cutnnz; ++k )
   {
      SCIP_Real solval;
      int v = cutinds[k];
      SCIP_Real QUAD(coef);
      QUAD_ARRAY_LOAD(coef, cutcoefs, v);

      solval = SCIPgetSolVal(scip, sol, vars[v]);
      if( varsign[k] == -1 )
         solval = 1 - solval;

      if( SCIPisFeasEQ(scip, solval, 1.0) )
      {
         /* every variable with solution value 1 is forced into the cover */
         coverpos[*coversize] = k;
         covervals[*coversize] = QUAD_TO_DBL(coef);
         coverstatus[k] = 1;
         *coversize += 1;
         SCIPquadprecSumQQ(*coverweight, *coverweight, coef);
      }
      else
      {
         coverpos[j] = k;
         covervals[j] = solval * QUAD_TO_DBL(coef);
         coverstatus[k] = 0;
         j -= 1;
      }
   }

   /* Use these two arrays to sort the variables by decreasing contribution
    * and pick them greedily in the while loop below until they are a cover.
    * Since the cover does not need to be minimal we do not need to remove any of the
    * variables with a high activity contribution even if they are not necessary after
    * picking the last variable.
    */
   SCIPsortDownRealInt(covervals + (*coversize), coverpos + (*coversize), cutnnz - (*coversize));

   /* overwrite covervals with the coefficients of the variables in the cover
    * as we need to sort decreasingly by those again for the lifting
    */
   while( *coversize < cutnnz &&
          SCIPisFeasLE(scip, QUAD_TO_DBL(*coverweight), cutrhs) )
   {
      int v;
      SCIP_Real QUAD(coef);
      k = coverpos[*coversize];
      v = cutinds[k];
      coverstatus[k] = 1;
      QUAD_ARRAY_LOAD(coef, cutcoefs, v);
      covervals[*coversize] = QUAD_TO_DBL(coef);
      SCIPquadprecSumQQ(*coverweight, *coverweight, coef);
      *coversize += 1;
   }

   /* there is no cover */
   if( SCIPisFeasLE(scip, QUAD_TO_DBL(*coverweight), cutrhs) || *coversize == 0 )
      return FALSE;

   SCIPdebugMessage("coverweight is %g and right hand side is %g\n", QUAD_TO_DBL(*coverweight), cutrhs);
   assert(*coversize > 0);

   return TRUE;
}

/** prepares the data needed to evaluate the lifting function */
static
void prepareLiftingData(
   SCIP*                 scip,               /**< SCIP datastructure */
   SCIP_Real*            cutcoefs,           /**< array of the non-zero coefficients in the cut */
   int*                  cutinds,            /**< array of the problem indices of variables with a non-zero coefficient in the cut */
   QUAD(SCIP_Real        cutrhs),            /**< pointer to the right hand side of the cut */
   int*                  coverpos,           /**< position of nonzero in the knapsack row for each variable in the cover */
   int                   coversize,          /**< number of variables in the cover */
   QUAD(SCIP_Real        coverweight),       /**< weight of cover */
   SCIP_Real*            covervals,          /**< coefficient value of each variable in the cover;
                                              *   on output stores the running sum of S^-(*) values */
   int*                  coverstatus,        /**< coverstatus for each variable in the cover. After calling this function
                                              *   variables in C^- will have the value -1, variables in C^+ the value 1,
                                              *   and all variables outside the cover keep the value 0. */
   QUAD(SCIP_Real*       abar),              /**< pointer to store the reciprocal value of \bar{a} */
   int*                  cplussize           /**< pointer to store the size of C^+ */
   )
{
   int k;
   SCIP_Real QUAD(tmp);
   SCIP_Real QUAD(sigma);

   /* Now compute \bar{a}, the unique rational number such that for the cover C it holds that
    * b = \sum_{a_i \in C} \min(\bar{a}, a_i).
    * For that we need to sort by decreasing coefficients of the variables in the cover.
    * After the sorting the covervals array is free to be reused.
    */
   SCIPsortDownRealInt(covervals, coverpos, coversize);

   /* Now follows Algorithm 1 in the paper to compute \bar{a} */

   /* set \bar{a} = l_1 */
   QUAD_ARRAY_LOAD(*abar, cutcoefs, cutinds[coverpos[0]]);
   SCIPquadprecSumQQ(sigma, coverweight, -cutrhs);

   for( k = 1; k < coversize; ++k )
   {
      SCIP_Real QUAD(lkplus1);
      SCIP_Real QUAD(kdelta);

      /* load next coefficient l_{k+1} in sorted order of cover */
      QUAD_ARRAY_LOAD(lkplus1, cutcoefs, cutinds[coverpos[k]]);

      /* Let \delta = \bar{a} - l_{k+1} and compute k * \delta */
      SCIPquadprecSumQQ(kdelta, *abar, -lkplus1);
      SCIPquadprecProdQD(kdelta, kdelta, k);

      /* Set tmp = k * \delta - \sigma to check condition k * \delta < \sigma by tmp < 0 */
      SCIPquadprecSumQQ(tmp, kdelta, -sigma);
      if( QUAD_TO_DBL(tmp) < 0.0 )
      {
         /* Set \bar{a} = l_{k+1} and \sigma = \sigma - k*\delta */
         QUAD_ASSIGN_Q(*abar, lkplus1);
         SCIPquadprecSumQQ(sigma, sigma, -kdelta);
      }
      else
      {
         /* Set \bar{a} = \bar{a} - \sigma / k and \sigma = 0; break; */
         SCIP_Real minusoneoverk = -1.0 / k;
         SCIPquadprecProdQD(sigma, sigma, minusoneoverk);
         SCIPquadprecSumQQ(*abar, *abar, sigma);
         QUAD_ASSIGN(sigma, 0.0);
         break;
      }
   }

   if( QUAD_TO_DBL(sigma) > 0.0 )
   {
      SCIP_Real oneoverc = 1.0 / coversize;
      SCIPquadprecProdQD(*abar, cutrhs, oneoverc);
   }

   /* now we partition C into C^+ and C^-, where C^+ are all the elements of C whose weight is strictly larger than
    * \bar{a} and C^- the rest.  If a_i are the weights of the elements in C, let a_i^- = min(a_i, \bar{a}) We also
    * compute S^-(h) = sum of the h largest a_i^- and store S^-(h+1) in in covervals[h], for k = 0, ..., coversize - 1
    * (S^-(0) = 0 so it doesn't need to be stored; we use S to compute the lifted cut, see below)
    * we remember which elements of C^- in coverstatus, so that element in C^+ have coverstatus 1 and
    * elements in C^- have coverstatus -1 (elements not in C have coverstatus 0)
    */
   QUAD_ASSIGN(tmp, 0.0);
   *cplussize = 0;
   for( k = 0; k < coversize; ++k )
   {
      SCIP_Real QUAD(coef);
      SCIP_Real QUAD(coefminusabar);

      QUAD_ARRAY_LOAD(coef, cutcoefs, cutinds[coverpos[k]]);
      SCIPquadprecSumQQ(coefminusabar, coef, -*abar);
      if( QUAD_TO_DBL(coefminusabar) > 0.0 )
      {
         /* coefficient is in C^+ because it is greater than \bar{a} and contributes only \bar{a} to the sum */
         SCIPquadprecSumQQ(tmp, tmp, *abar);

         /* rather be on the safe side in numerical corner cases and relax the coefficient to exactly \bar{a}.
          * In that case the coefficient is not treated as in C^+ but as being <= \bar{a} and therefore in C^-.
          */
         if( QUAD_TO_DBL(coefminusabar) > SCIPfeastol(scip) )
            ++(*cplussize);
         else
            coverstatus[coverpos[k]] = -1;
      }
      else
      {
         /* coefficient is in C^- because it is smaller or equal to \bar{a} */
         coverstatus[coverpos[k]] = -1;
         SCIPquadprecSumQQ(tmp, tmp, coef);
      }
      covervals[k] = QUAD_TO_DBL(tmp);
      SCIPdebugMessage("S^-(%d) = %g\n", k + 1, covervals[k]);
   }

   /* set abar to its reciprocal for faster computation of the lifting coefficients */
   SCIPquadprecDivDQ(*abar, 1, *abar);
}

/** evaluate the lifting function based on the given values */
static
SCIP_Real evaluateLiftingFunctionKnapsack(
   QUAD(SCIP_Real        x),                 /**< value to evaluate the lifting function at */
   QUAD(SCIP_Real        abar),              /**< the reciprocal value of \bar{a} */
   SCIP_Real*            covervals,          /**< the running sum of S^-(*) values */
   int                   coversize,          /**< the size of the cover */
   int                   cplussize,          /**< the size of C^+ */
   SCIP_Real*            scale               /**< pointer to update the scale to integrality when a fractional value is returned */
   )
{
   SCIP_Real QUAD(tmp);
   SCIP_Real QUAD(hfrac);
   SCIP_Real cutcoef;
   int h;

   /* the lifted value is at least the coeficient (a_k) divided by \bar{a} because the largest value
    * contributed to the running sum stored in C is \bar{a}
    * therefore we start the search for the correct h at floor(a_k / \bar{a})
    */

   SCIPdebugMessage("coef is %g, coversize is %d\n", QUAD_TO_DBL(x), coversize );

   SCIPquadprecProdQQ(hfrac, x, abar);

   /* if the coefficient is below \bar{a}, i.e. a / \bar{a} < 1 then g(a_k) = 0, otherwise g(a_k) > 0 */
   if( QUAD_TO_DBL(hfrac) < 1 )
      return 0.0;

   h = (int)floor(QUAD_TO_DBL(hfrac) + QUAD_EPSILON);
   SCIPquadprecSumQD(hfrac, hfrac, -h);

   assert(h > 0);
   if( h < cplussize && ABS(QUAD_TO_DBL(hfrac)) <= QUAD_EPSILON )
   {
      /* cutcoef can be increased by 0.5 because it is a multiple of \bar{a}
       * (This is the first non-dominated lifting function presented in the paper)
       */
      cutcoef = 0.5;
      *scale = 2.0;
   }
   else
      cutcoef = 0.0;

   /* decrease by one to make sure rounding errors or coefficients that are larger than the right hand side by themselves
    * did not push h too far */
   h = MIN(h, coversize) - 1;

   /* now increase coefficient to its lifted value based on its size relative to the S^- values.
    * The coefficient a_i is lifted to the unique integer h such that S^-(h) < a_i <= S^-(h+1).
    * (todo: variables that have a coefficient above the right hand side can get an arbitrarily large coefficient but can
    *  also be trivially fixed using the base row. Currently they get the coefficient |C| which is 1 above the right hand
    *  side in the cover cut so that they can still be trivially fixed by propagating the cover cut.
    *  We do not want to apply fixings here though because the LP should stay flushed during separation.
    *  Possibly add a parameter to return additional fixings to the caller of the SCIPcalc*() functions in here
    *  and the caller can add them as cuts to the sepastore or we add them to the sepastore here?)
    */
   while( h < coversize )
   {
      SCIPquadprecSumQD(tmp, x, -covervals[h]); /* recall: covervals[h] = S^-(h+1) */
      if( QUAD_TO_DBL(tmp) <= QUAD_EPSILON )
         break;
      ++h;
   }

   cutcoef += h;

   /* the lifted coefficient is h increased possibly by 0.5 for the case checked above */
   SCIPdebugMessage("lifted coef %g < %g <= %g to %g\n", h == 0 ? 0 : covervals[h-1], QUAD_TO_DBL(x),
         covervals[h], cutcoef);

   return cutcoef;
}

/** calculates a lifted knapsack cover cut out of the weighted sum of LP rows given by an aggregation row; the
 *  aggregation row must not contain non-zero weights for modifiable rows, because these rows cannot
 *  participate in the cut.
 *  For further details we refer to:
 *
 *  Letchford, A. N., & Souli, G. (2019). On lifted cover inequalities: A new lifting procedure with unusual properties.
 *  Operations Research Letters, 47(2), 83-87.
 *
 *  @return \ref SCIP_OKAY is returned if everything worked. Otherwise a suitable error code is passed. See \ref
 *          SCIP_Retcode "SCIP_RETCODE" for a complete list of error codes.
 *
 *  @pre This method can be called if @p scip is in one of the following stages:
 *       - \ref SCIP_STAGE_SOLVING
 *
 *  See \ref SCIP_Stage "SCIP_STAGE" for a complete list of all possible solving stages.
 */
SCIP_RETCODE SCIPcalcKnapsackCover(
   SCIP*                 scip,               /**< SCIP data structure */
   SCIP_SOL*             sol,                /**< the solution that should be separated, or NULL for LP solution */
   SCIP_Bool             allowlocal,         /**< should local information allowed to be used, resulting in a local cut? */
   SCIP_AGGRROW*         aggrrow,            /**< the aggregation row to compute flow cover cut for */
   SCIP_Real*            cutcoefs,           /**< array to store the non-zero coefficients in the cut */
   SCIP_Real*            cutrhs,             /**< pointer to store the right hand side of the cut */
   int*                  cutinds,            /**< array to store the problem indices of variables with a non-zero coefficient in the cut */
   int*                  cutnnz,             /**< pointer to store the number of non-zeros in the cut */
   SCIP_Real*            cutefficacy,        /**< pointer to store the efficacy of the cut, or NULL */
   int*                  cutrank,            /**< pointer to return rank of generated cut */
   SCIP_Bool*            cutislocal,         /**< pointer to store whether the generated cut is only valid locally */
   SCIP_Bool*            success             /**< pointer to store whether a valid cut was returned */
   )
{
   int* varsign;
   int* boundtype;
   int* coverstatus;
   int* coverpos;
   int* tmpinds;
   SCIP_Real* tmpcoefs;
   SCIP_Real* covervals;
   SCIP_Real QUAD(rhs);
   SCIP_Real QUAD(coverweight);
   SCIP_Real QUAD(abar);
   SCIP_Bool transformed;
   SCIP_Bool local;
   SCIP_Real efficacy;
   SCIP_Real scale;
   int k;
   int nvars;
   int coversize;
   int cplussize;
   int nnz;

   assert(scip != NULL);
   assert(aggrrow != NULL);
   assert(cutcoefs != NULL);
   assert(cutrhs != NULL);
   assert(cutinds != NULL);
   assert(cutnnz != NULL);
   assert(cutefficacy != NULL);
   assert(cutislocal != NULL);
   assert(success != NULL);

   *success = FALSE;

   if( aggrrow->nnz == 0 )
      return SCIP_OKAY;

   for( k = 0; k < aggrrow->nrows; ++k )
   {
      /* cannot handle negative slack variables */
      if( aggrrow->rowweights[k] * aggrrow->slacksign[k] < 0 )
         return SCIP_OKAY;
   }

   /* allocate temporary memory */
   nvars = SCIPgetNVars(scip);
   SCIP_CALL( SCIPallocBufferArray(scip, &varsign, nvars) );
   SCIP_CALL( SCIPallocBufferArray(scip, &boundtype, nvars) );
   SCIP_CALL( SCIPallocBufferArray(scip, &coverstatus, nvars) );
   SCIP_CALL( SCIPallocBufferArray(scip, &covervals, nvars) );
   SCIP_CALL( SCIPallocBufferArray(scip, &coverpos, nvars) );
   SCIP_CALL( SCIPallocBufferArray(scip, &tmpinds, nvars) );
   SCIP_CALL( SCIPallocCleanBufferArray(scip, &tmpcoefs, QUAD_ARRAY_SIZE(nvars)) );

   /* initialize cut with aggregation */
   nnz = aggrrow->nnz;
   QUAD_ASSIGN_Q(rhs, aggrrow->rhs);

   BMScopyMemoryArray(tmpinds, aggrrow->inds, nnz);

   for( k = 0; k < nnz; ++k )
   {
      SCIP_Real QUAD(coef);
      int j = tmpinds[k];

      QUAD_ARRAY_LOAD(coef, aggrrow->vals, j);

      QUAD_HI(coef) = NONZERO(QUAD_HI(coef));
      assert(QUAD_HI(coef) != 0.0);

      QUAD_ARRAY_STORE(tmpcoefs, j, coef);
   }
   SCIPdebugMessage("Computing lifted knapsack cover for ");
   SCIPdebug(printCutQuad(scip, NULL, tmpcoefs, QUAD(rhs), tmpinds, nnz, FALSE, FALSE));

   /* Transform aggregated row into a (fractional, i.e. with possibly fractional weights) knapsack constraint.
    * Uses simple or variable lower or upper bounds to relax out continuous and general integers
    * so that only binary variables remain and complements those such that they have a positive coefficient.
    */
   local = aggrrow->local;
   SCIP_CALL( cutsTransformKnapsackCover(scip, sol, allowlocal,
         tmpcoefs, QUAD(&rhs), tmpinds, &nnz, varsign, boundtype, &local, &transformed) );

   assert(allowlocal || !local);

   if( !transformed )
      goto TERMINATE;

   SCIPdebugMessage("Transformed knapsack relaxation ");
   SCIPdebug(printCutQuad(scip, NULL, tmpcoefs, QUAD(rhs), tmpinds, nnz, FALSE, FALSE));

   if( !computeInitialKnapsackCover(scip, sol, tmpcoefs, tmpinds, QUAD_TO_DBL(rhs), nnz, varsign, coverstatus,
            coverpos, covervals, &coversize, QUAD(&coverweight)) )
      goto TERMINATE;

   SCIPdebugMessage("coverweight is %g and right hand side is %g\n", QUAD_TO_DBL(coverweight), QUAD_TO_DBL(rhs));
   assert(coversize > 0);

   /* by default do not scale the cut */
   scale = 1.0;

   if( coversize == 1 )
   {
      SCIP_Real QUAD(tmp);
      /* cover is trivial, return the fixing as cut */
      QUAD_ASSIGN(tmp, 0.0);
      for( k = 0; k < nnz; ++k )
      {
         if( coverstatus[k] == 0 )
         {
            QUAD_ARRAY_STORE(tmpcoefs, tmpinds[k], tmp);
         }
         else
         {
            tmpinds[0] = tmpinds[k];
            varsign[0] = varsign[k];
         }
      }

      nnz = 1;
      if( varsign[0] == -1 )
      {
         QUAD_ASSIGN(rhs, -1.0);
         QUAD_ASSIGN(tmp, -1.0);
      }
      else
      {
         QUAD_ASSIGN(rhs, 0.0);
         QUAD_ASSIGN(tmp, 1.0);
      }

      QUAD_ARRAY_STORE(tmpcoefs, tmpinds[0], tmp);
   }
   else
   {
      SCIP_Real QUAD(tmp);

      /* compute lifted cover inequality:
       * sum_{i \in C^-) x_i + sum_{i \in N \ C^-) g(a_i) x_i <= c - 1
       * where g(z) is equal to
       *   - 0 if z is 0 (irrelevant as there shouldn't be element with weight 0 in the knapsack)
       *   - h + 1/2 if z = k * \bar{a} for some integer k \in [1, |C^+| - 1] and S^-(h) < z <= S^-(h+1) for some h = 0, ..., coversize -1
       *   - h if S^-(h) < z <= S^-(h+1) for some h = 0, ..., coversize -1
       * the function S^- is defined above. Note that S^-(0) = 0
       * we store the cut coefficients in tmpcoef
       */

      /* prepare data required to evaluate lifting function */
      prepareLiftingData(scip, tmpcoefs, tmpinds, QUAD(rhs), coverpos, coversize,
            QUAD(coverweight), covervals, coverstatus, QUAD(&abar), &cplussize);

      /* compute lifted cover inequality */
      QUAD_ASSIGN(rhs, (coversize - 1));
      for( k = 0; k < nnz; )
      {
         SCIP_Real cutcoef;
         if( coverstatus[k] == -1 )
         { /* variables in C^- get the coefficients 1 */
            cutcoef = 1.0;
         }
         else
         { /* variables is either in C^+ or not in the cover and its coefficient value is computed with the lifing function */
            SCIP_Real QUAD(coef);
            QUAD_ARRAY_LOAD(coef, tmpcoefs, tmpinds[k]);

            cutcoef = evaluateLiftingFunctionKnapsack(QUAD(coef), QUAD(abar), covervals, coversize, cplussize, &scale);

            /* if the coefficient value is zero then remove the nonzero entry and continue */
            if( cutcoef == 0.0 )
            {
               QUAD_ASSIGN(tmp, 0.0);
               QUAD_ARRAY_STORE(tmpcoefs, tmpinds[k], tmp);
               --nnz;
               coverstatus[k] = coverstatus[nnz];
               tmpinds[k] = tmpinds[nnz];
               varsign[k] = varsign[nnz];
               continue;
            }
         }

         /* directly undo the complementation before storing back the coefficient */
         if( varsign[k] == -1 )
         {
            /* variable was complemented so we have cutcoef * (1-x) = cutcoef - cutcoef * x.Thus we need to adjust the rhs
             * to rhs - cutcoef and flip the sign of cutcoef */
            cutcoef = -cutcoef;
            SCIPquadprecSumQD(rhs, rhs, cutcoef);
         }

         QUAD_ASSIGN(tmp, cutcoef);
         QUAD_ARRAY_STORE(tmpcoefs, tmpinds[k], tmp);

         ++k;
      }
   }

   /* calculate the efficacy of the computed cut and store the success flag if the efficacy exceeds the
    * one stored in the cutefficacy variable by the caller
    */
   efficacy = calcEfficacyDenseStorageQuad(scip, sol, tmpcoefs, QUAD_TO_DBL(rhs), tmpinds, nnz);
   *success = efficacy > *cutefficacy;

   SCIPdebugMessage("FINAL LCI:");
   SCIPdebug(printCutQuad(scip, sol, tmpcoefs, QUAD(rhs), tmpinds, nnz, FALSE, FALSE));

   if( *success )
   {
      /* return the cut into the given arrays/pointers */
      *cutislocal = local;
      *cutrhs = scale * QUAD_TO_DBL(rhs);
      *cutnnz = nnz;

      /* store cut in given array in sparse representation and clean buffer array */
      for( k = 0; k < nnz; ++k )
      {
         SCIP_Real QUAD(coef);
         int j = tmpinds[k];

         QUAD_ARRAY_LOAD(coef, tmpcoefs, j);
         assert(QUAD_HI(coef) != 0.0);

         cutcoefs[k] = scale * QUAD_TO_DBL(coef);
         cutinds[k] = j;
         QUAD_ASSIGN(coef, 0.0);
         QUAD_ARRAY_STORE(tmpcoefs, j, coef);
      }

      assert( cutefficacy != NULL );
      /* calculate efficacy again to make sure it matches the coefficients after they where rounded to double values
       * and after the cleanup and postprocessing step was applied. */
      *cutefficacy = calcEfficacy(scip, sol, cutcoefs, *cutrhs, cutinds, nnz);

      if( cutrank != NULL )
         *cutrank = aggrrow->rank + 1;
   }

  TERMINATE:

   /* if we aborted early the tmpcoefs array needs to be cleaned */
   if( !(*success) )
   {
      SCIP_Real QUAD(tmp);
      QUAD_ASSIGN(tmp, 0.0);

      for( k = 0; k < nnz; ++k )
      {
         QUAD_ARRAY_STORE(tmpcoefs, tmpinds[k], tmp);
      }
   }
#ifndef NDEBUG
   for( k = 0; k < QUAD_ARRAY_SIZE(nvars); ++k )
   {
      if(tmpcoefs[k] != 0.0)
      {
         SCIPdebugMessage("tmpcoefs have not been reset\n");
         SCIPABORT();
      }
   }
#endif

   /* free temporary memory */
   SCIPfreeCleanBufferArray(scip, &tmpcoefs);
   SCIPfreeBufferArray(scip, &tmpinds);
   SCIPfreeBufferArray(scip, &coverpos);
   SCIPfreeBufferArray(scip, &covervals);
   SCIPfreeBufferArray(scip, &coverstatus);
   SCIPfreeBufferArray(scip, &boundtype);
   SCIPfreeBufferArray(scip, &varsign);

   return SCIP_OKAY;
}


/* =========================================== strongcg =========================================== */

/** Transform equation \f$ a \cdot x = b; lb \leq x \leq ub \f$ into standard form
 *    \f$ a^\prime \cdot x^\prime = b,\; 0 \leq x^\prime \leq ub' \f$.
 *
 *  Differs from cutsTransformMIR for continuous variables for which the lower bound must be used
 *  when in case their coefficient is positive and the upper bound in case their coefficient is
 *  negative. This forces all continuous variable to have a positive coefficient in the transformed
 *  row.
 *
 *  Transform variables (lb or ub):
 *  \f[
 *  \begin{array}{llll}
 *    x^\prime_j := x_j - lb_j,&   x_j = x^\prime_j + lb_j,&   a^\prime_j =  a_j,&   \mbox{if lb is used in transformation}\\
 *    x^\prime_j := ub_j - x_j,&   x_j = ub_j - x^\prime_j,&   a^\prime_j = -a_j,&   \mbox{if ub is used in transformation}
 *  \end{array}
 *  \f]
 *  and move the constant terms \f$ a_j\, lb_j \f$ or \f$ a_j\, ub_j \f$ to the rhs.
 *
 *  Transform variables (vlb or vub):
 *  \f[
 *  \begin{array}{llll}
 *    x^\prime_j := x_j - (bl_j\, zl_j + dl_j),&   x_j = x^\prime_j + (bl_j\, zl_j + dl_j),&   a^\prime_j =  a_j,&   \mbox{if vlb is used in transf.} \\
 *    x^\prime_j := (bu_j\, zu_j + du_j) - x_j,&   x_j = (bu_j\, zu_j + du_j) - x^\prime_j,&   a^\prime_j = -a_j,&   \mbox{if vub is used in transf.}
 *  \end{array}
 *  \f]
 *  move the constant terms \f$ a_j\, dl_j \f$ or \f$ a_j\, du_j \f$ to the rhs, and update the coefficient of the VLB variable:
 *  \f[
 *  \begin{array}{ll}
 *    a_{zl_j} := a_{zl_j} + a_j\, bl_j,& \mbox{or} \\
 *    a_{zu_j} := a_{zu_j} + a_j\, bu_j &
 *  \end{array}
 *  \f]
>>>>>>> 6283bf4e
 */
static
SCIP_RETCODE cutsTransformKnapsackCover(
   SCIP*                 scip,               /**< SCIP data structure */
   SCIP_SOL*             sol,                /**< the solution that should be separated, or NULL for LP solution */
   SCIP_Bool             allowlocal,         /**< should local information allowed to be used, resulting in a local cut? */
   SCIP_Real*            cutcoefs,           /**< array of coefficients of cut */
   QUAD(SCIP_Real*       cutrhs),            /**< pointer to right hand side of cut */
   int*                  cutinds,            /**< array of variables problem indices for non-zero coefficients in cut */
   int*                  nnz,                /**< number of non-zeros in cut */
   int*                  varsign,            /**< stores the sign of the transformed variable in summation */
   int*                  boundtype,          /**< stores the bound used for transformed variable:
                                              *   vlb/vub_idx, or -1 for global lb/ub, or -2 for local lb/ub */
   SCIP_Bool*            localbdsused,       /**< pointer to store whether local bounds were used in transformation */
   SCIP_Bool*            success             /**< stores whether the row could successfully be transformed into a knapsack constraint.
                                              *   Returns FALSE in case a continuous or general integer variable is unbounded in the
                                              *   required direction. */
   )
{
   SCIP_Real* bestbds;
   int i;
   int aggrrowbinstart;
   int firstnonbinvar;
   SCIP_VAR** vars;

   assert(varsign != NULL);
   assert(boundtype != NULL);
   assert(success != NULL);
   assert(localbdsused != NULL);

   *success = FALSE;

   /* allocate temporary memory to store best bounds and bound types */
   SCIP_CALL( SCIPallocBufferArray(scip, &bestbds, 2*(*nnz)) );

   /* start with continuous variables, because using variable bounds can affect the untransformed binary
    * variables, and these changes have to be incorporated in the transformation of the binary variables
    * (binary variables have the smallest problem indices!)
    */
   SCIPsortDownInt(cutinds, *nnz);

   vars = SCIPgetVars(scip);
   firstnonbinvar = SCIPgetNBinVars(scip);

   /* determine best bounds for the continous and general integer variables such that they will have
    * a positive coefficient in the transformation */
   for( i = 0; i < *nnz && cutinds[i] >= firstnonbinvar; ++i )
   {
      SCIP_Real QUAD(coef);
      int v = cutinds[i];

      QUAD_ARRAY_LOAD(coef, cutcoefs, v);

      if( QUAD_TO_DBL(coef) > 0.0 )
      {
         SCIP_Real simplebound;

<<<<<<< HEAD
         /* find closest lower bound in standard lower bound or variable lower bound for continuous variable
          * so that it will have a positive coefficient */
         SCIP_CALL( findBestLb(scip, vars[v], sol, 1, allowlocal, bestbds + i, &simplebound, boundtype + i) );
=======
         /* find closest lower bound in standard lower bound or variable lower bound for continuous variable so that it will have a positive coefficient */
         SCIP_CALL( findBestLb(scip, vars[v], sol, usevbds ? 2 : 0, allowlocal, bestbds + i, &simplebound, boundtype + i) );
>>>>>>> 6283bf4e

         /* cannot transform into knapsack */
         if( SCIPisInfinity(scip, -bestbds[i]) )
            goto TERMINATE;

         varsign[i] = +1;
      }
      else if( QUAD_TO_DBL(coef) < 0.0 )
      {
         SCIP_Real simplebound;

<<<<<<< HEAD
         /* find closest upper bound in standard upper bound or variable upper bound for continuous variable
          * so that it will have a positive coefficient */
         SCIP_CALL( findBestUb(scip, vars[v], sol, 1, allowlocal, bestbds + i, &simplebound, boundtype + i) );
=======
         /* find closest upper bound in standard upper bound or variable upper bound for continuous variable so that it will have a positive coefficient */
         SCIP_CALL( findBestUb(scip, vars[cutinds[i]], sol, usevbds ? 2 : 0, allowlocal, bestbds + i, &simplebound, boundtype + i) );
>>>>>>> 6283bf4e

          /* cannot transform into knapsack */
         if( SCIPisInfinity(scip, bestbds[i]) )
            goto TERMINATE;

         varsign[i] = -1;
      }
   }

   /* remember start of integer variables in the aggrrow */
   aggrrowbinstart = i;

   /* perform bound substitution for continuous variables */
   for( i = 0; i < aggrrowbinstart; ++i )
   {
<<<<<<< HEAD
      SCIP_Real QUAD(coef);
      int v = cutinds[i];

      performBoundSubstitution(scip, cutinds, cutcoefs, QUAD(cutrhs), nnz, varsign[i], boundtype[i], bestbds[i], v, localbdsused);

      /* relax non-binary coefficient to zero after bound substitution */
      QUAD_ASSIGN(coef, 0.0);
      QUAD_ARRAY_STORE(cutcoefs, v, coef);
   }

   assert(i == aggrrowbinstart);

   /* remove non-binary variables because their coefficients have been set to zero after bound substitution */
   if( aggrrowbinstart != 0 )
   {
      *nnz -= aggrrowbinstart;
      BMSmoveMemoryArray(cutinds, cutinds + aggrrowbinstart, *nnz);
   }
   i = 0;

   /* after doing bound substitution of non-binary vars, some coefficients of binary vars might have changed, so here we
    * remove the ones that became 0 if any; also, we need that all remaining binary vars have positive coefficients,
    * thus we perform bound substitution with simple bounds (i.e. complementing) to achieve this.
    */
   while( i < *nnz )
   {
      SCIP_Real QUAD(coef);
      SCIP_Real simplebound;
      SCIP_Real bestlb;
      SCIP_Real bestub;
      SCIP_Bool setzero;
      int v = cutinds[i];

      assert( SCIPvarGetType(vars[v]) == SCIP_VARTYPE_BINARY );

      assert(v < firstnonbinvar);
      QUAD_ARRAY_LOAD(coef, cutcoefs, v);

      /* due to variable bound usage for bound substitution of continous variables cancellation may have occurred */
      if( EPSZ(QUAD_TO_DBL(coef), QUAD_EPSILON) )
      {
         /* do not increase i, since last element is copied to the i-th position */
         setzero = TRUE;
      }
      else
      {
         /* perform bound substitution */
         if( QUAD_TO_DBL(coef) < 0.0 )
         {
            SCIP_CALL( findBestUb(scip, vars[v], sol, 0, allowlocal, &bestub, &simplebound, boundtype + i) );

            if( SCIPisZero(scip, bestub) )
            {
               /* binary variable is fixed to zero */
               setzero = TRUE;
               *localbdsused = *localbdsused || (boundtype[i] == -2);
            }
            else
            {
               varsign[i] = -1;

               performBoundSubstitutionSimple(scip, cutcoefs, QUAD(cutrhs), boundtype[i], bestub, v, localbdsused);
               QUAD_ARRAY_STORE(cutcoefs, v, -coef);
               setzero = FALSE;
            }
         }
         else
         {
            SCIP_CALL( findBestLb(scip, vars[v], sol, 0, allowlocal, &bestlb, &simplebound, boundtype + i) );

            if( !SCIPisZero(scip, bestlb) )
            {
               /* binary variable is fixed to one */
               performBoundSubstitutionSimple(scip, cutcoefs, QUAD(cutrhs), boundtype[i], bestlb, v, localbdsused);
               setzero = TRUE;
            }
            else
            {
               varsign[i] = +1;
               setzero = FALSE;
            }
         }

         assert(boundtype[i] == -1 || boundtype[i] == -2);
      }

      /* increase i or remove zero coefficient (i.e. var with 0 coef) by shifting last nonzero to current position */
      if( setzero )
      {
         QUAD_ASSIGN(coef, 0.0);
         QUAD_ARRAY_STORE(cutcoefs, v, coef);
         --(*nnz);
         cutinds[i] = cutinds[*nnz];
      }
      else
         ++i;
   }

   /* relax rhs to zero if it is close to but slightly below zero */
   if( QUAD_TO_DBL(*cutrhs) < 0.0 && QUAD_TO_DBL(*cutrhs) >= -SCIPepsilon(scip) )
      QUAD_ASSIGN(*cutrhs, 0.0);

   *success = TRUE;
  TERMINATE:
   /*free temporary memory */
   SCIPfreeBufferArray(scip, &bestbds);

   return SCIP_OKAY;
}

/** determines the initial cover for the given (fractional) knapsack row */
static
SCIP_Bool computeInitialKnapsackCover(
   SCIP*                 scip,               /**< SCIP datastructure */
   SCIP_SOL*             sol,                /**< the solution that should be separated, or NULL for LP solution */
   SCIP_Real*            cutcoefs,           /**< array of the non-zero coefficients in the cut */
   int*                  cutinds,            /**< array of the problem indices of variables with a non-zero coefficient in the cut */
   SCIP_Real             cutrhs,             /**< pointer to the right hand side of the cut */
   int                   cutnnz,             /**< pointer to the number of non-zeros in the cut */
   int*                  varsign,            /**< sign of coefficients for each nonzero in the row be transformation */
   int*                  coverstatus,        /**< array to return the coverstatus for each variable in the  knapsack row */
   int*                  coverpos,           /**< position of nonzero in the knapsack row for each variable in the cover */
   SCIP_Real*            covervals,          /**< coefficient value of each variable in the cover */
   int*                  coversize,          /**< pointer to return number of variables in the cover;
                                              *   matches the length of the associated arrays */
   QUAD(SCIP_Real*       coverweight)        /**< pointer to return the weight of the cover;
                                              *   the weight is the sum of the coefficient values of variables in the cover */
   )
{
   SCIP_VAR** vars;
   int k;
   int j;
   QUAD_ASSIGN(*coverweight, 0);
   *coversize = 0;
   j = cutnnz-1;
   vars = SCIPgetVars(scip);

   for( k = 0; k < cutnnz; ++k )
   {
      SCIP_Real solval;
      int v = cutinds[k];
      SCIP_Real QUAD(coef);
      QUAD_ARRAY_LOAD(coef, cutcoefs, v);

      solval = SCIPgetSolVal(scip, sol, vars[v]);
      if( varsign[k] == -1 )
         solval = 1 - solval;

      if( SCIPisFeasEQ(scip, solval, 1.0) )
      {
         /* every variable with solution value 1 is forced into the cover */
         coverpos[*coversize] = k;
         covervals[*coversize] = QUAD_TO_DBL(coef);
         coverstatus[k] = 1;
         *coversize += 1;
         SCIPquadprecSumQQ(*coverweight, *coverweight, coef);
      }
      else
      {
         coverpos[j] = k;
         covervals[j] = solval * QUAD_TO_DBL(coef);
         coverstatus[k] = 0;
         j -= 1;
      }
   }

   /* Use these two arrays to sort the variables by decreasing contribution
    * and pick them greedily in the while loop below until they are a cover.
    * Since the cover does not need to be minimal we do not need to remove any of the
    * variables with a high activity contribution even if they are not necessary after
    * picking the last variable.
    */
   SCIPsortDownRealInt(covervals + (*coversize), coverpos + (*coversize), cutnnz - (*coversize));

   /* overwrite covervals with the coefficients of the variables in the cover
    * as we need to sort decreasingly by those again for the lifting
    */
   while( *coversize < cutnnz &&
          SCIPisFeasLE(scip, QUAD_TO_DBL(*coverweight), cutrhs) )
   {
      int v;
      SCIP_Real QUAD(coef);
      k = coverpos[*coversize];
      v = cutinds[k];
      coverstatus[k] = 1;
      QUAD_ARRAY_LOAD(coef, cutcoefs, v);
      covervals[*coversize] = QUAD_TO_DBL(coef);
      SCIPquadprecSumQQ(*coverweight, *coverweight, coef);
      *coversize += 1;
   }

   /* there is no cover */
   if( SCIPisFeasLE(scip, QUAD_TO_DBL(*coverweight), cutrhs) || *coversize == 0 )
      return FALSE;

   SCIPdebugMessage("coverweight is %g and right hand side is %g\n", QUAD_TO_DBL(*coverweight), cutrhs);
   assert(*coversize > 0);

   return TRUE;
}

/** prepares the data needed to evaluate the lifting function */
static
void prepareLiftingData(
   SCIP*                 scip,               /**< SCIP datastructure */
   SCIP_Real*            cutcoefs,           /**< array of the non-zero coefficients in the cut */
   int*                  cutinds,            /**< array of the problem indices of variables with a non-zero coefficient in the cut */
   QUAD(SCIP_Real        cutrhs),            /**< pointer to the right hand side of the cut */
   int*                  coverpos,           /**< position of nonzero in the knapsack row for each variable in the cover */
   int                   coversize,          /**< number of variables in the cover */
   QUAD(SCIP_Real        coverweight),       /**< weight of cover */
   SCIP_Real*            covervals,          /**< coefficient value of each variable in the cover;
                                              *   on output stores the running sum of S^-(*) values */
   int*                  coverstatus,        /**< coverstatus for each variable in the cover. After calling this function
                                              *   variables in C^- will have the value -1, variables in C^+ the value 1,
                                              *   and all variables outside the cover keep the value 0. */
   QUAD(SCIP_Real*       abar),              /**< pointer to store the reciprocal value of \bar{a} */
   int*                  cplussize           /**< pointer to store the size of C^+ */
   )
{
   int k;
   SCIP_Real QUAD(tmp);
   SCIP_Real QUAD(sigma);

   /* Now compute \bar{a}, the unique rational number such that for the cover C it holds that
    * b = \sum_{a_i \in C} \min(\bar{a}, a_i).
    * For that we need to sort by decreasing coefficients of the variables in the cover.
    * After the sorting the covervals array is free to be reused.
    */
   SCIPsortDownRealInt(covervals, coverpos, coversize);

   /* Now follows Algorithm 1 in the paper to compute \bar{a} */

   /* set \bar{a} = l_1 */
   QUAD_ARRAY_LOAD(*abar, cutcoefs, cutinds[coverpos[0]]);
   SCIPquadprecSumQQ(sigma, coverweight, -cutrhs);

   for( k = 1; k < coversize; ++k )
   {
      SCIP_Real QUAD(lkplus1);
      SCIP_Real QUAD(kdelta);

      /* load next coefficient l_{k+1} in sorted order of cover */
      QUAD_ARRAY_LOAD(lkplus1, cutcoefs, cutinds[coverpos[k]]);

      /* Let \delta = \bar{a} - l_{k+1} and compute k * \delta */
      SCIPquadprecSumQQ(kdelta, *abar, -lkplus1);
      SCIPquadprecProdQD(kdelta, kdelta, k);

      /* Set tmp = k * \delta - \sigma to check condition k * \delta < \sigma by tmp < 0 */
      SCIPquadprecSumQQ(tmp, kdelta, -sigma);
      if( QUAD_TO_DBL(tmp) < 0.0 )
      {
         /* Set \bar{a} = l_{k+1} and \sigma = \sigma - k*\delta */
         QUAD_ASSIGN_Q(*abar, lkplus1);
         SCIPquadprecSumQQ(sigma, sigma, -kdelta);
      }
      else
      {
         /* Set \bar{a} = \bar{a} - \sigma / k and \sigma = 0; break; */
         SCIP_Real minusoneoverk = -1.0 / k;
         SCIPquadprecProdQD(sigma, sigma, minusoneoverk);
         SCIPquadprecSumQQ(*abar, *abar, sigma);
         QUAD_ASSIGN(sigma, 0.0);
         break;
      }
   }

   if( QUAD_TO_DBL(sigma) > 0.0 )
   {
      SCIP_Real oneoverc = 1.0 / coversize;
      SCIPquadprecProdQD(*abar, cutrhs, oneoverc);
   }

   /* now we partition C into C^+ and C^-, where C^+ are all the elements of C whose weight is strictly larger than
    * \bar{a} and C^- the rest.  If a_i are the weights of the elements in C, let a_i^- = min(a_i, \bar{a}) We also
    * compute S^-(h) = sum of the h largest a_i^- and store S^-(h+1) in in covervals[h], for k = 0, ..., coversize - 1
    * (S^-(0) = 0 so it doesn't need to be stored; we use S to compute the lifted cut, see below)
    * we remember which elements of C^- in coverstatus, so that element in C^+ have coverstatus 1 and
    * elements in C^- have coverstatus -1 (elements not in C have coverstatus 0)
    */
   QUAD_ASSIGN(tmp, 0.0);
   *cplussize = 0;
   for( k = 0; k < coversize; ++k )
   {
      SCIP_Real QUAD(coef);
      SCIP_Real QUAD(coefminusabar);

      QUAD_ARRAY_LOAD(coef, cutcoefs, cutinds[coverpos[k]]);
      SCIPquadprecSumQQ(coefminusabar, coef, -*abar);
      if( QUAD_TO_DBL(coefminusabar) > 0.0 )
      {
         /* coefficient is in C^+ because it is greater than \bar{a} and contributes only \bar{a} to the sum */
         SCIPquadprecSumQQ(tmp, tmp, *abar);

         /* rather be on the safe side in numerical corner cases and relax the coefficient to exactly \bar{a}.
          * In that case the coefficient is not treated as in C^+ but as being <= \bar{a} and therefore in C^-.
          */
         if( QUAD_TO_DBL(coefminusabar) > SCIPfeastol(scip) )
            ++(*cplussize);
         else
            coverstatus[coverpos[k]] = -1;
      }
      else
      {
         /* coefficient is in C^- because it is smaller or equal to \bar{a} */
         coverstatus[coverpos[k]] = -1;
         SCIPquadprecSumQQ(tmp, tmp, coef);
      }
      covervals[k] = QUAD_TO_DBL(tmp);
      SCIPdebugMessage("S^-(%d) = %g\n", k + 1, covervals[k]);
   }

   /* set abar to its reciprocal for faster computation of the lifting coefficients */
   SCIPquadprecDivDQ(*abar, 1, *abar);
}

/** evaluate the lifting function based on the given values */
static
SCIP_Real evaluateLiftingFunctionKnapsack(
   QUAD(SCIP_Real        x),                 /**< value to evaluate the lifting function at */
   QUAD(SCIP_Real        abar),              /**< the reciprocal value of \bar{a} */
   SCIP_Real*            covervals,          /**< the running sum of S^-(*) values */
   int                   coversize,          /**< the size of the cover */
   int                   cplussize,          /**< the size of C^+ */
   SCIP_Real*            scale               /**< pointer to update the scale to integrality when a fractional value is returned */
   )
{
   SCIP_Real QUAD(tmp);
   SCIP_Real QUAD(hfrac);
   SCIP_Real cutcoef;
   int h;

   /* the lifted value is at least the coeficient (a_k) divided by \bar{a} because the largest value
    * contributed to the running sum stored in C is \bar{a}
    * therefore we start the search for the correct h at floor(a_k / \bar{a})
    */

   SCIPdebugMessage("coef is %g, coversize is %d\n", QUAD_TO_DBL(x), coversize );

   SCIPquadprecProdQQ(hfrac, x, abar);

   /* if the coefficient is below \bar{a}, i.e. a / \bar{a} < 1 then g(a_k) = 0, otherwise g(a_k) > 0 */
   if( QUAD_TO_DBL(hfrac) < 1 )
      return 0.0;

   h = (int)floor(QUAD_TO_DBL(hfrac) + QUAD_EPSILON);
   SCIPquadprecSumQD(hfrac, hfrac, -h);

   assert(h > 0);
   if( h < cplussize && ABS(QUAD_TO_DBL(hfrac)) <= QUAD_EPSILON )
   {
      /* cutcoef can be increased by 0.5 because it is a multiple of \bar{a}
       * (This is the first non-dominated lifting function presented in the paper)
       */
      cutcoef = 0.5;
      *scale = 2.0;
   }
   else
      cutcoef = 0.0;

   /* decrease by one to make sure rounding errors or coefficients that are larger than the right hand side by themselves
    * did not push h too far */
   h = MIN(h, coversize) - 1;

   /* now increase coefficient to its lifted value based on its size relative to the S^- values.
    * The coefficient a_i is lifted to the unique integer h such that S^-(h) < a_i <= S^-(h+1).
    * (todo: variables that have a coefficient above the right hand side can get an arbitrarily large coefficient but can
    *  also be trivially fixed using the base row. Currently they get the coefficient |C| which is 1 above the right hand
    *  side in the cover cut so that they can still be trivially fixed by propagating the cover cut.
    *  We do not want to apply fixings here though because the LP should stay flushed during separation.
    *  Possibly add a parameter to return additional fixings to the caller of the SCIPcalc*() functions in here
    *  and the caller can add them as cuts to the sepastore or we add them to the sepastore here?)
    */
   while( h < coversize )
   {
      SCIPquadprecSumQD(tmp, x, -covervals[h]); /* recall: covervals[h] = S^-(h+1) */
      if( QUAD_TO_DBL(tmp) <= QUAD_EPSILON )
         break;
      ++h;
   }

   cutcoef += h;

   /* the lifted coefficient is h increased possibly by 0.5 for the case checked above */
   SCIPdebugMessage("lifted coef %g < %g <= %g to %g\n", h == 0 ? 0 : covervals[h-1], QUAD_TO_DBL(x),
         covervals[h], cutcoef);

   return cutcoef;
}

/** calculates a lifted knapsack cover cut out of the weighted sum of LP rows given by an aggregation row; the
 *  aggregation row must not contain non-zero weights for modifiable rows, because these rows cannot
 *  participate in the cut.
 *  For further details we refer to:
 *
 *  Letchford, A. N., & Souli, G. (2019). On lifted cover inequalities: A new lifting procedure with unusual properties.
 *  Operations Research Letters, 47(2), 83-87.
 *
 *  @return \ref SCIP_OKAY is returned if everything worked. Otherwise a suitable error code is passed. See \ref
 *          SCIP_Retcode "SCIP_RETCODE" for a complete list of error codes.
 *
 *  @pre This method can be called if @p scip is in one of the following stages:
 *       - \ref SCIP_STAGE_SOLVING
 *
 *  See \ref SCIP_Stage "SCIP_STAGE" for a complete list of all possible solving stages.
 */
SCIP_RETCODE SCIPcalcKnapsackCover(
   SCIP*                 scip,               /**< SCIP data structure */
   SCIP_SOL*             sol,                /**< the solution that should be separated, or NULL for LP solution */
   SCIP_Bool             allowlocal,         /**< should local information allowed to be used, resulting in a local cut? */
   SCIP_AGGRROW*         aggrrow,            /**< the aggregation row to compute flow cover cut for */
   SCIP_Real*            cutcoefs,           /**< array to store the non-zero coefficients in the cut */
   SCIP_Real*            cutrhs,             /**< pointer to store the right hand side of the cut */
   int*                  cutinds,            /**< array to store the problem indices of variables with a non-zero coefficient in the cut */
   int*                  cutnnz,             /**< pointer to store the number of non-zeros in the cut */
   SCIP_Real*            cutefficacy,        /**< pointer to store the efficacy of the cut, or NULL */
   int*                  cutrank,            /**< pointer to return rank of generated cut */
   SCIP_Bool*            cutislocal,         /**< pointer to store whether the generated cut is only valid locally */
   SCIP_Bool*            success             /**< pointer to store whether a valid cut was returned */
   )
{
   int* varsign;
   int* boundtype;
   int* coverstatus;
   int* coverpos;
   int* tmpinds;
   SCIP_Real* tmpcoefs;
   SCIP_Real* covervals;
   SCIP_Real QUAD(rhs);
   SCIP_Real QUAD(coverweight);
   SCIP_Real QUAD(abar);
   SCIP_Bool transformed;
   SCIP_Bool local;
   SCIP_Real efficacy;
   SCIP_Real scale;
   int k;
   int nvars;
   int coversize;
   int cplussize;
   int nnz;

   assert(scip != NULL);
   assert(aggrrow != NULL);
   assert(cutcoefs != NULL);
   assert(cutrhs != NULL);
   assert(cutinds != NULL);
   assert(cutnnz != NULL);
   assert(cutefficacy != NULL);
   assert(cutislocal != NULL);
   assert(success != NULL);

   *success = FALSE;

   if( aggrrow->nnz == 0 )
      return SCIP_OKAY;

   for( k = 0; k < aggrrow->nrows; ++k )
   {
      /* cannot handle negative slack variables */
      if( aggrrow->rowweights[k] * aggrrow->slacksign[k] < 0 )
         return SCIP_OKAY;
   }

   /* allocate temporary memory */
   nvars = SCIPgetNVars(scip);
   SCIP_CALL( SCIPallocBufferArray(scip, &varsign, nvars) );
   SCIP_CALL( SCIPallocBufferArray(scip, &boundtype, nvars) );
   SCIP_CALL( SCIPallocBufferArray(scip, &coverstatus, nvars) );
   SCIP_CALL( SCIPallocBufferArray(scip, &covervals, nvars) );
   SCIP_CALL( SCIPallocBufferArray(scip, &coverpos, nvars) );
   SCIP_CALL( SCIPallocBufferArray(scip, &tmpinds, nvars) );
   SCIP_CALL( SCIPallocCleanBufferArray(scip, &tmpcoefs, QUAD_ARRAY_SIZE(nvars)) );

   /* initialize cut with aggregation */
   nnz = aggrrow->nnz;
   QUAD_ASSIGN_Q(rhs, aggrrow->rhs);

   BMScopyMemoryArray(tmpinds, aggrrow->inds, nnz);

   for( k = 0; k < nnz; ++k )
   {
      SCIP_Real QUAD(coef);
      int j = tmpinds[k];

      QUAD_ARRAY_LOAD(coef, aggrrow->vals, j);

      QUAD_HI(coef) = NONZERO(QUAD_HI(coef));
      assert(QUAD_HI(coef) != 0.0);

      QUAD_ARRAY_STORE(tmpcoefs, j, coef);
   }
   SCIPdebugMessage("Computing lifted knapsack cover for ");
   SCIPdebug(printCutQuad(scip, NULL, tmpcoefs, QUAD(rhs), tmpinds, nnz, FALSE, FALSE));

   /* Transform aggregated row into a (fractional, i.e. with possibly fractional weights) knapsack constraint.
    * Uses simple or variable lower or upper bounds to relax out continuous and general integers
    * so that only binary variables remain and complements those such that they have a positive coefficient.
    */
   local = aggrrow->local;
   SCIP_CALL( cutsTransformKnapsackCover(scip, sol, allowlocal,
         tmpcoefs, QUAD(&rhs), tmpinds, &nnz, varsign, boundtype, &local, &transformed) );

   assert(allowlocal || !local);

   if( !transformed )
      goto TERMINATE;

   SCIPdebugMessage("Transformed knapsack relaxation ");
   SCIPdebug(printCutQuad(scip, NULL, tmpcoefs, QUAD(rhs), tmpinds, nnz, FALSE, FALSE));

   if( !computeInitialKnapsackCover(scip, sol, tmpcoefs, tmpinds, QUAD_TO_DBL(rhs), nnz, varsign, coverstatus,
            coverpos, covervals, &coversize, QUAD(&coverweight)) )
      goto TERMINATE;

   SCIPdebugMessage("coverweight is %g and right hand side is %g\n", QUAD_TO_DBL(coverweight), QUAD_TO_DBL(rhs));
   assert(coversize > 0);

   /* by default do not scale the cut */
   scale = 1.0;

   if( coversize == 1 )
   {
      SCIP_Real QUAD(tmp);
      /* cover is trivial, return the fixing as cut */
      QUAD_ASSIGN(tmp, 0.0);
      for( k = 0; k < nnz; ++k )
      {
         if( coverstatus[k] == 0 )
         {
            QUAD_ARRAY_STORE(tmpcoefs, tmpinds[k], tmp);
         }
         else
         {
            tmpinds[0] = tmpinds[k];
            varsign[0] = varsign[k];
         }
      }

      nnz = 1;
      if( varsign[0] == -1 )
      {
         QUAD_ASSIGN(rhs, -1.0);
         QUAD_ASSIGN(tmp, -1.0);
      }
      else
      {
         QUAD_ASSIGN(rhs, 0.0);
         QUAD_ASSIGN(tmp, 1.0);
      }

      QUAD_ARRAY_STORE(tmpcoefs, tmpinds[0], tmp);
   }
   else
   {
      SCIP_Real QUAD(tmp);

      /* compute lifted cover inequality:
       * sum_{i \in C^-) x_i + sum_{i \in N \ C^-) g(a_i) x_i <= c - 1
       * where g(z) is equal to
       *   - 0 if z is 0 (irrelevant as there shouldn't be element with weight 0 in the knapsack)
       *   - h + 1/2 if z = k * \bar{a} for some integer k \in [1, |C^+| - 1] and S^-(h) < z <= S^-(h+1) for some h = 0, ..., coversize -1
       *   - h if S^-(h) < z <= S^-(h+1) for some h = 0, ..., coversize -1
       * the function S^- is defined above. Note that S^-(0) = 0
       * we store the cut coefficients in tmpcoef
       */

      /* prepare data required to evaluate lifting function */
      prepareLiftingData(scip, tmpcoefs, tmpinds, QUAD(rhs), coverpos, coversize,
            QUAD(coverweight), covervals, coverstatus, QUAD(&abar), &cplussize);

      /* compute lifted cover inequality */
      QUAD_ASSIGN(rhs, (coversize - 1));
      for( k = 0; k < nnz; )
      {
         SCIP_Real cutcoef;
         if( coverstatus[k] == -1 )
         { /* variables in C^- get the coefficients 1 */
            cutcoef = 1.0;
         }
         else
         { /* variables is either in C^+ or not in the cover and its coefficient value is computed with the lifing function */
            SCIP_Real QUAD(coef);
            QUAD_ARRAY_LOAD(coef, tmpcoefs, tmpinds[k]);

            cutcoef = evaluateLiftingFunctionKnapsack(QUAD(coef), QUAD(abar), covervals, coversize, cplussize, &scale);

            /* if the coefficient value is zero then remove the nonzero entry and continue */
            if( cutcoef == 0.0 )
            {
               QUAD_ASSIGN(tmp, 0.0);
               QUAD_ARRAY_STORE(tmpcoefs, tmpinds[k], tmp);
               --nnz;
               coverstatus[k] = coverstatus[nnz];
               tmpinds[k] = tmpinds[nnz];
               varsign[k] = varsign[nnz];
               continue;
            }
         }

         /* directly undo the complementation before storing back the coefficient */
         if( varsign[k] == -1 )
         {
            /* variable was complemented so we have cutcoef * (1-x) = cutcoef - cutcoef * x.Thus we need to adjust the rhs
             * to rhs - cutcoef and flip the sign of cutcoef */
            cutcoef = -cutcoef;
            SCIPquadprecSumQD(rhs, rhs, cutcoef);
         }

         QUAD_ASSIGN(tmp, cutcoef);
         QUAD_ARRAY_STORE(tmpcoefs, tmpinds[k], tmp);

         ++k;
      }
   }

   /* calculate the efficacy of the computed cut and store the success flag if the efficacy exceeds the
    * one stored in the cutefficacy variable by the caller
    */
   efficacy = calcEfficacyDenseStorageQuad(scip, sol, tmpcoefs, QUAD_TO_DBL(rhs), tmpinds, nnz);
   *success = efficacy > *cutefficacy;

   SCIPdebugMessage("FINAL LCI:");
   SCIPdebug(printCutQuad(scip, sol, tmpcoefs, QUAD(rhs), tmpinds, nnz, FALSE, FALSE));

   if( *success )
   {
      /* return the cut into the given arrays/pointers */
      *cutislocal = local;
      *cutrhs = scale * QUAD_TO_DBL(rhs);
      *cutnnz = nnz;

      /* store cut in given array in sparse representation and clean buffer array */
      for( k = 0; k < nnz; ++k )
      {
         SCIP_Real QUAD(coef);
         int j = tmpinds[k];

         QUAD_ARRAY_LOAD(coef, tmpcoefs, j);
         assert(QUAD_HI(coef) != 0.0);

         cutcoefs[k] = scale * QUAD_TO_DBL(coef);
         cutinds[k] = j;
         QUAD_ASSIGN(coef, 0.0);
         QUAD_ARRAY_STORE(tmpcoefs, j, coef);
      }

      assert( cutefficacy != NULL );
      /* calculate efficacy again to make sure it matches the coefficients after they where rounded to double values
       * and after the cleanup and postprocessing step was applied. */
      *cutefficacy = calcEfficacy(scip, sol, cutcoefs, *cutrhs, cutinds, nnz);

      if( cutrank != NULL )
         *cutrank = aggrrow->rank + 1;
   }

  TERMINATE:

   /* if we aborted early the tmpcoefs array needs to be cleaned */
   if( !(*success) )
   {
      SCIP_Real QUAD(tmp);
      QUAD_ASSIGN(tmp, 0.0);

      for( k = 0; k < nnz; ++k )
      {
         QUAD_ARRAY_STORE(tmpcoefs, tmpinds[k], tmp);
      }
=======
      performBoundSubstitution(scip, cutinds, cutcoefs, QUAD(cutrhs), nnz, varsign[i], boundtype[i], bestbds[i], cutinds[i], localbdsused);
>>>>>>> 6283bf4e
   }
#ifndef NDEBUG
   for( k = 0; k < QUAD_ARRAY_SIZE(nvars); ++k )
   {
      if(tmpcoefs[k] != 0.0)
      {
         SCIPdebugMessage("tmpcoefs have not been reset\n");
         SCIPABORT();
      }
   }
#endif

   /* free temporary memory */
   SCIPfreeCleanBufferArray(scip, &tmpcoefs);
   SCIPfreeBufferArray(scip, &tmpinds);
   SCIPfreeBufferArray(scip, &coverpos);
   SCIPfreeBufferArray(scip, &covervals);
   SCIPfreeBufferArray(scip, &coverstatus);
   SCIPfreeBufferArray(scip, &boundtype);
   SCIPfreeBufferArray(scip, &varsign);

   return SCIP_OKAY;
}


/* =========================================== strongcg =========================================== */

/** Transform equation \f$ a \cdot x = b; lb \leq x \leq ub \f$ into standard form
 *    \f$ a^\prime \cdot x^\prime = b,\; 0 \leq x^\prime \leq ub' \f$.
 *
 *  Differs from cutsTransformMIR for continuous variables for which the lower bound must be used
 *  when in case their coefficient is positive and the upper bound in case their coefficient is
 *  negative. This forces all continuous variable to have a positive coefficient in the transformed
 *  row.
 *
 *  Transform variables (lb or ub):
 *  \f[
 *  \begin{array}{llll}
 *    x^\prime_j := x_j - lb_j,&   x_j = x^\prime_j + lb_j,&   a^\prime_j =  a_j,&   \mbox{if lb is used in transformation}\\
 *    x^\prime_j := ub_j - x_j,&   x_j = ub_j - x^\prime_j,&   a^\prime_j = -a_j,&   \mbox{if ub is used in transformation}
 *  \end{array}
 *  \f]
 *  and move the constant terms \f$ a_j\, lb_j \f$ or \f$ a_j\, ub_j \f$ to the rhs.
 *
 *  Transform variables (vlb or vub):
 *  \f[
 *  \begin{array}{llll}
 *    x^\prime_j := x_j - (bl_j\, zl_j + dl_j),&   x_j = x^\prime_j + (bl_j\, zl_j + dl_j),&   a^\prime_j =  a_j,&   \mbox{if vlb is used in transf.} \\
 *    x^\prime_j := (bu_j\, zu_j + du_j) - x_j,&   x_j = (bu_j\, zu_j + du_j) - x^\prime_j,&   a^\prime_j = -a_j,&   \mbox{if vub is used in transf.}
 *  \end{array}
 *  \f]
 *  move the constant terms \f$ a_j\, dl_j \f$ or \f$ a_j\, du_j \f$ to the rhs, and update the coefficient of the VLB variable:
 *  \f[
 *  \begin{array}{ll}
 *    a_{zl_j} := a_{zl_j} + a_j\, bl_j,& \mbox{or} \\
 *    a_{zu_j} := a_{zu_j} + a_j\, bu_j &
 *  \end{array}
 *  \f]
 */
static
SCIP_RETCODE cutsTransformStrongCG(
   SCIP*                 scip,               /**< SCIP data structure */
   SCIP_SOL*             sol,                /**< the solution that should be separated, or NULL for LP solution */
   SCIP_Real             boundswitch,        /**< fraction of domain up to which lower bound is used in transformation */
   SCIP_Bool             usevbds,            /**< should variable bounds be used in bound transformation? */
   SCIP_Bool             allowlocal,         /**< should local information allowed to be used, resulting in a local cut? */
   SCIP_Real*            cutcoefs,           /**< array of coefficients of cut */
   QUAD(SCIP_Real*       cutrhs),            /**< pointer to right hand side of cut */
   int*                  cutinds,            /**< array of variables problem indices for non-zero coefficients in cut */
   int*                  nnz,                /**< number of non-zeros in cut */
   int*                  varsign,            /**< stores the sign of the transformed variable in summation */
   int*                  boundtype,          /**< stores the bound used for transformed variable:
                                              *   vlb/vub_idx, or -1 for global lb/ub, or -2 for local lb/ub */
   SCIP_Bool*            freevariable,       /**< stores whether a free variable was found in MIR row -> invalid summation */
   SCIP_Bool*            localbdsused        /**< pointer to store whether local bounds were used in transformation */
   )
{
   SCIP_Real* bestbds;
   int i;
   int aggrrowintstart;
   int nvars;
   int firstcontvar;
   SCIP_VAR** vars;

   assert(varsign != NULL);
   assert(boundtype != NULL);
   assert(freevariable != NULL);
   assert(localbdsused != NULL);

   *freevariable = FALSE;
   *localbdsused = FALSE;

   /* allocate temporary memory to store best bounds and bound types */
   SCIP_CALL( SCIPallocBufferArray(scip, &bestbds, 2*(*nnz)) );

   /* start with continuous variables, because using variable bounds can affect the untransformed integral
    * variables, and these changes have to be incorporated in the transformation of the integral variables
    * (continuous variables have largest problem indices!)
    */
   SCIPsortDownInt(cutinds, *nnz);

   vars = SCIPgetVars(scip);
   nvars = SCIPgetNVars(scip);
   firstcontvar = nvars - SCIPgetNContVars(scip);

   /* determine best bounds for the continous variables such that they will have a positive coefficient in the transformation */
   for( i = 0; i < *nnz && cutinds[i] >= firstcontvar; ++i )
   {
      SCIP_Real QUAD(coef);
      int v = cutinds[i];

      QUAD_ARRAY_LOAD(coef, cutcoefs, v);

      if( QUAD_TO_DBL(coef) > 0.0 )
      {
         SCIP_Real simplebound;

         /* find closest lower bound in standard lower bound or variable lower bound for continuous variable so that it will have a positive coefficient */
         SCIP_CALL( findBestLb(scip, vars[v], sol, usevbds ? 2 : 0, allowlocal, bestbds + i, &simplebound, boundtype + i) );

         /* cannot create transformation for strongcg cut */
         if( SCIPisInfinity(scip, -bestbds[i]) )
         {
            *freevariable = TRUE;
            goto TERMINATE;
         }

         varsign[i] = +1;
      }
      else if( QUAD_TO_DBL(coef) < 0.0 )
      {
         SCIP_Real simplebound;

         /* find closest upper bound in standard upper bound or variable upper bound for continuous variable so that it will have a positive coefficient */
         SCIP_CALL( findBestUb(scip, vars[cutinds[i]], sol, usevbds ? 2 : 0, allowlocal, bestbds + i, &simplebound, boundtype + i) );

          /* cannot create transformation for strongcg cut */
         if( SCIPisInfinity(scip, bestbds[i]) )
         {
            *freevariable = TRUE;
            goto TERMINATE;
         }

         varsign[i] = -1;
      }
   }

   /* remember start of integer variables in the aggrrow */
   aggrrowintstart = i;

   /* perform bound substitution for continuous variables */
   for( i = 0; i < aggrrowintstart; ++i )
   {
      performBoundSubstitution(scip, cutinds, cutcoefs, QUAD(cutrhs), nnz, varsign[i], boundtype[i], bestbds[i], cutinds[i], localbdsused);
   }

   assert(i == aggrrowintstart);

   /* remove integral variables that now have a zero coefficient due to variable bound usage of continuous variables
    * and perform the bound substitution for the integer variables that are left using simple bounds
    */
   while( i < *nnz )
   {
      SCIP_Real QUAD(coef);
      SCIP_Real bestlb;
      SCIP_Real bestub;
      int bestlbtype;
      int bestubtype;
      SCIP_BOUNDTYPE selectedbound;
      int v = cutinds[i];

      assert(v < firstcontvar);
      QUAD_ARRAY_LOAD(coef, cutcoefs, v);

      /* due to variable bound usage for the continous variables cancellation may have occurred */
      if( EPSZ(QUAD_TO_DBL(coef), QUAD_EPSILON) )
      {
         QUAD_ASSIGN(coef, 0.0);
         QUAD_ARRAY_STORE(cutcoefs, v, coef);
         --(*nnz);
         cutinds[i] = cutinds[*nnz];

         /* do not increase i, since last element is copied to the i-th position */
         continue;
      }

      /* determine the best bounds for the integral variable, usevbd can be set to FALSE here as vbds are only used for continous variables */
      SCIP_CALL( determineBestBounds(scip, vars[v], sol, boundswitch, 0, allowlocal, FALSE, FALSE, NULL, NULL,
            &bestlb, &bestub, &bestlbtype, &bestubtype, &selectedbound, freevariable) );

      /* check if we have an unbounded integral variable */
      if( *freevariable )
      {
         goto TERMINATE;
      }

      /* perform bound substitution */
      if( selectedbound == SCIP_BOUNDTYPE_LOWER )
      {
         boundtype[i] = bestlbtype;
         varsign[i] = +1;

         performBoundSubstitutionSimple(scip, cutcoefs, QUAD(cutrhs), boundtype[i], bestlb, v, localbdsused);
      }
      else
      {
         assert(selectedbound == SCIP_BOUNDTYPE_UPPER);
         boundtype[i] = bestubtype;
         varsign[i] = -1;

         performBoundSubstitutionSimple(scip, cutcoefs, QUAD(cutrhs), boundtype[i], bestub, v, localbdsused);
      }

      assert(boundtype[i] == -1 || boundtype[i] == -2);

      /* increase i */
      ++i;
   }

   /* relax rhs to zero if it is close to */
   if( QUAD_TO_DBL(*cutrhs) < 0.0 && QUAD_TO_DBL(*cutrhs) >= -SCIPepsilon(scip) )
      QUAD_ASSIGN(*cutrhs, 0.0);

  TERMINATE:
   /*free temporary memory */
   SCIPfreeBufferArray(scip, &bestbds);

   return SCIP_OKAY;
}

/** Calculate fractionalities \f$ f_0 := b - down(b) \f$, \f$ f_j := a^\prime_j - down(a^\prime_j) \f$ and
 *   integer \f$ k >= 1 \f$ with \f$ 1/(k + 1) <= f_0 < 1/k \f$ and \f$ (=> k = up(1/f_0) + 1) \f$
 *   integer \f$ 1 <= p_j <= k \f$ with \f$ f_0 + ((p_j - 1) * (1 - f_0)/k) < f_j <= f_0 + (p_j * (1 - f_0)/k)\f$ \f$ (=> p_j = up( k*(f_j - f_0)/(1 - f_0) )) \f$
 * and derive strong CG cut \f$ \tilde{a}*x^\prime <= down(b) \f$
 * \f[
 * \begin{array}{rll}
 * integers : &  \tilde{a}_j = down(a^\prime_j)                &, if \qquad f_j <= f_0 \\
 *            &  \tilde{a}_j = down(a^\prime_j) + p_j/(k + 1)  &, if \qquad f_j >  f_0 \\
 * continuous:&  \tilde{a}_j = 0                               &, if \qquad a^\prime_j >= 0 \\
 *            &  \mbox{no strong CG cut found}                 &, if \qquad a^\prime_j <  0
 * \end{array}
 * \f]
 *
 * Transform inequality back to \f$ \hat{a}*x <= rhs \f$:
 *
 *  (lb or ub):
 * \f[
 * \begin{array}{lllll}
 *    x^\prime_j := x_j - lb_j,&   x_j == x^\prime_j + lb_j,&   a^\prime_j ==  a_j,&   \hat{a}_j :=  \tilde{a}_j,&   \mbox{if lb was used in transformation} \\
 *    x^\prime_j := ub_j - x_j,&   x_j == ub_j - x^\prime_j,&   a^\prime_j == -a_j,&   \hat{a}_j := -\tilde{a}_j,&   \mbox{if ub was used in transformation}
 * \end{array}
 * \f]
 * \f[
 *  and move the constant terms
 * \begin{array}{rl}
 *    -\tilde{a}_j * lb_j == -\hat{a}_j * lb_j, & \mbox{or} \\
 *     \tilde{a}_j * ub_j == -\hat{a}_j * ub_j &
 * \end{array}
 * \f]
 *  to the rhs.
 *
 *  (vlb or vub):
 * \f[
 * \begin{array}{lllll}
 *    x^\prime_j := x_j - (bl_j * zl_j + dl_j),&   x_j == x^\prime_j + (bl_j * zl_j + dl_j),&   a^\prime_j ==  a_j,&   \hat{a}_j :=  \tilde{a}_j,&   \mbox{(vlb)} \\
 *    x^\prime_j := (bu_j * zu_j + du_j) - x_j,&   x_j == (bu_j * zu_j + du_j) - x^\prime_j,&   a^\prime_j == -a_j,&   \hat{a}_j := -\tilde{a}_j,&   \mbox{(vub)}
 * \end{array}
 * \f]
 *  move the constant terms
 * \f[
 * \begin{array}{rl}
 *    -\tilde{a}_j * dl_j == -\hat{a}_j * dl_j,& \mbox{or} \\
 *     \tilde{a}_j * du_j == -\hat{a}_j * du_j &
 * \end{array}
 * \f]
 *  to the rhs, and update the VB variable coefficients:
 * \f[
 * \begin{array}{ll}
 *    \hat{a}_{zl_j} := \hat{a}_{zl_j} - \tilde{a}_j * bl_j == \hat{a}_{zl_j} - \hat{a}_j * bl_j,& \mbox{or} \\
 *    \hat{a}_{zu_j} := \hat{a}_{zu_j} + \tilde{a}_j * bu_j == \hat{a}_{zu_j} - \hat{a}_j * bu_j &
 * \end{array}
 * \f]
 */
static
SCIP_RETCODE cutsRoundStrongCG(
   SCIP*                 scip,               /**< SCIP data structure */
   SCIP_Real*            cutcoefs,           /**< array of coefficients of cut */
   QUAD(SCIP_Real*       cutrhs),            /**< pointer to right hand side of cut */
   int*                  cutinds,            /**< array of variables problem indices for non-zero coefficients in cut */
   int*                  nnz,                /**< number of non-zeros in cut */
   int*                  varsign,            /**< stores the sign of the transformed variable in summation */
   int*                  boundtype,          /**< stores the bound used for transformed variable (vlb/vub_idx or -1 for lb/ub)*/
   QUAD(SCIP_Real        f0),                /**< fractional value of rhs */
   SCIP_Real             k                   /**< factor to strengthen strongcg cut */
   )
{
   SCIP_Real QUAD(onedivoneminusf0);
   int i;
   int firstcontvar;
   SCIP_VAR** vars;
   int aggrrowintstart;

   assert(QUAD_HI(cutrhs) != NULL);
   assert(cutcoefs != NULL);
   assert(cutinds != NULL);
   assert(nnz != NULL);
   assert(boundtype != NULL);
   assert(varsign != NULL);
   assert(0.0 < QUAD_TO_DBL(f0) && QUAD_TO_DBL(f0) < 1.0);

   SCIPquadprecSumQD(onedivoneminusf0, -f0, 1.0);
   SCIPquadprecDivDQ(onedivoneminusf0, 1.0, onedivoneminusf0);

   /* Loop backwards to process integral variables first and be able to delete coefficients of integral variables
    * without destroying the ordering of the aggrrow's non-zeros.
    * (due to sorting in cutsTransformStrongCG the ordering is continuous before integral)
    */

   firstcontvar = SCIPgetNVars(scip) - SCIPgetNContVars(scip);
   vars = SCIPgetVars(scip);
#ifndef NDEBUG
   /*in debug mode check, that all continuous variables of the aggrrow come before the integral variables */
   i = 0;
   while( i < *nnz && cutinds[i] >= firstcontvar )
      ++i;

   while( i < *nnz )
   {
      assert(cutinds[i] < firstcontvar);
      ++i;
   }
#endif

   /* integer variables */
   for( i = *nnz - 1; i >= 0 && cutinds[i] < firstcontvar; --i )
   {
      SCIP_VAR* var;
      SCIP_Real QUAD(aj);
      SCIP_Real QUAD(downaj);
      SCIP_Real QUAD(cutaj);
      SCIP_Real QUAD(fj);
      int v;

      v = cutinds[i];
      assert(0 <= v && v < SCIPgetNVars(scip));

      var = vars[v];
      assert(var != NULL);
      assert(SCIPvarGetProbindex(var) == v);
      assert(boundtype[i] == -1 || boundtype[i] == -2);
      assert(varsign[i] == +1 || varsign[i] == -1);

      /* calculate the coefficient in the retransformed cut */
      QUAD_ARRAY_LOAD(aj, cutcoefs, v);
      QUAD_SCALE(aj, varsign[i]);

      SCIPquadprecEpsFloorQ(downaj, aj, SCIPepsilon(scip)); /*lint !e666*/
      SCIPquadprecSumQQ(fj, aj, -downaj);

      if( SCIPisLE(scip, QUAD_TO_DBL(fj), QUAD_TO_DBL(f0)) )
         QUAD_ASSIGN_Q(cutaj, downaj); /* a^_j */
      else
      {
         SCIP_Real pj;

         SCIPquadprecSumQQ(cutaj, fj, -f0);
         SCIPquadprecProdQD(cutaj, cutaj, k);
         SCIPquadprecProdQQ(cutaj, cutaj, onedivoneminusf0);
         pj = SCIPceil(scip, QUAD_TO_DBL(cutaj));
         assert(pj >= 0); /* should be >= 1, but due to rounding bias can be 0 if fj almost equal to f0 */
         assert(pj <= k);
         SCIPquadprecDivDD(cutaj, pj, k + 1.0);
         SCIPquadprecSumQQ(cutaj, cutaj, downaj);
      }

      QUAD_SCALE(cutaj, varsign[i]);

      /* remove zero cut coefficients from cut */
      if( EPSZ(QUAD_TO_DBL(cutaj), QUAD_EPSILON) )
      {
         QUAD_ASSIGN(cutaj, 0.0);
         QUAD_ARRAY_STORE(cutcoefs, v, cutaj);
         --*nnz;
         cutinds[i] = cutinds[*nnz];
         continue;
      }

      QUAD_ARRAY_STORE(cutcoefs, v, cutaj);

      /* integral var uses standard bound */
      assert(boundtype[i] < 0);

      /* move the constant term  -a~_j * lb_j == -a^_j * lb_j , or  a~_j * ub_j == -a^_j * ub_j  to the rhs */
      if( varsign[i] == +1 )
      {
         SCIP_Real QUAD(tmp);

         /* lower bound was used */
         if( boundtype[i] == -1 )
         {
            assert(!SCIPisInfinity(scip, -SCIPvarGetLbGlobal(var)));
            SCIPquadprecProdQD(tmp, cutaj, SCIPvarGetLbGlobal(var));
            SCIPquadprecSumQQ(*cutrhs, *cutrhs, tmp);
         }
         else
         {
            assert(!SCIPisInfinity(scip, -SCIPvarGetLbLocal(var)));
            SCIPquadprecProdQD(tmp, cutaj, SCIPvarGetLbLocal(var));
            SCIPquadprecSumQQ(*cutrhs, *cutrhs, tmp);
         }
      }
      else
      {
         SCIP_Real QUAD(tmp);

         /* upper bound was used */
         if( boundtype[i] == -1 )
         {
            assert(!SCIPisInfinity(scip, SCIPvarGetUbGlobal(var)));
            SCIPquadprecProdQD(tmp, cutaj, SCIPvarGetUbGlobal(var));
            SCIPquadprecSumQQ(*cutrhs, *cutrhs, tmp);
         }
         else
         {
            assert(!SCIPisInfinity(scip, SCIPvarGetUbLocal(var)));
            SCIPquadprecProdQD(tmp, cutaj, SCIPvarGetUbLocal(var));
            SCIPquadprecSumQQ(*cutrhs, *cutrhs, tmp);
         }
      }
   }

   /* now process the continuous variables; postpone deletetion of zeros till all continuous variables have been processed */
   aggrrowintstart = i + 1;

#ifndef NDEBUG
   /* in a strong CG cut, cut coefficients of continuous variables are always zero; check this in debug mode */
   for( i = 0; i < aggrrowintstart; ++i )
   {
      int v;

      v = cutinds[i];
      assert(firstcontvar <= v && v < SCIPgetNVars(scip));

      {
         SCIP_VAR* var;
         SCIP_Real QUAD(aj);

         var = vars[v];
         assert(var != NULL);
         assert(!SCIPvarIsIntegral(var));
         assert(SCIPvarGetProbindex(var) == v);
         assert(varsign[i] == +1 || varsign[i] == -1);

         /* calculate the coefficient in the retransformed cut */
         QUAD_ARRAY_LOAD(aj, cutcoefs, v);
         QUAD_SCALE(aj, varsign[i]);

         assert(QUAD_TO_DBL(aj) >= 0.0);
      }
   }
#endif

   /* move integer variables to the empty position of the continuous variables */
   if( aggrrowintstart > 0 )
   {
      SCIP_Real QUAD(tmp);
      assert(aggrrowintstart <= *nnz);

      QUAD_ASSIGN(tmp, 0.0);

      for( i = 0; i < aggrrowintstart; ++i )
      {
         QUAD_ARRAY_STORE(cutcoefs, cutinds[i], tmp);
      }

      *nnz -= aggrrowintstart;
      if( *nnz < aggrrowintstart )
      {
         BMScopyMemoryArray(cutinds, cutinds + aggrrowintstart, *nnz);
      }
      else
      {
         BMScopyMemoryArray(cutinds, cutinds + *nnz, aggrrowintstart);
      }
   }

   return SCIP_OKAY;
}

/** substitute aggregated slack variables:
 *
 *  The coefficient of the slack variable s_r is equal to the row's weight times the slack's sign, because the slack
 *  variable only appears in its own row: \f$ a^\prime_r = scale * weight[r] * slacksign[r] \f$.
 *
 *  Depending on the slacks type (integral or continuous), its coefficient in the cut calculates as follows:
 * \f[
 * \begin{array}{rll}
 *    integers:  & \hat{a}_r = \tilde{a}_r = down(a^\prime_r)                  &, if \qquad f_r <= f0 \\
 *               & \hat{a}_r = \tilde{a}_r = down(a^\prime_r) + p_r/(k + 1)    &, if \qquad f_r >  f0 \\
 *    continuous:& \hat{a}_r = \tilde{a}_r = 0                                 &, if \qquad a^\prime_r >= 0 \\
 *               & \mbox{no strong CG cut found}                               &, if \qquad a^\prime_r <  0
 * \end{array}
 * \f]
 *
 *  Substitute \f$ \hat{a}_r * s_r \f$ by adding \f$ \hat{a}_r \f$ times the slack's definition to the cut.
 */
static
SCIP_RETCODE cutsSubstituteStrongCG(
   SCIP*                 scip,               /**< SCIP datastructure */
   SCIP_Real*            weights,            /**< row weights in row summation */
   int*                  slacksign,          /**< stores the sign of the row's slack variable in summation */
   int*                  rowinds,            /**< sparsity pattern of used rows */
   int                   nrowinds,           /**< number of used rows */
   SCIP_Real             scale,              /**< additional scaling factor multiplied to all rows */
   SCIP_Real*            cutcoefs,           /**< array of coefficients of cut */
   QUAD(SCIP_Real*       cutrhs),            /**< pointer to right hand side of cut */
   int*                  cutinds,            /**< array of variables problem indices for non-zero coefficients in cut */
   int*                  nnz,                /**< number of non-zeros in cut */
   QUAD(SCIP_Real        f0),                /**< fractional value of rhs */
   SCIP_Real             k                   /**< factor to strengthen strongcg cut */
   )
{  /*lint --e{715}*/
   SCIP_ROW** rows;
   SCIP_Real QUAD(onedivoneminusf0);
   int i;

   assert(scip != NULL);
   assert(weights != NULL);
   assert(slacksign != NULL);
   assert(rowinds != NULL);
   assert(SCIPisPositive(scip, scale));
   assert(cutcoefs != NULL);
   assert(QUAD_HI(cutrhs) != NULL);
   assert(cutinds != NULL);
   assert(nnz != NULL);
   assert(0.0 < QUAD_TO_DBL(f0) && QUAD_TO_DBL(f0) < 1.0);

   SCIPquadprecSumQD(onedivoneminusf0, -f0, 1.0);
   SCIPquadprecDivDQ(onedivoneminusf0, 1.0, onedivoneminusf0);

   rows = SCIPgetLPRows(scip);
   for( i = 0; i < nrowinds; i++ )
   {
      SCIP_ROW* row;
      SCIP_Real pr;
      SCIP_Real QUAD(ar);
      SCIP_Real downar;
      SCIP_Real QUAD(cutar);
      SCIP_Real QUAD(fr);
      SCIP_Real mul;
      int r;

      r = rowinds[i];
      assert(0 <= r && r < SCIPgetNLPRows(scip));
      assert(slacksign[i] == -1 || slacksign[i] == +1);
      assert(!SCIPisZero(scip, weights[i]));

      row = rows[r];
      assert(row != NULL);
      assert(row->len == 0 || row->cols != NULL);
      assert(row->len == 0 || row->cols_index != NULL);
      assert(row->len == 0 || row->vals != NULL);

      /* get the slack's coefficient a'_r in the aggregated row */
      SCIPquadprecProdDD(ar, slacksign[i] * scale, weights[i]);

      /* calculate slack variable's coefficient a^_r in the cut */
      if( row->integral )
      {
         /* slack variable is always integral: */
         downar = EPSFLOOR(QUAD_TO_DBL(ar), QUAD_EPSILON);
         SCIPquadprecSumQD(fr, ar, -downar);

         if( SCIPisLE(scip, QUAD_TO_DBL(fr), QUAD_TO_DBL(f0)) )
            QUAD_ASSIGN(cutar, downar);
         else
         {
            SCIPquadprecSumQQ(cutar, fr, -f0);
            SCIPquadprecProdQQ(cutar, cutar, onedivoneminusf0);
            SCIPquadprecProdQD(cutar, cutar, k);
            pr = SCIPceil(scip, QUAD_TO_DBL(cutar));
            assert(pr >= 0); /* should be >= 1, but due to rounding bias can be 0 if fr almost equal to f0 */
            assert(pr <= k);
            SCIPquadprecDivDD(cutar, pr, k + 1.0);
            SCIPquadprecSumQD(cutar, cutar, downar);
         }
      }
      else
      {
         /* slack variable is continuous: */
         assert(QUAD_TO_DBL(ar) >= 0.0);
         continue; /* slack can be ignored, because its coefficient is reduced to 0.0 */
      }

      /* if the coefficient was reduced to zero, ignore the slack variable */
      if( EPSZ(QUAD_TO_DBL(cutar), QUAD_EPSILON) )
         continue;

      /* depending on the slack's sign, we have
       *   a*x + c + s == rhs  =>  s == - a*x - c + rhs,  or  a*x + c - s == lhs  =>  s == a*x + c - lhs
       * substitute a^_r * s_r by adding a^_r times the slack's definition to the cut.
       */
      mul = -slacksign[i] * QUAD_TO_DBL(cutar);

      /* add the slack's definition multiplied with a^_j to the cut */
      SCIP_CALL( varVecAddScaledRowCoefsQuad(cutinds, cutcoefs, nnz, row, mul) );

      /* move slack's constant to the right hand side */
      if( slacksign[i] == +1 )
      {
         SCIP_Real rhs;

         /* a*x + c + s == rhs  =>  s == - a*x - c + rhs: move a^_r * (rhs - c) to the right hand side */
         assert(!SCIPisInfinity(scip, row->rhs));
         rhs = row->rhs - row->constant;
         if( row->integral )
         {
            /* the right hand side was implicitly rounded down in row aggregation */
            rhs = SCIPfloor(scip, rhs);
         }

         SCIPquadprecProdQD(cutar, cutar, rhs);
         SCIPquadprecSumQQ(*cutrhs, *cutrhs, -cutar);
      }
      else
      {
         SCIP_Real lhs;

         /* a*x + c - s == lhs  =>  s == a*x + c - lhs: move a^_r * (c - lhs) to the right hand side */
         assert(!SCIPisInfinity(scip, -row->lhs));
         lhs = row->lhs - row->constant;
         if( row->integral )
         {
            /* the left hand side was implicitly rounded up in row aggregation */
            lhs = SCIPceil(scip, lhs);
         }

         SCIPquadprecProdQD(cutar, cutar, lhs);
         SCIPquadprecSumQQ(*cutrhs, *cutrhs, cutar);
      }
   }

   /* relax rhs to zero, if it's very close to */
   if( QUAD_TO_DBL(*cutrhs) < 0.0 && QUAD_TO_DBL(*cutrhs) >= SCIPepsilon(scip) )
      QUAD_ASSIGN(*cutrhs, 0.0);

   return SCIP_OKAY;
}


/** calculates a strong CG cut out of the weighted sum of LP rows given by an aggregation row; the
 *  aggregation row must not contain non-zero weights for modifiable rows, because these rows cannot
 *  participate in a strongcg cut
 *
 *  @return \ref SCIP_OKAY is returned if everything worked. Otherwise a suitable error code is passed. See \ref
 *          SCIP_Retcode "SCIP_RETCODE" for a complete list of error codes.
 *
 *  @pre This method can be called if @p scip is in one of the following stages:
 *       - \ref SCIP_STAGE_SOLVING
 *
 *  See \ref SCIP_Stage "SCIP_STAGE" for a complete list of all possible solving stages.
 */
SCIP_RETCODE SCIPcalcStrongCG(
   SCIP*                 scip,               /**< SCIP data structure */
   SCIP_SOL*             sol,                /**< the solution that should be separated, or NULL for LP solution */
   SCIP_Bool             postprocess,        /**< apply a post-processing step to the resulting cut? */
   SCIP_Real             boundswitch,        /**< fraction of domain up to which lower bound is used in transformation */
   SCIP_Bool             usevbds,            /**< should variable bounds be used in bound transformation? */
   SCIP_Bool             allowlocal,         /**< should local information allowed to be used, resulting in a local cut? */
   SCIP_Real             minfrac,            /**< minimal fractionality of rhs to produce strong CG cut for */
   SCIP_Real             maxfrac,            /**< maximal fractionality of rhs to produce strong CG cut for */
   SCIP_Real             scale,              /**< additional scaling factor multiplied to all rows */
   SCIP_AGGRROW*         aggrrow,            /**< the aggregation row to compute a strong CG cut for */
   SCIP_Real*            cutcoefs,           /**< array to store the non-zero coefficients in the cut */
   SCIP_Real*            cutrhs,             /**< pointer to store the right hand side of the cut */
   int*                  cutinds,            /**< array to store the problem indices of variables with a non-zero coefficient in the cut */
   int*                  cutnnz,             /**< pointer to store the number of non-zeros in the cut */
   SCIP_Real*            cutefficacy,        /**< pointer to store the efficacy of the cut, or NULL */
   int*                  cutrank,            /**< pointer to return rank of generated cut */
   SCIP_Bool*            cutislocal,         /**< pointer to store whether the generated cut is only valid locally */
   SCIP_Bool*            success             /**< pointer to store whether a valid cut was returned */
   )
{
   int i;
   int nvars;
   int* varsign;
   int* boundtype;
   SCIP_Real* tmpcoefs;
   SCIP_Real QUAD(downrhs);
   SCIP_Real QUAD(f0);
   SCIP_Real QUAD(tmp);
   SCIP_Real QUAD(rhs);
   SCIP_Real k;
   SCIP_Bool freevariable;
   SCIP_Bool localbdsused;

   assert(scip != NULL);
   assert(aggrrow != NULL);
   assert(SCIPisPositive(scip, scale));
   assert(cutcoefs != NULL);
   assert(cutrhs != NULL);
   assert(cutinds != NULL);
   assert(success != NULL);
   assert(cutislocal != NULL);

   SCIPdebugMessage("calculating strong CG cut (scale: %g)\n", scale);

   *success = FALSE;

   /* allocate temporary memory */
   nvars = SCIPgetNVars(scip);
   SCIP_CALL( SCIPallocBufferArray(scip, &varsign, nvars) );
   SCIP_CALL( SCIPallocBufferArray(scip, &boundtype, nvars) );
   SCIP_CALL( SCIPallocCleanBufferArray(scip, &tmpcoefs, QUAD_ARRAY_SIZE(nvars)) );

   /* initialize cut with aggregation */
   *cutnnz = aggrrow->nnz;
   *cutislocal = aggrrow->local;
   SCIPquadprecProdQD(rhs, aggrrow->rhs, scale);

   if( *cutnnz > 0 )
   {
      BMScopyMemoryArray(cutinds, aggrrow->inds, *cutnnz);

      for( i = 0; i < *cutnnz; ++i )
      {
         SCIP_Real QUAD(coef);
         int j = cutinds[i];

         QUAD_ARRAY_LOAD(coef, aggrrow->vals, j);
         SCIPquadprecProdQD(coef, coef, scale);

         QUAD_HI(coef) = NONZERO(QUAD_HI(coef));
         assert(QUAD_HI(coef) != 0.0);

         QUAD_ARRAY_STORE(tmpcoefs, j, coef);
      }

      /* Transform equation  a*x == b, lb <= x <= ub  into standard form
       *   a'*x' == b, 0 <= x' <= ub'.
       *
       * Transform variables (lb or ub):
       *   x'_j := x_j - lb_j,   x_j == x'_j + lb_j,   a'_j ==  a_j,   if lb is used in transformation
       *   x'_j := ub_j - x_j,   x_j == ub_j - x'_j,   a'_j == -a_j,   if ub is used in transformation
       * and move the constant terms "a_j * lb_j" or "a_j * ub_j" to the rhs.
       *
       * Transform variables (vlb or vub):
       *   x'_j := x_j - (bl_j * zl_j + dl_j),   x_j == x'_j + (bl_j * zl_j + dl_j),   a'_j ==  a_j,   if vlb is used in transf.
       *   x'_j := (bu_j * zu_j + du_j) - x_j,   x_j == (bu_j * zu_j + du_j) - x'_j,   a'_j == -a_j,   if vub is used in transf.
       * move the constant terms "a_j * dl_j" or "a_j * du_j" to the rhs, and update the coefficient of the VLB variable:
       *   a_{zl_j} := a_{zl_j} + a_j * bl_j, or
       *   a_{zu_j} := a_{zu_j} + a_j * bu_j
       */
      SCIP_CALL( cutsTransformStrongCG(scip, sol, boundswitch, usevbds, allowlocal,
            tmpcoefs, QUAD(&rhs), cutinds, cutnnz, varsign, boundtype, &freevariable, &localbdsused) );

      assert(allowlocal || !localbdsused);
      *cutislocal = *cutislocal || localbdsused;

      if( freevariable )
         goto TERMINATE;

      SCIPdebug(printCutQuad(scip, NULL, tmpcoefs, QUAD(rhs), cutinds, *cutnnz, FALSE, FALSE));
   }

   /* Calculate
    *  - fractionalities  f_0 := b - down(b), f_j := a'_j - down(a'_j)
    *  - integer k >= 1 with 1/(k + 1) <= f_0 < 1/k
    *    (=> k = up(1/f_0) + 1)
    *  - integer 1 <= p_j <= k with f_0 + ((p_j - 1) * (1 - f_0)/k) < f_j <= f_0 + (p_j * (1 - f_0)/k)
    *    (=> p_j = up( (f_j - f_0)/((1 - f_0)/k) ))
    * and derive strong CG cut
    *   a~*x' <= (k+1) * down(b)
    * integers :  a~_j = down(a'_j)                , if f_j <= f_0
    *             a~_j = down(a'_j) + p_j/(k + 1)  , if f_j >  f_0
    * continuous: a~_j = 0                         , if a'_j >= 0
    *             no strong CG cut found          , if a'_j <  0
    *
    * Transform inequality back to a^*x <= rhs:
    *
    * (lb or ub):
    *   x'_j := x_j - lb_j,   x_j == x'_j + lb_j,   a'_j ==  a_j,   a^_j :=  a~_j,   if lb was used in transformation
    *   x'_j := ub_j - x_j,   x_j == ub_j - x'_j,   a'_j == -a_j,   a^_j := -a~_j,   if ub was used in transformation
    * and move the constant terms
    *   -a~_j * lb_j == -a^_j * lb_j, or
    *    a~_j * ub_j == -a^_j * ub_j
    * to the rhs.
    *
    * (vlb or vub):
    *   x'_j := x_j - (bl_j * zl_j + dl_j),   x_j == x'_j + (bl_j * zl_j + dl_j),   a'_j ==  a_j,   a^_j :=  a~_j,   (vlb)
    *   x'_j := (bu_j * zu_j + du_j) - x_j,   x_j == (bu_j * zu_j + du_j) - x'_j,   a'_j == -a_j,   a^_j := -a~_j,   (vub)
    * move the constant terms
    *   -a~_j * dl_j == -a^_j * dl_j, or
    *    a~_j * du_j == -a^_j * du_j
    * to the rhs, and update the VB variable coefficients:
    *   a^_{zl_j} := a^_{zl_j} - a~_j * bl_j == a^_{zl_j} - a^_j * bl_j, or
    *   a^_{zu_j} := a^_{zu_j} + a~_j * bu_j == a^_{zu_j} - a^_j * bu_j
    */
   SCIPquadprecEpsFloorQ(downrhs, rhs, SCIPepsilon(scip)); /*lint !e666*/

   SCIPquadprecSumQQ(f0, rhs, -downrhs);
   if( QUAD_TO_DBL(f0) < minfrac || QUAD_TO_DBL(f0) > maxfrac )
      goto TERMINATE;

   /* renormalize the f0 value */
   SCIPquadprecSumDD(f0, QUAD_HI(f0), QUAD_LO(f0));

   SCIPquadprecDivDQ(tmp, 1.0, f0);
   k = SCIPround(scip, ceil(QUAD_TO_DBL(tmp)) - 1.0);

   QUAD_ASSIGN_Q(rhs, downrhs);

   if( *cutnnz > 0 )
   {
      SCIP_CALL( cutsRoundStrongCG(scip, tmpcoefs, QUAD(&rhs), cutinds, cutnnz, varsign, boundtype, QUAD(f0), k) );
      SCIPdebug(printCutQuad(scip, sol, tmpcoefs, QUAD(rhs), cutinds, *cutnnz, FALSE, FALSE));
   }

   /* substitute aggregated slack variables:
    *
    * The coefficient of the slack variable s_r is equal to the row's weight times the slack's sign, because the slack
    * variable only appears in its own row:
    *    a'_r = scale * weight[r] * slacksign[r].
    *
    * Depending on the slacks type (integral or continuous), its coefficient in the cut calculates as follows:
    *   integers :  a^_r = a~_r = (k + 1) * down(a'_r)        , if f_r <= f0
    *               a^_r = a~_r = (k + 1) * down(a'_r) + p_r  , if f_r >  f0
    *   continuous: a^_r = a~_r = 0                           , if a'_r >= 0
    *               a^_r = a~_r = a'_r/(1 - f0)               , if a'_r <  0
    *
    * Substitute a^_r * s_r by adding a^_r times the slack's definition to the cut.
    */
   SCIP_CALL( cutsSubstituteStrongCG(scip, aggrrow->rowweights, aggrrow->slacksign, aggrrow->rowsinds,
                          aggrrow->nrows, scale, tmpcoefs, QUAD(&rhs), cutinds, cutnnz, QUAD(f0), k) );
   SCIPdebug(printCutQuad(scip, sol, tmpcoefs, QUAD(rhs), cutinds, *cutnnz, FALSE, FALSE));

   /* remove all nearly-zero coefficients from strong CG row and relax the right hand side correspondingly in order to
    * prevent numerical rounding errors
    */
   if( postprocess )
   {
      SCIP_CALL( postprocessCutQuad(scip, *cutislocal, cutinds, tmpcoefs, cutnnz, QUAD(&rhs), success) );
   }
   else
   {
      *success = ! removeZerosQuad(scip, SCIPsumepsilon(scip), *cutislocal, tmpcoefs, QUAD(&rhs), cutinds, cutnnz);
   }
   SCIPdebug(printCutQuad(scip, sol, tmpcoefs, QUAD(rhs), cutinds, *cutnnz, FALSE, FALSE));

   if( *success )
   {
      *cutrhs = QUAD_TO_DBL(rhs);

      /* store cut in given array in sparse representation and clean buffer array */
      for( i = 0; i < *cutnnz; ++i )
      {
         SCIP_Real QUAD(coef);
         int j = cutinds[i];

         QUAD_ARRAY_LOAD(coef, tmpcoefs, j);
         assert(QUAD_HI(coef) != 0.0);

         cutcoefs[i] = QUAD_TO_DBL(coef);
         QUAD_ASSIGN(coef, 0.0);
         QUAD_ARRAY_STORE(tmpcoefs, j, coef);
      }

      if( cutefficacy != NULL )
         *cutefficacy = calcEfficacy(scip, sol, cutcoefs, *cutrhs, cutinds, *cutnnz);

      if( cutrank != NULL )
         *cutrank = aggrrow->rank + 1;
   }

  TERMINATE:

   /* if we aborted early the tmpcoefs array needs to be cleaned */
   if( !(*success) )
   {
      QUAD_ASSIGN(tmp, 0.0);

      for( i = 0; i < *cutnnz; ++i )
      {
         QUAD_ARRAY_STORE(tmpcoefs, cutinds[i], tmp);
      }
   }

   /* free temporary memory */
   SCIPfreeCleanBufferArray(scip, &tmpcoefs);
   SCIPfreeBufferArray(scip, &boundtype);
   SCIPfreeBufferArray(scip, &varsign);

   return SCIP_OKAY;
}<|MERGE_RESOLUTION|>--- conflicted
+++ resolved
@@ -2433,256 +2433,6 @@
    return QUAD_TO_DBL(aggrrow->rhs);
 }
 
-<<<<<<< HEAD
-=======
-/** filters the given array of cuts to enforce a maximum parallelism constraints
- *  for the given cut; moves filtered cuts to the end of the array and returns number of selected cuts */
-static
-int filterWithParallelism(
-   SCIP_ROW*             cut,                /**< cut to filter orthogonality with */
-   SCIP_ROW**            cuts,               /**< array with cuts to perform selection algorithm */
-   SCIP_Real*            scores,             /**< array with scores of cuts to perform selection algorithm */
-   int                   ncuts,              /**< number of cuts in given array */
-   SCIP_Real             goodscore,          /**< threshold for the score to be considered a good cut */
-   SCIP_Real             goodmaxparall,      /**< maximal parallelism for good cuts */
-   SCIP_Real             maxparall           /**< maximal parallelism for all cuts that are not good */
-   )
-{
-   int i;
-
-   assert( cut != NULL );
-   assert( ncuts == 0 || cuts != NULL );
-   assert( ncuts == 0 || scores != NULL );
-
-   for( i = ncuts - 1; i >= 0; --i )
-   {
-      SCIP_Real thisparall;
-      SCIP_Real thismaxparall;
-
-      thisparall = SCIProwGetParallelism(cut, cuts[i], 'e');
-      thismaxparall = scores[i] >= goodscore ? goodmaxparall : maxparall;
-
-      if( thisparall > thismaxparall )
-      {
-         --ncuts;
-         SCIPswapPointers((void**) &cuts[i], (void**) &cuts[ncuts]);
-         SCIPswapReals(&scores[i], &scores[ncuts]);
-      }
-   }
-
-   return ncuts;
-}
-
-/** move the cut with the highest score to the first position in the array; there must be at least one cut */
-static
-void selectBestCut(
-   SCIP_ROW**            cuts,               /**< array with cuts to perform selection algorithm */
-   SCIP_Real*            scores,             /**< array with scores of cuts to perform selection algorithm */
-   int                   ncuts               /**< number of cuts in given array */
-   )
-{
-   int i;
-   int bestpos;
-   SCIP_Real bestscore;
-
-   assert(ncuts > 0);
-   assert(cuts != NULL);
-   assert(scores != NULL);
-
-   bestscore = scores[0];
-   bestpos = 0;
-
-   for( i = 1; i < ncuts; ++i )
-   {
-      if( scores[i] > bestscore )
-      {
-         bestpos = i;
-         bestscore = scores[i];
-      }
-   }
-
-   SCIPswapPointers((void**) &cuts[bestpos], (void**) &cuts[0]);
-   SCIPswapReals(&scores[bestpos], &scores[0]);
-}
-
-/** perform a cut selection algorithm for the given array of cuts; the array is partitioned
- *  so that the selected cuts come first and the remaining ones are at the end of the array
- */
-SCIP_RETCODE SCIPselectCuts(
-   SCIP*                 scip,               /**< SCIP data structure */
-   SCIP_ROW**            cuts,               /**< array with cuts to perform selection algorithm */
-   SCIP_RANDNUMGEN*      randnumgen,         /**< random number generator for tie-breaking, or NULL */
-   SCIP_Real             goodscorefac,       /**< factor of best score among the given cuts to consider a cut good
-                                              *   and filter with less strict settings of the maximum parallelism */
-   SCIP_Real             badscorefac,        /**< factor of best score among the given cuts to consider a cut bad
-                                              *   and discard it regardless of its parallelism to other cuts */
-   SCIP_Real             goodmaxparall,      /**< maximum parallelism for good cuts */
-   SCIP_Real             maxparall,          /**< maximum parallelism for non-good cuts */
-   SCIP_Real             dircutoffdistweight,/**< weight of directed cutoff distance in score calculation */
-   SCIP_Real             efficacyweight,     /**< weight of efficacy (shortest cutoff distance) in score calculation */
-   SCIP_Real             objparalweight,     /**< weight of objective parallelism in score calculation */
-   SCIP_Real             intsupportweight,   /**< weight of integral support in score calculation */
-   int                   ncuts,              /**< number of cuts in given array */
-   int                   nforcedcuts,        /**< number of forced cuts at start of given array */
-   int                   maxselectedcuts,    /**< maximal number of cuts to select */
-   int*                  nselectedcuts       /**< pointer to return number of selected cuts */
-   )
-{
-   int i;
-   SCIP_Real* scores;
-   SCIP_Real goodscore;
-   SCIP_Real badscore;
-   SCIP_Real efficacyfac;
-   SCIP_SOL* sol;
-
-   assert( nselectedcuts != NULL );
-
-   /* if all cuts are forced cuts, no selection is required */
-   if( nforcedcuts >= MIN(ncuts, maxselectedcuts) )
-   {
-      *nselectedcuts = nforcedcuts;
-      return SCIP_OKAY;
-   }
-   *nselectedcuts = 0;
-
-   SCIP_CALL( SCIPallocBufferArray(scip, &scores, ncuts) );
-
-   sol = SCIPgetBestSol(scip);
-
-   efficacyfac = efficacyweight;
-
-   goodscore = 0.0;
-
-   /* if there is an incumbent and the factor is not 0.0, compute directed cutoff distances for the incumbent */
-   if( sol != NULL && dircutoffdistweight > 0.0 )
-   {
-      for( i = 0; i < ncuts; ++i )
-      {
-         SCIP_Real objparallelism;
-         SCIP_Real intsupport;
-         SCIP_Real efficacy;
-
-         intsupport = intsupportweight != 0.0 ?
-            intsupportweight * SCIProwGetNumIntCols(cuts[i], scip->set) / (SCIP_Real) SCIProwGetNNonz(cuts[i]) : 0.0;
-
-         objparallelism = objparalweight != 0.0 ? objparalweight * SCIProwGetObjParallelism(cuts[i], scip->set, scip->lp) : 0.0;
-
-         efficacy = SCIProwGetLPEfficacy(cuts[i], scip->set, scip->stat, scip->lp);
-
-         if( SCIProwIsLocal(cuts[i]) )
-         {
-            scores[i] = dircutoffdistweight * efficacy;
-         }
-         else
-         {
-            scores[i] = SCIProwGetLPSolCutoffDistance(cuts[i], scip->set, scip->stat, sol, scip->lp);
-            scores[i] = dircutoffdistweight * MAX(scores[i], efficacy);
-         }
-
-         efficacy *= efficacyfac;
-         scores[i] += objparallelism + intsupport + efficacy;
-
-         /* add small term to prefer global pool cuts */
-         scores[i] += SCIProwIsInGlobalCutpool(cuts[i]) ? 1e-4 : 0.0;
-
-         if( randnumgen != NULL )
-            scores[i] += SCIPrandomGetReal(randnumgen, 0.0, 1e-6);
-
-         goodscore = MAX(goodscore, scores[i]);
-      }
-   }
-   else
-   {
-      /* in case there is no solution add the directed cutoff distance weight to the efficacy weight
-       * since the efficacy underestimates the directed cuttoff distance
-       */
-      efficacyfac += dircutoffdistweight;
-      for( i = 0; i < ncuts; ++i )
-      {
-         SCIP_Real objparallelism;
-         SCIP_Real intsupport;
-         SCIP_Real efficacy;
-
-         intsupport = intsupportweight > 0.0 ?
-            intsupportweight * SCIProwGetNumIntCols(cuts[i], scip->set) / (SCIP_Real) SCIProwGetNNonz(cuts[i]) : 0.0;
-
-         objparallelism = objparalweight > 0.0 ? objparalweight * SCIProwGetObjParallelism(cuts[i], scip->set, scip->lp) : 0.0;
-
-         efficacy = efficacyfac > 0.0 ?
-            efficacyfac * SCIProwGetLPEfficacy(cuts[i], scip->set, scip->stat, scip->lp) : 0.0;
-
-         scores[i] = objparallelism + intsupport + efficacy;
-
-         /* add small term to prefer global pool cuts */
-         scores[i] += SCIProwIsInGlobalCutpool(cuts[i]) ? 1e-4 : 0.0;
-
-         if( randnumgen != NULL )
-            scores[i] += SCIPrandomGetReal(randnumgen, 0.0, 1e-6);
-
-         goodscore = MAX(goodscore, scores[i]);
-      }
-   }
-
-   /* compute values for filtering cuts */
-   badscore = goodscore * badscorefac;
-   goodscore *= goodscorefac;
-
-   /* perform cut selection algorithm for the cuts */
-   {
-      int nnonforcedcuts;
-      SCIP_ROW** nonforcedcuts;
-      SCIP_Real* nonforcedscores;
-
-      /* adjust pointers to the beginning of the non-forced cuts */
-      nnonforcedcuts = ncuts - nforcedcuts;
-      nonforcedcuts = cuts + nforcedcuts;
-      nonforcedscores = scores + nforcedcuts;
-
-      /* select the forced cuts first */
-      *nselectedcuts = nforcedcuts;
-      for( i = 0; i < nforcedcuts && nnonforcedcuts > 0; ++i )
-      {
-         nnonforcedcuts = filterWithParallelism(cuts[i], nonforcedcuts, nonforcedscores, nnonforcedcuts, goodscore, goodmaxparall, maxparall);
-      }
-
-      /* if the maximal number of cuts was exceeded after selecting the forced cuts, we can stop here */
-      if( *nselectedcuts >= maxselectedcuts )
-         goto TERMINATE;
-
-      /* now greedily select the remaining cuts */
-      while( nnonforcedcuts > 0 )
-      {
-         SCIP_ROW* selectedcut;
-
-         selectBestCut(nonforcedcuts, nonforcedscores, nnonforcedcuts);
-         selectedcut = nonforcedcuts[0];
-
-         /* if the best cut of the remaining cuts is considered bad, we discard it and all remaining cuts */
-         if( nonforcedscores[0] < badscore )
-            goto TERMINATE;
-
-         ++(*nselectedcuts);
-
-         /* if the maximal number of cuts was selected, we can stop here */
-         if( *nselectedcuts == maxselectedcuts )
-            goto TERMINATE;
-
-         /* move the pointers to the next position and filter the remaining cuts to enforce the maximum parallelism constraint */
-         ++nonforcedcuts;
-         ++nonforcedscores;
-         --nnonforcedcuts;
-
-         nnonforcedcuts = filterWithParallelism(selectedcut, nonforcedcuts, nonforcedscores, nnonforcedcuts, goodscore, goodmaxparall, maxparall);
-      }
-   }
-
-  TERMINATE:
-   SCIPfreeBufferArray(scip, &scores);
-
-   return SCIP_OKAY;
-}
-
->>>>>>> 6283bf4e
 /* =========================================== c-MIR =========================================== */
 
 #define MAXCMIRSCALE               1e+6 /**< maximal scaling (scale/(1-f0)) allowed in c-MIR calculations */
@@ -7608,8 +7358,6 @@
  *  it is relaxed to zero.
  *  All remaining binary variables are complemented with simple upper or lower bounds such that their
  *  coefficient becomes positive.
-<<<<<<< HEAD
-=======
  */
 static
 SCIP_RETCODE cutsTransformKnapsackCover(
@@ -8367,836 +8115,6 @@
       {
          QUAD_ARRAY_STORE(tmpcoefs, tmpinds[k], tmp);
       }
-   }
-#ifndef NDEBUG
-   for( k = 0; k < QUAD_ARRAY_SIZE(nvars); ++k )
-   {
-      if(tmpcoefs[k] != 0.0)
-      {
-         SCIPdebugMessage("tmpcoefs have not been reset\n");
-         SCIPABORT();
-      }
-   }
-#endif
-
-   /* free temporary memory */
-   SCIPfreeCleanBufferArray(scip, &tmpcoefs);
-   SCIPfreeBufferArray(scip, &tmpinds);
-   SCIPfreeBufferArray(scip, &coverpos);
-   SCIPfreeBufferArray(scip, &covervals);
-   SCIPfreeBufferArray(scip, &coverstatus);
-   SCIPfreeBufferArray(scip, &boundtype);
-   SCIPfreeBufferArray(scip, &varsign);
-
-   return SCIP_OKAY;
-}
-
-
-/* =========================================== strongcg =========================================== */
-
-/** Transform equation \f$ a \cdot x = b; lb \leq x \leq ub \f$ into standard form
- *    \f$ a^\prime \cdot x^\prime = b,\; 0 \leq x^\prime \leq ub' \f$.
- *
- *  Differs from cutsTransformMIR for continuous variables for which the lower bound must be used
- *  when in case their coefficient is positive and the upper bound in case their coefficient is
- *  negative. This forces all continuous variable to have a positive coefficient in the transformed
- *  row.
- *
- *  Transform variables (lb or ub):
- *  \f[
- *  \begin{array}{llll}
- *    x^\prime_j := x_j - lb_j,&   x_j = x^\prime_j + lb_j,&   a^\prime_j =  a_j,&   \mbox{if lb is used in transformation}\\
- *    x^\prime_j := ub_j - x_j,&   x_j = ub_j - x^\prime_j,&   a^\prime_j = -a_j,&   \mbox{if ub is used in transformation}
- *  \end{array}
- *  \f]
- *  and move the constant terms \f$ a_j\, lb_j \f$ or \f$ a_j\, ub_j \f$ to the rhs.
- *
- *  Transform variables (vlb or vub):
- *  \f[
- *  \begin{array}{llll}
- *    x^\prime_j := x_j - (bl_j\, zl_j + dl_j),&   x_j = x^\prime_j + (bl_j\, zl_j + dl_j),&   a^\prime_j =  a_j,&   \mbox{if vlb is used in transf.} \\
- *    x^\prime_j := (bu_j\, zu_j + du_j) - x_j,&   x_j = (bu_j\, zu_j + du_j) - x^\prime_j,&   a^\prime_j = -a_j,&   \mbox{if vub is used in transf.}
- *  \end{array}
- *  \f]
- *  move the constant terms \f$ a_j\, dl_j \f$ or \f$ a_j\, du_j \f$ to the rhs, and update the coefficient of the VLB variable:
- *  \f[
- *  \begin{array}{ll}
- *    a_{zl_j} := a_{zl_j} + a_j\, bl_j,& \mbox{or} \\
- *    a_{zu_j} := a_{zu_j} + a_j\, bu_j &
- *  \end{array}
- *  \f]
->>>>>>> 6283bf4e
- */
-static
-SCIP_RETCODE cutsTransformKnapsackCover(
-   SCIP*                 scip,               /**< SCIP data structure */
-   SCIP_SOL*             sol,                /**< the solution that should be separated, or NULL for LP solution */
-   SCIP_Bool             allowlocal,         /**< should local information allowed to be used, resulting in a local cut? */
-   SCIP_Real*            cutcoefs,           /**< array of coefficients of cut */
-   QUAD(SCIP_Real*       cutrhs),            /**< pointer to right hand side of cut */
-   int*                  cutinds,            /**< array of variables problem indices for non-zero coefficients in cut */
-   int*                  nnz,                /**< number of non-zeros in cut */
-   int*                  varsign,            /**< stores the sign of the transformed variable in summation */
-   int*                  boundtype,          /**< stores the bound used for transformed variable:
-                                              *   vlb/vub_idx, or -1 for global lb/ub, or -2 for local lb/ub */
-   SCIP_Bool*            localbdsused,       /**< pointer to store whether local bounds were used in transformation */
-   SCIP_Bool*            success             /**< stores whether the row could successfully be transformed into a knapsack constraint.
-                                              *   Returns FALSE in case a continuous or general integer variable is unbounded in the
-                                              *   required direction. */
-   )
-{
-   SCIP_Real* bestbds;
-   int i;
-   int aggrrowbinstart;
-   int firstnonbinvar;
-   SCIP_VAR** vars;
-
-   assert(varsign != NULL);
-   assert(boundtype != NULL);
-   assert(success != NULL);
-   assert(localbdsused != NULL);
-
-   *success = FALSE;
-
-   /* allocate temporary memory to store best bounds and bound types */
-   SCIP_CALL( SCIPallocBufferArray(scip, &bestbds, 2*(*nnz)) );
-
-   /* start with continuous variables, because using variable bounds can affect the untransformed binary
-    * variables, and these changes have to be incorporated in the transformation of the binary variables
-    * (binary variables have the smallest problem indices!)
-    */
-   SCIPsortDownInt(cutinds, *nnz);
-
-   vars = SCIPgetVars(scip);
-   firstnonbinvar = SCIPgetNBinVars(scip);
-
-   /* determine best bounds for the continous and general integer variables such that they will have
-    * a positive coefficient in the transformation */
-   for( i = 0; i < *nnz && cutinds[i] >= firstnonbinvar; ++i )
-   {
-      SCIP_Real QUAD(coef);
-      int v = cutinds[i];
-
-      QUAD_ARRAY_LOAD(coef, cutcoefs, v);
-
-      if( QUAD_TO_DBL(coef) > 0.0 )
-      {
-         SCIP_Real simplebound;
-
-<<<<<<< HEAD
-         /* find closest lower bound in standard lower bound or variable lower bound for continuous variable
-          * so that it will have a positive coefficient */
-         SCIP_CALL( findBestLb(scip, vars[v], sol, 1, allowlocal, bestbds + i, &simplebound, boundtype + i) );
-=======
-         /* find closest lower bound in standard lower bound or variable lower bound for continuous variable so that it will have a positive coefficient */
-         SCIP_CALL( findBestLb(scip, vars[v], sol, usevbds ? 2 : 0, allowlocal, bestbds + i, &simplebound, boundtype + i) );
->>>>>>> 6283bf4e
-
-         /* cannot transform into knapsack */
-         if( SCIPisInfinity(scip, -bestbds[i]) )
-            goto TERMINATE;
-
-         varsign[i] = +1;
-      }
-      else if( QUAD_TO_DBL(coef) < 0.0 )
-      {
-         SCIP_Real simplebound;
-
-<<<<<<< HEAD
-         /* find closest upper bound in standard upper bound or variable upper bound for continuous variable
-          * so that it will have a positive coefficient */
-         SCIP_CALL( findBestUb(scip, vars[v], sol, 1, allowlocal, bestbds + i, &simplebound, boundtype + i) );
-=======
-         /* find closest upper bound in standard upper bound or variable upper bound for continuous variable so that it will have a positive coefficient */
-         SCIP_CALL( findBestUb(scip, vars[cutinds[i]], sol, usevbds ? 2 : 0, allowlocal, bestbds + i, &simplebound, boundtype + i) );
->>>>>>> 6283bf4e
-
-          /* cannot transform into knapsack */
-         if( SCIPisInfinity(scip, bestbds[i]) )
-            goto TERMINATE;
-
-         varsign[i] = -1;
-      }
-   }
-
-   /* remember start of integer variables in the aggrrow */
-   aggrrowbinstart = i;
-
-   /* perform bound substitution for continuous variables */
-   for( i = 0; i < aggrrowbinstart; ++i )
-   {
-<<<<<<< HEAD
-      SCIP_Real QUAD(coef);
-      int v = cutinds[i];
-
-      performBoundSubstitution(scip, cutinds, cutcoefs, QUAD(cutrhs), nnz, varsign[i], boundtype[i], bestbds[i], v, localbdsused);
-
-      /* relax non-binary coefficient to zero after bound substitution */
-      QUAD_ASSIGN(coef, 0.0);
-      QUAD_ARRAY_STORE(cutcoefs, v, coef);
-   }
-
-   assert(i == aggrrowbinstart);
-
-   /* remove non-binary variables because their coefficients have been set to zero after bound substitution */
-   if( aggrrowbinstart != 0 )
-   {
-      *nnz -= aggrrowbinstart;
-      BMSmoveMemoryArray(cutinds, cutinds + aggrrowbinstart, *nnz);
-   }
-   i = 0;
-
-   /* after doing bound substitution of non-binary vars, some coefficients of binary vars might have changed, so here we
-    * remove the ones that became 0 if any; also, we need that all remaining binary vars have positive coefficients,
-    * thus we perform bound substitution with simple bounds (i.e. complementing) to achieve this.
-    */
-   while( i < *nnz )
-   {
-      SCIP_Real QUAD(coef);
-      SCIP_Real simplebound;
-      SCIP_Real bestlb;
-      SCIP_Real bestub;
-      SCIP_Bool setzero;
-      int v = cutinds[i];
-
-      assert( SCIPvarGetType(vars[v]) == SCIP_VARTYPE_BINARY );
-
-      assert(v < firstnonbinvar);
-      QUAD_ARRAY_LOAD(coef, cutcoefs, v);
-
-      /* due to variable bound usage for bound substitution of continous variables cancellation may have occurred */
-      if( EPSZ(QUAD_TO_DBL(coef), QUAD_EPSILON) )
-      {
-         /* do not increase i, since last element is copied to the i-th position */
-         setzero = TRUE;
-      }
-      else
-      {
-         /* perform bound substitution */
-         if( QUAD_TO_DBL(coef) < 0.0 )
-         {
-            SCIP_CALL( findBestUb(scip, vars[v], sol, 0, allowlocal, &bestub, &simplebound, boundtype + i) );
-
-            if( SCIPisZero(scip, bestub) )
-            {
-               /* binary variable is fixed to zero */
-               setzero = TRUE;
-               *localbdsused = *localbdsused || (boundtype[i] == -2);
-            }
-            else
-            {
-               varsign[i] = -1;
-
-               performBoundSubstitutionSimple(scip, cutcoefs, QUAD(cutrhs), boundtype[i], bestub, v, localbdsused);
-               QUAD_ARRAY_STORE(cutcoefs, v, -coef);
-               setzero = FALSE;
-            }
-         }
-         else
-         {
-            SCIP_CALL( findBestLb(scip, vars[v], sol, 0, allowlocal, &bestlb, &simplebound, boundtype + i) );
-
-            if( !SCIPisZero(scip, bestlb) )
-            {
-               /* binary variable is fixed to one */
-               performBoundSubstitutionSimple(scip, cutcoefs, QUAD(cutrhs), boundtype[i], bestlb, v, localbdsused);
-               setzero = TRUE;
-            }
-            else
-            {
-               varsign[i] = +1;
-               setzero = FALSE;
-            }
-         }
-
-         assert(boundtype[i] == -1 || boundtype[i] == -2);
-      }
-
-      /* increase i or remove zero coefficient (i.e. var with 0 coef) by shifting last nonzero to current position */
-      if( setzero )
-      {
-         QUAD_ASSIGN(coef, 0.0);
-         QUAD_ARRAY_STORE(cutcoefs, v, coef);
-         --(*nnz);
-         cutinds[i] = cutinds[*nnz];
-      }
-      else
-         ++i;
-   }
-
-   /* relax rhs to zero if it is close to but slightly below zero */
-   if( QUAD_TO_DBL(*cutrhs) < 0.0 && QUAD_TO_DBL(*cutrhs) >= -SCIPepsilon(scip) )
-      QUAD_ASSIGN(*cutrhs, 0.0);
-
-   *success = TRUE;
-  TERMINATE:
-   /*free temporary memory */
-   SCIPfreeBufferArray(scip, &bestbds);
-
-   return SCIP_OKAY;
-}
-
-/** determines the initial cover for the given (fractional) knapsack row */
-static
-SCIP_Bool computeInitialKnapsackCover(
-   SCIP*                 scip,               /**< SCIP datastructure */
-   SCIP_SOL*             sol,                /**< the solution that should be separated, or NULL for LP solution */
-   SCIP_Real*            cutcoefs,           /**< array of the non-zero coefficients in the cut */
-   int*                  cutinds,            /**< array of the problem indices of variables with a non-zero coefficient in the cut */
-   SCIP_Real             cutrhs,             /**< pointer to the right hand side of the cut */
-   int                   cutnnz,             /**< pointer to the number of non-zeros in the cut */
-   int*                  varsign,            /**< sign of coefficients for each nonzero in the row be transformation */
-   int*                  coverstatus,        /**< array to return the coverstatus for each variable in the  knapsack row */
-   int*                  coverpos,           /**< position of nonzero in the knapsack row for each variable in the cover */
-   SCIP_Real*            covervals,          /**< coefficient value of each variable in the cover */
-   int*                  coversize,          /**< pointer to return number of variables in the cover;
-                                              *   matches the length of the associated arrays */
-   QUAD(SCIP_Real*       coverweight)        /**< pointer to return the weight of the cover;
-                                              *   the weight is the sum of the coefficient values of variables in the cover */
-   )
-{
-   SCIP_VAR** vars;
-   int k;
-   int j;
-   QUAD_ASSIGN(*coverweight, 0);
-   *coversize = 0;
-   j = cutnnz-1;
-   vars = SCIPgetVars(scip);
-
-   for( k = 0; k < cutnnz; ++k )
-   {
-      SCIP_Real solval;
-      int v = cutinds[k];
-      SCIP_Real QUAD(coef);
-      QUAD_ARRAY_LOAD(coef, cutcoefs, v);
-
-      solval = SCIPgetSolVal(scip, sol, vars[v]);
-      if( varsign[k] == -1 )
-         solval = 1 - solval;
-
-      if( SCIPisFeasEQ(scip, solval, 1.0) )
-      {
-         /* every variable with solution value 1 is forced into the cover */
-         coverpos[*coversize] = k;
-         covervals[*coversize] = QUAD_TO_DBL(coef);
-         coverstatus[k] = 1;
-         *coversize += 1;
-         SCIPquadprecSumQQ(*coverweight, *coverweight, coef);
-      }
-      else
-      {
-         coverpos[j] = k;
-         covervals[j] = solval * QUAD_TO_DBL(coef);
-         coverstatus[k] = 0;
-         j -= 1;
-      }
-   }
-
-   /* Use these two arrays to sort the variables by decreasing contribution
-    * and pick them greedily in the while loop below until they are a cover.
-    * Since the cover does not need to be minimal we do not need to remove any of the
-    * variables with a high activity contribution even if they are not necessary after
-    * picking the last variable.
-    */
-   SCIPsortDownRealInt(covervals + (*coversize), coverpos + (*coversize), cutnnz - (*coversize));
-
-   /* overwrite covervals with the coefficients of the variables in the cover
-    * as we need to sort decreasingly by those again for the lifting
-    */
-   while( *coversize < cutnnz &&
-          SCIPisFeasLE(scip, QUAD_TO_DBL(*coverweight), cutrhs) )
-   {
-      int v;
-      SCIP_Real QUAD(coef);
-      k = coverpos[*coversize];
-      v = cutinds[k];
-      coverstatus[k] = 1;
-      QUAD_ARRAY_LOAD(coef, cutcoefs, v);
-      covervals[*coversize] = QUAD_TO_DBL(coef);
-      SCIPquadprecSumQQ(*coverweight, *coverweight, coef);
-      *coversize += 1;
-   }
-
-   /* there is no cover */
-   if( SCIPisFeasLE(scip, QUAD_TO_DBL(*coverweight), cutrhs) || *coversize == 0 )
-      return FALSE;
-
-   SCIPdebugMessage("coverweight is %g and right hand side is %g\n", QUAD_TO_DBL(*coverweight), cutrhs);
-   assert(*coversize > 0);
-
-   return TRUE;
-}
-
-/** prepares the data needed to evaluate the lifting function */
-static
-void prepareLiftingData(
-   SCIP*                 scip,               /**< SCIP datastructure */
-   SCIP_Real*            cutcoefs,           /**< array of the non-zero coefficients in the cut */
-   int*                  cutinds,            /**< array of the problem indices of variables with a non-zero coefficient in the cut */
-   QUAD(SCIP_Real        cutrhs),            /**< pointer to the right hand side of the cut */
-   int*                  coverpos,           /**< position of nonzero in the knapsack row for each variable in the cover */
-   int                   coversize,          /**< number of variables in the cover */
-   QUAD(SCIP_Real        coverweight),       /**< weight of cover */
-   SCIP_Real*            covervals,          /**< coefficient value of each variable in the cover;
-                                              *   on output stores the running sum of S^-(*) values */
-   int*                  coverstatus,        /**< coverstatus for each variable in the cover. After calling this function
-                                              *   variables in C^- will have the value -1, variables in C^+ the value 1,
-                                              *   and all variables outside the cover keep the value 0. */
-   QUAD(SCIP_Real*       abar),              /**< pointer to store the reciprocal value of \bar{a} */
-   int*                  cplussize           /**< pointer to store the size of C^+ */
-   )
-{
-   int k;
-   SCIP_Real QUAD(tmp);
-   SCIP_Real QUAD(sigma);
-
-   /* Now compute \bar{a}, the unique rational number such that for the cover C it holds that
-    * b = \sum_{a_i \in C} \min(\bar{a}, a_i).
-    * For that we need to sort by decreasing coefficients of the variables in the cover.
-    * After the sorting the covervals array is free to be reused.
-    */
-   SCIPsortDownRealInt(covervals, coverpos, coversize);
-
-   /* Now follows Algorithm 1 in the paper to compute \bar{a} */
-
-   /* set \bar{a} = l_1 */
-   QUAD_ARRAY_LOAD(*abar, cutcoefs, cutinds[coverpos[0]]);
-   SCIPquadprecSumQQ(sigma, coverweight, -cutrhs);
-
-   for( k = 1; k < coversize; ++k )
-   {
-      SCIP_Real QUAD(lkplus1);
-      SCIP_Real QUAD(kdelta);
-
-      /* load next coefficient l_{k+1} in sorted order of cover */
-      QUAD_ARRAY_LOAD(lkplus1, cutcoefs, cutinds[coverpos[k]]);
-
-      /* Let \delta = \bar{a} - l_{k+1} and compute k * \delta */
-      SCIPquadprecSumQQ(kdelta, *abar, -lkplus1);
-      SCIPquadprecProdQD(kdelta, kdelta, k);
-
-      /* Set tmp = k * \delta - \sigma to check condition k * \delta < \sigma by tmp < 0 */
-      SCIPquadprecSumQQ(tmp, kdelta, -sigma);
-      if( QUAD_TO_DBL(tmp) < 0.0 )
-      {
-         /* Set \bar{a} = l_{k+1} and \sigma = \sigma - k*\delta */
-         QUAD_ASSIGN_Q(*abar, lkplus1);
-         SCIPquadprecSumQQ(sigma, sigma, -kdelta);
-      }
-      else
-      {
-         /* Set \bar{a} = \bar{a} - \sigma / k and \sigma = 0; break; */
-         SCIP_Real minusoneoverk = -1.0 / k;
-         SCIPquadprecProdQD(sigma, sigma, minusoneoverk);
-         SCIPquadprecSumQQ(*abar, *abar, sigma);
-         QUAD_ASSIGN(sigma, 0.0);
-         break;
-      }
-   }
-
-   if( QUAD_TO_DBL(sigma) > 0.0 )
-   {
-      SCIP_Real oneoverc = 1.0 / coversize;
-      SCIPquadprecProdQD(*abar, cutrhs, oneoverc);
-   }
-
-   /* now we partition C into C^+ and C^-, where C^+ are all the elements of C whose weight is strictly larger than
-    * \bar{a} and C^- the rest.  If a_i are the weights of the elements in C, let a_i^- = min(a_i, \bar{a}) We also
-    * compute S^-(h) = sum of the h largest a_i^- and store S^-(h+1) in in covervals[h], for k = 0, ..., coversize - 1
-    * (S^-(0) = 0 so it doesn't need to be stored; we use S to compute the lifted cut, see below)
-    * we remember which elements of C^- in coverstatus, so that element in C^+ have coverstatus 1 and
-    * elements in C^- have coverstatus -1 (elements not in C have coverstatus 0)
-    */
-   QUAD_ASSIGN(tmp, 0.0);
-   *cplussize = 0;
-   for( k = 0; k < coversize; ++k )
-   {
-      SCIP_Real QUAD(coef);
-      SCIP_Real QUAD(coefminusabar);
-
-      QUAD_ARRAY_LOAD(coef, cutcoefs, cutinds[coverpos[k]]);
-      SCIPquadprecSumQQ(coefminusabar, coef, -*abar);
-      if( QUAD_TO_DBL(coefminusabar) > 0.0 )
-      {
-         /* coefficient is in C^+ because it is greater than \bar{a} and contributes only \bar{a} to the sum */
-         SCIPquadprecSumQQ(tmp, tmp, *abar);
-
-         /* rather be on the safe side in numerical corner cases and relax the coefficient to exactly \bar{a}.
-          * In that case the coefficient is not treated as in C^+ but as being <= \bar{a} and therefore in C^-.
-          */
-         if( QUAD_TO_DBL(coefminusabar) > SCIPfeastol(scip) )
-            ++(*cplussize);
-         else
-            coverstatus[coverpos[k]] = -1;
-      }
-      else
-      {
-         /* coefficient is in C^- because it is smaller or equal to \bar{a} */
-         coverstatus[coverpos[k]] = -1;
-         SCIPquadprecSumQQ(tmp, tmp, coef);
-      }
-      covervals[k] = QUAD_TO_DBL(tmp);
-      SCIPdebugMessage("S^-(%d) = %g\n", k + 1, covervals[k]);
-   }
-
-   /* set abar to its reciprocal for faster computation of the lifting coefficients */
-   SCIPquadprecDivDQ(*abar, 1, *abar);
-}
-
-/** evaluate the lifting function based on the given values */
-static
-SCIP_Real evaluateLiftingFunctionKnapsack(
-   QUAD(SCIP_Real        x),                 /**< value to evaluate the lifting function at */
-   QUAD(SCIP_Real        abar),              /**< the reciprocal value of \bar{a} */
-   SCIP_Real*            covervals,          /**< the running sum of S^-(*) values */
-   int                   coversize,          /**< the size of the cover */
-   int                   cplussize,          /**< the size of C^+ */
-   SCIP_Real*            scale               /**< pointer to update the scale to integrality when a fractional value is returned */
-   )
-{
-   SCIP_Real QUAD(tmp);
-   SCIP_Real QUAD(hfrac);
-   SCIP_Real cutcoef;
-   int h;
-
-   /* the lifted value is at least the coeficient (a_k) divided by \bar{a} because the largest value
-    * contributed to the running sum stored in C is \bar{a}
-    * therefore we start the search for the correct h at floor(a_k / \bar{a})
-    */
-
-   SCIPdebugMessage("coef is %g, coversize is %d\n", QUAD_TO_DBL(x), coversize );
-
-   SCIPquadprecProdQQ(hfrac, x, abar);
-
-   /* if the coefficient is below \bar{a}, i.e. a / \bar{a} < 1 then g(a_k) = 0, otherwise g(a_k) > 0 */
-   if( QUAD_TO_DBL(hfrac) < 1 )
-      return 0.0;
-
-   h = (int)floor(QUAD_TO_DBL(hfrac) + QUAD_EPSILON);
-   SCIPquadprecSumQD(hfrac, hfrac, -h);
-
-   assert(h > 0);
-   if( h < cplussize && ABS(QUAD_TO_DBL(hfrac)) <= QUAD_EPSILON )
-   {
-      /* cutcoef can be increased by 0.5 because it is a multiple of \bar{a}
-       * (This is the first non-dominated lifting function presented in the paper)
-       */
-      cutcoef = 0.5;
-      *scale = 2.0;
-   }
-   else
-      cutcoef = 0.0;
-
-   /* decrease by one to make sure rounding errors or coefficients that are larger than the right hand side by themselves
-    * did not push h too far */
-   h = MIN(h, coversize) - 1;
-
-   /* now increase coefficient to its lifted value based on its size relative to the S^- values.
-    * The coefficient a_i is lifted to the unique integer h such that S^-(h) < a_i <= S^-(h+1).
-    * (todo: variables that have a coefficient above the right hand side can get an arbitrarily large coefficient but can
-    *  also be trivially fixed using the base row. Currently they get the coefficient |C| which is 1 above the right hand
-    *  side in the cover cut so that they can still be trivially fixed by propagating the cover cut.
-    *  We do not want to apply fixings here though because the LP should stay flushed during separation.
-    *  Possibly add a parameter to return additional fixings to the caller of the SCIPcalc*() functions in here
-    *  and the caller can add them as cuts to the sepastore or we add them to the sepastore here?)
-    */
-   while( h < coversize )
-   {
-      SCIPquadprecSumQD(tmp, x, -covervals[h]); /* recall: covervals[h] = S^-(h+1) */
-      if( QUAD_TO_DBL(tmp) <= QUAD_EPSILON )
-         break;
-      ++h;
-   }
-
-   cutcoef += h;
-
-   /* the lifted coefficient is h increased possibly by 0.5 for the case checked above */
-   SCIPdebugMessage("lifted coef %g < %g <= %g to %g\n", h == 0 ? 0 : covervals[h-1], QUAD_TO_DBL(x),
-         covervals[h], cutcoef);
-
-   return cutcoef;
-}
-
-/** calculates a lifted knapsack cover cut out of the weighted sum of LP rows given by an aggregation row; the
- *  aggregation row must not contain non-zero weights for modifiable rows, because these rows cannot
- *  participate in the cut.
- *  For further details we refer to:
- *
- *  Letchford, A. N., & Souli, G. (2019). On lifted cover inequalities: A new lifting procedure with unusual properties.
- *  Operations Research Letters, 47(2), 83-87.
- *
- *  @return \ref SCIP_OKAY is returned if everything worked. Otherwise a suitable error code is passed. See \ref
- *          SCIP_Retcode "SCIP_RETCODE" for a complete list of error codes.
- *
- *  @pre This method can be called if @p scip is in one of the following stages:
- *       - \ref SCIP_STAGE_SOLVING
- *
- *  See \ref SCIP_Stage "SCIP_STAGE" for a complete list of all possible solving stages.
- */
-SCIP_RETCODE SCIPcalcKnapsackCover(
-   SCIP*                 scip,               /**< SCIP data structure */
-   SCIP_SOL*             sol,                /**< the solution that should be separated, or NULL for LP solution */
-   SCIP_Bool             allowlocal,         /**< should local information allowed to be used, resulting in a local cut? */
-   SCIP_AGGRROW*         aggrrow,            /**< the aggregation row to compute flow cover cut for */
-   SCIP_Real*            cutcoefs,           /**< array to store the non-zero coefficients in the cut */
-   SCIP_Real*            cutrhs,             /**< pointer to store the right hand side of the cut */
-   int*                  cutinds,            /**< array to store the problem indices of variables with a non-zero coefficient in the cut */
-   int*                  cutnnz,             /**< pointer to store the number of non-zeros in the cut */
-   SCIP_Real*            cutefficacy,        /**< pointer to store the efficacy of the cut, or NULL */
-   int*                  cutrank,            /**< pointer to return rank of generated cut */
-   SCIP_Bool*            cutislocal,         /**< pointer to store whether the generated cut is only valid locally */
-   SCIP_Bool*            success             /**< pointer to store whether a valid cut was returned */
-   )
-{
-   int* varsign;
-   int* boundtype;
-   int* coverstatus;
-   int* coverpos;
-   int* tmpinds;
-   SCIP_Real* tmpcoefs;
-   SCIP_Real* covervals;
-   SCIP_Real QUAD(rhs);
-   SCIP_Real QUAD(coverweight);
-   SCIP_Real QUAD(abar);
-   SCIP_Bool transformed;
-   SCIP_Bool local;
-   SCIP_Real efficacy;
-   SCIP_Real scale;
-   int k;
-   int nvars;
-   int coversize;
-   int cplussize;
-   int nnz;
-
-   assert(scip != NULL);
-   assert(aggrrow != NULL);
-   assert(cutcoefs != NULL);
-   assert(cutrhs != NULL);
-   assert(cutinds != NULL);
-   assert(cutnnz != NULL);
-   assert(cutefficacy != NULL);
-   assert(cutislocal != NULL);
-   assert(success != NULL);
-
-   *success = FALSE;
-
-   if( aggrrow->nnz == 0 )
-      return SCIP_OKAY;
-
-   for( k = 0; k < aggrrow->nrows; ++k )
-   {
-      /* cannot handle negative slack variables */
-      if( aggrrow->rowweights[k] * aggrrow->slacksign[k] < 0 )
-         return SCIP_OKAY;
-   }
-
-   /* allocate temporary memory */
-   nvars = SCIPgetNVars(scip);
-   SCIP_CALL( SCIPallocBufferArray(scip, &varsign, nvars) );
-   SCIP_CALL( SCIPallocBufferArray(scip, &boundtype, nvars) );
-   SCIP_CALL( SCIPallocBufferArray(scip, &coverstatus, nvars) );
-   SCIP_CALL( SCIPallocBufferArray(scip, &covervals, nvars) );
-   SCIP_CALL( SCIPallocBufferArray(scip, &coverpos, nvars) );
-   SCIP_CALL( SCIPallocBufferArray(scip, &tmpinds, nvars) );
-   SCIP_CALL( SCIPallocCleanBufferArray(scip, &tmpcoefs, QUAD_ARRAY_SIZE(nvars)) );
-
-   /* initialize cut with aggregation */
-   nnz = aggrrow->nnz;
-   QUAD_ASSIGN_Q(rhs, aggrrow->rhs);
-
-   BMScopyMemoryArray(tmpinds, aggrrow->inds, nnz);
-
-   for( k = 0; k < nnz; ++k )
-   {
-      SCIP_Real QUAD(coef);
-      int j = tmpinds[k];
-
-      QUAD_ARRAY_LOAD(coef, aggrrow->vals, j);
-
-      QUAD_HI(coef) = NONZERO(QUAD_HI(coef));
-      assert(QUAD_HI(coef) != 0.0);
-
-      QUAD_ARRAY_STORE(tmpcoefs, j, coef);
-   }
-   SCIPdebugMessage("Computing lifted knapsack cover for ");
-   SCIPdebug(printCutQuad(scip, NULL, tmpcoefs, QUAD(rhs), tmpinds, nnz, FALSE, FALSE));
-
-   /* Transform aggregated row into a (fractional, i.e. with possibly fractional weights) knapsack constraint.
-    * Uses simple or variable lower or upper bounds to relax out continuous and general integers
-    * so that only binary variables remain and complements those such that they have a positive coefficient.
-    */
-   local = aggrrow->local;
-   SCIP_CALL( cutsTransformKnapsackCover(scip, sol, allowlocal,
-         tmpcoefs, QUAD(&rhs), tmpinds, &nnz, varsign, boundtype, &local, &transformed) );
-
-   assert(allowlocal || !local);
-
-   if( !transformed )
-      goto TERMINATE;
-
-   SCIPdebugMessage("Transformed knapsack relaxation ");
-   SCIPdebug(printCutQuad(scip, NULL, tmpcoefs, QUAD(rhs), tmpinds, nnz, FALSE, FALSE));
-
-   if( !computeInitialKnapsackCover(scip, sol, tmpcoefs, tmpinds, QUAD_TO_DBL(rhs), nnz, varsign, coverstatus,
-            coverpos, covervals, &coversize, QUAD(&coverweight)) )
-      goto TERMINATE;
-
-   SCIPdebugMessage("coverweight is %g and right hand side is %g\n", QUAD_TO_DBL(coverweight), QUAD_TO_DBL(rhs));
-   assert(coversize > 0);
-
-   /* by default do not scale the cut */
-   scale = 1.0;
-
-   if( coversize == 1 )
-   {
-      SCIP_Real QUAD(tmp);
-      /* cover is trivial, return the fixing as cut */
-      QUAD_ASSIGN(tmp, 0.0);
-      for( k = 0; k < nnz; ++k )
-      {
-         if( coverstatus[k] == 0 )
-         {
-            QUAD_ARRAY_STORE(tmpcoefs, tmpinds[k], tmp);
-         }
-         else
-         {
-            tmpinds[0] = tmpinds[k];
-            varsign[0] = varsign[k];
-         }
-      }
-
-      nnz = 1;
-      if( varsign[0] == -1 )
-      {
-         QUAD_ASSIGN(rhs, -1.0);
-         QUAD_ASSIGN(tmp, -1.0);
-      }
-      else
-      {
-         QUAD_ASSIGN(rhs, 0.0);
-         QUAD_ASSIGN(tmp, 1.0);
-      }
-
-      QUAD_ARRAY_STORE(tmpcoefs, tmpinds[0], tmp);
-   }
-   else
-   {
-      SCIP_Real QUAD(tmp);
-
-      /* compute lifted cover inequality:
-       * sum_{i \in C^-) x_i + sum_{i \in N \ C^-) g(a_i) x_i <= c - 1
-       * where g(z) is equal to
-       *   - 0 if z is 0 (irrelevant as there shouldn't be element with weight 0 in the knapsack)
-       *   - h + 1/2 if z = k * \bar{a} for some integer k \in [1, |C^+| - 1] and S^-(h) < z <= S^-(h+1) for some h = 0, ..., coversize -1
-       *   - h if S^-(h) < z <= S^-(h+1) for some h = 0, ..., coversize -1
-       * the function S^- is defined above. Note that S^-(0) = 0
-       * we store the cut coefficients in tmpcoef
-       */
-
-      /* prepare data required to evaluate lifting function */
-      prepareLiftingData(scip, tmpcoefs, tmpinds, QUAD(rhs), coverpos, coversize,
-            QUAD(coverweight), covervals, coverstatus, QUAD(&abar), &cplussize);
-
-      /* compute lifted cover inequality */
-      QUAD_ASSIGN(rhs, (coversize - 1));
-      for( k = 0; k < nnz; )
-      {
-         SCIP_Real cutcoef;
-         if( coverstatus[k] == -1 )
-         { /* variables in C^- get the coefficients 1 */
-            cutcoef = 1.0;
-         }
-         else
-         { /* variables is either in C^+ or not in the cover and its coefficient value is computed with the lifing function */
-            SCIP_Real QUAD(coef);
-            QUAD_ARRAY_LOAD(coef, tmpcoefs, tmpinds[k]);
-
-            cutcoef = evaluateLiftingFunctionKnapsack(QUAD(coef), QUAD(abar), covervals, coversize, cplussize, &scale);
-
-            /* if the coefficient value is zero then remove the nonzero entry and continue */
-            if( cutcoef == 0.0 )
-            {
-               QUAD_ASSIGN(tmp, 0.0);
-               QUAD_ARRAY_STORE(tmpcoefs, tmpinds[k], tmp);
-               --nnz;
-               coverstatus[k] = coverstatus[nnz];
-               tmpinds[k] = tmpinds[nnz];
-               varsign[k] = varsign[nnz];
-               continue;
-            }
-         }
-
-         /* directly undo the complementation before storing back the coefficient */
-         if( varsign[k] == -1 )
-         {
-            /* variable was complemented so we have cutcoef * (1-x) = cutcoef - cutcoef * x.Thus we need to adjust the rhs
-             * to rhs - cutcoef and flip the sign of cutcoef */
-            cutcoef = -cutcoef;
-            SCIPquadprecSumQD(rhs, rhs, cutcoef);
-         }
-
-         QUAD_ASSIGN(tmp, cutcoef);
-         QUAD_ARRAY_STORE(tmpcoefs, tmpinds[k], tmp);
-
-         ++k;
-      }
-   }
-
-   /* calculate the efficacy of the computed cut and store the success flag if the efficacy exceeds the
-    * one stored in the cutefficacy variable by the caller
-    */
-   efficacy = calcEfficacyDenseStorageQuad(scip, sol, tmpcoefs, QUAD_TO_DBL(rhs), tmpinds, nnz);
-   *success = efficacy > *cutefficacy;
-
-   SCIPdebugMessage("FINAL LCI:");
-   SCIPdebug(printCutQuad(scip, sol, tmpcoefs, QUAD(rhs), tmpinds, nnz, FALSE, FALSE));
-
-   if( *success )
-   {
-      /* return the cut into the given arrays/pointers */
-      *cutislocal = local;
-      *cutrhs = scale * QUAD_TO_DBL(rhs);
-      *cutnnz = nnz;
-
-      /* store cut in given array in sparse representation and clean buffer array */
-      for( k = 0; k < nnz; ++k )
-      {
-         SCIP_Real QUAD(coef);
-         int j = tmpinds[k];
-
-         QUAD_ARRAY_LOAD(coef, tmpcoefs, j);
-         assert(QUAD_HI(coef) != 0.0);
-
-         cutcoefs[k] = scale * QUAD_TO_DBL(coef);
-         cutinds[k] = j;
-         QUAD_ASSIGN(coef, 0.0);
-         QUAD_ARRAY_STORE(tmpcoefs, j, coef);
-      }
-
-      assert( cutefficacy != NULL );
-      /* calculate efficacy again to make sure it matches the coefficients after they where rounded to double values
-       * and after the cleanup and postprocessing step was applied. */
-      *cutefficacy = calcEfficacy(scip, sol, cutcoefs, *cutrhs, cutinds, nnz);
-
-      if( cutrank != NULL )
-         *cutrank = aggrrow->rank + 1;
-   }
-
-  TERMINATE:
-
-   /* if we aborted early the tmpcoefs array needs to be cleaned */
-   if( !(*success) )
-   {
-      SCIP_Real QUAD(tmp);
-      QUAD_ASSIGN(tmp, 0.0);
-
-      for( k = 0; k < nnz; ++k )
-      {
-         QUAD_ARRAY_STORE(tmpcoefs, tmpinds[k], tmp);
-      }
-=======
-      performBoundSubstitution(scip, cutinds, cutcoefs, QUAD(cutrhs), nnz, varsign[i], boundtype[i], bestbds[i], cutinds[i], localbdsused);
->>>>>>> 6283bf4e
    }
 #ifndef NDEBUG
    for( k = 0; k < QUAD_ARRAY_SIZE(nvars); ++k )
