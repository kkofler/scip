--- conflicted
+++ resolved
@@ -1767,7 +1767,6 @@
          /* if successful, apply the scaling */
          SCIPintervalSetRoundingModeUpwards();
          intscalar *= equiscale;
-<<<<<<< HEAD
 
          *cutrhs *= intscalar;
 
@@ -1776,9 +1775,6 @@
             assert(mirinfo != NULL);
             mirinfo->scale = intscalar;
          }
-=======
-         SCIPquadprecProdQD(*cutrhs, *cutrhs, intscalar);
->>>>>>> 7348fadf
 
          for( i = 0; i < *cutnnz; )
          {
@@ -1865,7 +1861,6 @@
             }
          }
 
-<<<<<<< HEAD
          assert(EPSISINT(SCIPintervalGetSup(maxact), 1e-4));/*lint !e666*/
          /* check again for redundancy */
          if( SCIPisFeasLE(scip, SCIPintervalGetSup(maxact), *cutrhs) )
@@ -1874,26 +1869,16 @@
             SCIPintervalSetRoundingMode(previousroundmode);
             return SCIP_OKAY;
          }
-=======
-         assert(EPSISINT(QUAD_TO_DBL(maxacttmp), 1e-4));
-         SCIPquadprecSumQD(maxacttmp, maxacttmp, 0.5);
-         SCIPquadprecFloorQ(maxacttmp, maxacttmp);
->>>>>>> 7348fadf
       }
       else
       {
          /* otherwise, apply the equilibrium scaling */
 
          /* perform the scaling */
-<<<<<<< HEAD
          SCIPintervalMulScalar(SCIPinfinity(scip), &maxact, maxact, equiscale);
          SCIPintervalSetRoundingModeUpwards();
 
          *cutrhs *= equiscale;
-=======
-         SCIPquadprecProdQD(maxacttmp, maxacttmp, equiscale);
-         SCIPquadprecProdQD(*cutrhs, *cutrhs, equiscale);
->>>>>>> 7348fadf
          maxabsintval *= equiscale;
          if( SCIPisCertificateActive(scip) )
          {
@@ -1934,14 +1919,9 @@
       scale = 1.0 / maxabsval; /*lint !e795*/
 
       /* perform the scaling */
-<<<<<<< HEAD
       SCIPintervalSet(&maxact, scale);
       SCIPintervalSetRoundingModeUpwards();
       *cutrhs *= scale;
-=======
-      SCIPquadprecProdQD(maxacttmp, maxacttmp, scale);
-      SCIPquadprecProdQD(*cutrhs, *cutrhs, scale);
->>>>>>> 7348fadf
       maxabsintval *= scale;
       if( SCIPisCertificateActive(scip) )
       {
@@ -1966,15 +1946,6 @@
          }
          cutcoefs[cutinds[i]] = val;
       }
-   }
-
-   maxact = QUAD_TO_DBL(maxacttmp);
-
-   /* check again for redundancy after scaling */
-   if( SCIPisFeasLE(scip, maxact, QUAD_TO_DBL(*cutrhs)) )
-   {
-      *redundant = TRUE;
-      return SCIP_OKAY;
    }
 
    /* no coefficient tightening can be performed since the precondition doesn't hold for any of the variables */
