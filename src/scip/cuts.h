--- conflicted
+++ resolved
@@ -23,13 +23,8 @@
 
 /*---+----1----+----2----+----3----+----4----+----5----+----6----+----7----+----8----+----9----+----0----+----1----+----2*/
 
-<<<<<<< HEAD
-#ifndef __SCIP_CUTROW_H__
-#define __SCIP_CUTROW_H__
-=======
 #ifndef __SCIP_CUTS_H__
 #define __SCIP_CUTS_H__
->>>>>>> cf6d5c81
 
 #include "scip/def.h"
 #include "scip/set.h"
@@ -66,17 +61,6 @@
    FILE*                 file                /**< output file (or NULL for standard output) */
    );
 
-<<<<<<< HEAD
-/** copy a the aggregation row */
-extern
-SCIP_RETCODE SCIPaggrRowCopy(
-   SCIP*                 scip,               /**< SCIP data structure */
-   SCIP_AGGRROW**         aggrrow,           /**< pointer to return the aggregation row */
-   SCIP_AGGRROW*          source             /**< source the aggregation row */
-   );
-
-/** adds given data to the aggregation row */
-=======
 /** copy the aggregation row */
 extern
 SCIP_RETCODE SCIPaggrRowCopy(
@@ -85,8 +69,7 @@
    SCIP_AGGRROW*         source              /**< source the aggregation row */
    );
 
-/** adds given value to the right-hand side of the aggregation row */
->>>>>>> cf6d5c81
+/** adds given data to the aggregation row */
 extern
 SCIP_RETCODE SCIPaggrRowAddData(
    SCIP*                 scip,               /**< SCIP data structure */
@@ -98,7 +81,6 @@
    SCIP_Real             scale               /**< scalar to apply */
    );
 
-<<<<<<< HEAD
 /** adds given sparse data to the aggregation row */
 extern
 SCIP_RETCODE SCIPaggrRowAddSparseData(
@@ -110,17 +92,13 @@
    SCIP_Real             rhs                 /**< right-hand side of the row */
    );
 
-/** add scaled row to the aggregation row */
-=======
 /** add weighted row to the aggregation row */
->>>>>>> cf6d5c81
 extern
 SCIP_RETCODE SCIPaggrRowAddRow(
    SCIP*                 scip,               /**< SCIP data structure */
    SCIP_AGGRROW*         aggrrow,            /**< the aggregation row */
    SCIP_ROW*             row,                /**< row to add to the aggregation row */
-<<<<<<< HEAD
-   SCIP_Real             scale,              /**< scale for adding given row to the aggregation row */
+   SCIP_Real             weight,             /**< scale for adding given row to the aggregation row */
    int                   sidetype            /**< specify row side type (-1 = lhs, 0 = automatic, 1 = rhs) */
    );
 
@@ -133,12 +111,6 @@
    SCIP_Real             scale               /**< scalar */
    );
 
-=======
-   SCIP_Real             weight,             /**< scale for adding given row to the aggregation row */
-   int                   sidetype            /**< specify row side type (-1 = lhs, 0 = automatic, 1 = rhs) */
-   );
-
->>>>>>> cf6d5c81
 /** deletes variable at position @pos and updates mapping between variable indices and sparsity pattern */
 extern
 void SCIPaggrRowDelCoef(
@@ -154,47 +126,25 @@
    SCIP_Real             value               /**< value to add to the right-hand side */
    );
 
-<<<<<<< HEAD
-/** clear all entries int the aggregation row but don't free memory */
-=======
 /** clear all entries in the aggregation row but do not free the internal memory */
->>>>>>> cf6d5c81
 extern
 void SCIPaggrRowClear(
    SCIP_AGGRROW*         aggrrow             /**< the aggregation row */
    );
 
 /** aggregate rows using the given weights; the current content of the aggregation
-<<<<<<< HEAD
- *  row gets overwritten
-=======
  *  row, @aggrow, gets overwritten
->>>>>>> cf6d5c81
  */
 extern
 SCIP_RETCODE SCIPaggrRowSumRows(
    SCIP*                 scip,               /**< SCIP data structure */
    SCIP_AGGRROW*         aggrrow,            /**< the aggregation row */
    SCIP_Real*            weights,            /**< row weights in row summation */
-<<<<<<< HEAD
-   int*                  rowinds,            /**< array to store indices of non-zero entries of the weights array, or
-                                              *   NULL */
-=======
    int*                  rowinds,            /**< array to store indices of non-zero entries of the weights array, or NULL */
->>>>>>> cf6d5c81
    int                   nrowinds,           /**< number of non-zero entries in weights array, -1 if rowinds is NULL */
    SCIP_Real             maxweightrange,     /**< maximal valid range max(|weights|)/min(|weights|) of row weights */
    SCIP_Real             minallowedweight,   /**< minimum magnitude of weight for rows that are used in the summation */
    SCIP_Bool             sidetypebasis,      /**< choose sidetypes of row (lhs/rhs) based on basis information? */
-<<<<<<< HEAD
-   SCIP_Bool             allowlocal,         /**< should local rows allowed to be used? */
-   int                   negslack,           /**< should negative slack variables allowed to be used? (0: no, 1: only for integral rows, 2: yes) */
-   int                   maxaggrlen,         /**< maximal length of aggregation row */
-   SCIP_Bool*            valid               /**< is the aggregation valid */
-   );
-
-/** removes all zero entries in the aggregation row */
-=======
    SCIP_Bool             allowlocal,         /**< should local rows be used? */
    int                   negslack,           /**< should negative slack variables be used? (0: no, 1: only for integral rows, 2: yes) */
    int                   maxaggrlen,         /**< maximal number of non-zeros in the aggregation row */
@@ -202,42 +152,28 @@
    );
 
 /** removes all (close enough to) zero entries in the aggregation row */
->>>>>>> cf6d5c81
 extern
 void SCIPaggrRowRemoveZeros(
    SCIP_AGGRROW*         aggrrow,            /**< the aggregation row */
    SCIP_Real             epsilon             /**< value to consider zero */
    );
 
-<<<<<<< HEAD
-/** removes all zero entries in the aggregation row */
-=======
 /** removes all entries in the aggregation row that are smaller than epsilon.
  *  For values that are between epsilon and sum epsilon, replace the variable by its
  *  worst bound depending on the variable's coefficient.
  */
->>>>>>> cf6d5c81
 extern
 void SCIPaggrRowCleanup(
    SCIP*                 scip,               /**< SCIP data structure */
    SCIP_AGGRROW*         aggrrow             /**< the aggregation row */
    );
 
-<<<<<<< HEAD
-=======
-/** get number of aggregated rows */
-extern
-int SCIPaggrRowGetNRows(
-   SCIP_AGGRROW*         aggrrow             /**< the aggregation row */
-   );
-
 /** get array with lp positions of aggregated rows */
 extern
 int* SCIPaggrRowGetRowInds(
    SCIP_AGGRROW*         aggrrow             /**< the aggregation row */
    );
 
->>>>>>> cf6d5c81
 /** checks whether a given row has been added to the aggregation row */
 extern
 SCIP_Bool SCIPaggrRowHasRowBeenAdded(
@@ -245,36 +181,20 @@
    SCIP_ROW*             row                 /**< row for which it is checked whether it has been added to the aggregation */
    );
 
-<<<<<<< HEAD
-/** gets the range of the absolute values of weights that have been used to aggregate a row into this aggregation row;
- *  must not be called for aggregation rows for which no row has been added
-=======
 /** gets the min and max absolute value of the weights used to aggregate the rows;
  *  must not be called for empty aggregation rows
->>>>>>> cf6d5c81
  */
 extern
 void SCIPaggrRowGetAbsWeightRange(
    SCIP_AGGRROW*         aggrrow,            /**< the aggregation row */
-<<<<<<< HEAD
-   SCIP_Real*            minabsrowweight,    /**< pointer to store smallest absolute value of weights used for rows
-                                              *   aggregated into the given aggregation row */
-   SCIP_Real*            maxabsrowweight     /**< pointer to store largest absolute value of weights used for rows
-                                              *   aggregated into the given aggregation row */
-=======
    SCIP_Real*            minabsrowweight,    /**< pointer to store smallest absolute value of weights used for aggregating rows */
    SCIP_Real*            maxabsrowweight     /**< pointer to store largest absolute value of weights used for aggregating rows */
->>>>>>> cf6d5c81
    );
 
 /** gets the array of corresponding variable problem indices for each non-zero in the aggregation row */
 extern
 int* SCIPaggrRowGetInds(
-<<<<<<< HEAD
-    SCIP_AGGRROW*          aggrrow
-=======
     SCIP_AGGRROW*        aggrrow
->>>>>>> cf6d5c81
    );
 
 /** gets the array of non-zero values in the aggregation row */
@@ -307,15 +227,12 @@
    SCIP_AGGRROW*         aggrrow             /**< the aggregation row */
    );
 
-<<<<<<< HEAD
 /** gets the number of row aggregations */
 extern
 int SCIPaggrRowGetNRows(
     SCIP_AGGRROW*          aggrrow              /**< aggregation row */
    );
 
-=======
->>>>>>> cf6d5c81
 /** calculates an MIR cut out of the weighted sum of LP rows given by an aggregation row; the
  *  aggregation row must not contain non-zero weights for modifiable rows, because these rows cannot
  *  participate in an MIR cut.
