/* * * * * * * * * * * * * * * * * * * * * * * * * * * * * * * * * * * * * * */
/*                                                                           */
/*                  This file is part of the program and library             */
/*         SCIP --- Solving Constraint Integer Programs                      */
/*                                                                           */
/*    Copyright (C) 2002-2021 Konrad-Zuse-Zentrum                            */
/*                            fuer Informationstechnik Berlin                */
/*                                                                           */
/*  SCIP is distributed under the terms of the ZIB Academic License.         */
/*                                                                           */
/*  You should have received a copy of the ZIB Academic License              */
/*  along with SCIP; see the file COPYING. If not visit scipopt.org.         */
/*                                                                           */
/* * * * * * * * * * * * * * * * * * * * * * * * * * * * * * * * * * * * * * */

/**@file   cuts.h
 * @ingroup PUBLICCOREAPI
 * @brief  methods for the aggregation rows
 * @author Jakob Witzig
 * @author Leona Gottwald
 *
 */

/*---+----1----+----2----+----3----+----4----+----5----+----6----+----7----+----8----+----9----+----0----+----1----+----2*/

#ifndef __SCIP_CUTS_H__
#define __SCIP_CUTS_H__

#include "scip/def.h"
#include "scip/struct_cuts.h"
#include "scip/type_cuts.h"
#include "scip/type_lp.h"
#include "scip/type_misc.h"
#include "scip/type_retcode.h"
#include "scip/type_scip.h"
#include "scip/type_sol.h"
#include "scip/type_var.h"

#ifdef __cplusplus
extern "C" {
#endif

/**@addtogroup PublicCutMethods
 *
 * @{
 */

/** perform activity based coefficient tigthening on the given cut; returns TRUE if the cut was detected
 *  to be redundant due to acitvity bounds
 */
SCIP_EXPORT
SCIP_Bool SCIPcutsTightenCoefficients(
   SCIP*                 scip,               /**< SCIP data structure */
   SCIP_Bool             cutislocal,         /**< is the cut local? */
   SCIP_Real*            cutcoefs,           /**< array of the non-zero coefficients in the cut */
   SCIP_Real*            cutrhs,             /**< the right hand side of the cut */
   int*                  cutinds,            /**< array of the problem indices of variables with a non-zero coefficient in the cut */
   int*                  cutnnz,             /**< the number of non-zeros in the cut */
   int*                  nchgcoefs           /**< number of changed coefficients */
   );

/** create an empty the aggregation row */
SCIP_EXPORT
SCIP_RETCODE SCIPaggrRowCreate(
   SCIP*                 scip,               /**< SCIP data structure */
   SCIP_AGGRROW**        aggrrow             /**< pointer to return the aggregation row */
   );

/** free a the aggregation row */
SCIP_EXPORT
void SCIPaggrRowFree(
   SCIP*                 scip,               /**< SCIP data structure */
   SCIP_AGGRROW**        aggrrow             /**< pointer to the aggregation row that should be freed */
   );

/** output aggregation row to file stream */
SCIP_EXPORT
void SCIPaggrRowPrint(
   SCIP*                 scip,               /**< SCIP data structure */
   SCIP_AGGRROW*         aggrrow,            /**< pointer to return aggregation row */
   FILE*                 file                /**< output file (or NULL for standard output) */
   );

/** copy the aggregation row */
SCIP_EXPORT
SCIP_RETCODE SCIPaggrRowCopy(
   SCIP*                 scip,               /**< SCIP data structure */
   SCIP_AGGRROW**        aggrrow,            /**< pointer to return the aggregation row */
   SCIP_AGGRROW*         source              /**< source the aggregation row */
   );

/** add weighted row to the aggregation row */
SCIP_EXPORT
SCIP_RETCODE SCIPaggrRowAddRow(
   SCIP*                 scip,               /**< SCIP data structure */
   SCIP_AGGRROW*         aggrrow,            /**< the aggregation row */
   SCIP_ROW*             row,                /**< row to add to the aggregation row */
   SCIP_Real             weight,             /**< scale for adding given row to the aggregation row */
   int                   sidetype            /**< specify row side type (-1 = lhs, 0 = automatic, 1 = rhs) */
   );

/** add weighted row to aggregation row
 * @note this method is the variant of SCIPaggrRowAddRow that is safe to use in exact solving mode
 */
<<<<<<< HEAD
=======
SCIP_EXPORT
>>>>>>> 627bdac7
SCIP_RETCODE SCIPaggrRowAddRowSafely(
   SCIP*                 scip,               /**< SCIP data structure */
   SCIP_AGGRROW*         aggrrow,            /**< aggregation row */
   SCIP_ROW*             row,                /**< row to add to aggregation row */
   SCIP_Real             weight,             /**< scale for adding given row to aggregation row */
   int                   sidetype            /**< specify row side type (-1 = lhs, 0 = automatic, 1 = rhs) */
   );

/** Removes a given variable @p var from position @p pos the aggregation row and updates the right-hand side according
 *  to sign of the coefficient, i.e., rhs -= coef * bound, where bound = lb if coef >= 0 and bound = ub, otherwise.
 *
 *  @note: The choice of global or local bounds depend on the validity (global or local) of the aggregation row.
 *
 *  @note: The list of non-zero indices will be updated by swapping the last non-zero index to @p pos.
 */
SCIP_EXPORT
void SCIPaggrRowCancelVarWithBound(
   SCIP*                 scip,               /**< SCIP data structure */
   SCIP_AGGRROW*         aggrrow,            /**< the aggregation row */
   SCIP_VAR*             var,                /**< variable that should be removed */
   int                   pos,                /**< position of the variable in the aggregation row */
   SCIP_Bool*            valid               /**< pointer to return whether the aggregation row is still valid */
   );

/** add the objective function with right-hand side @p rhs and scaled by @p scale to the aggregation row */
SCIP_EXPORT
SCIP_RETCODE SCIPaggrRowAddObjectiveFunction(
   SCIP*                 scip,               /**< SCIP data structure */
   SCIP_AGGRROW*         aggrrow,            /**< the aggregation row */
   SCIP_Real             rhs,                /**< right-hand side of the artificial row */
   SCIP_Real             scale               /**< scalar */
   );

/** add the objective function with right-hand side @p rhs and scaled by @p scale to the aggregation row
/*  variant of SCIPaggrRowAddObjectiveFunction that is safe to use in exact mode */
SCIP_EXPORT
SCIP_RETCODE SCIPaggrRowAddObjectiveFunctionSafely(
   SCIP*                 scip,               /**< SCIP data structure */
   SCIP_AGGRROW*         aggrrow,            /**< the aggregation row */
   SCIP_Real             rhs,                /**< right-hand side of the artificial row */
   SCIP_Real             scale               /**< scalar */
   );


/** add weighted constraint to the aggregation row */
SCIP_EXPORT
SCIP_RETCODE SCIPaggrRowAddCustomCons(
   SCIP*                 scip,               /**< SCIP data structure */
   SCIP_AGGRROW*         aggrrow,            /**< the aggregation row */
   int*                  inds,               /**< variable problem indices in constraint to add to the aggregation row */
   SCIP_Real*            vals,               /**< values of constraint to add to the aggregation row */
   int                   len,                /**< length of constraint to add to the aggregation row */
   SCIP_Real             rhs,                /**< right hand side of constraint to add to the aggregation row */
   SCIP_Real             weight,             /**< (positive) scale for adding given constraint to the aggregation row */
   int                   rank,               /**< rank to use for given constraint */
   SCIP_Bool             local               /**< is constraint only valid locally */
   );

/** calculates the efficacy norm of the given aggregation row, which depends on the "separating/efficacynorm" parameter
 *
 *  @return the efficacy norm of the given aggregation row, which depends on the "separating/efficacynorm" parameter
 */
SCIP_EXPORT
SCIP_Real SCIPaggrRowCalcEfficacyNorm(
   SCIP*                 scip,               /**< SCIP data structure */
   SCIP_AGGRROW*         aggrrow             /**< the aggregation row */
   );

/** clear all entries in the aggregation row but do not free the internal memory */
SCIP_EXPORT
void SCIPaggrRowClear(
   SCIP_AGGRROW*         aggrrow             /**< the aggregation row */
   );

/** aggregate rows using the given weights; the current content of the aggregation
 *  row, \p aggrrow, gets overwritten
 */
SCIP_EXPORT
SCIP_RETCODE SCIPaggrRowSumRows(
   SCIP*                 scip,               /**< SCIP data structure */
   SCIP_AGGRROW*         aggrrow,            /**< the aggregation row */
   SCIP_Real*            weights,            /**< row weights in row summation */
   int*                  rowinds,            /**< array to store indices of non-zero entries of the weights array, or NULL */
   int                   nrowinds,           /**< number of non-zero entries in weights array, -1 if rowinds is NULL */
   SCIP_Bool             sidetypebasis,      /**< choose sidetypes of row (lhs/rhs) based on basis information? */
   SCIP_Bool             allowlocal,         /**< should local rows be used? */
   int                   negslack,           /**< should negative slack variables be used? (0: no, 1: only for integral rows, 2: yes) */
   int                   maxaggrlen,         /**< maximal number of non-zeros in the aggregation row */
   SCIP_Bool*            valid               /**< is the aggregation valid */
   );

/** removes all (close enough to) zero entries in the aggregation row */
SCIP_EXPORT
void SCIPaggrRowRemoveZeros(
   SCIP*                 scip,               /**< SCIP datastructure */
   SCIP_AGGRROW*         aggrrow,            /**< the aggregation row */
   SCIP_Bool             useglbbounds,       /**< consider global bound although the cut is local? */
   SCIP_Bool*            valid               /**< pointer to return whether the aggregation row is still valid */
   );

/** get array with lp positions of aggregated rows */
SCIP_EXPORT
int* SCIPaggrRowGetRowInds(
   SCIP_AGGRROW*         aggrrow             /**< the aggregation row */
   );

/** get array with weights of aggregated rows */
SCIP_EXPORT
SCIP_Real* SCIPaggrRowGetRowWeights(
   SCIP_AGGRROW*         aggrrow             /**< the aggregation row */
   );

/** checks whether a given row has been added to the aggregation row */
SCIP_EXPORT
SCIP_Bool SCIPaggrRowHasRowBeenAdded(
   SCIP_AGGRROW*         aggrrow,            /**< the aggregation row */
   SCIP_ROW*             row                 /**< row for which it is checked whether it has been added to the aggregation */
   );

/** gets the min and max absolute value of the weights used to aggregate the rows;
 *  must not be called for empty aggregation rows
 */
SCIP_EXPORT
void SCIPaggrRowGetAbsWeightRange(
   SCIP_AGGRROW*         aggrrow,            /**< the aggregation row */
   SCIP_Real*            minabsrowweight,    /**< pointer to store smallest absolute value of weights used for aggregating rows */
   SCIP_Real*            maxabsrowweight     /**< pointer to store largest absolute value of weights used for aggregating rows */
   );

/** gets the array of corresponding variable problem indices for each non-zero in the aggregation row */
SCIP_EXPORT
int* SCIPaggrRowGetInds(
    SCIP_AGGRROW*        aggrrow
   );

/** gets the number of non-zeros in the aggregation row */
SCIP_EXPORT
int SCIPaggrRowGetNNz(
   SCIP_AGGRROW*         aggrrow             /**< the aggregation row */
   );

/** gets the non-zero value for the given non-zero index */
static INLINE
SCIP_Real SCIPaggrRowGetValue(
   SCIP_AGGRROW*         aggrrow,            /**< the aggregation row */
   int                   i                   /**< non-zero index; must be between 0 and SCIPaggrRowGetNNz(aggrrow) - 1 */
   )
{
   SCIP_Real QUAD(val);

   QUAD_ARRAY_LOAD(val, aggrrow->vals, aggrrow->inds[i]);

   return QUAD_TO_DBL(val);
}

/** gets the non-zero value for the given problem index of a variable */
static INLINE
SCIP_Real SCIPaggrRowGetProbvarValue(
   SCIP_AGGRROW*         aggrrow,            /**< the aggregation row */
   int                   probindex           /**< problem index of variable; must be between 0 and SCIPgetNVars(scip) - 1 */
   )
{
   SCIP_Real QUAD(val);

   QUAD_ARRAY_LOAD(val, aggrrow->vals, probindex);

   return QUAD_TO_DBL(val);
}

/** gets the rank of the aggregation row */
SCIP_EXPORT
int SCIPaggrRowGetRank(
   SCIP_AGGRROW*         aggrrow             /**< the aggregation row */
   );

/** checks if the aggregation row is only valid locally */
SCIP_EXPORT
SCIP_Bool SCIPaggrRowIsLocal(
   SCIP_AGGRROW*         aggrrow             /**< the aggregation row */
   );

/** gets the right hand side of the aggregation row */
SCIP_EXPORT
SCIP_Real SCIPaggrRowGetRhs(
   SCIP_AGGRROW*         aggrrow             /**< the aggregation row */
   );

/** gets the number of row aggregations */
SCIP_EXPORT
int SCIPaggrRowGetNRows(
   SCIP_AGGRROW*         aggrrow             /**< aggregation row */
   );

/** calculates an MIR cut out of the weighted sum of LP rows given by an aggregation row; the
 *  aggregation row must not contain non-zero weights for modifiable rows, because these rows cannot
 *  participate in an MIR cut.
 *
 *  @return \ref SCIP_OKAY is returned if everything worked. Otherwise a suitable error code is passed. See \ref
 *          SCIP_Retcode "SCIP_RETCODE" for a complete list of error codes.
 *
 *  @pre This method can be called if @p scip is in one of the following stages:
 *       - \ref SCIP_STAGE_SOLVING
 *
 *  See \ref SCIP_Stage "SCIP_STAGE" for a complete list of all possible solving stages.
 */
SCIP_EXPORT
SCIP_RETCODE SCIPcalcMIR(
   SCIP*                 scip,               /**< SCIP data structure */
   SCIP_SOL*             sol,                /**< the solution that should be separated, or NULL for LP solution */
   SCIP_Bool             postprocess,        /**< apply a post-processing step to the resulting cut? */
   SCIP_Real             boundswitch,        /**< fraction of domain up to which lower bound is used in transformation */
   SCIP_Bool             usevbds,            /**< should variable bounds be used in bound transformation? */
   SCIP_Bool             allowlocal,         /**< should local information allowed to be used, resulting in a local cut? */
   SCIP_Bool             fixintegralrhs,     /**< should complementation tried to be adjusted such that rhs gets fractional? */
   int*                  boundsfortrans,     /**< bounds that should be used for transformed variables: vlb_idx/vub_idx,
                                              *   -1 for global lb/ub, -2 for local lb/ub, or -3 for using closest bound;
                                              *   NULL for using closest bound for all variables */
   SCIP_BOUNDTYPE*       boundtypesfortrans, /**< type of bounds that should be used for transformed variables;
                                              *   NULL for using closest bound for all variables */
   SCIP_Real             minfrac,            /**< minimal fractionality of rhs to produce MIR cut for */
   SCIP_Real             maxfrac,            /**< maximal fractionality of rhs to produce MIR cut for */
   SCIP_Real             scale,              /**< additional scaling factor multiplied to the aggrrow; must be positive */
   SCIP_AGGRROW*         aggrrow,            /**< the aggregation row to compute an MIR cut for */
   SCIP_Real*            cutcoefs,           /**< array to store the non-zero coefficients in the cut */
   SCIP_Real*            cutrhs,             /**< pointer to store the right hand side of the cut */
   int*                  cutinds,            /**< array to store the problem indices of variables with a non-zero coefficient in the cut */
   int*                  cutnnz,             /**< pointer to store the number of non-zeros in the cut */
   SCIP_Real*            cutefficacy,        /**< pointer to store the efficacy of the cut, or NULL */
   int*                  cutrank,            /**< pointer to return rank of generated cut */
   SCIP_Bool*            cutislocal,         /**< pointer to store whether the generated cut is only valid locally */
   SCIP_Bool*            success             /**< pointer to store whether the returned coefficients are a valid MIR cut */
   );

/** calculates an MIR cut out of the weighted sum of LP rows given by an aggregation row; the
 *  aggregation row must not contain non-zero weights for modifiable rows, because these rows cannot
 *  participate in an MIR cut. The function uses a cut generation heuristic which tries different scaling
 *  factors and complementations of the variables to improve the cut's efficacy.
 *  For further details we refer to:
 *
 *  Marchand, H., & Wolsey, L. A. (2001). Aggregation and mixed integer rounding to solve MIPs.
 *  Operations research, 49(3), 363-371.
 *
 *  @return \ref SCIP_OKAY is returned if everything worked. Otherwise a suitable error code is passed. See \ref
 *          SCIP_Retcode "SCIP_RETCODE" for a complete list of error codes.
 *
 *  @pre This method can be called if @p scip is in one of the following stages:
 *       - \ref SCIP_STAGE_SOLVING
 *
 *  See \ref SCIP_Stage "SCIP_STAGE" for a complete list of all possible solving stages.
 */
SCIP_EXPORT
SCIP_RETCODE SCIPcutGenerationHeuristicCMIR(
   SCIP*                 scip,               /**< SCIP data structure */
   SCIP_SOL*             sol,                /**< the solution that should be separated, or NULL for LP solution */
   SCIP_Bool             postprocess,        /**< apply a post-processing step to the resulting cut? */
   SCIP_Real             boundswitch,        /**< fraction of domain up to which lower bound is used in transformation */
   SCIP_Bool             usevbds,            /**< should variable bounds be used in bound transformation? */
   SCIP_Bool             allowlocal,         /**< should local information allowed to be used, resulting in a local cut? */
   int                   maxtestdelta,       /**< maximum number of deltas to test */
   int*                  boundsfortrans,     /**< bounds that should be used for transformed variables: vlb_idx/vub_idx,
                                              *   -1 for global lb/ub, -2 for local lb/ub, or -3 for using closest bound;
                                              *   NULL for using closest bound for all variables */
   SCIP_BOUNDTYPE*       boundtypesfortrans, /**< type of bounds that should be used for transformed variables;
                                              *   NULL for using closest bound for all variables */
   SCIP_Real             minfrac,            /**< minimal fractionality of rhs to produce MIR cut for */
   SCIP_Real             maxfrac,            /**< maximal fractionality of rhs to produce MIR cut for */
   SCIP_AGGRROW*         aggrrow,            /**< the aggregation row to compute MIR cut for */
   SCIP_Real*            cutcoefs,           /**< array to store the non-zero coefficients in the cut */
   SCIP_Real*            cutrhs,             /**< pointer to store the right hand side of the cut */
   int*                  cutinds,            /**< array to store the problem indices of variables with a non-zero coefficient in the cut */
   int*                  cutnnz,             /**< pointer to store the number of non-zeros in the cut */
   SCIP_Real*            cutefficacy,        /**< pointer to store efficacy of best cut; only cuts that are strictly better than the value of
                                              *   this efficacy on input to this function are returned */
   int*                  cutrank,            /**< pointer to return rank of generated cut */
   SCIP_Bool*            cutislocal,         /**< pointer to store whether the generated cut is only valid locally */
   SCIP_Bool*            success             /**< pointer to store whether a valid and efficacious cut was returned */
   );

/** calculates a lifted simple generalized flow cover cut out of the weighted sum of LP rows given by an aggregation row; the
 *  aggregation row must not contain non-zero weights for modifiable rows, because these rows cannot
 *  participate in the cut.
 *  For further details we refer to:
 *
 *  Gu, Z., Nemhauser, G. L., & Savelsbergh, M. W. (1999). Lifted flow cover inequalities for mixed 0-1 integer programs.
 *  Mathematical Programming, 85(3), 439-467.
 *
 *  @return \ref SCIP_OKAY is returned if everything worked. Otherwise a suitable error code is passed. See \ref
 *          SCIP_Retcode "SCIP_RETCODE" for a complete list of error codes.
 *
 *  @pre This method can be called if @p scip is in one of the following stages:
 *       - \ref SCIP_STAGE_SOLVING
 *
 *  See \ref SCIP_Stage "SCIP_STAGE" for a complete list of all possible solving stages.
 */
SCIP_EXPORT
SCIP_RETCODE SCIPcalcFlowCover(
   SCIP*                 scip,               /**< SCIP data structure */
   SCIP_SOL*             sol,                /**< the solution that should be separated, or NULL for LP solution */
   SCIP_Bool             postprocess,        /**< apply a post-processing step to the resulting cut? */
   SCIP_Real             boundswitch,        /**< fraction of domain up to which lower bound is used in transformation */
   SCIP_Bool             allowlocal,         /**< should local information allowed to be used, resulting in a local cut? */
   SCIP_AGGRROW*         aggrrow,            /**< the aggregation row to compute flow cover cut for */
   SCIP_Real*            cutcoefs,           /**< array to store the non-zero coefficients in the cut */
   SCIP_Real*            cutrhs,             /**< pointer to store the right hand side of the cut */
   int*                  cutinds,            /**< array to store the problem indices of variables with a non-zero coefficient in the cut */
   int*                  cutnnz,             /**< pointer to store the number of non-zeros in the cut */
   SCIP_Real*            cutefficacy,        /**< pointer to store the efficacy of the cut, or NULL */
   int*                  cutrank,            /**< pointer to return rank of generated cut */
   SCIP_Bool*            cutislocal,         /**< pointer to store whether the generated cut is only valid locally */
   SCIP_Bool*            success             /**< pointer to store whether a valid cut was returned */
   );

/** calculates a lifted knapsack cover cut out of the weighted sum of LP rows given by an aggregation row; the
 *  aggregation row must not contain non-zero weights for modifiable rows, because these rows cannot
 *  participate in the cut.
 *  For further details we refer to:
 *
 *  Letchford, A. N., & Souli, G. (2019). On lifted cover inequalities: A new lifting procedure with unusual properties.
 *  Operations Research Letters, 47(2), 83-87.
 *
 *  @return \ref SCIP_OKAY is returned if everything worked. Otherwise a suitable error code is passed. See \ref
 *          SCIP_Retcode "SCIP_RETCODE" for a complete list of error codes.
 *
 *  @pre This method can be called if @p scip is in one of the following stages:
 *       - \ref SCIP_STAGE_SOLVING
 *
 *  See \ref SCIP_Stage "SCIP_STAGE" for a complete list of all possible solving stages.
 */
SCIP_EXPORT
SCIP_RETCODE SCIPcalcKnapsackCover(
   SCIP*                 scip,               /**< SCIP data structure */
   SCIP_SOL*             sol,                /**< the solution that should be separated, or NULL for LP solution */
   SCIP_Bool             allowlocal,         /**< should local information allowed to be used, resulting in a local cut? */
   SCIP_AGGRROW*         aggrrow,            /**< the aggregation row to compute flow cover cut for */
   SCIP_Real*            cutcoefs,           /**< array to store the non-zero coefficients in the cut */
   SCIP_Real*            cutrhs,             /**< pointer to store the right hand side of the cut */
   int*                  cutinds,            /**< array to store the problem indices of variables with a non-zero coefficient in the cut */
   int*                  cutnnz,             /**< pointer to store the number of non-zeros in the cut */
   SCIP_Real*            cutefficacy,        /**< pointer to store the efficacy of the cut, or NULL */
   int*                  cutrank,            /**< pointer to return rank of generated cut */
   SCIP_Bool*            cutislocal,         /**< pointer to store whether the generated cut is only valid locally */
   SCIP_Bool*            success             /**< pointer to store whether a valid cut was returned */
   );

/** calculates a strong CG cut out of the weighted sum of LP rows given by an aggregation row; the
 *  aggregation row must not contain non-zero weights for modifiable rows, because these rows cannot
 *  participate in a strongcg cut
 *
 *  @return \ref SCIP_OKAY is returned if everything worked. Otherwise a suitable error code is passed. See \ref
 *          SCIP_Retcode "SCIP_RETCODE" for a complete list of error codes.
 *
 *  @pre This method can be called if @p scip is in one of the following stages:
 *       - \ref SCIP_STAGE_SOLVING
 *
 *  See \ref SCIP_Stage "SCIP_STAGE" for a complete list of all possible solving stages.
 */
SCIP_EXPORT
SCIP_RETCODE SCIPcalcStrongCG(
   SCIP*                 scip,               /**< SCIP data structure */
   SCIP_SOL*             sol,                /**< the solution that should be separated, or NULL for LP solution */
   SCIP_Bool             postprocess,        /**< apply a post-processing step to the resulting cut? */
   SCIP_Real             boundswitch,        /**< fraction of domain up to which lower bound is used in transformation */
   SCIP_Bool             usevbds,            /**< should variable bounds be used in bound transformation? */
   SCIP_Bool             allowlocal,         /**< should local information allowed to be used, resulting in a local cut? */
   SCIP_Real             minfrac,            /**< minimal fractionality of rhs to produce strong CG cut for */
   SCIP_Real             maxfrac,            /**< maximal fractionality of rhs to produce strong CG cut for */
   SCIP_Real             scale,              /**< additional scaling factor multiplied to all rows */
   SCIP_AGGRROW*         aggrrow,            /**< the aggregation row to compute a strong CG cut for */
   SCIP_Real*            cutcoefs,           /**< array to store the non-zero coefficients in the cut */
   SCIP_Real*            cutrhs,             /**< pointer to store the right hand side of the cut */
   int*                  cutinds,            /**< array to store the problem indices of variables with a non-zero coefficient in the cut */
   int*                  cutnnz,             /**< pointer to store the number of non-zeros in the cut */
   SCIP_Real*            cutefficacy,        /**< pointer to store the efficacy of the cut, or NULL */
   int*                  cutrank,            /**< pointer to return rank of generated cut */
   SCIP_Bool*            cutislocal,         /**< pointer to store whether the generated cut is only valid locally */
   SCIP_Bool*            success             /**< pointer to store whether a valid cut was returned */
   );

/** @} */

#ifdef __cplusplus
}
#endif

#endif<|MERGE_RESOLUTION|>--- conflicted
+++ resolved
@@ -102,10 +102,7 @@
 /** add weighted row to aggregation row
  * @note this method is the variant of SCIPaggrRowAddRow that is safe to use in exact solving mode
  */
-<<<<<<< HEAD
-=======
-SCIP_EXPORT
->>>>>>> 627bdac7
+SCIP_EXPORT
 SCIP_RETCODE SCIPaggrRowAddRowSafely(
    SCIP*                 scip,               /**< SCIP data structure */
    SCIP_AGGRROW*         aggrrow,            /**< aggregation row */
