/* * * * * * * * * * * * * * * * * * * * * * * * * * * * * * * * * * * * * * */
/*                                                                           */
/*                  This file is part of the program and library             */
/*         SCIP --- Solving Constraint Integer Programs                      */
/*                                                                           */
/*    Copyright (C) 2002-2012 Konrad-Zuse-Zentrum                            */
/*                            fuer Informationstechnik Berlin                */
/*                                                                           */
/*  SCIP is distributed under the terms of the ZIB Academic License.         */
/*                                                                           */
/*  You should have received a copy of the ZIB Academic License              */
/*  along with SCIP; see the file COPYING. If not email to scip@zib.de.      */
/*                                                                           */
/* * * * * * * * * * * * * * * * * * * * * * * * * * * * * * * * * * * * * * */

/**@file   solve.c
 * @brief  main solving loop and node processing
 * @author Tobias Achterberg
 * @author Timo Berthold
 * @author Marc Pfetsch
 * @author Gerald Gamrath
 */

/*---+----1----+----2----+----3----+----4----+----5----+----6----+----7----+----8----+----9----+----0----+----1----+----2*/

#include <assert.h>

#include "scip/def.h"
#include "scip/set.h"
#include "scip/stat.h"
#include "scip/buffer.h"
#include "scip/clock.h"
#include "scip/vbc.h"
#include "scip/interrupt.h"
#include "scip/event.h"
#include "scip/lp.h"
#include "scip/var.h"
#include "scip/prob.h"
#include "scip/sol.h"
#include "scip/primal.h"
#include "scip/tree.h"
#include "scip/pricestore.h"
#include "scip/sepastore.h"
#include "scip/cutpool.h"
#include "scip/solve.h"
#include "scip/scip.h"
#include "scip/branch.h"
#include "scip/conflict.h"
#include "scip/cons.h"
#include "scip/disp.h"
#include "scip/heur.h"
#include "scip/nodesel.h"
#include "scip/pricer.h"
#include "scip/relax.h"
#include "scip/sepa.h"
#include "scip/prop.h"
#include "scip/pub_misc.h"


#define MAXNLPERRORS  10                /**< maximal number of LP error loops in a single node */


/** returns whether the solving process will be / was stopped before proving optimality;
 *  if the solving process was stopped, stores the reason as status in stat
 */
SCIP_Bool SCIPsolveIsStopped(
   SCIP_SET*             set,                /**< global SCIP settings */
   SCIP_STAT*            stat,               /**< dynamic problem statistics */
   SCIP_Bool             checknodelimits     /**< should the node limits be involved in the check? */
   )
{
   assert(set != NULL);
   assert(stat != NULL);

   /* in case lowerbound >= upperbound, we do not want to terminate with SCIP_STATUS_GAPLIMIT but with the ordinary 
    * SCIP_STATUS_OPTIMAL/INFEASIBLE/...
    */
   if( set->stage >= SCIP_STAGE_SOLVING && SCIPsetIsLE(set, SCIPgetUpperbound(set->scip), SCIPgetLowerbound(set->scip)) )
      return TRUE;

   /* if some limit has been changed since the last call, we reset the status */
   if( set->limitchanged )
   {
      stat->status = SCIP_STATUS_UNKNOWN;
      set->limitchanged = FALSE;
   }

   if( SCIPinterrupted() || stat->userinterrupt )
   {
      stat->status = SCIP_STATUS_USERINTERRUPT;
      stat->userinterrupt = FALSE;
   }
   else if( SCIPclockGetTime(stat->solvingtime) >= set->limit_time )
      stat->status = SCIP_STATUS_TIMELIMIT;
   else if( SCIPgetMemUsed(set->scip) >= set->limit_memory*1048576.0 - set->mem_externestim )
      stat->status = SCIP_STATUS_MEMLIMIT;
   else if( set->stage >= SCIP_STAGE_SOLVING && SCIPsetIsLT(set, SCIPgetGap(set->scip), set->limit_gap) )
      stat->status = SCIP_STATUS_GAPLIMIT;
   else if( set->stage >= SCIP_STAGE_SOLVING
      && SCIPsetIsLT(set, SCIPgetUpperbound(set->scip) - SCIPgetLowerbound(set->scip), set->limit_absgap) )
      stat->status = SCIP_STATUS_GAPLIMIT;
   else if( set->limit_solutions >= 0 && set->stage >= SCIP_STAGE_PRESOLVED
      && SCIPgetNLimSolsFound(set->scip) >= set->limit_solutions )
      stat->status = SCIP_STATUS_SOLLIMIT;
   else if( set->limit_bestsol >= 0 && set->stage >= SCIP_STAGE_PRESOLVED
      && SCIPgetNBestSolsFound(set->scip) >= set->limit_bestsol )
      stat->status = SCIP_STATUS_BESTSOLLIMIT;
   else if( checknodelimits && set->limit_nodes >= 0 && stat->nnodes >= set->limit_nodes )
      stat->status = SCIP_STATUS_NODELIMIT;
   else if( checknodelimits && set->limit_totalnodes >= 0 && stat->ntotalnodes >= set->limit_totalnodes )
      stat->status = SCIP_STATUS_TOTALNODELIMIT;
   else if( checknodelimits && set->limit_stallnodes >= 0 && stat->nnodes >= stat->bestsolnode + set->limit_stallnodes )
      stat->status = SCIP_STATUS_STALLNODELIMIT;

   /* If stat->status was initialized to SCIP_STATUS_NODELIMIT or SCIP_STATUS_STALLNODELIMIT due to a previous call to SCIPsolveIsStopped(,,TRUE),
    * in the case of checknodelimits == FALSE, we do not want to report here that the solve will be stopped due to a nodelimit.
    */
   if( !checknodelimits )
      return (stat->status != SCIP_STATUS_UNKNOWN && stat->status != SCIP_STATUS_NODELIMIT && stat->status != SCIP_STATUS_TOTALNODELIMIT && stat->status != SCIP_STATUS_STALLNODELIMIT);
   else
      return (stat->status != SCIP_STATUS_UNKNOWN);
}

/** calls primal heuristics */
SCIP_RETCODE SCIPprimalHeuristics(
   SCIP_SET*             set,                /**< global SCIP settings */
   SCIP_STAT*            stat,               /**< dynamic problem statistics */
   SCIP_PROB*            prob,               /**< transformed problem after presolve */
   SCIP_PRIMAL*          primal,             /**< primal data */
   SCIP_TREE*            tree,               /**< branch and bound tree, or NULL if called during presolving */
   SCIP_LP*              lp,                 /**< LP data, or NULL if called during presolving or propagation */
   SCIP_NODE*            nextnode,           /**< next node that will be processed, or NULL if no more nodes left or called during presolving */
   SCIP_HEURTIMING       heurtiming,         /**< current point in the node solving process */
   SCIP_Bool*            foundsol            /**< pointer to store whether a solution has been found */
   )
{  /*lint --e{715}*/

   SCIP_RESULT result;
   SCIP_Longint oldnbestsolsfound;
   SCIP_Real lowerbound;
   int ndelayedheurs;
   int depth;
   int lpstateforkdepth;
   int h;
#ifndef NDEBUG
   SCIP_Bool inprobing;
   SCIP_Bool indiving;
#endif

   assert(set != NULL);
   assert(primal != NULL);
   assert(tree != NULL || heurtiming == SCIP_HEURTIMING_BEFOREPRESOL || heurtiming == SCIP_HEURTIMING_DURINGPRESOLLOOP);
   assert(lp != NULL || heurtiming == SCIP_HEURTIMING_BEFOREPRESOL || heurtiming == SCIP_HEURTIMING_DURINGPRESOLLOOP 
      || heurtiming == SCIP_HEURTIMING_AFTERPROPLOOP);
   assert(heurtiming == SCIP_HEURTIMING_BEFORENODE || heurtiming == SCIP_HEURTIMING_DURINGLPLOOP
      || heurtiming == SCIP_HEURTIMING_AFTERLPLOOP || heurtiming == SCIP_HEURTIMING_AFTERNODE
      || heurtiming == SCIP_HEURTIMING_DURINGPRICINGLOOP || heurtiming == SCIP_HEURTIMING_BEFOREPRESOL
      || heurtiming == SCIP_HEURTIMING_DURINGPRESOLLOOP || heurtiming == SCIP_HEURTIMING_AFTERPROPLOOP
      || heurtiming == (SCIP_HEURTIMING_AFTERLPLOOP | SCIP_HEURTIMING_AFTERNODE));
   assert(heurtiming != SCIP_HEURTIMING_AFTERNODE || (nextnode == NULL) == (SCIPtreeGetNNodes(tree) == 0));
   assert(foundsol != NULL);

   *foundsol = FALSE;

   /* nothing to do, if no heuristics are available, or if the branch-and-bound process is finished */
   if( set->nheurs == 0 || (heurtiming == SCIP_HEURTIMING_AFTERNODE && nextnode == NULL) )
      return SCIP_OKAY;

   /* sort heuristics by priority, but move the delayed heuristics to the front */
   SCIPsetSortHeurs(set);

   /* specialize the AFTERNODE timing flag */
   if( (heurtiming & SCIP_HEURTIMING_AFTERNODE) == SCIP_HEURTIMING_AFTERNODE )
   {
      SCIP_Bool plunging;
      SCIP_Bool pseudonode;

      /* clear the AFTERNODE flags and replace them by the right ones */
      heurtiming &= ~SCIP_HEURTIMING_AFTERNODE;

      /* we are in plunging mode iff the next node is a sibling or a child, and no leaf */
      assert(nextnode == NULL
         || SCIPnodeGetType(nextnode) == SCIP_NODETYPE_SIBLING
         || SCIPnodeGetType(nextnode) == SCIP_NODETYPE_CHILD
         || SCIPnodeGetType(nextnode) == SCIP_NODETYPE_LEAF);
      plunging = (nextnode != NULL && SCIPnodeGetType(nextnode) != SCIP_NODETYPE_LEAF);
      pseudonode = !SCIPtreeHasFocusNodeLP(tree);
      if( plunging && SCIPtreeGetCurrentDepth(tree) > 0 ) /* call plunging heuristics also at root node */
      {
         if( !pseudonode )
            heurtiming |= SCIP_HEURTIMING_AFTERLPNODE;
         else
            heurtiming |= SCIP_HEURTIMING_AFTERPSEUDONODE;
      }
      else
      {
         if( !pseudonode )
            heurtiming |= SCIP_HEURTIMING_AFTERLPPLUNGE | SCIP_HEURTIMING_AFTERLPNODE;
         else
            heurtiming |= SCIP_HEURTIMING_AFTERPSEUDOPLUNGE | SCIP_HEURTIMING_AFTERPSEUDONODE;
      }
   }

   /* initialize the tree related data, if we are not in presolving */
   if( heurtiming == SCIP_HEURTIMING_BEFOREPRESOL || heurtiming == SCIP_HEURTIMING_DURINGPRESOLLOOP )
   {
      depth = -1;
      lpstateforkdepth = -1;

      SCIPdebugMessage("calling primal heuristics %s presolving\n", 
         heurtiming == SCIP_HEURTIMING_BEFOREPRESOL ? "before" : "during");
   }
   else
   {
      assert(tree != NULL); /* for lint */
      depth = SCIPtreeGetFocusDepth(tree);
      lpstateforkdepth = (tree->focuslpstatefork != NULL ? SCIPnodeGetDepth(tree->focuslpstatefork) : -1);
      
      SCIPdebugMessage("calling primal heuristics in depth %d (timing: %u)\n", depth, heurtiming);
   }

   /* call heuristics */
   ndelayedheurs = 0;
   oldnbestsolsfound = primal->nbestsolsfound;

#ifndef NDEBUG
   /* remember old probing and diving status */
   inprobing = tree != NULL && SCIPtreeProbing(tree);
   indiving = lp != NULL && SCIPlpDiving(lp);

   /* heuristics should currently not be called in diving mode */
   assert(!indiving);
#endif

   /* collect lower bound of current node */
   if( tree !=  NULL )
   {
      assert(SCIPtreeGetFocusNode(tree) != NULL);
      lowerbound = SCIPnodeGetLowerbound(SCIPtreeGetFocusNode(tree));
   }
   else if( lp != NULL )
      lowerbound = SCIPlpGetPseudoObjval(lp, set, prob);
   else
      lowerbound = -SCIPsetInfinity(set);

   for( h = 0; h < set->nheurs; ++h )
   {
      /* it might happen that a diving heuristic renders the previously solved node LP invalid
       * such that additional calls to LP heuristics will fail; better abort the loop in this case
       */
      if( lp != NULL && lp->resolvelperror) 
         break;

#ifdef SCIP_DEBUG
      {
         SCIP_Bool delayed;
         if( SCIPheurShouldBeExecuted(set->heurs[h], depth, lpstateforkdepth, heurtiming, &delayed) )
         {
            SCIPdebugMessage(" -> executing heuristic <%s> with priority %d\n",
               SCIPheurGetName(set->heurs[h]), SCIPheurGetPriority(set->heurs[h]));
         }
      }
#endif

      SCIP_CALL( SCIPheurExec(set->heurs[h], set, primal, depth, lpstateforkdepth, heurtiming, &ndelayedheurs, &result) );

      /* if the new solution cuts off the current node due to a new primal solution (via the cutoff bound) interrupt
       * calling the remaining heuristics
       */
      if( result == SCIP_FOUNDSOL && lowerbound > primal->cutoffbound )
         break;

      /* make sure that heuristic did not change probing or diving status */
      assert(tree == NULL || inprobing == SCIPtreeProbing(tree));
      assert(lp == NULL || indiving == SCIPlpDiving(lp));
   }
   assert(0 <= ndelayedheurs && ndelayedheurs <= set->nheurs);

   *foundsol = (primal->nbestsolsfound > oldnbestsolsfound);

   return SCIP_OKAY;
}

/** applies one round of propagation */
static
SCIP_RETCODE propagationRound(
   BMS_BLKMEM*           blkmem,             /**< block memory buffers */
   SCIP_SET*             set,                /**< global SCIP settings */
   SCIP_STAT*            stat,               /**< dynamic problem statistics */
   SCIP_PRIMAL*          primal,             /**< primal data */
   SCIP_TREE*            tree,               /**< branch and bound tree */
   int                   depth,              /**< depth level to use for propagator frequency checks */
   SCIP_Bool             fullpropagation,    /**< should all constraints be propagated (or only new ones)? */
   SCIP_Bool             onlydelayed,        /**< should only delayed propagators be called? */
   SCIP_Bool*            delayed,            /**< pointer to store whether a propagator was delayed */
   SCIP_Bool*            propagain,          /**< pointer to store whether propagation should be applied again */
   SCIP_PROPTIMING       timingmask,         /**< timing mask to decide which propagators are executed */
   SCIP_Bool*            cutoff              /**< pointer to store whether the node can be cut off */
   )
{  /*lint --e{715}*/
   SCIP_RESULT result;
   SCIP_Bool abortoncutoff;
   int i;

   assert(set != NULL);
   assert(delayed != NULL);
   assert(propagain != NULL);
   assert(cutoff != NULL);

   *delayed = FALSE;
   *propagain = FALSE;

   /* sort propagators */
   SCIPsetSortProps(set);

   /* check if we want to abort on a cutoff; if we are not in the solving stage (e.g., in presolving), we want to abort
    * anyway
    */
   abortoncutoff = set->prop_abortoncutoff || (set->stage != SCIP_STAGE_SOLVING);
 
   /* call additional propagators with nonnegative priority */
   for( i = 0; i < set->nprops && (!(*cutoff) || !abortoncutoff); ++i )
   {
      /* timing needs to fit */
      if( (SCIPpropGetTimingmask(set->props[i]) & timingmask) == 0 )
         continue;

      if( SCIPpropGetPriority(set->props[i]) < 0 )
         continue;

      if( onlydelayed && !SCIPpropWasDelayed(set->props[i]) )
         continue;

      SCIPdebugMessage("calling propagator <%s>\n", SCIPpropGetName(set->props[i]));

      SCIP_CALL( SCIPpropExec(set->props[i], set, stat, depth, onlydelayed, timingmask, &result) );
      *delayed = *delayed || (result == SCIP_DELAYED);
      *propagain = *propagain || (result == SCIP_REDUCEDDOM);

      /* beside the result pointer of the propagator we have to check if an internal cutoff was detected; this can
       * happen when a global bound change was applied which is globally valid and leads locally (for the current node
       * and others) to an infeasible problem;
       */
      *cutoff = *cutoff || (result == SCIP_CUTOFF) || (tree->cutoffdepth <= SCIPtreeGetCurrentDepth(tree));

      if( result == SCIP_CUTOFF )
      {
         SCIPdebugMessage(" -> propagator <%s> detected cutoff\n", SCIPpropGetName(set->props[i]));
      }

      /* if we work off the delayed propagators, we stop immediately if a reduction was found */
      if( onlydelayed && result == SCIP_REDUCEDDOM )
      {
         *delayed = TRUE;
         return SCIP_OKAY;
      }
   }

   /* propagate constraints */
   for( i = 0; i < set->nconshdlrs && (!(*cutoff) || !abortoncutoff); ++i )
   {
      /* timing needs to fit */
      if( (SCIPconshdlrGetPropTimingmask(set->conshdlrs[i]) & timingmask) == 0 )
         continue;

      if( onlydelayed && !SCIPconshdlrWasPropagationDelayed(set->conshdlrs[i]) )
         continue;

      SCIPdebugMessage("calling propagation method of constraint handler <%s>\n", SCIPconshdlrGetName(set->conshdlrs[i]));

      SCIP_CALL( SCIPconshdlrPropagate(set->conshdlrs[i], blkmem, set, stat, depth, fullpropagation, onlydelayed,
            timingmask, &result) );
      *delayed = *delayed || (result == SCIP_DELAYED);
      *propagain = *propagain || (result == SCIP_REDUCEDDOM);

      /* beside the result pointer of the propagator we have to check if an internal cutoff was detected; this can
       * happen when a global bound change was applied which is globally valid and leads locally (for the current node
       * and others) to an infeasible problem;
       */
      *cutoff = *cutoff || (result == SCIP_CUTOFF) || (tree->cutoffdepth <= SCIPtreeGetCurrentDepth(tree));

      if( result == SCIP_CUTOFF )
      {
         SCIPdebugMessage(" -> constraint handler <%s> detected cutoff in propagation\n",
            SCIPconshdlrGetName(set->conshdlrs[i]));
      }

      /* if we work off the delayed propagators, we stop immediately if a reduction was found */
      if( onlydelayed && result == SCIP_REDUCEDDOM )
      {
         *delayed = TRUE;
         return SCIP_OKAY;
      }
   }

   /* call additional propagators with negative priority */
   for( i = 0; i < set->nprops && (!(*cutoff) || !abortoncutoff); ++i )
   {
      /* timing needs to fit */
      if( (SCIPpropGetTimingmask(set->props[i]) & timingmask) == 0 )
         continue;

      if( SCIPpropGetPriority(set->props[i]) >= 0 )
         continue;

      if( onlydelayed && !SCIPpropWasDelayed(set->props[i]) )
         continue;

      SCIPdebugMessage("calling propagator <%s>\n", SCIPpropGetName(set->props[i]));

      SCIP_CALL( SCIPpropExec(set->props[i], set, stat, depth, onlydelayed, timingmask, &result) );
      *delayed = *delayed || (result == SCIP_DELAYED);
      *propagain = *propagain || (result == SCIP_REDUCEDDOM);

      /* beside the result pointer of the propagator we have to check if an internal cutoff was detected; this can
       * happen when a global bound change was applied which is globally valid and leads locally (for the current node
       * and others) to an infeasible problem;
       */
      *cutoff = *cutoff || (result == SCIP_CUTOFF) || (tree->cutoffdepth <= SCIPtreeGetCurrentDepth(tree));

      if( result == SCIP_CUTOFF )
      {
         SCIPdebugMessage(" -> propagator <%s> detected cutoff\n", SCIPpropGetName(set->props[i]));
      }

      /* if we work off the delayed propagators, we stop immediately if a reduction was found */
      if( onlydelayed && result == SCIP_REDUCEDDOM )
      {
         *delayed = TRUE;
         return SCIP_OKAY;
      }
   }

   return SCIP_OKAY;
}

/** applies domain propagation on current node */
static
SCIP_RETCODE propagateDomains(
   BMS_BLKMEM*           blkmem,             /**< block memory buffers */
   SCIP_SET*             set,                /**< global SCIP settings */
   SCIP_STAT*            stat,               /**< dynamic problem statistics */
   SCIP_PRIMAL*          primal,             /**< primal data */
   SCIP_TREE*            tree,               /**< branch and bound tree */
   int                   depth,              /**< depth level to use for propagator frequency checks */
   int                   maxproprounds,      /**< maximal number of propagation rounds (-1: no limit, 0: parameter settings) */
   SCIP_Bool             fullpropagation,    /**< should all constraints be propagated (or only new ones)? */
   SCIP_PROPTIMING       timingmask,         /**< timing mask to decide which propagators are executed */
   SCIP_Bool*            cutoff              /**< pointer to store whether the node can be cut off */
   )
{
   SCIP_NODE* node;
   SCIP_Bool delayed;
   SCIP_Bool propagain;
   int propround;

   assert(set != NULL);
   assert(tree != NULL);
   assert(depth >= 0);
   assert(cutoff != NULL);

   node = SCIPtreeGetCurrentNode(tree);
   assert(node != NULL);
   assert(SCIPnodeIsActive(node));
   assert(SCIPnodeGetType(node) == SCIP_NODETYPE_FOCUSNODE
      || SCIPnodeGetType(node) == SCIP_NODETYPE_REFOCUSNODE
      || SCIPnodeGetType(node) == SCIP_NODETYPE_PROBINGNODE);

   /* adjust maximal number of propagation rounds */
   if( maxproprounds == 0 )
      maxproprounds = (depth == 0 ? set->prop_maxroundsroot : set->prop_maxrounds);
   if( maxproprounds == -1 )
      maxproprounds = INT_MAX;

   SCIPdebugMessage("domain propagation of node %p in depth %d (using depth %d, maxrounds %d, proptiming %u)\n",
      (void*)node, SCIPnodeGetDepth(node), depth, maxproprounds, timingmask);

   /* propagate as long new bound changes were found and the maximal number of propagation rounds is not exceeded */
   *cutoff = FALSE;
   propround = 0;
   propagain = TRUE;
   while( propagain && !(*cutoff) && propround < maxproprounds && !SCIPsolveIsStopped(set, stat, FALSE) )
   {
      propround++;

      /* perform the propagation round by calling the propagators and constraint handlers */
      SCIP_CALL( propagationRound(blkmem, set, stat, primal, tree, depth, fullpropagation, FALSE, &delayed, &propagain, timingmask, cutoff) );

      /* if the propagation will be terminated, call the delayed propagators */
      while( delayed && (!propagain || propround >= maxproprounds) && !(*cutoff) )
      {
         /* call the delayed propagators and constraint handlers */
         SCIP_CALL( propagationRound(blkmem, set, stat, primal, tree, depth, fullpropagation, TRUE, &delayed, &propagain, timingmask, cutoff) );
      }

      /* if a reduction was found, we want to do another full propagation round (even if the propagator only claimed
       * to have done a domain reduction without applying a domain change)
       */
      fullpropagation = TRUE;
   }

   /* mark the node to be completely propagated in the current repropagation subtree level */
   SCIPnodeMarkPropagated(node, tree);

   if( *cutoff )
   {
      SCIPdebugMessage(" --> domain propagation of node %p finished: cutoff!\n", (void*)node);
   }

   return SCIP_OKAY;
}

/** applies domain propagation on current node and flushes the conflict storage afterwards */
SCIP_RETCODE SCIPpropagateDomains(
   BMS_BLKMEM*           blkmem,             /**< block memory buffers */
   SCIP_SET*             set,                /**< global SCIP settings */
   SCIP_STAT*            stat,               /**< dynamic problem statistics */
   SCIP_PROB*            prob,               /**< transformed problem after presolve */
   SCIP_PRIMAL*          primal,             /**< primal data */
   SCIP_TREE*            tree,               /**< branch and bound tree */
   SCIP_LP*              lp,                 /**< LP data */
   SCIP_BRANCHCAND*      branchcand,         /**< branching candidate storage */
   SCIP_EVENTQUEUE*      eventqueue,         /**< event queue */
   SCIP_CONFLICT*        conflict,           /**< conflict analysis data */
   int                   depth,              /**< depth level to use for propagator frequency checks */
   int                   maxproprounds,      /**< maximal number of propagation rounds (-1: no limit, 0: parameter settings) */
   SCIP_PROPTIMING       timingmask,         /**< timing mask to decide which propagators are executed */
   SCIP_Bool*            cutoff              /**< pointer to store whether the node can be cut off */
   )
{
   /* apply domain propagation */
   SCIP_CALL( propagateDomains(blkmem, set, stat, primal, tree, depth, maxproprounds, TRUE, timingmask, cutoff) );

   /* flush the conflict set storage */
   SCIP_CALL( SCIPconflictFlushConss(conflict, blkmem, set, stat, prob, tree, lp, branchcand, eventqueue) );

   return SCIP_OKAY;
}

/** returns whether the given variable with the old LP solution value should lead to an update of the pseudo cost entry */
static
SCIP_Bool isPseudocostUpdateValid(
   SCIP_VAR*             var,                /**< problem variable */
   SCIP_SET*             set,                /**< global SCIP settings */
   SCIP_Real             oldlpsolval,        /**< solution value of variable in old LP */
   SCIP_Bool             updateintegers,     /**< whether to update pseudo costs for integer variables */
   SCIP_Bool             updatecontinuous    /**< whether to update pseudo costs for continuous variables */
   )
{
   SCIP_Real newlpsolval;

   assert(var != NULL);

   if( !updatecontinuous && SCIPvarGetType(var) == SCIP_VARTYPE_CONTINUOUS )
      return FALSE;

   if( !updateintegers && SCIPvarGetType(var) != SCIP_VARTYPE_CONTINUOUS )
      return FALSE;

   if( SCIPvarGetType(var) == SCIP_VARTYPE_CONTINUOUS && set->branch_lpgainnorm != 'l' )
   {
      /* if the variable is fixed at +/- infinity or it has an unbounded domain, then the domain-based update strategies will not work */
      if( SCIPsetIsInfinity(set, REALABS(SCIPvarGetLbLocal(var))) || SCIPsetIsInfinity(set, REALABS(SCIPvarGetUbLocal(var))) )
         return FALSE;

      /* @todo if set->branch_lpgainnorm == 's', then we would need to know then domain before branching
       * since this is difficult to get, we don't check for unboundedness here and let the pscost update fail later
       * however, this makes the weights used to spread a pseudo cost update over all domain changes inaccurate
       */

      return TRUE;
   }

   /* if the old LP solution value is unknown, the pseudo cost update cannot be performed */
   if( oldlpsolval >= SCIP_INVALID )
      return FALSE;

   /* the bound change on the given variable was responsible for the gain in the dual bound, if the variable's
    * old solution value is outside the current bounds, and the new solution value is equal to the bound
    * closest to the old solution value
    */

   /* find out, which of the current bounds is violated by the old LP solution value */
   if( SCIPsetIsLT(set, oldlpsolval, SCIPvarGetLbLocal(var)) )
   {
      newlpsolval = SCIPvarGetLPSol(var);
      return SCIPsetIsEQ(set, newlpsolval, SCIPvarGetLbLocal(var));
   }
   else if( SCIPsetIsGT(set, oldlpsolval, SCIPvarGetUbLocal(var)) )
   {
      newlpsolval = SCIPvarGetLPSol(var);
      return SCIPsetIsEQ(set, newlpsolval, SCIPvarGetUbLocal(var));
   }
   else
      return FALSE;
}

/** pseudo cost flag stored in the variables to mark them for the pseudo cost update */
enum PseudocostFlag
{
   PSEUDOCOST_NONE     = 0,             /**< variable's bounds were not changed */
   PSEUDOCOST_IGNORE   = 1,             /**< bound changes on variable should be ignored for pseudo cost updates */
   PSEUDOCOST_UPDATE   = 2              /**< pseudo cost value of variable should be updated */
};
typedef enum PseudocostFlag PSEUDOCOSTFLAG;

/** updates the variable's pseudo cost values after the node's initial LP was solved */
static
SCIP_RETCODE updatePseudocost(
   SCIP_SET*             set,                /**< global SCIP settings */
   SCIP_STAT*            stat,               /**< dynamic problem statistics */
   SCIP_PROB*            prob,               /**< transformed problem after presolve */
   SCIP_TREE*            tree,               /**< branch and bound tree */
   SCIP_LP*              lp,                 /**< LP data */
   SCIP_Bool             updateintegers,     /**< whether to update pseudo costs for integer variables */
   SCIP_Bool             updatecontinuous    /**< whether to update pseudo costs for continuous variables */
   )
{
   SCIP_NODE* focusnode;
   int actdepth;

   assert(lp != NULL);
   assert(tree != NULL);
   assert(tree->path != NULL);

   focusnode = SCIPtreeGetFocusNode(tree);
   assert(SCIPnodeIsActive(focusnode));
   assert(SCIPnodeGetType(focusnode) == SCIP_NODETYPE_FOCUSNODE);
   actdepth = SCIPnodeGetDepth(focusnode);
   assert(tree->path[actdepth] == focusnode);

   if( (updateintegers || updatecontinuous) && lp->solved && SCIPlpGetSolstat(lp) == SCIP_LPSOLSTAT_OPTIMAL && tree->focuslpstatefork != NULL )
   {
      SCIP_BOUNDCHG** updates;
      SCIP_NODE* node;
      SCIP_VAR* var;
      SCIP_Real weight;
      SCIP_Real lpgain;
      int nupdates;
      int nvalidupdates;
      int d;
      int i;

      assert(SCIPnodeIsActive(tree->focuslpstatefork));
      assert(tree->path[tree->focuslpstatefork->depth] == tree->focuslpstatefork);

      /* get a buffer for the collected bound changes; start with a size twice as large as the number of nodes between
       * current node and LP fork
       */
      SCIP_CALL( SCIPsetAllocBufferArray(set, &updates, (int)(2*(actdepth - tree->focuslpstatefork->depth))) );
      nupdates = 0;
      nvalidupdates = 0;

      /* search the nodes from LP fork down to current node for bound changes in between; move in this direction,
       * because the bound changes closer to the LP fork are more likely to have a valid LP solution information
       * attached; collect the bound changes for pseudo cost value updates and mark the corresponding variables such
       * that they are not updated twice in case of more than one bound change on the same variable
       */
      for( d = tree->focuslpstatefork->depth+1; d <= actdepth; ++d )
      {
         node = tree->path[d];

         if( node->domchg != NULL )
         {
            SCIP_BOUNDCHG* boundchgs;
            int nboundchgs;

            boundchgs = node->domchg->domchgbound.boundchgs;
            nboundchgs = node->domchg->domchgbound.nboundchgs;
            for( i = 0; i < nboundchgs; ++i )
            {
               var = boundchgs[i].var;
               assert(var != NULL);

               /* we even collect redundant bound changes, since they were not redundant in the LP branching decision
                * and therefore should be regarded in the pseudocost updates
                *
                * however, if the variable is continuous and we normalize the pseudo costs by the domain reduction,
                * then getting the variable bound before the branching is not possible by looking at the variables branching information (since redundant branchings are not applied)
                * thus, in this case we ignore the boundchange
                */
               if( (SCIP_BOUNDCHGTYPE)boundchgs[i].boundchgtype == SCIP_BOUNDCHGTYPE_BRANCHING &&
                   (PSEUDOCOSTFLAG)var->pseudocostflag == PSEUDOCOST_NONE
                 )
               {
                  /* remember the bound change and mark the variable */
                  SCIP_CALL( SCIPsetReallocBufferArray(set, &updates, nupdates+1) );
                  updates[nupdates] = &boundchgs[i];
                  nupdates++;

                  /* check, if the bound change would lead to a valid pseudo cost update
                   * and see comment above (however, ...) */
                  if( isPseudocostUpdateValid(var, set, boundchgs[i].data.branchingdata.lpsolval, updateintegers, updatecontinuous) &&
                      (SCIPvarGetType(var) != SCIP_VARTYPE_CONTINUOUS || !boundchgs[i].redundant || set->branch_lpgainnorm != 'd')
                    )
                  {
                     var->pseudocostflag = PSEUDOCOST_UPDATE; /*lint !e641*/
                     nvalidupdates++;
                  }
                  else
                     var->pseudocostflag = PSEUDOCOST_IGNORE; /*lint !e641*/
               }
            }
         }
      }

      /* update the pseudo cost values and reset the variables' flags; assume, that the responsibility for the dual gain
       * is equally spread on all bound changes that lead to valid pseudo cost updates
       */
      assert(SCIPnodeGetType(tree->focuslpstatefork) == SCIP_NODETYPE_FORK);
      weight = (nvalidupdates > 0 ? 1.0 / (SCIP_Real)nvalidupdates : 1.0);
      lpgain = (SCIPlpGetObjval(lp, set, prob) - tree->focuslpstatefork->data.fork->lpobjval) * weight;
      lpgain = MAX(lpgain, 0.0);

      for( i = 0; i < nupdates; ++i )
      {
         assert((SCIP_BOUNDCHGTYPE)updates[i]->boundchgtype == SCIP_BOUNDCHGTYPE_BRANCHING);

         var = updates[i]->var;
         assert(var != NULL);
         assert((PSEUDOCOSTFLAG)var->pseudocostflag != PSEUDOCOST_NONE);

         if( (PSEUDOCOSTFLAG)var->pseudocostflag == PSEUDOCOST_UPDATE )
         {
            if( SCIPvarGetType(var) != SCIP_VARTYPE_CONTINUOUS || set->branch_lpgainnorm == 'l' )
            {
               SCIPdebugMessage("updating pseudocosts of <%s>: sol: %g -> %g, LP: %e -> %e => solvaldelta = %g, gain=%g, weight: %g\n",
                  SCIPvarGetName(var), updates[i]->data.branchingdata.lpsolval, SCIPvarGetLPSol(var),
                  tree->focuslpstatefork->data.fork->lpobjval, SCIPlpGetObjval(lp, set, prob),
                  SCIPvarGetLPSol(var) - updates[i]->data.branchingdata.lpsolval, lpgain, weight);
               SCIP_CALL( SCIPvarUpdatePseudocost(var, set, stat,
                  SCIPvarGetLPSol(var) - updates[i]->data.branchingdata.lpsolval, lpgain, weight) );
            }
            else
            {
               /* set->branch_lpgainnorm == 'd':
                * For continuous variables, we want to pseudocosts to be the average of the gain in the LP value
                * if the domain is reduced from x% of its original width to y% of its original (e.g., global) width, i.e.,
                * to be the average of LPgain / (oldwidth/origwidth - newwidth/origwidth) = LPgain * origwidth / (oldwidth - newwidth).
                * Then an expected improvement in the LP value by a reduction of the domain width
                * from x% to y% of its original width can be computed by pseudocost * (oldwidth - newwidth) / origwidth.
                * Since the original width cancels out, we can also define the pseudocosts as average of LPgain / (oldwidth - newwidth)
                * and compute the expected improvement as pseudocost * (oldwidth - newwidth).
                *
                * Let var have bounds [a,c] before the branching and assume we branched on some value b.
                * b is given by updates[i]->newbound.
                *
                * If updates[i]->boundtype = upper, then node corresponds to the child [a,b].
                * Thus, we have oldwidth = c-a, newwidth = b-a, and oldwidth - newwidth = c-b.
                * To get c (the previous upper bound), we look into the var->ubchginfos array.
                *
                * If updates[i]->boundtype = lower, then node corresponds to the child [b,c].
                * Thus, we have oldwidth = c-a, newwidth = c-b, and oldwidth - newwidth = b-a.
                * To get c (the previous lower bound), we look into the var->lbchginfos array.
                */
               SCIP_BDCHGINFO* bdchginfo;
               SCIP_Real oldbound;
               SCIP_Real delta;
               int j;
               int nbdchginfos;

               assert(set->branch_lpgainnorm == 'd' || set->branch_lpgainnorm == 's');

               oldbound = SCIP_INVALID;

               if( set->branch_lpgainnorm == 'd' )
               {
                  assert(!updates[i]->redundant);

                  if( (SCIP_BOUNDTYPE)updates[i]->boundtype == SCIP_BOUNDTYPE_UPPER )
                  {
                     nbdchginfos = SCIPvarGetNBdchgInfosUb(var);

                     /* walk backwards through bound change information array to find the bound change corresponding to branching in updates[i]
                      * usually it will be the first one we look at */
                     for( j = nbdchginfos-1; j >= 0; --j )
                     {
                        bdchginfo = SCIPvarGetBdchgInfoUb(var, j);

                        if( bdchginfo->oldbound > updates[i]->newbound )
                        {
                           /* first boundchange which upper bound is above the upper bound set by the branching in updates[i]
                            * if bdchginfo->boundchgtype == SCIP_BOUNDCHGTYPE_BRANCHING, then this should be exactly the bound change that we are looking for
                            * if bdchginfo->boundchgtype != SCIP_BOUNDCHGTYPE_BRANCHING, then this should be because the branching domain change has not been applied to the variable due to redundancy
                            * in this case, i.e., if there was another boundchange coming from somewhere else, I am not sure whether oldbound is an accurate value to compute the old domain size, so we skip the pseudocosts update
                            */
                           if( (SCIP_BOUNDCHGTYPE)bdchginfo->boundchgtype == SCIP_BOUNDCHGTYPE_BRANCHING )
                           {
                              assert(bdchginfo->newbound == updates[i]->newbound); /*lint !e777*/
                              oldbound = bdchginfo->oldbound;
                           }
                           else
                              assert(updates[i]->redundant);

                           break;
                        }
                     }
                     /* if the bound change was redundant (e.g., due to a change in the global bound), then it was not applied, so there exists no corresponding bound change info
                      * if it is not redundant, then we should have found at least one corresponding boundchange */
                     assert(j >= 0 || updates[i]->redundant);
                     if( oldbound != SCIP_INVALID ) /*lint !e777*/
                     {
                        assert(!SCIPsetIsInfinity(set, -oldbound)); /* branching on a variable fixed to -infinity does not make sense */
                        assert(!SCIPsetIsInfinity(set, updates[i]->newbound)); /* branching to infinity does not make sense */

                        /* if the old upper bound is at infinity or the new upper bound is at -infinity, then we say the delta (c-b) is infinity */
                        if( SCIPsetIsInfinity(set, oldbound) || SCIPsetIsInfinity(set, -updates[i]->newbound) )
                           delta = SCIP_INVALID;
                        else
                           delta = updates[i]->newbound - oldbound;
                     }
                     else
                        delta = SCIP_INVALID;

                  }
                  else
                  {
                     assert((SCIP_BOUNDTYPE)updates[i]->boundtype == SCIP_BOUNDTYPE_LOWER);
                     nbdchginfos = SCIPvarGetNBdchgInfosLb(var);

                     /* walk backwards through bound change information array to find the bound change corresponding to branching in updates[i]
                      * usually it will be the first one we look at */
                     for( j = nbdchginfos-1; j >= 0; --j )
                     {
                        bdchginfo = SCIPvarGetBdchgInfoLb(var, j);

                        if( bdchginfo->oldbound < updates[i]->newbound )
                        {
                           /* first boundchange which lower bound is below the lower bound set by the branching in updates[i]
                            * if bdchginfo->boundchgtype == SCIP_BOUNDCHGTYPE_BRANCHING, then this should be exactly the bound change that we are looking for
                            * if bdchginfo->boundchgtype != SCIP_BOUNDCHGTYPE_BRANCHING, then this should be because the branching domain change has not been applied to the variable due to redundancy
                            * in this case, i.e., if there was another boundchange coming from somewhere else, I am not sure whether oldbound is an accurate value to compute the old domain size, so we skip the pseudocosts update
                            */
                           if( (SCIP_BOUNDCHGTYPE)bdchginfo->boundchgtype == SCIP_BOUNDCHGTYPE_BRANCHING )
                           {
                              assert(bdchginfo->newbound == updates[i]->newbound); /*lint !e777*/
                              oldbound = bdchginfo->oldbound;
                           }
                           else
                              assert(updates[i]->redundant);

                           break;
                        }
                     }
                     /* if the bound change was redundant (e.g., due to a change in the global bound), then it was not applied, so there exists no corresponding bound change info
                      * if it is not redundant, then we should have found at least one corresponding boundchange */
                     assert(j >= 0 || updates[i]->redundant);
                     if( oldbound != SCIP_INVALID ) /*lint !e777*/
                     {
                        assert(!SCIPsetIsInfinity(set, oldbound)); /* branching on a variable fixed to +infinity does not make sense */
                        assert(!SCIPsetIsInfinity(set, -updates[i]->newbound)); /* branching to infinity does not make sense */

                        /* if the old lower bound is at -infinity or the new lower bound is at +infinity, then we say the delta (b-a) is infinity */
                        if( SCIPsetIsInfinity(set, -oldbound) || SCIPsetIsInfinity(set, updates[i]->newbound) )
                           delta = SCIP_INVALID;
                        else
                           delta = updates[i]->newbound - oldbound;
                     }
                     else
                        delta = SCIP_INVALID;
                  }
               }
               else
               {
                  /* set->branch_lpgainnorm == 's':
                   * Here, we divide the LPgain by the reduction in the sibling node.
                   *
                   * If updates[i]->boundtype = upper, then node corresponds to the child [a,b].
                   * Thus, we have oldwidth = c-a, newwidth = c-b, and oldwidth - newwidth = b-a.
                   * Conveniently, we just use the current lower bound for a (it may have been tightened, though).
                   *
                   * If updates[i]->boundtype = lower, then node corresponds to the child [b,a].
                   * Thus, we have oldwidth = c-a, newwidth = b-a, and oldwidth - newwidth = c-b.
                   * Conveniently, we just use the current upper bound for c (it may have been tightened, though).
                   */
                  if( (SCIP_BOUNDTYPE)updates[i]->boundtype == SCIP_BOUNDTYPE_UPPER )
                  {
                     assert(!SCIPsetIsInfinity(set, updates[i]->newbound)); /* branching on a variable fixed to +infinity does not make sense */
                     assert(!SCIPsetIsInfinity(set, SCIPvarGetLbLocal(var))); /* branching to infinity does not make sense */
                     if( SCIPsetIsInfinity(set, -updates[i]->newbound) || SCIPsetIsInfinity(set, -SCIPvarGetLbLocal(var)) )
                        delta = SCIP_INVALID;
                     else
                        delta = updates[i]->newbound - SCIPvarGetLbLocal(var);
                  }
                  else
                  {
                     assert((SCIP_BOUNDTYPE)updates[i]->boundtype == SCIP_BOUNDTYPE_LOWER);
                     assert(!SCIPsetIsInfinity(set, -updates[i]->newbound)); /* branching on a variable fixed to -infinity does not make sense */
                     assert(!SCIPsetIsInfinity(set, -SCIPvarGetUbLocal(var))); /* branching to -infinity does not make sense */
                     if( SCIPsetIsInfinity(set, updates[i]->newbound) || SCIPsetIsInfinity(set, SCIPvarGetUbLocal(var)) )
                        delta = SCIP_INVALID;
                     else
                        delta = -(SCIPvarGetUbLocal(var) - updates[i]->newbound);
                  }
               }

               if( delta != SCIP_INVALID ) /*lint !e777*/
               {
                  SCIPdebugMessage("updating pseudocosts of <%s> with strategy %c: domain: [%g,%g] -> [%g,%g], LP: %e -> %e => "
                     "delta = %g, gain=%g, weight: %g\n",
                     SCIPvarGetName(var), set->branch_lpgainnorm,
                     (SCIP_BOUNDTYPE)updates[i]->boundtype == SCIP_BOUNDTYPE_UPPER ? SCIPvarGetLbLocal(var) : oldbound,
                     (SCIP_BOUNDTYPE)updates[i]->boundtype == SCIP_BOUNDTYPE_UPPER ? oldbound : SCIPvarGetUbLocal(var),
                     (SCIP_BOUNDTYPE)updates[i]->boundtype == SCIP_BOUNDTYPE_UPPER ? SCIPvarGetLbLocal(var) : updates[i]->newbound,
                     (SCIP_BOUNDTYPE)updates[i]->boundtype == SCIP_BOUNDTYPE_UPPER ? updates[i]->newbound : SCIPvarGetUbLocal(var),
                     tree->focuslpstatefork->lowerbound, SCIPlpGetObjval(lp, set, prob),
                     delta, lpgain, weight);

                  SCIP_CALL( SCIPvarUpdatePseudocost(var, set, stat, delta, lpgain, weight) );
               }
            }
         }
         var->pseudocostflag = PSEUDOCOST_NONE; /*lint !e641*/
      }

      /* free the buffer for the collected bound changes */
      SCIPsetFreeBufferArray(set, &updates);
   }

   return SCIP_OKAY;
}

/** updates the estimated value of a primal feasible solution for the focus node after the LP was solved */
static
SCIP_RETCODE updateEstimate(
   SCIP_SET*             set,                /**< global SCIP settings */
   SCIP_STAT*            stat,               /**< problem statistics */
   SCIP_TREE*            tree,               /**< branch and bound tree */
   SCIP_LP*              lp,                 /**< current LP data */
   SCIP_BRANCHCAND*      branchcand          /**< branching candidate storage */
   )
{
   SCIP_NODE* focusnode;
   SCIP_VAR** lpcands;
   SCIP_Real* lpcandsfrac;
   SCIP_Real estimate;
   int nlpcands;
   int i;

   assert(SCIPtreeHasFocusNodeLP(tree));

   /* estimate is only available if LP was solved to optimality */
   if( SCIPlpGetSolstat(lp) != SCIP_LPSOLSTAT_OPTIMAL || !SCIPlpIsRelax(lp) )
      return SCIP_OKAY;

   focusnode = SCIPtreeGetFocusNode(tree);
   assert(focusnode != NULL);

   /* get the fractional variables */
   SCIP_CALL( SCIPbranchcandGetLPCands(branchcand, set, stat, lp, &lpcands, NULL, &lpcandsfrac, &nlpcands, NULL) );

   /* calculate the estimate: lowerbound + sum(min{f_j * pscdown_j, (1-f_j) * pscup_j}) */
   estimate = SCIPnodeGetLowerbound(focusnode);
   for( i = 0; i < nlpcands; ++i )
   {
      SCIP_Real pscdown;
      SCIP_Real pscup;

      pscdown = SCIPvarGetPseudocost(lpcands[i], stat, 0.0-lpcandsfrac[i]);
      pscup = SCIPvarGetPseudocost(lpcands[i], stat, 1.0-lpcandsfrac[i]);
      estimate += MIN(pscdown, pscup);
   }
   SCIPnodeSetEstimate(focusnode, set, estimate);

   return SCIP_OKAY;
}

/** puts all constraints with initial flag TRUE into the LP */
static
SCIP_RETCODE initConssLP(
   BMS_BLKMEM*           blkmem,             /**< block memory buffers */
   SCIP_SET*             set,                /**< global SCIP settings */
   SCIP_SEPASTORE*       sepastore,          /**< separation storage */
   SCIP_STAT*            stat,               /**< dynamic problem statistics */
   SCIP_PROB*            prob,               /**< transformed problem after presolve */
   SCIP_TREE*            tree,               /**< branch and bound tree */
   SCIP_LP*              lp,                 /**< LP data */
   SCIP_BRANCHCAND*      branchcand,         /**< branching candidate storage */
   SCIP_EVENTQUEUE*      eventqueue,         /**< event queue */
   SCIP_EVENTFILTER*     eventfilter,        /**< global event filter */
   SCIP_Bool             root,               /**< is this the initial root LP? */
   SCIP_Bool*            cutoff              /**< pointer to store whether the node can be cut off */
   )
{
   int h;

   assert(set != NULL);
   assert(lp != NULL);
   assert(cutoff != NULL);
   
   /* inform separation storage, that LP is now filled with initial data */
   SCIPsepastoreStartInitialLP(sepastore);

   /* add LP relaxations of all initial constraints to LP */
   SCIPdebugMessage("init LP: initial rows\n");
   for( h = 0; h < set->nconshdlrs; ++h )
   {
      SCIP_CALL( SCIPconshdlrInitLP(set->conshdlrs[h], blkmem, set, stat) );
   }
   SCIP_CALL( SCIPsepastoreApplyCuts(sepastore, blkmem, set, stat, prob, tree, lp, branchcand,
         eventqueue, eventfilter, root, SCIP_EFFICIACYCHOICE_LP, cutoff) );

   /* inform separation storage, that initial LP setup is now finished */
   SCIPsepastoreEndInitialLP(sepastore);

  return SCIP_OKAY;
}

/** constructs the initial LP of the current node */
static
SCIP_RETCODE initLP(
   BMS_BLKMEM*           blkmem,             /**< block memory buffers */
   SCIP_SET*             set,                /**< global SCIP settings */
   SCIP_STAT*            stat,               /**< dynamic problem statistics */
   SCIP_PROB*            prob,               /**< transformed problem after presolve */
   SCIP_TREE*            tree,               /**< branch and bound tree */
   SCIP_LP*              lp,                 /**< LP data */
   SCIP_PRICESTORE*      pricestore,         /**< pricing storage */
   SCIP_SEPASTORE*       sepastore,          /**< separation storage */
   SCIP_BRANCHCAND*      branchcand,         /**< branching candidate storage */
   SCIP_EVENTQUEUE*      eventqueue,         /**< event queue */
   SCIP_EVENTFILTER*     eventfilter,        /**< global event filter */
   SCIP_Bool             root,               /**< is this the initial root LP? */
   SCIP_Bool*            cutoff              /**< pointer to store whether the node can be cut off */
   )
{
   SCIP_VAR* var;
   int v;

   assert(set != NULL);
   assert(prob != NULL);
   assert(lp != NULL);
   assert(cutoff != NULL);

   *cutoff = FALSE;

   /* at the root node, we have to add the initial variables as columns */
   if( root )
   {
      assert(SCIPlpGetNCols(lp) == 0);
      assert(SCIPlpGetNRows(lp) == 0);
      assert(lp->nremovablecols == 0);
      assert(lp->nremovablerows == 0);

      /* inform pricing storage, that LP is now filled with initial data */
      SCIPpricestoreStartInitialLP(pricestore);

      /* add all initial variables to LP */
      SCIPdebugMessage("init LP: initial columns\n");
      for( v = 0; v < prob->nvars; ++v )
      {
         var = prob->vars[v];
         assert(SCIPvarGetProbindex(var) >= 0);

         if( SCIPvarIsInitial(var) )
         {
            SCIP_CALL( SCIPpricestoreAddVar(pricestore, blkmem, set, eventqueue, lp, var, 0.0, TRUE) );
         }
      }
      assert(lp->nremovablecols == 0);
      SCIP_CALL( SCIPpricestoreApplyVars(pricestore, blkmem, set, stat, eventqueue, prob, tree, lp) );

      /* inform pricing storage, that initial LP setup is now finished */
      SCIPpricestoreEndInitialLP(pricestore);
   }

   /* put all initial constraints into the LP */
   SCIP_CALL( initConssLP(blkmem, set, sepastore, stat, prob, tree, lp, branchcand, eventqueue, eventfilter,
         root, cutoff) );

   return SCIP_OKAY;
}

/** constructs the LP of the current node, but does not load the LP state and warmstart information  */
SCIP_RETCODE SCIPconstructCurrentLP(
   BMS_BLKMEM*           blkmem,             /**< block memory buffers */
   SCIP_SET*             set,                /**< global SCIP settings */
   SCIP_STAT*            stat,               /**< dynamic problem statistics */
   SCIP_PROB*            prob,               /**< transformed problem after presolve */
   SCIP_TREE*            tree,               /**< branch and bound tree */
   SCIP_LP*              lp,                 /**< LP data */
   SCIP_PRICESTORE*      pricestore,         /**< pricing storage */
   SCIP_SEPASTORE*       sepastore,          /**< separation storage */
   SCIP_BRANCHCAND*      branchcand,         /**< branching candidate storage */
   SCIP_EVENTQUEUE*      eventqueue,         /**< event queue */
   SCIP_EVENTFILTER*     eventfilter,        /**< global event filter */
   SCIP_Bool*            cutoff              /**< pointer to store whether the node can be cut off */
   )
{
   SCIP_Bool initroot;

   assert(tree != NULL);
   assert(cutoff != NULL);

   *cutoff = FALSE;

   if( !SCIPtreeIsFocusNodeLPConstructed(tree) )
   {
      /* load the LP into the solver and load the LP state */
      SCIPdebugMessage("loading LP\n");
      SCIP_CALL( SCIPtreeLoadLP(tree, blkmem, set, eventqueue, eventfilter, lp, &initroot) );
      assert(initroot || SCIPnodeGetDepth(SCIPtreeGetFocusNode(tree)) > 0);
      assert(SCIPtreeIsFocusNodeLPConstructed(tree));

      /* setup initial LP relaxation of node */
      SCIP_CALL( initLP(blkmem, set, stat, prob, tree, lp, pricestore, sepastore, branchcand, eventqueue, eventfilter, initroot,
            cutoff) );
   }

   return SCIP_OKAY;
}

/** updates the primal ray stored in primal data
 * clears previously stored primal ray, if existing and there was no LP error
 * stores current primal ray, if LP is unbounded and there has been no error
 */
static
SCIP_RETCODE updatePrimalRay(
   BMS_BLKMEM*           blkmem,             /**< block memory buffers */
   SCIP_SET*             set,                /**< global SCIP settings */
   SCIP_STAT*            stat,               /**< dynamic problem statistics */
   SCIP_PROB*            prob,               /**< transformed problem after presolve */
   SCIP_PRIMAL*          primal,             /**< primal data */
   SCIP_TREE*            tree,               /**< branch and bound tree */
   SCIP_LP*              lp,                 /**< LP data */
   SCIP_Bool             lperror             /**< has there been an LP error? */
)
{
   assert(blkmem != NULL);
   assert(set != NULL);
   assert(stat != NULL);
   assert(prob != NULL);
   assert(primal != NULL);
   assert(tree != NULL);
   assert(lp != NULL);

   if( lperror )
      return SCIP_OKAY;

   /* clear previously stored primal ray, if any */
   if( primal->primalray != NULL )
   {
      SCIP_CALL( SCIPsolFree(&primal->primalray, blkmem, primal) );
   }

   /* store unbounded ray, if LP is unbounded */
   if( SCIPlpGetSolstat(lp) == SCIP_LPSOLSTAT_UNBOUNDEDRAY )
   {
      SCIP_VAR** vars;
      SCIP_Real* ray;
      int nvars;
      int i;

      SCIPdebugMessage("LP is unbounded, store primal ray\n");

      vars = prob->vars;
      nvars = prob->nvars;

      /* get buffer memory for storing the ray and load the ray values into it */
      SCIP_CALL( SCIPsetAllocBufferArray(set, &ray, nvars) );
      BMSclearMemoryArray(ray, nvars);
      SCIP_CALL( SCIPlpGetPrimalRay(lp, set, ray) );

      /* create solution to store the primal ray in */
      assert(primal->primalray == NULL);
      SCIP_CALL( SCIPsolCreate(&primal->primalray, blkmem, set, stat, primal, tree, NULL) );

      /* set values of all active variable in the solution that represents the primal ray */
      for( i = 0; i < nvars; i++ )
      {
         SCIP_CALL( SCIPsolSetVal(primal->primalray, set, stat, tree, vars[i], ray[i]) );
      }

      SCIPdebug( SCIP_CALL( SCIPprintRay(set->scip, primal->primalray, NULL, FALSE) ) );

      /* free memory for buffering the ray values */
      SCIPsetFreeBufferArray(set, &ray);
   }

   return SCIP_OKAY;
}

/** load and solve the initial LP of a node */
static
SCIP_RETCODE solveNodeInitialLP(
   BMS_BLKMEM*           blkmem,             /**< block memory buffers */
   SCIP_SET*             set,                /**< global SCIP settings */
   SCIP_MESSAGEHDLR*     messagehdlr,        /**< message handler */
   SCIP_STAT*            stat,               /**< dynamic problem statistics */
   SCIP_PROB*            prob,               /**< transformed problem after presolve */
   SCIP_PRIMAL*          primal,             /**< primal data */
   SCIP_TREE*            tree,               /**< branch and bound tree */
   SCIP_LP*              lp,                 /**< LP data */
   SCIP_PRICESTORE*      pricestore,         /**< pricing storage */
   SCIP_SEPASTORE*       sepastore,          /**< separation storage */
   SCIP_BRANCHCAND*      branchcand,         /**< branching candidate storage */
   SCIP_EVENTFILTER*     eventfilter,        /**< event filter for global (not variable dependent) events */
   SCIP_EVENTQUEUE*      eventqueue,         /**< event queue */
   SCIP_Bool*            cutoff,             /**< pointer to store whether the node can be cut off */
   SCIP_Bool*            lperror             /**< pointer to store whether an unresolved error in LP solving occured */
   )
{
   SCIP_Real starttime;

   assert(stat != NULL);
   assert(tree != NULL);
   assert(lp != NULL);
   assert(cutoff != NULL);
   assert(lperror != NULL);
   assert(SCIPtreeGetFocusNode(tree) != NULL);
   assert(SCIPnodeGetType(SCIPtreeGetFocusNode(tree)) == SCIP_NODETYPE_FOCUSNODE);

   *cutoff = FALSE;
   *lperror = FALSE;

   /* load the LP into the solver */
   SCIP_CALL( SCIPconstructCurrentLP(blkmem, set, stat, prob, tree, lp, pricestore, sepastore, branchcand, eventqueue,
         eventfilter, cutoff) );
   if( *cutoff )
      return SCIP_OKAY;

   /* load the LP state */
   SCIP_CALL( SCIPtreeLoadLPState(tree, blkmem, set, stat, eventqueue, lp) );

   /* solve initial LP */
   starttime = SCIPclockGetTime(stat->solvingtime);
   SCIPdebugMessage("node: solve initial LP\n");
   SCIP_CALL( SCIPlpSolveAndEval(lp, set, messagehdlr, blkmem, stat, eventqueue, eventfilter, prob,
         SCIPnodeGetDepth(SCIPtreeGetFocusNode(tree)) == 0 ? set->lp_rootiterlim : set->lp_iterlim, TRUE, TRUE, FALSE, lperror) );
   assert(lp->flushed);
   assert(lp->solved || *lperror);

   /* save time for very first LP in root node */
   if ( stat->nnodelps == 0 && SCIPnodeGetDepth(SCIPtreeGetFocusNode(tree)) == 0 )
   {
      stat->firstlptime = SCIPclockGetTime(stat->solvingtime) - starttime;
   }

   /* remove previous primal ray, store new one if LP is unbounded */
   SCIP_CALL( updatePrimalRay(blkmem, set, stat, prob, primal, tree, lp, *lperror) );

   if( !(*lperror) )
   {
      SCIP_EVENT event;

      if( SCIPlpGetSolstat(lp) != SCIP_LPSOLSTAT_ITERLIMIT && SCIPlpGetSolstat(lp) != SCIP_LPSOLSTAT_TIMELIMIT )
      {
         /* issue FIRSTLPSOLVED event */
         SCIP_CALL( SCIPeventChgType(&event, SCIP_EVENTTYPE_FIRSTLPSOLVED) );
         SCIP_CALL( SCIPeventChgNode(&event, SCIPtreeGetFocusNode(tree)) );
         SCIP_CALL( SCIPeventProcess(&event, set, NULL, NULL, NULL, eventfilter) );
      }
      
      /* update pseudo cost values for integer variables (always) and for continuous variables (if not delayed) */
      SCIP_CALL( updatePseudocost(set, stat, prob, tree, lp, TRUE, !set->branch_delaypscost) );

      /* update lower bound of current node w.r.t. initial lp */
      assert(!(*cutoff));
      if( (SCIPlpGetSolstat(lp) == SCIP_LPSOLSTAT_OPTIMAL || SCIPlpGetSolstat(lp) == SCIP_LPSOLSTAT_UNBOUNDEDRAY
	    || SCIPlpGetSolstat(lp) == SCIP_LPSOLSTAT_OBJLIMIT)
	 && SCIPprobAllColsInLP(prob, set, lp) && SCIPlpIsRelax(lp) )
      {
	 SCIP_CALL( SCIPnodeUpdateLowerboundLP(SCIPtreeGetFocusNode(tree), set, stat, prob, lp) );
      }
   }

   return SCIP_OKAY;
}

/** makes sure the LP is flushed and solved */
static
SCIP_RETCODE separationRoundResolveLP(
   BMS_BLKMEM*           blkmem,             /**< block memory buffers */
   SCIP_SET*             set,                /**< global SCIP settings */
   SCIP_MESSAGEHDLR*     messagehdlr,        /**< message handler */
   SCIP_STAT*            stat,               /**< dynamic problem statistics */
   SCIP_EVENTQUEUE*      eventqueue,         /**< event queue */
   SCIP_EVENTFILTER*     eventfilter,        /**< global event filter */
   SCIP_PROB*            prob,               /**< transformed problem after presolve */
   SCIP_PRIMAL*          primal,             /**< primal data */
   SCIP_TREE*            tree,               /**< branch and bound tree */
   SCIP_LP*              lp,                 /**< LP data */
   SCIP_Bool*            lperror,            /**< pointer to store whether an unresolved error in LP solving occured */
   SCIP_Bool*            mustsepa,           /**< pointer to store TRUE if additional separation rounds should be performed */
   SCIP_Bool*            mustprice           /**< pointer to store TRUE if additional pricing rounds should be performed */
   )
{
   assert(lp != NULL);
   assert(lperror != NULL);
   assert(mustsepa != NULL);
   assert(mustprice != NULL);

   /* if bound changes were applied in the separation round, we have to resolve the LP */
   if( !lp->flushed )
   {
      /* solve LP (with dual simplex) */
      SCIPdebugMessage("separation: resolve LP\n");
      SCIP_CALL( SCIPlpSolveAndEval(lp, set, messagehdlr, blkmem, stat, eventqueue, eventfilter, prob, set->lp_iterlim, FALSE, TRUE, FALSE, lperror) );
      assert(lp->flushed);
      assert(lp->solved || *lperror);
      *mustsepa = TRUE;
      *mustprice = TRUE;

      /* remove previous primal ray, store new one if LP is unbounded */
      SCIP_CALL( updatePrimalRay(blkmem, set, stat, prob, primal, tree, lp, *lperror) );
   }

   return SCIP_OKAY;
}

/** applies one round of LP separation */
static
SCIP_RETCODE separationRoundLP(
   BMS_BLKMEM*           blkmem,             /**< block memory buffers */
   SCIP_SET*             set,                /**< global SCIP settings */
   SCIP_MESSAGEHDLR*     messagehdlr,        /**< message handler */
   SCIP_STAT*            stat,               /**< dynamic problem statistics */
   SCIP_EVENTQUEUE*      eventqueue,         /**< event queue */
   SCIP_EVENTFILTER*     eventfilter,        /**< global event filter */
   SCIP_PROB*            prob,               /**< transformed problem after presolve */
   SCIP_PRIMAL*          primal,             /**< primal data */
   SCIP_TREE*            tree,               /**< branch and bound tree */
   SCIP_LP*              lp,                 /**< LP data */
   SCIP_SEPASTORE*       sepastore,          /**< separation storage */
   int                   actdepth,           /**< current depth in the tree */
   SCIP_Real             bounddist,          /**< current relative distance of local dual bound to global dual bound */
   SCIP_Bool             onlydelayed,        /**< should only delayed separators be called? */
   SCIP_Bool*            delayed,            /**< pointer to store whether a separator was delayed */
   SCIP_Bool*            enoughcuts,         /**< pointer to store whether enough cuts have been found this round */
   SCIP_Bool*            cutoff,             /**< pointer to store whether the node can be cut off */
   SCIP_Bool*            lperror,            /**< pointer to store whether an unresolved error in LP solving occured */
   SCIP_Bool*            mustsepa,           /**< pointer to store TRUE if additional separation rounds should be performed */
   SCIP_Bool*            mustprice           /**< pointer to store TRUE if additional pricing rounds should be performed */
   )
{
   SCIP_RESULT result;
   int i;
   SCIP_Bool consadded;
   SCIP_Bool root;

   assert(set != NULL);
   assert(lp != NULL);
   assert(set->conshdlrs_sepa != NULL);
   assert(delayed != NULL);
   assert(enoughcuts != NULL);
   assert(cutoff != NULL);
   assert(lperror != NULL);

   root = (actdepth == 0);
   *delayed = FALSE;
   *enoughcuts = (SCIPsepastoreGetNCuts(sepastore) >= 2 * (SCIP_Longint)SCIPsetGetSepaMaxcuts(set, root));
   *lperror = FALSE;
   consadded = FALSE;

   SCIPdebugMessage("calling separators on LP solution in depth %d (onlydelayed: %u)\n", actdepth, onlydelayed);

   /* sort separators by priority */
   SCIPsetSortSepas(set);

   /* call LP separators with nonnegative priority */
   for( i = 0; i < set->nsepas && !(*cutoff) && !(*lperror) && !(*enoughcuts) && lp->flushed && lp->solved
           && (SCIPlpGetSolstat(lp) == SCIP_LPSOLSTAT_OPTIMAL || SCIPlpGetSolstat(lp) == SCIP_LPSOLSTAT_UNBOUNDEDRAY);
        ++i )
   {
      if( SCIPsepaGetPriority(set->sepas[i]) < 0 )
         continue;

      if( onlydelayed && !SCIPsepaWasLPDelayed(set->sepas[i]) )
         continue;

      SCIPdebugMessage(" -> executing separator <%s> with priority %d\n",
         SCIPsepaGetName(set->sepas[i]), SCIPsepaGetPriority(set->sepas[i]));
      SCIP_CALL( SCIPsepaExecLP(set->sepas[i], set, stat, sepastore, actdepth, bounddist, onlydelayed, &result) );
      *cutoff = *cutoff || (result == SCIP_CUTOFF);
      consadded = consadded || (result == SCIP_CONSADDED);
      *enoughcuts = *enoughcuts || (SCIPsepastoreGetNCuts(sepastore) >= 2 * (SCIP_Longint)SCIPsetGetSepaMaxcuts(set, root)) || (result == SCIP_NEWROUND);
      *delayed = *delayed || (result == SCIP_DELAYED);

      if( !(*cutoff) )
      {
         /* make sure the LP is solved (after adding bound changes, LP has to be flushed and resolved) */
         SCIP_CALL( separationRoundResolveLP(blkmem, set, messagehdlr, stat, eventqueue, eventfilter, prob, primal, tree, lp, lperror, mustsepa, mustprice) );
      }
      else
      {
         SCIPdebugMessage(" -> separator <%s> detected cutoff\n", SCIPsepaGetName(set->sepas[i]));
      }

      /* if we work off the delayed separators, we stop immediately if a cut was found */
      if( onlydelayed && (result == SCIP_CONSADDED || result == SCIP_REDUCEDDOM || result == SCIP_SEPARATED || result == SCIP_NEWROUND) )
      {
         SCIPdebugMessage(" -> delayed separator <%s> found a cut\n", SCIPsepaGetName(set->sepas[i]));
         *delayed = TRUE;
         return SCIP_OKAY;
      }
   }

   /* try separating constraints of the constraint handlers */
   for( i = 0; i < set->nconshdlrs && !(*cutoff) && !(*lperror) && !(*enoughcuts) && lp->flushed && lp->solved
           && (SCIPlpGetSolstat(lp) == SCIP_LPSOLSTAT_OPTIMAL || SCIPlpGetSolstat(lp) == SCIP_LPSOLSTAT_UNBOUNDEDRAY);
        ++i )
   {
      if( onlydelayed && !SCIPconshdlrWasLPSeparationDelayed(set->conshdlrs_sepa[i]) )
         continue;

      SCIPdebugMessage(" -> executing separation of constraint handler <%s> with priority %d\n",
         SCIPconshdlrGetName(set->conshdlrs_sepa[i]), SCIPconshdlrGetSepaPriority(set->conshdlrs_sepa[i]));
      SCIP_CALL( SCIPconshdlrSeparateLP(set->conshdlrs_sepa[i], blkmem, set, stat, sepastore, actdepth, onlydelayed,
            &result) );
      *cutoff = *cutoff || (result == SCIP_CUTOFF);
      consadded = consadded || (result == SCIP_CONSADDED);
      *enoughcuts = *enoughcuts || (SCIPsepastoreGetNCuts(sepastore) >= 2 * (SCIP_Longint)SCIPsetGetSepaMaxcuts(set, root)) || (result == SCIP_NEWROUND);
      *delayed = *delayed || (result == SCIP_DELAYED);

      if( !(*cutoff) )
      {
         /* make sure the LP is solved (after adding bound changes, LP has to be flushed and resolved) */
         SCIP_CALL( separationRoundResolveLP(blkmem, set, messagehdlr, stat, eventqueue, eventfilter, prob, primal, tree, lp, lperror, mustsepa, mustprice) );
      }
      else
      {
         SCIPdebugMessage(" -> constraint handler <%s> detected cutoff in separation\n", SCIPconshdlrGetName(set->conshdlrs_sepa[i]));
      }

      /* if we work off the delayed separators, we stop immediately if a cut was found */
      if( onlydelayed && (result == SCIP_CONSADDED || result == SCIP_REDUCEDDOM || result == SCIP_SEPARATED || result == SCIP_NEWROUND) )
      {
         SCIPdebugMessage(" -> delayed constraint handler <%s> found a cut\n",
            SCIPconshdlrGetName(set->conshdlrs_sepa[i]));
         *delayed = TRUE;
         return SCIP_OKAY;
      }
   }

   /* call LP separators with negative priority */
   for( i = 0; i < set->nsepas && !(*cutoff) && !(*lperror) && !(*enoughcuts) && lp->flushed && lp->solved
           && (SCIPlpGetSolstat(lp) == SCIP_LPSOLSTAT_OPTIMAL || SCIPlpGetSolstat(lp) == SCIP_LPSOLSTAT_UNBOUNDEDRAY);
        ++i )
   {
      if( SCIPsepaGetPriority(set->sepas[i]) >= 0 )
         continue;

      if( onlydelayed && !SCIPsepaWasLPDelayed(set->sepas[i]) )
         continue;

      SCIPdebugMessage(" -> executing separator <%s> with priority %d\n",
         SCIPsepaGetName(set->sepas[i]), SCIPsepaGetPriority(set->sepas[i]));
      SCIP_CALL( SCIPsepaExecLP(set->sepas[i], set, stat, sepastore, actdepth, bounddist, onlydelayed, &result) );
      *cutoff = *cutoff || (result == SCIP_CUTOFF);
      consadded = consadded || (result == SCIP_CONSADDED);
      *enoughcuts = *enoughcuts || (SCIPsepastoreGetNCuts(sepastore) >= 2 * (SCIP_Longint)SCIPsetGetSepaMaxcuts(set, root)) || (result == SCIP_NEWROUND);
      *delayed = *delayed || (result == SCIP_DELAYED);

      if( !(*cutoff) )
      {
         /* make sure the LP is solved (after adding bound changes, LP has to be flushed and resolved) */
         SCIP_CALL( separationRoundResolveLP(blkmem, set, messagehdlr, stat, eventqueue, eventfilter, prob, primal, tree, lp, lperror, mustsepa, mustprice) );
      }
      else
      {
         SCIPdebugMessage(" -> separator <%s> detected cutoff\n", SCIPsepaGetName(set->sepas[i]));
      }

      /* if we work off the delayed separators, we stop immediately if a cut was found */
      if( onlydelayed && (result == SCIP_CONSADDED || result == SCIP_REDUCEDDOM || result == SCIP_SEPARATED || result == SCIP_NEWROUND) )
      {
         SCIPdebugMessage(" -> delayed separator <%s> found a cut\n", SCIPsepaGetName(set->sepas[i]));
         *delayed = TRUE;
         return SCIP_OKAY;
      }
   }

   /* process the constraints that were added during this separation round */
   while( consadded )
   {
      assert(!onlydelayed);
      consadded = FALSE;

      for( i = 0; i < set->nconshdlrs && !(*cutoff) && !(*lperror) && !(*enoughcuts) && lp->flushed && lp->solved
              && (SCIPlpGetSolstat(lp) == SCIP_LPSOLSTAT_OPTIMAL || SCIPlpGetSolstat(lp) == SCIP_LPSOLSTAT_UNBOUNDEDRAY);
           ++i )
      {
         SCIPdebugMessage(" -> executing separation of constraint handler <%s> with priority %d\n",
            SCIPconshdlrGetName(set->conshdlrs_sepa[i]), SCIPconshdlrGetSepaPriority(set->conshdlrs_sepa[i]));
         SCIP_CALL( SCIPconshdlrSeparateLP(set->conshdlrs_sepa[i], blkmem, set, stat, sepastore, actdepth, onlydelayed,
            &result) );
         *cutoff = *cutoff || (result == SCIP_CUTOFF);
         consadded = consadded || (result == SCIP_CONSADDED);
         *enoughcuts = *enoughcuts || (SCIPsepastoreGetNCuts(sepastore) >= 2 * (SCIP_Longint)SCIPsetGetSepaMaxcuts(set, root)) || (result == SCIP_NEWROUND);
         *delayed = *delayed || (result == SCIP_DELAYED);

         if( !(*cutoff) )
         {
            /* make sure the LP is solved (after adding bound changes, LP has to be flushed and resolved) */
            SCIP_CALL( separationRoundResolveLP(blkmem, set, messagehdlr, stat, eventqueue, eventfilter, prob, primal, tree, lp, lperror, mustsepa, mustprice) );
         }
         else
         {
            SCIPdebugMessage(" -> constraint handler <%s> detected cutoff in separation\n", SCIPconshdlrGetName(set->conshdlrs_sepa[i]));
         }
      }
   }

   SCIPdebugMessage(" -> separation round finished: delayed=%u, enoughcuts=%u, lpflushed=%u, cutoff=%u\n",
      *delayed, *enoughcuts, lp->flushed, *cutoff);

   return SCIP_OKAY;
}

/** applies one round of separation on the given primal solution */
static
SCIP_RETCODE separationRoundSol(
   BMS_BLKMEM*           blkmem,             /**< block memory buffers */
   SCIP_SET*             set,                /**< global SCIP settings */
   SCIP_STAT*            stat,               /**< dynamic problem statistics */
   SCIP_SEPASTORE*       sepastore,          /**< separation storage */
   SCIP_SOL*             sol,                /**< primal solution that should be separated, or NULL for LP solution */
   int                   actdepth,           /**< current depth in the tree */
   SCIP_Bool             onlydelayed,        /**< should only delayed separators be called? */
   SCIP_Bool*            delayed,            /**< pointer to store whether a separator was delayed */
   SCIP_Bool*            enoughcuts,         /**< pointer to store whether enough cuts have been found this round */
   SCIP_Bool*            cutoff              /**< pointer to store whether the node can be cut off */
   )
{
   SCIP_RESULT result;
   int i;
   SCIP_Bool consadded;
   SCIP_Bool root;

   assert(set != NULL);
   assert(set->conshdlrs_sepa != NULL);
   assert(delayed != NULL);
   assert(enoughcuts != NULL);
   assert(cutoff != NULL);

   *delayed = FALSE;
   *enoughcuts = FALSE;
   consadded = FALSE;
   root = (actdepth == 0);

   SCIPdebugMessage("calling separators on primal solution in depth %d (onlydelayed: %u)\n", actdepth, onlydelayed);

   /* sort separators by priority */
   SCIPsetSortSepas(set);

   /* call separators with nonnegative priority */
   for( i = 0; i < set->nsepas && !(*cutoff) && !(*enoughcuts) && !SCIPsolveIsStopped(set, stat, FALSE); ++i )
   {
      if( SCIPsepaGetPriority(set->sepas[i]) < 0 )
         continue;

      if( onlydelayed && !SCIPsepaWasSolDelayed(set->sepas[i]) )
         continue;

      SCIP_CALL( SCIPsepaExecSol(set->sepas[i], set, stat, sepastore, sol, actdepth, onlydelayed, &result) );
      *cutoff = *cutoff || (result == SCIP_CUTOFF);
      consadded = consadded || (result == SCIP_CONSADDED);
      *enoughcuts = *enoughcuts || (SCIPsepastoreGetNCuts(sepastore) >= 2 * (SCIP_Longint)SCIPsetGetSepaMaxcuts(set, root)) || (result == SCIP_NEWROUND);
      *delayed = *delayed || (result == SCIP_DELAYED);
      if( *cutoff )
      {
         SCIPdebugMessage(" -> separator <%s> detected cutoff\n", SCIPsepaGetName(set->sepas[i]));
      }

      /* if we work off the delayed separators, we stop immediately if a cut was found */
      if( onlydelayed && (result == SCIP_CONSADDED || result == SCIP_REDUCEDDOM || result == SCIP_SEPARATED || result == SCIP_NEWROUND) )
      {
         *delayed = TRUE;
         return SCIP_OKAY;
      }
   }

   /* try separating constraints of the constraint handlers */
   for( i = 0; i < set->nconshdlrs && !(*cutoff) && !(*enoughcuts) && !SCIPsolveIsStopped(set, stat, FALSE); ++i )
   {
      if( onlydelayed && !SCIPconshdlrWasSolSeparationDelayed(set->conshdlrs_sepa[i]) )
         continue;

      SCIP_CALL( SCIPconshdlrSeparateSol(set->conshdlrs_sepa[i], blkmem, set, stat, sepastore, sol, actdepth, onlydelayed,
            &result) );
      *cutoff = *cutoff || (result == SCIP_CUTOFF);
      consadded = consadded || (result == SCIP_CONSADDED);
      *enoughcuts = *enoughcuts || (SCIPsepastoreGetNCuts(sepastore) >= 2 * (SCIP_Longint)SCIPsetGetSepaMaxcuts(set, root)) || (result == SCIP_NEWROUND);
      *delayed = *delayed || (result == SCIP_DELAYED);
      if( *cutoff )
      {
         SCIPdebugMessage(" -> constraint handler <%s> detected cutoff in separation\n",
            SCIPconshdlrGetName(set->conshdlrs_sepa[i]));
      }

      /* if we work off the delayed separators, we stop immediately if a cut was found */
      if( onlydelayed && (result == SCIP_CONSADDED || result == SCIP_REDUCEDDOM || result == SCIP_SEPARATED || result == SCIP_NEWROUND) )
      {
         *delayed = TRUE;
         return SCIP_OKAY;
      }
   }

   /* call separators with negative priority */
   for( i = 0; i < set->nsepas && !(*cutoff) && !(*enoughcuts) && !SCIPsolveIsStopped(set, stat, FALSE); ++i )
   {
      if( SCIPsepaGetPriority(set->sepas[i]) >= 0 )
         continue;

      if( onlydelayed && !SCIPsepaWasSolDelayed(set->sepas[i]) )
         continue;

      SCIP_CALL( SCIPsepaExecSol(set->sepas[i], set, stat, sepastore, sol, actdepth, onlydelayed, &result) );
      *cutoff = *cutoff || (result == SCIP_CUTOFF);
      consadded = consadded || (result == SCIP_CONSADDED);
      *enoughcuts = *enoughcuts || (SCIPsepastoreGetNCuts(sepastore) >= 2 * (SCIP_Longint)SCIPsetGetSepaMaxcuts(set, root)) || (result == SCIP_NEWROUND);
      *delayed = *delayed || (result == SCIP_DELAYED);
      if( *cutoff )
      {
         SCIPdebugMessage(" -> separator <%s> detected cutoff\n", SCIPsepaGetName(set->sepas[i]));
      }

      /* if we work off the delayed separators, we stop immediately if a cut was found */
      if( onlydelayed && (result == SCIP_CONSADDED || result == SCIP_REDUCEDDOM || result == SCIP_SEPARATED || result == SCIP_NEWROUND) )
      {
         *delayed = TRUE;
         return SCIP_OKAY;
      }
   }

   /* process the constraints that were added during this separation round */
   while( consadded )
   {
      assert(!onlydelayed);
      consadded = FALSE;

      for( i = 0; i < set->nconshdlrs && !(*cutoff) && !(*enoughcuts) && !SCIPsolveIsStopped(set, stat, FALSE); ++i )
      {
         SCIP_CALL( SCIPconshdlrSeparateSol(set->conshdlrs_sepa[i], blkmem, set, stat, sepastore, sol, actdepth, onlydelayed, &result) );
         *cutoff = *cutoff || (result == SCIP_CUTOFF);
         consadded = consadded || (result == SCIP_CONSADDED);
         *enoughcuts = *enoughcuts || (SCIPsepastoreGetNCuts(sepastore) >= 2 * (SCIP_Longint)SCIPsetGetSepaMaxcuts(set, root)) || (result == SCIP_NEWROUND);
         *delayed = *delayed || (result == SCIP_DELAYED);
         if( *cutoff )
         {
            SCIPdebugMessage(" -> constraint handler <%s> detected cutoff in separation\n",
               SCIPconshdlrGetName(set->conshdlrs_sepa[i]));
         }
      }
   }

   SCIPdebugMessage(" -> separation round finished: delayed=%u, enoughcuts=%u, cutoff=%u\n",
      *delayed, *enoughcuts, *cutoff);

   return SCIP_OKAY;
}

/** applies one round of separation on the given primal solution or on the LP solution */
SCIP_RETCODE SCIPseparationRound(
   BMS_BLKMEM*           blkmem,             /**< block memory buffers */
   SCIP_SET*             set,                /**< global SCIP settings */
   SCIP_MESSAGEHDLR*     messagehdlr,        /**< message handler */
   SCIP_STAT*            stat,               /**< dynamic problem statistics */
   SCIP_EVENTQUEUE*      eventqueue,         /**< event queue */
   SCIP_EVENTFILTER*     eventfilter,        /**< global event filter */
   SCIP_PROB*            prob,               /**< transformed problem after presolve */
   SCIP_PRIMAL*          primal,             /**< primal data */
   SCIP_TREE*            tree,               /**< branch and bound tree */
   SCIP_LP*              lp,                 /**< LP data */
   SCIP_SEPASTORE*       sepastore,          /**< separation storage */
   SCIP_SOL*             sol,                /**< primal solution that should be separated, or NULL for LP solution */
   int                   actdepth,           /**< current depth in the tree */
   SCIP_Bool             onlydelayed,        /**< should only delayed separators be called? */
   SCIP_Bool*            delayed,            /**< pointer to store whether a separator was delayed */
   SCIP_Bool*            cutoff              /**< pointer to store whether the node can be cut off */
   )
{
   SCIP_Bool enoughcuts;

   assert(delayed != NULL);
   assert(cutoff != NULL);

   *delayed = FALSE;
   *cutoff = FALSE;
   enoughcuts = FALSE;

   if( sol == NULL )
   {
      SCIP_Bool lperror;
      SCIP_Bool mustsepa;
      SCIP_Bool mustprice;

      /* apply a separation round on the LP solution */
      lperror = FALSE;
      mustsepa = FALSE;
      mustprice = FALSE;
      SCIP_CALL( separationRoundLP(blkmem, set, messagehdlr, stat, eventqueue, eventfilter, prob, primal, tree, lp, sepastore, actdepth, 0.0, onlydelayed, delayed, &enoughcuts,
            cutoff, &lperror, &mustsepa, &mustprice) );
   }
   else
   {
      /* apply a separation round on the given primal solution */
      SCIP_CALL( separationRoundSol(blkmem, set, stat, sepastore, sol, actdepth, onlydelayed, delayed, &enoughcuts, cutoff) );
   }

   return SCIP_OKAY;
}

/** solves the current LP completely with pricing in new variables */
SCIP_RETCODE SCIPpriceLoop(
   BMS_BLKMEM*           blkmem,             /**< block memory buffers */
   SCIP_SET*             set,                /**< global SCIP settings */
   SCIP_MESSAGEHDLR*     messagehdlr,        /**< message handler */
   SCIP_STAT*            stat,               /**< dynamic problem statistics */
   SCIP_PROB*            prob,               /**< transformed problem after presolve */
   SCIP_PRIMAL*          primal,             /**< primal data */
   SCIP_TREE*            tree,               /**< branch and bound tree */
   SCIP_LP*              lp,                 /**< LP data */
   SCIP_PRICESTORE*      pricestore,         /**< pricing storage */
   SCIP_SEPASTORE*       sepastore,          /**< separation storage */
   SCIP_BRANCHCAND*      branchcand,         /**< branching candidate storage */
   SCIP_EVENTQUEUE*      eventqueue,         /**< event queue */
   SCIP_EVENTFILTER*     eventfilter,        /**< global event filter */
   SCIP_Bool             pretendroot,        /**< should the pricers be called as if we are at the root node? */
   SCIP_Bool             displayinfo,        /**< should info lines be displayed after each pricing round? */
   int                   maxpricerounds,     /**< maximal number of pricing rounds (-1: no limit);
                                              *   a finite limit means that the LP might not be solved to optimality! */
   int*                  npricedcolvars,     /**< pointer to store number of column variables after problem vars were priced */
   SCIP_Bool*            mustsepa,           /**< pointer to store TRUE if a separation round should follow */
   SCIP_Real*            lowerbound,         /**< lower bound computed by the pricers */
   SCIP_Bool*            lperror,            /**< pointer to store whether an unresolved error in LP solving occured */
   SCIP_Bool*            aborted             /**< pointer to store whether the pricing was aborted and the lower bound must 
                                              *   not be used */
   )
{
   int npricerounds;
   SCIP_Bool mustprice;
   SCIP_Bool cutoff;

   assert(prob != NULL);
   assert(lp != NULL);
   assert(lp->flushed);
   assert(lp->solved);
   assert(npricedcolvars != NULL);
   assert(mustsepa != NULL);
   assert(lperror != NULL);
   assert(lowerbound != NULL);
   assert(aborted != NULL);

   *npricedcolvars = prob->ncolvars;
   *lperror = FALSE;
   *aborted = FALSE;

   /* if the LP is unbounded, we don't need to price */
   mustprice = (SCIPlpGetSolstat(lp) == SCIP_LPSOLSTAT_OPTIMAL 
      || SCIPlpGetSolstat(lp) == SCIP_LPSOLSTAT_INFEASIBLE 
      || SCIPlpGetSolstat(lp) == SCIP_LPSOLSTAT_OBJLIMIT);

   /* if all the variables are already in the LP, we don't need to price */
   mustprice = mustprice && !SCIPprobAllColsInLP(prob, set, lp);

   /* check if infinite number of pricing rounds should be used */
   if( maxpricerounds == -1 )
      maxpricerounds = INT_MAX;

   /* pricing (has to be done completely to get a valid lower bound) */
   npricerounds = 0;
   while( !(*lperror) && mustprice && npricerounds < maxpricerounds )
   {
      SCIP_Bool enoughvars;
      SCIP_RESULT result;
      SCIP_Real lb;
      SCIP_Bool foundsol;
      int p;

      assert(lp->flushed);
      assert(lp->solved);
      assert(SCIPlpGetSolstat(lp) != SCIP_LPSOLSTAT_UNBOUNDEDRAY);

      /* check if pricing loop should be aborted */
      if( SCIPsolveIsStopped(set, stat, FALSE) )
      {
         /* do not print the warning message if we stopped because the problem is solved */
         if( !SCIPsetIsLE(set, SCIPgetUpperbound(set->scip), SCIPgetLowerbound(set->scip)) )
            SCIPmessagePrintWarning(messagehdlr, "pricing has been interrupted -- LP of current node is invalid\n");

         *aborted = TRUE;
         break;
      }

      /* call primal heuristics which are callable during pricing */
      SCIP_CALL( SCIPprimalHeuristics(set, stat, prob, primal, tree, lp, NULL, SCIP_HEURTIMING_DURINGPRICINGLOOP, &foundsol) );

      /* price problem variables */
      SCIPdebugMessage("problem variable pricing\n");
      assert(SCIPpricestoreGetNVars(pricestore) == 0);
      assert(SCIPpricestoreGetNBoundResets(pricestore) == 0);
      SCIP_CALL( SCIPpricestoreAddProbVars(pricestore, blkmem, set, stat, prob, tree, lp, branchcand, eventqueue) );
      *npricedcolvars = prob->ncolvars;

      /* call external pricers to create additional problem variables */
      SCIPdebugMessage("external variable pricing\n");

      /* sort pricer algorithms by priority */
      SCIPsetSortPricers(set);

      /* call external pricer algorithms, that are active for the current problem */
      enoughvars = (SCIPpricestoreGetNVars(pricestore) >= SCIPsetGetPriceMaxvars(set, pretendroot)/2 + 1);
      for( p = 0; p < set->nactivepricers && !enoughvars; ++p )
      {
         SCIP_CALL( SCIPpricerExec(set->pricers[p], set, prob, lp, pricestore, &lb, &result) );
         assert(result == SCIP_DIDNOTRUN || result == SCIP_SUCCESS);
         SCIPdebugMessage("pricing: pricer %s returned result = %s, lowerbound = %f\n",
            SCIPpricerGetName(set->pricers[p]), (result == SCIP_DIDNOTRUN ? "didnotrun" : "success"), lb);
         enoughvars = enoughvars || (SCIPpricestoreGetNVars(pricestore) >= (SCIPsetGetPriceMaxvars(set, pretendroot)+1)/2);
         *aborted = ( (*aborted) || (result == SCIP_DIDNOTRUN) );
         *lowerbound = MAX(*lowerbound, lb);
      }

      /* apply the priced variables to the LP */
      SCIP_CALL( SCIPpricestoreApplyVars(pricestore, blkmem, set, stat, eventqueue, prob, tree, lp) );
      assert(SCIPpricestoreGetNVars(pricestore) == 0);
      assert(!lp->flushed || lp->solved);
      mustprice = !lp->flushed || (prob->ncolvars != *npricedcolvars);
      *mustsepa = *mustsepa || !lp->flushed;

      /* after adding columns, the LP should be primal feasible such that primal simplex is applicable;
       * if LP was infeasible, we have to use dual simplex
       */
      SCIPdebugMessage("pricing: solve LP\n");
      SCIP_CALL( SCIPlpSolveAndEval(lp, set, messagehdlr, blkmem, stat, eventqueue, eventfilter, prob, -1LL, FALSE, TRUE, FALSE, lperror) );
      assert(lp->flushed);
      assert(lp->solved || *lperror);

      /* reset bounds temporarily set by pricer to their original values */
      SCIPdebugMessage("pricing: reset bounds\n");
      SCIP_CALL( SCIPpricestoreResetBounds(pricestore, blkmem, set, stat, lp, branchcand, eventqueue) );
      assert(SCIPpricestoreGetNVars(pricestore) == 0);
      assert(SCIPpricestoreGetNBoundResets(pricestore) == 0);
      assert(!lp->flushed || lp->solved || *lperror);

      /* put all initial constraints into the LP */
      SCIP_CALL( initConssLP(blkmem, set, sepastore, stat, prob, tree, lp, branchcand, eventqueue, eventfilter,
            pretendroot, &cutoff) );
      assert(cutoff == FALSE);

      mustprice = mustprice || !lp->flushed || (prob->ncolvars != *npricedcolvars);
      *mustsepa = *mustsepa || !lp->flushed;

      /* solve LP again after resetting bounds and adding new initial constraints (with dual simplex) */
      SCIPdebugMessage("pricing: solve LP after resetting bounds and adding new initial constraints\n");
      SCIP_CALL( SCIPlpSolveAndEval(lp, set, messagehdlr, blkmem, stat, eventqueue, eventfilter, prob, -1LL, FALSE, FALSE, FALSE, lperror) );
      assert(lp->flushed);
      assert(lp->solved || *lperror);

      /* remove previous primal ray, store new one if LP is unbounded */
      SCIP_CALL( updatePrimalRay(blkmem, set, stat, prob, primal, tree, lp, *lperror) );

      /* increase pricing round counter */
      stat->npricerounds++;
      npricerounds++;

      /* display node information line */
      if( displayinfo && mustprice )
      {
         if( (SCIP_VERBLEVEL)set->disp_verblevel >= SCIP_VERBLEVEL_FULL
             || ((SCIP_VERBLEVEL)set->disp_verblevel >= SCIP_VERBLEVEL_HIGH && npricerounds % 100 == 1) )
         {
            SCIP_CALL( SCIPdispPrintLine(set, messagehdlr, stat, NULL, TRUE) );
         }
      }

      /* if the LP is unbounded, we can stop pricing */
      mustprice = mustprice && 
         (SCIPlpGetSolstat(lp) == SCIP_LPSOLSTAT_OPTIMAL 
            || SCIPlpGetSolstat(lp) == SCIP_LPSOLSTAT_INFEASIBLE
          || SCIPlpGetSolstat(lp) == SCIP_LPSOLSTAT_OBJLIMIT );

   }
   assert(lp->flushed);
   assert(lp->solved || *lperror);

   *aborted = ( (*aborted) || (*lperror) || SCIPlpGetSolstat(lp) == SCIP_LPSOLSTAT_NOTSOLVED 
      || SCIPlpGetSolstat(lp) == SCIP_LPSOLSTAT_ERROR || npricerounds == maxpricerounds );

   /* set information, whether the current lp is a valid relaxation of the current problem */
   SCIPlpSetIsRelax(lp, !(*aborted));

   return SCIP_OKAY;
}

/** separates cuts of the cut pool */
static
SCIP_RETCODE cutpoolSeparate(
   SCIP_CUTPOOL*         cutpool,            /**< cut pool */
   BMS_BLKMEM*           blkmem,             /**< block memory */
   SCIP_SET*             set,                /**< global SCIP settings */
   SCIP_STAT*            stat,               /**< problem statistics data */
   SCIP_EVENTQUEUE*      eventqueue,         /**< event queue */
   SCIP_EVENTFILTER*     eventfilter,        /**< event filter for global events */
   SCIP_LP*              lp,                 /**< current LP data */
   SCIP_SEPASTORE*       sepastore,          /**< separation storage */
   SCIP_Bool             cutpoolisdelayed,   /**< is the cutpool delayed (count cuts found)? */
   SCIP_Bool             root,               /**< are we at the root node? */
   int                   actdepth,           /**< the depth of the focus node */
   SCIP_Bool*            enoughcuts,         /**< pointer to store if enough cuts were found in current separation round */
   SCIP_Bool*            cutoff              /**< pointer to store if an cutoff was detected */
   )
{
   if( (set->sepa_poolfreq == 0 && actdepth == 0)
      || (set->sepa_poolfreq > 0 && actdepth % set->sepa_poolfreq == 0) )
   {
      SCIP_RESULT result;

      /* in case of the "normal" cutpool the sepastore should be empty since the cutpool is called as first separator;
       * in case of the delayed cutpool the sepastore should be also empty because the delayed cutpool is only called if
       * the sepastore is empty after all separators and the the "normal" cutpool were called without success;
       */
      assert(SCIPsepastoreGetNCuts(sepastore) == 0);

      SCIP_CALL( SCIPcutpoolSeparate(cutpool, blkmem, set, stat, eventqueue, eventfilter, lp, sepastore, cutpoolisdelayed, root, &result) );
      *cutoff = *cutoff || (result == SCIP_CUTOFF);
      *enoughcuts = *enoughcuts || (SCIPsepastoreGetNCuts(sepastore) >= 2 * (SCIP_Longint)SCIPsetGetSepaMaxcuts(set, root)) || (result == SCIP_NEWROUND);
   }

   return SCIP_OKAY;
}

/** solve the current LP of a node with a price-and-cut loop */
static
SCIP_RETCODE priceAndCutLoop(
   BMS_BLKMEM*           blkmem,             /**< block memory buffers */
   SCIP_SET*             set,                /**< global SCIP settings */
   SCIP_MESSAGEHDLR*     messagehdlr,        /**< message handler */
   SCIP_STAT*            stat,               /**< dynamic problem statistics */
   SCIP_PROB*            prob,               /**< transformed problem after presolve */
   SCIP_PRIMAL*          primal,             /**< primal data */
   SCIP_TREE*            tree,               /**< branch and bound tree */
   SCIP_LP*              lp,                 /**< LP data */
   SCIP_PRICESTORE*      pricestore,         /**< pricing storage */
   SCIP_SEPASTORE*       sepastore,          /**< separation storage */
   SCIP_CUTPOOL*         cutpool,            /**< global cut pool */
   SCIP_CUTPOOL*         delayedcutpool,     /**< global delayed cut pool */
   SCIP_BRANCHCAND*      branchcand,         /**< branching candidate storage */
   SCIP_CONFLICT*        conflict,           /**< conflict analysis data */
   SCIP_EVENTFILTER*     eventfilter,        /**< event filter for global (not variable dependent) events */
   SCIP_EVENTQUEUE*      eventqueue,         /**< event queue */
   SCIP_Bool             initiallpsolved,    /**< was the initial LP already solved? */
   SCIP_Bool*            cutoff,             /**< pointer to store whether the node can be cut off */
   SCIP_Bool*            unbounded,          /**< pointer to store whether an unbounded ray was found in the LP */
   SCIP_Bool*            lperror,            /**< pointer to store whether an unresolved error in LP solving occured */
   SCIP_Bool*            pricingaborted      /**< pointer to store whether the pricing was aborted and the lower bound must 
                                              *   not be used */ 
   )
{
   SCIP_NODE* focusnode;
   SCIP_EVENT event;
   SCIP_LPSOLSTAT stalllpsolstat;
   SCIP_Real loclowerbound;
   SCIP_Real glblowerbound;
   SCIP_Real pricerlowerbound;
   SCIP_Real bounddist;
   SCIP_Real stalllpobjval;
   SCIP_Bool separate;
   SCIP_Bool mustprice;
   SCIP_Bool mustsepa;
   SCIP_Bool delayedsepa;
   SCIP_Bool root;
   int maxseparounds;
   int nsepastallrounds;
   int maxnsepastallrounds;
   int stallnfracs;
   int actdepth;
   int npricedcolvars;

   assert(set != NULL);
   assert(blkmem != NULL);
   assert(stat != NULL);
   assert(prob != NULL);
   assert(tree != NULL);
   assert(lp != NULL);
   assert(pricestore != NULL);
   assert(sepastore != NULL);
   assert(cutpool != NULL);
   assert(delayedcutpool != NULL);
   assert(primal != NULL);
   assert(cutoff != NULL);
   assert(unbounded != NULL);
   assert(lperror != NULL);

   focusnode = SCIPtreeGetFocusNode(tree);
   assert(focusnode != NULL);
   assert(SCIPnodeGetType(focusnode) == SCIP_NODETYPE_FOCUSNODE);
   actdepth = SCIPnodeGetDepth(focusnode);
   root = (actdepth == 0);

   /* check, if we want to separate at this node */
   loclowerbound = SCIPnodeGetLowerbound(focusnode);
   glblowerbound = SCIPtreeGetLowerbound(tree, set);
   assert(primal->cutoffbound > glblowerbound);
   bounddist = (loclowerbound - glblowerbound)/(primal->cutoffbound - glblowerbound);
   separate = SCIPsetIsLE(set, bounddist, set->sepa_maxbounddist);
   separate = separate && (set->sepa_maxruns == -1 || stat->nruns <= set->sepa_maxruns);

   /* get maximal number of separation rounds */
   maxseparounds = (root ? set->sepa_maxroundsroot : set->sepa_maxrounds);
   if( maxseparounds == -1 )
      maxseparounds = INT_MAX;
   if( stat->nruns > 1 && root && set->sepa_maxroundsrootsubrun >= 0 )
      maxseparounds = MIN(maxseparounds, set->sepa_maxroundsrootsubrun);
   if( initiallpsolved && set->sepa_maxaddrounds >= 0 )
      maxseparounds = MIN(maxseparounds, stat->nseparounds + set->sepa_maxaddrounds);
   maxnsepastallrounds = set->sepa_maxstallrounds;
   if( maxnsepastallrounds == -1 )
      maxnsepastallrounds = INT_MAX;

   /* solve initial LP of price-and-cut loop */
   /* @todo check if LP is always already solved, because of calling solveNodeInitialLP() in solveNodeLP()? */
   SCIPdebugMessage("node: solve LP with price and cut\n");
   SCIP_CALL( SCIPlpSolveAndEval(lp, set, messagehdlr, blkmem,  stat, eventqueue, eventfilter, prob,
         set->lp_iterlim, FALSE, TRUE, FALSE, lperror) );
   assert(lp->flushed);
   assert(lp->solved || *lperror);

   /* remove previous primal ray, store new one if LP is unbounded */
   SCIP_CALL( updatePrimalRay(blkmem, set, stat, prob, primal, tree, lp, *lperror) );

   /* price-and-cut loop */
   npricedcolvars = prob->ncolvars;
   mustprice = TRUE;
   mustsepa = separate;
   delayedsepa = FALSE;
   *cutoff = FALSE;
   *unbounded = (SCIPlpGetSolstat(lp) == SCIP_LPSOLSTAT_UNBOUNDEDRAY);
   nsepastallrounds = 0;
   stalllpsolstat = SCIP_LPSOLSTAT_NOTSOLVED;
   stalllpobjval = SCIP_REAL_MIN;
   stallnfracs = INT_MAX;
   lp->installing = FALSE;
   while( !(*cutoff) && !(*lperror) && (mustprice || mustsepa || delayedsepa) )
   {
      SCIPdebugMessage("-------- node solving loop --------\n");
      assert(lp->flushed);
      assert(lp->solved);

      /* solve the LP with pricing in new variables */
      while( mustprice && !(*lperror) )
      {
         pricerlowerbound = -SCIPsetInfinity(set);

         SCIP_CALL( SCIPpriceLoop(blkmem, set, messagehdlr, stat, prob, primal, tree, lp, pricestore, sepastore, branchcand, eventqueue,
               eventfilter, root, root, -1, &npricedcolvars, &mustsepa, &pricerlowerbound, lperror, pricingaborted) );

         mustprice = FALSE;

         /* update lower bound w.r.t. the lower bound given by the pricers */
         SCIPnodeUpdateLowerbound(focusnode, stat, pricerlowerbound);
         SCIPdebugMessage(" -> new lower bound given by pricers: %g\n", pricerlowerbound);

         assert(lp->flushed);
         assert(lp->solved || *lperror);

         /* update lower bound w.r.t. the LP solution */
         if( !(*lperror) && !(*pricingaborted) && SCIPlpIsRelax(lp) )
         {
            SCIP_CALL( SCIPnodeUpdateLowerboundLP(focusnode, set, stat, prob, lp) );
            SCIPdebugMessage(" -> new lower bound: %g (LP status: %d, LP obj: %g)\n",
               SCIPnodeGetLowerbound(focusnode), SCIPlpGetSolstat(lp), SCIPlpGetObjval(lp, set, prob));

            /* update node estimate */
            SCIP_CALL( updateEstimate(set, stat, tree, lp, branchcand) );

            if( root && SCIPlpGetSolstat(lp) == SCIP_LPSOLSTAT_OPTIMAL )
               SCIPprobUpdateBestRootSol(prob, set, stat, lp);
         }
         else
         {
            SCIPdebugMessage(" -> error solving LP or pricing aborted. keeping old bound: %g\n", SCIPnodeGetLowerbound(focusnode));
         }

         /* display node information line for root node */
         if( root && (SCIP_VERBLEVEL)set->disp_verblevel >= SCIP_VERBLEVEL_HIGH )
         {
            SCIP_CALL( SCIPdispPrintLine(set, messagehdlr, stat, NULL, TRUE) );
         }

         if( !(*lperror) )
         {
            /* call propagators that are applicable during LP solving loop only if the node is not cut off */
            if( SCIPsetIsLT(set, SCIPnodeGetLowerbound(focusnode), primal->cutoffbound) )
            {
               SCIPdebugMessage(" -> LP solved: call propagators that are applicable during LP solving loop\n");

               SCIP_CALL( propagateDomains(blkmem, set, stat, primal, tree, SCIPtreeGetCurrentDepth(tree), 0, FALSE,
                     SCIP_PROPTIMING_DURINGLPLOOP, cutoff) );
               assert(SCIPbufferGetNUsed(set->buffer) == 0);

               /* if we found something, solve LP again */
               if( !lp->flushed && !(*cutoff) )
               {
                  SCIPdebugMessage("    -> found reduction: resolve LP\n");

                  /* in the root node, remove redundant rows permanently from the LP */
                  if( root )
                  {
                     SCIP_CALL( SCIPlpFlush(lp, blkmem, set, eventqueue) );
                     SCIP_CALL( SCIPlpRemoveRedundantRows(lp, blkmem, set, stat, eventqueue, eventfilter) );
                  }

                  /* resolve LP */
                  SCIP_CALL( SCIPlpSolveAndEval(lp, set, messagehdlr, blkmem, stat, eventqueue, eventfilter, prob,
                        set->lp_iterlim, FALSE, TRUE, FALSE, lperror) );
                  assert(lp->flushed);
                  assert(lp->solved || *lperror);

                  /* remove previous primal ray, store new one if LP is unbounded */
                  SCIP_CALL( updatePrimalRay(blkmem, set, stat, prob, primal, tree, lp, *lperror) );

                  mustprice = TRUE;
               }
            }
         }

         /* call primal heuristics that are applicable during node LP solving loop */
         if( !*cutoff && SCIPlpGetSolstat(lp) == SCIP_LPSOLSTAT_OPTIMAL )
         {
            SCIP_Bool foundsol;

            SCIP_CALL( SCIPprimalHeuristics(set, stat, prob, primal, tree, lp, NULL, SCIP_HEURTIMING_DURINGLPLOOP, &foundsol) );
            assert(SCIPbufferGetNUsed(set->buffer) == 0);

            *lperror = *lperror || lp->resolvelperror;
         }
      }
      assert(lp->flushed || *cutoff);
      assert(lp->solved || *lperror || *cutoff);

      /* check, if we exceeded the separation round limit */
      mustsepa = mustsepa
         && stat->nseparounds < maxseparounds
         && nsepastallrounds < maxnsepastallrounds
         && !(*cutoff);

      /* if separators were delayed, we want to apply a final separation round with the delayed separators */
      delayedsepa = delayedsepa && !mustsepa && !(*cutoff); /* if regular separation applies, we ignore delayed separators */
      mustsepa = mustsepa || delayedsepa;

      /* if the LP is infeasible, exceeded the objective limit or a global performance limit was reached, 
       * we don't need to separate cuts
       * (the global limits are only checked at the root node in order to not query system time too often)
       */
      if( mustsepa )
      {
         if( !separate
             || (SCIPlpGetSolstat(lp) != SCIP_LPSOLSTAT_OPTIMAL && SCIPlpGetSolstat(lp) != SCIP_LPSOLSTAT_UNBOUNDEDRAY)
             || SCIPsetIsGE(set, SCIPnodeGetLowerbound(focusnode), primal->cutoffbound)
             || (root && SCIPsolveIsStopped(set, stat, FALSE)) )
         {
            mustsepa = FALSE;
            delayedsepa = FALSE;
         }
      }

      /* separation and reduced cost strengthening
       * (needs not to be done completely, because we just want to increase the lower bound)
       */
      if( !(*cutoff) && !(*lperror) && mustsepa )
      {
         SCIP_Longint olddomchgcount;
         SCIP_Bool enoughcuts;

         assert(lp->flushed);
         assert(lp->solved);
         assert(SCIPlpGetSolstat(lp) == SCIP_LPSOLSTAT_OPTIMAL || SCIPlpGetSolstat(lp) == SCIP_LPSOLSTAT_UNBOUNDEDRAY);

         olddomchgcount = stat->domchgcount;

         mustsepa = FALSE;
         enoughcuts = (SCIPsetGetSepaMaxcuts(set, root) == 0);

         /* global cut pool separation */
         if( !enoughcuts && !delayedsepa )
         {
            SCIP_CALL( cutpoolSeparate(cutpool, blkmem, set, stat, eventqueue, eventfilter, lp, sepastore, FALSE, root, actdepth, &enoughcuts, cutoff) );

            if( *cutoff )
            {
               SCIPdebugMessage(" -> global cut pool detected cutoff\n");
            }
         }
         assert(lp->flushed);
         assert(lp->solved);
         assert(SCIPlpGetSolstat(lp) == SCIP_LPSOLSTAT_OPTIMAL || SCIPlpGetSolstat(lp) == SCIP_LPSOLSTAT_UNBOUNDEDRAY);

         /* constraint separation */
         SCIPdebugMessage("constraint separation\n");

         /* separate constraints and LP */
         if( !(*cutoff) && !(*lperror) && !enoughcuts && lp->solved )
         {
            /* apply a separation round */
            SCIP_CALL( separationRoundLP(blkmem, set, messagehdlr, stat, eventqueue, eventfilter, prob, primal, tree, lp, sepastore, actdepth, bounddist, delayedsepa,
                  &delayedsepa, &enoughcuts, cutoff, lperror, &mustsepa, &mustprice) );
            assert(SCIPbufferGetNUsed(set->buffer) == 0);

            /* if we are close to the stall round limit, also call the delayed separators */
            if( !(*cutoff) && !(*lperror) && !enoughcuts && lp->solved
               && (SCIPlpGetSolstat(lp) == SCIP_LPSOLSTAT_OPTIMAL || SCIPlpGetSolstat(lp) == SCIP_LPSOLSTAT_UNBOUNDEDRAY)
               && nsepastallrounds >= maxnsepastallrounds-1 && delayedsepa )
            {
               SCIP_CALL( separationRoundLP(blkmem, set, messagehdlr, stat, eventqueue, eventfilter, prob, primal, tree, lp, sepastore, actdepth, bounddist, delayedsepa,
                     &delayedsepa, &enoughcuts, cutoff, lperror, &mustsepa, &mustprice) );
               assert(SCIPbufferGetNUsed(set->buffer) == 0);
            }
         }

         /* delayed global cut pool separation */
         if( !(*cutoff) && SCIPlpGetSolstat(lp) == SCIP_LPSOLSTAT_OPTIMAL && SCIPsepastoreGetNCuts(sepastore) == 0 )
         {
            assert( !(*lperror) );

            SCIP_CALL( cutpoolSeparate(delayedcutpool, blkmem, set, stat, eventqueue, eventfilter, lp, sepastore, TRUE, root, actdepth, &enoughcuts, cutoff) );

            if( *cutoff )
            {
               SCIPdebugMessage(" -> delayed global cut pool detected cutoff\n");
            }
            assert(SCIPlpGetSolstat(lp) == SCIP_LPSOLSTAT_OPTIMAL);
            assert(lp->flushed);
            assert(lp->solved);
         }

         assert(*cutoff || *lperror || SCIPlpIsSolved(lp));
         assert(!SCIPlpIsSolved(lp)
            || SCIPlpGetSolstat(lp) == SCIP_LPSOLSTAT_OPTIMAL
            || SCIPlpGetSolstat(lp) == SCIP_LPSOLSTAT_UNBOUNDEDRAY
            || SCIPlpGetSolstat(lp) == SCIP_LPSOLSTAT_INFEASIBLE
            || SCIPlpGetSolstat(lp) == SCIP_LPSOLSTAT_OBJLIMIT
            || SCIPlpGetSolstat(lp) == SCIP_LPSOLSTAT_ITERLIMIT
            || SCIPlpGetSolstat(lp) == SCIP_LPSOLSTAT_TIMELIMIT);

         if( *cutoff || *lperror
            || SCIPlpGetSolstat(lp) == SCIP_LPSOLSTAT_INFEASIBLE || SCIPlpGetSolstat(lp) == SCIP_LPSOLSTAT_OBJLIMIT 
            || SCIPlpGetSolstat(lp) == SCIP_LPSOLSTAT_ITERLIMIT  || SCIPlpGetSolstat(lp) == SCIP_LPSOLSTAT_TIMELIMIT )
         {
            /* the found cuts are of no use, because the node is infeasible anyway (or we have an error in the LP) */
            SCIP_CALL( SCIPsepastoreClearCuts(sepastore, blkmem, set, eventqueue, eventfilter, lp) );
         }
         else
         {
            /* apply found cuts */
            SCIP_CALL( SCIPsepastoreApplyCuts(sepastore, blkmem, set, stat, prob, tree, lp, branchcand,
                  eventqueue, eventfilter, root, SCIP_EFFICIACYCHOICE_LP, cutoff) );

            if( !(*cutoff) )
            {
               mustprice = mustprice || !lp->flushed || (prob->ncolvars != npricedcolvars);
               mustsepa = mustsepa || !lp->flushed;

               /* if a new bound change (e.g. a cut with only one column) was found, propagate domains again */
               if( stat->domchgcount != olddomchgcount )
               {
                  SCIPdebugMessage(" -> separation changed bound: call propagators that are applicable before LP is solved\n");

                  /* propagate domains */
                  SCIP_CALL( propagateDomains(blkmem, set, stat, primal, tree, SCIPtreeGetCurrentDepth(tree), 0, FALSE, SCIP_PROPTIMING_BEFORELP, cutoff) );
                  assert(SCIPbufferGetNUsed(set->buffer) == 0);

                  /* in the root node, remove redundant rows permanently from the LP */
                  if( root )
                  {
                     SCIP_CALL( SCIPlpFlush(lp, blkmem, set, eventqueue) );
                     SCIP_CALL( SCIPlpRemoveRedundantRows(lp, blkmem, set, stat, eventqueue, eventfilter) );
                  }
               }

               if( !(*cutoff) )
               {
                  SCIP_Real lpobjval;

                  /* solve LP (with dual simplex) */
                  SCIPdebugMessage("separation: solve LP\n");
                  SCIP_CALL( SCIPlpSolveAndEval(lp, set, messagehdlr, blkmem, stat, eventqueue, eventfilter, prob,
                        set->lp_iterlim, FALSE, TRUE, FALSE, lperror) );
                  assert(lp->flushed);
                  assert(lp->solved || *lperror);

                  /* remove previous primal ray, store new one if LP is unbounded */
                  SCIP_CALL( updatePrimalRay(blkmem, set, stat, prob, primal, tree, lp, *lperror) );

                  if( !(*lperror) )
                  {
                     SCIP_Bool stalling;

                     /* check if we are stalling
                      * If we have an LP solution, then we are stalling if
                      *   we had an LP solution before and
                      *   the LP value did not improve and
                      *   the number of fractional variables did not decrease.
                      * If we do not have an LP solution, then we are stalling if the solution status of the LP did not change.
                      */
                     if( SCIPlpGetSolstat(lp) == SCIP_LPSOLSTAT_OPTIMAL )
                     {
                        SCIP_Real objreldiff;
                        int nfracs;

                        SCIP_CALL( SCIPbranchcandGetLPCands(branchcand, set, stat, lp, NULL, NULL, NULL, &nfracs, NULL) );
                        lpobjval = SCIPlpGetObjval(lp, set, prob);
                        objreldiff = SCIPrelDiff(lpobjval, stalllpobjval);
                        SCIPdebugMessage(" -> LP bound moved from %g to %g (reldiff: %g)\n",
                           stalllpobjval, lpobjval, objreldiff);

                        stalling = (stalllpsolstat == SCIP_LPSOLSTAT_OPTIMAL &&
                            objreldiff <= 1e-04 &&
                            nfracs >= (0.9 - 0.1 * nsepastallrounds) * stallnfracs);

                        stalllpobjval = lpobjval;
                        stallnfracs = nfracs;
                     }
                     else
                     {
                        stalling = (stalllpsolstat == SCIPlpGetSolstat(lp));
                     }

                     if( !stalling )
                     {
                        nsepastallrounds = 0;
                        lp->installing = FALSE;
                     }
                     else
                     {
                        nsepastallrounds++;
                     }
                     stalllpsolstat = SCIPlpGetSolstat(lp);

                     /* tell LP that we are (close to) stalling */
                     if( nsepastallrounds >= maxnsepastallrounds-2 )
                        lp->installing = TRUE;
                     SCIPdebugMessage(" -> nsepastallrounds=%d/%d\n", nsepastallrounds, maxnsepastallrounds);
                  }
               }
            }
         }
         assert(*cutoff || *lperror || (lp->flushed && lp->solved)); /* cutoff: LP may be unsolved due to bound changes */

         SCIPdebugMessage("separation round %d/%d finished (%d/%d stall rounds): mustprice=%u, mustsepa=%u, delayedsepa=%u\n",
            stat->nseparounds, maxseparounds, nsepastallrounds, maxnsepastallrounds, mustprice, mustsepa, delayedsepa);

         /* increase separation round counter */
         stat->nseparounds++;
      }
   }

   if ( nsepastallrounds >= maxnsepastallrounds )
   {
      SCIPmessagePrintVerbInfo(messagehdlr, set->disp_verblevel, SCIP_VERBLEVEL_FULL,
         "Truncate separation round because of stalling (%d stall rounds).\n", maxnsepastallrounds);
   }

   if( !*lperror )
   {
      /* update pseudo cost values for continuous variables, if it should be delayed */
      SCIP_CALL( updatePseudocost(set, stat, prob, tree, lp, FALSE, set->branch_delaypscost) );
   }

   /* update lower bound w.r.t. the LP solution */
   if( *cutoff )
   {
      SCIPnodeUpdateLowerbound(focusnode, stat, SCIPsetInfinity(set));
   }
   else if( !(*lperror) )
   {
      assert(lp->flushed);
      assert(lp->solved);

      if( SCIPlpIsRelax(lp) )
      {
         SCIP_CALL( SCIPnodeUpdateLowerboundLP(focusnode, set, stat, prob, lp) );
      }

      /* update node estimate */
      SCIP_CALL( updateEstimate(set, stat, tree, lp, branchcand) );

      /* issue LPSOLVED event */
      if( SCIPlpGetSolstat(lp) != SCIP_LPSOLSTAT_ITERLIMIT && SCIPlpGetSolstat(lp) != SCIP_LPSOLSTAT_TIMELIMIT )
      {
         SCIP_CALL( SCIPeventChgType(&event, SCIP_EVENTTYPE_LPSOLVED) );
         SCIP_CALL( SCIPeventChgNode(&event, focusnode) );
         SCIP_CALL( SCIPeventProcess(&event, set, NULL, NULL, NULL, eventfilter) );
      }

      /* if the LP is a relaxation and we are not solving exactly, then we may analyze an infeasible or bound exceeding
       * LP (not necessary in the root node) and cut off the current node
       */
      if( !set->misc_exactsolve && !root && SCIPlpIsRelax(lp) && SCIPprobAllColsInLP(prob, set, lp)
         && (SCIPlpGetSolstat(lp) == SCIP_LPSOLSTAT_INFEASIBLE || SCIPlpGetSolstat(lp) == SCIP_LPSOLSTAT_OBJLIMIT) )
      {
         SCIP_CALL( SCIPconflictAnalyzeLP(conflict, blkmem, set, stat, prob, tree, lp, branchcand, eventqueue, NULL) );
         *cutoff = TRUE;
      }
   }
   /* check for unboundedness */
   if( !(*lperror) )
   {
      *unbounded = (SCIPlpGetSolstat(lp) == SCIP_LPSOLSTAT_UNBOUNDEDRAY);
      /* assert(!(*unbounded) || root); */ /* unboundedness can only happen in the root node; no, of course it can also happens in the tree if a branching did not help to resolve unboundedness */
   }

   lp->installing = FALSE;

   SCIPdebugMessage(" -> final lower bound: %g (LP status: %d, LP obj: %g)\n",
      SCIPnodeGetLowerbound(focusnode), SCIPlpGetSolstat(lp),
      *cutoff ? SCIPsetInfinity(set) : *lperror ? -SCIPsetInfinity(set) : SCIPlpGetObjval(lp, set, prob));

   return SCIP_OKAY;
}

/** updates the current lower bound with the pseudo objective value, cuts off node by bounding, and applies conflict
 *  analysis if the pseudo objective lead to the cutoff
 */
static
SCIP_RETCODE applyBounding(
   BMS_BLKMEM*           blkmem,             /**< block memory buffers */
   SCIP_SET*             set,                /**< global SCIP settings */
   SCIP_STAT*            stat,               /**< dynamic problem statistics */
   SCIP_PROB*            prob,               /**< transformed problem after presolve */
   SCIP_PRIMAL*          primal,             /**< primal data */
   SCIP_TREE*            tree,               /**< branch and bound tree */
   SCIP_LP*              lp,                 /**< LP data */
   SCIP_BRANCHCAND*      branchcand,         /**< branching candidate storage */
   SCIP_EVENTQUEUE*      eventqueue,         /**< event queue */
   SCIP_CONFLICT*        conflict,           /**< conflict analysis data */
   SCIP_Bool*            cutoff              /**< pointer to store TRUE, if the node can be cut off */
   )
{
   assert(primal != NULL);
   assert(cutoff != NULL);

   if( !(*cutoff) )
   {
      SCIP_NODE* focusnode;
      SCIP_Real pseudoobjval;

      /* get current focus node */
      focusnode = SCIPtreeGetFocusNode(tree);

      /* update lower bound w.r.t. the pseudo solution */
      pseudoobjval = SCIPlpGetPseudoObjval(lp, set, prob);
      SCIPnodeUpdateLowerbound(focusnode, stat, pseudoobjval);
      SCIPdebugMessage(" -> lower bound: %g [%g] (pseudoobj: %g [%g]), cutoff bound: %g [%g]\n",
         SCIPnodeGetLowerbound(focusnode), SCIPprobExternObjval(prob, set, SCIPnodeGetLowerbound(focusnode)),
         pseudoobjval, SCIPprobExternObjval(prob, set, pseudoobjval),
         primal->cutoffbound, SCIPprobExternObjval(prob, set, primal->cutoffbound));

      /* check for infeasible node by bounding */
      if( (set->misc_exactsolve && SCIPnodeGetLowerbound(focusnode) >= primal->cutoffbound)
         || (!set->misc_exactsolve && SCIPsetIsGE(set, SCIPnodeGetLowerbound(focusnode), primal->cutoffbound)) )
      {
         SCIPdebugMessage("node is cut off by bounding (lower=%g, upper=%g)\n",
            SCIPnodeGetLowerbound(focusnode), primal->cutoffbound);
         SCIPnodeUpdateLowerbound(focusnode, stat, SCIPsetInfinity(set));
         *cutoff = TRUE;

         /* call pseudo conflict analysis, if the node is cut off due to the pseudo objective value */
         if( pseudoobjval >= primal->cutoffbound && !SCIPsetIsInfinity(set, -pseudoobjval) )
         {
            SCIP_CALL( SCIPconflictAnalyzePseudo(conflict, blkmem, set, stat, prob, tree, lp, branchcand, eventqueue, NULL) );
         }
      }
   }

   return SCIP_OKAY;
}

/** solves the current node's LP in a price-and-cut loop */
static
SCIP_RETCODE solveNodeLP(
   BMS_BLKMEM*           blkmem,             /**< block memory buffers */
   SCIP_SET*             set,                /**< global SCIP settings */
   SCIP_MESSAGEHDLR*     messagehdlr,        /**< message handler */
   SCIP_STAT*            stat,               /**< dynamic problem statistics */
   SCIP_PROB*            origprob,           /**< original problem */
   SCIP_PROB*            transprob,          /**< transformed problem after presolve */
   SCIP_PRIMAL*          primal,             /**< primal data */
   SCIP_TREE*            tree,               /**< branch and bound tree */
   SCIP_LP*              lp,                 /**< LP data */
   SCIP_PRICESTORE*      pricestore,         /**< pricing storage */
   SCIP_SEPASTORE*       sepastore,          /**< separation storage */
   SCIP_CUTPOOL*         cutpool,            /**< global cut pool */
   SCIP_CUTPOOL*         delayedcutpool,     /**< global delayed cut pool */
   SCIP_BRANCHCAND*      branchcand,         /**< branching candidate storage */
   SCIP_CONFLICT*        conflict,           /**< conflict analysis data */
   SCIP_EVENTFILTER*     eventfilter,        /**< event filter for global (not variable dependent) events */
   SCIP_EVENTQUEUE*      eventqueue,         /**< event queue */
   SCIP_Bool             initiallpsolved,    /**< was the initial LP already solved? */
   SCIP_Bool*            cutoff,             /**< pointer to store TRUE, if the node can be cut off */
   SCIP_Bool*            unbounded,          /**< pointer to store TRUE, if an unbounded ray was found in the LP */
   SCIP_Bool*            lperror,            /**< pointer to store TRUE, if an unresolved error in LP solving occured */
   SCIP_Bool*            pricingaborted      /**< pointer to store TRUE, if the pricing was aborted and the lower bound must not be used */ 
   )
{
   SCIP_Longint nlpiterations;
   SCIP_Longint nlps;

   assert(stat != NULL);
   assert(tree != NULL);
   assert(SCIPtreeHasFocusNodeLP(tree));
   assert(cutoff != NULL);
   assert(unbounded != NULL);
   assert(lperror != NULL);
   assert(*cutoff == FALSE);
   assert(*unbounded == FALSE);
   assert(*lperror == FALSE);

   nlps = stat->nlps;
   nlpiterations = stat->nlpiterations;

   if( !initiallpsolved )
   {
      /* load and solve the initial LP of the node */
      SCIP_CALL( solveNodeInitialLP(blkmem, set, messagehdlr, stat, transprob, primal, tree, lp, pricestore, sepastore,
            branchcand, eventfilter, eventqueue, cutoff, lperror) );
      assert(*cutoff || *lperror || (lp->flushed && lp->solved));
      SCIPdebugMessage("price-and-cut-loop: initial LP status: %d, LP obj: %g\n",
         SCIPlpGetSolstat(lp),
         *cutoff ? SCIPsetInfinity(set) : *lperror ? -SCIPsetInfinity(set) : SCIPlpGetObjval(lp, set, transprob));

      /* update initial LP iteration counter */
      stat->ninitlps += stat->nlps - nlps;
      stat->ninitlpiterations += stat->nlpiterations - nlpiterations;

      /* in the root node, we try if initial LP solution is feasible to avoid expensive setup of data structures in
       * separators; in case the root LP is aborted, e.g, by hitting the time limit, we do not check the LP solution
       * since the corresponding data structures have not been updated 
       */
      if( SCIPtreeGetCurrentDepth(tree) == 0 && !(*cutoff) && !(*lperror)
         && (SCIPlpGetSolstat(lp) == SCIP_LPSOLSTAT_OPTIMAL || SCIPlpGetSolstat(lp) == SCIP_LPSOLSTAT_UNBOUNDEDRAY)
         && !SCIPsolveIsStopped(set, stat, FALSE) )
      {
         SCIP_Bool checklprows;
         SCIP_Bool stored;
         SCIP_SOL* sol;
         
         SCIP_CALL( SCIPsolCreateLPSol(&sol, blkmem, set, stat, transprob, primal, tree, lp, NULL) );

         if( SCIPlpGetSolstat(lp) == SCIP_LPSOLSTAT_UNBOUNDEDRAY )
            checklprows = FALSE;
         else
            checklprows = TRUE;

#ifndef NDEBUG
         /* in the debug mode we want to explicitly check if the solution is feasible if it was stored */
         SCIP_CALL( SCIPprimalTrySol(primal, blkmem, set, messagehdlr, stat, origprob, transprob, tree, lp,
               eventqueue, eventfilter, sol, FALSE, TRUE, TRUE, checklprows, &stored) );

         if( stored )
         {
            SCIP_Bool feasible;

            SCIP_CALL( SCIPsolCheck(sol, set, messagehdlr, blkmem, stat, transprob, FALSE, TRUE, TRUE, checklprows, &feasible) );
            assert(feasible);
         }

         SCIP_CALL( SCIPsolFree(&sol, blkmem, primal) );
#else
         SCIP_CALL( SCIPprimalTrySolFree(primal, blkmem, set, messagehdlr, stat, origprob, transprob, tree, lp,
               eventqueue, eventfilter, &sol, FALSE, TRUE, TRUE, checklprows, &stored) );
#endif
         if( SCIPlpGetSolstat(lp) == SCIP_LPSOLSTAT_UNBOUNDEDRAY )
            *unbounded = TRUE;
      }
   }
   assert(SCIPsepastoreGetNCuts(sepastore) == 0);

   /* check for infeasible node by bounding */
   SCIP_CALL( applyBounding(blkmem, set, stat, transprob, primal, tree, lp, branchcand, eventqueue, conflict, cutoff) );
#ifdef SCIP_DEBUG
   if( *cutoff )
   {
      if( SCIPtreeGetCurrentDepth(tree) == 0 )
      {
         SCIPdebugMessage("solution cuts off root node, stop solution process\n");
      }
      else
      {
         SCIPdebugMessage("solution cuts off node\n");
      }
   }
#endif

   if( !(*cutoff) && !(*lperror) )
   {
      /* solve the LP with price-and-cut*/
      SCIP_CALL( priceAndCutLoop(blkmem, set, messagehdlr, stat, transprob, primal, tree, lp, pricestore, sepastore, cutpool, delayedcutpool,
            branchcand, conflict, eventfilter, eventqueue, initiallpsolved, cutoff, unbounded, lperror, pricingaborted) );
   }
   assert(*cutoff || *lperror || (lp->flushed && lp->solved));

   /* if there is no LP error, then *unbounded should be TRUE, iff the LP solution status is unboundedray */
   assert(*lperror || ((SCIPlpGetSolstat(lp) == SCIP_LPSOLSTAT_UNBOUNDEDRAY) == *unbounded));

   /* If pricing was aborted while solving the LP of the node and the node cannot be cut off due to the lower bound computed by the pricer,
   *  the solving of the LP might be stopped due to the objective limit, but the node may not be cut off, since the LP objective
   *  is not a feasible lower bound for the solutions in the current subtree. 
   *  In this case, the LP has to be solved to optimality by temporarily removing the cutoff bound. 
   */
   if( (*pricingaborted) && (SCIPlpGetSolstat(lp) == SCIP_LPSOLSTAT_OBJLIMIT || SCIPlpGetSolstat(lp) == SCIP_LPSOLSTAT_ITERLIMIT)
      && !(*cutoff) )
   {
      SCIP_Real tmpcutoff;

      /* temporarily disable cutoffbound, which also disables the objective limit */
      tmpcutoff = lp->cutoffbound;
      lp->cutoffbound = SCIPlpiInfinity(SCIPlpGetLPI(lp));

      lp->solved = FALSE;
      SCIP_CALL( SCIPlpSolveAndEval(lp, set, messagehdlr, blkmem, stat, eventqueue, eventfilter, transprob, -1LL, FALSE, FALSE, FALSE, lperror) );

      /* reinstall old cutoff bound */
      lp->cutoffbound = tmpcutoff;

      SCIPdebugMessage("re-optimized LP without cutoff bound: LP status: %d, LP obj: %g\n",
         SCIPlpGetSolstat(lp), *lperror ? -SCIPsetInfinity(set) : SCIPlpGetObjval(lp, set, transprob));

      /* lp solstat should not be objlimit, since the cutoff bound was removed temporarily */
      assert(SCIPlpGetSolstat(lp) != SCIP_LPSOLSTAT_OBJLIMIT);
      /* lp solstat should not be unboundedray, since the lp was dual feasible */
      assert(SCIPlpGetSolstat(lp) != SCIP_LPSOLSTAT_UNBOUNDEDRAY);
      /* there should be no primal ray, since the lp was dual feasible */
      assert(primal->primalray == NULL);
      if( SCIPlpGetSolstat(lp) == SCIP_LPSOLSTAT_INFEASIBLE )
      {
         *cutoff = TRUE;
      }
   }
   assert(!(*pricingaborted) || SCIPlpGetSolstat(lp) == SCIP_LPSOLSTAT_OPTIMAL 
      || SCIPlpGetSolstat(lp) == SCIP_LPSOLSTAT_NOTSOLVED || SCIPsolveIsStopped(set, stat, FALSE) || (*cutoff));

   assert(*cutoff || *lperror || (lp->flushed && lp->solved));

   /* update node's LP iteration counter */
   stat->nnodelps += stat->nlps - nlps;
   stat->nnodelpiterations += stat->nlpiterations - nlpiterations;

   /* update number of root node LPs and iterations if the root node was processed */
   if( SCIPnodeGetDepth(tree->focusnode) == 0 )
   {
      stat->nrootlps += stat->nlps - nlps;
      stat->nrootlpiterations += stat->nlpiterations - nlpiterations;
   }

   return SCIP_OKAY;
}

/** calls relaxators */
static
SCIP_RETCODE solveNodeRelax(
   SCIP_SET*             set,                /**< global SCIP settings */
   SCIP_STAT*            stat,               /**< dynamic problem statistics */
   SCIP_TREE*            tree,               /**< branch and bound tree */
   int                   depth,              /**< depth of current node */
   SCIP_Bool             beforelp,           /**< should the relaxators with non-negative or negative priority be called? */
   SCIP_Bool*            cutoff,             /**< pointer to store TRUE, if the node can be cut off */
   SCIP_Bool*            propagateagain,     /**< pointer to store TRUE, if domain propagation should be applied again */
   SCIP_Bool*            solvelpagain,       /**< pointer to store TRUE, if the node's LP has to be solved again */
   SCIP_Bool*            solverelaxagain     /**< pointer to store TRUE, if the external relaxators should be called
                                              *   again */
   )
{
   SCIP_RESULT result;
   SCIP_Real lowerbound;
   int r;

   assert(set != NULL);
   assert(cutoff != NULL);
   assert(solvelpagain != NULL);
   assert(propagateagain != NULL);
   assert(solverelaxagain != NULL);
   assert(!(*cutoff));

   /* sort by priority */
   SCIPsetSortRelaxs(set);

   for( r = 0; r < set->nrelaxs && !(*cutoff); ++r )
   {
      if( beforelp != (SCIPrelaxGetPriority(set->relaxs[r]) >= 0) )
         continue;

      lowerbound = -SCIPsetInfinity(set);

      SCIP_CALL( SCIPrelaxExec(set->relaxs[r], set, stat, depth, &lowerbound, &result) );

      switch( result )
      {
      case SCIP_CUTOFF:
         *cutoff = TRUE;
         SCIPdebugMessage(" -> relaxator <%s> detected cutoff\n", SCIPrelaxGetName(set->relaxs[r]));
         break;

      case SCIP_CONSADDED:
         *solvelpagain = TRUE;   /* the separation for new constraints should be called */
         *propagateagain = TRUE; /* the propagation for new constraints should be called */
         break;

      case SCIP_REDUCEDDOM:
         *solvelpagain = TRUE;
         *propagateagain = TRUE;
         break;

      case SCIP_SEPARATED:
         *solvelpagain = TRUE;
         break;

      case SCIP_SUSPENDED:
         *solverelaxagain = TRUE;
         break;

      case SCIP_SUCCESS:
      case SCIP_DIDNOTRUN:
         break;

      default:
         SCIPerrorMessage("invalid result code <%d> of relaxator <%s>\n", result, SCIPrelaxGetName(set->relaxs[r]));
         return SCIP_INVALIDRESULT;
      }  /*lint !e788*/

      if( result != SCIP_CUTOFF && result != SCIP_DIDNOTRUN && result != SCIP_SUSPENDED )
      {
         SCIP_NODE* focusnode;
         
         focusnode = SCIPtreeGetFocusNode(tree);
         assert(focusnode != NULL);
         assert(SCIPnodeGetType(focusnode) == SCIP_NODETYPE_FOCUSNODE);
         
         /* update lower bound w.r.t. the lower bound given by the relaxator */
         SCIPnodeUpdateLowerbound(focusnode, stat, lowerbound);
         SCIPdebugMessage(" -> new lower bound given by relaxator %s: %g\n", 
            SCIPrelaxGetName(set->relaxs[r]), lowerbound);
      }
   }

   return SCIP_OKAY;
}

/** marks all relaxators to be unsolved */
static
void markRelaxsUnsolved(
   SCIP_SET*             set,                /**< global SCIP settings */
   SCIP_RELAXATION*      relaxation          /**< global relaxation data */
   )
{
   int r;

   assert(set != NULL);
   assert(relaxation != NULL);

   SCIPrelaxationSetSolValid(relaxation, FALSE);

   for( r = 0; r < set->nrelaxs; ++r )
      SCIPrelaxMarkUnsolved(set->relaxs[r]);
}

/** enforces constraints by branching, separation, or domain reduction */
static
SCIP_RETCODE enforceConstraints(
   BMS_BLKMEM*           blkmem,             /**< block memory buffers */
   SCIP_SET*             set,                /**< global SCIP settings */
   SCIP_STAT*            stat,               /**< dynamic problem statistics */
   SCIP_PROB*            prob,               /**< transformed problem after presolve */
   SCIP_TREE*            tree,               /**< branch and bound tree */
   SCIP_LP*              lp,                 /**< LP data */
   SCIP_RELAXATION*      relaxation,         /**< global relaxation data */
   SCIP_SEPASTORE*       sepastore,          /**< separation storage */
   SCIP_BRANCHCAND*      branchcand,         /**< branching candidate storage */
   SCIP_Bool*            branched,           /**< pointer to store whether a branching was created */
   SCIP_Bool*            cutoff,             /**< pointer to store TRUE, if the node can be cut off */
   SCIP_Bool*            infeasible,         /**< pointer to store TRUE, if the LP/pseudo solution is infeasible */
   SCIP_Bool*            propagateagain,     /**< pointer to store TRUE, if domain propagation should be applied again */
   SCIP_Bool*            solvelpagain,       /**< pointer to store TRUE, if the node's LP has to be solved again */
   SCIP_Bool*            solverelaxagain,    /**< pointer to store TRUE, if the external relaxators should be called again */
   SCIP_Bool             forced              /**< should enforcement of pseudo solution be forced? */
   )
{
   SCIP_RESULT result;
   SCIP_Real pseudoobjval;
   SCIP_Bool resolved;
   SCIP_Bool objinfeasible;
   int h;

   assert(set != NULL);
   assert(stat != NULL);
   assert(tree != NULL);
   assert(SCIPtreeGetFocusNode(tree) != NULL);
   assert(branched != NULL);
   assert(cutoff != NULL);
   assert(infeasible != NULL);
   assert(propagateagain != NULL);
   assert(solvelpagain != NULL);
   assert(solverelaxagain != NULL);
   assert(!(*cutoff));
   assert(!(*propagateagain));
   assert(!(*solvelpagain));
   assert(!(*solverelaxagain));

   *branched = FALSE;
   /**@todo avoid checking the same pseudosolution twice */

   /* enforce constraints by branching, applying additional cutting planes (if LP is being processed),
    * introducing new constraints, or tighten the domains
    */
   SCIPdebugMessage("enforcing constraints on %s solution\n", SCIPtreeHasFocusNodeLP(tree) ? "LP" : "pseudo");

   /* check, if the solution is infeasible anyway due to it's objective value */
   if( SCIPtreeHasFocusNodeLP(tree) )
      objinfeasible = FALSE;
   else
   {
      pseudoobjval = SCIPlpGetPseudoObjval(lp, set, prob);
      objinfeasible = SCIPsetIsLT(set, pseudoobjval, SCIPnodeGetLowerbound(SCIPtreeGetFocusNode(tree)));
   }

   /* during constraint enforcement, generated cuts should enter the LP in any case; otherwise, a constraint handler
    * would fail to enforce its constraints if it relies on the modification of the LP relaxation
    */
   SCIPsepastoreStartForceCuts(sepastore);

   /* enforce constraints until a handler resolved an infeasibility with cutting off the node, branching,
    * reducing a domain, or separating a cut
    * if a constraint handler introduced new constraints to enforce his constraints, the newly added constraints
    * have to be enforced themselves
    */
   resolved = FALSE;
   for( h = 0; h < set->nconshdlrs && !resolved; ++h )
   {
      assert(SCIPsepastoreGetNCuts(sepastore) == 0); /* otherwise, the LP should have been resolved first */

      if( SCIPtreeHasFocusNodeLP(tree) )
      { 
         assert(lp->flushed);
         assert(lp->solved);
         assert(SCIPlpGetSolstat(lp) == SCIP_LPSOLSTAT_OPTIMAL || SCIPlpGetSolstat(lp) == SCIP_LPSOLSTAT_UNBOUNDEDRAY);
         SCIP_CALL( SCIPconshdlrEnforceLPSol(set->conshdlrs_enfo[h], blkmem, set, stat, tree, sepastore, *infeasible,
               &result) );
      }
      else
      {
         SCIP_CALL( SCIPconshdlrEnforcePseudoSol(set->conshdlrs_enfo[h], blkmem, set, stat, tree, branchcand, *infeasible,
               objinfeasible,forced, &result) );
         if( SCIPsepastoreGetNCuts(sepastore) != 0 )
         {
            SCIPerrorMessage("pseudo enforcing method of constraint handler <%s> separated cuts\n",
               SCIPconshdlrGetName(set->conshdlrs_enfo[h]));
            return SCIP_INVALIDRESULT;
         }
      }
      SCIPdebugMessage("enforcing of <%s> returned result %d\n", SCIPconshdlrGetName(set->conshdlrs_enfo[h]), result);

      switch( result )
      {
      case SCIP_CUTOFF:
         assert(tree->nchildren == 0);
         *cutoff = TRUE;
         *infeasible = TRUE;
         resolved = TRUE;
         SCIPdebugMessage(" -> constraint handler <%s> detected cutoff in enforcement\n",
            SCIPconshdlrGetName(set->conshdlrs_enfo[h]));
         break;

      case SCIP_CONSADDED:
         assert(tree->nchildren == 0);
         *infeasible = TRUE;
         *propagateagain = TRUE; /* the propagation for new constraints should be called */
         *solvelpagain = TRUE;   /* the separation for new constraints should be called */
         *solverelaxagain = TRUE; 
         markRelaxsUnsolved(set, relaxation);
         resolved = TRUE;
         break;

      case SCIP_REDUCEDDOM:
         assert(tree->nchildren == 0);
         *infeasible = TRUE;
         *propagateagain = TRUE;
         *solvelpagain = TRUE;
         *solverelaxagain = TRUE;
         markRelaxsUnsolved(set, relaxation);
         resolved = TRUE;
         break;

      case SCIP_SEPARATED:
         assert(tree->nchildren == 0);
         assert(SCIPsepastoreGetNCuts(sepastore) > 0);
         *infeasible = TRUE;
         *solvelpagain = TRUE;
         *solverelaxagain = TRUE;
         markRelaxsUnsolved(set, relaxation);
         resolved = TRUE;
         break;

      case SCIP_BRANCHED:
         assert(tree->nchildren >= 1);
         assert(!SCIPtreeHasFocusNodeLP(tree) || (lp->flushed && lp->solved));
         assert(SCIPsepastoreGetNCuts(sepastore) == 0);
         *infeasible = TRUE;
         *branched = TRUE;
         resolved = TRUE;
         break;

      case SCIP_SOLVELP:
         assert(!SCIPtreeHasFocusNodeLP(tree));
         assert(tree->nchildren == 0);
         assert(SCIPsepastoreGetNCuts(sepastore) == 0);
         *infeasible = TRUE;
         *solvelpagain = TRUE;
         resolved = TRUE;
         SCIPtreeSetFocusNodeLP(tree, TRUE); /* the node's LP must be solved */
         break;

      case SCIP_INFEASIBLE:
         assert(tree->nchildren == 0);
         assert(!SCIPtreeHasFocusNodeLP(tree) || (lp->flushed && lp->solved));
         assert(SCIPsepastoreGetNCuts(sepastore) == 0);
         *infeasible = TRUE;
         break;

      case SCIP_FEASIBLE:
         assert(tree->nchildren == 0);
         assert(!SCIPtreeHasFocusNodeLP(tree) || (lp->flushed && lp->solved));
         assert(SCIPsepastoreGetNCuts(sepastore) == 0);
         break;

      case SCIP_DIDNOTRUN:
         assert(tree->nchildren == 0);
         assert(!SCIPtreeHasFocusNodeLP(tree) || (lp->flushed && lp->solved));
         assert(SCIPsepastoreGetNCuts(sepastore) == 0);
         assert(objinfeasible);
         *infeasible = TRUE;
         break;

      default:
         SCIPerrorMessage("invalid result code <%d> from enforcing method of constraint handler <%s>\n",
            result, SCIPconshdlrGetName(set->conshdlrs_enfo[h]));
         return SCIP_INVALIDRESULT;
      }  /*lint !e788*/

      /* the enforcement method may add a primal solution, after which the LP status could be set to
       * objective limit reached
       */
      if( SCIPtreeHasFocusNodeLP(tree) && SCIPlpGetSolstat(lp) == SCIP_LPSOLSTAT_OBJLIMIT )
      {
         *cutoff = TRUE;
         *infeasible = TRUE;
         resolved = TRUE;
         SCIPdebugMessage(" -> LP exceeded objective limit\n");
      }

      assert(!(*branched) || (resolved && !(*cutoff) && *infeasible && !(*propagateagain) && !(*solvelpagain)));
      assert(!(*cutoff) || (resolved && !(*branched) && *infeasible && !(*propagateagain) && !(*solvelpagain)));
      assert(*infeasible || (!resolved && !(*branched) && !(*cutoff) && !(*propagateagain) && !(*solvelpagain)));
      assert(!(*propagateagain) || (resolved && !(*branched) && !(*cutoff) && *infeasible));
      assert(!(*solvelpagain) || (resolved && !(*branched) && !(*cutoff) && *infeasible));
   }
   assert(!objinfeasible || *infeasible);
   assert(resolved == (*branched || *cutoff || *propagateagain || *solvelpagain));
   assert(*cutoff || *solvelpagain || SCIPsepastoreGetNCuts(sepastore) == 0);

   /* deactivate the cut forcing of the constraint enforcement */
   SCIPsepastoreEndForceCuts(sepastore);

   SCIPdebugMessage(" -> enforcing result: branched=%u, cutoff=%u, infeasible=%u, propagateagain=%u, solvelpagain=%u, resolved=%u\n",
      *branched, *cutoff, *infeasible, *propagateagain, *solvelpagain, resolved);

   return SCIP_OKAY;
}

/** applies the cuts stored in the separation store, or clears the store if the node can be cut off */
static
SCIP_RETCODE applyCuts(
   BMS_BLKMEM*           blkmem,             /**< block memory buffers */
   SCIP_SET*             set,                /**< global SCIP settings */
   SCIP_STAT*            stat,               /**< dynamic problem statistics */
   SCIP_PROB*            prob,               /**< transformed problem after presolve */
   SCIP_TREE*            tree,               /**< branch and bound tree */
   SCIP_LP*              lp,                 /**< LP data */
   SCIP_SEPASTORE*       sepastore,          /**< separation storage */
   SCIP_BRANCHCAND*      branchcand,         /**< branching candidate storage */
   SCIP_EVENTQUEUE*      eventqueue,         /**< event queue */
   SCIP_EVENTFILTER*     eventfilter,        /**< global event filter */
   SCIP_Bool             root,               /**< is this the initial root LP? */
   SCIP_EFFICIACYCHOICE  efficiacychoice,    /**< type of solution to base efficiacy computation on */
   SCIP_Bool*            cutoff,             /**< pointer to whether the node can be cut off */
   SCIP_Bool*            propagateagain,     /**< pointer to store TRUE, if domain propagation should be applied again */
   SCIP_Bool*            solvelpagain        /**< pointer to store TRUE, if the node's LP has to be solved again */
   )
{
   assert(stat != NULL);
   assert(cutoff != NULL);
   assert(propagateagain != NULL);
   assert(solvelpagain != NULL);

   if( *cutoff )
   {
      /* the found cuts are of no use, because the node is infeasible anyway (or we have an error in the LP) */
      SCIP_CALL( SCIPsepastoreClearCuts(sepastore, blkmem, set, eventqueue, eventfilter, lp) );
   }
   else if( SCIPsepastoreGetNCuts(sepastore) > 0 )
   {
      SCIP_Longint olddomchgcount;

      olddomchgcount = stat->domchgcount;
      SCIP_CALL( SCIPsepastoreApplyCuts(sepastore, blkmem, set, stat, prob, tree, lp, branchcand,
            eventqueue, eventfilter, root, efficiacychoice, cutoff) );
      *propagateagain = *propagateagain || (stat->domchgcount != olddomchgcount);
      *solvelpagain = TRUE;
   }

   return SCIP_OKAY;
}

/** updates the cutoff, propagateagain, and solverelaxagain status of the current solving loop */
static
void updateLoopStatus(
   SCIP_SET*             set,                /**< global SCIP settings */
   SCIP_STAT*            stat,               /**< dynamic problem statistics */
   SCIP_TREE*            tree,               /**< branch and bound tree */
   int                   depth,              /**< depth of current node */
   SCIP_Bool*            cutoff,             /**< pointer to store TRUE, if the node can be cut off */
   SCIP_Bool*            propagateagain,     /**< pointer to store TRUE, if domain propagation should be applied again */
   SCIP_Bool*            solverelaxagain     /**< pointer to store TRUE, if at least one relaxator should be called again */
   )
{
   SCIP_NODE* focusnode;
   int r;

   assert(set != NULL);
   assert(stat != NULL);
   assert(cutoff != NULL);
   assert(propagateagain != NULL);
   assert(solverelaxagain != NULL);

   /* check, if the path was cutoff */
   *cutoff = *cutoff || (tree->cutoffdepth <= depth);

   /* check if branching was already performed */
   if( tree->nchildren == 0 )
   {
      /* check, if the focus node should be repropagated */
      focusnode = SCIPtreeGetFocusNode(tree);
      *propagateagain = *propagateagain || SCIPnodeIsPropagatedAgain(focusnode);

      /* check, if one of the external relaxations should be solved again */
      for( r = 0; r < set->nrelaxs && !(*solverelaxagain); ++r )
         *solverelaxagain = !SCIPrelaxIsSolved(set->relaxs[r], stat);
   }
   else
   {
      /* if branching was performed, avoid another node loop iteration */
      *propagateagain = FALSE;
      *solverelaxagain = FALSE;
   }
}


/** propagate domains and solve relaxation and lp */
static
SCIP_RETCODE propAndSolve(
   BMS_BLKMEM*           blkmem,             /**< block memory buffers */
   SCIP_SET*             set,                /**< global SCIP settings */
   SCIP_MESSAGEHDLR*     messagehdlr,        /**< message handler */
   SCIP_STAT*            stat,               /**< dynamic problem statistics */
   SCIP_PROB*            origprob,           /**< original problem */
   SCIP_PROB*            transprob,          /**< transformed problem after presolve */
   SCIP_PRIMAL*          primal,             /**< primal data */
   SCIP_TREE*            tree,               /**< branch and bound tree */
   SCIP_LP*              lp,                 /**< LP data */
   SCIP_RELAXATION*      relaxation,         /**< global relaxation data */
   SCIP_PRICESTORE*      pricestore,         /**< pricing storage */
   SCIP_SEPASTORE*       sepastore,          /**< separation storage */
   SCIP_BRANCHCAND*      branchcand,         /**< branching candidate storage */
   SCIP_CUTPOOL*         cutpool,            /**< global cut pool */
   SCIP_CUTPOOL*         delayedcutpool,     /**< global delayed cut pool */
   SCIP_CONFLICT*        conflict,           /**< conflict analysis data */
   SCIP_EVENTFILTER*     eventfilter,        /**< event filter for global (not variable dependent) events */
   SCIP_EVENTQUEUE*      eventqueue,         /**< event queue */
   SCIP_NODE*            focusnode,          /**< focused node */
   int                   actdepth,           /**< depth in the b&b tree */
   SCIP_PROPTIMING       timingmask,         /**< timing mask for propagation round */
   SCIP_Bool             propagate,          /**< should we propagate */
   SCIP_Bool             solvelp,            /**< should we solve the lp */
   SCIP_Bool             solverelax,         /**< should we solve the relaxation */
   SCIP_Bool             forcedlpsolve,      /**< is there a need for a solve lp */
   int*                  nlperrors,          /**< pointer to store the number of lp errors */
   SCIP_Bool*            fullpropagation,    /**< pointer to store whether we want to do a fullpropagation next time */
   SCIP_Bool*            propagateagain,     /**< pointer to store whether we want to propagate again */
   SCIP_Bool*            initiallpsolved,    /**< pointer to store whether the initial lp was solved */
   SCIP_Bool*            solvelpagain,       /**< pointer to store whether we want to solve the lp again */
   SCIP_Bool*            solverelaxagain,    /**< pointer to store whether we want to solve the relaxation again */
   SCIP_Bool*            cutoff,             /**< pointer to store whether the node can be cut off */
   SCIP_Bool*            unbounded,          /**< pointer to store whether the focus node is unbounded */
   SCIP_Bool*            lperror,            /**< pointer to store TRUE, if an unresolved error in LP solving occured */
   SCIP_Bool*            pricingaborted,     /**< pointer to store TRUE, if the pricing was aborted and the lower bound must not be used */ 
   SCIP_Bool*            forcedenforcement   /**< pointer to store whether the enforcement of pseudo solution should be forced */
   )
{
   assert(set != NULL);
   assert(stat != NULL);
   assert(origprob != NULL);
   assert(transprob != NULL);
   assert(tree != NULL);
   assert(lp != NULL);
   assert(primal != NULL);
   assert(pricestore != NULL);
   assert(sepastore != NULL);
   assert(SCIPsepastoreGetNCuts(sepastore) == 0);
   assert(branchcand != NULL);
   assert(cutpool != NULL);
   assert(delayedcutpool != NULL);
   assert(conflict != NULL);
   assert(SCIPconflictGetNConflicts(conflict) == 0);
   assert(eventfilter != NULL);
   assert(eventqueue != NULL);
   assert(focusnode != NULL);
   assert(nlperrors != NULL);
   assert(fullpropagation != NULL);
   assert(propagateagain != NULL);
   assert(initiallpsolved != NULL);
   assert(solvelpagain != NULL);
   assert(solverelaxagain != NULL);
   assert(cutoff != NULL);
   assert(unbounded != NULL);
   assert(lperror != NULL);
   assert(pricingaborted != NULL);
   assert(forcedenforcement != NULL);

   /* domain propagation */
   if( propagate && !(*cutoff) )
   {
      SCIP_Bool lpwasflushed;
      SCIP_Longint oldnboundchgs;

      lpwasflushed = lp->flushed;
      oldnboundchgs = stat->nboundchgs;

      SCIP_CALL( propagateDomains(blkmem, set, stat, primal, tree, SCIPtreeGetCurrentDepth(tree), 0, *fullpropagation, timingmask, cutoff) );
      assert(SCIPbufferGetNUsed(set->buffer) == 0);

      if( timingmask != SCIP_PROPTIMING_BEFORELP )
         *fullpropagation = FALSE;

      /* check, if the path was cutoff */
      *cutoff = *cutoff || (tree->cutoffdepth <= actdepth);

      /* if the LP was flushed and is now no longer flushed, a bound change occurred, and the LP has to be resolved */
      solvelp = solvelp || (lpwasflushed && !lp->flushed);

      /* the number of bound changes was increased by the propagation call, thus the relaxation should be solved again */
      if( stat->nboundchgs > oldnboundchgs )
      {
         solverelax = TRUE;
         markRelaxsUnsolved(set, relaxation);
      }

      /* update lower bound with the pseudo objective value, and cut off node by bounding */
      SCIP_CALL( applyBounding(blkmem, set, stat, transprob, primal, tree, lp, branchcand, eventqueue, conflict, cutoff) );
   }
   assert(SCIPsepastoreGetNCuts(sepastore) == 0);

   /* call primal heuristics that are applicable after propagation loop before lp solve */
   if( !(*cutoff) && !SCIPtreeProbing(tree) && timingmask == SCIP_PROPTIMING_BEFORELP )
   {
      /* if the heuristics find a new incumbent solution, propagate again */
      SCIP_CALL( SCIPprimalHeuristics(set, stat, transprob, primal, tree, NULL, NULL, SCIP_HEURTIMING_AFTERPROPLOOP, propagateagain) );
      assert(SCIPbufferGetNUsed(set->buffer) == 0);
   }
         
   /* solve external relaxations with non-negative priority */
   if( solverelax && !(*cutoff) )
   {
      /** clear the storage of external branching candidates */
      SCIPbranchcandClearExternCands(branchcand);

      SCIP_CALL( solveNodeRelax(set, stat, tree, actdepth, TRUE, cutoff, propagateagain, solvelpagain, solverelaxagain) );
      assert(SCIPbufferGetNUsed(set->buffer) == 0);

      /* check, if the path was cutoff */
      *cutoff = *cutoff || (tree->cutoffdepth <= actdepth);

      /* apply found cuts */
      SCIP_CALL( applyCuts(blkmem, set, stat, transprob, tree, lp, sepastore, branchcand, eventqueue, eventfilter,
            (actdepth == 0), SCIP_EFFICIACYCHOICE_RELAX, cutoff, propagateagain, solvelpagain) );

      /* update lower bound with the pseudo objective value, and cut off node by bounding */
      SCIP_CALL( applyBounding(blkmem, set, stat, transprob, primal, tree, lp,  branchcand, eventqueue, conflict, cutoff) );
   }
   assert(SCIPsepastoreGetNCuts(sepastore) == 0);

   /* check, if we want to solve the LP at this node */
   if( solvelp && !(*cutoff) && SCIPtreeHasFocusNodeLP(tree) )
   {
      *lperror = FALSE;
      *unbounded = FALSE;

      /* solve the node's LP */
      SCIP_CALL( solveNodeLP(blkmem, set, messagehdlr, stat, origprob, transprob, primal, tree, lp, pricestore, sepastore,
            cutpool, delayedcutpool, branchcand, conflict, eventfilter, eventqueue, *initiallpsolved, cutoff, unbounded, 
            lperror, pricingaborted) );
      *initiallpsolved = TRUE;
      SCIPdebugMessage(" -> LP status: %d, LP obj: %g, iter: %"SCIP_LONGINT_FORMAT", count: %"SCIP_LONGINT_FORMAT"\n",
         SCIPlpGetSolstat(lp),
         *cutoff ? SCIPsetInfinity(set) : (*lperror ? -SCIPsetInfinity(set) : SCIPlpGetObjval(lp, set, transprob)),
         stat->nlpiterations, stat->lpcount);

      /* check, if the path was cutoff */
      *cutoff = *cutoff || (tree->cutoffdepth <= actdepth);

      /* if an error occured during LP solving, switch to pseudo solution */
      if( *lperror )
      {
         if( forcedlpsolve )
         {
            SCIPerrorMessage("(node %"SCIP_LONGINT_FORMAT") unresolved numerical troubles in LP %"SCIP_LONGINT_FORMAT" cannot be dealt with\n",
               stat->nnodes, stat->nlps);
            return SCIP_LPERROR;
         }
         SCIPtreeSetFocusNodeLP(tree, FALSE);
         ++(*nlperrors);
         SCIPmessagePrintVerbInfo(messagehdlr, set->disp_verblevel, actdepth == 0 ? SCIP_VERBLEVEL_HIGH : SCIP_VERBLEVEL_FULL,
            "(node %"SCIP_LONGINT_FORMAT") unresolved numerical troubles in LP %"SCIP_LONGINT_FORMAT" -- using pseudo solution instead (loop %d)\n",
            stat->nnodes, stat->nlps, *nlperrors);
      }

      if( SCIPlpGetSolstat(lp) == SCIP_LPSOLSTAT_TIMELIMIT || SCIPlpGetSolstat(lp) == SCIP_LPSOLSTAT_ITERLIMIT )
      {
         SCIPtreeSetFocusNodeLP(tree, FALSE);
         *forcedenforcement = TRUE;

         SCIPmessagePrintVerbInfo(messagehdlr, set->disp_verblevel, actdepth == 0 ? SCIP_VERBLEVEL_HIGH : SCIP_VERBLEVEL_FULL,
            "(node %"SCIP_LONGINT_FORMAT") LP solver hit %s limit in LP %"SCIP_LONGINT_FORMAT" -- using pseudo solution instead\n",
            stat->nnodes, SCIPlpGetSolstat(lp) == SCIP_LPSOLSTAT_TIMELIMIT ? "time" : "iteration", stat->nlps);
      }

      if( SCIPlpGetSolstat(lp) == SCIP_LPSOLSTAT_UNBOUNDEDRAY )
      {
         SCIPmessagePrintVerbInfo(messagehdlr, set->disp_verblevel, actdepth == 0 ? SCIP_VERBLEVEL_HIGH : SCIP_VERBLEVEL_FULL,
            "(node %"SCIP_LONGINT_FORMAT") LP relaxation is unbounded (LP %"SCIP_LONGINT_FORMAT")\n", stat->nnodes, stat->nlps);
      }

      /* if we solve exactly, the LP claims to be infeasible but the infeasibility could not be proved,
       * we have to forget about the LP and use the pseudo solution instead
       */
      if( !(*cutoff) && !(*lperror) && set->misc_exactsolve && SCIPlpGetSolstat(lp) == SCIP_LPSOLSTAT_INFEASIBLE
         && SCIPnodeGetLowerbound(focusnode) < primal->cutoffbound )
      {
         if( SCIPbranchcandGetNPseudoCands(branchcand) == 0 && transprob->ncontvars > 0 )
         {
            SCIPerrorMessage("(node %"SCIP_LONGINT_FORMAT") could not prove infeasibility of LP %"SCIP_LONGINT_FORMAT", all variables are fixed, %d continuous vars\n",
               stat->nnodes, stat->nlps, transprob->ncontvars);
            SCIPerrorMessage("(node %"SCIP_LONGINT_FORMAT")  -> have to call PerPlex() (feature not yet implemented)\n", stat->nnodes);
            /**@todo call PerPlex */
            return SCIP_LPERROR;
         }
         else
         {
            SCIPtreeSetFocusNodeLP(tree, FALSE);
            SCIPmessagePrintVerbInfo(messagehdlr, set->disp_verblevel, SCIP_VERBLEVEL_FULL,
               "(node %"SCIP_LONGINT_FORMAT") could not prove infeasibility of LP %"SCIP_LONGINT_FORMAT" -- using pseudo solution (%d unfixed vars) instead\n",
               stat->nnodes, stat->nlps, SCIPbranchcandGetNPseudoCands(branchcand));
         }
      }

      /* update lower bound with the pseudo objective value, and cut off node by bounding */
      SCIP_CALL( applyBounding(blkmem, set, stat, transprob, primal, tree, lp,  branchcand, eventqueue, conflict, cutoff) );
   }
   assert(SCIPsepastoreGetNCuts(sepastore) == 0);
   assert(*cutoff || !SCIPtreeHasFocusNodeLP(tree) || (lp->flushed && lp->solved));

   /* solve external relaxations with negative priority */
   if( solverelax && !(*cutoff) )
   {
      SCIP_CALL( solveNodeRelax(set, stat, tree, actdepth, FALSE, cutoff, propagateagain, solvelpagain, solverelaxagain) );
      assert(SCIPbufferGetNUsed(set->buffer) == 0);

      /* check, if the path was cutoff */
      *cutoff = *cutoff || (tree->cutoffdepth <= actdepth);

      /* apply found cuts */
      SCIP_CALL( applyCuts(blkmem, set, stat, transprob, tree, lp, sepastore, branchcand, eventqueue, eventfilter,
            (actdepth == 0), SCIP_EFFICIACYCHOICE_RELAX, cutoff, propagateagain, solvelpagain) );
         
      /* update lower bound with the pseudo objective value, and cut off node by bounding */
      SCIP_CALL( applyBounding(blkmem, set, stat, transprob, primal, tree, lp,  branchcand, eventqueue, conflict, cutoff) );
   }
   assert(SCIPsepastoreGetNCuts(sepastore) == 0);

   return SCIP_OKAY;
}

/** check if a restart can be performed */
#ifndef NDEBUG
static
SCIP_Bool restartAllowed(
   SCIP_SET*             set,                /**< global SCIP settings */
   SCIP_STAT*            stat                /**< dynamic problem statistics */
)
{
   assert(set != NULL);
   assert(stat != NULL);

   return (set->nactivepricers == 0 && (set->presol_maxrestarts == -1 || stat->nruns <= set->presol_maxrestarts));
}
#else
#define restartAllowed(set,stat)             ((set)->nactivepricers == 0 && ((set)->presol_maxrestarts == -1 || (stat)->nruns <= (set)->presol_maxrestarts))
#endif

/** solves the focus node */
static
SCIP_RETCODE solveNode(
   BMS_BLKMEM*           blkmem,             /**< block memory buffers */
   SCIP_SET*             set,                /**< global SCIP settings */
   SCIP_MESSAGEHDLR*     messagehdlr,        /**< message handler */
   SCIP_STAT*            stat,               /**< dynamic problem statistics */
   SCIP_PROB*            origprob,           /**< original problem */
   SCIP_PROB*            transprob,          /**< transformed problem after presolve */
   SCIP_PRIMAL*          primal,             /**< primal data */
   SCIP_TREE*            tree,               /**< branch and bound tree */
   SCIP_LP*              lp,                 /**< LP data */
   SCIP_RELAXATION*      relaxation,         /**< global relaxation data */
   SCIP_PRICESTORE*      pricestore,         /**< pricing storage */
   SCIP_SEPASTORE*       sepastore,          /**< separation storage */
   SCIP_BRANCHCAND*      branchcand,         /**< branching candidate storage */
   SCIP_CUTPOOL*         cutpool,            /**< global cut pool */
   SCIP_CUTPOOL*         delayedcutpool,     /**< global delayed cut pool */
   SCIP_CONFLICT*        conflict,           /**< conflict analysis data */
   SCIP_EVENTFILTER*     eventfilter,        /**< event filter for global (not variable dependent) events */
   SCIP_EVENTQUEUE*      eventqueue,         /**< event queue */
   SCIP_Bool*            cutoff,             /**< pointer to store whether the node can be cut off */
   SCIP_Bool*            unbounded,          /**< pointer to store whether the focus node is unbounded */
   SCIP_Bool*            infeasible,         /**< pointer to store whether the focus node's solution is infeasible */
   SCIP_Bool*            restart,            /**< should solving process be started again with presolving? */
   SCIP_Bool*            afternodeheur       /**< pointer to store whether AFTERNODE heuristics were already called */
   )
{
   SCIP_NODE* focusnode;
   SCIP_Longint lastdomchgcount;
   SCIP_Real restartfac;
   SCIP_Longint lastlpcount;
   int actdepth;
   int nlperrors;
   int nloops;
   SCIP_Bool foundsol;
   SCIP_Bool focusnodehaslp;
   SCIP_Bool initiallpsolved;
   SCIP_Bool solverelaxagain;
   SCIP_Bool solvelpagain;
   SCIP_Bool propagateagain;
   SCIP_Bool fullpropagation;
   SCIP_Bool branched;
   SCIP_Bool forcedlpsolve;
   SCIP_Bool wasforcedlpsolve;
   SCIP_Bool pricingaborted;

   assert(set != NULL);
   assert(stat != NULL);
   assert(origprob != NULL);
   assert(transprob != NULL);
   assert(tree != NULL);
   assert(primal != NULL);
   assert(SCIPsepastoreGetNCuts(sepastore) == 0);
   assert(SCIPconflictGetNConflicts(conflict) == 0);
   assert(cutoff != NULL);
   assert(unbounded != NULL);
   assert(infeasible != NULL);
   assert(restart != NULL);
   assert(afternodeheur != NULL);

   *cutoff = FALSE;
   *unbounded = FALSE;
   *infeasible = FALSE;
   *restart = FALSE;
   *afternodeheur = FALSE;
   pricingaborted = FALSE;

   focusnode = SCIPtreeGetFocusNode(tree);
   assert(focusnode != NULL);
   assert(SCIPnodeGetType(focusnode) == SCIP_NODETYPE_FOCUSNODE);
   actdepth = SCIPnodeGetDepth(focusnode);

   /** invalidate relaxation solution */
   SCIPrelaxationSetSolValid(relaxation, FALSE);

   /** clear the storage of external branching candidates */
   SCIPbranchcandClearExternCands(branchcand);

   SCIPdebugMessage("Processing node %"SCIP_LONGINT_FORMAT" in depth %d, %d siblings\n",
      stat->nnodes, actdepth, tree->nsiblings);
   SCIPdebugMessage("current pseudosolution: obj=%g\n", SCIPlpGetPseudoObjval(lp, set, transprob));
   /*debug(SCIPprobPrintPseudoSol(prob, set));*/

   /* check, if we want to solve the LP at the selected node:
    * - solve the LP, if the lp solve depth and frequency demand solving
    * - solve the root LP, if the LP solve frequency is set to 0
    * - solve the root LP, if there are continuous variables present
    * - don't solve the node if its cut off by the pseudo objective value anyway
    */
   focusnodehaslp = (set->lp_solvedepth == -1 || actdepth <= set->lp_solvedepth);
   focusnodehaslp = focusnodehaslp && (set->lp_solvefreq >= 1 && actdepth % set->lp_solvefreq == 0);
   focusnodehaslp = focusnodehaslp || (actdepth == 0 && set->lp_solvefreq == 0);
   focusnodehaslp = focusnodehaslp && SCIPsetIsLT(set, SCIPlpGetPseudoObjval(lp, set, transprob), primal->cutoffbound);
   SCIPtreeSetFocusNodeLP(tree, focusnodehaslp);

   /* call primal heuristics that should be applied before the node was solved */
   SCIP_CALL( SCIPprimalHeuristics(set, stat, transprob, primal, tree, lp, NULL, SCIP_HEURTIMING_BEFORENODE, &foundsol) );
   assert(SCIPbufferGetNUsed(set->buffer) == 0);

   /* if diving produced an LP error, switch back to non-LP node */
   if( lp->resolvelperror )
      SCIPtreeSetFocusNodeLP(tree, FALSE);

   /* external node solving loop:
    *  - propagate domains
    *  - solve SCIP_LP
    *  - enforce constraints
    * if a constraint handler adds constraints to enforce its own constraints, both, propagation and LP solving
    * is applied again (if applicable on current node); however, if the new constraints don't have the enforce flag set,
    * it is possible, that the current infeasible solution is not cut off; in this case, we have to declare the solution
    * infeasible and perform a branching
    */
   lastdomchgcount = stat->domchgcount;
   lastlpcount = stat->lpcount;
   initiallpsolved = FALSE;
   nlperrors = 0;
   stat->npricerounds = 0;
   stat->nseparounds = 0;
   solverelaxagain = TRUE;
   solvelpagain = TRUE;
   propagateagain = TRUE;
   fullpropagation = TRUE;
   forcedlpsolve = FALSE;
   nloops = 0;

   while( !(*cutoff) && (solverelaxagain || solvelpagain || propagateagain) && nlperrors < MAXNLPERRORS && !(*restart) )
   {
      SCIP_Bool lperror;
      SCIP_Bool solverelax;
      SCIP_Bool solvelp;
      SCIP_Bool propagate;
      SCIP_Bool forcedenforcement;

      assert(SCIPsepastoreGetNCuts(sepastore) == 0);

      *unbounded = FALSE;
      *infeasible = FALSE;

      nloops++;
      lperror = FALSE;
      *unbounded = FALSE;
      solverelax = solverelaxagain;
      solverelaxagain = FALSE;
      solvelp = solvelpagain;
      solvelpagain = FALSE;
      propagate = propagateagain;
      propagateagain = FALSE;
      forcedenforcement = FALSE;

      /* update lower bound with the pseudo objective value, and cut off node by bounding */
      SCIP_CALL( applyBounding(blkmem, set, stat, transprob, primal, tree, lp,  branchcand, eventqueue, conflict, cutoff) );

      /* propagate domains before lp solving and solve relaxation and lp */
      SCIPdebugMessage(" -> node solving loop: call propagators that are applicable before LP is solved\n");
      SCIP_CALL( propAndSolve(blkmem, set, messagehdlr, stat, origprob, transprob, primal, tree, lp, relaxation, pricestore, sepastore,
            branchcand, cutpool, delayedcutpool, conflict, eventfilter, eventqueue, focusnode, actdepth, SCIP_PROPTIMING_BEFORELP,
            propagate, solvelp, solverelax, forcedlpsolve, &nlperrors, &fullpropagation, &propagateagain,
            &initiallpsolved, &solvelpagain, &solverelaxagain, cutoff, unbounded, &lperror, &pricingaborted,
            &forcedenforcement) );

      if( !(*cutoff) )
      {
         solverelax = solverelaxagain;
         solverelaxagain = FALSE;
         solvelp = solvelpagain;
         solvelpagain = FALSE;
         forcedenforcement = FALSE;

         /* propagate domains after lp solving and resolve relaxation and lp */
         SCIPdebugMessage(" -> node solving loop: call propagators that are applicable after LP has been solved\n");
         SCIP_CALL( propAndSolve(blkmem, set, messagehdlr, stat, origprob, transprob, primal, tree, lp, relaxation, pricestore, sepastore,
               branchcand, cutpool, delayedcutpool, conflict, eventfilter, eventqueue, focusnode, actdepth, SCIP_PROPTIMING_AFTERLPLOOP,
               propagate, solvelp, solverelax, forcedlpsolve, &nlperrors, &fullpropagation, &propagateagain,
               &initiallpsolved, &solvelpagain, &solverelaxagain, cutoff, unbounded, &lperror, &pricingaborted,
               &forcedenforcement) );
      }

      /* update the cutoff, propagateagain, and solverelaxagain status of current solving loop */
      updateLoopStatus(set, stat, tree, actdepth, cutoff, &propagateagain, &solverelaxagain);

      /* call primal heuristics that should be applied after the LP relaxation of the node was solved;
       * if this is the first loop of the first run's root node, call also AFTERNODE heuristics already here, since
       * they might help to improve the primal bound, thereby producing additional reduced cost strengthenings and
       * strong branching bound fixings
       */
      if( !(*cutoff) || SCIPtreeGetNNodes(tree) > 0 )
      {
         if( actdepth == 0 && stat->nruns == 1 && nloops == 1 )
         {
            SCIP_CALL( SCIPprimalHeuristics(set, stat, transprob, primal, tree, lp, NULL,
                  SCIP_HEURTIMING_AFTERLPLOOP | SCIP_HEURTIMING_AFTERNODE, &foundsol) );
            *afternodeheur = TRUE; /* the AFTERNODE heuristics should not be called again after the node */
         }
         else
         {
            SCIP_CALL( SCIPprimalHeuristics(set, stat, transprob, primal, tree, lp, NULL, SCIP_HEURTIMING_AFTERLPLOOP, &foundsol) );
         }
         assert(SCIPbufferGetNUsed(set->buffer) == 0);
            
         /* heuristics might have found a solution or set the cutoff bound such that the current node is cut off */
         SCIP_CALL( applyBounding(blkmem, set, stat, transprob, primal, tree, lp,  branchcand, eventqueue, conflict, cutoff) );
      }

      /* check if heuristics leave us with an invalid LP */
      if( lp->resolvelperror )
      {
         if( forcedlpsolve )
         {
            SCIPerrorMessage("(node %"SCIP_LONGINT_FORMAT") unresolved numerical troubles in LP %"SCIP_LONGINT_FORMAT" cannot be dealt with\n",
               stat->nnodes, stat->nlps);
            return SCIP_LPERROR;
         }
         SCIPtreeSetFocusNodeLP(tree, FALSE);
         nlperrors++;
         SCIPmessagePrintVerbInfo(messagehdlr, set->disp_verblevel, SCIP_VERBLEVEL_FULL,
            "(node %"SCIP_LONGINT_FORMAT") unresolved numerical troubles in LP %"SCIP_LONGINT_FORMAT" -- using pseudo solution instead (loop %d)\n",
            stat->nnodes, stat->nlps, nlperrors);
      }
    
      /* if an improved solution was found, propagate and solve the relaxations again */
      if( foundsol )
      {
         propagateagain = TRUE;
         solvelpagain = TRUE;
         solverelaxagain = TRUE;
         markRelaxsUnsolved(set, relaxation);
      }
    
      /* enforce constraints */
      branched = FALSE;
      if( !(*cutoff) && !solverelaxagain && !solvelpagain && !propagateagain )
      {
         /* if the solution changed since the last enforcement, we have to completely reenforce it; otherwise, we
          * only have to enforce the additional constraints added in the last enforcement, but keep the infeasible
          * flag TRUE in order to not declare the infeasible solution feasible due to disregarding the already
          * enforced constraints
          */
         if( lastdomchgcount != stat->domchgcount || lastlpcount != stat->lpcount )
         {
            lastdomchgcount = stat->domchgcount;
            lastlpcount = stat->lpcount;
            *infeasible = FALSE;
         }
        
         /* call constraint enforcement */
         SCIP_CALL( enforceConstraints(blkmem, set, stat, transprob, tree, lp, relaxation, sepastore, branchcand,
               &branched, cutoff, infeasible, &propagateagain, &solvelpagain, &solverelaxagain, forcedenforcement) );
         assert(branched == (tree->nchildren > 0));
         assert(!branched || (!(*cutoff) && *infeasible && !propagateagain && !solvelpagain));
         assert(!(*cutoff) || (!branched && *infeasible && !propagateagain && !solvelpagain));
         assert(*infeasible || (!branched && !(*cutoff) && !propagateagain && !solvelpagain));
         assert(!propagateagain || (!branched && !(*cutoff) && *infeasible));
         assert(!solvelpagain || (!branched && !(*cutoff) && *infeasible));

         assert(SCIPbufferGetNUsed(set->buffer) == 0);

         /* apply found cuts */
         SCIP_CALL( applyCuts(blkmem, set, stat, transprob, tree, lp, sepastore, branchcand, eventqueue, eventfilter,
               (actdepth == 0), SCIP_EFFICIACYCHOICE_LP, cutoff, &propagateagain, &solvelpagain) );

         /* update lower bound with the pseudo objective value, and cut off node by bounding */
         SCIP_CALL( applyBounding(blkmem, set, stat, transprob, primal, tree, lp,  branchcand, eventqueue, conflict, cutoff) );

         /* update the cutoff, propagateagain, and solverelaxagain status of current solving loop */
         updateLoopStatus(set, stat, tree, actdepth, cutoff, &propagateagain, &solverelaxagain);
      }
      assert(SCIPsepastoreGetNCuts(sepastore) == 0);

      /* The enforcement detected no infeasibility, so, no branching was performed,
       * but the pricing was aborted and the current feasible solution does not have to be the 
       * best solution in the current subtree --> we have to do a pseudo branching,
       * so we set infeasible TRUE and add the current solution to the solution pool
       */
      if( pricingaborted && !(*infeasible) && !(*cutoff) )
      {
         SCIP_Bool stored;
         SCIP_SOL* sol;

         SCIP_CALL( SCIPsolCreateCurrentSol(&sol, blkmem, set, stat, transprob, primal, tree, lp, NULL) );
         SCIP_CALL( SCIPprimalTrySolFree(primal, blkmem, set, messagehdlr, stat, origprob, transprob, tree, lp,
               eventqueue, eventfilter, &sol, FALSE, TRUE, TRUE, TRUE, &stored) );

         *infeasible = TRUE;
      }

      /* if the node is infeasible, but no constraint handler could resolve the infeasibility
       * -> branch on LP, external candidates, or the pseudo solution
       * -> e.g. select non-fixed binary or integer variable x with value x', create three
       *    sons: x <= x'-1, x = x', and x >= x'+1.
       *    In the left and right branch, the current solution is cut off. In the middle
       *    branch, the constraints can hopefully reduce domains of other variables to cut
       *    off the current solution.
       * In LP branching, we cannot allow adding constraints, because this does not necessary change the LP and can
       * therefore lead to an infinite loop.
       */
      wasforcedlpsolve = forcedlpsolve;
      forcedlpsolve = FALSE;
      if( (*infeasible) && !(*cutoff) 
         && (!(*unbounded) || SCIPbranchcandGetNExternCands(branchcand) > 0 || SCIPbranchcandGetNPseudoCands(branchcand) > 0)
         && !solverelaxagain && !solvelpagain && !propagateagain && !branched )
      {
         SCIP_RESULT result;
         int nlpcands;

         result = SCIP_DIDNOTRUN;

         if( SCIPtreeHasFocusNodeLP(tree) )
         {
            SCIP_CALL( SCIPbranchcandGetLPCands(branchcand, set, stat, lp, NULL, NULL, NULL, &nlpcands, NULL) );
         }
         else
            nlpcands = 0;

         if( nlpcands > 0 )
         {
            /* branch on LP solution */
            SCIPdebugMessage("infeasibility in depth %d was not resolved: branch on LP solution with %d fractionals\n",
               SCIPnodeGetDepth(focusnode), nlpcands);
            SCIP_CALL( SCIPbranchExecLP(blkmem, set, stat, transprob, tree, lp, sepastore, branchcand, eventqueue,
                  primal->cutoffbound, FALSE, &result) );
            assert(SCIPbufferGetNUsed(set->buffer) == 0);
            assert(result != SCIP_DIDNOTRUN && result != SCIP_DIDNOTFIND);
         }
         else 
         {
            if( SCIPbranchcandGetNExternCands(branchcand) > 0 )
            {
               /* branch on external candidates */
               SCIPdebugMessage("infeasibility in depth %d was not resolved: branch on %d external branching candidates.\n",
                  SCIPnodeGetDepth(focusnode), SCIPbranchcandGetNExternCands(branchcand));
               SCIP_CALL( SCIPbranchExecExtern(blkmem, set, stat, transprob, tree, lp, sepastore, branchcand, eventqueue,
                     primal->cutoffbound, TRUE, &result) );
               assert(SCIPbufferGetNUsed(set->buffer) == 0);
            }

            if( result == SCIP_DIDNOTRUN || result == SCIP_DIDNOTFIND )
            {
               /* branch on pseudo solution */
               SCIPdebugMessage("infeasibility in depth %d was not resolved: branch on pseudo solution with %d unfixed integers\n",
                  SCIPnodeGetDepth(focusnode), SCIPbranchcandGetNPseudoCands(branchcand));
               SCIP_CALL( SCIPbranchExecPseudo(blkmem, set, stat, transprob, tree, lp, branchcand, eventqueue,
                     primal->cutoffbound, TRUE, &result) );
               assert(SCIPbufferGetNUsed(set->buffer) == 0);
            }
         }
         
         switch( result )
         {
         case SCIP_CUTOFF:
            assert(tree->nchildren == 0);
            *cutoff = TRUE;
            SCIPdebugMessage(" -> branching rule detected cutoff\n");
            break;
         case SCIP_CONSADDED:
            assert(tree->nchildren == 0);
            if( nlpcands > 0 )
            {
               SCIPerrorMessage("LP branching rule added constraint, which was not allowed this time\n");
               return SCIP_INVALIDRESULT;
            }
            propagateagain = TRUE;
            solvelpagain = TRUE;
            solverelaxagain = TRUE;
            markRelaxsUnsolved(set, relaxation);
            break;
         case SCIP_REDUCEDDOM:
            assert(tree->nchildren == 0);
            propagateagain = TRUE;
            solvelpagain = TRUE;
            solverelaxagain = TRUE;
            markRelaxsUnsolved(set, relaxation);
            break;
         case SCIP_SEPARATED:
            assert(tree->nchildren == 0);
            assert(SCIPsepastoreGetNCuts(sepastore) > 0);
            solvelpagain = TRUE;
            solverelaxagain = TRUE;
            markRelaxsUnsolved(set, relaxation);
            break;
         case SCIP_BRANCHED:
            assert(tree->nchildren >= 1);
            assert(SCIPsepastoreGetNCuts(sepastore) == 0);
            branched = TRUE;
            break;
         case SCIP_DIDNOTFIND: /*lint -fallthrough*/
         case SCIP_DIDNOTRUN:
            /* all integer variables in the infeasible solution are fixed,
             * - if no continuous variables exist and all variables are known, the infeasible pseudo solution is completely
             *   fixed, and the node can be cut off
             * - if at least one continuous variable exists or we do not know all variables due to external pricers, we
             *   cannot resolve the infeasibility by branching -> solve LP (and maybe price in additional variables)
             */
            assert(tree->nchildren == 0);
            assert(SCIPsepastoreGetNCuts(sepastore) == 0);
            assert(SCIPbranchcandGetNPseudoCands(branchcand) == 0);

            if( transprob->ncontvars == 0 && set->nactivepricers == 0 )
            {
               *cutoff = TRUE;
               SCIPdebugMessage(" -> cutoff because all variables are fixed in current node\n");
            }
            else
            {
               /* feasible LP solutions with all integers fixed must be feasible
                * if also no external branching candidates were available
                */
               assert(!SCIPtreeHasFocusNodeLP(tree) || pricingaborted);

               if( SCIPlpGetSolstat(lp) == SCIP_LPSOLSTAT_TIMELIMIT || SCIPlpGetSolstat(lp) == SCIP_LPSOLSTAT_ITERLIMIT || SCIPsolveIsStopped(set, stat, FALSE) )
               {
                  SCIP_NODE* node;

                  /* as we hit the time or iteration limit or another interrupt (e.g., gap limit), we do not want to solve the LP again.
                   * in order to terminate correctly, we create a "branching" with only one child node 
                   * that is a copy of the focusnode 
                   */
                  SCIP_CALL( SCIPnodeCreateChild(&node, blkmem, set, stat, tree, 1.0, focusnode->estimate) );
                  assert(tree->nchildren >= 1);
                  assert(SCIPsepastoreGetNCuts(sepastore) == 0);
                  branched = TRUE;
               }
               else
               {
                  SCIP_VERBLEVEL verblevel;

                  if( pricingaborted )
                  {
                     SCIPerrorMessage("pricing was aborted, but no branching could be created!\n");
                     return SCIP_INVALIDRESULT;
                  }

                  if( wasforcedlpsolve )
                  {
                     assert(SCIPtreeHasFocusNodeLP(tree));
                     SCIPerrorMessage("LP was solved, all integers fixed, some constraint still infeasible, but no branching could be created!\n");
                     return SCIP_INVALIDRESULT;
                  }

                  verblevel = SCIP_VERBLEVEL_FULL;

                  if( !tree->forcinglpmessage && set->disp_verblevel == SCIP_VERBLEVEL_HIGH )
                  {
                     verblevel = SCIP_VERBLEVEL_HIGH;

                     /* remember that the forcing LP solving message was posted and do only post it again if the
                      * verblevel is SCIP_VERBLEVEL_FULL
                      */
                     tree->forcinglpmessage = TRUE;
                  }

                  SCIPmessagePrintVerbInfo(messagehdlr, set->disp_verblevel, verblevel,
                     "(node %"SCIP_LONGINT_FORMAT") forcing the solution of an LP (last LP %"SCIP_LONGINT_FORMAT")...\n", stat->nnodes, stat->nlps);

                  /* solve the LP in the next loop */
                  SCIPtreeSetFocusNodeLP(tree, TRUE);
                  solvelpagain = TRUE;
                  forcedlpsolve = TRUE; /* this LP must be solved without error - otherwise we have to abort */
               }            
            }
            break;
         default:
            SCIPerrorMessage("invalid result code <%d> from SCIPbranchLP(), SCIPbranchExt() or SCIPbranchPseudo()\n", result);
            return SCIP_INVALIDRESULT;
         }  /*lint !e788*/
         assert(*cutoff || solvelpagain || propagateagain || branched); /* something must have been done */
         assert(!(*cutoff) || (!solvelpagain && !propagateagain && !branched));
         assert(!solvelpagain || (!(*cutoff) && !branched));
         assert(!propagateagain || (!(*cutoff) && !branched));
         assert(!branched || (!solvelpagain && !propagateagain));
         assert(branched == (tree->nchildren > 0));

         /* apply found cuts */
         SCIP_CALL( applyCuts(blkmem, set, stat, transprob, tree, lp, sepastore, branchcand, eventqueue, eventfilter,
               (actdepth == 0), SCIP_EFFICIACYCHOICE_LP, cutoff, &propagateagain, &solvelpagain) );

         /* update lower bound with the pseudo objective value, and cut off node by bounding */
         SCIP_CALL( applyBounding(blkmem, set, stat, transprob, primal, tree, lp,  branchcand, eventqueue, conflict, cutoff) );

         /* update the cutoff, propagateagain, and solverelaxagain status of current solving loop */
         updateLoopStatus(set, stat, tree, actdepth, cutoff, &propagateagain, &solverelaxagain);
      }

      /* check for immediate restart */
      *restart = *restart || (actdepth == 0 && restartAllowed(set, stat) && (stat->userrestart
	    || (stat->nrootintfixingsrun > set->presol_immrestartfac * (transprob->nvars - transprob->ncontvars)
	       && (stat->nruns == 1 || transprob->nvars <= (1.0-set->presol_restartminred) * stat->prevrunnvars))) );

      SCIPdebugMessage("node solving iteration %d finished: cutoff=%u, propagateagain=%u, solverelaxagain=%u, solvelpagain=%u, nlperrors=%d, restart=%u\n",
         nloops, *cutoff, propagateagain, solverelaxagain, solvelpagain, nlperrors, *restart);
   }
   assert(SCIPsepastoreGetNCuts(sepastore) == 0);
   assert(*cutoff || SCIPconflictGetNConflicts(conflict) == 0);

   /* flush the conflict set storage */
   SCIP_CALL( SCIPconflictFlushConss(conflict, blkmem, set, stat, transprob, tree, lp, branchcand, eventqueue) );

   /* check for too many LP errors */
   if( nlperrors >= MAXNLPERRORS )
   {
      SCIPerrorMessage("(node %"SCIP_LONGINT_FORMAT") unresolved numerical troubles in LP %"SCIP_LONGINT_FORMAT" -- aborting\n", stat->nnodes, stat->nlps);
      return SCIP_LPERROR;
   }

   /* check for final restart */
   restartfac = set->presol_subrestartfac;
   if( actdepth == 0 )
      restartfac = MIN(restartfac, set->presol_restartfac);
   *restart = *restart || (restartAllowed(set, stat) && (stat->userrestart
	 || (stat->nrootintfixingsrun > restartfac * (transprob->nvars - transprob->ncontvars)
	    && (stat->nruns == 1 || transprob->nvars <= (1.0-set->presol_restartminred) * stat->prevrunnvars))) );

   /* remember the last root LP solution */
   if( actdepth == 0 && !(*cutoff) && !(*unbounded) )
   {
      /* the root pseudo objective value and pseudo objective value should be equal in the root node */
      assert(SCIPsetIsFeasEQ(set, SCIPlpGetGlobalPseudoObjval(lp, set, transprob), SCIPlpGetPseudoObjval(lp, set, transprob)));

      SCIPprobStoreRootSol(transprob, set, lp, SCIPtreeHasFocusNodeLP(tree));
   }

   /* check for cutoff */
   if( *cutoff )
   {
      SCIPdebugMessage("node is cut off\n");
      SCIPnodeUpdateLowerbound(focusnode, stat, SCIPsetInfinity(set));
      *infeasible = TRUE;
   }

   return SCIP_OKAY;
}

/** if feasible, adds current solution to the solution storage */
static
SCIP_RETCODE addCurrentSolution(
   BMS_BLKMEM*           blkmem,             /**< block memory buffers */
   SCIP_SET*             set,                /**< global SCIP settings */
   SCIP_MESSAGEHDLR*     messagehdlr,        /**< message handler */
   SCIP_STAT*            stat,               /**< dynamic problem statistics */
   SCIP_PROB*            origprob,           /**< original problem */
   SCIP_PROB*            transprob,          /**< transformed problem after presolve */
   SCIP_PRIMAL*          primal,             /**< primal data */
   SCIP_TREE*            tree,               /**< branch and bound tree */
   SCIP_LP*              lp,                 /**< LP data */
   SCIP_EVENTQUEUE*      eventqueue,         /**< event queue */
   SCIP_EVENTFILTER*     eventfilter         /**< event filter for global (not variable dependent) events */
   )
{
   SCIP_SOL* sol;
   SCIP_Bool foundsol;

   /* found a feasible solution */
   if( SCIPtreeHasFocusNodeLP(tree) )
   {
      assert(lp->primalfeasible);

      /* start clock for LP solutions */
      SCIPclockStart(stat->lpsoltime, set);

      /* add solution to storage */
      SCIP_CALL( SCIPsolCreateLPSol(&sol, blkmem, set, stat, transprob, primal, tree, lp, NULL) );
      if( set->misc_exactsolve )
      {
         /* if we want to solve exactly, we have to check the solution exactly again */
         SCIP_CALL( SCIPprimalTrySolFree(primal, blkmem, set, messagehdlr, stat, origprob, transprob, tree, lp,
               eventqueue, eventfilter, &sol, FALSE, TRUE, TRUE, TRUE, &foundsol) );
      }
      else
      {
         SCIP_CALL( SCIPprimalAddSolFree(primal, blkmem, set, messagehdlr, stat, origprob, transprob, tree, lp,
               eventqueue, eventfilter, &sol, &foundsol) );
      }
      if( foundsol )
         stat->nlpsolsfound++;

      /* stop clock for LP solutions */
      SCIPclockStop(stat->lpsoltime, set);
   }
   else
   {
      /* start clock for pseudo solutions */
      SCIPclockStart(stat->pseudosoltime, set);

      /* add solution to storage */
      SCIP_CALL( SCIPsolCreatePseudoSol(&sol, blkmem, set, stat, transprob, primal, tree, lp, NULL) );
      if( set->misc_exactsolve )
      {
         /* if we want to solve exactly, we have to check the solution exactly again */
         SCIP_CALL( SCIPprimalTrySolFree(primal, blkmem, set, messagehdlr, stat, origprob, transprob, tree, lp,
               eventqueue, eventfilter, &sol, FALSE, TRUE, TRUE, TRUE, &foundsol) );
      }
      else
      {
         SCIP_CALL( SCIPprimalAddSolFree(primal, blkmem, set, messagehdlr, stat, origprob, transprob, tree, lp,
               eventqueue, eventfilter, &sol, &foundsol) );
      }

      /* stop clock for pseudo solutions */
      SCIPclockStop(stat->pseudosoltime, set);

      if( foundsol )
         stat->npssolsfound++;
   }

   return SCIP_OKAY;
}

/** main solving loop */
SCIP_RETCODE SCIPsolveCIP(
   BMS_BLKMEM*           blkmem,             /**< block memory buffers */
   SCIP_SET*             set,                /**< global SCIP settings */
   SCIP_MESSAGEHDLR*     messagehdlr,        /**< message handler */
   SCIP_STAT*            stat,               /**< dynamic problem statistics */
   SCIP_MEM*             mem,                /**< block memory pools */
   SCIP_PROB*            origprob,           /**< original problem */
   SCIP_PROB*            transprob,          /**< transformed problem after presolve */
   SCIP_PRIMAL*          primal,             /**< primal data */
   SCIP_TREE*            tree,               /**< branch and bound tree */
   SCIP_LP*              lp,                 /**< LP data */
   SCIP_RELAXATION*      relaxation,         /**< global relaxation data */
   SCIP_PRICESTORE*      pricestore,         /**< pricing storage */
   SCIP_SEPASTORE*       sepastore,          /**< separation storage */
   SCIP_CUTPOOL*         cutpool,            /**< global cut pool */
   SCIP_CUTPOOL*         delayedcutpool,     /**< global delayed cut pool */
   SCIP_BRANCHCAND*      branchcand,         /**< branching candidate storage */
   SCIP_CONFLICT*        conflict,           /**< conflict analysis data */
   SCIP_EVENTFILTER*     eventfilter,        /**< event filter for global (not variable dependent) events */
   SCIP_EVENTQUEUE*      eventqueue,         /**< event queue */
   SCIP_Bool*            restart             /**< should solving process be started again with presolving? */
   )
{
   SCIP_NODESEL* nodesel;
   SCIP_NODE* focusnode;
   SCIP_NODE* nextnode;
   SCIP_EVENT event;
   SCIP_Real restartfac;
   SCIP_Real restartconfnum;
   int nnodes;
   int depth;
   SCIP_Bool cutoff;
   SCIP_Bool unbounded;
   SCIP_Bool infeasible;
   SCIP_Bool foundsol;

   assert(set != NULL);
   assert(blkmem != NULL);
   assert(stat != NULL);
   assert(transprob != NULL);
   assert(tree != NULL);
   assert(lp != NULL);
   assert(pricestore != NULL);
   assert(sepastore != NULL);
   assert(branchcand != NULL);
   assert(cutpool != NULL);
   assert(delayedcutpool != NULL);
   assert(primal != NULL);
   assert(eventfilter != NULL);
   assert(eventqueue != NULL);
   assert(restart != NULL);

   /* check for immediate restart (if problem solving marked to be restarted was aborted) */
   restartfac = set->presol_subrestartfac;
   if( SCIPtreeGetCurrentDepth(tree) == 0 )
      restartfac = MIN(restartfac, set->presol_restartfac);
   *restart = restartAllowed(set, stat) && (stat->userrestart
      || (stat->nrootintfixingsrun > restartfac * (transprob->nvars - transprob->ncontvars)
	 && (stat->nruns == 1 || transprob->nvars <= (1.0-set->presol_restartminred) * stat->prevrunnvars)) );

   /* calculate the number of successful conflict analysis calls that should trigger a restart */
   if( set->conf_restartnum > 0 )
   {
      int i;

      restartconfnum = (SCIP_Real)set->conf_restartnum;
      for( i = 0; i < stat->nconfrestarts; ++i )
         restartconfnum *= set->conf_restartfac;
   }
   else
      restartconfnum = SCIP_REAL_MAX;
   assert(restartconfnum >= 0.0);

   /* switch status to UNKNOWN */
   stat->status = SCIP_STATUS_UNKNOWN;

   nextnode = NULL;
   unbounded = FALSE;

   while( !SCIPsolveIsStopped(set, stat, TRUE) && !(*restart) )
   {
      SCIP_Longint nsuccessconflicts;
      SCIP_Bool afternodeheur;

      assert(SCIPbufferGetNUsed(set->buffer) == 0);

      foundsol = FALSE;
      infeasible = FALSE;

      do
      {
         /* update the memory saving flag, switch algorithms respectively */
         SCIPstatUpdateMemsaveMode(stat, set, messagehdlr, mem);

         /* get the current node selector */
         nodesel = SCIPsetGetNodesel(set, stat);

         /* inform tree about the current node selector */
         SCIP_CALL( SCIPtreeSetNodesel(tree, set, messagehdlr, stat, nodesel) );

         /* the next node was usually already selected in the previous solving loop before the primal heuristics were
          * called, because they need to know, if the next node will be a child/sibling (plunging) or not;
          * if the heuristics found a new best solution that cut off some of the nodes, the node selector must be called
          * again, because the selected next node may be invalid due to cut off
          */
         if( nextnode == NULL )
         {
            /* select next node to process */
            SCIP_CALL( SCIPnodeselSelect(nodesel, set, &nextnode) );
         }
         focusnode = nextnode;
         nextnode = NULL;
         assert(SCIPbufferGetNUsed(set->buffer) == 0);

         /* start node activation timer */
         SCIPclockStart(stat->nodeactivationtime, set);

         /* focus selected node */
         SCIP_CALL( SCIPnodeFocus(&focusnode, blkmem, set, messagehdlr, stat, transprob, primal, tree, lp, branchcand, conflict,
               eventfilter, eventqueue, &cutoff) );
         if( cutoff )
            stat->ndelayedcutoffs++;

         /* stop node activation timer */
         SCIPclockStop(stat->nodeactivationtime, set);

         assert(SCIPbufferGetNUsed(set->buffer) == 0);
      }
      while( cutoff ); /* select new node, if the current one was located in a cut off subtree */

      assert(SCIPtreeGetCurrentNode(tree) == focusnode);
      assert(SCIPtreeGetFocusNode(tree) == focusnode);

      /* if no more node was selected, we finished optimization */
      if( focusnode == NULL )
      {
         assert(SCIPtreeGetNNodes(tree) == 0);
         break;
      }

      /* update maxdepth and node count statistics */
      depth = SCIPnodeGetDepth(focusnode);
      stat->maxdepth = MAX(stat->maxdepth, depth);
      stat->maxtotaldepth = MAX(stat->maxtotaldepth, depth);
      stat->nnodes++;
      stat->ntotalnodes++;

      /* issue NODEFOCUSED event */
      SCIP_CALL( SCIPeventChgType(&event, SCIP_EVENTTYPE_NODEFOCUSED) );
      SCIP_CALL( SCIPeventChgNode(&event, focusnode) );
      SCIP_CALL( SCIPeventProcess(&event, set, NULL, NULL, NULL, eventfilter) );

      /* solve focus node */
      SCIP_CALL( solveNode(blkmem, set, messagehdlr, stat, origprob, transprob, primal, tree, lp, relaxation, pricestore, sepastore, branchcand,
            cutpool, delayedcutpool, conflict, eventfilter, eventqueue, &cutoff, &unbounded, &infeasible, restart, &afternodeheur) );
      assert(!cutoff || infeasible);
      assert(SCIPbufferGetNUsed(set->buffer) == 0);
      assert(SCIPtreeGetCurrentNode(tree) == focusnode);
      assert(SCIPtreeGetFocusNode(tree) == focusnode);

      /* check for restart */
      if( !(*restart) )
      {
         /* change color of node in VBC output */
         SCIPvbcSolvedNode(stat->vbc, stat, focusnode);

         /* check, if the current solution is feasible */
         if( !infeasible )
         {
            SCIP_Bool feasible;

            assert(!SCIPtreeHasFocusNodeLP(tree) || (lp->flushed && lp->solved));
            assert(!cutoff);

            /* in the unbounded case, we check the solution w.r.t. the original problem, because we do not want to rely
             * on the LP feasibility and integrality is not checked for unbounded solutions, anyway
             */
            if( unbounded )
            {
               SCIP_SOL* sol;

               if( SCIPtreeHasFocusNodeLP(tree) )
               {
                  SCIP_CALL( SCIPsolCreateLPSol(&sol, blkmem, set, stat, transprob, primal, tree, lp, NULL) );
               }
               else
               {
                  SCIP_CALL( SCIPsolCreatePseudoSol(&sol, blkmem, set, stat, transprob, primal, tree, lp, NULL) );
               }
               SCIP_CALL( SCIPcheckSolOrig(set->scip, sol, &feasible, FALSE, FALSE) );

               SCIP_CALL( SCIPsolFree(&sol, blkmem, primal) );
            }
            else
               feasible = TRUE;

            /* node solution is feasible: add it to the solution store */
            if( feasible )
            {
               SCIP_CALL( addCurrentSolution(blkmem, set, messagehdlr, stat, origprob, transprob, primal, tree, lp,
                     eventqueue, eventfilter) );
            }

            /* issue NODEFEASIBLE event */
            SCIP_CALL( SCIPeventChgType(&event, SCIP_EVENTTYPE_NODEFEASIBLE) );
            SCIP_CALL( SCIPeventChgNode(&event, focusnode) );
            SCIP_CALL( SCIPeventProcess(&event, set, NULL, NULL, NULL, eventfilter) );
         }
         else if( !unbounded )
         {
            /* node solution is not feasible */
            if( tree->nchildren == 0 )
            {
               /* change color of node in VBC output */
               SCIPvbcCutoffNode(stat->vbc, stat, focusnode);

<<<<<<< HEAD
                  /* increase the cutoff counter of the branching variable */
                  if( stat->lastbranchvar != NULL )
                  {
                     SCIP_CALL( SCIPvarIncCutoffSum(stat->lastbranchvar, blkmem, set, stat, stat->lastbranchdir, stat->lastbranchvalue, 1.0) );
                  }
                  /**@todo if last branching variable is unknown, retrieve it from the nodes' boundchg arrays */
               }
               else
=======
               /* issue NODEINFEASIBLE event */
               SCIP_CALL( SCIPeventChgType(&event, SCIP_EVENTTYPE_NODEINFEASIBLE) );

               /* increase the cutoff counter of the branching variable */
               if( stat->lastbranchvar != NULL )
>>>>>>> 9213154e
               {
                  SCIP_CALL( SCIPvarIncCutoffSum(stat->lastbranchvar, stat, stat->lastbranchdir, 1.0) );
               }
               /**@todo if last branching variable is unknown, retrieve it from the nodes' boundchg arrays */
            }
            else
            {
               /* issue NODEBRANCHED event */
               SCIP_CALL( SCIPeventChgType(&event, SCIP_EVENTTYPE_NODEBRANCHED) );
            }
            SCIP_CALL( SCIPeventChgNode(&event, focusnode) );
            SCIP_CALL( SCIPeventProcess(&event, set, NULL, NULL, NULL, eventfilter) );
         }
         assert(SCIPbufferGetNUsed(set->buffer) == 0);

         /* if no branching was created, the node was not cut off, but it's lower bound is still smaller than
          * the cutoff bound, we have to branch on a non-fixed variable;
          * this can happen, if we want to solve exactly, the current solution was declared feasible by the
          * constraint enforcement, but in exact solution checking it was found out to be infeasible;
          * in this case, no branching would have been generated by the enforcement of constraints, but we
          * have to further investigate the current sub tree
          */
         if( !cutoff && !unbounded && tree->nchildren == 0 && SCIPnodeGetLowerbound(focusnode) < primal->cutoffbound )
         {
            SCIP_RESULT result;

            assert(set->misc_exactsolve);

            do
            {
               result = SCIP_DIDNOTRUN;
               if( SCIPbranchcandGetNPseudoCands(branchcand) == 0 )
               {
                  if( transprob->ncontvars > 0 )
                  {
                     /**@todo call PerPlex */
                     SCIPerrorMessage("cannot branch on all-fixed LP -- have to call PerPlex instead\n");
                  }
               }
               else
               {
                  SCIP_CALL( SCIPbranchExecPseudo(blkmem, set, stat, transprob, tree, lp, branchcand, eventqueue,
                        primal->cutoffbound, FALSE, &result) );
                  assert(result != SCIP_DIDNOTRUN && result != SCIP_DIDNOTFIND);
               }
            }
            while( result == SCIP_REDUCEDDOM );
         }
         assert(SCIPbufferGetNUsed(set->buffer) == 0);

         /* select node to process in next solving loop; the primal heuristics need to know whether a child/sibling
          * (plunging) will be selected as next node or not
          */
         SCIP_CALL( SCIPnodeselSelect(nodesel, set, &nextnode) );
         assert(SCIPbufferGetNUsed(set->buffer) == 0);

         /* call primal heuristics that should be applied after the node was solved */
         nnodes = SCIPtreeGetNNodes(tree);
         if( !afternodeheur && (!cutoff || nnodes > 0) )
         {
            SCIP_CALL( SCIPprimalHeuristics(set, stat, transprob, primal, tree, lp, nextnode, SCIP_HEURTIMING_AFTERNODE, &foundsol) );
            assert(SCIPbufferGetNUsed(set->buffer) == 0);
         }

         /* if the heuristics found a new best solution that cut off some of the nodes, the node selector must be called
          * again, because the selected next node may be invalid due to cut off
          */
         assert(!tree->cutoffdelayed);

         if( nnodes != SCIPtreeGetNNodes(tree) || SCIPsolveIsStopped(set, stat, TRUE) )
            nextnode = NULL;
      }
      else if( !infeasible )
      {
         SCIP_SOL* sol;
         SCIP_Bool stored;

         SCIP_CALL( SCIPsolCreateCurrentSol(&sol, blkmem, set, stat, transprob, primal, tree, lp, NULL) );
         SCIP_CALL( SCIPprimalTrySolFree(primal, blkmem, set, messagehdlr, stat, origprob, transprob, tree, lp,
               eventqueue, eventfilter, &sol, FALSE, TRUE, TRUE, TRUE, &stored) );
      }

      /* compute number of successfully applied conflicts */
      nsuccessconflicts = SCIPconflictGetNPropSuccess(conflict) + SCIPconflictGetNInfeasibleLPSuccess(conflict)
         + SCIPconflictGetNBoundexceedingLPSuccess(conflict) + SCIPconflictGetNStrongbranchSuccess(conflict)
         + SCIPconflictGetNPseudoSuccess(conflict);

      /* trigger restart due to conflicts and the restart parameters allow another restart */
      if( nsuccessconflicts >= restartconfnum && restartAllowed(set, stat) )
      {
         SCIPmessagePrintVerbInfo(messagehdlr, set->disp_verblevel, SCIP_VERBLEVEL_HIGH,
            "(run %d, node %"SCIP_LONGINT_FORMAT") restarting after %"SCIP_LONGINT_FORMAT" successful conflict analysis calls\n",
            stat->nruns, stat->nnodes, nsuccessconflicts);
         *restart = TRUE;

         stat->nconfrestarts++;
      }

      /* restart if the userrestart was set to true, we have still some nodes left and the restart parameters allow
       * another restart
       */
      *restart = *restart || (stat->userrestart && SCIPtreeGetNNodes(tree) > 0 && restartAllowed(set, stat));

      /* display node information line */
      SCIP_CALL( SCIPdispPrintLine(set, messagehdlr, stat, NULL, (SCIPnodeGetDepth(focusnode) == 0) && infeasible && !foundsol) );

      SCIPdebugMessage("Processing of node %"SCIP_LONGINT_FORMAT" in depth %d finished. %d siblings, %d children, %d leaves left\n",
         stat->nnodes, SCIPnodeGetDepth(focusnode), tree->nsiblings, tree->nchildren, SCIPtreeGetNLeaves(tree));
      SCIPdebugMessage("**********************************************************************\n");
   }
   assert(SCIPbufferGetNUsed(set->buffer) == 0);

   SCIPdebugMessage("Problem solving finished with status %u (restart=%u, userrestart=%u)\n", stat->status, *restart, stat->userrestart);

   /* cuts off nodes with lower bound is not better than given cutoff bound, manually; this necessary to ensure that
    * SCIP terminates with a proper solve stage
    */
   SCIP_CALL( SCIPtreeCutoff(tree, blkmem, set, stat, eventqueue, lp, primal->cutoffbound) );

   /* if the current node is the only remaining node, and if its lower bound exceeds the upper bound, we have
    * to delete it manually in order to get to the SOLVED stage instead of thinking, that only the gap limit
    * was reached (this may happen, if the current node is the one defining the global lower bound and a
    * feasible solution with the same value was found at this node)
    */
   if( tree->focusnode != NULL && SCIPtreeGetNNodes(tree) == 0
      && SCIPsetIsGE(set, tree->focusnode->lowerbound, primal->cutoffbound) )
   {
      focusnode = NULL;
      SCIP_CALL( SCIPnodeFocus(&focusnode, blkmem, set, messagehdlr, stat, transprob, primal, tree, lp, branchcand, conflict,
            eventfilter, eventqueue, &cutoff) );
   }

   /* check whether we finished solving */
   if( SCIPtreeGetNNodes(tree) == 0 && SCIPtreeGetCurrentNode(tree) == NULL )
   {
      /* no restart necessary */
      *restart = FALSE;

      /* set the solution status */
      if( unbounded )
      {
         if( primal->nsols > 0 )
         {
            /* switch status to UNBOUNDED */
            stat->status = SCIP_STATUS_UNBOUNDED;
         }
         else
         {
            /* switch status to INFORUNB */
            stat->status = SCIP_STATUS_INFORUNBD;
         }
      }
      else if( primal->nsols == 0
         || SCIPsetIsGT(set, SCIPsolGetObj(primal->sols[0], set, transprob),
            SCIPprobInternObjval(transprob, set, SCIPprobGetObjlim(transprob, set))) )
      {
         /* switch status to INFEASIBLE */
         stat->status = SCIP_STATUS_INFEASIBLE;
      }
      else
      {
         /* switch status to OPTIMAL */
         stat->status = SCIP_STATUS_OPTIMAL;
      }
   }

   return SCIP_OKAY;
}<|MERGE_RESOLUTION|>--- conflicted
+++ resolved
@@ -4130,24 +4130,13 @@
                /* change color of node in VBC output */
                SCIPvbcCutoffNode(stat->vbc, stat, focusnode);
 
-<<<<<<< HEAD
-                  /* increase the cutoff counter of the branching variable */
-                  if( stat->lastbranchvar != NULL )
-                  {
-                     SCIP_CALL( SCIPvarIncCutoffSum(stat->lastbranchvar, blkmem, set, stat, stat->lastbranchdir, stat->lastbranchvalue, 1.0) );
-                  }
-                  /**@todo if last branching variable is unknown, retrieve it from the nodes' boundchg arrays */
-               }
-               else
-=======
                /* issue NODEINFEASIBLE event */
                SCIP_CALL( SCIPeventChgType(&event, SCIP_EVENTTYPE_NODEINFEASIBLE) );
 
                /* increase the cutoff counter of the branching variable */
                if( stat->lastbranchvar != NULL )
->>>>>>> 9213154e
                {
-                  SCIP_CALL( SCIPvarIncCutoffSum(stat->lastbranchvar, stat, stat->lastbranchdir, 1.0) );
+                  SCIP_CALL( SCIPvarIncCutoffSum(stat->lastbranchvar, blkmem, set, stat, stat->lastbranchdir, stat->lastbranchvalue, 1.0) );
                }
                /**@todo if last branching variable is unknown, retrieve it from the nodes' boundchg arrays */
             }
