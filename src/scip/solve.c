--- conflicted
+++ resolved
@@ -4023,18 +4023,6 @@
 
    newinitconss = FALSE;
 
-   /* @todo exip: check if this is really necessary and explain why */
-   /* in exact solving mode, we need the LP already during propagation for ... */
-<<<<<<< HEAD
-   if( SCIPisExactSolve(set->scip) )
-=======
-   if( !SCIPisLPConstructed(set->scip) && SCIPisExactSolve(set->scip) )
->>>>>>> d121d0fe
-   {
-      SCIP_CALL( SCIPconstructCurrentLP(blkmem, set, stat, transprob, origprob, tree, reopt, lp, pricestore, sepastore, cutpool,
-            branchcand, eventqueue, eventfilter, cliquetable, newinitconss, cutoff) );
-   }
-
    if( !(*cutoff) && !(*postpone) )
    {
       SCIP_Longint oldninitconssadded;
@@ -5280,14 +5268,11 @@
          SCIP_CALL( SCIPnodeFocus(&focusnode, blkmem, set, messagehdlr, stat, transprob, origprob, primal, tree, reopt,
                lp, branchcand, conflict, conflictstore, eventfilter, eventqueue, cliquetable, &cutoff, FALSE, FALSE) );
 
-<<<<<<< HEAD
          if( SCIPisExactSolve(set->scip) && SCIPisCertificateActive(set->scip) )
          {
             SCIP_CALL( SCIPcertificateInitTransFile(set->scip) );
          }
 
-=======
->>>>>>> d121d0fe
          if( cutoff )
             stat->ndelayedcutoffs++;
 
