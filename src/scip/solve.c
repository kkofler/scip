/* * * * * * * * * * * * * * * * * * * * * * * * * * * * * * * * * * * * * * */
/*                                                                           */
/*                  This file is part of the program and library             */
/*         SCIP --- Solving Constraint Integer Programs                      */
/*                                                                           */
/*    Copyright (C) 2002-2016 Konrad-Zuse-Zentrum                            */
/*                            fuer Informationstechnik Berlin                */
/*                                                                           */
/*  SCIP is distributed under the terms of the ZIB Academic License.         */
/*                                                                           */
/*  You should have received a copy of the ZIB Academic License              */
/*  along with SCIP; see the file COPYING. If not email to scip@zib.de.      */
/*                                                                           */
/* * * * * * * * * * * * * * * * * * * * * * * * * * * * * * * * * * * * * * */

/**@file   solve.c
 * @brief  main solving loop and node processing
 * @author Tobias Achterberg
 * @author Timo Berthold
 * @author Marc Pfetsch
 * @author Gerald Gamrath
 */

/*---+----1----+----2----+----3----+----4----+----5----+----6----+----7----+----8----+----9----+----0----+----1----+----2*/
#include <assert.h>

#include "scip/def.h"
#include "scip/set.h"
#include "scip/stat.h"
#include "scip/clock.h"
#include "scip/visual.h"
#include "scip/interrupt.h"
#include "scip/event.h"
#include "scip/lp.h"
#include "scip/mem.h"
#include "scip/var.h"
#include "scip/prob.h"
#include "scip/sol.h"
#include "scip/primal.h"
#include "scip/tree.h"
#include "scip/reopt.h"
#include "scip/basisstore.h"
#include "scip/pricestore.h"
#include "scip/sepastore.h"
#include "scip/cutpool.h"
#include "scip/solve.h"
#include "scip/scip.h"
#include "scip/branch.h"
#include "scip/conflict.h"
#include "scip/cons.h"
#include "scip/disp.h"
#include "scip/heur.h"
#include "scip/nodesel.h"
#include "scip/pricer.h"
#include "scip/relax.h"
#include "scip/sepa.h"
#include "scip/prop.h"
#include "scip/pub_misc.h"
#include "scip/debug.h"


#define MAXNLPERRORS  10                /**< maximal number of LP error loops in a single node */
#define MAXNCLOCKSKIPS 64               /**< maximum number of SCIPsolveIsStopped() calls without checking the clock */
#define NINITCALLS 1000L                /**< minimum number of calls to SCIPsolveIsStopped() prior to dynamic clock skips */
#define SAFETYFACTOR 1e-2               /**< the probability that SCIP skips the clock call after the time limit has already been reached */

/** returns whether the solving process will be / was stopped before proving optimality;
 *  if the solving process was stopped, stores the reason as status in stat
 */
SCIP_Bool SCIPsolveIsStopped(
   SCIP_SET*             set,                /**< global SCIP settings */
   SCIP_STAT*            stat,               /**< dynamic problem statistics */
   SCIP_Bool             checknodelimits     /**< should the node limits be involved in the check? */
   )
{
   assert(set != NULL);
   assert(stat != NULL);

   /* increase the number of calls to this method */
   ++stat->nisstoppedcalls;

   /* in case lowerbound >= upperbound, we do not want to terminate with SCIP_STATUS_GAPLIMIT but with the ordinary
    * SCIP_STATUS_OPTIMAL/INFEASIBLE/...
    */
   if( set->stage >= SCIP_STAGE_SOLVING && SCIPsetIsLE(set, SCIPgetUpperbound(set->scip), SCIPgetLowerbound(set->scip)) )
      return TRUE;

   /* if some limit has been changed since the last call, we reset the status */
   if( set->limitchanged )
   {
      stat->status = SCIP_STATUS_UNKNOWN;
      set->limitchanged = FALSE;
   }

   if( SCIPinterrupted() || stat->userinterrupt )
   {
      stat->status = SCIP_STATUS_USERINTERRUPT;
      stat->userinterrupt = FALSE;
      SCIPresetInterrupted();
   }
   /* only measure the clock if a time limit is set */
   else if( set->istimelimitfinite )
   {
      /* check if we have already called this function sufficiently often for a valid estimation of its average call interval */
      if( stat->nclockskipsleft <= 0 || stat->nisstoppedcalls < NINITCALLS )
      {
         SCIP_Real currtime = SCIPclockGetTime(stat->solvingtime);

         /* use the measured time to update the average time interval between two calls to this method */
         if( set->time_rareclockcheck && stat->nisstoppedcalls >= NINITCALLS )
         {
            SCIP_Real avgisstoppedfreq;
            int nclockskips = MAXNCLOCKSKIPS;

            avgisstoppedfreq = currtime / stat->nisstoppedcalls;

            /* if we are approaching the time limit, reset the number of clock skips to 0 */
            if( (SAFETYFACTOR * (set->limit_time - currtime) / (avgisstoppedfreq + 1e-6)) < nclockskips )
               nclockskips = 0;

            stat->nclockskipsleft = nclockskips;
         }
         else
            stat->nclockskipsleft = 0;

         /* set the status if the time limit was hit */
         if( currtime >= set->limit_time )
         {
            stat->status = SCIP_STATUS_TIMELIMIT;
            return TRUE;
         }
      }
      else if( SCIPclockGetLastTime(stat->solvingtime) >= set->limit_time )
      {
         /* use information if clock has been updated more recently */
         stat->status = SCIP_STATUS_TIMELIMIT;
         return TRUE;
      }
      else
         --stat->nclockskipsleft;
   }
   if( SCIPgetMemUsed(set->scip) >= set->limit_memory*1048576.0 - stat->externmemestim )
      stat->status = SCIP_STATUS_MEMLIMIT;
   else if( set->stage >= SCIP_STAGE_SOLVING && SCIPgetNLimSolsFound(set->scip) > 0
      && (SCIPsetIsLT(set, SCIPgetGap(set->scip), set->limit_gap)
         || SCIPsetIsLT(set, SCIPgetUpperbound(set->scip) - SCIPgetLowerbound(set->scip), set->limit_absgap)) )
      stat->status = SCIP_STATUS_GAPLIMIT;
   else if( set->limit_solutions >= 0 && set->stage >= SCIP_STAGE_PRESOLVED
      && SCIPgetNLimSolsFound(set->scip) >= set->limit_solutions )
      stat->status = SCIP_STATUS_SOLLIMIT;
   else if( set->limit_bestsol >= 0 && set->stage >= SCIP_STAGE_PRESOLVED
      && SCIPgetNBestSolsFound(set->scip) >= set->limit_bestsol )
      stat->status = SCIP_STATUS_BESTSOLLIMIT;
   else if( checknodelimits && set->limit_nodes >= 0 && stat->nnodes >= set->limit_nodes )
      stat->status = SCIP_STATUS_NODELIMIT;
   else if( checknodelimits && set->limit_totalnodes >= 0 && stat->ntotalnodes >= set->limit_totalnodes )
      stat->status = SCIP_STATUS_TOTALNODELIMIT;
   else if( checknodelimits && set->limit_stallnodes >= 0 && stat->nnodes >= stat->bestsolnode + set->limit_stallnodes )
      stat->status = SCIP_STATUS_STALLNODELIMIT;

   /* If stat->status was initialized to SCIP_STATUS_NODELIMIT or SCIP_STATUS_STALLNODELIMIT due to a previous call to SCIPsolveIsStopped(,,TRUE),
    * in the case of checknodelimits == FALSE, we do not want to report here that the solve will be stopped due to a nodelimit.
    */
   if( !checknodelimits )
      return (stat->status != SCIP_STATUS_UNKNOWN && stat->status != SCIP_STATUS_NODELIMIT && stat->status != SCIP_STATUS_TOTALNODELIMIT && stat->status != SCIP_STATUS_STALLNODELIMIT);
   else
      return (stat->status != SCIP_STATUS_UNKNOWN);
}

/** calls primal heuristics */
SCIP_RETCODE SCIPprimalHeuristics(
   SCIP_SET*             set,                /**< global SCIP settings */
   SCIP_STAT*            stat,               /**< dynamic problem statistics */
   SCIP_PROB*            prob,               /**< transformed problem after presolve */
   SCIP_PRIMAL*          primal,             /**< primal data */
   SCIP_TREE*            tree,               /**< branch and bound tree, or NULL if called during presolving */
   SCIP_LP*              lp,                 /**< LP data, or NULL if called during presolving or propagation */
   SCIP_NODE*            nextnode,           /**< next node that will be processed, or NULL if no more nodes left
                                              *   (only needed when calling after node heuristics) */
   SCIP_HEURTIMING       heurtiming,         /**< current point in the node solving process */
   SCIP_Bool             nodeinfeasible,     /**< was the current node already detected to be infeasible? */
   SCIP_Bool*            foundsol            /**< pointer to store whether a solution has been found */
   )
{  /*lint --e{715}*/

   SCIP_RESULT result;
   SCIP_Longint oldnbestsolsfound;
   SCIP_Real lowerbound;
   int ndelayedheurs;
   int depth;
   int lpstateforkdepth;
   int h;
#ifndef NDEBUG
   SCIP_Bool inprobing;
   SCIP_Bool indiving;
#endif

   assert(set != NULL);
   assert(primal != NULL);
   assert(tree != NULL || heurtiming == SCIP_HEURTIMING_BEFOREPRESOL || heurtiming == SCIP_HEURTIMING_DURINGPRESOLLOOP);
   assert(lp != NULL || heurtiming == SCIP_HEURTIMING_BEFOREPRESOL || heurtiming == SCIP_HEURTIMING_DURINGPRESOLLOOP
      || heurtiming == SCIP_HEURTIMING_AFTERPROPLOOP);
   assert(heurtiming == SCIP_HEURTIMING_BEFORENODE || heurtiming == SCIP_HEURTIMING_DURINGLPLOOP
      || heurtiming == SCIP_HEURTIMING_AFTERLPLOOP || heurtiming == SCIP_HEURTIMING_AFTERNODE
      || heurtiming == SCIP_HEURTIMING_DURINGPRICINGLOOP || heurtiming == SCIP_HEURTIMING_BEFOREPRESOL
      || heurtiming == SCIP_HEURTIMING_DURINGPRESOLLOOP || heurtiming == SCIP_HEURTIMING_AFTERPROPLOOP
      || heurtiming == (SCIP_HEURTIMING_AFTERLPLOOP | SCIP_HEURTIMING_AFTERNODE));
   assert(heurtiming != SCIP_HEURTIMING_AFTERNODE || (nextnode == NULL) == (SCIPtreeGetNNodes(tree) == 0));
   assert(foundsol != NULL);

   *foundsol = FALSE;

   /* nothing to do, if no heuristics are available, or if the branch-and-bound process is finished */
   if( set->nheurs == 0 || (heurtiming == SCIP_HEURTIMING_AFTERNODE && nextnode == NULL) )
      return SCIP_OKAY;

   /* do not continue if we reached a time limit */
   if( SCIPsolveIsStopped(set, stat, FALSE) )
      return SCIP_OKAY;

   /* sort heuristics by priority, but move the delayed heuristics to the front */
   SCIPsetSortHeurs(set);

   /* specialize the AFTERNODE timing flag */
   if( (heurtiming & SCIP_HEURTIMING_AFTERNODE) == SCIP_HEURTIMING_AFTERNODE )
   {
      SCIP_Bool plunging;
      SCIP_Bool pseudonode;

      /* clear the AFTERNODE flags and replace them by the right ones */
      heurtiming &= ~SCIP_HEURTIMING_AFTERNODE;

      /* we are in plunging mode iff the next node is a sibling or a child, and no leaf */
      assert(nextnode == NULL
         || SCIPnodeGetType(nextnode) == SCIP_NODETYPE_SIBLING
         || SCIPnodeGetType(nextnode) == SCIP_NODETYPE_CHILD
         || SCIPnodeGetType(nextnode) == SCIP_NODETYPE_LEAF);
      plunging = (nextnode != NULL && SCIPnodeGetType(nextnode) != SCIP_NODETYPE_LEAF);
      pseudonode = !SCIPtreeHasFocusNodeLP(tree);
      if( plunging && SCIPtreeGetCurrentDepth(tree) > 0 ) /* call plunging heuristics also at root node */
      {
         if( !pseudonode )
            heurtiming |= SCIP_HEURTIMING_AFTERLPNODE;
         else
            heurtiming |= SCIP_HEURTIMING_AFTERPSEUDONODE;
      }
      else
      {
         if( !pseudonode )
            heurtiming |= SCIP_HEURTIMING_AFTERLPPLUNGE | SCIP_HEURTIMING_AFTERLPNODE;
         else
            heurtiming |= SCIP_HEURTIMING_AFTERPSEUDOPLUNGE | SCIP_HEURTIMING_AFTERPSEUDONODE;
      }
   }

   /* initialize the tree related data, if we are not in presolving */
   if( heurtiming == SCIP_HEURTIMING_BEFOREPRESOL || heurtiming == SCIP_HEURTIMING_DURINGPRESOLLOOP )
   {
      depth = -1;
      lpstateforkdepth = -1;

      SCIPsetDebugMsg(set, "calling primal heuristics %s presolving\n",
         heurtiming == SCIP_HEURTIMING_BEFOREPRESOL ? "before" : "during");
   }
   else
   {
      assert(tree != NULL); /* for lint */
      depth = SCIPtreeGetFocusDepth(tree);
      lpstateforkdepth = (tree->focuslpstatefork != NULL ? SCIPnodeGetDepth(tree->focuslpstatefork) : -1);

      SCIPsetDebugMsg(set, "calling primal heuristics in depth %d (timing: %u)\n", depth, heurtiming);
   }

   /* call heuristics */
   ndelayedheurs = 0;
   oldnbestsolsfound = primal->nbestsolsfound;

#ifndef NDEBUG
   /* remember old probing and diving status */
   inprobing = tree != NULL && SCIPtreeProbing(tree);
   indiving = lp != NULL && SCIPlpDiving(lp);

   /* heuristics should currently not be called in diving mode */
   assert(!indiving);
#endif

   /* collect lower bound of current node */
   if( tree !=  NULL )
   {
      assert(SCIPtreeGetFocusNode(tree) != NULL);
      lowerbound = SCIPnodeGetLowerbound(SCIPtreeGetFocusNode(tree));
   }
   else if( lp != NULL )
      lowerbound = SCIPlpGetPseudoObjval(lp, set, prob);
   else
      lowerbound = -SCIPsetInfinity(set);

   for( h = 0; h < set->nheurs; ++h )
   {
      /* it might happen that a diving heuristic renders the previously solved node LP invalid
       * such that additional calls to LP heuristics will fail; better abort the loop in this case
       */
      if( lp != NULL && lp->resolvelperror)
         break;

#ifdef SCIP_DEBUG
      {
         SCIP_Bool delayed;
         if( SCIPheurShouldBeExecuted(set->heurs[h], depth, lpstateforkdepth, heurtiming, &delayed) )
         {
            SCIPsetDebugMsg(set, " -> executing heuristic <%s> with priority %d\n",
               SCIPheurGetName(set->heurs[h]), SCIPheurGetPriority(set->heurs[h]));
         }
      }
#endif

      SCIP_CALL( SCIPheurExec(set->heurs[h], set, primal, depth, lpstateforkdepth, heurtiming, nodeinfeasible,
            &ndelayedheurs, &result) );

      /* if the new solution cuts off the current node due to a new primal solution (via the cutoff bound) interrupt
       * calling the remaining heuristics
       */
      if( (result == SCIP_FOUNDSOL && lowerbound > primal->cutoffbound) || SCIPsolveIsStopped(set, stat, FALSE) )
         break;

      /* check if the problem is proven to be unbounded, currently this happens only in reoptimization */
      if( result == SCIP_UNBOUNDED )
      {
         stat->status = SCIP_STATUS_UNBOUNDED;
         break;
      }

      /* make sure that heuristic did not change probing or diving status */
      assert(tree == NULL || inprobing == SCIPtreeProbing(tree));
      assert(lp == NULL || indiving == SCIPlpDiving(lp));
   }
   assert(0 <= ndelayedheurs && ndelayedheurs <= set->nheurs);

   *foundsol = (primal->nbestsolsfound > oldnbestsolsfound);

   return SCIP_OKAY;
}

/** applies one round of propagation */
static
SCIP_RETCODE propagationRound(
   BMS_BLKMEM*           blkmem,             /**< block memory buffers */
   SCIP_SET*             set,                /**< global SCIP settings */
   SCIP_STAT*            stat,               /**< dynamic problem statistics */
   SCIP_PRIMAL*          primal,             /**< primal data */
   SCIP_TREE*            tree,               /**< branch and bound tree */
   int                   depth,              /**< depth level to use for propagator frequency checks */
   SCIP_Bool             fullpropagation,    /**< should all constraints be propagated (or only new ones)? */
   SCIP_Bool             onlydelayed,        /**< should only delayed propagators be called? */
   SCIP_Bool*            delayed,            /**< pointer to store whether a propagator was delayed */
   SCIP_Bool*            propagain,          /**< pointer to store whether propagation should be applied again */
   SCIP_PROPTIMING       timingmask,         /**< timing mask to decide which propagators are executed */
   SCIP_Bool*            cutoff              /**< pointer to store whether the node can be cut off */
   )
{  /*lint --e{715}*/
   SCIP_RESULT result;
   SCIP_Bool abortoncutoff;
   int i;

   assert(set != NULL);
   assert(delayed != NULL);
   assert(propagain != NULL);
   assert(cutoff != NULL);

   *delayed = FALSE;
   *propagain = FALSE;

   /* sort propagators */
   SCIPsetSortProps(set);

   /* check if we want to abort on a cutoff; if we are not in the solving stage (e.g., in presolving), we want to abort
    * anyway
    */
   abortoncutoff = set->prop_abortoncutoff || (set->stage != SCIP_STAGE_SOLVING);

   /* call additional propagators with nonnegative priority */
   for( i = 0; i < set->nprops && (!(*cutoff) || !abortoncutoff); ++i )
   {
      /* timing needs to fit */
      if( (SCIPpropGetTimingmask(set->props[i]) & timingmask) == 0 )
         continue;

      if( SCIPpropGetPriority(set->props[i]) < 0 )
         continue;

      if( onlydelayed && !SCIPpropWasDelayed(set->props[i]) )
         continue;

      SCIPsetDebugMsg(set, "calling propagator <%s>\n", SCIPpropGetName(set->props[i]));

      SCIP_CALL( SCIPpropExec(set->props[i], set, stat, depth, onlydelayed, tree->sbprobing, timingmask, &result) );
      *delayed = *delayed || (result == SCIP_DELAYED);
      *propagain = *propagain || (result == SCIP_REDUCEDDOM);

      /* beside the result pointer of the propagator we have to check if an internal cutoff was detected; this can
       * happen when a global bound change was applied which is globally valid and leads locally (for the current node
       * and others) to an infeasible problem;
       */
      *cutoff = *cutoff || (result == SCIP_CUTOFF) || (tree->cutoffdepth <= SCIPtreeGetCurrentDepth(tree));

      if( result == SCIP_CUTOFF )
      {
         SCIPsetDebugMsg(set, " -> propagator <%s> detected cutoff\n", SCIPpropGetName(set->props[i]));
      }

      /* if we work off the delayed propagators, we stop immediately if a reduction was found */
      if( onlydelayed && result == SCIP_REDUCEDDOM )
      {
         *delayed = TRUE;
         return SCIP_OKAY;
      }
   }

   /* propagate constraints */
   for( i = 0; i < set->nconshdlrs && (!(*cutoff) || !abortoncutoff); ++i )
   {
      /* timing needs to fit */
      if( (SCIPconshdlrGetPropTiming(set->conshdlrs[i]) & timingmask) == 0 )
         continue;

      if( onlydelayed && !SCIPconshdlrWasPropagationDelayed(set->conshdlrs[i]) )
         continue;

      SCIPsetDebugMsg(set, "calling propagation method of constraint handler <%s>\n", SCIPconshdlrGetName(set->conshdlrs[i]));

      SCIP_CALL( SCIPconshdlrPropagate(set->conshdlrs[i], blkmem, set, stat, depth, fullpropagation, onlydelayed,
            tree->sbprobing, timingmask, &result) );
      *delayed = *delayed || (result == SCIP_DELAYED);
      *propagain = *propagain || (result == SCIP_REDUCEDDOM);

      /* beside the result pointer of the propagator we have to check if an internal cutoff was detected; this can
       * happen when a global bound change was applied which is globally valid and leads locally (for the current node
       * and others) to an infeasible problem;
       */
      *cutoff = *cutoff || (result == SCIP_CUTOFF) || (tree->cutoffdepth <= SCIPtreeGetCurrentDepth(tree));

      if( result == SCIP_CUTOFF )
      {
         SCIPsetDebugMsg(set, " -> constraint handler <%s> detected cutoff in propagation\n",
            SCIPconshdlrGetName(set->conshdlrs[i]));
      }

      /* if we work off the delayed propagators, we stop immediately if a reduction was found */
      if( onlydelayed && result == SCIP_REDUCEDDOM )
      {
         *delayed = TRUE;
         return SCIP_OKAY;
      }
   }

   /* call additional propagators with negative priority */
   for( i = 0; i < set->nprops && (!(*cutoff) || !abortoncutoff); ++i )
   {
      /* timing needs to fit */
      if( (SCIPpropGetTimingmask(set->props[i]) & timingmask) == 0 )
         continue;

      if( SCIPpropGetPriority(set->props[i]) >= 0 )
         continue;

      if( onlydelayed && !SCIPpropWasDelayed(set->props[i]) )
         continue;

      SCIPsetDebugMsg(set, "calling propagator <%s>\n", SCIPpropGetName(set->props[i]));

      SCIP_CALL( SCIPpropExec(set->props[i], set, stat, depth, onlydelayed, tree->sbprobing, timingmask, &result) );
      *delayed = *delayed || (result == SCIP_DELAYED);
      *propagain = *propagain || (result == SCIP_REDUCEDDOM);

      /* beside the result pointer of the propagator we have to check if an internal cutoff was detected; this can
       * happen when a global bound change was applied which is globally valid and leads locally (for the current node
       * and others) to an infeasible problem;
       */
      *cutoff = *cutoff || (result == SCIP_CUTOFF) || (tree->cutoffdepth <= SCIPtreeGetCurrentDepth(tree));

      if( result == SCIP_CUTOFF )
      {
         SCIPsetDebugMsg(set, " -> propagator <%s> detected cutoff\n", SCIPpropGetName(set->props[i]));
      }

      /* if we work off the delayed propagators, we stop immediately if a reduction was found */
      if( onlydelayed && result == SCIP_REDUCEDDOM )
      {
         *delayed = TRUE;
         return SCIP_OKAY;
      }
   }

   return SCIP_OKAY;
}

/** applies domain propagation on current node */
static
SCIP_RETCODE propagateDomains(
   BMS_BLKMEM*           blkmem,             /**< block memory buffers */
   SCIP_SET*             set,                /**< global SCIP settings */
   SCIP_STAT*            stat,               /**< dynamic problem statistics */
   SCIP_PRIMAL*          primal,             /**< primal data */
   SCIP_TREE*            tree,               /**< branch and bound tree */
   int                   depth,              /**< depth level to use for propagator frequency checks */
   int                   maxproprounds,      /**< maximal number of propagation rounds (-1: no limit, 0: parameter settings) */
   SCIP_Bool             fullpropagation,    /**< should all constraints be propagated (or only new ones)? */
   SCIP_PROPTIMING       timingmask,         /**< timing mask to decide which propagators are executed */
   SCIP_Bool*            cutoff              /**< pointer to store whether the node can be cut off */
   )
{
   SCIP_NODE* node;
   SCIP_Bool delayed;
   SCIP_Bool propagain;
   int propround;

   assert(set != NULL);
   assert(tree != NULL);
   assert(depth >= 0);
   assert(cutoff != NULL);

   node = SCIPtreeGetCurrentNode(tree);
   assert(node != NULL);
   assert(SCIPnodeIsActive(node));
   assert(SCIPnodeGetType(node) == SCIP_NODETYPE_FOCUSNODE
      || SCIPnodeGetType(node) == SCIP_NODETYPE_REFOCUSNODE
      || SCIPnodeGetType(node) == SCIP_NODETYPE_PROBINGNODE);

   /* adjust maximal number of propagation rounds */
   if( maxproprounds == 0 )
      maxproprounds = (depth == 0 ? set->prop_maxroundsroot : set->prop_maxrounds);
   if( maxproprounds == -1 )
      maxproprounds = INT_MAX;

   SCIPsetDebugMsg(set, "domain propagation of node %p in depth %d (using depth %d, maxrounds %d, proptiming %u)\n",
      (void*)node, SCIPnodeGetDepth(node), depth, maxproprounds, timingmask);

   /* propagate as long new bound changes were found and the maximal number of propagation rounds is not exceeded */
   *cutoff = FALSE;
   propround = 0;
   propagain = TRUE;
   while( propagain && !(*cutoff) && propround < maxproprounds && !SCIPsolveIsStopped(set, stat, FALSE) )
   {
      propround++;

      /* perform the propagation round by calling the propagators and constraint handlers */
      SCIP_CALL( propagationRound(blkmem, set, stat, primal, tree, depth, fullpropagation, FALSE, &delayed, &propagain, timingmask, cutoff) );

      /* if the propagation will be terminated, call the delayed propagators */
      while( delayed && (!propagain || propround >= maxproprounds) && !(*cutoff) )
      {
         /* call the delayed propagators and constraint handlers */
         SCIP_CALL( propagationRound(blkmem, set, stat, primal, tree, depth, fullpropagation, TRUE, &delayed, &propagain, timingmask, cutoff) );
      }

      /* if a reduction was found, we want to do another full propagation round (even if the propagator only claimed
       * to have done a domain reduction without applying a domain change)
       */
      fullpropagation = TRUE;
   }

   /* mark the node to be completely propagated in the current repropagation subtree level */
   SCIPnodeMarkPropagated(node, tree);

   if( *cutoff )
   {
      SCIPsetDebugMsg(set, " --> domain propagation of node %p finished: cutoff!\n", (void*)node);
   }

   return SCIP_OKAY;
}

/** applies domain propagation on current node and flushes the conflict storage afterwards */
SCIP_RETCODE SCIPpropagateDomains(
   BMS_BLKMEM*           blkmem,             /**< block memory buffers */
   SCIP_SET*             set,                /**< global SCIP settings */
   SCIP_STAT*            stat,               /**< dynamic problem statistics */
   SCIP_PROB*            transprob,          /**< transformed problem */
   SCIP_PROB*            origprob,           /**< original problem */
   SCIP_PRIMAL*          primal,             /**< primal data */
   SCIP_TREE*            tree,               /**< branch and bound tree */
   SCIP_REOPT*           reopt,              /**< reoptimization data structure */
   SCIP_LP*              lp,                 /**< LP data */
   SCIP_BRANCHCAND*      branchcand,         /**< branching candidate storage */
   SCIP_EVENTQUEUE*      eventqueue,         /**< event queue */
   SCIP_CONFLICT*        conflict,           /**< conflict analysis data */
   SCIP_CLIQUETABLE*     cliquetable,        /**< clique table data structure */
   int                   depth,              /**< depth level to use for propagator frequency checks */
   int                   maxproprounds,      /**< maximal number of propagation rounds (-1: no limit, 0: parameter settings) */
   SCIP_PROPTIMING       timingmask,         /**< timing mask to decide which propagators are executed */
   SCIP_Bool*            cutoff              /**< pointer to store whether the node can be cut off */
   )
{
   /* apply domain propagation */
   SCIP_CALL( propagateDomains(blkmem, set, stat, primal, tree, depth, maxproprounds, TRUE, timingmask, cutoff) );

   /* flush the conflict set storage */
   SCIP_CALL( SCIPconflictFlushConss(conflict, blkmem, set, stat, transprob, origprob, tree, reopt, lp, branchcand, eventqueue, cliquetable) );

   return SCIP_OKAY;
}

/** returns whether the given variable with the old LP solution value should lead to an update of the pseudo cost entry */
static
SCIP_Bool isPseudocostUpdateValid(
   SCIP_VAR*             var,                /**< problem variable */
   SCIP_SET*             set,                /**< global SCIP settings */
   SCIP_Real             oldlpsolval,        /**< solution value of variable in old LP */
   SCIP_Bool             updateintegers,     /**< whether to update pseudo costs for integer variables */
   SCIP_Bool             updatecontinuous    /**< whether to update pseudo costs for continuous variables */
   )
{
   SCIP_Real newlpsolval;

   assert(var != NULL);

   if( !updatecontinuous && SCIPvarGetType(var) == SCIP_VARTYPE_CONTINUOUS )
      return FALSE;

   if( !updateintegers && SCIPvarGetType(var) != SCIP_VARTYPE_CONTINUOUS )
      return FALSE;

   if( SCIPvarGetType(var) == SCIP_VARTYPE_CONTINUOUS && set->branch_lpgainnorm != 'l' )
   {
      /* if the variable is fixed at +/- infinity or it has an unbounded domain, then the domain-based update strategies will not work */
      if( SCIPsetIsInfinity(set, REALABS(SCIPvarGetLbLocal(var))) || SCIPsetIsInfinity(set, REALABS(SCIPvarGetUbLocal(var))) )
         return FALSE;

      /* @todo if set->branch_lpgainnorm == 's', then we would need to know then domain before branching
       * since this is difficult to get, we don't check for unboundedness here and let the pscost update fail later
       * however, this makes the weights used to spread a pseudo cost update over all domain changes inaccurate
       */

      return TRUE;
   }

   /* if the old LP solution value is unknown, the pseudo cost update cannot be performed */
   if( oldlpsolval >= SCIP_INVALID )
      return FALSE;

   /* the bound change on the given variable was responsible for the gain in the dual bound, if the variable's
    * old solution value is outside the current bounds, and the new solution value is equal to the bound
    * closest to the old solution value
    */

   /* find out, which of the current bounds is violated by the old LP solution value */
   if( SCIPsetIsLT(set, oldlpsolval, SCIPvarGetLbLocal(var)) )
   {
      newlpsolval = SCIPvarGetLPSol(var);
      return SCIPsetIsEQ(set, newlpsolval, SCIPvarGetLbLocal(var));
   }
   else if( SCIPsetIsGT(set, oldlpsolval, SCIPvarGetUbLocal(var)) )
   {
      newlpsolval = SCIPvarGetLPSol(var);
      return SCIPsetIsEQ(set, newlpsolval, SCIPvarGetUbLocal(var));
   }
   else
      return FALSE;
}

/** pseudo cost flag stored in the variables to mark them for the pseudo cost update */
enum PseudocostFlag
{
   PSEUDOCOST_NONE     = 0,             /**< variable's bounds were not changed */
   PSEUDOCOST_IGNORE   = 1,             /**< bound changes on variable should be ignored for pseudo cost updates */
   PSEUDOCOST_UPDATE   = 2              /**< pseudo cost value of variable should be updated */
};
typedef enum PseudocostFlag PSEUDOCOSTFLAG;

/** updates the variable's pseudo cost values after the node's initial LP was solved */
static
SCIP_RETCODE updatePseudocost(
   SCIP_SET*             set,                /**< global SCIP settings */
   SCIP_STAT*            stat,               /**< dynamic problem statistics */
   SCIP_PROB*            prob,               /**< transformed problem after presolve */
   SCIP_TREE*            tree,               /**< branch and bound tree */
   SCIP_LP*              lp,                 /**< LP data */
   SCIP_Bool             updateintegers,     /**< whether to update pseudo costs for integer variables */
   SCIP_Bool             updatecontinuous    /**< whether to update pseudo costs for continuous variables */
   )
{
   SCIP_NODE* focusnode;
   int actdepth;

   assert(lp != NULL);
   assert(tree != NULL);
   assert(tree->path != NULL);

   focusnode = SCIPtreeGetFocusNode(tree);
   assert(SCIPnodeIsActive(focusnode));
   assert(SCIPnodeGetType(focusnode) == SCIP_NODETYPE_FOCUSNODE);
   actdepth = SCIPnodeGetDepth(focusnode);
   assert(tree->path[actdepth] == focusnode);

   if( (updateintegers || updatecontinuous) && lp->solved && SCIPlpGetSolstat(lp) == SCIP_LPSOLSTAT_OPTIMAL && tree->focuslpstatefork != NULL )
   {
      SCIP_BOUNDCHG** updates;
      SCIP_NODE* node;
      SCIP_VAR* var;
      SCIP_Real weight;
      SCIP_Real lpgain;
      int nupdates;
      int nvalidupdates;
      int d;
      int i;

      assert(SCIPnodeIsActive(tree->focuslpstatefork));
      assert(tree->path[tree->focuslpstatefork->depth] == tree->focuslpstatefork);

      /* get a buffer for the collected bound changes; start with a size twice as large as the number of nodes between
       * current node and LP fork
       */
      SCIP_CALL( SCIPsetAllocBufferArray(set, &updates, (int)(2*(actdepth - tree->focuslpstatefork->depth))) );
      nupdates = 0;
      nvalidupdates = 0;

      /* search the nodes from LP fork down to current node for bound changes in between; move in this direction,
       * because the bound changes closer to the LP fork are more likely to have a valid LP solution information
       * attached; collect the bound changes for pseudo cost value updates and mark the corresponding variables such
       * that they are not updated twice in case of more than one bound change on the same variable
       */
      for( d = tree->focuslpstatefork->depth+1; d <= actdepth; ++d )
      {
         node = tree->path[d];

         if( node->domchg != NULL )
         {
            SCIP_BOUNDCHG* boundchgs;
            int nboundchgs;

            boundchgs = node->domchg->domchgbound.boundchgs;
            nboundchgs = node->domchg->domchgbound.nboundchgs;
            for( i = 0; i < nboundchgs; ++i )
            {
               var = boundchgs[i].var;
               assert(var != NULL);

               /* we even collect redundant bound changes, since they were not redundant in the LP branching decision
                * and therefore should be regarded in the pseudocost updates
                *
                * however, if the variable is continuous and we normalize the pseudo costs by the domain reduction,
                * then getting the variable bound before the branching is not possible by looking at the variables branching information (since redundant branchings are not applied)
                * thus, in this case we ignore the boundchange
                */
               if( (SCIP_BOUNDCHGTYPE)boundchgs[i].boundchgtype == SCIP_BOUNDCHGTYPE_BRANCHING &&
                   (PSEUDOCOSTFLAG)var->pseudocostflag == PSEUDOCOST_NONE
                 )
               {
                  /* remember the bound change and mark the variable */
                  SCIP_CALL( SCIPsetReallocBufferArray(set, &updates, nupdates+1) );
                  updates[nupdates] = &boundchgs[i];
                  nupdates++;

                  /* check, if the bound change would lead to a valid pseudo cost update
                   * and see comment above (however, ...) */
                  if( isPseudocostUpdateValid(var, set, boundchgs[i].data.branchingdata.lpsolval, updateintegers, updatecontinuous) &&
                      (SCIPvarGetType(var) != SCIP_VARTYPE_CONTINUOUS || !boundchgs[i].redundant || set->branch_lpgainnorm != 'd')
                    )
                  {
                     var->pseudocostflag = PSEUDOCOST_UPDATE; /*lint !e641*/
                     nvalidupdates++;
                  }
                  else
                     var->pseudocostflag = PSEUDOCOST_IGNORE; /*lint !e641*/
               }
            }
         }
      }

      /* update the pseudo cost values and reset the variables' flags; assume, that the responsibility for the dual gain
       * is equally spread on all bound changes that lead to valid pseudo cost updates
       */
      assert(SCIPnodeGetType(tree->focuslpstatefork) == SCIP_NODETYPE_FORK);
      weight = (nvalidupdates > 0 ? 1.0 / (SCIP_Real)nvalidupdates : 1.0);
      lpgain = (SCIPlpGetObjval(lp, set, prob) - tree->focuslpstatefork->data.fork->lpobjval) * weight;
      lpgain = MAX(lpgain, 0.0);

      for( i = 0; i < nupdates; ++i )
      {
         assert((SCIP_BOUNDCHGTYPE)updates[i]->boundchgtype == SCIP_BOUNDCHGTYPE_BRANCHING);

         var = updates[i]->var;
         assert(var != NULL);
         assert((PSEUDOCOSTFLAG)var->pseudocostflag != PSEUDOCOST_NONE);

         if( (PSEUDOCOSTFLAG)var->pseudocostflag == PSEUDOCOST_UPDATE )
         {
            if( SCIPvarGetType(var) != SCIP_VARTYPE_CONTINUOUS || set->branch_lpgainnorm == 'l' )
            {
               SCIPsetDebugMsg(set, "updating pseudocosts of <%s>: sol: %g -> %g, LP: %e -> %e => solvaldelta = %g, gain=%g, weight: %g\n",
                  SCIPvarGetName(var), updates[i]->data.branchingdata.lpsolval, SCIPvarGetLPSol(var),
                  tree->focuslpstatefork->data.fork->lpobjval, SCIPlpGetObjval(lp, set, prob),
                  SCIPvarGetLPSol(var) - updates[i]->data.branchingdata.lpsolval, lpgain, weight);
               SCIP_CALL( SCIPvarUpdatePseudocost(var, set, stat,
                  SCIPvarGetLPSol(var) - updates[i]->data.branchingdata.lpsolval, lpgain, weight) );
            }
            else
            {
               /* set->branch_lpgainnorm == 'd':
                * For continuous variables, we want to pseudocosts to be the average of the gain in the LP value
                * if the domain is reduced from x% of its original width to y% of its original (e.g., global) width, i.e.,
                * to be the average of LPgain / (oldwidth/origwidth - newwidth/origwidth) = LPgain * origwidth / (oldwidth - newwidth).
                * Then an expected improvement in the LP value by a reduction of the domain width
                * from x% to y% of its original width can be computed by pseudocost * (oldwidth - newwidth) / origwidth.
                * Since the original width cancels out, we can also define the pseudocosts as average of LPgain / (oldwidth - newwidth)
                * and compute the expected improvement as pseudocost * (oldwidth - newwidth).
                *
                * Let var have bounds [a,c] before the branching and assume we branched on some value b.
                * b is given by updates[i]->newbound.
                *
                * If updates[i]->boundtype = upper, then node corresponds to the child [a,b].
                * Thus, we have oldwidth = c-a, newwidth = b-a, and oldwidth - newwidth = c-b.
                * To get c (the previous upper bound), we look into the var->ubchginfos array.
                *
                * If updates[i]->boundtype = lower, then node corresponds to the child [b,c].
                * Thus, we have oldwidth = c-a, newwidth = c-b, and oldwidth - newwidth = b-a.
                * To get c (the previous lower bound), we look into the var->lbchginfos array.
                */
               SCIP_BDCHGINFO* bdchginfo;
               SCIP_Real oldbound;
               SCIP_Real delta;
               int j;
               int nbdchginfos;

               assert(set->branch_lpgainnorm == 'd' || set->branch_lpgainnorm == 's');

               oldbound = SCIP_INVALID;

               if( set->branch_lpgainnorm == 'd' )
               {
                  assert(!updates[i]->redundant);

                  if( (SCIP_BOUNDTYPE)updates[i]->boundtype == SCIP_BOUNDTYPE_UPPER )
                  {
                     nbdchginfos = SCIPvarGetNBdchgInfosUb(var);

                     /* walk backwards through bound change information array to find the bound change corresponding to branching in updates[i]
                      * usually it will be the first one we look at */
                     for( j = nbdchginfos-1; j >= 0; --j )
                     {
                        bdchginfo = SCIPvarGetBdchgInfoUb(var, j);

                        if( bdchginfo->oldbound > updates[i]->newbound )
                        {
                           /* first boundchange which upper bound is above the upper bound set by the branching in updates[i]
                            * if bdchginfo->boundchgtype == SCIP_BOUNDCHGTYPE_BRANCHING, then this should be exactly the bound change that we are looking for
                            * if bdchginfo->boundchgtype != SCIP_BOUNDCHGTYPE_BRANCHING, then this should be because the branching domain change has not been applied to the variable due to redundancy
                            * in this case, i.e., if there was another boundchange coming from somewhere else, I am not sure whether oldbound is an accurate value to compute the old domain size, so we skip the pseudocosts update
                            */
                           if( (SCIP_BOUNDCHGTYPE)bdchginfo->boundchgtype == SCIP_BOUNDCHGTYPE_BRANCHING )
                           {
                              assert(bdchginfo->newbound == updates[i]->newbound); /*lint !e777*/
                              oldbound = bdchginfo->oldbound;
                           }
                           else
                              assert(updates[i]->redundant);

                           break;
                        }
                     }
                     /* if the bound change was redundant (e.g., due to a change in the global bound), then it was not applied, so there exists no corresponding bound change info
                      * if it is not redundant, then we should have found at least one corresponding boundchange */
                     assert(j >= 0 || updates[i]->redundant);
                     if( oldbound != SCIP_INVALID ) /*lint !e777*/
                     {
                        assert(!SCIPsetIsInfinity(set, -oldbound)); /* branching on a variable fixed to -infinity does not make sense */
                        assert(!SCIPsetIsInfinity(set, updates[i]->newbound)); /* branching to infinity does not make sense */

                        /* if the old upper bound is at infinity or the new upper bound is at -infinity, then we say the delta (c-b) is infinity */
                        if( SCIPsetIsInfinity(set, oldbound) || SCIPsetIsInfinity(set, -updates[i]->newbound) )
                           delta = SCIP_INVALID;
                        else
                           delta = updates[i]->newbound - oldbound;
                     }
                     else
                        delta = SCIP_INVALID;

                  }
                  else
                  {
                     assert((SCIP_BOUNDTYPE)updates[i]->boundtype == SCIP_BOUNDTYPE_LOWER);
                     nbdchginfos = SCIPvarGetNBdchgInfosLb(var);

                     /* walk backwards through bound change information array to find the bound change corresponding to branching in updates[i]
                      * usually it will be the first one we look at */
                     for( j = nbdchginfos-1; j >= 0; --j )
                     {
                        bdchginfo = SCIPvarGetBdchgInfoLb(var, j);

                        if( bdchginfo->oldbound < updates[i]->newbound )
                        {
                           /* first boundchange which lower bound is below the lower bound set by the branching in updates[i]
                            * if bdchginfo->boundchgtype == SCIP_BOUNDCHGTYPE_BRANCHING, then this should be exactly the bound change that we are looking for
                            * if bdchginfo->boundchgtype != SCIP_BOUNDCHGTYPE_BRANCHING, then this should be because the branching domain change has not been applied to the variable due to redundancy
                            * in this case, i.e., if there was another boundchange coming from somewhere else, I am not sure whether oldbound is an accurate value to compute the old domain size, so we skip the pseudocosts update
                            */
                           if( (SCIP_BOUNDCHGTYPE)bdchginfo->boundchgtype == SCIP_BOUNDCHGTYPE_BRANCHING )
                           {
                              assert(bdchginfo->newbound == updates[i]->newbound); /*lint !e777*/
                              oldbound = bdchginfo->oldbound;
                           }
                           else
                              assert(updates[i]->redundant);

                           break;
                        }
                     }
                     /* if the bound change was redundant (e.g., due to a change in the global bound), then it was not applied, so there exists no corresponding bound change info
                      * if it is not redundant, then we should have found at least one corresponding boundchange */
                     assert(j >= 0 || updates[i]->redundant);
                     if( oldbound != SCIP_INVALID ) /*lint !e777*/
                     {
                        assert(!SCIPsetIsInfinity(set, oldbound)); /* branching on a variable fixed to +infinity does not make sense */
                        assert(!SCIPsetIsInfinity(set, -updates[i]->newbound)); /* branching to infinity does not make sense */

                        /* if the old lower bound is at -infinity or the new lower bound is at +infinity, then we say the delta (b-a) is infinity */
                        if( SCIPsetIsInfinity(set, -oldbound) || SCIPsetIsInfinity(set, updates[i]->newbound) )
                           delta = SCIP_INVALID;
                        else
                           delta = updates[i]->newbound - oldbound;
                     }
                     else
                        delta = SCIP_INVALID;
                  }
               }
               else
               {
                  /* set->branch_lpgainnorm == 's':
                   * Here, we divide the LPgain by the reduction in the sibling node.
                   *
                   * If updates[i]->boundtype = upper, then node corresponds to the child [a,b].
                   * Thus, we have oldwidth = c-a, newwidth = c-b, and oldwidth - newwidth = b-a.
                   * Conveniently, we just use the current lower bound for a (it may have been tightened, though).
                   *
                   * If updates[i]->boundtype = lower, then node corresponds to the child [b,a].
                   * Thus, we have oldwidth = c-a, newwidth = b-a, and oldwidth - newwidth = c-b.
                   * Conveniently, we just use the current upper bound for c (it may have been tightened, though).
                   */
                  if( (SCIP_BOUNDTYPE)updates[i]->boundtype == SCIP_BOUNDTYPE_UPPER )
                  {
                     assert(!SCIPsetIsInfinity(set, updates[i]->newbound)); /* branching on a variable fixed to +infinity does not make sense */
                     assert(!SCIPsetIsInfinity(set, SCIPvarGetLbLocal(var))); /* branching to infinity does not make sense */
                     if( SCIPsetIsInfinity(set, -updates[i]->newbound) || SCIPsetIsInfinity(set, -SCIPvarGetLbLocal(var)) )
                        delta = SCIP_INVALID;
                     else
                        delta = updates[i]->newbound - SCIPvarGetLbLocal(var);
                  }
                  else
                  {
                     assert((SCIP_BOUNDTYPE)updates[i]->boundtype == SCIP_BOUNDTYPE_LOWER);
                     assert(!SCIPsetIsInfinity(set, -updates[i]->newbound)); /* branching on a variable fixed to -infinity does not make sense */
                     assert(!SCIPsetIsInfinity(set, -SCIPvarGetUbLocal(var))); /* branching to -infinity does not make sense */
                     if( SCIPsetIsInfinity(set, updates[i]->newbound) || SCIPsetIsInfinity(set, SCIPvarGetUbLocal(var)) )
                        delta = SCIP_INVALID;
                     else
                        delta = -(SCIPvarGetUbLocal(var) - updates[i]->newbound);
                  }
               }

               if( delta != SCIP_INVALID ) /*lint !e777*/
               {
                  SCIPsetDebugMsg(set, "updating pseudocosts of <%s> with strategy %c: domain: [%g,%g] -> [%g,%g], LP: %e -> %e => "
                     "delta = %g, gain=%g, weight: %g\n",
                     SCIPvarGetName(var), set->branch_lpgainnorm,
                     (SCIP_BOUNDTYPE)updates[i]->boundtype == SCIP_BOUNDTYPE_UPPER ? SCIPvarGetLbLocal(var) : oldbound,
                     (SCIP_BOUNDTYPE)updates[i]->boundtype == SCIP_BOUNDTYPE_UPPER ? oldbound : SCIPvarGetUbLocal(var),
                     (SCIP_BOUNDTYPE)updates[i]->boundtype == SCIP_BOUNDTYPE_UPPER ? SCIPvarGetLbLocal(var) : updates[i]->newbound,
                     (SCIP_BOUNDTYPE)updates[i]->boundtype == SCIP_BOUNDTYPE_UPPER ? updates[i]->newbound : SCIPvarGetUbLocal(var),
                     tree->focuslpstatefork->lowerbound, SCIPlpGetObjval(lp, set, prob),
                     delta, lpgain, weight);

                  SCIP_CALL( SCIPvarUpdatePseudocost(var, set, stat, delta, lpgain, weight) );
               }
            }
         }
         var->pseudocostflag = PSEUDOCOST_NONE; /*lint !e641*/
      }

      /* free the buffer for the collected bound changes */
      SCIPsetFreeBufferArray(set, &updates);
   }

   return SCIP_OKAY;
}

/** updates the estimated value of a primal feasible solution for the focus node after the LP was solved */
static
SCIP_RETCODE updateEstimate(
   SCIP_SET*             set,                /**< global SCIP settings */
   SCIP_STAT*            stat,               /**< problem statistics */
   SCIP_TREE*            tree,               /**< branch and bound tree */
   SCIP_LP*              lp,                 /**< current LP data */
   SCIP_BRANCHCAND*      branchcand          /**< branching candidate storage */
   )
{
   SCIP_NODE* focusnode;
   SCIP_VAR** lpcands;
   SCIP_Real* lpcandsfrac;
   SCIP_Real estimate;
   int nlpcands;
   int i;

   assert(SCIPtreeHasFocusNodeLP(tree));

   /* estimate is only available if LP was solved to optimality */
   if( SCIPlpGetSolstat(lp) != SCIP_LPSOLSTAT_OPTIMAL || !SCIPlpIsRelax(lp) )
      return SCIP_OKAY;

   focusnode = SCIPtreeGetFocusNode(tree);
   assert(focusnode != NULL);

   /* get the fractional variables */
   SCIP_CALL( SCIPbranchcandGetLPCands(branchcand, set, stat, lp, &lpcands, NULL, &lpcandsfrac, &nlpcands, NULL, NULL) );

   /* calculate the estimate: lowerbound + sum(min{f_j * pscdown_j, (1-f_j) * pscup_j}) */
   estimate = SCIPnodeGetLowerbound(focusnode);

   /* an infinite lower bound implies an infinite estimate */
   if( SCIPsetIsInfinity(set, estimate) )
   {
      SCIPnodeSetEstimate(focusnode, set, estimate);
      return SCIP_OKAY;
   }

   for( i = 0; i < nlpcands; ++i )
   {
      SCIP_Real pscdown;
      SCIP_Real pscup;

      pscdown = SCIPvarGetPseudocost(lpcands[i], stat, 0.0-lpcandsfrac[i]);
      pscup = SCIPvarGetPseudocost(lpcands[i], stat, 1.0-lpcandsfrac[i]);
      estimate += MIN(pscdown, pscup);
   }
   SCIPnodeSetEstimate(focusnode, set, estimate);

   return SCIP_OKAY;
}

/** puts all constraints with initial flag TRUE into the LP */
SCIP_RETCODE SCIPinitConssLP(
   BMS_BLKMEM*           blkmem,             /**< block memory buffers */
   SCIP_SET*             set,                /**< global SCIP settings */
   SCIP_SEPASTORE*       sepastore,          /**< separation storage */
   SCIP_CUTPOOL*         cutpool,            /**< global cutpool */
   SCIP_STAT*            stat,               /**< dynamic problem statistics */
   SCIP_PROB*            transprob,          /**< transformed problem */
   SCIP_PROB*            origprob,           /**< original problem */
   SCIP_TREE*            tree,               /**< branch and bound tree */
   SCIP_REOPT*           reopt,              /**< reoptimization data structure */
   SCIP_LP*              lp,                 /**< LP data */
   SCIP_BRANCHCAND*      branchcand,         /**< branching candidate storage */
   SCIP_EVENTQUEUE*      eventqueue,         /**< event queue */
   SCIP_EVENTFILTER*     eventfilter,        /**< global event filter */
   SCIP_CLIQUETABLE*     cliquetable,        /**< clique table data structure */
   SCIP_Bool             root,               /**< is this the initial root LP? */
   SCIP_Bool             firstsubtreeinit,   /**< is this the first call in the current subtree after jumping through the tree? */
   SCIP_Bool*            cutoff              /**< pointer to store whether the node can be cut off */
   )
{
   int h;

   assert(set != NULL);
   assert(lp != NULL);
   assert(cutoff != NULL);

   /* inform separation storage, that LP is now filled with initial data */
   SCIPsepastoreStartInitialLP(sepastore);

   /* add LP relaxations of all initial constraints to LP */
   SCIPsetDebugMsg(set, "init LP: initial rows\n");
   for( h = 0; h < set->nconshdlrs; ++h )
   {
      SCIP_CALL( SCIPconshdlrInitLP(set->conshdlrs[h], blkmem, set, stat, tree, firstsubtreeinit, cutoff) );
   }

   if( set->reopt_enable && set->reopt_usecuts && firstsubtreeinit )
   {
      /* add stored cuts */
      SCIP_CALL( SCIPreoptApplyCuts(reopt, tree->focusnode, sepastore, cutpool, blkmem, set, stat, eventqueue, eventfilter, lp,
            root) );
   }

   SCIP_CALL( SCIPsepastoreApplyCuts(sepastore, blkmem, set, stat, transprob, origprob, tree, reopt, lp, branchcand,
         eventqueue, eventfilter, cliquetable, root, SCIP_EFFICIACYCHOICE_LP, cutoff) );

   /* inform separation storage, that initial LP setup is now finished */
   SCIPsepastoreEndInitialLP(sepastore);

  return SCIP_OKAY;
}

/** constructs the initial LP of the current node */
static
SCIP_RETCODE initLP(
   BMS_BLKMEM*           blkmem,             /**< block memory buffers */
   SCIP_SET*             set,                /**< global SCIP settings */
   SCIP_STAT*            stat,               /**< dynamic problem statistics */
   SCIP_PROB*            transprob,          /**< transformed problem */
   SCIP_PROB*            origprob,           /**< original problem */
   SCIP_TREE*            tree,               /**< branch and bound tree */
   SCIP_REOPT*           reopt,              /**< reoptimization data structure */
   SCIP_LP*              lp,                 /**< LP data */
   SCIP_PRICESTORE*      pricestore,         /**< pricing storage */
   SCIP_SEPASTORE*       sepastore,          /**< separation storage */
   SCIP_CUTPOOL*         cutpool,            /**< global cut pool */
   SCIP_BRANCHCAND*      branchcand,         /**< branching candidate storage */
   SCIP_EVENTQUEUE*      eventqueue,         /**< event queue */
   SCIP_EVENTFILTER*     eventfilter,        /**< global event filter */
   SCIP_CLIQUETABLE*     cliquetable,        /**< clique table data structure */
   SCIP_Bool             root,               /**< is this the initial root LP? */
   SCIP_Bool*            cutoff              /**< pointer to store whether the node can be cut off */
   )
{
   SCIP_VAR* var;
   int v;

   assert(set != NULL);
   assert(transprob != NULL);
   assert(lp != NULL);
   assert(cutoff != NULL);

   *cutoff = FALSE;

   /* at the root node, we have to add the initial variables as columns */
   if( root )
   {
      assert(SCIPlpGetNCols(lp) == 0);
      assert(SCIPlpGetNRows(lp) == 0);
      assert(lp->nremovablecols == 0);
      assert(lp->nremovablerows == 0);

      /* inform pricing storage, that LP is now filled with initial data */
      SCIPpricestoreStartInitialLP(pricestore);

      /* add all initial variables to LP */
      SCIPsetDebugMsg(set, "init LP: initial columns\n");
      for( v = 0; v < transprob->nvars && !(*cutoff); ++v )
      {
         var = transprob->vars[v];
         assert(SCIPvarGetProbindex(var) >= 0);

         if( SCIPvarIsInitial(var) )
         {
            SCIP_CALL( SCIPpricestoreAddVar(pricestore, blkmem, set, eventqueue, lp, var, 0.0, TRUE) );
         }

         /* check for empty domains (necessary if no presolving was performed) */
         if( SCIPsetIsGT(set, SCIPvarGetLbLocal(var), SCIPvarGetUbLocal(var)) )
            *cutoff = TRUE;
      }
      assert(lp->nremovablecols == 0);
      SCIP_CALL( SCIPpricestoreApplyVars(pricestore, blkmem, set, stat, eventqueue, transprob, tree, lp) );

      /* inform pricing storage, that initial LP setup is now finished */
      SCIPpricestoreEndInitialLP(pricestore);
   }

   if( *cutoff )
      return SCIP_OKAY;

   /* put all initial constraints into the LP */
   /* @todo check whether we jumped through the tree */
   SCIP_CALL( SCIPinitConssLP(blkmem, set, sepastore, cutpool, stat, transprob, origprob, tree, reopt, lp, branchcand, eventqueue,
         eventfilter, cliquetable, root, TRUE, cutoff) );

   return SCIP_OKAY;
}

/** constructs the LP of the current node, but does not load the LP state and warmstart information  */
SCIP_RETCODE SCIPconstructCurrentLP(
   BMS_BLKMEM*           blkmem,             /**< block memory buffers */
   SCIP_SET*             set,                /**< global SCIP settings */
   SCIP_STAT*            stat,               /**< dynamic problem statistics */
   SCIP_PROB*            transprob,          /**< transformed problem */
   SCIP_PROB*            origprob,           /**< original problem */
   SCIP_TREE*            tree,               /**< branch and bound tree */
   SCIP_REOPT*           reopt,              /**< reoptimization data structure */
   SCIP_LP*              lp,                 /**< LP data */
   SCIP_BASISSTORE*      basisstore,         /**< starting basis storage */
   SCIP_PRICESTORE*      pricestore,         /**< pricing storage */
   SCIP_SEPASTORE*       sepastore,          /**< separation storage */
   SCIP_CUTPOOL*         cutpool,            /**< global cutpool */
   SCIP_BRANCHCAND*      branchcand,         /**< branching candidate storage */
   SCIP_EVENTQUEUE*      eventqueue,         /**< event queue */
   SCIP_EVENTFILTER*     eventfilter,        /**< global event filter */
   SCIP_CLIQUETABLE*     cliquetable,        /**< clique table data structure */
   SCIP_Bool             newinitconss,       /**< do we have to add new initial constraints? */
   SCIP_Bool*            cutoff              /**< pointer to store whether the node can be cut off */
   )
{
   SCIP_Bool initroot;

   assert(tree != NULL);
   assert(cutoff != NULL);

   *cutoff = FALSE;

   if( !SCIPtreeIsFocusNodeLPConstructed(tree) )
   {
      /* load the LP into the solver and load the LP state */
      SCIPsetDebugMsg(set, "loading LP\n");
      SCIP_CALL( SCIPtreeLoadLP(tree, blkmem, set, eventqueue, eventfilter, lp, &initroot) );
      assert(initroot || SCIPnodeGetDepth(SCIPtreeGetFocusNode(tree)) > 0);
      assert(SCIPtreeIsFocusNodeLPConstructed(tree));

      /* setup initial LP relaxation of node */
      SCIP_CALL( initLP(blkmem, set, stat, transprob, origprob, tree, reopt, lp, pricestore, sepastore, cutpool, branchcand,
            eventqueue, eventfilter, cliquetable, initroot, cutoff) );
   }
   else if( newinitconss )
   {
      SCIP_CALL( SCIPinitConssLP(blkmem, set, sepastore, cutpool, stat, transprob,
            origprob, tree, reopt, lp, branchcand, eventqueue, eventfilter, cliquetable, FALSE, FALSE,
            cutoff) );
   }

   return SCIP_OKAY;
}

/** updates the primal ray stored in primal data
 * clears previously stored primal ray, if existing and there was no LP error
 * stores current primal ray, if LP is unbounded and there has been no error
 */
static
SCIP_RETCODE updatePrimalRay(
   BMS_BLKMEM*           blkmem,             /**< block memory buffers */
   SCIP_SET*             set,                /**< global SCIP settings */
   SCIP_STAT*            stat,               /**< dynamic problem statistics */
   SCIP_PROB*            prob,               /**< transformed problem after presolve */
   SCIP_PRIMAL*          primal,             /**< primal data */
   SCIP_TREE*            tree,               /**< branch and bound tree */
   SCIP_LP*              lp,                 /**< LP data */
   SCIP_Bool             lperror             /**< has there been an LP error? */
   )
{
   assert(blkmem != NULL);
   assert(set != NULL);
   assert(stat != NULL);
   assert(prob != NULL);
   assert(primal != NULL);
   assert(tree != NULL);
   assert(lp != NULL);

   if( lperror )
      return SCIP_OKAY;

   /* clear previously stored primal ray, if any */
   if( primal->primalray != NULL )
   {
      SCIP_CALL( SCIPsolFree(&primal->primalray, blkmem, primal) );
   }

   /* store unbounded ray, if LP is unbounded */
   if( SCIPlpGetSolstat(lp) == SCIP_LPSOLSTAT_UNBOUNDEDRAY )
   {
      SCIP_VAR** vars;
      SCIP_Real* ray;
      int nvars;
      int i;

      SCIPsetDebugMsg(set, "LP is unbounded, store primal ray\n");

      vars = prob->vars;
      nvars = prob->nvars;

      /* get buffer memory for storing the ray and load the ray values into it */
      SCIP_CALL( SCIPsetAllocBufferArray(set, &ray, nvars) );
      BMSclearMemoryArray(ray, nvars);
      SCIP_CALL( SCIPlpGetPrimalRay(lp, set, ray) );

      /* create solution to store the primal ray in */
      assert(primal->primalray == NULL);
      SCIP_CALL( SCIPsolCreate(&primal->primalray, blkmem, set, stat, primal, tree, NULL) );

      /* set values of all active variable in the solution that represents the primal ray */
      for( i = 0; i < nvars; i++ )
      {
         SCIP_CALL( SCIPsolSetVal(primal->primalray, set, stat, tree, vars[i], ray[i]) );
      }

      SCIPdebug( SCIP_CALL( SCIPprintRay(set->scip, primal->primalray, NULL, FALSE) ) );

      /* free memory for buffering the ray values */
      SCIPsetFreeBufferArray(set, &ray);
   }

   return SCIP_OKAY;
}

/** load and solve the initial LP of a node */
static
SCIP_RETCODE solveNodeInitialLP(
   BMS_BLKMEM*           blkmem,             /**< block memory buffers */
   SCIP_SET*             set,                /**< global SCIP settings */
   SCIP_MESSAGEHDLR*     messagehdlr,        /**< message handler */
   SCIP_STAT*            stat,               /**< dynamic problem statistics */
   SCIP_PROB*            transprob,          /**< transformed problem after presolve */
   SCIP_PROB*            origprob,           /**< original problem */
   SCIP_PRIMAL*          primal,             /**< primal data */
   SCIP_TREE*            tree,               /**< branch and bound tree */
   SCIP_REOPT*           reopt,              /**< reoptimization data structure */
   SCIP_LP*              lp,                 /**< LP data */
   SCIP_BASISSTORE*      basisstore,         /**< starting basis storage */
   SCIP_PRICESTORE*      pricestore,         /**< pricing storage */
   SCIP_SEPASTORE*       sepastore,          /**< separation storage */
   SCIP_CUTPOOL*         cutpool,            /**< global cutpool */
   SCIP_BRANCHCAND*      branchcand,         /**< branching candidate storage */
   SCIP_EVENTFILTER*     eventfilter,        /**< event filter for global (not variable dependent) events */
   SCIP_EVENTQUEUE*      eventqueue,         /**< event queue */
   SCIP_CLIQUETABLE*     cliquetable,        /**< clique table data structure */
   SCIP_Bool             newinitconss,       /**< do we have to add new initial constraints? */
   SCIP_Bool*            cutoff,             /**< pointer to store whether the node can be cut off */
   SCIP_Bool*            lperror             /**< pointer to store whether an unresolved error in LP solving occured */
   )
{
   /* initializing variables for compiler warnings, which are not correct */
   SCIP_Real starttime = 0.0;
   SCIP_Longint nlpiterations = 0;
   SCIP_NODE* focusnode;

   assert(stat != NULL);
   assert(tree != NULL);
   assert(lp != NULL);
   assert(cutoff != NULL);
   assert(lperror != NULL);
   assert(SCIPtreeGetFocusNode(tree) != NULL);
   assert(SCIPnodeGetType(SCIPtreeGetFocusNode(tree)) == SCIP_NODETYPE_FOCUSNODE);

   *cutoff = FALSE;
   *lperror = FALSE;

   /* load the LP into the solver */
   SCIP_CALL( SCIPconstructCurrentLP(blkmem, set, stat, transprob, origprob, tree, reopt, lp, basisstore, pricestore,
         sepastore, cutpool, branchcand, eventqueue, eventfilter, cliquetable, newinitconss, cutoff) );

   if( *cutoff )
      return SCIP_OKAY;

   /* load the LP state */
   SCIP_CALL( SCIPtreeLoadLPState(tree, blkmem, set, stat, eventqueue, eventfilter, lp, basisstore) );

   focusnode = SCIPtreeGetFocusNode(tree);

   /* store current LP iteration count and solving time if we are at the root node */
   if( focusnode->depth == 0 )
   {
      nlpiterations = stat->nlpiterations;
      starttime = SCIPclockGetTime(stat->solvingtime);
   }

   /* solve initial LP */
   SCIPsetDebugMsg(set, "node: solve initial LP\n");
   SCIP_CALL( SCIPlpSolveAndEval(lp, set, messagehdlr, blkmem, stat, eventqueue, eventfilter, transprob,
         SCIPnodeGetDepth(SCIPtreeGetFocusNode(tree)) == 0 ? set->lp_rootiterlim : set->lp_iterlim, TRUE, TRUE, FALSE, lperror) );
   assert(lp->flushed);
   assert(lp->solved || *lperror);

   /* save time for very first LP in root node */
   if ( stat->nnodelps == 0 && focusnode->depth == 0 )
   {
      stat->firstlptime = SCIPclockGetTime(stat->solvingtime) - starttime;
   }

   /* remove previous primal ray, store new one if LP is unbounded */
   SCIP_CALL( updatePrimalRay(blkmem, set, stat, transprob, primal, tree, lp, *lperror) );

   if( !(*lperror) )
   {
      SCIP_EVENT event;

      if( SCIPlpGetSolstat(lp) != SCIP_LPSOLSTAT_ITERLIMIT && SCIPlpGetSolstat(lp) != SCIP_LPSOLSTAT_TIMELIMIT )
      {
         /* issue FIRSTLPSOLVED event */
         SCIP_CALL( SCIPeventChgType(&event, SCIP_EVENTTYPE_FIRSTLPSOLVED) );
         SCIP_CALL( SCIPeventChgNode(&event, SCIPtreeGetFocusNode(tree)) );
         SCIP_CALL( SCIPeventProcess(&event, set, NULL, NULL, NULL, eventfilter) );
      }

      /* update pseudo cost values for integer variables (always) and for continuous variables (if not delayed) */
      SCIP_CALL( updatePseudocost(set, stat, transprob, tree, lp, TRUE, !set->branch_delaypscost) );

      /* update lower bound of current node w.r.t. initial lp */
      assert(!(*cutoff));
      if( (SCIPlpGetSolstat(lp) == SCIP_LPSOLSTAT_OPTIMAL || SCIPlpGetSolstat(lp) == SCIP_LPSOLSTAT_UNBOUNDEDRAY
	    || SCIPlpGetSolstat(lp) == SCIP_LPSOLSTAT_OBJLIMIT)
	 && SCIPprobAllColsInLP(transprob, set, lp) && SCIPlpIsRelax(lp) )
      {
	 SCIP_CALL( SCIPnodeUpdateLowerboundLP(focusnode, set, stat, tree, transprob, origprob, lp) );

         /* if this is the first LP solved at the root, store its iteration count and solution value */
         if( stat->nnodelps == 0 && focusnode->depth == 0 )
         {
            SCIP_Real lowerbound;

            assert(stat->nrootfirstlpiterations == 0);
            stat->nrootfirstlpiterations = stat->nlpiterations - nlpiterations;

            if( set->misc_exactsolve )
            {
               SCIP_CALL( SCIPlpGetProvedLowerbound(lp, set, &lowerbound) );
            }
            else
               lowerbound = SCIPlpGetObjval(lp, set, transprob);

            stat->firstlpdualbound = SCIPprobExternObjval(transprob, origprob, set, lowerbound);
         }
      }
   }

   return SCIP_OKAY;
}

/** makes sure the LP is flushed and solved */
static
SCIP_RETCODE separationRoundResolveLP(
   BMS_BLKMEM*           blkmem,             /**< block memory buffers */
   SCIP_SET*             set,                /**< global SCIP settings */
   SCIP_MESSAGEHDLR*     messagehdlr,        /**< message handler */
   SCIP_STAT*            stat,               /**< dynamic problem statistics */
   SCIP_EVENTQUEUE*      eventqueue,         /**< event queue */
   SCIP_EVENTFILTER*     eventfilter,        /**< global event filter */
   SCIP_PROB*            prob,               /**< transformed problem after presolve */
   SCIP_PRIMAL*          primal,             /**< primal data */
   SCIP_TREE*            tree,               /**< branch and bound tree */
   SCIP_LP*              lp,                 /**< LP data */
   SCIP_Bool*            lperror,            /**< pointer to store whether an unresolved error in LP solving occured */
   SCIP_Bool*            mustsepa,           /**< pointer to store TRUE if additional separation rounds should be performed */
   SCIP_Bool*            mustprice           /**< pointer to store TRUE if additional pricing rounds should be performed */
   )
{
   assert(lp != NULL);
   assert(lperror != NULL);
   assert(mustsepa != NULL);
   assert(mustprice != NULL);

   /* if bound changes were applied in the separation round, we have to resolve the LP */
   if( !lp->flushed )
   {
      /* solve LP (with dual simplex) */
      SCIPsetDebugMsg(set, "separation: resolve LP\n");
      SCIP_CALL( SCIPlpSolveAndEval(lp, set, messagehdlr, blkmem, stat, eventqueue, eventfilter, prob, set->lp_iterlim, FALSE, TRUE, FALSE, lperror) );
      assert(lp->flushed);
      assert(lp->solved || *lperror);
      *mustsepa = TRUE;
      *mustprice = TRUE;

      /* remove previous primal ray, store new one if LP is unbounded */
      SCIP_CALL( updatePrimalRay(blkmem, set, stat, prob, primal, tree, lp, *lperror) );
   }

   return SCIP_OKAY;
}

/** applies one round of LP separation */
static
SCIP_RETCODE separationRoundLP(
   BMS_BLKMEM*           blkmem,             /**< block memory buffers */
   SCIP_SET*             set,                /**< global SCIP settings */
   SCIP_MESSAGEHDLR*     messagehdlr,        /**< message handler */
   SCIP_STAT*            stat,               /**< dynamic problem statistics */
   SCIP_EVENTQUEUE*      eventqueue,         /**< event queue */
   SCIP_EVENTFILTER*     eventfilter,        /**< global event filter */
   SCIP_PROB*            prob,               /**< transformed problem after presolve */
   SCIP_PRIMAL*          primal,             /**< primal data */
   SCIP_TREE*            tree,               /**< branch and bound tree */
   SCIP_LP*              lp,                 /**< LP data */
   SCIP_SEPASTORE*       sepastore,          /**< separation storage */
   int                   actdepth,           /**< current depth in the tree */
   SCIP_Real             bounddist,          /**< current relative distance of local dual bound to global dual bound */
   SCIP_Bool             onlydelayed,        /**< should only delayed separators be called? */
   SCIP_Bool*            delayed,            /**< pointer to store whether a separator was delayed */
   SCIP_Bool*            enoughcuts,         /**< pointer to store whether enough cuts have been found this round */
   SCIP_Bool*            cutoff,             /**< pointer to store whether the node can be cut off */
   SCIP_Bool*            lperror,            /**< pointer to store whether an unresolved error in LP solving occured */
   SCIP_Bool*            mustsepa,           /**< pointer to store TRUE if additional separation rounds should be performed */
   SCIP_Bool*            mustprice           /**< pointer to store TRUE if additional pricing rounds should be performed */
   )
{
   SCIP_RESULT result;
   int i;
   SCIP_Bool consadded;
   SCIP_Bool root;

   assert(set != NULL);
   assert(lp != NULL);
   assert(set->conshdlrs_sepa != NULL);
   assert(delayed != NULL);
   assert(enoughcuts != NULL);
   assert(cutoff != NULL);
   assert(lperror != NULL);

   root = (actdepth == 0);
   *delayed = FALSE;
   *enoughcuts = (SCIPsepastoreGetNCuts(sepastore) >= 2 * (SCIP_Longint)SCIPsetGetSepaMaxcuts(set, root));
   *lperror = FALSE;
   consadded = FALSE;

   SCIPsetDebugMsg(set, "calling separators on LP solution in depth %d (onlydelayed: %u)\n", actdepth, onlydelayed);

   /* sort separators by priority */
   SCIPsetSortSepas(set);

   /* call LP separators with nonnegative priority */
   for( i = 0; i < set->nsepas && !(*cutoff) && !(*lperror) && !(*enoughcuts) && lp->flushed && lp->solved
           && (SCIPlpGetSolstat(lp) == SCIP_LPSOLSTAT_OPTIMAL || SCIPlpGetSolstat(lp) == SCIP_LPSOLSTAT_UNBOUNDEDRAY);
        ++i )
   {
      if( SCIPsepaGetPriority(set->sepas[i]) < 0 )
         continue;

      if( onlydelayed && !SCIPsepaWasLPDelayed(set->sepas[i]) )
         continue;

      SCIPsetDebugMsg(set, " -> executing separator <%s> with priority %d\n",
         SCIPsepaGetName(set->sepas[i]), SCIPsepaGetPriority(set->sepas[i]));
      SCIP_CALL( SCIPsepaExecLP(set->sepas[i], set, stat, sepastore, actdepth, bounddist, onlydelayed, &result) );
      *cutoff = *cutoff || (result == SCIP_CUTOFF);
      consadded = consadded || (result == SCIP_CONSADDED);
      *enoughcuts = *enoughcuts || (SCIPsepastoreGetNCuts(sepastore) >= 2 * (SCIP_Longint)SCIPsetGetSepaMaxcuts(set, root)) || (result == SCIP_NEWROUND);
      *delayed = *delayed || (result == SCIP_DELAYED);

      if( !(*cutoff) )
      {
         /* make sure the LP is solved (after adding bound changes, LP has to be flushed and resolved) */
         SCIP_CALL( separationRoundResolveLP(blkmem, set, messagehdlr, stat, eventqueue, eventfilter, prob, primal, tree, lp, lperror, mustsepa, mustprice) );
      }
      else
      {
         SCIPsetDebugMsg(set, " -> separator <%s> detected cutoff\n", SCIPsepaGetName(set->sepas[i]));
      }

      /* if we work off the delayed separators, we stop immediately if a cut was found */
      if( onlydelayed && (result == SCIP_CONSADDED || result == SCIP_REDUCEDDOM || result == SCIP_SEPARATED || result == SCIP_NEWROUND) )
      {
         SCIPsetDebugMsg(set, " -> delayed separator <%s> found a cut\n", SCIPsepaGetName(set->sepas[i]));
         *delayed = TRUE;
         return SCIP_OKAY;
      }
   }

   /* try separating constraints of the constraint handlers */
   for( i = 0; i < set->nconshdlrs && !(*cutoff) && !(*lperror) && !(*enoughcuts) && lp->flushed && lp->solved
           && (SCIPlpGetSolstat(lp) == SCIP_LPSOLSTAT_OPTIMAL || SCIPlpGetSolstat(lp) == SCIP_LPSOLSTAT_UNBOUNDEDRAY);
        ++i )
   {
      if( onlydelayed && !SCIPconshdlrWasLPSeparationDelayed(set->conshdlrs_sepa[i]) )
         continue;

      SCIPsetDebugMsg(set, " -> executing separation of constraint handler <%s> with priority %d\n",
         SCIPconshdlrGetName(set->conshdlrs_sepa[i]), SCIPconshdlrGetSepaPriority(set->conshdlrs_sepa[i]));
      SCIP_CALL( SCIPconshdlrSeparateLP(set->conshdlrs_sepa[i], blkmem, set, stat, sepastore, actdepth, onlydelayed,
            &result) );
      *cutoff = *cutoff || (result == SCIP_CUTOFF);
      consadded = consadded || (result == SCIP_CONSADDED);
      *enoughcuts = *enoughcuts || (SCIPsepastoreGetNCuts(sepastore) >= 2 * (SCIP_Longint)SCIPsetGetSepaMaxcuts(set, root)) || (result == SCIP_NEWROUND);
      *delayed = *delayed || (result == SCIP_DELAYED);

      if( !(*cutoff) )
      {
         /* make sure the LP is solved (after adding bound changes, LP has to be flushed and resolved) */
         SCIP_CALL( separationRoundResolveLP(blkmem, set, messagehdlr, stat, eventqueue, eventfilter, prob, primal, tree, lp, lperror, mustsepa, mustprice) );
      }
      else
      {
         SCIPsetDebugMsg(set, " -> constraint handler <%s> detected cutoff in separation\n", SCIPconshdlrGetName(set->conshdlrs_sepa[i]));
      }

      /* if we work off the delayed separators, we stop immediately if a cut was found */
      if( onlydelayed && (result == SCIP_CONSADDED || result == SCIP_REDUCEDDOM || result == SCIP_SEPARATED || result == SCIP_NEWROUND) )
      {
         SCIPsetDebugMsg(set, " -> delayed constraint handler <%s> found a cut\n",
            SCIPconshdlrGetName(set->conshdlrs_sepa[i]));
         *delayed = TRUE;
         return SCIP_OKAY;
      }
   }

   /* call LP separators with negative priority */
   for( i = 0; i < set->nsepas && !(*cutoff) && !(*lperror) && !(*enoughcuts) && lp->flushed && lp->solved
           && (SCIPlpGetSolstat(lp) == SCIP_LPSOLSTAT_OPTIMAL || SCIPlpGetSolstat(lp) == SCIP_LPSOLSTAT_UNBOUNDEDRAY);
        ++i )
   {
      if( SCIPsepaGetPriority(set->sepas[i]) >= 0 )
         continue;

      if( onlydelayed && !SCIPsepaWasLPDelayed(set->sepas[i]) )
         continue;

      SCIPsetDebugMsg(set, " -> executing separator <%s> with priority %d\n",
         SCIPsepaGetName(set->sepas[i]), SCIPsepaGetPriority(set->sepas[i]));
      SCIP_CALL( SCIPsepaExecLP(set->sepas[i], set, stat, sepastore, actdepth, bounddist, onlydelayed, &result) );
      *cutoff = *cutoff || (result == SCIP_CUTOFF);
      consadded = consadded || (result == SCIP_CONSADDED);
      *enoughcuts = *enoughcuts || (SCIPsepastoreGetNCuts(sepastore) >= 2 * (SCIP_Longint)SCIPsetGetSepaMaxcuts(set, root)) || (result == SCIP_NEWROUND);
      *delayed = *delayed || (result == SCIP_DELAYED);

      if( !(*cutoff) )
      {
         /* make sure the LP is solved (after adding bound changes, LP has to be flushed and resolved) */
         SCIP_CALL( separationRoundResolveLP(blkmem, set, messagehdlr, stat, eventqueue, eventfilter, prob, primal, tree, lp, lperror, mustsepa, mustprice) );
      }
      else
      {
         SCIPsetDebugMsg(set, " -> separator <%s> detected cutoff\n", SCIPsepaGetName(set->sepas[i]));
      }

      /* if we work off the delayed separators, we stop immediately if a cut was found */
      if( onlydelayed && (result == SCIP_CONSADDED || result == SCIP_REDUCEDDOM || result == SCIP_SEPARATED || result == SCIP_NEWROUND) )
      {
         SCIPsetDebugMsg(set, " -> delayed separator <%s> found a cut\n", SCIPsepaGetName(set->sepas[i]));
         *delayed = TRUE;
         return SCIP_OKAY;
      }
   }

   /* process the constraints that were added during this separation round */
   while( consadded )
   {
      assert(!onlydelayed);
      consadded = FALSE;

      for( i = 0; i < set->nconshdlrs && !(*cutoff) && !(*lperror) && !(*enoughcuts) && lp->flushed && lp->solved
              && (SCIPlpGetSolstat(lp) == SCIP_LPSOLSTAT_OPTIMAL || SCIPlpGetSolstat(lp) == SCIP_LPSOLSTAT_UNBOUNDEDRAY);
           ++i )
      {
         SCIPsetDebugMsg(set, " -> executing separation of constraint handler <%s> with priority %d\n",
            SCIPconshdlrGetName(set->conshdlrs_sepa[i]), SCIPconshdlrGetSepaPriority(set->conshdlrs_sepa[i]));
         SCIP_CALL( SCIPconshdlrSeparateLP(set->conshdlrs_sepa[i], blkmem, set, stat, sepastore, actdepth, onlydelayed,
            &result) );
         *cutoff = *cutoff || (result == SCIP_CUTOFF);
         consadded = consadded || (result == SCIP_CONSADDED);
         *enoughcuts = *enoughcuts || (SCIPsepastoreGetNCuts(sepastore) >= 2 * (SCIP_Longint)SCIPsetGetSepaMaxcuts(set, root)) || (result == SCIP_NEWROUND);
         *delayed = *delayed || (result == SCIP_DELAYED);

         if( !(*cutoff) )
         {
            /* make sure the LP is solved (after adding bound changes, LP has to be flushed and resolved) */
            SCIP_CALL( separationRoundResolveLP(blkmem, set, messagehdlr, stat, eventqueue, eventfilter, prob, primal, tree, lp, lperror, mustsepa, mustprice) );
         }
         else
         {
            SCIPsetDebugMsg(set, " -> constraint handler <%s> detected cutoff in separation\n", SCIPconshdlrGetName(set->conshdlrs_sepa[i]));
         }
      }
   }

   SCIPsetDebugMsg(set, " -> separation round finished: delayed=%u, enoughcuts=%u, lpflushed=%u, cutoff=%u\n",
      *delayed, *enoughcuts, lp->flushed, *cutoff);

   return SCIP_OKAY;
}

/** applies one round of separation on the given primal solution */
static
SCIP_RETCODE separationRoundSol(
   BMS_BLKMEM*           blkmem,             /**< block memory buffers */
   SCIP_SET*             set,                /**< global SCIP settings */
   SCIP_STAT*            stat,               /**< dynamic problem statistics */
   SCIP_SEPASTORE*       sepastore,          /**< separation storage */
   SCIP_SOL*             sol,                /**< primal solution that should be separated, or NULL for LP solution */
   int                   actdepth,           /**< current depth in the tree */
   SCIP_Bool             onlydelayed,        /**< should only delayed separators be called? */
   SCIP_Bool*            delayed,            /**< pointer to store whether a separator was delayed */
   SCIP_Bool*            enoughcuts,         /**< pointer to store whether enough cuts have been found this round */
   SCIP_Bool*            cutoff              /**< pointer to store whether the node can be cut off */
   )
{
   SCIP_RESULT result;
   int i;
   SCIP_Bool consadded;
   SCIP_Bool root;

   assert(set != NULL);
   assert(set->conshdlrs_sepa != NULL);
   assert(delayed != NULL);
   assert(enoughcuts != NULL);
   assert(cutoff != NULL);

   *delayed = FALSE;
   *enoughcuts = FALSE;
   consadded = FALSE;
   root = (actdepth == 0);

   SCIPsetDebugMsg(set, "calling separators on primal solution in depth %d (onlydelayed: %u)\n", actdepth, onlydelayed);

   /* sort separators by priority */
   SCIPsetSortSepas(set);

   /* call separators with nonnegative priority */
   for( i = 0; i < set->nsepas && !(*cutoff) && !(*enoughcuts) && !SCIPsolveIsStopped(set, stat, FALSE); ++i )
   {
      if( SCIPsepaGetPriority(set->sepas[i]) < 0 )
         continue;

      if( onlydelayed && !SCIPsepaWasSolDelayed(set->sepas[i]) )
         continue;

      SCIP_CALL( SCIPsepaExecSol(set->sepas[i], set, stat, sepastore, sol, actdepth, onlydelayed, &result) );
      *cutoff = *cutoff || (result == SCIP_CUTOFF);
      consadded = consadded || (result == SCIP_CONSADDED);
      *enoughcuts = *enoughcuts || (SCIPsepastoreGetNCuts(sepastore) >= 2 * (SCIP_Longint)SCIPsetGetSepaMaxcuts(set, root)) || (result == SCIP_NEWROUND);
      *delayed = *delayed || (result == SCIP_DELAYED);
      if( *cutoff )
      {
         SCIPsetDebugMsg(set, " -> separator <%s> detected cutoff\n", SCIPsepaGetName(set->sepas[i]));
      }

      /* if we work off the delayed separators, we stop immediately if a cut was found */
      if( onlydelayed && (result == SCIP_CONSADDED || result == SCIP_REDUCEDDOM || result == SCIP_SEPARATED || result == SCIP_NEWROUND) )
      {
         *delayed = TRUE;
         return SCIP_OKAY;
      }
   }

   /* try separating constraints of the constraint handlers */
   for( i = 0; i < set->nconshdlrs && !(*cutoff) && !(*enoughcuts) && !SCIPsolveIsStopped(set, stat, FALSE); ++i )
   {
      if( onlydelayed && !SCIPconshdlrWasSolSeparationDelayed(set->conshdlrs_sepa[i]) )
         continue;

      SCIP_CALL( SCIPconshdlrSeparateSol(set->conshdlrs_sepa[i], blkmem, set, stat, sepastore, sol, actdepth, onlydelayed,
            &result) );
      *cutoff = *cutoff || (result == SCIP_CUTOFF);
      consadded = consadded || (result == SCIP_CONSADDED);
      *enoughcuts = *enoughcuts || (SCIPsepastoreGetNCuts(sepastore) >= 2 * (SCIP_Longint)SCIPsetGetSepaMaxcuts(set, root)) || (result == SCIP_NEWROUND);
      *delayed = *delayed || (result == SCIP_DELAYED);
      if( *cutoff )
      {
         SCIPsetDebugMsg(set, " -> constraint handler <%s> detected cutoff in separation\n",
            SCIPconshdlrGetName(set->conshdlrs_sepa[i]));
      }

      /* if we work off the delayed separators, we stop immediately if a cut was found */
      if( onlydelayed && (result == SCIP_CONSADDED || result == SCIP_REDUCEDDOM || result == SCIP_SEPARATED || result == SCIP_NEWROUND) )
      {
         *delayed = TRUE;
         return SCIP_OKAY;
      }
   }

   /* call separators with negative priority */
   for( i = 0; i < set->nsepas && !(*cutoff) && !(*enoughcuts) && !SCIPsolveIsStopped(set, stat, FALSE); ++i )
   {
      if( SCIPsepaGetPriority(set->sepas[i]) >= 0 )
         continue;

      if( onlydelayed && !SCIPsepaWasSolDelayed(set->sepas[i]) )
         continue;

      SCIP_CALL( SCIPsepaExecSol(set->sepas[i], set, stat, sepastore, sol, actdepth, onlydelayed, &result) );
      *cutoff = *cutoff || (result == SCIP_CUTOFF);
      consadded = consadded || (result == SCIP_CONSADDED);
      *enoughcuts = *enoughcuts || (SCIPsepastoreGetNCuts(sepastore) >= 2 * (SCIP_Longint)SCIPsetGetSepaMaxcuts(set, root)) || (result == SCIP_NEWROUND);
      *delayed = *delayed || (result == SCIP_DELAYED);
      if( *cutoff )
      {
         SCIPsetDebugMsg(set, " -> separator <%s> detected cutoff\n", SCIPsepaGetName(set->sepas[i]));
      }

      /* if we work off the delayed separators, we stop immediately if a cut was found */
      if( onlydelayed && (result == SCIP_CONSADDED || result == SCIP_REDUCEDDOM || result == SCIP_SEPARATED || result == SCIP_NEWROUND) )
      {
         *delayed = TRUE;
         return SCIP_OKAY;
      }
   }

   /* process the constraints that were added during this separation round */
   while( consadded )
   {
      assert(!onlydelayed);
      consadded = FALSE;

      for( i = 0; i < set->nconshdlrs && !(*cutoff) && !(*enoughcuts) && !SCIPsolveIsStopped(set, stat, FALSE); ++i )
      {
         SCIP_CALL( SCIPconshdlrSeparateSol(set->conshdlrs_sepa[i], blkmem, set, stat, sepastore, sol, actdepth, onlydelayed, &result) );
         *cutoff = *cutoff || (result == SCIP_CUTOFF);
         consadded = consadded || (result == SCIP_CONSADDED);
         *enoughcuts = *enoughcuts || (SCIPsepastoreGetNCuts(sepastore) >= 2 * (SCIP_Longint)SCIPsetGetSepaMaxcuts(set, root)) || (result == SCIP_NEWROUND);
         *delayed = *delayed || (result == SCIP_DELAYED);
         if( *cutoff )
         {
            SCIPsetDebugMsg(set, " -> constraint handler <%s> detected cutoff in separation\n",
               SCIPconshdlrGetName(set->conshdlrs_sepa[i]));
         }
      }
   }

   SCIPsetDebugMsg(set, " -> separation round finished: delayed=%u, enoughcuts=%u, cutoff=%u\n",
      *delayed, *enoughcuts, *cutoff);

   return SCIP_OKAY;
}

/** applies one round of separation on the given primal solution or on the LP solution */
SCIP_RETCODE SCIPseparationRound(
   BMS_BLKMEM*           blkmem,             /**< block memory buffers */
   SCIP_SET*             set,                /**< global SCIP settings */
   SCIP_MESSAGEHDLR*     messagehdlr,        /**< message handler */
   SCIP_STAT*            stat,               /**< dynamic problem statistics */
   SCIP_EVENTQUEUE*      eventqueue,         /**< event queue */
   SCIP_EVENTFILTER*     eventfilter,        /**< global event filter */
   SCIP_PROB*            prob,               /**< transformed problem after presolve */
   SCIP_PRIMAL*          primal,             /**< primal data */
   SCIP_TREE*            tree,               /**< branch and bound tree */
   SCIP_LP*              lp,                 /**< LP data */
   SCIP_SEPASTORE*       sepastore,          /**< separation storage */
   SCIP_SOL*             sol,                /**< primal solution that should be separated, or NULL for LP solution */
   int                   actdepth,           /**< current depth in the tree */
   SCIP_Bool             onlydelayed,        /**< should only delayed separators be called? */
   SCIP_Bool*            delayed,            /**< pointer to store whether a separator was delayed */
   SCIP_Bool*            cutoff              /**< pointer to store whether the node can be cut off */
   )
{
   SCIP_Bool enoughcuts;

   assert(delayed != NULL);
   assert(cutoff != NULL);

   *delayed = FALSE;
   *cutoff = FALSE;
   enoughcuts = FALSE;

   if( sol == NULL )
   {
      SCIP_Bool lperror;
      SCIP_Bool mustsepa;
      SCIP_Bool mustprice;

      /* apply a separation round on the LP solution */
      lperror = FALSE;
      mustsepa = FALSE;
      mustprice = FALSE;
      SCIP_CALL( separationRoundLP(blkmem, set, messagehdlr, stat, eventqueue, eventfilter, prob, primal, tree, lp, sepastore, actdepth, 0.0, onlydelayed, delayed, &enoughcuts,
            cutoff, &lperror, &mustsepa, &mustprice) );
   }
   else
   {
      /* apply a separation round on the given primal solution */
      SCIP_CALL( separationRoundSol(blkmem, set, stat, sepastore, sol, actdepth, onlydelayed, delayed, &enoughcuts, cutoff) );
   }

   return SCIP_OKAY;
}

/** solves the current LP completely with pricing in new variables */
SCIP_RETCODE SCIPpriceLoop(
   BMS_BLKMEM*           blkmem,             /**< block memory buffers */
   SCIP_SET*             set,                /**< global SCIP settings */
   SCIP_MESSAGEHDLR*     messagehdlr,        /**< message handler */
   SCIP_STAT*            stat,               /**< dynamic problem statistics */
   SCIP_PROB*            transprob,          /**< transformed problem */
   SCIP_PROB*            origprob,           /**< original problem */
   SCIP_PRIMAL*          primal,             /**< primal data */
   SCIP_TREE*            tree,               /**< branch and bound tree */
   SCIP_REOPT*           reopt,              /**< reoptimization data structure */
   SCIP_LP*              lp,                 /**< LP data */
   SCIP_PRICESTORE*      pricestore,         /**< pricing storage */
   SCIP_SEPASTORE*       sepastore,          /**< separation storage */
   SCIP_CUTPOOL*         cutpool,            /**< global cutpool */
   SCIP_BRANCHCAND*      branchcand,         /**< branching candidate storage */
   SCIP_EVENTQUEUE*      eventqueue,         /**< event queue */
   SCIP_EVENTFILTER*     eventfilter,        /**< global event filter */
   SCIP_CLIQUETABLE*     cliquetable,        /**< clique table data structure */
   SCIP_Bool             pretendroot,        /**< should the pricers be called as if we are at the root node? */
   SCIP_Bool             displayinfo,        /**< should info lines be displayed after each pricing round? */
   int                   maxpricerounds,     /**< maximal number of pricing rounds (-1: no limit);
                                              *   a finite limit means that the LP might not be solved to optimality! */
   int*                  npricedcolvars,     /**< pointer to store number of column variables after problem vars were priced */
   SCIP_Bool*            mustsepa,           /**< pointer to store TRUE if a separation round should follow */
   SCIP_Bool*            lperror,            /**< pointer to store whether an unresolved error in LP solving occured */
   SCIP_Bool*            aborted             /**< pointer to store whether the pricing was aborted and the lower bound must
                                              *   not be used */
   )
{
   SCIP_NODE* focusnode;
   int npricerounds;
   SCIP_Bool mustprice;
   SCIP_Bool cutoff;

   assert(transprob != NULL);
   assert(lp != NULL);
   assert(lp->flushed);
   assert(lp->solved);
   assert(npricedcolvars != NULL);
   assert(mustsepa != NULL);
   assert(lperror != NULL);
   assert(aborted != NULL);

   focusnode = SCIPtreeGetFocusNode(tree);
   *npricedcolvars = transprob->ncolvars;
   *lperror = FALSE;
   *aborted = FALSE;

   /* if the LP is unbounded, we don't need to price */
   mustprice = (SCIPlpGetSolstat(lp) == SCIP_LPSOLSTAT_OPTIMAL
      || SCIPlpGetSolstat(lp) == SCIP_LPSOLSTAT_INFEASIBLE
      || SCIPlpGetSolstat(lp) == SCIP_LPSOLSTAT_OBJLIMIT);

   /* if all the variables are already in the LP, we don't need to price */
   mustprice = mustprice && !SCIPprobAllColsInLP(transprob, set, lp);

   /* check if infinite number of pricing rounds should be used */
   if( maxpricerounds == -1 )
      maxpricerounds = INT_MAX;

   /* pricing (has to be done completely to get a valid lower bound) */
   npricerounds = 0;
   while( !(*lperror) && mustprice && npricerounds < maxpricerounds )
   {
      SCIP_Bool enoughvars;
      SCIP_RESULT result;
      SCIP_Real lb;
      SCIP_Bool foundsol;
      SCIP_Bool stopearly;
      SCIP_Bool stoppricing;
      int p;

      assert(lp->flushed);
      assert(lp->solved);
      assert(SCIPlpGetSolstat(lp) != SCIP_LPSOLSTAT_UNBOUNDEDRAY);

      /* check if pricing loop should be aborted */
      if( SCIPsolveIsStopped(set, stat, FALSE) )
      {
         /* do not print the warning message if we stopped because the problem is solved */
         if( !SCIPsetIsLE(set, SCIPgetUpperbound(set->scip), SCIPgetLowerbound(set->scip)) )
            SCIPmessagePrintWarning(messagehdlr, "pricing has been interrupted -- LP of current node is invalid\n");

         *aborted = TRUE;
         break;
      }

      /* call primal heuristics which are callable during pricing */
      SCIP_CALL( SCIPprimalHeuristics(set, stat, transprob, primal, tree, lp, NULL, SCIP_HEURTIMING_DURINGPRICINGLOOP,
            FALSE, &foundsol) );

      /* price problem variables */
      SCIPsetDebugMsg(set, "problem variable pricing\n");
      assert(SCIPpricestoreGetNVars(pricestore) == 0);
      assert(SCIPpricestoreGetNBoundResets(pricestore) == 0);
      SCIP_CALL( SCIPpricestoreAddProbVars(pricestore, blkmem, set, stat, transprob, tree, lp, branchcand, eventqueue) );
      *npricedcolvars = transprob->ncolvars;

      /* call external pricers to create additional problem variables */
      SCIPsetDebugMsg(set, "external variable pricing\n");

      /* sort pricer algorithms by priority */
      SCIPsetSortPricers(set);

      /* call external pricer algorithms, that are active for the current problem */
      enoughvars = (SCIPpricestoreGetNVars(pricestore) >= SCIPsetGetPriceMaxvars(set, pretendroot)/2 + 1);
      stoppricing = FALSE;
      for( p = 0; p < set->nactivepricers && !enoughvars; ++p )
      {
         SCIP_CALL( SCIPpricerExec(set->pricers[p], set, transprob, lp, pricestore, &lb, &stopearly, &result) );
         assert(result == SCIP_DIDNOTRUN || result == SCIP_SUCCESS);
         SCIPsetDebugMsg(set, "pricing: pricer %s returned result = %s, lowerbound = %f\n",
            SCIPpricerGetName(set->pricers[p]), (result == SCIP_DIDNOTRUN ? "didnotrun" : "success"), lb);
         enoughvars = enoughvars || (SCIPpricestoreGetNVars(pricestore) >= (SCIPsetGetPriceMaxvars(set, pretendroot)+1)/2);
         *aborted = ( (*aborted) || (result == SCIP_DIDNOTRUN) );

         /* set stoppricing to TRUE, of the first pricer wants to stop pricing */
         if( p == 0 && stopearly )
            stoppricing = TRUE;

         /* stoppricing only remains TRUE, if all other pricers want to stop pricing as well */
         if( stoppricing && !stopearly )
            stoppricing = FALSE;

         /* update lower bound w.r.t. the lower bound given by the pricer */
         SCIPnodeUpdateLowerbound(focusnode, stat, set, tree, transprob, origprob, lb);
         SCIPsetDebugMsg(set, " -> new lower bound given by pricer %s: %g\n", SCIPpricerGetName(set->pricers[p]), lb);
      }

      /* apply the priced variables to the LP */
      SCIP_CALL( SCIPpricestoreApplyVars(pricestore, blkmem, set, stat, eventqueue, transprob, tree, lp) );
      assert(SCIPpricestoreGetNVars(pricestore) == 0);
      assert(!lp->flushed || lp->solved);
      mustprice = !lp->flushed || (transprob->ncolvars != *npricedcolvars);
      *mustsepa = *mustsepa || !lp->flushed;

      /* after adding columns, the LP should be primal feasible such that the primal simplex is applicable;
       * if LP was infeasible, we have to use dual simplex
       */
      SCIPsetDebugMsg(set, "pricing: solve LP\n");
      SCIP_CALL( SCIPlpSolveAndEval(lp, set, messagehdlr, blkmem, stat, eventqueue, eventfilter, transprob, -1LL, FALSE, TRUE, FALSE, lperror) );
      assert(lp->flushed);
      assert(lp->solved || *lperror);

      /* reset bounds temporarily set by pricer to their original values */
      SCIPsetDebugMsg(set, "pricing: reset bounds\n");
      SCIP_CALL( SCIPpricestoreResetBounds(pricestore, blkmem, set, stat, lp, branchcand, eventqueue) );
      assert(SCIPpricestoreGetNVars(pricestore) == 0);
      assert(SCIPpricestoreGetNBoundResets(pricestore) == 0);
      assert(!lp->flushed || lp->solved || *lperror);

      /* put all initial constraints into the LP */
      SCIP_CALL( SCIPinitConssLP(blkmem, set, sepastore, cutpool, stat, transprob, origprob, tree, reopt, lp, branchcand, eventqueue,
            eventfilter, cliquetable, FALSE, FALSE, &cutoff) );
      assert(cutoff == FALSE);

      mustprice = mustprice || !lp->flushed || (transprob->ncolvars != *npricedcolvars);
      *mustsepa = *mustsepa || !lp->flushed;

      /* if all pricers wanted to stop pricing, do not do another pricing round (LP value is no valid dual bound in this case) */
      if( stoppricing )
      {
         SCIPsetDebugMsg(set, "pricing: stop pricing and perform early branching\n");
         mustprice = FALSE;
         *aborted = TRUE;
      }

      /* solve LP again after resetting bounds and adding new initial constraints (with dual simplex) */
      SCIPsetDebugMsg(set, "pricing: solve LP after resetting bounds and adding new initial constraints\n");
      SCIP_CALL( SCIPlpSolveAndEval(lp, set, messagehdlr, blkmem, stat, eventqueue, eventfilter, transprob, -1LL, FALSE, FALSE, FALSE, lperror) );
      assert(lp->flushed);
      assert(lp->solved || *lperror);

      /* remove previous primal ray, store new one if LP is unbounded */
      SCIP_CALL( updatePrimalRay(blkmem, set, stat, transprob, primal, tree, lp, *lperror) );

      /* increase pricing round counter */
      stat->npricerounds++;
      npricerounds++;

      /* display node information line */
      if( displayinfo && mustprice )
      {
         if( (SCIP_VERBLEVEL)set->disp_verblevel >= SCIP_VERBLEVEL_FULL
             || ((SCIP_VERBLEVEL)set->disp_verblevel >= SCIP_VERBLEVEL_HIGH && npricerounds % 100 == 1) )
         {
            SCIP_CALL( SCIPdispPrintLine(set, messagehdlr, stat, NULL, TRUE, TRUE) );
         }
      }

      /* if the LP is unbounded, we can stop pricing */
      mustprice = mustprice &&
         (SCIPlpGetSolstat(lp) == SCIP_LPSOLSTAT_OPTIMAL
            || SCIPlpGetSolstat(lp) == SCIP_LPSOLSTAT_INFEASIBLE
          || SCIPlpGetSolstat(lp) == SCIP_LPSOLSTAT_OBJLIMIT );

      /* if the lower bound is already higher than the cutoff bound, we can stop pricing */
      mustprice = mustprice && SCIPsetIsLT(set, SCIPnodeGetLowerbound(focusnode), primal->cutoffbound);
   }
   assert(lp->flushed);
   assert(lp->solved || *lperror);

   *aborted = ( (*aborted) || (*lperror) || SCIPlpGetSolstat(lp) == SCIP_LPSOLSTAT_NOTSOLVED
      || SCIPlpGetSolstat(lp) == SCIP_LPSOLSTAT_ERROR || npricerounds == maxpricerounds );

   /* set information, whether the current lp is a valid relaxation of the current problem */
   SCIPlpSetIsRelax(lp, !(*aborted));

   return SCIP_OKAY;
}

/** separates cuts of the cut pool */
static
SCIP_RETCODE cutpoolSeparate(
   SCIP_CUTPOOL*         cutpool,            /**< cut pool */
   BMS_BLKMEM*           blkmem,             /**< block memory */
   SCIP_SET*             set,                /**< global SCIP settings */
   SCIP_STAT*            stat,               /**< problem statistics data */
   SCIP_EVENTQUEUE*      eventqueue,         /**< event queue */
   SCIP_EVENTFILTER*     eventfilter,        /**< event filter for global events */
   SCIP_LP*              lp,                 /**< current LP data */
   SCIP_SEPASTORE*       sepastore,          /**< separation storage */
   SCIP_Bool             cutpoolisdelayed,   /**< is the cutpool delayed (count cuts found)? */
   SCIP_Bool             root,               /**< are we at the root node? */
   int                   actdepth,           /**< the depth of the focus node */
   SCIP_Bool*            enoughcuts,         /**< pointer to store if enough cuts were found in current separation round */
   SCIP_Bool*            cutoff              /**< pointer to store if an cutoff was detected */
   )
{
   if( (set->sepa_poolfreq == 0 && actdepth == 0)
      || (set->sepa_poolfreq > 0 && actdepth % set->sepa_poolfreq == 0) )
   {
      SCIP_RESULT result;

      /* in case of the "normal" cutpool the sepastore should be empty since the cutpool is called as first separator;
       * in case of the delayed cutpool the sepastore should be also empty because the delayed cutpool is only called if
       * the sepastore is empty after all separators and the the "normal" cutpool were called without success;
       */
      assert(SCIPsepastoreGetNCuts(sepastore) == 0);

      SCIP_CALL( SCIPcutpoolSeparate(cutpool, blkmem, set, stat, eventqueue, eventfilter, lp, sepastore, NULL, cutpoolisdelayed, root, &result) );
      *cutoff = *cutoff || (result == SCIP_CUTOFF);
      *enoughcuts = *enoughcuts || (SCIPsepastoreGetNCuts(sepastore) >= 2 * (SCIP_Longint)SCIPsetGetSepaMaxcuts(set, root)) || (result == SCIP_NEWROUND);
   }

   return SCIP_OKAY;
}

/** solve the current LP of a node with a price-and-cut loop */
static
SCIP_RETCODE priceAndCutLoop(
   BMS_BLKMEM*           blkmem,             /**< block memory buffers */
   SCIP_SET*             set,                /**< global SCIP settings */
   SCIP_MESSAGEHDLR*     messagehdlr,        /**< message handler */
   SCIP_STAT*            stat,               /**< dynamic problem statistics */
   SCIP_MEM*             mem,                /**< block memory pools */
   SCIP_PROB*            transprob,          /**< transformed problem */
   SCIP_PROB*            origprob,           /**< original problem */
   SCIP_PRIMAL*          primal,             /**< primal data */
   SCIP_TREE*            tree,               /**< branch and bound tree */
   SCIP_REOPT*           reopt,              /**< reoptimization data structure */
   SCIP_LP*              lp,                 /**< LP data */
   SCIP_PRICESTORE*      pricestore,         /**< pricing storage */
   SCIP_SEPASTORE*       sepastore,          /**< separation storage */
   SCIP_CUTPOOL*         cutpool,            /**< global cut pool */
   SCIP_CUTPOOL*         delayedcutpool,     /**< global delayed cut pool */
   SCIP_BRANCHCAND*      branchcand,         /**< branching candidate storage */
   SCIP_CONFLICT*        conflict,           /**< conflict analysis data */
   SCIP_EVENTFILTER*     eventfilter,        /**< event filter for global (not variable dependent) events */
   SCIP_EVENTQUEUE*      eventqueue,         /**< event queue */
   SCIP_CLIQUETABLE*     cliquetable,        /**< clique table data structure */
   SCIP_Bool             initiallpsolved,    /**< was the initial LP already solved? */
   SCIP_Bool*            cutoff,             /**< pointer to store whether the node can be cut off */
   SCIP_Bool*            unbounded,          /**< pointer to store whether an unbounded ray was found in the LP */
   SCIP_Bool*            lperror,            /**< pointer to store whether an unresolved error in LP solving occured */
   SCIP_Bool*            pricingaborted      /**< pointer to store whether the pricing was aborted and the lower bound must
                                              *   not be used */
   )
{
   SCIP_NODE* focusnode;
   SCIP_EVENT event;
   SCIP_LPSOLSTAT stalllpsolstat;
   SCIP_Real loclowerbound;
   SCIP_Real glblowerbound;
   SCIP_Real bounddist;
   SCIP_Real stalllpobjval;
   SCIP_Bool separate;
   SCIP_Bool mustprice;
   SCIP_Bool mustsepa;
   SCIP_Bool delayedsepa;
   SCIP_Bool root;
   int maxseparounds;
   int nsepastallrounds;
   int maxnsepastallrounds;
   int stallnfracs;
   int actdepth;
   int npricedcolvars;

   assert(set != NULL);
   assert(blkmem != NULL);
   assert(stat != NULL);
   assert(transprob != NULL);
   assert(tree != NULL);
   assert(lp != NULL);
   assert(pricestore != NULL);
   assert(sepastore != NULL);
   assert(cutpool != NULL);
   assert(delayedcutpool != NULL);
   assert(primal != NULL);
   assert(cutoff != NULL);
   assert(unbounded != NULL);
   assert(lperror != NULL);

   focusnode = SCIPtreeGetFocusNode(tree);
   assert(focusnode != NULL);
   assert(SCIPnodeGetType(focusnode) == SCIP_NODETYPE_FOCUSNODE);
   actdepth = SCIPnodeGetDepth(focusnode);
   root = (actdepth == 0);

   /* check, if we want to separate at this node */
   loclowerbound = SCIPnodeGetLowerbound(focusnode);
   glblowerbound = SCIPtreeGetLowerbound(tree, set);
   assert(primal->cutoffbound > glblowerbound);
   bounddist = (loclowerbound - glblowerbound)/(primal->cutoffbound - glblowerbound);
   separate = SCIPsetIsLE(set, bounddist, set->sepa_maxbounddist);
   separate = separate && (set->sepa_maxruns == -1 || stat->nruns <= set->sepa_maxruns);

   /* get maximal number of separation rounds */
   maxseparounds = (root ? set->sepa_maxroundsroot : set->sepa_maxrounds);
   if( maxseparounds == -1 )
      maxseparounds = INT_MAX;
   if( stat->nruns > 1 && root && set->sepa_maxroundsrootsubrun >= 0 )
      maxseparounds = MIN(maxseparounds, set->sepa_maxroundsrootsubrun);
   if( initiallpsolved && set->sepa_maxaddrounds >= 0 )
      maxseparounds = MIN(maxseparounds, stat->nseparounds + set->sepa_maxaddrounds);
   maxnsepastallrounds = set->sepa_maxstallrounds;
   if( maxnsepastallrounds == -1 )
      maxnsepastallrounds = INT_MAX;

   /* solve initial LP of price-and-cut loop */
   /* @todo check if LP is always already solved, because of calling solveNodeInitialLP() in solveNodeLP()? */
   SCIPsetDebugMsg(set, "node: solve LP with price and cut\n");
   SCIP_CALL( SCIPlpSolveAndEval(lp, set, messagehdlr, blkmem,  stat, eventqueue, eventfilter, transprob,
         set->lp_iterlim, FALSE, TRUE, FALSE, lperror) );
   assert(lp->flushed);
   assert(lp->solved || *lperror);

   /* remove previous primal ray, store new one if LP is unbounded */
   SCIP_CALL( updatePrimalRay(blkmem, set, stat, transprob, primal, tree, lp, *lperror) );

   /* price-and-cut loop */
   npricedcolvars = transprob->ncolvars;
   mustprice = TRUE;
   mustsepa = separate;
   delayedsepa = FALSE;
   *cutoff = FALSE;
   *unbounded = (SCIPlpGetSolstat(lp) == SCIP_LPSOLSTAT_UNBOUNDEDRAY);
   nsepastallrounds = 0;
   stalllpsolstat = SCIP_LPSOLSTAT_NOTSOLVED;
   stalllpobjval = SCIP_REAL_MIN;
   stallnfracs = INT_MAX;
   lp->installing = FALSE;
   while( !(*cutoff) && !(*lperror) && (mustprice || mustsepa || delayedsepa) )
   {
      SCIPsetDebugMsg(set, "-------- node solving loop --------\n");
      assert(lp->flushed);
      assert(lp->solved);

      /* solve the LP with pricing in new variables */
      while( mustprice && !(*lperror) )
      {
         SCIP_CALL( SCIPpriceLoop(blkmem, set, messagehdlr, stat, transprob, origprob, primal, tree, reopt, lp,
               pricestore, sepastore, cutpool, branchcand, eventqueue, eventfilter, cliquetable, root, root, -1, &npricedcolvars,
               &mustsepa, lperror, pricingaborted) );

         mustprice = FALSE;

         assert(lp->flushed);
         assert(lp->solved || *lperror);

         /* update lower bound w.r.t. the LP solution */
         if( !(*lperror) && !(*pricingaborted) && SCIPlpIsRelax(lp) )
         {
            SCIP_CALL( SCIPnodeUpdateLowerboundLP(focusnode, set, stat, tree, transprob, origprob, lp) );
            SCIPsetDebugMsg(set, " -> new lower bound: %g (LP status: %d, LP obj: %g)\n",
               SCIPnodeGetLowerbound(focusnode), SCIPlpGetSolstat(lp), SCIPlpGetObjval(lp, set, transprob));

            /* update node estimate */
            SCIP_CALL( updateEstimate(set, stat, tree, lp, branchcand) );

            if( root && SCIPlpGetSolstat(lp) == SCIP_LPSOLSTAT_OPTIMAL )
               SCIPprobUpdateBestRootSol(transprob, set, stat, lp);
         }
         else
         {
            SCIPsetDebugMsg(set, " -> error solving LP or pricing aborted. keeping old bound: %g\n", SCIPnodeGetLowerbound(focusnode));
         }

         /* display node information line for root node */
         if( root && (SCIP_VERBLEVEL)set->disp_verblevel >= SCIP_VERBLEVEL_HIGH )
         {
            SCIP_CALL( SCIPdispPrintLine(set, messagehdlr, stat, NULL, TRUE, TRUE) );
         }

         if( !(*lperror) )
         {
            /* call propagators that are applicable during LP solving loop only if the node is not cut off */
            if( SCIPsetIsLT(set, SCIPnodeGetLowerbound(focusnode), primal->cutoffbound) )
            {
               SCIP_Longint oldnboundchgs;
               SCIP_Longint oldninitconssadded;

               oldnboundchgs = stat->nboundchgs;
               oldninitconssadded = stat->ninitconssadded;

               SCIPsetDebugMsg(set, " -> LP solved: call propagators that are applicable during LP solving loop\n");

               SCIP_CALL( propagateDomains(blkmem, set, stat, primal, tree, SCIPtreeGetCurrentDepth(tree), 0, FALSE,
                     SCIP_PROPTIMING_DURINGLPLOOP, cutoff) );
               assert(BMSgetNUsedBufferMemory(mem->buffer) == 0);

               if( stat->ninitconssadded != oldninitconssadded )
               {
                  SCIPsetDebugMsg(set, "new initial constraints added during propagation: old=%" SCIP_LONGINT_FORMAT ", new=%" SCIP_LONGINT_FORMAT "\n", oldninitconssadded, stat->ninitconssadded);

                  SCIP_CALL( SCIPinitConssLP(blkmem, set, sepastore, cutpool, stat, transprob, origprob, tree, reopt, lp,
                        branchcand, eventqueue, eventfilter, cliquetable, FALSE, FALSE, cutoff) );
               }

               /* if we found something, solve LP again */
               if( !lp->flushed && !(*cutoff) )
               {
                  SCIPsetDebugMsg(set, "    -> found reduction: resolve LP\n");

                  /* in the root node, remove redundant rows permanently from the LP */
                  if( root )
                  {
                     SCIP_CALL( SCIPlpFlush(lp, blkmem, set, eventqueue) );
                     SCIP_CALL( SCIPlpRemoveRedundantRows(lp, blkmem, set, stat, eventqueue, eventfilter) );
                  }

                  /* resolve LP */
                  SCIP_CALL( SCIPlpSolveAndEval(lp, set, messagehdlr, blkmem, stat, eventqueue, eventfilter, transprob,
                        set->lp_iterlim, FALSE, TRUE, FALSE, lperror) );
                  assert(lp->flushed);
                  assert(lp->solved || *lperror);

                  /* remove previous primal ray, store new one if LP is unbounded */
                  SCIP_CALL( updatePrimalRay(blkmem, set, stat, transprob, primal, tree, lp, *lperror) );

                  mustprice = TRUE;
               }
               /* propagation might have changed the best bound of loose variables, thereby changing the loose objective
                * value which is added to the LP value; because of the loose status, the LP might not be reoptimized,
                * but the lower bound of the node needs to be updated
                */
               else if( lp->solved && stat->nboundchgs > oldnboundchgs && !(*cutoff) &&
                  SCIPprobAllColsInLP(transprob, set, lp) && SCIPlpIsRelax(lp) )
               {
                  assert(lp->flushed);
                  assert(lp->solved);

                  SCIP_CALL( SCIPnodeUpdateLowerboundLP(focusnode, set, stat, tree, transprob, origprob, lp) );
                  SCIPsetDebugMsg(set, " -> new lower bound: %g (LP status: %d, LP obj: %g)\n",
                     SCIPnodeGetLowerbound(focusnode), SCIPlpGetSolstat(lp), SCIPlpGetObjval(lp, set, transprob));

                  /* update node estimate */
                  SCIP_CALL( updateEstimate(set, stat, tree, lp, branchcand) );

                  if( root && SCIPlpGetSolstat(lp) == SCIP_LPSOLSTAT_OPTIMAL )
                     SCIPprobUpdateBestRootSol(transprob, set, stat, lp);
               }
            }
         }

         /* call primal heuristics that are applicable during node LP solving loop */
         if( !*cutoff && SCIPlpGetSolstat(lp) == SCIP_LPSOLSTAT_OPTIMAL )
         {
            SCIP_Bool foundsol;

            SCIP_CALL( SCIPprimalHeuristics(set, stat, transprob, primal, tree, lp, NULL, SCIP_HEURTIMING_DURINGLPLOOP,
                  FALSE, &foundsol) );
            assert(BMSgetNUsedBufferMemory(mem->buffer) == 0);

            *lperror = *lperror || lp->resolvelperror;
         }
      }
      assert(lp->flushed || *cutoff);
      assert(lp->solved || *lperror || *cutoff);

      /* check, if we exceeded the separation round limit */
      mustsepa = mustsepa
         && stat->nseparounds < maxseparounds
         && nsepastallrounds < maxnsepastallrounds
         && !(*cutoff);

      /* if separators were delayed, we want to apply a final separation round with the delayed separators */
      delayedsepa = delayedsepa && !mustsepa && !(*cutoff); /* if regular separation applies, we ignore delayed separators */
      mustsepa = mustsepa || delayedsepa;

      /* if the LP is infeasible, exceeded the objective limit or a global performance limit was reached,
       * we don't need to separate cuts
       * (the global limits are only checked at the root node in order to not query system time too often)
       */
      if( mustsepa )
      {
         if( !separate
             || (SCIPlpGetSolstat(lp) != SCIP_LPSOLSTAT_OPTIMAL && SCIPlpGetSolstat(lp) != SCIP_LPSOLSTAT_UNBOUNDEDRAY)
             || SCIPsetIsGE(set, SCIPnodeGetLowerbound(focusnode), primal->cutoffbound)
             || (root && SCIPsolveIsStopped(set, stat, FALSE)) )
         {
            mustsepa = FALSE;
            delayedsepa = FALSE;
         }
      }

      /* separation and reduced cost strengthening
       * (needs not to be done completely, because we just want to increase the lower bound)
       */
      if( !(*cutoff) && !(*lperror) && mustsepa )
      {
         SCIP_Longint olddomchgcount;
         SCIP_Longint oldninitconssadded;
         SCIP_Bool enoughcuts;

         assert(lp->flushed);
         assert(lp->solved);
         assert(SCIPlpGetSolstat(lp) == SCIP_LPSOLSTAT_OPTIMAL || SCIPlpGetSolstat(lp) == SCIP_LPSOLSTAT_UNBOUNDEDRAY);

         olddomchgcount = stat->domchgcount;
         oldninitconssadded = stat->ninitconssadded;

         mustsepa = FALSE;
         enoughcuts = (SCIPsetGetSepaMaxcuts(set, root) == 0);

         /* global cut pool separation */
         if( !enoughcuts && !delayedsepa )
         {
            SCIP_CALL( cutpoolSeparate(cutpool, blkmem, set, stat, eventqueue, eventfilter, lp, sepastore, FALSE, root,
                  actdepth, &enoughcuts, cutoff) );

            if( *cutoff )
            {
               SCIPsetDebugMsg(set, " -> global cut pool detected cutoff\n");
            }
         }
         assert(lp->flushed);
         assert(lp->solved);
         assert(SCIPlpGetSolstat(lp) == SCIP_LPSOLSTAT_OPTIMAL || SCIPlpGetSolstat(lp) == SCIP_LPSOLSTAT_UNBOUNDEDRAY);

         /* constraint separation */
         SCIPsetDebugMsg(set, "constraint separation\n");

         /* separate constraints and LP */
         if( !(*cutoff) && !(*lperror) && !enoughcuts && lp->solved )
         {
            /* apply a separation round */
            SCIP_CALL( separationRoundLP(blkmem, set, messagehdlr, stat, eventqueue, eventfilter, transprob, primal, tree,
                  lp, sepastore, actdepth, bounddist, delayedsepa,
                  &delayedsepa, &enoughcuts, cutoff, lperror, &mustsepa, &mustprice) );
            assert(BMSgetNUsedBufferMemory(mem->buffer) == 0);

            /* if we are close to the stall round limit, also call the delayed separators */
            if( !(*cutoff) && !(*lperror) && !enoughcuts && lp->solved
               && (SCIPlpGetSolstat(lp) == SCIP_LPSOLSTAT_OPTIMAL || SCIPlpGetSolstat(lp) == SCIP_LPSOLSTAT_UNBOUNDEDRAY)
               && nsepastallrounds >= maxnsepastallrounds-1 && delayedsepa )
            {
               SCIP_CALL( separationRoundLP(blkmem, set, messagehdlr, stat, eventqueue, eventfilter, transprob, primal,
                     tree, lp, sepastore, actdepth, bounddist, delayedsepa,
                     &delayedsepa, &enoughcuts, cutoff, lperror, &mustsepa, &mustprice) );
               assert(BMSgetNUsedBufferMemory(mem->buffer) == 0);
            }
         }

         /* delayed global cut pool separation */
         if( !(*cutoff) && SCIPlpGetSolstat(lp) == SCIP_LPSOLSTAT_OPTIMAL && SCIPsepastoreGetNCuts(sepastore) == 0 )
         {
            assert( !(*lperror) );

            SCIP_CALL( cutpoolSeparate(delayedcutpool, blkmem, set, stat, eventqueue, eventfilter, lp, sepastore, TRUE,
                  root, actdepth, &enoughcuts, cutoff) );

            if( *cutoff )
            {
               SCIPsetDebugMsg(set, " -> delayed global cut pool detected cutoff\n");
            }
            assert(SCIPlpGetSolstat(lp) == SCIP_LPSOLSTAT_OPTIMAL);
            assert(lp->flushed);
            assert(lp->solved);
         }

         assert(*cutoff || *lperror || SCIPlpIsSolved(lp));
         assert(!SCIPlpIsSolved(lp)
            || SCIPlpGetSolstat(lp) == SCIP_LPSOLSTAT_OPTIMAL
            || SCIPlpGetSolstat(lp) == SCIP_LPSOLSTAT_UNBOUNDEDRAY
            || SCIPlpGetSolstat(lp) == SCIP_LPSOLSTAT_INFEASIBLE
            || SCIPlpGetSolstat(lp) == SCIP_LPSOLSTAT_OBJLIMIT
            || SCIPlpGetSolstat(lp) == SCIP_LPSOLSTAT_ITERLIMIT
            || SCIPlpGetSolstat(lp) == SCIP_LPSOLSTAT_TIMELIMIT);

         if( *cutoff || *lperror
            || SCIPlpGetSolstat(lp) == SCIP_LPSOLSTAT_INFEASIBLE || SCIPlpGetSolstat(lp) == SCIP_LPSOLSTAT_OBJLIMIT
            || SCIPlpGetSolstat(lp) == SCIP_LPSOLSTAT_ITERLIMIT  || SCIPlpGetSolstat(lp) == SCIP_LPSOLSTAT_TIMELIMIT )
         {
            /* the found cuts are of no use, because the node is infeasible anyway (or we have an error in the LP) */
            SCIP_CALL( SCIPsepastoreClearCuts(sepastore, blkmem, set, eventqueue, eventfilter, lp) );
         }
         else
         {
            /* apply found cuts */
            SCIP_CALL( SCIPsepastoreApplyCuts(sepastore, blkmem, set, stat, transprob, origprob, tree, reopt, lp,
                  branchcand, eventqueue, eventfilter, cliquetable, root, SCIP_EFFICIACYCHOICE_LP, cutoff) );

            if( !(*cutoff) )
            {
               mustprice = mustprice || !lp->flushed || (transprob->ncolvars != npricedcolvars);
               mustsepa = mustsepa || !lp->flushed;

               /* if a new bound change (e.g. a cut with only one column) was found, propagate domains again */
               if( stat->domchgcount != olddomchgcount )
               {
                  SCIPsetDebugMsg(set, " -> separation changed bound: call propagators that are applicable before LP is solved\n");

                  /* propagate domains */
                  SCIP_CALL( propagateDomains(blkmem, set, stat, primal, tree, SCIPtreeGetCurrentDepth(tree), 0, FALSE,
                        SCIP_PROPTIMING_BEFORELP, cutoff) );
                  assert(BMSgetNUsedBufferMemory(mem->buffer) == 0);

                  /* in the root node, remove redundant rows permanently from the LP */
                  if( root )
                  {
                     SCIP_CALL( SCIPlpFlush(lp, blkmem, set, eventqueue) );
                     SCIP_CALL( SCIPlpRemoveRedundantRows(lp, blkmem, set, stat, eventqueue, eventfilter) );
                  }
               }

               if( stat->ninitconssadded != oldninitconssadded )
               {
                  SCIPsetDebugMsg(set, "new initial constraints added during propagation: old=%" SCIP_LONGINT_FORMAT ", new=%" SCIP_LONGINT_FORMAT "\n",
                        oldninitconssadded, stat->ninitconssadded);

                  SCIP_CALL( SCIPinitConssLP(blkmem, set, sepastore, cutpool, stat, transprob, origprob, tree, reopt, lp,
                        branchcand, eventqueue, eventfilter, cliquetable, FALSE, FALSE, cutoff) );
               }

               if( !(*cutoff) )
               {
                  SCIP_Real lpobjval;

                  /* solve LP (with dual simplex) */
                  SCIPsetDebugMsg(set, "separation: solve LP\n");
                  SCIP_CALL( SCIPlpSolveAndEval(lp, set, messagehdlr, blkmem, stat, eventqueue, eventfilter, transprob,
                        set->lp_iterlim, FALSE, TRUE, FALSE, lperror) );
                  assert(lp->flushed);
                  assert(lp->solved || *lperror);

                  /* remove previous primal ray, store new one if LP is unbounded */
                  SCIP_CALL( updatePrimalRay(blkmem, set, stat, transprob, primal, tree, lp, *lperror) );

                  if( !(*lperror) )
                  {
                     SCIP_Bool stalling;

                     /* propagation might have changed the best bound of loose variables, thereby changing the loose objective value
                      * which is added to the LP value; because of the loose status, the LP might not be reoptimized, but the lower
                      * bound of the node needs to be updated
                      */
                     if( stat->domchgcount != olddomchgcount && (!mustprice || mustsepa) && !(*cutoff)
                        && SCIPprobAllColsInLP(transprob, set, lp) && SCIPlpIsRelax(lp) )
                     {
                        SCIP_CALL( SCIPnodeUpdateLowerboundLP(focusnode, set, stat, tree, transprob, origprob, lp) );
                        SCIPsetDebugMsg(set, " -> new lower bound: %g (LP status: %d, LP obj: %g)\n",
                           SCIPnodeGetLowerbound(focusnode), SCIPlpGetSolstat(lp), SCIPlpGetObjval(lp, set, transprob));

                        /* update node estimate */
                        SCIP_CALL( updateEstimate(set, stat, tree, lp, branchcand) );

                        if( root && SCIPlpGetSolstat(lp) == SCIP_LPSOLSTAT_OPTIMAL )
                           SCIPprobUpdateBestRootSol(transprob, set, stat, lp);
                     }

                     /* check if we are stalling
                      * If we have an LP solution, then we are stalling if
                      *   we had an LP solution before and
                      *   the LP value did not improve and
                      *   the number of fractional variables did not decrease.
                      * If we do not have an LP solution, then we are stalling if the solution status of the LP did not change.
                      */
                     if( SCIPlpGetSolstat(lp) == SCIP_LPSOLSTAT_OPTIMAL )
                     {
                        SCIP_Real objreldiff;
                        int nfracs;

                        SCIP_CALL( SCIPbranchcandGetLPCands(branchcand, set, stat, lp, NULL, NULL, NULL, &nfracs, NULL,
                              NULL) );
                        lpobjval = SCIPlpGetObjval(lp, set, transprob);

                        objreldiff = SCIPrelDiff(lpobjval, stalllpobjval);
                        SCIPsetDebugMsg(set, " -> LP bound moved from %g to %g (reldiff: %g)\n",
                           stalllpobjval, lpobjval, objreldiff);

                        stalling = (stalllpsolstat == SCIP_LPSOLSTAT_OPTIMAL &&
                            objreldiff <= 1e-04 &&
                            nfracs >= (0.9 - 0.1 * nsepastallrounds) * stallnfracs);

                        stalllpobjval = lpobjval;
                        stallnfracs = nfracs;
                     }
                     else
                     {
                        stalling = (stalllpsolstat == SCIPlpGetSolstat(lp));
                     }

                     if( !stalling )
                     {
                        nsepastallrounds = 0;
                        lp->installing = FALSE;
                     }
                     else
                     {
                        nsepastallrounds++;
                     }
                     stalllpsolstat = SCIPlpGetSolstat(lp);

                     /* tell LP that we are (close to) stalling */
                     if( nsepastallrounds >= maxnsepastallrounds-2 )
                        lp->installing = TRUE;
                     SCIPsetDebugMsg(set, " -> nsepastallrounds=%d/%d\n", nsepastallrounds, maxnsepastallrounds);
                  }
               }
            }
         }
         assert(*cutoff || *lperror || (lp->flushed && lp->solved)); /* cutoff: LP may be unsolved due to bound changes */

         SCIPsetDebugMsg(set, "separation round %d/%d finished (%d/%d stall rounds): mustprice=%u, mustsepa=%u, delayedsepa=%u\n",
            stat->nseparounds, maxseparounds, nsepastallrounds, maxnsepastallrounds, mustprice, mustsepa, delayedsepa);

         /* increase separation round counter */
         stat->nseparounds++;
      }
   }

   if ( nsepastallrounds >= maxnsepastallrounds )
   {
      SCIPmessagePrintVerbInfo(messagehdlr, set->disp_verblevel, SCIP_VERBLEVEL_FULL,
         "Truncate separation round because of stalling (%d stall rounds).\n", maxnsepastallrounds);
   }

   if( !*lperror )
   {
      /* update pseudo cost values for continuous variables, if it should be delayed */
      SCIP_CALL( updatePseudocost(set, stat, transprob, tree, lp, FALSE, set->branch_delaypscost) );
   }

   /* update lower bound w.r.t. the LP solution */
   if( *cutoff )
   {
      SCIPnodeUpdateLowerbound(focusnode, stat, set, tree, transprob, origprob, SCIPsetInfinity(set));
   }
   else if( !(*lperror) )
   {
      assert(lp->flushed);
      assert(lp->solved);

      if( SCIPlpIsRelax(lp) )
      {
         SCIP_CALL( SCIPnodeUpdateLowerboundLP(focusnode, set, stat, tree, transprob, origprob, lp) );
      }

      /* update node estimate */
      SCIP_CALL( updateEstimate(set, stat, tree, lp, branchcand) );

      /* issue LPSOLVED event */
      if( SCIPlpGetSolstat(lp) != SCIP_LPSOLSTAT_ITERLIMIT && SCIPlpGetSolstat(lp) != SCIP_LPSOLSTAT_TIMELIMIT )
      {
         SCIP_CALL( SCIPeventChgType(&event, SCIP_EVENTTYPE_LPSOLVED) );
         SCIP_CALL( SCIPeventChgNode(&event, focusnode) );
         SCIP_CALL( SCIPeventProcess(&event, set, NULL, NULL, NULL, eventfilter) );
      }

      /* if the LP is a relaxation and we are not solving exactly, then we may analyze an infeasible or bound exceeding
       * LP (not necessary in the root node) and cut off the current node
       */
      if( !set->misc_exactsolve && !root && SCIPlpIsRelax(lp) && SCIPprobAllColsInLP(transprob, set, lp)
         && (SCIPlpGetSolstat(lp) == SCIP_LPSOLSTAT_INFEASIBLE || SCIPlpGetSolstat(lp) == SCIP_LPSOLSTAT_OBJLIMIT) )
      {
         SCIP_CALL( SCIPconflictAnalyzeLP(conflict, blkmem, set, stat, transprob, origprob, tree, reopt, lp, branchcand,
               eventqueue, cliquetable, NULL) );
         *cutoff = TRUE;
      }
   }
   /* check for unboundedness */
   if( !(*lperror) )
   {
      *unbounded = (SCIPlpGetSolstat(lp) == SCIP_LPSOLSTAT_UNBOUNDEDRAY);
      /* assert(!(*unbounded) || root); */ /* unboundedness can only happen in the root node; no, of course it can also happens in the tree if a branching did not help to resolve unboundedness */
   }

   lp->installing = FALSE;

   SCIPsetDebugMsg(set, " -> final lower bound: %g (LP status: %d, LP obj: %g)\n",
      SCIPnodeGetLowerbound(focusnode), SCIPlpGetSolstat(lp),
      *cutoff ? SCIPsetInfinity(set) : *lperror ? -SCIPsetInfinity(set) : SCIPlpGetObjval(lp, set, transprob));

   return SCIP_OKAY;
}

/** updates the current lower bound with the pseudo objective value, cuts off node by bounding, and applies conflict
 *  analysis if the pseudo objective lead to the cutoff
 */
static
SCIP_RETCODE applyBounding(
   BMS_BLKMEM*           blkmem,             /**< block memory buffers */
   SCIP_SET*             set,                /**< global SCIP settings */
   SCIP_STAT*            stat,               /**< dynamic problem statistics */
   SCIP_PROB*            transprob,          /**< tranformed problem after presolve */
   SCIP_PROB*            origprob,           /**< original problem */
   SCIP_PRIMAL*          primal,             /**< primal data */
   SCIP_TREE*            tree,               /**< branch and bound tree */
   SCIP_REOPT*           reopt,              /**< reoptimization data structure */
   SCIP_LP*              lp,                 /**< LP data */
   SCIP_BRANCHCAND*      branchcand,         /**< branching candidate storage */
   SCIP_EVENTQUEUE*      eventqueue,         /**< event queue */
   SCIP_CONFLICT*        conflict,           /**< conflict analysis data */
   SCIP_CLIQUETABLE*     cliquetable,        /**< clique table data structure */
   SCIP_Bool*            cutoff              /**< pointer to store TRUE, if the node can be cut off */
   )
{
   assert(transprob != NULL);
   assert(origprob != NULL);
   assert(primal != NULL);
   assert(cutoff != NULL);

   if( !(*cutoff) )
   {
      SCIP_NODE* focusnode;
      SCIP_Real pseudoobjval;

      /* get current focus node */
      focusnode = SCIPtreeGetFocusNode(tree);

      /* update lower bound w.r.t. the pseudo solution */
      pseudoobjval = SCIPlpGetPseudoObjval(lp, set, transprob);
      SCIPnodeUpdateLowerbound(focusnode, stat, set, tree, transprob, origprob, pseudoobjval);
      SCIPsetDebugMsg(set, " -> lower bound: %g [%g] (pseudoobj: %g [%g]), cutoff bound: %g [%g]\n",
         SCIPnodeGetLowerbound(focusnode), SCIPprobExternObjval(transprob, origprob, set, SCIPnodeGetLowerbound(focusnode)) + SCIPgetOrigObjoffset(set->scip),
         pseudoobjval, SCIPprobExternObjval(transprob, origprob, set, pseudoobjval) + SCIPgetOrigObjoffset(set->scip),
         primal->cutoffbound, SCIPprobExternObjval(transprob, origprob, set, primal->cutoffbound) + SCIPgetOrigObjoffset(set->scip));

      /* check for infeasible node by bounding */
      if( (set->misc_exactsolve && SCIPnodeGetLowerbound(focusnode) >= primal->cutoffbound)
         || (!set->misc_exactsolve && SCIPsetIsGE(set, SCIPnodeGetLowerbound(focusnode), primal->cutoffbound)) )
      {
         SCIPsetDebugMsg(set, "node is cut off by bounding (lower=%g, upper=%g)\n",
            SCIPnodeGetLowerbound(focusnode), primal->cutoffbound);
         SCIPnodeUpdateLowerbound(focusnode, stat, set, tree, transprob, origprob, SCIPsetInfinity(set));
         *cutoff = TRUE;

         /* call pseudo conflict analysis, if the node is cut off due to the pseudo objective value */
         if( pseudoobjval >= primal->cutoffbound && !SCIPsetIsInfinity(set, -pseudoobjval) )
         {
            SCIP_CALL( SCIPconflictAnalyzePseudo(conflict, blkmem, set, stat, transprob, origprob, tree, reopt, lp, branchcand, eventqueue, cliquetable, NULL) );
         }
      }
   }

   return SCIP_OKAY;
}

/** solves the current node's LP in a price-and-cut loop */
static
SCIP_RETCODE solveNodeLP(
   BMS_BLKMEM*           blkmem,             /**< block memory buffers */
   SCIP_SET*             set,                /**< global SCIP settings */
   SCIP_MESSAGEHDLR*     messagehdlr,        /**< message handler */
   SCIP_STAT*            stat,               /**< dynamic problem statistics */
   SCIP_MEM*             mem,                /**< block memory pools */
   SCIP_PROB*            origprob,           /**< original problem */
   SCIP_PROB*            transprob,          /**< transformed problem after presolve */
   SCIP_PRIMAL*          primal,             /**< primal data */
   SCIP_TREE*            tree,               /**< branch and bound tree */
   SCIP_REOPT*           reopt,              /**< reoptimization data structure */
   SCIP_LP*              lp,                 /**< LP data */
   SCIP_BASISSTORE*      basestore,          /**< starting basis storage */
   SCIP_PRICESTORE*      pricestore,         /**< pricing storage */
   SCIP_SEPASTORE*       sepastore,          /**< separation storage */
   SCIP_CUTPOOL*         cutpool,            /**< global cut pool */
   SCIP_CUTPOOL*         delayedcutpool,     /**< global delayed cut pool */
   SCIP_BRANCHCAND*      branchcand,         /**< branching candidate storage */
   SCIP_CONFLICT*        conflict,           /**< conflict analysis data */
   SCIP_EVENTFILTER*     eventfilter,        /**< event filter for global (not variable dependent) events */
   SCIP_EVENTQUEUE*      eventqueue,         /**< event queue */
   SCIP_CLIQUETABLE*     cliquetable,        /**< clique table data structure */
   SCIP_Bool             initiallpsolved,    /**< was the initial LP already solved? */
   SCIP_Bool             newinitconss,       /**< do we have to add new initial constraints? */
   SCIP_Bool*            cutoff,             /**< pointer to store TRUE, if the node can be cut off */
   SCIP_Bool*            unbounded,          /**< pointer to store TRUE, if an unbounded ray was found in the LP */
   SCIP_Bool*            lperror,            /**< pointer to store TRUE, if an unresolved error in LP solving occured */
   SCIP_Bool*            pricingaborted      /**< pointer to store TRUE, if the pricing was aborted and the lower bound
                                              *   must not be used */
   )
{
   SCIP_Longint nlpiterations;
   SCIP_Longint nlps;

   assert(stat != NULL);
   assert(tree != NULL);
   assert(SCIPtreeHasFocusNodeLP(tree));
   assert(cutoff != NULL);
   assert(unbounded != NULL);
   assert(lperror != NULL);
   assert(*cutoff == FALSE);
   assert(*unbounded == FALSE);
   assert(*lperror == FALSE);

   nlps = stat->nlps;
   nlpiterations = stat->nlpiterations;

   if( !initiallpsolved )
   {
      /* load and solve the initial LP of the node */
      SCIP_CALL( solveNodeInitialLP(blkmem, set, messagehdlr, stat, transprob, origprob, primal, tree, reopt, lp, basestore,
            pricestore, sepastore, cutpool, branchcand, eventfilter, eventqueue, cliquetable, newinitconss, cutoff, lperror) );

      assert(*cutoff || *lperror || (lp->flushed && lp->solved));
      SCIPsetDebugMsg(set, "price-and-cut-loop: initial LP status: %d, LP obj: %g\n",
         SCIPlpGetSolstat(lp),
         *cutoff ? SCIPsetInfinity(set) : *lperror ? -SCIPsetInfinity(set) : SCIPlpGetObjval(lp, set, transprob));

      /* update initial LP iteration counter */
      stat->ninitlps += stat->nlps - nlps;
      stat->ninitlpiterations += stat->nlpiterations - nlpiterations;

      /* In the root node, we try if the initial LP solution is feasible to avoid expensive setup of data structures in
       * separators; in case the root LP is aborted, e.g., by hitting the time limit, we do not check the LP solution
       * since the corresponding data structures have not been updated.
       */
      if( SCIPtreeGetCurrentDepth(tree) == 0 && !(*cutoff) && !(*lperror)
         && (SCIPlpGetSolstat(lp) == SCIP_LPSOLSTAT_OPTIMAL || SCIPlpGetSolstat(lp) == SCIP_LPSOLSTAT_UNBOUNDEDRAY)
         && !SCIPsolveIsStopped(set, stat, FALSE) )
      {
         SCIP_Bool checklprows;
         SCIP_Bool stored;
         SCIP_SOL* sol;
         SCIP_Longint oldnbestsolsfound = primal->nbestsolsfound;

         SCIP_CALL( SCIPsolCreateLPSol(&sol, blkmem, set, stat, transprob, primal, tree, lp, NULL) );

         if( SCIPlpGetSolstat(lp) == SCIP_LPSOLSTAT_UNBOUNDEDRAY )
            checklprows = FALSE;
         else
            checklprows = TRUE;

#ifndef NDEBUG
         /* in the debug mode we want to explicitly check if the solution is feasible if it was stored */
         SCIP_CALL( SCIPprimalTrySol(primal, blkmem, set, messagehdlr, stat, origprob, transprob, tree, reopt, lp,
               eventqueue, eventfilter, sol, FALSE, FALSE, TRUE, TRUE, checklprows, &stored) );

         if( stored )
         {
            SCIP_Bool feasible;

            SCIP_CALL( SCIPsolCheck(sol, set, messagehdlr, blkmem, stat, transprob, FALSE, FALSE, TRUE, TRUE,
                  checklprows, &feasible) );
            assert(feasible);
         }

         SCIP_CALL( SCIPsolFree(&sol, blkmem, primal) );
#else
         SCIP_CALL( SCIPprimalTrySolFree(primal, blkmem, set, messagehdlr, stat, origprob, transprob, tree, reopt, lp,
               eventqueue, eventfilter, &sol, FALSE, FALSE, TRUE, TRUE, checklprows, &stored) );
#endif
         if( stored )
         {
            stat->nlpsolsfound++;

            if( primal->nbestsolsfound != oldnbestsolsfound )
            {
               stat->nlpbestsolsfound++;
               SCIPstoreSolutionGap(set->scip);
            }

            if( set->reopt_enable )
            {
               assert(reopt != NULL);
               SCIP_CALL( SCIPreoptCheckCutoff(reopt, set, blkmem, tree->focusnode, SCIP_EVENTTYPE_NODEFEASIBLE, lp,
                     SCIPlpGetSolstat(lp), tree->root == tree->focusnode, TRUE,
                     SCIPsetIsInfinity(set, tree->focusnode->lowerbound) ? tree->focusnode->prevlowerbound : tree->focusnode->lowerbound,
                     tree->effectiverootdepth) );
            }
         }

         if( SCIPlpGetSolstat(lp) == SCIP_LPSOLSTAT_UNBOUNDEDRAY )
            *unbounded = TRUE;
      }
   }
   else
   {
      SCIP_CALL( SCIPinitConssLP(blkmem, set, sepastore, cutpool, stat, transprob,
            origprob, tree, reopt, lp, branchcand, eventqueue, eventfilter, cliquetable, FALSE, FALSE,
            cutoff) );
   }
   assert(SCIPsepastoreGetNCuts(sepastore) == 0);

   /* check for infeasible node by bounding */
   SCIP_CALL( applyBounding(blkmem, set, stat, transprob, origprob, primal, tree, reopt, lp, branchcand, eventqueue, conflict, cliquetable, cutoff) );
#ifdef SCIP_DEBUG
   if( *cutoff )
   {
      if( SCIPtreeGetCurrentDepth(tree) == 0 )
      {
         SCIPsetDebugMsg(set, "solution cuts off root node, stop solution process\n");
      }
      else
      {
         SCIPsetDebugMsg(set, "solution cuts off node\n");
      }
   }
#endif

   if( !(*cutoff) && !(*lperror) )
   {
      /* solve the LP with price-and-cut*/
      SCIP_CALL( priceAndCutLoop(blkmem, set, messagehdlr, stat, mem, transprob, origprob,  primal, tree, reopt, lp, pricestore, sepastore, cutpool, delayedcutpool,
            branchcand, conflict, eventfilter, eventqueue, cliquetable, initiallpsolved, cutoff, unbounded, lperror, pricingaborted) );
   }
   assert(*cutoff || *lperror || (lp->flushed && lp->solved));

   /* if there is no LP error, then *unbounded should be TRUE, iff the LP solution status is unboundedray */
   assert(*lperror || ((SCIPlpGetSolstat(lp) == SCIP_LPSOLSTAT_UNBOUNDEDRAY) == *unbounded));

   /* If pricing was aborted while solving the LP of the node and the node cannot be cut off due to the lower bound computed by the pricer,
   *  the solving of the LP might be stopped due to the objective limit, but the node may not be cut off, since the LP objective
   *  is not a feasible lower bound for the solutions in the current subtree.
   *  In this case, the LP has to be solved to optimality by temporarily removing the cutoff bound.
   */
   if( (*pricingaborted) && (SCIPlpGetSolstat(lp) == SCIP_LPSOLSTAT_OBJLIMIT || SCIPlpGetSolstat(lp) == SCIP_LPSOLSTAT_ITERLIMIT)
      && !(*cutoff) )
   {
      SCIP_Real tmpcutoff;

      /* temporarily disable cutoffbound, which also disables the objective limit */
      tmpcutoff = lp->cutoffbound;
      lp->cutoffbound = SCIPlpiInfinity(SCIPlpGetLPI(lp));

      lp->solved = FALSE;
      SCIP_CALL( SCIPlpSolveAndEval(lp, set, messagehdlr, blkmem, stat, eventqueue, eventfilter, transprob, -1LL, FALSE, FALSE, FALSE, lperror) );

      /* reinstall old cutoff bound */
      lp->cutoffbound = tmpcutoff;

      SCIPsetDebugMsg(set, "re-optimized LP without cutoff bound: LP status: %d, LP obj: %g\n",
         SCIPlpGetSolstat(lp), *lperror ? -SCIPsetInfinity(set) : SCIPlpGetObjval(lp, set, transprob));

      /* lp solstat should not be objlimit, since the cutoff bound was removed temporarily */
      assert(SCIPlpGetSolstat(lp) != SCIP_LPSOLSTAT_OBJLIMIT);
      /* lp solstat should not be unboundedray, since the lp was dual feasible */
      assert(SCIPlpGetSolstat(lp) != SCIP_LPSOLSTAT_UNBOUNDEDRAY);
      /* there should be no primal ray, since the lp was dual feasible */
      assert(primal->primalray == NULL);
      if( SCIPlpGetSolstat(lp) == SCIP_LPSOLSTAT_INFEASIBLE )
      {
         *cutoff = TRUE;
      }
   }
   assert(!(*pricingaborted) || SCIPlpGetSolstat(lp) == SCIP_LPSOLSTAT_OPTIMAL
      || SCIPlpGetSolstat(lp) == SCIP_LPSOLSTAT_NOTSOLVED || SCIPsolveIsStopped(set, stat, FALSE) || (*cutoff));

   assert(*cutoff || *lperror || (lp->flushed && lp->solved));

   /* update node's LP iteration counter */
   stat->nnodelps += stat->nlps - nlps;
   stat->nnodelpiterations += stat->nlpiterations - nlpiterations;

   /* update number of root node LPs and iterations if the root node was processed */
   if( SCIPnodeGetDepth(tree->focusnode) == 0 )
   {
      stat->nrootlps += stat->nlps - nlps;
      stat->nrootlpiterations += stat->nlpiterations - nlpiterations;
   }

   return SCIP_OKAY;
}

/** calls relaxators */
static
SCIP_RETCODE solveNodeRelax(
   SCIP_SET*             set,                /**< global SCIP settings */
   SCIP_STAT*            stat,               /**< dynamic problem statistics */
   SCIP_TREE*            tree,               /**< branch and bound tree */
   SCIP_PROB*            transprob,          /**< transformed problem */
   SCIP_PROB*            origprob,           /**< original problem */
   int                   depth,              /**< depth of current node */
   SCIP_Bool             beforelp,           /**< should the relaxators with non-negative or negative priority be called? */
   SCIP_Bool*            cutoff,             /**< pointer to store TRUE, if the node can be cut off */
   SCIP_Bool*            propagateagain,     /**< pointer to store TRUE, if domain propagation should be applied again */
   SCIP_Bool*            solvelpagain,       /**< pointer to store TRUE, if the node's LP has to be solved again */
   SCIP_Bool*            solverelaxagain     /**< pointer to store TRUE, if the external relaxators should be called
                                              *   again */
   )
{
   SCIP_RESULT result;
   SCIP_Real lowerbound;
   int r;

   assert(set != NULL);
   assert(cutoff != NULL);
   assert(solvelpagain != NULL);
   assert(propagateagain != NULL);
   assert(solverelaxagain != NULL);
   assert(!(*cutoff));

   /* sort by priority */
   SCIPsetSortRelaxs(set);

   for( r = 0; r < set->nrelaxs && !(*cutoff); ++r )
   {
      if( beforelp != (SCIPrelaxGetPriority(set->relaxs[r]) >= 0) )
         continue;

      lowerbound = -SCIPsetInfinity(set);

      SCIP_CALL( SCIPrelaxExec(set->relaxs[r], set, stat, depth, &lowerbound, &result) );

      switch( result )
      {
      case SCIP_CUTOFF:
         *cutoff = TRUE;
         SCIPsetDebugMsg(set, " -> relaxator <%s> detected cutoff\n", SCIPrelaxGetName(set->relaxs[r]));
         break;

      case SCIP_CONSADDED:
         *solvelpagain = TRUE;   /* the separation for new constraints should be called */
         *propagateagain = TRUE; /* the propagation for new constraints should be called */
         break;

      case SCIP_REDUCEDDOM:
         *solvelpagain = TRUE;
         *propagateagain = TRUE;
         break;

      case SCIP_SEPARATED:
         *solvelpagain = TRUE;
         break;

      case SCIP_SUSPENDED:
         *solverelaxagain = TRUE;
         break;

      case SCIP_SUCCESS:
      case SCIP_DIDNOTRUN:
         break;

      default:
         SCIPerrorMessage("invalid result code <%d> of relaxator <%s>\n", result, SCIPrelaxGetName(set->relaxs[r]));
         return SCIP_INVALIDRESULT;
      }  /*lint !e788*/

      if( result != SCIP_CUTOFF && result != SCIP_DIDNOTRUN && result != SCIP_SUSPENDED )
      {
         SCIP_NODE* focusnode;

         focusnode = SCIPtreeGetFocusNode(tree);
         assert(focusnode != NULL);
         assert(SCIPnodeGetType(focusnode) == SCIP_NODETYPE_FOCUSNODE);

         /* update lower bound w.r.t. the lower bound given by the relaxator */
         SCIPnodeUpdateLowerbound(focusnode, stat, set, tree, transprob, origprob, lowerbound);
         SCIPsetDebugMsg(set, " -> new lower bound given by relaxator %s: %g\n",
            SCIPrelaxGetName(set->relaxs[r]), lowerbound);
      }
   }

   return SCIP_OKAY;
}

/** marks all relaxators to be unsolved */
static
void markRelaxsUnsolved(
   SCIP_SET*             set,                /**< global SCIP settings */
   SCIP_RELAXATION*      relaxation          /**< global relaxation data */
   )
{
   int r;

   assert(set != NULL);
   assert(relaxation != NULL);

   SCIPrelaxationSetSolValid(relaxation, FALSE);

   for( r = 0; r < set->nrelaxs; ++r )
      SCIPrelaxMarkUnsolved(set->relaxs[r]);
}

/** enforces constraints by branching, separation, or domain reduction */
static
SCIP_RETCODE enforceConstraints(
   BMS_BLKMEM*           blkmem,             /**< block memory buffers */
   SCIP_SET*             set,                /**< global SCIP settings */
   SCIP_STAT*            stat,               /**< dynamic problem statistics */
   SCIP_PROB*            prob,               /**< transformed problem after presolve */
   SCIP_TREE*            tree,               /**< branch and bound tree */
   SCIP_LP*              lp,                 /**< LP data */
   SCIP_RELAXATION*      relaxation,         /**< global relaxation data */
   SCIP_SEPASTORE*       sepastore,          /**< separation storage */
   SCIP_BRANCHCAND*      branchcand,         /**< branching candidate storage */
   SCIP_Bool*            branched,           /**< pointer to store whether a branching was created */
   SCIP_Bool*            cutoff,             /**< pointer to store TRUE, if the node can be cut off */
   SCIP_Bool*            infeasible,         /**< pointer to store TRUE, if the LP/pseudo solution is infeasible */
   SCIP_Bool*            propagateagain,     /**< pointer to store TRUE, if domain propagation should be applied again */
   SCIP_Bool*            solvelpagain,       /**< pointer to store TRUE, if the node's LP has to be solved again */
   SCIP_Bool*            solverelaxagain,    /**< pointer to store TRUE, if the external relaxators should be called again */
   SCIP_Bool             forced              /**< should enforcement of pseudo solution be forced? */
   )
{
   SCIP_RESULT result;
   SCIP_Real pseudoobjval;
   SCIP_Bool resolved;
   SCIP_Bool objinfeasible;
   int h;

   assert(set != NULL);
   assert(stat != NULL);
   assert(tree != NULL);
   assert(SCIPtreeGetFocusNode(tree) != NULL);
   assert(branched != NULL);
   assert(cutoff != NULL);
   assert(infeasible != NULL);
   assert(propagateagain != NULL);
   assert(solvelpagain != NULL);
   assert(solverelaxagain != NULL);
   assert(!(*cutoff));
   assert(!(*propagateagain));
   assert(!(*solvelpagain));
   assert(!(*solverelaxagain));

   *branched = FALSE;
   /**@todo avoid checking the same pseudosolution twice */

   /* enforce constraints by branching, applying additional cutting planes (if LP is being processed),
    * introducing new constraints, or tighten the domains
    */
   SCIPsetDebugMsg(set, "enforcing constraints on %s solution\n", SCIPtreeHasFocusNodeLP(tree) ? "LP" : "pseudo");

   /* check, if the solution is infeasible anyway due to it's objective value */
   if( SCIPtreeHasFocusNodeLP(tree) )
      objinfeasible = FALSE;
   else
   {
      pseudoobjval = SCIPlpGetPseudoObjval(lp, set, prob);
      objinfeasible = SCIPsetIsFeasLT(set, pseudoobjval, SCIPnodeGetLowerbound(SCIPtreeGetFocusNode(tree)));
   }

   /* during constraint enforcement, generated cuts should enter the LP in any case; otherwise, a constraint handler
    * would fail to enforce its constraints if it relies on the modification of the LP relaxation
    */
   SCIPsepastoreStartForceCuts(sepastore);

   /* enforce constraints until a handler resolved an infeasibility with cutting off the node, branching,
    * reducing a domain, or separating a cut
    * if a constraint handler introduced new constraints to enforce his constraints, the newly added constraints
    * have to be enforced themselves
    */
   resolved = FALSE;
   for( h = 0; h < set->nconshdlrs && !resolved; ++h )
   {
      assert(SCIPsepastoreGetNCuts(sepastore) == 0); /* otherwise, the LP should have been resolved first */

      if( SCIPtreeHasFocusNodeLP(tree) )
      {
         assert(lp->flushed);
         assert(lp->solved);
         assert(SCIPlpGetSolstat(lp) == SCIP_LPSOLSTAT_OPTIMAL || SCIPlpGetSolstat(lp) == SCIP_LPSOLSTAT_UNBOUNDEDRAY);
         SCIP_CALL( SCIPconshdlrEnforceLPSol(set->conshdlrs_enfo[h], blkmem, set, stat, tree, sepastore, *infeasible,
               &result) );
      }
      else
      {
         SCIP_CALL( SCIPconshdlrEnforcePseudoSol(set->conshdlrs_enfo[h], blkmem, set, stat, tree, branchcand, *infeasible,
               objinfeasible, forced, &result) );
         if( SCIPsepastoreGetNCuts(sepastore) != 0 )
         {
            SCIPerrorMessage("pseudo enforcing method of constraint handler <%s> separated cuts\n",
               SCIPconshdlrGetName(set->conshdlrs_enfo[h]));
            return SCIP_INVALIDRESULT;
         }
      }
      SCIPsetDebugMsg(set, "enforcing of <%s> returned result %d\n", SCIPconshdlrGetName(set->conshdlrs_enfo[h]), result);

      switch( result )
      {
      case SCIP_CUTOFF:
         assert(tree->nchildren == 0);
         *cutoff = TRUE;
         *infeasible = TRUE;
         resolved = TRUE;
         SCIPsetDebugMsg(set, " -> constraint handler <%s> detected cutoff in enforcement\n",
            SCIPconshdlrGetName(set->conshdlrs_enfo[h]));
         break;

      case SCIP_CONSADDED:
         assert(tree->nchildren == 0);
         *infeasible = TRUE;
         *propagateagain = TRUE; /* the propagation for new constraints should be called */
         *solvelpagain = TRUE;   /* the separation for new constraints should be called */
         *solverelaxagain = TRUE;
         markRelaxsUnsolved(set, relaxation);
         resolved = TRUE;
         break;

      case SCIP_REDUCEDDOM:
         assert(tree->nchildren == 0);
         *infeasible = TRUE;
         *propagateagain = TRUE;
         *solvelpagain = TRUE;
         *solverelaxagain = TRUE;
         markRelaxsUnsolved(set, relaxation);
         resolved = TRUE;
         break;

      case SCIP_SEPARATED:
         assert(tree->nchildren == 0);
         assert(SCIPsepastoreGetNCuts(sepastore) > 0);
         *infeasible = TRUE;
         *solvelpagain = TRUE;
         *solverelaxagain = TRUE;
         markRelaxsUnsolved(set, relaxation);
         resolved = TRUE;
         break;

      case SCIP_BRANCHED:
         assert(tree->nchildren >= 1);
         assert(!SCIPtreeHasFocusNodeLP(tree) || (lp->flushed && lp->solved));
         assert(SCIPsepastoreGetNCuts(sepastore) == 0);
         *infeasible = TRUE;
         *branched = TRUE;
         resolved = TRUE;

         /* increase the number of internal nodes */
         stat->ninternalnodes++;
         stat->ntotalinternalnodes++;
         break;

      case SCIP_SOLVELP:
         assert(!SCIPtreeHasFocusNodeLP(tree));
         assert(tree->nchildren == 0);
         assert(SCIPsepastoreGetNCuts(sepastore) == 0);
         *infeasible = TRUE;
         *solvelpagain = TRUE;
         resolved = TRUE;
         SCIPtreeSetFocusNodeLP(tree, TRUE); /* the node's LP must be solved */
         break;

      case SCIP_INFEASIBLE:
         assert(tree->nchildren == 0);
         assert(!SCIPtreeHasFocusNodeLP(tree) || (lp->flushed && lp->solved));
         assert(SCIPsepastoreGetNCuts(sepastore) == 0);
         *infeasible = TRUE;
         break;

      case SCIP_FEASIBLE:
         assert(tree->nchildren == 0);
         assert(!SCIPtreeHasFocusNodeLP(tree) || (lp->flushed && lp->solved));
         assert(SCIPsepastoreGetNCuts(sepastore) == 0);
         break;

      case SCIP_DIDNOTRUN:
         assert(tree->nchildren == 0);
         assert(!SCIPtreeHasFocusNodeLP(tree) || (lp->flushed && lp->solved));
         assert(SCIPsepastoreGetNCuts(sepastore) == 0);
         assert(objinfeasible);
         *infeasible = TRUE;
         break;

      default:
         SCIPerrorMessage("invalid result code <%d> from enforcing method of constraint handler <%s>\n",
            result, SCIPconshdlrGetName(set->conshdlrs_enfo[h]));
         return SCIP_INVALIDRESULT;
      }  /*lint !e788*/

      /* the enforcement method may add a primal solution, after which the LP status could be set to
       * objective limit reached
       */
      if( SCIPtreeHasFocusNodeLP(tree) && SCIPlpGetSolstat(lp) == SCIP_LPSOLSTAT_OBJLIMIT )
      {
         *cutoff = TRUE;
         *infeasible = TRUE;
         resolved = TRUE;
         SCIPsetDebugMsg(set, " -> LP exceeded objective limit\n");

         /* If we used the probing mode during branching, it might happen that we added a constraint or global bound
          * and returned SCIP_CONSADDED or SCIP_REDUCEDDOM, but when reoptimizing the LP after ending the probing mode,
          * this leads to hitting the objective limit. In this case, we do not need to propagate or solve the LP again.
          */
         *propagateagain = FALSE;
         *solvelpagain = FALSE;
      }

      assert(!(*branched) || (resolved && !(*cutoff) && *infeasible && !(*propagateagain) && !(*solvelpagain)));
      assert(!(*cutoff) || (resolved && !(*branched) && *infeasible && !(*propagateagain) && !(*solvelpagain)));
      assert(*infeasible || (!resolved && !(*branched) && !(*cutoff) && !(*propagateagain) && !(*solvelpagain)));
      assert(!(*propagateagain) || (resolved && !(*branched) && !(*cutoff) && *infeasible));
      assert(!(*solvelpagain) || (resolved && !(*branched) && !(*cutoff) && *infeasible));
   }
   assert(!objinfeasible || *infeasible);
   assert(resolved == (*branched || *cutoff || *propagateagain || *solvelpagain));
   assert(*cutoff || *solvelpagain || SCIPsepastoreGetNCuts(sepastore) == 0);

   /* deactivate the cut forcing of the constraint enforcement */
   SCIPsepastoreEndForceCuts(sepastore);

   SCIPsetDebugMsg(set, " -> enforcing result: branched=%u, cutoff=%u, infeasible=%u, propagateagain=%u, solvelpagain=%u, resolved=%u\n",
      *branched, *cutoff, *infeasible, *propagateagain, *solvelpagain, resolved);

   return SCIP_OKAY;
}

/** applies the cuts stored in the separation store, or clears the store if the node can be cut off */
static
SCIP_RETCODE applyCuts(
   BMS_BLKMEM*           blkmem,             /**< block memory buffers */
   SCIP_SET*             set,                /**< global SCIP settings */
   SCIP_STAT*            stat,               /**< dynamic problem statistics */
   SCIP_PROB*            transprob,          /**< transformed problem */
   SCIP_PROB*            origprob,           /**< original problem */
   SCIP_TREE*            tree,               /**< branch and bound tree */
   SCIP_REOPT*           reopt,              /**< reotimization data structure */
   SCIP_LP*              lp,                 /**< LP data */
   SCIP_SEPASTORE*       sepastore,          /**< separation storage */
   SCIP_BRANCHCAND*      branchcand,         /**< branching candidate storage */
   SCIP_EVENTQUEUE*      eventqueue,         /**< event queue */
   SCIP_EVENTFILTER*     eventfilter,        /**< global event filter */
   SCIP_CLIQUETABLE*     cliquetable,        /**< clique table data structure */
   SCIP_Bool             root,               /**< is this the initial root LP? */
   SCIP_EFFICIACYCHOICE  efficiacychoice,    /**< type of solution to base efficiacy computation on */
   SCIP_Bool*            cutoff,             /**< pointer to whether the node can be cut off */
   SCIP_Bool*            propagateagain,     /**< pointer to store TRUE, if domain propagation should be applied again */
   SCIP_Bool*            solvelpagain        /**< pointer to store TRUE, if the node's LP has to be solved again */
   )
{
   assert(stat != NULL);
   assert(cutoff != NULL);
   assert(propagateagain != NULL);
   assert(solvelpagain != NULL);

   if( *cutoff )
   {
      /* the found cuts are of no use, because the node is infeasible anyway (or we have an error in the LP) */
      SCIP_CALL( SCIPsepastoreClearCuts(sepastore, blkmem, set, eventqueue, eventfilter, lp) );
   }
   else if( SCIPsepastoreGetNCuts(sepastore) > 0 )
   {
      SCIP_Longint olddomchgcount;

      olddomchgcount = stat->domchgcount;
      SCIP_CALL( SCIPsepastoreApplyCuts(sepastore, blkmem, set, stat, transprob, origprob, tree, reopt, lp, branchcand,
            eventqueue, eventfilter, cliquetable, root, efficiacychoice, cutoff) );
      *propagateagain = *propagateagain || (stat->domchgcount != olddomchgcount);
      *solvelpagain = TRUE;
   }

   return SCIP_OKAY;
}

/** updates the cutoff, propagateagain, and solverelaxagain status of the current solving loop */
static
void updateLoopStatus(
   SCIP_SET*             set,                /**< global SCIP settings */
   SCIP_STAT*            stat,               /**< dynamic problem statistics */
   SCIP_TREE*            tree,               /**< branch and bound tree */
   int                   depth,              /**< depth of current node */
   SCIP_Bool*            cutoff,             /**< pointer to store TRUE, if the node can be cut off */
   SCIP_Bool*            propagateagain,     /**< pointer to store TRUE, if domain propagation should be applied again */
   SCIP_Bool*            solverelaxagain     /**< pointer to store TRUE, if at least one relaxator should be called again */
   )
{
   SCIP_NODE* focusnode;
   int r;

   assert(set != NULL);
   assert(stat != NULL);
   assert(cutoff != NULL);
   assert(propagateagain != NULL);
   assert(solverelaxagain != NULL);

   /* check, if the path was cutoff */
   *cutoff = *cutoff || (tree->cutoffdepth <= depth);

   /* check if branching was already performed */
   if( tree->nchildren == 0 )
   {
      /* check, if the focus node should be repropagated */
      focusnode = SCIPtreeGetFocusNode(tree);
      *propagateagain = *propagateagain || SCIPnodeIsPropagatedAgain(focusnode);

      /* check, if one of the external relaxations should be solved again */
      for( r = 0; r < set->nrelaxs && !(*solverelaxagain); ++r )
         *solverelaxagain = !SCIPrelaxIsSolved(set->relaxs[r], stat);
   }
   else
   {
      /* if branching was performed, avoid another node loop iteration */
      *propagateagain = FALSE;
      *solverelaxagain = FALSE;
   }
}


/** propagate domains and solve relaxation and lp */
static
SCIP_RETCODE propAndSolve(
   BMS_BLKMEM*           blkmem,             /**< block memory buffers */
   SCIP_SET*             set,                /**< global SCIP settings */
   SCIP_MESSAGEHDLR*     messagehdlr,        /**< message handler */
   SCIP_STAT*            stat,               /**< dynamic problem statistics */
   SCIP_MEM*             mem,                /**< block memory pools */
   SCIP_PROB*            origprob,           /**< original problem */
   SCIP_PROB*            transprob,          /**< transformed problem after presolve */
   SCIP_PRIMAL*          primal,             /**< primal data */
   SCIP_TREE*            tree,               /**< branch and bound tree */
   SCIP_REOPT*           reopt,              /**< reoptimization data structure */
   SCIP_LP*              lp,                 /**< LP data */
   SCIP_RELAXATION*      relaxation,         /**< global relaxation data */
   SCIP_BASISSTORE*      basisstore,         /**< starting basis storage */
   SCIP_PRICESTORE*      pricestore,         /**< pricing storage */
   SCIP_SEPASTORE*       sepastore,          /**< separation storage */
   SCIP_BRANCHCAND*      branchcand,         /**< branching candidate storage */
   SCIP_CUTPOOL*         cutpool,            /**< global cut pool */
   SCIP_CUTPOOL*         delayedcutpool,     /**< global delayed cut pool */
   SCIP_CONFLICT*        conflict,           /**< conflict analysis data */
   SCIP_EVENTFILTER*     eventfilter,        /**< event filter for global (not variable dependent) events */
   SCIP_EVENTQUEUE*      eventqueue,         /**< event queue */
   SCIP_CLIQUETABLE*     cliquetable,        /**< clique table data structure */
   SCIP_NODE*            focusnode,          /**< focused node */
   int                   actdepth,           /**< depth in the b&b tree */
   SCIP_PROPTIMING       timingmask,         /**< timing mask for propagation round */
   SCIP_Bool             propagate,          /**< should we propagate */
   SCIP_Bool             solvelp,            /**< should we solve the lp */
   SCIP_Bool             solverelax,         /**< should we solve the relaxation */
   SCIP_Bool             forcedlpsolve,      /**< is there a need for a solve lp */
   int*                  nlperrors,          /**< pointer to store the number of lp errors */
   SCIP_Bool*            fullpropagation,    /**< pointer to store whether we want to do a fullpropagation next time */
   SCIP_Bool*            propagateagain,     /**< pointer to store whether we want to propagate again */
   SCIP_Bool*            initiallpsolved,    /**< pointer to store whether the initial lp was solved */
   SCIP_Bool*            solvelpagain,       /**< pointer to store whether we want to solve the lp again */
   SCIP_Bool*            solverelaxagain,    /**< pointer to store whether we want to solve the relaxation again */
   SCIP_Bool*            cutoff,             /**< pointer to store whether the node can be cut off */
   SCIP_Bool*            unbounded,          /**< pointer to store whether the focus node is unbounded */
   SCIP_Bool*            lperror,            /**< pointer to store TRUE, if an unresolved error in LP solving occured */
   SCIP_Bool*            pricingaborted,     /**< pointer to store TRUE, if the pricing was aborted and the lower bound must not be used */
   SCIP_Bool*            forcedenforcement   /**< pointer to store whether the enforcement of pseudo solution should be forced */
   )
{
   SCIP_Bool newinitconss;

   assert(set != NULL);
   assert(stat != NULL);
   assert(origprob != NULL);
   assert(transprob != NULL);
   assert(tree != NULL);
   assert(lp != NULL);
   assert(primal != NULL);
   assert(basisstore != NULL);
   assert(pricestore != NULL);
   assert(sepastore != NULL);
   assert(SCIPsepastoreGetNCuts(sepastore) == 0);
   assert(branchcand != NULL);
   assert(cutpool != NULL);
   assert(delayedcutpool != NULL);
   assert(conflict != NULL);
   assert(SCIPconflictGetNConflicts(conflict) == 0);
   assert(eventfilter != NULL);
   assert(eventqueue != NULL);
   assert(focusnode != NULL);
   assert(nlperrors != NULL);
   assert(fullpropagation != NULL);
   assert(propagateagain != NULL);
   assert(initiallpsolved != NULL);
   assert(solvelpagain != NULL);
   assert(solverelaxagain != NULL);
   assert(cutoff != NULL);
   assert(unbounded != NULL);
   assert(lperror != NULL);
   assert(pricingaborted != NULL);
   assert(forcedenforcement != NULL);

   newinitconss = FALSE;

   /* domain propagation */
   if( propagate && !(*cutoff) )
   {
      SCIP_Longint oldninitconssadded;
      SCIP_Longint oldnboundchgs;
      SCIP_Bool lpwasflushed;

      lpwasflushed = lp->flushed;
      oldnboundchgs = stat->nboundchgs;
      oldninitconssadded = stat->ninitconssadded;

      SCIP_CALL( propagateDomains(blkmem, set, stat, primal, tree, SCIPtreeGetCurrentDepth(tree), 0, *fullpropagation, timingmask, cutoff) );
      assert(BMSgetNUsedBufferMemory(mem->buffer) == 0);

      newinitconss = (stat->ninitconssadded != oldninitconssadded);

      if( timingmask != SCIP_PROPTIMING_BEFORELP )
         *fullpropagation = FALSE;

      /* check, if the path was cutoff */
      *cutoff = *cutoff || (tree->cutoffdepth <= actdepth);

      /* if the LP was flushed and is now no longer flushed, a bound change occurred, and the LP has to be resolved;
       * we also have to solve the LP if new intial constraints were added which need to be added to the LP
       */
      solvelp = solvelp || (lpwasflushed && (!lp->flushed || newinitconss));

      /* the number of bound changes was increased by the propagation call, thus the relaxation should be solved again */
      if( stat->nboundchgs > oldnboundchgs )
      {
         /* propagation might have changed the best bound of loose variables, thereby changing the loose objective value
          * which is added to the LP value; because of the loose status, the LP might not be reoptimized, but the lower
          * bound of the node needs to be updated
          */
         if( !solvelp && lp->flushed && lp->solved && SCIPprobAllColsInLP(transprob, set, lp) && SCIPlpIsRelax(lp) )
         {
            SCIP_CALL( SCIPnodeUpdateLowerboundLP(focusnode, set, stat, tree, transprob, origprob, lp) );
            SCIPsetDebugMsg(set, " -> new lower bound: %g (LP status: %d, LP obj: %g)\n",
               SCIPnodeGetLowerbound(focusnode), SCIPlpGetSolstat(lp), SCIPlpGetObjval(lp, set, transprob));

            if( SCIPtreeHasFocusNodeLP(tree) )
            {
               /* update node estimate */
               SCIP_CALL( updateEstimate(set, stat, tree, lp, branchcand) );

               if( actdepth == 0 && SCIPlpGetSolstat(lp) == SCIP_LPSOLSTAT_OPTIMAL )
                  SCIPprobUpdateBestRootSol(transprob, set, stat, lp);
            }
         }

         solverelax = TRUE;
         markRelaxsUnsolved(set, relaxation);
      }

      /* update lower bound with the pseudo objective value, and cut off node by bounding */
      SCIP_CALL( applyBounding(blkmem, set, stat, transprob, origprob, primal, tree, reopt, lp, branchcand, eventqueue, conflict, cliquetable, cutoff) );
   }
   assert(SCIPsepastoreGetNCuts(sepastore) == 0);

   /* call primal heuristics that are applicable after propagation loop before lp solve */
   if( !(*cutoff) && !SCIPtreeProbing(tree) && timingmask == SCIP_PROPTIMING_BEFORELP )
   {
      /* if the heuristics find a new incumbent solution, propagate again */
      SCIP_CALL( SCIPprimalHeuristics(set, stat, transprob, primal, tree, NULL, NULL, SCIP_HEURTIMING_AFTERPROPLOOP,
            FALSE, propagateagain) );
      assert(BMSgetNUsedBufferMemory(mem->buffer) == 0);
   }

   /* solve external relaxations with non-negative priority */
   if( solverelax && !(*cutoff) )
   {
      /* clear the storage of external branching candidates */
      SCIPbranchcandClearExternCands(branchcand);

      SCIP_CALL( solveNodeRelax(set, stat, tree, transprob, origprob, actdepth, TRUE, cutoff, propagateagain, solvelpagain, solverelaxagain) );
      assert(BMSgetNUsedBufferMemory(mem->buffer) == 0);

      /* check, if the path was cutoff */
      *cutoff = *cutoff || (tree->cutoffdepth <= actdepth);

      /* apply found cuts */
      SCIP_CALL( applyCuts(blkmem, set, stat, transprob, origprob, tree, reopt, lp, sepastore, branchcand, eventqueue, eventfilter,
            cliquetable, (actdepth == 0), SCIP_EFFICIACYCHOICE_RELAX, cutoff, propagateagain, solvelpagain) );

      /* update lower bound with the pseudo objective value, and cut off node by bounding */
      SCIP_CALL( applyBounding(blkmem, set, stat, transprob, origprob, primal, tree, reopt, lp, branchcand, eventqueue, conflict, cliquetable, cutoff) );
   }
   assert(SCIPsepastoreGetNCuts(sepastore) == 0);

   /* check, if we want to solve the LP at this node */
   if( solvelp && !(*cutoff) && SCIPtreeHasFocusNodeLP(tree) )
   {
      *lperror = FALSE;
      *unbounded = FALSE;

      /* solve the node's LP */
      SCIP_CALL( solveNodeLP(blkmem, set, messagehdlr, stat, mem, origprob, transprob, primal, tree, reopt, lp, basisstore, pricestore,
            sepastore, cutpool, delayedcutpool, branchcand, conflict, eventfilter, eventqueue, cliquetable, *initiallpsolved,
            newinitconss, cutoff, unbounded, lperror, pricingaborted) );

      *initiallpsolved = TRUE;
      SCIPsetDebugMsg(set, " -> LP status: %d, LP obj: %g, iter: %" SCIP_LONGINT_FORMAT ", count: %" SCIP_LONGINT_FORMAT "\n",
         SCIPlpGetSolstat(lp),
         *cutoff ? SCIPsetInfinity(set) : (*lperror ? -SCIPsetInfinity(set) : SCIPlpGetObjval(lp, set, transprob)),
         stat->nlpiterations, stat->lpcount);

      /* check, if the path was cutoff */
      *cutoff = *cutoff || (tree->cutoffdepth <= actdepth);

      /* if an error occured during LP solving, switch to pseudo solution */
      if( *lperror )
      {
         if( forcedlpsolve )
         {
            SCIPerrorMessage("(node %" SCIP_LONGINT_FORMAT ") unresolved numerical troubles in LP %" SCIP_LONGINT_FORMAT " cannot be dealt with\n",
               stat->nnodes, stat->nlps);
            return SCIP_LPERROR;
         }
         SCIPtreeSetFocusNodeLP(tree, FALSE);
         ++(*nlperrors);
         SCIPmessagePrintVerbInfo(messagehdlr, set->disp_verblevel, actdepth == 0 ? SCIP_VERBLEVEL_HIGH : SCIP_VERBLEVEL_FULL,
            "(node %" SCIP_LONGINT_FORMAT ") unresolved numerical troubles in LP %" SCIP_LONGINT_FORMAT " -- using pseudo solution instead (loop %d)\n",
            stat->nnodes, stat->nlps, *nlperrors);
      }

      if( SCIPlpGetSolstat(lp) == SCIP_LPSOLSTAT_TIMELIMIT || SCIPlpGetSolstat(lp) == SCIP_LPSOLSTAT_ITERLIMIT )
      {
         SCIPtreeSetFocusNodeLP(tree, FALSE);
         *forcedenforcement = TRUE;

         SCIPmessagePrintVerbInfo(messagehdlr, set->disp_verblevel, actdepth == 0 ? SCIP_VERBLEVEL_HIGH : SCIP_VERBLEVEL_FULL,
            "(node %" SCIP_LONGINT_FORMAT ") LP solver hit %s limit in LP %" SCIP_LONGINT_FORMAT " -- using pseudo solution instead\n",
            stat->nnodes, SCIPlpGetSolstat(lp) == SCIP_LPSOLSTAT_TIMELIMIT ? "time" : "iteration", stat->nlps);
      }

      if( SCIPlpGetSolstat(lp) == SCIP_LPSOLSTAT_UNBOUNDEDRAY )
      {
         SCIPmessagePrintVerbInfo(messagehdlr, set->disp_verblevel, actdepth == 0 ? SCIP_VERBLEVEL_HIGH : SCIP_VERBLEVEL_FULL,
            "(node %" SCIP_LONGINT_FORMAT ") LP relaxation is unbounded (LP %" SCIP_LONGINT_FORMAT ")\n", stat->nnodes, stat->nlps);
      }

      /* if we solve exactly, the LP claims to be infeasible but the infeasibility could not be proved,
       * we have to forget about the LP and use the pseudo solution instead
       */
      if( !(*cutoff) && !(*lperror) && (set->misc_exactsolve || *pricingaborted) && SCIPlpGetSolstat(lp) == SCIP_LPSOLSTAT_INFEASIBLE
         && SCIPnodeGetLowerbound(focusnode) < primal->cutoffbound )
      {
         if( SCIPbranchcandGetNPseudoCands(branchcand) == 0 && transprob->ncontvars > 0 )
         {
            SCIPerrorMessage("(node %" SCIP_LONGINT_FORMAT ") could not prove infeasibility of LP %" SCIP_LONGINT_FORMAT " (exactsolve=%u, pricingaborted=%u), all variables are fixed, %d continuous vars\n",
               stat->nnodes, stat->nlps, set->misc_exactsolve, *pricingaborted, transprob->ncontvars);
            SCIPerrorMessage("(node %" SCIP_LONGINT_FORMAT ")  -> have to call PerPlex() (feature not yet implemented)\n", stat->nnodes);
            /**@todo call PerPlex */
            return SCIP_LPERROR;
         }
         else
         {
            SCIPtreeSetFocusNodeLP(tree, FALSE);
            *forcedenforcement = TRUE;

            SCIPmessagePrintVerbInfo(messagehdlr, set->disp_verblevel, SCIP_VERBLEVEL_FULL,
               "(node %" SCIP_LONGINT_FORMAT ") could not prove infeasibility of LP %" SCIP_LONGINT_FORMAT " (exactsolve=%u, pricingaborted=%u) -- using pseudo solution (%d unfixed vars) instead\n",
               stat->nnodes, stat->nlps, set->misc_exactsolve, *pricingaborted, SCIPbranchcandGetNPseudoCands(branchcand));
         }
      }

      /* update lower bound with the pseudo objective value, and cut off node by bounding */
      SCIP_CALL( applyBounding(blkmem, set, stat, transprob, origprob, primal, tree, reopt, lp, branchcand, eventqueue, conflict,
            cliquetable, cutoff) );
   }
   assert(SCIPsepastoreGetNCuts(sepastore) == 0);
   assert(*cutoff || !SCIPtreeHasFocusNodeLP(tree) || (lp->flushed && lp->solved));

   /* solve external relaxations with negative priority */
   if( solverelax && !(*cutoff) )
   {
      SCIP_CALL( solveNodeRelax(set, stat, tree, transprob, origprob, actdepth, FALSE, cutoff, propagateagain, solvelpagain,
            solverelaxagain) );
      assert(BMSgetNUsedBufferMemory(mem->buffer) == 0);

      /* check, if the path was cutoff */
      *cutoff = *cutoff || (tree->cutoffdepth <= actdepth);

      /* apply found cuts */
      SCIP_CALL( applyCuts(blkmem, set, stat, transprob, origprob, tree, reopt, lp, sepastore, branchcand, eventqueue, eventfilter,
            cliquetable, (actdepth == 0), SCIP_EFFICIACYCHOICE_RELAX, cutoff, propagateagain, solvelpagain) );

      /* update lower bound with the pseudo objective value, and cut off node by bounding */
      SCIP_CALL( applyBounding(blkmem, set, stat, transprob, origprob, primal, tree, reopt, lp, branchcand, eventqueue, conflict,
            cliquetable, cutoff) );
   }
   assert(SCIPsepastoreGetNCuts(sepastore) == 0);

   return SCIP_OKAY;
}

/** check if a restart can be performed */
#ifndef NDEBUG
static
SCIP_Bool restartAllowed(
   SCIP_SET*             set,                /**< global SCIP settings */
   SCIP_STAT*            stat                /**< dynamic problem statistics */
   )
{
   assert(set != NULL);
   assert(stat != NULL);

   return (set->nactivepricers == 0 && !set->reopt_enable
         && (set->presol_maxrestarts == -1 || stat->nruns <= set->presol_maxrestarts)
         && (set->limit_restarts == -1 || stat->nruns <= set->limit_restarts));
}
#else
#define restartAllowed(set,stat)             ((set)->nactivepricers == 0 && !set->reopt_enable && ((set)->presol_maxrestarts == -1 || (stat)->nruns <= (set)->presol_maxrestarts) \
                                                && (set->limit_restarts == -1 || stat->nruns <= set->limit_restarts))
#endif

/** solves the focus node */
static
SCIP_RETCODE solveNode(
   BMS_BLKMEM*           blkmem,             /**< block memory buffers */
   SCIP_SET*             set,                /**< global SCIP settings */
   SCIP_MESSAGEHDLR*     messagehdlr,        /**< message handler */
   SCIP_STAT*            stat,               /**< dynamic problem statistics */
   SCIP_MEM*             mem,                /**< block memory pools */
   SCIP_PROB*            origprob,           /**< original problem */
   SCIP_PROB*            transprob,          /**< transformed problem after presolve */
   SCIP_PRIMAL*          primal,             /**< primal data */
   SCIP_TREE*            tree,               /**< branch and bound tree */
   SCIP_REOPT*           reopt,              /**< reoptimization data structure */
   SCIP_LP*              lp,                 /**< LP data */
   SCIP_RELAXATION*      relaxation,         /**< global relaxation data */
   SCIP_BASISSTORE*      basisstorage,       /**< starting basis storage */
   SCIP_PRICESTORE*      pricestore,         /**< pricing storage */
   SCIP_SEPASTORE*       sepastore,          /**< separation storage */
   SCIP_BRANCHCAND*      branchcand,         /**< branching candidate storage */
   SCIP_CUTPOOL*         cutpool,            /**< global cut pool */
   SCIP_CUTPOOL*         delayedcutpool,     /**< global delayed cut pool */
   SCIP_CONFLICT*        conflict,           /**< conflict analysis data */
   SCIP_EVENTFILTER*     eventfilter,        /**< event filter for global (not variable dependent) events */
   SCIP_EVENTQUEUE*      eventqueue,         /**< event queue */
   SCIP_CLIQUETABLE*     cliquetable,        /**< clique table data structure */
   SCIP_Bool*            cutoff,             /**< pointer to store whether the node can be cut off */
   SCIP_Bool*            unbounded,          /**< pointer to store whether the focus node is unbounded */
   SCIP_Bool*            infeasible,         /**< pointer to store whether the focus node's solution is infeasible */
   SCIP_Bool*            restart,            /**< should solving process be started again with presolving? */
   SCIP_Bool*            afternodeheur,      /**< pointer to store whether AFTERNODE heuristics were already called */
   SCIP_Bool*            stopped             /**< pointer to store whether solving was interrupted */
   )
{
   SCIP_NODE* focusnode;
   SCIP_Longint lastdomchgcount;
   SCIP_Real restartfac;
   SCIP_Longint lastlpcount;
   int actdepth;
   int nlperrors;
   int nloops;
   SCIP_Bool foundsol;
   SCIP_Bool focusnodehaslp;
   SCIP_Bool initiallpsolved;
   SCIP_Bool solverelaxagain;
   SCIP_Bool solvelpagain;
   SCIP_Bool propagateagain;
   SCIP_Bool fullpropagation;
   SCIP_Bool branched;
   SCIP_Bool forcedlpsolve;
   SCIP_Bool wasforcedlpsolve;
   SCIP_Bool pricingaborted;

   assert(set != NULL);
   assert(stat != NULL);
   assert(origprob != NULL);
   assert(transprob != NULL);
   assert(tree != NULL);
   assert(primal != NULL);
   assert(SCIPsepastoreGetNCuts(sepastore) == 0);
   assert(SCIPconflictGetNConflicts(conflict) == 0);
   assert(cutoff != NULL);
   assert(unbounded != NULL);
   assert(infeasible != NULL);
   assert(restart != NULL);
   assert(afternodeheur != NULL);

   *cutoff = FALSE;
   *unbounded = FALSE;
   *infeasible = FALSE;
   *restart = FALSE;
   *afternodeheur = FALSE;
   *stopped = FALSE;
   pricingaborted = FALSE;

   focusnode = SCIPtreeGetFocusNode(tree);
   assert(focusnode != NULL);
   assert(SCIPnodeGetType(focusnode) == SCIP_NODETYPE_FOCUSNODE);
   actdepth = SCIPnodeGetDepth(focusnode);

   /* invalidate relaxation solution */
   SCIPrelaxationSetSolValid(relaxation, FALSE);

   /* clear the storage of external branching candidates */
   SCIPbranchcandClearExternCands(branchcand);

   SCIPsetDebugMsg(set, "Processing node %" SCIP_LONGINT_FORMAT " in depth %d, %d siblings\n",
      stat->nnodes, actdepth, tree->nsiblings);
   SCIPsetDebugMsg(set, "current pseudosolution: obj=%g\n", SCIPlpGetPseudoObjval(lp, set, transprob));
   /*debug(SCIPprobPrintPseudoSol(transprob, set));*/

   /* check, if we want to solve the LP at the selected node:
    * - solve the LP, if the lp solve depth and frequency demand solving
    * - solve the root LP, if the LP solve frequency is set to 0
    * - solve the root LP, if there are continuous variables present
    * - don't solve the node if its cut off by the pseudo objective value anyway
    */
   focusnodehaslp = (set->lp_solvedepth == -1 || actdepth <= set->lp_solvedepth);
   focusnodehaslp = focusnodehaslp && (set->lp_solvefreq >= 1 && actdepth % set->lp_solvefreq == 0);
   focusnodehaslp = focusnodehaslp || (actdepth == 0 && set->lp_solvefreq == 0);
   focusnodehaslp = focusnodehaslp && SCIPsetIsLT(set, SCIPlpGetPseudoObjval(lp, set, transprob), primal->cutoffbound);
   focusnodehaslp = set->reopt_enable ? focusnodehaslp && SCIPreoptGetSolveLP(reopt, set, focusnode) : focusnodehaslp;
   SCIPtreeSetFocusNodeLP(tree, focusnodehaslp);

   /* call primal heuristics that should be applied before the node was solved */
   SCIP_CALL( SCIPprimalHeuristics(set, stat, transprob, primal, tree, lp, NULL, SCIP_HEURTIMING_BEFORENODE, FALSE, &foundsol) );
   assert(BMSgetNUsedBufferMemory(mem->buffer) == 0);

   /* check if the problem is proven to be unbounded, currently this only happens during reoptimization */
   if( stat->status == SCIP_STATUS_UNBOUNDED )
   {
      assert(tree->focusnode == tree->root);
      *unbounded = TRUE;
      *cutoff = TRUE;
   }
   /* check if primal heuristics found a solution and we therefore reached a solution limit */
   else if( SCIPsolveIsStopped(set, stat, FALSE) )
   {
      SCIP_NODE* node;

      /* we reached a solution limit and do not want to continue the processing of the current node, but in order to
       * allow restarting the optimization process later, we need to create a "branching" with only one child node that
       * is a copy of the focusnode
       */
      SCIPtreeSetFocusNodeLP(tree, FALSE);
      SCIP_CALL( SCIPnodeCreateChild(&node, blkmem, set, stat, tree, 1.0, focusnode->estimate) );
      assert(tree->nchildren >= 1);
      *stopped = TRUE;
      return SCIP_OKAY;
   }

   /* if diving produced an LP error, switch back to non-LP node */
   if( lp->resolvelperror )
   {
      SCIPtreeSetFocusNodeLP(tree, FALSE);
      lp->resolvelperror = FALSE;
   }

   /* external node solving loop:
    *  - propagate domains
    *  - solve SCIP_LP
    *  - enforce constraints
    * if a constraint handler adds constraints to enforce its own constraints, both, propagation and LP solving
    * is applied again (if applicable on current node); however, if the new constraints don't have the enforce flag set,
    * it is possible, that the current infeasible solution is not cut off; in this case, we have to declare the solution
    * infeasible and perform a branching
    */
   lastdomchgcount = stat->domchgcount;
   lastlpcount = stat->lpcount;
   initiallpsolved = FALSE;
   nlperrors = 0;
   stat->npricerounds = 0;
   stat->nseparounds = 0;
   solverelaxagain = TRUE;
   solvelpagain = TRUE;
   propagateagain = TRUE;
   fullpropagation = TRUE;
   forcedlpsolve = FALSE;
   nloops = 0;

   while( !(*cutoff) && (solverelaxagain || solvelpagain || propagateagain) && nlperrors < MAXNLPERRORS && !(*restart) )
   {
      SCIP_Bool lperror;
      SCIP_Bool solverelax;
      SCIP_Bool solvelp;
      SCIP_Bool propagate;
      SCIP_Bool forcedenforcement;

      assert(SCIPsepastoreGetNCuts(sepastore) == 0);

      *unbounded = FALSE;
      *infeasible = FALSE;

      nloops++;
      lperror = FALSE;
      *unbounded = FALSE;
      solverelax = solverelaxagain;
      solverelaxagain = FALSE;
      solvelp = solvelpagain;
      solvelpagain = FALSE;
      propagate = propagateagain;
      propagateagain = FALSE;
      forcedenforcement = FALSE;

      /* update lower bound with the pseudo objective value, and cut off node by bounding */
      SCIP_CALL( applyBounding(blkmem, set, stat, transprob, origprob, primal, tree, reopt, lp, branchcand, eventqueue, conflict, cliquetable, cutoff) );

      /* propagate domains before lp solving and solve relaxation and lp */
<<<<<<< HEAD
      SCIPdebugMessage(" -> node solving loop: call propagators that are applicable before LP is solved\n");
      SCIP_CALL( propAndSolve(blkmem, set, messagehdlr, stat, mem, origprob, transprob, primal, tree, reopt, lp, relaxation, basisstorage, pricestore, sepastore,
=======
      SCIPsetDebugMsg(set, " -> node solving loop: call propagators that are applicable before LP is solved\n");
      SCIP_CALL( propAndSolve(blkmem, set, messagehdlr, stat, mem, origprob, transprob, primal, tree, reopt, lp, relaxation, pricestore, sepastore,
>>>>>>> d8fd8d85
            branchcand, cutpool, delayedcutpool, conflict, eventfilter, eventqueue, cliquetable, focusnode, actdepth, SCIP_PROPTIMING_BEFORELP,
            propagate, solvelp, solverelax, forcedlpsolve, &nlperrors, &fullpropagation, &propagateagain,
            &initiallpsolved, &solvelpagain, &solverelaxagain, cutoff, unbounded, &lperror, &pricingaborted,
            &forcedenforcement) );

      if( !(*cutoff) )
      {
         solverelax = solverelaxagain;
         solverelaxagain = FALSE;
         solvelp = solvelpagain;
         solvelpagain = FALSE;
         forcedenforcement = FALSE;

         /* propagate domains after lp solving and resolve relaxation and lp */
<<<<<<< HEAD
         SCIPdebugMessage(" -> node solving loop: call propagators that are applicable after LP has been solved\n");
         SCIP_CALL( propAndSolve(blkmem, set, messagehdlr, stat, mem, origprob, transprob, primal, tree, reopt, lp, relaxation, basisstorage, pricestore, sepastore,
=======
         SCIPsetDebugMsg(set, " -> node solving loop: call propagators that are applicable after LP has been solved\n");
         SCIP_CALL( propAndSolve(blkmem, set, messagehdlr, stat, mem, origprob, transprob, primal, tree, reopt, lp, relaxation, pricestore, sepastore,
>>>>>>> d8fd8d85
               branchcand, cutpool, delayedcutpool, conflict, eventfilter, eventqueue, cliquetable, focusnode, actdepth, SCIP_PROPTIMING_AFTERLPLOOP,
               propagate, solvelp, solverelax, forcedlpsolve, &nlperrors, &fullpropagation, &propagateagain,
               &initiallpsolved, &solvelpagain, &solverelaxagain, cutoff, unbounded, &lperror, &pricingaborted,
               &forcedenforcement) );
      }

      /* update the cutoff, propagateagain, and solverelaxagain status of current solving loop */
      updateLoopStatus(set, stat, tree, actdepth, cutoff, &propagateagain, &solverelaxagain);

      /* call primal heuristics that should be applied after the LP relaxation of the node was solved;
       * if this is the first loop of the root node, call also AFTERNODE heuristics already here, since they might help
       * to improve the primal bound, thereby producing additional reduced cost strengthenings and strong branching
       * bound fixings which also might lead to a restart
       */
      if( !(*cutoff) || SCIPtreeGetNNodes(tree) > 0 )
      {
         if( actdepth == 0 && nloops == 1 )
         {
            SCIP_CALL( SCIPprimalHeuristics(set, stat, transprob, primal, tree, lp, NULL,
                  SCIP_HEURTIMING_AFTERLPLOOP | SCIP_HEURTIMING_AFTERNODE, *cutoff, &foundsol) );
            *afternodeheur = TRUE; /* the AFTERNODE heuristics should not be called again after the node */
         }
         else
         {
            SCIP_CALL( SCIPprimalHeuristics(set, stat, transprob, primal, tree, lp, NULL, SCIP_HEURTIMING_AFTERLPLOOP,
                  *cutoff, &foundsol) );
         }
         assert(BMSgetNUsedBufferMemory(mem->buffer) == 0);

         /* heuristics might have found a solution or set the cutoff bound such that the current node is cut off */
         SCIP_CALL( applyBounding(blkmem, set, stat, transprob, origprob, primal, tree, reopt, lp, branchcand, eventqueue, conflict, cliquetable, cutoff) );
      }

      /* check if heuristics leave us with an invalid LP */
      if( lp->resolvelperror )
      {
         if( forcedlpsolve )
         {
            SCIPerrorMessage("(node %" SCIP_LONGINT_FORMAT ") unresolved numerical troubles in LP %" SCIP_LONGINT_FORMAT " cannot be dealt with\n",
               stat->nnodes, stat->nlps);
            return SCIP_LPERROR;
         }
         SCIPtreeSetFocusNodeLP(tree, FALSE);
         lp->resolvelperror = FALSE;
         nlperrors++;
         SCIPmessagePrintVerbInfo(messagehdlr, set->disp_verblevel, SCIP_VERBLEVEL_FULL,
            "(node %" SCIP_LONGINT_FORMAT ") unresolved numerical troubles in LP %" SCIP_LONGINT_FORMAT " -- using pseudo solution instead (loop %d)\n",
            stat->nnodes, stat->nlps, nlperrors);
      }

      if( pricingaborted && !(*cutoff) && SCIPlpGetSolstat(lp) != SCIP_LPSOLSTAT_OPTIMAL )
      {
         assert(SCIPsolveIsStopped(set, stat, FALSE));

         SCIPtreeSetFocusNodeLP(tree, FALSE);

/* if the above assert holds, this is not really a numerical trouble but we just ran into the time limit;
 * however, if the assert proves to be wrong, we should activate the code below
 */
#ifdef SCIP_DISABLED_CODE
         if( forcedlpsolve )
         {
            SCIPerrorMessage("(node %" SCIP_LONGINT_FORMAT ") unresolved numerical troubles in LP %" SCIP_LONGINT_FORMAT " cannot be dealt with\n",
               stat->nnodes, stat->nlps);
            return SCIP_LPERROR;
         }
         nlperrors++;
         SCIPmessagePrintVerbInfo(messagehdlr, set->disp_verblevel, SCIP_VERBLEVEL_FULL,
            "(node %" SCIP_LONGINT_FORMAT ") unresolved numerical troubles in LP %" SCIP_LONGINT_FORMAT " -- using pseudo solution instead (loop %d)\n",
            stat->nnodes, stat->nlps, nlperrors);
#endif
      }

      /* if an improved solution was found, propagate and solve the relaxations again */
      if( foundsol )
      {
         propagateagain = TRUE;
         solvelpagain = TRUE;
         solverelaxagain = TRUE;
         markRelaxsUnsolved(set, relaxation);
      }

      /* enforce constraints */
      branched = FALSE;
      if( !(*cutoff) && !solverelaxagain && !solvelpagain && !propagateagain )
      {
         /* if the solution changed since the last enforcement, we have to completely reenforce it; otherwise, we
          * only have to enforce the additional constraints added in the last enforcement, but keep the infeasible
          * flag TRUE in order to not declare the infeasible solution feasible due to disregarding the already
          * enforced constraints
          */
         if( lastdomchgcount != stat->domchgcount || lastlpcount != stat->lpcount )
         {
            lastdomchgcount = stat->domchgcount;
            lastlpcount = stat->lpcount;
            *infeasible = FALSE;
         }

         /* call constraint enforcement */
         SCIP_CALL( enforceConstraints(blkmem, set, stat, transprob, tree, lp, relaxation, sepastore, branchcand,
               &branched, cutoff, infeasible, &propagateagain, &solvelpagain, &solverelaxagain, forcedenforcement) );
         assert(branched == (tree->nchildren > 0));
         assert(!branched || (!(*cutoff) && *infeasible && !propagateagain && !solvelpagain));
         assert(!(*cutoff) || (!branched && *infeasible && !propagateagain && !solvelpagain));
         assert(*infeasible || (!branched && !(*cutoff) && !propagateagain && !solvelpagain));
         assert(!propagateagain || (!branched && !(*cutoff) && *infeasible));
         assert(!solvelpagain || (!branched && !(*cutoff) && *infeasible));

         assert(BMSgetNUsedBufferMemory(mem->buffer) == 0);

         /* apply found cuts */
         SCIP_CALL( applyCuts(blkmem, set, stat, transprob, origprob, tree, reopt, lp, sepastore, branchcand, eventqueue, eventfilter,
               cliquetable, (actdepth == 0), SCIP_EFFICIACYCHOICE_LP, cutoff, &propagateagain, &solvelpagain) );

         /* update lower bound with the pseudo objective value, and cut off node by bounding */
         SCIP_CALL( applyBounding(blkmem, set, stat, transprob, origprob, primal, tree, reopt, lp, branchcand, eventqueue, conflict, cliquetable, cutoff) );

         /* update the cutoff, propagateagain, and solverelaxagain status of current solving loop */
         updateLoopStatus(set, stat, tree, actdepth, cutoff, &propagateagain, &solverelaxagain);
      }
      assert(SCIPsepastoreGetNCuts(sepastore) == 0);

      /* The enforcement detected no infeasibility, so, no branching was performed,
       * but the pricing was aborted and the current feasible solution does not have to be the
       * best solution in the current subtree --> we have to do a pseudo branching,
       * so we set infeasible TRUE and add the current solution to the solution pool
       */
      if( pricingaborted && !(*infeasible) && !(*cutoff) )
      {
         SCIP_Longint oldnbestsolsfound = primal->nbestsolsfound;
         SCIP_SOL* sol;
         SCIP_Bool stored;

         SCIP_CALL( SCIPsolCreateCurrentSol(&sol, blkmem, set, stat, transprob, primal, tree, lp, NULL) );
         SCIP_CALL( SCIPprimalTrySolFree(primal, blkmem, set, messagehdlr, stat, origprob, transprob, tree, reopt, lp,
               eventqueue, eventfilter, &sol, FALSE, FALSE, TRUE, TRUE, TRUE, &stored) );

         if( stored )
         {
            stat->nlpsolsfound++;

            if( primal->nbestsolsfound != oldnbestsolsfound )
            {
               stat->nlpbestsolsfound++;
               SCIPstoreSolutionGap(set->scip);
            }
         }

         *infeasible = TRUE;
      }

      /* if the node is infeasible, but no constraint handler could resolve the infeasibility
       * -> branch on LP, external candidates, or the pseudo solution
       * -> e.g. select non-fixed binary or integer variable x with value x', create three
       *    sons: x <= x'-1, x = x', and x >= x'+1.
       *    In the left and right branch, the current solution is cut off. In the middle
       *    branch, the constraints can hopefully reduce domains of other variables to cut
       *    off the current solution.
       * In LP branching, we cannot allow adding constraints, because this does not necessary change the LP and can
       * therefore lead to an infinite loop.
       */
      wasforcedlpsolve = forcedlpsolve;
      forcedlpsolve = FALSE;
      if( (*infeasible) && !(*cutoff)
         && (!(*unbounded) || SCIPbranchcandGetNExternCands(branchcand) > 0 || SCIPbranchcandGetNPseudoCands(branchcand) > 0)
         && !solverelaxagain && !solvelpagain && !propagateagain && !branched )
      {
         SCIP_RESULT result;
         int nlpcands;

         result = SCIP_DIDNOTRUN;

         if( SCIPtreeHasFocusNodeLP(tree) )
         {
            SCIP_CALL( SCIPbranchcandGetLPCands(branchcand, set, stat, lp, NULL, NULL, NULL, &nlpcands, NULL, NULL) );
         }
         else
            nlpcands = 0;

         if( nlpcands > 0 )
         {
            /* branch on LP solution */
            SCIPsetDebugMsg(set, "infeasibility in depth %d was not resolved: branch on LP solution with %d fractionals\n",
               SCIPnodeGetDepth(focusnode), nlpcands);
            SCIP_CALL( SCIPbranchExecLP(blkmem, set, stat, transprob, origprob, tree, reopt, lp, sepastore, branchcand,
                  eventqueue, primal->cutoffbound, FALSE, &result) );
            assert(BMSgetNUsedBufferMemory(mem->buffer) == 0);
            assert(result != SCIP_DIDNOTRUN && result != SCIP_DIDNOTFIND);
         }
         else
         {
            if( SCIPbranchcandGetNExternCands(branchcand) > 0 )
            {
               /* branch on external candidates */
               SCIPsetDebugMsg(set, "infeasibility in depth %d was not resolved: branch on %d external branching candidates.\n",
                  SCIPnodeGetDepth(focusnode), SCIPbranchcandGetNExternCands(branchcand));
               SCIP_CALL( SCIPbranchExecExtern(blkmem, set, stat, transprob, origprob, tree, reopt, lp, sepastore, branchcand,
                     eventqueue, primal->cutoffbound, TRUE, &result) );
               assert(BMSgetNUsedBufferMemory(mem->buffer) == 0);
            }

            if( result == SCIP_DIDNOTRUN || result == SCIP_DIDNOTFIND )
            {
               /* branch on pseudo solution */
               SCIPsetDebugMsg(set, "infeasibility in depth %d was not resolved: branch on pseudo solution with %d unfixed integers\n",
                  SCIPnodeGetDepth(focusnode), SCIPbranchcandGetNPseudoCands(branchcand));
               SCIP_CALL( SCIPbranchExecPseudo(blkmem, set, stat, transprob, origprob, tree, reopt, lp, branchcand, eventqueue,
                     primal->cutoffbound, TRUE, &result) );
               assert(BMSgetNUsedBufferMemory(mem->buffer) == 0);
            }
         }

         switch( result )
         {
         case SCIP_CUTOFF:
            assert(tree->nchildren == 0);
            *cutoff = TRUE;
            SCIPsetDebugMsg(set, " -> branching rule detected cutoff\n");
            break;
         case SCIP_CONSADDED:
            assert(tree->nchildren == 0);
            if( nlpcands > 0 )
            {
               SCIPerrorMessage("LP branching rule added constraint, which was not allowed this time\n");
               return SCIP_INVALIDRESULT;
            }
            propagateagain = TRUE;
            solvelpagain = TRUE;
            solverelaxagain = TRUE;
            markRelaxsUnsolved(set, relaxation);
            break;
         case SCIP_REDUCEDDOM:
            assert(tree->nchildren == 0);
            propagateagain = TRUE;
            solvelpagain = TRUE;
            solverelaxagain = TRUE;
            markRelaxsUnsolved(set, relaxation);
            break;
         case SCIP_SEPARATED:
            assert(tree->nchildren == 0);
            assert(SCIPsepastoreGetNCuts(sepastore) > 0);
            solvelpagain = TRUE;
            solverelaxagain = TRUE;
            markRelaxsUnsolved(set, relaxation);
            break;
         case SCIP_BRANCHED:
            assert(tree->nchildren >= 1);
            assert(SCIPsepastoreGetNCuts(sepastore) == 0);
            branched = TRUE;

            /* increase the number of internal nodes */
            stat->ninternalnodes++;
            stat->ntotalinternalnodes++;
            break;
         case SCIP_DIDNOTFIND: /*lint -fallthrough*/
         case SCIP_DIDNOTRUN:
            /* all integer variables in the infeasible solution are fixed,
             * - if no continuous variables exist and all variables are known, the infeasible pseudo solution is completely
             *   fixed, and the node can be cut off
             * - if at least one continuous variable exists or we do not know all variables due to external pricers, we
             *   cannot resolve the infeasibility by branching -> solve LP (and maybe price in additional variables)
             */
            assert(tree->nchildren == 0);
            assert(SCIPsepastoreGetNCuts(sepastore) == 0);
            assert(SCIPbranchcandGetNPseudoCands(branchcand) == 0);

            if( transprob->ncontvars == 0 && set->nactivepricers == 0 )
            {
               *cutoff = TRUE;
               SCIPsetDebugMsg(set, " -> cutoff because all variables are fixed in current node\n");
            }
            else
            {
               /* feasible LP solutions with all integers fixed must be feasible
                * if also no external branching candidates were available
                */
               assert(!SCIPtreeHasFocusNodeLP(tree) || pricingaborted);

               if( SCIPlpGetSolstat(lp) == SCIP_LPSOLSTAT_TIMELIMIT || SCIPlpGetSolstat(lp) == SCIP_LPSOLSTAT_ITERLIMIT || SCIPsolveIsStopped(set, stat, FALSE) )
               {
                  SCIP_NODE* node;

                  /* as we hit the time or iteration limit or another interrupt (e.g., gap limit), we do not want to solve the LP again.
                   * in order to terminate correctly, we create a "branching" with only one child node
                   * that is a copy of the focusnode
                   */
                  SCIP_CALL( SCIPnodeCreateChild(&node, blkmem, set, stat, tree, 1.0, focusnode->estimate) );
                  assert(tree->nchildren >= 1);
                  assert(SCIPsepastoreGetNCuts(sepastore) == 0);
                  branched = TRUE;
               }
               else
               {
                  SCIP_VERBLEVEL verblevel;

                  if( pricingaborted )
                  {
                     SCIPerrorMessage("pricing was aborted, but no branching could be created!\n");
                     return SCIP_INVALIDRESULT;
                  }

                  if( wasforcedlpsolve )
                  {
                     assert(SCIPtreeHasFocusNodeLP(tree));
                     SCIPerrorMessage("LP was solved, all integers fixed, some constraint still infeasible, but no branching could be created!\n");
                     return SCIP_INVALIDRESULT;
                  }

                  verblevel = SCIP_VERBLEVEL_FULL;

                  if( !tree->forcinglpmessage && set->disp_verblevel == SCIP_VERBLEVEL_HIGH )
                  {
                     verblevel = SCIP_VERBLEVEL_HIGH;

                     /* remember that the forcing LP solving message was posted and do only post it again if the
                      * verblevel is SCIP_VERBLEVEL_FULL
                      */
                     tree->forcinglpmessage = TRUE;
                  }

                  SCIPmessagePrintVerbInfo(messagehdlr, set->disp_verblevel, verblevel,
                     "(node %" SCIP_LONGINT_FORMAT ") forcing the solution of an LP (last LP %" SCIP_LONGINT_FORMAT ")...\n", stat->nnodes, stat->nlps);

                  /* solve the LP in the next loop */
                  SCIPtreeSetFocusNodeLP(tree, TRUE);
                  solvelpagain = TRUE;
                  forcedlpsolve = TRUE; /* this LP must be solved without error - otherwise we have to abort */
               }
            }
            break;
         default:
            SCIPerrorMessage("invalid result code <%d> from SCIPbranchLP(), SCIPbranchExt() or SCIPbranchPseudo()\n", result);
            return SCIP_INVALIDRESULT;
         }  /*lint !e788*/
         assert(*cutoff || solvelpagain || propagateagain || branched); /* something must have been done */
         assert(!(*cutoff) || (!solvelpagain && !propagateagain && !branched));
         assert(!solvelpagain || (!(*cutoff) && !branched));
         assert(!propagateagain || (!(*cutoff) && !branched));
         assert(!branched || (!solvelpagain && !propagateagain));
         assert(branched == (tree->nchildren > 0));

         /* apply found cuts */
         SCIP_CALL( applyCuts(blkmem, set, stat, transprob, origprob, tree, reopt, lp, sepastore, branchcand, eventqueue, eventfilter,
               cliquetable, (actdepth == 0), SCIP_EFFICIACYCHOICE_LP, cutoff, &propagateagain, &solvelpagain) );

         /* update lower bound with the pseudo objective value, and cut off node by bounding */
         SCIP_CALL( applyBounding(blkmem, set, stat, transprob, origprob, primal, tree, reopt, lp, branchcand, eventqueue, conflict, cliquetable, cutoff) );

         /* update the cutoff, propagateagain, and solverelaxagain status of current solving loop */
         updateLoopStatus(set, stat, tree, actdepth, cutoff, &propagateagain, &solverelaxagain);
      }

      /* check for immediate restart */
      *restart = *restart || (actdepth == 0 && restartAllowed(set, stat) && (stat->userrestart
	    || (stat->nrootintfixingsrun > set->presol_immrestartfac * (transprob->nvars - transprob->ncontvars)
	       && (stat->nruns == 1 || transprob->nvars <= (1.0-set->presol_restartminred) * stat->prevrunnvars))) );

      SCIPsetDebugMsg(set, "node solving iteration %d finished: cutoff=%u, propagateagain=%u, solverelaxagain=%u, solvelpagain=%u, nlperrors=%d, restart=%u\n",
         nloops, *cutoff, propagateagain, solverelaxagain, solvelpagain, nlperrors, *restart);
   }
   assert(SCIPsepastoreGetNCuts(sepastore) == 0);
   assert(*cutoff || SCIPconflictGetNConflicts(conflict) == 0);

   /* flush the conflict set storage */
   SCIP_CALL( SCIPconflictFlushConss(conflict, blkmem, set, stat, transprob, origprob, tree, reopt, lp, branchcand, eventqueue, cliquetable) );

   /* check for too many LP errors */
   if( nlperrors >= MAXNLPERRORS )
   {
      SCIPerrorMessage("(node %" SCIP_LONGINT_FORMAT ") unresolved numerical troubles in LP %" SCIP_LONGINT_FORMAT " -- aborting\n", stat->nnodes, stat->nlps);
      return SCIP_LPERROR;
   }

   /* check for final restart */
   restartfac = set->presol_subrestartfac;
   if( actdepth == 0 )
      restartfac = MIN(restartfac, set->presol_restartfac);
   *restart = *restart || (restartAllowed(set, stat) && (stat->userrestart
	 || (stat->nrootintfixingsrun > restartfac * (transprob->nvars - transprob->ncontvars)
	    && (stat->nruns == 1 || transprob->nvars <= (1.0-set->presol_restartminred) * stat->prevrunnvars))) );

   /* remember the last root LP solution */
   if( actdepth == 0 && !(*cutoff) && !(*unbounded) )
   {
      /* the root pseudo objective value and pseudo objective value should be equal in the root node */
      assert(SCIPsetIsFeasEQ(set, SCIPlpGetGlobalPseudoObjval(lp, set, transprob), SCIPlpGetPseudoObjval(lp, set, transprob)));

      SCIPprobStoreRootSol(transprob, set, stat, lp, SCIPtreeHasFocusNodeLP(tree));
   }

   /* check for cutoff */
   if( *cutoff )
   {
<<<<<<< HEAD
      SCIPdebugMessage("node is cut off\n");
=======
      SCIPsetDebugMsg(set, "node is cut off\n");
>>>>>>> d8fd8d85

      if( SCIPtreeHasFocusNodeLP(tree) && lp->flushed && lp->solved && SCIPlpGetSolstat(lp) == SCIP_LPSOLSTAT_OBJLIMIT )
      {

      }
      SCIPnodeUpdateLowerbound(focusnode, stat, set, tree, transprob, origprob, SCIPsetInfinity(set));
      *infeasible = TRUE;
      SCIP_CALL( SCIPdebugRemoveNode(blkmem, set, focusnode) ); /*lint !e506 !e774*/
   }
   else if( !(*unbounded) && SCIPlpGetSolstat(lp) == SCIP_LPSOLSTAT_OPTIMAL )
   {
      /* update the regression statistic nlpbranchcands and LP objective value  */
      int nlpbranchcands;
      SCIP_Real lpobjval;

      /* get number of LP candidate variables */
<<<<<<< HEAD
      SCIPbranchcandGetLPCands(branchcand, set, stat, lp, NULL, NULL, NULL, &nlpbranchcands, NULL, NULL);

      /* get LP objective value */
      lpobjval = SCIPlpGetObjval(lp, set, transprob);
      assert(lpobjval != SCIP_INVALID && !SCIPsetIsInfinity(set, REALABS(lpobjval)));

      /*add the observation to the regression */
      SCIPregressionAddObservation(stat->regressioncandsobjval, nlpbranchcands, lpobjval);
=======
      SCIP_CALL( SCIPbranchcandGetLPCands(branchcand, set, stat, lp, NULL, NULL, NULL, &nlpbranchcands, NULL, NULL) );

      /* get LP objective value */
      lpobjval = SCIPlpGetObjval(lp, set, transprob);
      assert(lpobjval != SCIP_INVALID && !SCIPsetIsInfinity(set, REALABS(lpobjval))); /*lint !e777*/

      /* add the observation to the regression */
      SCIPregressionAddObservation(stat->regressioncandsobjval, (SCIP_Real)nlpbranchcands, lpobjval);
>>>>>>> d8fd8d85
   }

   return SCIP_OKAY;
}

/** if feasible, adds current solution to the solution storage */
static
SCIP_RETCODE addCurrentSolution(
   BMS_BLKMEM*           blkmem,             /**< block memory buffers */
   SCIP_SET*             set,                /**< global SCIP settings */
   SCIP_MESSAGEHDLR*     messagehdlr,        /**< message handler */
   SCIP_STAT*            stat,               /**< dynamic problem statistics */
   SCIP_PROB*            origprob,           /**< original problem */
   SCIP_PROB*            transprob,          /**< transformed problem after presolve */
   SCIP_PRIMAL*          primal,             /**< primal data */
   SCIP_TREE*            tree,               /**< branch and bound tree */
   SCIP_REOPT*           reopt,              /**< reoptimization data structure */
   SCIP_LP*              lp,                 /**< LP data */
   SCIP_EVENTQUEUE*      eventqueue,         /**< event queue */
   SCIP_EVENTFILTER*     eventfilter,        /**< event filter for global (not variable dependent) events */
   SCIP_Bool             checksol            /**< should the solution be checked? */
   )
{
   SCIP_Longint oldnbestsolsfound = primal->nbestsolsfound;
   SCIP_SOL* sol;
   SCIP_Bool foundsol;

   /* found a feasible solution */
   if( SCIPtreeHasFocusNodeLP(tree) )
   {
      assert(lp->primalfeasible);

      /* start clock for LP solutions */
      SCIPclockStart(stat->lpsoltime, set);

      /* add solution to storage */
      SCIP_CALL( SCIPsolCreateLPSol(&sol, blkmem, set, stat, transprob, primal, tree, lp, NULL) );
      if( checksol || set->misc_exactsolve )
      {
         /* if we want to solve exactly, we have to check the solution exactly again */
         SCIP_CALL( SCIPprimalTrySolFree(primal, blkmem, set, messagehdlr, stat, origprob, transprob, tree, reopt, lp,
               eventqueue, eventfilter, &sol, FALSE, FALSE, TRUE, TRUE, TRUE, &foundsol) );
      }
      else
      {
         SCIP_CALL( SCIPprimalAddSolFree(primal, blkmem, set, messagehdlr, stat, origprob, transprob, tree, reopt, lp,
               eventqueue, eventfilter, &sol, &foundsol) );
      }

      if( foundsol )
      {
         stat->nlpsolsfound++;

         if( primal->nbestsolsfound != oldnbestsolsfound )
         {
            stat->nlpbestsolsfound++;
            SCIPstoreSolutionGap(set->scip);
         }
      }

      /* stop clock for LP solutions */
      SCIPclockStop(stat->lpsoltime, set);
   }
   else
   {
      /* start clock for pseudo solutions */
      SCIPclockStart(stat->pseudosoltime, set);

      /* add solution to storage */
      SCIP_CALL( SCIPsolCreatePseudoSol(&sol, blkmem, set, stat, transprob, primal, tree, lp, NULL) );
      if( checksol || set->misc_exactsolve )
      {
         /* if we want to solve exactly, we have to check the solution exactly again */
         SCIP_CALL( SCIPprimalTrySolFree(primal, blkmem, set, messagehdlr, stat, origprob, transprob, tree, reopt, lp,
               eventqueue, eventfilter, &sol, FALSE, FALSE, TRUE, TRUE, TRUE, &foundsol) );
      }
      else
      {
         SCIP_CALL( SCIPprimalAddSolFree(primal, blkmem, set, messagehdlr, stat, origprob, transprob, tree, reopt, lp,
               eventqueue, eventfilter, &sol, &foundsol) );
      }

      /* stop clock for pseudo solutions */
      SCIPclockStop(stat->pseudosoltime, set);

      if( foundsol )
      {
         stat->npssolsfound++;

         if( primal->nbestsolsfound != oldnbestsolsfound )
         {
            stat->npsbestsolsfound++;
            SCIPstoreSolutionGap(set->scip);
         }
      }
   }

   return SCIP_OKAY;
}

/** main solving loop */
SCIP_RETCODE SCIPsolveCIP(
   BMS_BLKMEM*           blkmem,             /**< block memory buffers */
   SCIP_SET*             set,                /**< global SCIP settings */
   SCIP_MESSAGEHDLR*     messagehdlr,        /**< message handler */
   SCIP_STAT*            stat,               /**< dynamic problem statistics */
   SCIP_MEM*             mem,                /**< block memory pools */
   SCIP_PROB*            origprob,           /**< original problem */
   SCIP_PROB*            transprob,          /**< transformed problem after presolve */
   SCIP_PRIMAL*          primal,             /**< primal data */
   SCIP_TREE*            tree,               /**< branch and bound tree */
   SCIP_REOPT*           reopt,              /**< reoptimization data structure */
   SCIP_LP*              lp,                 /**< LP data */
   SCIP_RELAXATION*      relaxation,         /**< global relaxation data */
   SCIP_BASISSTORE*      basisstore,         /**< starting basis storage */
   SCIP_PRICESTORE*      pricestore,         /**< pricing storage */
   SCIP_SEPASTORE*       sepastore,          /**< separation storage */
   SCIP_CUTPOOL*         cutpool,            /**< global cut pool */
   SCIP_CUTPOOL*         delayedcutpool,     /**< global delayed cut pool */
   SCIP_BRANCHCAND*      branchcand,         /**< branching candidate storage */
   SCIP_CONFLICT*        conflict,           /**< conflict analysis data */
   SCIP_EVENTFILTER*     eventfilter,        /**< event filter for global (not variable dependent) events */
   SCIP_EVENTQUEUE*      eventqueue,         /**< event queue */
   SCIP_CLIQUETABLE*     cliquetable,        /**< clique table data structure */
   SCIP_Bool*            restart             /**< should solving process be started again with presolving? */
   )
{
   SCIP_NODESEL* nodesel;
   SCIP_NODE* focusnode;
   SCIP_NODE* nextnode;
   SCIP_EVENT event;
   SCIP_Real restartfac;
   SCIP_Real restartconfnum;
   int nnodes;
   int depth;
   SCIP_Bool cutoff;
   SCIP_Bool unbounded;
   SCIP_Bool infeasible;
   SCIP_Bool foundsol;

   assert(set != NULL);
   assert(blkmem != NULL);
   assert(stat != NULL);
   assert(transprob != NULL);
   assert(tree != NULL);
   assert(lp != NULL);
   assert(pricestore != NULL);
   assert(sepastore != NULL);
   assert(branchcand != NULL);
   assert(cutpool != NULL);
   assert(delayedcutpool != NULL);
   assert(basisstore != NULL);
   assert(primal != NULL);
   assert(eventfilter != NULL);
   assert(eventqueue != NULL);
   assert(restart != NULL);

   /* check for immediate restart (if problem solving marked to be restarted was aborted) */
   restartfac = set->presol_subrestartfac;
   if( SCIPtreeGetCurrentDepth(tree) == 0 )
      restartfac = MIN(restartfac, set->presol_restartfac);
   *restart = restartAllowed(set, stat) && (stat->userrestart
      || (stat->nrootintfixingsrun > restartfac * (transprob->nvars - transprob->ncontvars)
	 && (stat->nruns == 1 || transprob->nvars <= (1.0-set->presol_restartminred) * stat->prevrunnvars)) );

   /* calculate the number of successful conflict analysis calls that should trigger a restart */
   if( set->conf_restartnum > 0 )
   {
      int i;

      restartconfnum = (SCIP_Real)set->conf_restartnum;
      for( i = 0; i < stat->nconfrestarts; ++i )
         restartconfnum *= set->conf_restartfac;
   }
   else
      restartconfnum = SCIP_REAL_MAX;
   assert(restartconfnum >= 0.0);

   /* switch status to UNKNOWN */
   stat->status = SCIP_STATUS_UNKNOWN;

   focusnode = NULL;
   nextnode = NULL;
   unbounded = FALSE;

   while( !SCIPsolveIsStopped(set, stat, TRUE) && !(*restart) )
   {
      SCIP_Longint nsuccessconflicts;
      SCIP_Bool afternodeheur;
      SCIP_Bool stopped;
      SCIP_Bool branched;

      assert(BMSgetNUsedBufferMemory(mem->buffer) == 0);

      foundsol = FALSE;
      infeasible = FALSE;

      do
      {
         /* update the memory saving flag, switch algorithms respectively */
         SCIPstatUpdateMemsaveMode(stat, set, messagehdlr, mem);

         /* get the current node selector */
         nodesel = SCIPsetGetNodesel(set, stat);

         /* inform tree about the current node selector */
         SCIP_CALL( SCIPtreeSetNodesel(tree, set, messagehdlr, stat, nodesel) );

         /* the next node was usually already selected in the previous solving loop before the primal heuristics were
          * called, because they need to know, if the next node will be a child/sibling (plunging) or not;
          * if the heuristics found a new best solution that cut off some of the nodes, the node selector must be called
          * again, because the selected next node may be invalid due to cut off
          */
         if( nextnode == NULL )
         {
            /* select next node to process */
            SCIP_CALL( SCIPnodeselSelect(nodesel, set, &nextnode) );
         }
         focusnode = nextnode;
         nextnode = NULL;
         assert(BMSgetNUsedBufferMemory(mem->buffer) == 0);

         /* start node activation timer */
         SCIPclockStart(stat->nodeactivationtime, set);

         /* focus selected node */
         SCIP_CALL( SCIPnodeFocus(&focusnode, blkmem, set, messagehdlr, stat, transprob, origprob, primal, tree, reopt,
               lp, branchcand, conflict, eventfilter, eventqueue, cliquetable, &cutoff, FALSE) );
         if( cutoff )
            stat->ndelayedcutoffs++;

         /* stop node activation timer */
         SCIPclockStop(stat->nodeactivationtime, set);

         assert(BMSgetNUsedBufferMemory(mem->buffer) == 0);
      }
      while( cutoff ); /* select new node, if the current one was located in a cut off subtree */

      assert(SCIPtreeGetCurrentNode(tree) == focusnode);
      assert(SCIPtreeGetFocusNode(tree) == focusnode);

      /* if no more node was selected, we finished optimization */
      if( focusnode == NULL )
      {
         assert(SCIPtreeGetNNodes(tree) == 0);
         break;
      }

      /* update maxdepth and node count statistics */
      depth = SCIPnodeGetDepth(focusnode);
      stat->maxdepth = MAX(stat->maxdepth, depth);
      stat->maxtotaldepth = MAX(stat->maxtotaldepth, depth);
      stat->nnodes++;
      stat->ntotalnodes++;

      /* update reference bound statistic, if available */
      if( SCIPsetIsGE(set, SCIPnodeGetLowerbound(focusnode), stat->referencebound) )
         stat->nnodesaboverefbound++;

      /* issue NODEFOCUSED event */
      SCIP_CALL( SCIPeventChgType(&event, SCIP_EVENTTYPE_NODEFOCUSED) );
      SCIP_CALL( SCIPeventChgNode(&event, focusnode) );
      SCIP_CALL( SCIPeventProcess(&event, set, NULL, NULL, NULL, eventfilter) );

      /* solve focus node */
      SCIP_CALL( solveNode(blkmem, set, messagehdlr, stat, mem, origprob, transprob, primal, tree, reopt, lp, relaxation, basisstore, pricestore, sepastore, branchcand,
            cutpool, delayedcutpool, conflict, eventfilter, eventqueue, cliquetable, &cutoff, &unbounded, &infeasible, restart, &afternodeheur, &stopped) );
      assert(!cutoff || infeasible);
      assert(BMSgetNUsedBufferMemory(mem->buffer) == 0);
      assert(SCIPtreeGetCurrentNode(tree) == focusnode);
      assert(SCIPtreeGetFocusNode(tree) == focusnode);

      branched = (tree->nchildren > 0);

      if( stopped )
         break;

      /* check for restart */
      if( !(*restart) )
      {
         /* change color of node in visualization */
         SCIPvisualSolvedNode(stat->visual, set, stat, focusnode);

         /* check, if the current solution is feasible */
         if( !infeasible )
         {
            SCIP_Bool feasible;

            assert(!SCIPtreeHasFocusNodeLP(tree) || (lp->flushed && lp->solved));
            assert(!cutoff);

            /* in the unbounded case, we check the solution w.r.t. the original problem, because we do not want to rely
             * on the LP feasibility and integrality is not checked for unbounded solutions, anyway
             */
            if( unbounded )
            {
               SCIP_SOL* sol;

               if( SCIPtreeHasFocusNodeLP(tree) )
               {
                  SCIP_CALL( SCIPsolCreateLPSol(&sol, blkmem, set, stat, transprob, primal, tree, lp, NULL) );
               }
               else
               {
                  SCIP_CALL( SCIPsolCreatePseudoSol(&sol, blkmem, set, stat, transprob, primal, tree, lp, NULL) );
               }
               SCIP_CALL( SCIPcheckSolOrig(set->scip, sol, &feasible, FALSE, FALSE) );

               SCIP_CALL( SCIPsolFree(&sol, blkmem, primal) );
            }
            else
               feasible = TRUE;

            /* node solution is feasible: add it to the solution store */
            if( feasible )
            {
               SCIP_CALL( addCurrentSolution(blkmem, set, messagehdlr, stat, origprob, transprob, primal, tree, reopt,
                     lp, eventqueue, eventfilter, FALSE) );

               /* increment number of feasible leaf nodes */
               stat->nfeasleaves++;

               /* issue NODEFEASIBLE event */
               SCIP_CALL( SCIPeventChgType(&event, SCIP_EVENTTYPE_NODEFEASIBLE) );
               SCIP_CALL( SCIPeventChgNode(&event, focusnode) );
               SCIP_CALL( SCIPeventProcess(&event, set, NULL, NULL, NULL, eventfilter) );

               if( set->reopt_enable )
               {
                  assert(reopt != NULL);
                  SCIP_CALL( SCIPreoptCheckCutoff(reopt, set, blkmem, focusnode, SCIP_EVENTTYPE_NODEFEASIBLE, lp,
                        SCIPlpGetSolstat(lp), tree->root == focusnode, tree->focusnode == focusnode,
                        SCIPsetIsInfinity(set, focusnode->lowerbound) ? focusnode->prevlowerbound : focusnode->lowerbound,
                        tree->effectiverootdepth) );
               }
            }
         }
         else if( !unbounded )
         {
            /* node solution is not feasible */
            if( !branched )
            {
               assert(tree->nchildren == 0);

               /* change color of node in visualization output */
               SCIPvisualCutoffNode(stat->visual, set, stat, focusnode, TRUE);

               /* issue NODEINFEASIBLE event */
               SCIP_CALL( SCIPeventChgType(&event, SCIP_EVENTTYPE_NODEINFEASIBLE) );

               /* we only increase the number of objective leaf nodes if we hit the LP objective limit; we might have also
                * hit the objective limit at a node that is actually infeasible, or a dual reduction led to an infeasibility prior
                * to LP solving such that the node will be marked as infeasible */
               if( SCIPtreeHasCurrentNodeLP(tree) && SCIPlpGetSolstat(lp) == SCIP_LPSOLSTAT_OBJLIMIT )
                  stat->nobjleaves++;
               else
                  stat->ninfeasleaves++;

               if( set->reopt_enable )
               {
                  assert(reopt != NULL);
                  SCIP_CALL( SCIPreoptCheckCutoff(reopt, set, blkmem, focusnode, SCIP_EVENTTYPE_NODEINFEASIBLE, lp,
                        SCIPlpGetSolstat(lp), tree->root == focusnode, tree->focusnode == focusnode,
                        SCIPsetIsInfinity(set, focusnode->lowerbound) ? focusnode->prevlowerbound : focusnode->lowerbound,
                        tree->effectiverootdepth) );
               }

               /* increase the cutoff counter of the branching variable */
               if( stat->lastbranchvar != NULL )
               {
                  SCIP_CALL( SCIPvarIncCutoffSum(stat->lastbranchvar, blkmem, set, stat, stat->lastbranchdir, stat->lastbranchvalue, 1.0) );
               }
               /**@todo if last branching variable is unknown, retrieve it from the nodes' boundchg arrays */
            }
            else
            {
               assert(tree->nchildren > 0);

               /* issue NODEBRANCHED event */
               SCIP_CALL( SCIPeventChgType(&event, SCIP_EVENTTYPE_NODEBRANCHED) );

               if( set->reopt_enable )
               {
                  assert(reopt != NULL);
                  SCIP_CALL( SCIPreoptCheckCutoff(reopt, set, blkmem, focusnode, SCIP_EVENTTYPE_NODEBRANCHED, lp,
                        SCIPlpGetSolstat(lp), tree->root == focusnode, tree->focusnode == focusnode,
                        SCIPsetIsInfinity(set, focusnode->lowerbound) ? focusnode->prevlowerbound : focusnode->lowerbound,
                        tree->effectiverootdepth) );
               }
            }
            SCIP_CALL( SCIPeventChgNode(&event, focusnode) );
            SCIP_CALL( SCIPeventProcess(&event, set, NULL, NULL, NULL, eventfilter) );
         }
         assert(BMSgetNUsedBufferMemory(mem->buffer) == 0);

         /* if no branching was created, the node was not cut off, but its lower bound is still smaller than
          * the cutoff bound, we have to branch on a non-fixed variable;
          * this can happen, if we want to solve exactly, the current solution was declared feasible by the
          * constraint enforcement, but in exact solution checking it was found out to be infeasible;
          * in this case, no branching would have been generated by the enforcement of constraints, but we
          * have to further investigate the current sub tree;
          * note that we must noch check tree->nchildren > 0 here to determine whether we branched, we rather
          * check it directly after solveNode() and store the result, because an event handler might impose a
          * new cutoff bound (as is the case in ParaSCIP)
          */
         if( !cutoff && !unbounded && !branched && SCIPnodeGetLowerbound(focusnode) < primal->cutoffbound )
         {
            SCIP_RESULT result;

            assert(set->misc_exactsolve);

            do
            {
               result = SCIP_DIDNOTRUN;
               if( SCIPbranchcandGetNPseudoCands(branchcand) == 0 )
               {
                  if( transprob->ncontvars > 0 )
                  {
                     /**@todo call PerPlex */
                     SCIPerrorMessage("cannot branch on all-fixed LP -- have to call PerPlex instead\n");
                  }
               }
               else
               {
                  SCIP_CALL( SCIPbranchExecPseudo(blkmem, set, stat, transprob, origprob, tree, reopt, lp, branchcand,
                        eventqueue, primal->cutoffbound, FALSE, &result) );
                  assert(result != SCIP_DIDNOTRUN && result != SCIP_DIDNOTFIND);
               }
            }
            while( result == SCIP_REDUCEDDOM );
         }
         assert(BMSgetNUsedBufferMemory(mem->buffer) == 0);

         /* select node to process in next solving loop; the primal heuristics need to know whether a child/sibling
          * (plunging) will be selected as next node or not
          */
         SCIP_CALL( SCIPnodeselSelect(nodesel, set, &nextnode) );
         assert(BMSgetNUsedBufferMemory(mem->buffer) == 0);

         /* call primal heuristics that should be applied after the node was solved */
         nnodes = SCIPtreeGetNNodes(tree);
         stopped = SCIPsolveIsStopped(set, stat, TRUE);
         if( !afternodeheur && (!cutoff || nnodes > 0) && !stopped )
         {
            SCIP_CALL( SCIPprimalHeuristics(set, stat, transprob, primal, tree, lp, nextnode, SCIP_HEURTIMING_AFTERNODE,
                  cutoff, &foundsol) );
            assert(BMSgetNUsedBufferMemory(mem->buffer) == 0);

            /* check if the problem is proven to be unbounded, currently this only happens during reoptimization */
            if( stat->status == SCIP_STATUS_UNBOUNDED )
            {
               assert(tree->focusnode == tree->root);
               unbounded = TRUE;
               cutoff = TRUE;
            }

            stopped = SCIPsolveIsStopped(set, stat, FALSE);
         }

         /* if the heuristics found a new best solution that cut off some of the nodes, the node selector must be called
          * again, because the selected next node may be invalid due to cut off
          */
         assert(!tree->cutoffdelayed);

         if( nnodes != SCIPtreeGetNNodes(tree) || stopped )
            nextnode = NULL;
      }
      else if( !infeasible )
      {
         /* The current solution was not proven to be infeasible, but due to the restart, this does not mean that it is
          * feasible, we might just have skipped the check. Thus, we try to add it to the solution store, but check it
          * again.
          */
         SCIP_CALL( addCurrentSolution(blkmem, set, messagehdlr, stat, origprob, transprob, primal, tree, reopt, lp,
               eventqueue, eventfilter, TRUE) );

         if( set->reopt_enable )
         {
            assert(reopt != NULL);
            SCIP_CALL( SCIPreoptCheckCutoff(reopt, set, blkmem, focusnode, SCIP_EVENTTYPE_NODEFEASIBLE, lp,
                  SCIPlpGetSolstat(lp), tree->root == focusnode, tree->focusnode == focusnode,
                  SCIPsetIsInfinity(set, focusnode->lowerbound) ? focusnode->prevlowerbound : focusnode->lowerbound,
                  tree->effectiverootdepth) );
         }
      }

      /* compute number of successfully applied conflicts */
      nsuccessconflicts = SCIPconflictGetNPropSuccess(conflict) + SCIPconflictGetNInfeasibleLPSuccess(conflict)
         + SCIPconflictGetNBoundexceedingLPSuccess(conflict) + SCIPconflictGetNStrongbranchSuccess(conflict)
         + SCIPconflictGetNPseudoSuccess(conflict);

      /* trigger restart due to conflicts and the restart parameters allow another restart */
      if( nsuccessconflicts >= restartconfnum && restartAllowed(set, stat) )
      {
         SCIPmessagePrintVerbInfo(messagehdlr, set->disp_verblevel, SCIP_VERBLEVEL_HIGH,
            "(run %d, node %" SCIP_LONGINT_FORMAT ") restarting after %" SCIP_LONGINT_FORMAT " successful conflict analysis calls\n",
            stat->nruns, stat->nnodes, nsuccessconflicts);
         *restart = TRUE;

         stat->nconfrestarts++;
      }

      /* restart if the userrestart was set to true, we have still some nodes left and the restart parameters allow
       * another restart
       */
      *restart = *restart || (stat->userrestart && SCIPtreeGetNNodes(tree) > 0 && restartAllowed(set, stat));
      if( restartAllowed(set, stat) && set->limit_autorestartnodes == stat->nnodes && stat->ntotalnodes - stat->nruns + 1 == set->limit_autorestartnodes )
      {
         SCIPmessagePrintVerbInfo(messagehdlr, set->disp_verblevel, SCIP_VERBLEVEL_HIGH,
               "(run %d, node %" SCIP_LONGINT_FORMAT ") restarting: triggering parameter controlled restart)\n",
               stat->nruns, stat->nnodes);
         *restart = TRUE;
      }
      /* if restart limit was exceeded, change the status; if status is different from unknown, ie some other limit was
       * hit, leave it unchanged
       */
      if( *restart && stat->status == SCIP_STATUS_UNKNOWN && set->limit_restarts >= 0 && stat->nruns > set->limit_restarts )
      {
         *restart = FALSE;
         stat->status = SCIP_STATUS_RESTARTLIMIT;
      }

      /* display node information line */
      SCIP_CALL( SCIPdispPrintLine(set, messagehdlr, stat, NULL, (SCIPnodeGetDepth(focusnode) == 0) && infeasible && !foundsol, TRUE) );

      SCIPsetDebugMsg(set, "Processing of node %" SCIP_LONGINT_FORMAT " in depth %d finished. %d siblings, %d children, %d leaves left\n",
         stat->nnodes, SCIPnodeGetDepth(focusnode), tree->nsiblings, tree->nchildren, SCIPtreeGetNLeaves(tree));
      SCIPsetDebugMsg(set, "**********************************************************************\n");
   }

   /* update the primal-dual integral if node or time limits were hit or an interruption signal was called */
   if( SCIPsolveIsStopped(set, stat, TRUE) )
   {
      SCIPstatUpdatePrimalDualIntegral(stat, set, transprob, origprob, SCIPsetInfinity(set), -SCIPsetInfinity(set));
   }

   assert(BMSgetNUsedBufferMemory(mem->buffer) == 0);

   SCIPsetDebugMsg(set, "Problem solving finished with status %u (restart=%u, userrestart=%u)\n", stat->status, *restart, stat->userrestart);

   /* cuts off nodes with lower bound is not better than given cutoff bound, manually; this necessary to ensure that
    * SCIP terminates with a proper solve stage
    */
   SCIP_CALL( SCIPtreeCutoff(tree, reopt, blkmem, set, stat, eventqueue, lp, primal->cutoffbound) );

   /* if the current node is the only remaining node, and if its lower bound exceeds the upper bound, we have
    * to delete it manually in order to get to the SOLVED stage instead of thinking, that only the gap limit
    * was reached (this may happen, if the current node is the one defining the global lower bound and a
    * feasible solution with the same value was found at this node)
    */
   if( tree->focusnode != NULL && SCIPtreeGetNNodes(tree) == 0
      && SCIPsetIsGE(set, tree->focusnode->lowerbound, primal->cutoffbound) )
   {
      if( set->reopt_enable )
      {
         assert(reopt != NULL);
         SCIP_CALL( SCIPreoptCheckCutoff(reopt, set, blkmem, tree->focusnode, SCIP_EVENTTYPE_NODEINFEASIBLE, lp,
               SCIPlpGetSolstat(lp), tree->root == focusnode, tree->focusnode == focusnode,
               SCIPsetIsInfinity(set, tree->focusnode->lowerbound) ? tree->focusnode->prevlowerbound : tree->focusnode->lowerbound,
               tree->effectiverootdepth) );
      }

      focusnode = NULL;
      SCIP_CALL( SCIPnodeFocus(&focusnode, blkmem, set, messagehdlr, stat, transprob, origprob, primal, tree, reopt, lp,
            branchcand, conflict, eventfilter, eventqueue, cliquetable, &cutoff, FALSE) );
   }

   /* check whether we finished solving */
   if( SCIPtreeGetNNodes(tree) == 0 && SCIPtreeGetCurrentNode(tree) == NULL )
   {
      /* no restart necessary */
      *restart = FALSE;

      /* maybe we have found a solution that is unbounded */
      unbounded = (unbounded || (primal->nsols > 0 && SCIPsetIsInfinity(set, -SCIPsolGetObj(primal->sols[0], set, transprob, origprob))));

      /* set the solution status */
      if( unbounded )
      {
         if( primal->nsols > 0 )
         {
            /* switch status to UNBOUNDED */
            stat->status = SCIP_STATUS_UNBOUNDED;
         }
         else
         {
            /* switch status to INFORUNB */
            stat->status = SCIP_STATUS_INFORUNBD;
         }
      }
      else if( primal->nlimsolsfound == 0 )
      {
         assert(primal->nsols == 0 || SCIPsetIsFeasGT(set, SCIPsolGetObj(primal->sols[0], set, transprob, origprob),
               SCIPprobInternObjval(transprob, origprob, set, SCIPprobGetObjlim(transprob, set))));

         /* switch status to INFEASIBLE */
         stat->status = SCIP_STATUS_INFEASIBLE;
      }
      else
      {
         /* switch status to OPTIMAL */
         stat->status = SCIP_STATUS_OPTIMAL;
      }
   }

   return SCIP_OKAY;
}<|MERGE_RESOLUTION|>--- conflicted
+++ resolved
@@ -3836,13 +3836,8 @@
       SCIP_CALL( applyBounding(blkmem, set, stat, transprob, origprob, primal, tree, reopt, lp, branchcand, eventqueue, conflict, cliquetable, cutoff) );
 
       /* propagate domains before lp solving and solve relaxation and lp */
-<<<<<<< HEAD
-      SCIPdebugMessage(" -> node solving loop: call propagators that are applicable before LP is solved\n");
-      SCIP_CALL( propAndSolve(blkmem, set, messagehdlr, stat, mem, origprob, transprob, primal, tree, reopt, lp, relaxation, basisstorage, pricestore, sepastore,
-=======
       SCIPsetDebugMsg(set, " -> node solving loop: call propagators that are applicable before LP is solved\n");
       SCIP_CALL( propAndSolve(blkmem, set, messagehdlr, stat, mem, origprob, transprob, primal, tree, reopt, lp, relaxation, pricestore, sepastore,
->>>>>>> d8fd8d85
             branchcand, cutpool, delayedcutpool, conflict, eventfilter, eventqueue, cliquetable, focusnode, actdepth, SCIP_PROPTIMING_BEFORELP,
             propagate, solvelp, solverelax, forcedlpsolve, &nlperrors, &fullpropagation, &propagateagain,
             &initiallpsolved, &solvelpagain, &solverelaxagain, cutoff, unbounded, &lperror, &pricingaborted,
@@ -3857,13 +3852,8 @@
          forcedenforcement = FALSE;
 
          /* propagate domains after lp solving and resolve relaxation and lp */
-<<<<<<< HEAD
-         SCIPdebugMessage(" -> node solving loop: call propagators that are applicable after LP has been solved\n");
-         SCIP_CALL( propAndSolve(blkmem, set, messagehdlr, stat, mem, origprob, transprob, primal, tree, reopt, lp, relaxation, basisstorage, pricestore, sepastore,
-=======
          SCIPsetDebugMsg(set, " -> node solving loop: call propagators that are applicable after LP has been solved\n");
          SCIP_CALL( propAndSolve(blkmem, set, messagehdlr, stat, mem, origprob, transprob, primal, tree, reopt, lp, relaxation, pricestore, sepastore,
->>>>>>> d8fd8d85
                branchcand, cutpool, delayedcutpool, conflict, eventfilter, eventqueue, cliquetable, focusnode, actdepth, SCIP_PROPTIMING_AFTERLPLOOP,
                propagate, solvelp, solverelax, forcedlpsolve, &nlperrors, &fullpropagation, &propagateagain,
                &initiallpsolved, &solvelpagain, &solverelaxagain, cutoff, unbounded, &lperror, &pricingaborted,
@@ -4257,11 +4247,7 @@
    /* check for cutoff */
    if( *cutoff )
    {
-<<<<<<< HEAD
-      SCIPdebugMessage("node is cut off\n");
-=======
       SCIPsetDebugMsg(set, "node is cut off\n");
->>>>>>> d8fd8d85
 
       if( SCIPtreeHasFocusNodeLP(tree) && lp->flushed && lp->solved && SCIPlpGetSolstat(lp) == SCIP_LPSOLSTAT_OBJLIMIT )
       {
@@ -4278,16 +4264,6 @@
       SCIP_Real lpobjval;
 
       /* get number of LP candidate variables */
-<<<<<<< HEAD
-      SCIPbranchcandGetLPCands(branchcand, set, stat, lp, NULL, NULL, NULL, &nlpbranchcands, NULL, NULL);
-
-      /* get LP objective value */
-      lpobjval = SCIPlpGetObjval(lp, set, transprob);
-      assert(lpobjval != SCIP_INVALID && !SCIPsetIsInfinity(set, REALABS(lpobjval)));
-
-      /*add the observation to the regression */
-      SCIPregressionAddObservation(stat->regressioncandsobjval, nlpbranchcands, lpobjval);
-=======
       SCIP_CALL( SCIPbranchcandGetLPCands(branchcand, set, stat, lp, NULL, NULL, NULL, &nlpbranchcands, NULL, NULL) );
 
       /* get LP objective value */
@@ -4296,7 +4272,6 @@
 
       /* add the observation to the regression */
       SCIPregressionAddObservation(stat->regressioncandsobjval, (SCIP_Real)nlpbranchcands, lpobjval);
->>>>>>> d8fd8d85
    }
 
    return SCIP_OKAY;
