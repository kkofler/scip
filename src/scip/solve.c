/* * * * * * * * * * * * * * * * * * * * * * * * * * * * * * * * * * * * * * */
/*                                                                           */
/*                  This file is part of the program and library             */
/*         SCIP --- Solving Constraint Integer Programs                      */
/*                                                                           */
/*    Copyright (C) 2002-2016 Konrad-Zuse-Zentrum                            */
/*                            fuer Informationstechnik Berlin                */
/*                                                                           */
/*  SCIP is distributed under the terms of the ZIB Academic License.         */
/*                                                                           */
/*  You should have received a copy of the ZIB Academic License              */
/*  along with SCIP; see the file COPYING. If not email to scip@zib.de.      */
/*                                                                           */
/* * * * * * * * * * * * * * * * * * * * * * * * * * * * * * * * * * * * * * */
#define SCIP_DEBUG
/**@file   solve.c
 * @brief  main solving loop and node processing
 * @author Tobias Achterberg
 * @author Timo Berthold
 * @author Marc Pfetsch
 * @author Gerald Gamrath
 */

/*---+----1----+----2----+----3----+----4----+----5----+----6----+----7----+----8----+----9----+----0----+----1----+----2*/
#include <assert.h>

#include "scip/def.h"
#include "scip/set.h"
#include "scip/stat.h"
#include "scip/clock.h"
#include "scip/visual.h"
#include "scip/interrupt.h"
#include "scip/event.h"
#include "scip/lp.h"
#include "scip/mem.h"
#include "scip/var.h"
#include "scip/prob.h"
#include "scip/sol.h"
#include "scip/primal.h"
#include "scip/tree.h"
#include "scip/reopt.h"
#include "scip/pricestore.h"
#include "scip/sepastore.h"
#include "scip/cutpool.h"
#include "scip/solve.h"
#include "scip/scip.h"
#include "scip/branch.h"
#include "scip/conflict.h"
#include "scip/cons.h"
#include "scip/disp.h"
#include "scip/heur.h"
#include "scip/nodesel.h"
#include "scip/pricer.h"
#include "scip/relax.h"
#include "scip/sepa.h"
#include "scip/prop.h"
#include "scip/pub_misc.h"
#include "scip/debug.h"


#define MAXNLPERRORS  10                /**< maximal number of LP error loops in a single node */
#define MAXNCLOCKSKIPS 64               /**< maximum number of SCIPsolveIsStopped() calls without checking the clock */
#define NINITCALLS 1000L                /**< minimum number of calls to SCIPsolveIsStopped() prior to dynamic clock skips */
#define SAFETYFACTOR 1e-2               /**< the probability that SCIP skips the clock call after the time limit has already been reached */

/** returns whether the solving process will be / was stopped before proving optimality;
 *  if the solving process was stopped, stores the reason as status in stat
 */
SCIP_Bool SCIPsolveIsStopped(
   SCIP_SET*             set,                /**< global SCIP settings */
   SCIP_STAT*            stat,               /**< dynamic problem statistics */
   SCIP_Bool             checknodelimits     /**< should the node limits be involved in the check? */
   )
{
   assert(set != NULL);
   assert(stat != NULL);

   /* increase the number of calls to this method */
   ++stat->nisstoppedcalls;

   /* in case lowerbound >= upperbound, we do not want to terminate with SCIP_STATUS_GAPLIMIT but with the ordinary
    * SCIP_STATUS_OPTIMAL/INFEASIBLE/...
    */
   if( set->stage >= SCIP_STAGE_SOLVING && SCIPsetIsLE(set, SCIPgetUpperbound(set->scip), SCIPgetLowerbound(set->scip)) )
      return TRUE;

   /* if some limit has been changed since the last call, we reset the status */
   if( set->limitchanged )
   {
      stat->status = SCIP_STATUS_UNKNOWN;
      set->limitchanged = FALSE;
   }

   if( SCIPinterrupted() || stat->userinterrupt )
   {
      stat->status = SCIP_STATUS_USERINTERRUPT;
      stat->userinterrupt = FALSE;
      SCIPresetInterrupted();
   }
   /* only measure the clock if a time limit is set */
   else if( set->istimelimitfinite )
   {
      /* check if we have already called this function sufficiently often for a valid estimation of its average call interval */
      if( stat->nclockskipsleft <= 0 || stat->nisstoppedcalls < NINITCALLS )
      {
         SCIP_Real currtime = SCIPclockGetTime(stat->solvingtime);

         /* use the measured time to update the average time interval between two calls to this method */
         if( set->time_rareclockcheck && stat->nisstoppedcalls >= NINITCALLS )
         {
            SCIP_Real avgisstoppedfreq;
            int nclockskips = MAXNCLOCKSKIPS;

            avgisstoppedfreq = currtime / stat->nisstoppedcalls;

            /* if we are approaching the time limit, reset the number of clock skips to 0 */
            if( (SAFETYFACTOR * (set->limit_time - currtime) / (avgisstoppedfreq + 1e-6)) < nclockskips )
               nclockskips = 0;

            stat->nclockskipsleft = nclockskips;
         }
         else
            stat->nclockskipsleft = 0;

         /* set the status if the time limit was hit */
         if( currtime >= set->limit_time )
         {
            stat->status = SCIP_STATUS_TIMELIMIT;
            return TRUE;
         }
      }
      else if( SCIPclockGetLastTime(stat->solvingtime) >= set->limit_time )
      {
         /* use information if clock has been updated more recently */
         stat->status = SCIP_STATUS_TIMELIMIT;
         return TRUE;
      }
      else
         --stat->nclockskipsleft;
   }
   if( SCIPgetMemUsed(set->scip) >= set->limit_memory*1048576.0 - set->mem_externestim )
      stat->status = SCIP_STATUS_MEMLIMIT;
   else if( set->stage >= SCIP_STAGE_SOLVING && SCIPgetNLimSolsFound(set->scip) > 0
      && (SCIPsetIsLT(set, SCIPgetGap(set->scip), set->limit_gap)
         || SCIPsetIsLT(set, SCIPgetUpperbound(set->scip) - SCIPgetLowerbound(set->scip), set->limit_absgap)) )
      stat->status = SCIP_STATUS_GAPLIMIT;
   else if( set->limit_solutions >= 0 && set->stage >= SCIP_STAGE_PRESOLVED
      && SCIPgetNLimSolsFound(set->scip) >= set->limit_solutions )
      stat->status = SCIP_STATUS_SOLLIMIT;
   else if( set->limit_bestsol >= 0 && set->stage >= SCIP_STAGE_PRESOLVED
      && SCIPgetNBestSolsFound(set->scip) >= set->limit_bestsol )
      stat->status = SCIP_STATUS_BESTSOLLIMIT;
   else if( checknodelimits && set->limit_nodes >= 0 && stat->nnodes >= set->limit_nodes )
      stat->status = SCIP_STATUS_NODELIMIT;
   else if( checknodelimits && set->limit_totalnodes >= 0 && stat->ntotalnodes >= set->limit_totalnodes )
      stat->status = SCIP_STATUS_TOTALNODELIMIT;
   else if( checknodelimits && set->limit_stallnodes >= 0 && stat->nnodes >= stat->bestsolnode + set->limit_stallnodes )
      stat->status = SCIP_STATUS_STALLNODELIMIT;

   /* If stat->status was initialized to SCIP_STATUS_NODELIMIT or SCIP_STATUS_STALLNODELIMIT due to a previous call to SCIPsolveIsStopped(,,TRUE),
    * in the case of checknodelimits == FALSE, we do not want to report here that the solve will be stopped due to a nodelimit.
    */
   if( !checknodelimits )
      return (stat->status != SCIP_STATUS_UNKNOWN && stat->status != SCIP_STATUS_NODELIMIT && stat->status != SCIP_STATUS_TOTALNODELIMIT && stat->status != SCIP_STATUS_STALLNODELIMIT);
   else
      return (stat->status != SCIP_STATUS_UNKNOWN);
}

/** calls primal heuristics */
SCIP_RETCODE SCIPprimalHeuristics(
   SCIP_SET*             set,                /**< global SCIP settings */
   SCIP_STAT*            stat,               /**< dynamic problem statistics */
   SCIP_PROB*            prob,               /**< transformed problem after presolve */
   SCIP_PRIMAL*          primal,             /**< primal data */
   SCIP_TREE*            tree,               /**< branch and bound tree, or NULL if called during presolving */
   SCIP_LP*              lp,                 /**< LP data, or NULL if called during presolving or propagation */
   SCIP_NODE*            nextnode,           /**< next node that will be processed, or NULL if no more nodes left
                                              *   (only needed when calling after node heuristics) */
   SCIP_HEURTIMING       heurtiming,         /**< current point in the node solving process */
   SCIP_Bool             nodeinfeasible,     /**< was the current node already detected to be infeasible? */
   SCIP_Bool*            foundsol            /**< pointer to store whether a solution has been found */
   )
{  /*lint --e{715}*/

   SCIP_RESULT result;
   SCIP_Longint oldnbestsolsfound;
   SCIP_Real lowerbound;
   int ndelayedheurs;
   int depth;
   int lpstateforkdepth;
   int h;
#ifndef NDEBUG
   SCIP_Bool inprobing;
   SCIP_Bool indiving;
#endif

   assert(set != NULL);
   assert(primal != NULL);
   assert(tree != NULL || heurtiming == SCIP_HEURTIMING_BEFOREPRESOL || heurtiming == SCIP_HEURTIMING_DURINGPRESOLLOOP);
   assert(lp != NULL || heurtiming == SCIP_HEURTIMING_BEFOREPRESOL || heurtiming == SCIP_HEURTIMING_DURINGPRESOLLOOP
      || heurtiming == SCIP_HEURTIMING_AFTERPROPLOOP);
   assert(heurtiming == SCIP_HEURTIMING_BEFORENODE || heurtiming == SCIP_HEURTIMING_DURINGLPLOOP
      || heurtiming == SCIP_HEURTIMING_AFTERLPLOOP || heurtiming == SCIP_HEURTIMING_AFTERNODE
      || heurtiming == SCIP_HEURTIMING_DURINGPRICINGLOOP || heurtiming == SCIP_HEURTIMING_BEFOREPRESOL
      || heurtiming == SCIP_HEURTIMING_DURINGPRESOLLOOP || heurtiming == SCIP_HEURTIMING_AFTERPROPLOOP
      || heurtiming == (SCIP_HEURTIMING_AFTERLPLOOP | SCIP_HEURTIMING_AFTERNODE));
   assert(heurtiming != SCIP_HEURTIMING_AFTERNODE || (nextnode == NULL) == (SCIPtreeGetNNodes(tree) == 0));
   assert(foundsol != NULL);

   *foundsol = FALSE;

   /* nothing to do, if no heuristics are available, or if the branch-and-bound process is finished */
   if( set->nheurs == 0 || (heurtiming == SCIP_HEURTIMING_AFTERNODE && nextnode == NULL) )
      return SCIP_OKAY;

   /* do not continue if we reached a time limit */
   if( SCIPsolveIsStopped(set, stat, FALSE) )
      return SCIP_OKAY;

   /* sort heuristics by priority, but move the delayed heuristics to the front */
   SCIPsetSortHeurs(set);

   /* specialize the AFTERNODE timing flag */
   if( (heurtiming & SCIP_HEURTIMING_AFTERNODE) == SCIP_HEURTIMING_AFTERNODE )
   {
      SCIP_Bool plunging;
      SCIP_Bool pseudonode;

      /* clear the AFTERNODE flags and replace them by the right ones */
      heurtiming &= ~SCIP_HEURTIMING_AFTERNODE;

      /* we are in plunging mode iff the next node is a sibling or a child, and no leaf */
      assert(nextnode == NULL
         || SCIPnodeGetType(nextnode) == SCIP_NODETYPE_SIBLING
         || SCIPnodeGetType(nextnode) == SCIP_NODETYPE_CHILD
         || SCIPnodeGetType(nextnode) == SCIP_NODETYPE_LEAF);
      plunging = (nextnode != NULL && SCIPnodeGetType(nextnode) != SCIP_NODETYPE_LEAF);
      pseudonode = !SCIPtreeHasFocusNodeLP(tree);
      if( plunging && SCIPtreeGetCurrentDepth(tree) > 0 ) /* call plunging heuristics also at root node */
      {
         if( !pseudonode )
            heurtiming |= SCIP_HEURTIMING_AFTERLPNODE;
         else
            heurtiming |= SCIP_HEURTIMING_AFTERPSEUDONODE;
      }
      else
      {
         if( !pseudonode )
            heurtiming |= SCIP_HEURTIMING_AFTERLPPLUNGE | SCIP_HEURTIMING_AFTERLPNODE;
         else
            heurtiming |= SCIP_HEURTIMING_AFTERPSEUDOPLUNGE | SCIP_HEURTIMING_AFTERPSEUDONODE;
      }
   }

   /* initialize the tree related data, if we are not in presolving */
   if( heurtiming == SCIP_HEURTIMING_BEFOREPRESOL || heurtiming == SCIP_HEURTIMING_DURINGPRESOLLOOP )
   {
      depth = -1;
      lpstateforkdepth = -1;

      SCIPsetDebugMsg(set, "calling primal heuristics %s presolving\n",
         heurtiming == SCIP_HEURTIMING_BEFOREPRESOL ? "before" : "during");
   }
   else
   {
      assert(tree != NULL); /* for lint */
      depth = SCIPtreeGetFocusDepth(tree);
      lpstateforkdepth = (tree->focuslpstatefork != NULL ? SCIPnodeGetDepth(tree->focuslpstatefork) : -1);

      SCIPsetDebugMsg(set, "calling primal heuristics in depth %d (timing: %u)\n", depth, heurtiming);
   }

   /* call heuristics */
   ndelayedheurs = 0;
   oldnbestsolsfound = primal->nbestsolsfound;

#ifndef NDEBUG
   /* remember old probing and diving status */
   inprobing = tree != NULL && SCIPtreeProbing(tree);
   indiving = lp != NULL && SCIPlpDiving(lp);

   /* heuristics should currently not be called in diving mode */
   assert(!indiving);
#endif

   /* collect lower bound of current node */
   if( tree !=  NULL )
   {
      assert(SCIPtreeGetFocusNode(tree) != NULL);
      lowerbound = SCIPnodeGetLowerbound(SCIPtreeGetFocusNode(tree));
   }
   else if( lp != NULL )
      lowerbound = SCIPlpGetPseudoObjval(lp, set, prob);
   else
      lowerbound = -SCIPsetInfinity(set);

   for( h = 0; h < set->nheurs; ++h )
   {
      /* it might happen that a diving heuristic renders the previously solved node LP invalid
       * such that additional calls to LP heuristics will fail; better abort the loop in this case
       */
      if( lp != NULL && lp->resolvelperror)
         break;

#ifdef SCIP_DEBUG
      {
         SCIP_Bool delayed;
         if( SCIPheurShouldBeExecuted(set->heurs[h], depth, lpstateforkdepth, heurtiming, &delayed) )
         {
            SCIPsetDebugMsg(set, " -> executing heuristic <%s> with priority %d\n",
               SCIPheurGetName(set->heurs[h]), SCIPheurGetPriority(set->heurs[h]));
         }
      }
#endif

      SCIP_CALL( SCIPheurExec(set->heurs[h], set, primal, depth, lpstateforkdepth, heurtiming, nodeinfeasible,
            &ndelayedheurs, &result) );

      /* if the new solution cuts off the current node due to a new primal solution (via the cutoff bound) interrupt
       * calling the remaining heuristics
       */
      if( (result == SCIP_FOUNDSOL && lowerbound > primal->cutoffbound) || SCIPsolveIsStopped(set, stat, FALSE) )
         break;

      /* make sure that heuristic did not change probing or diving status */
      assert(tree == NULL || inprobing == SCIPtreeProbing(tree));
      assert(lp == NULL || indiving == SCIPlpDiving(lp));
   }
   assert(0 <= ndelayedheurs && ndelayedheurs <= set->nheurs);

   *foundsol = (primal->nbestsolsfound > oldnbestsolsfound);

   return SCIP_OKAY;
}

/** applies one round of propagation */
static
SCIP_RETCODE propagationRound(
   BMS_BLKMEM*           blkmem,             /**< block memory buffers */
   SCIP_SET*             set,                /**< global SCIP settings */
   SCIP_STAT*            stat,               /**< dynamic problem statistics */
   SCIP_PRIMAL*          primal,             /**< primal data */
   SCIP_TREE*            tree,               /**< branch and bound tree */
   int                   depth,              /**< depth level to use for propagator frequency checks */
   SCIP_Bool             fullpropagation,    /**< should all constraints be propagated (or only new ones)? */
   SCIP_Bool             onlydelayed,        /**< should only delayed propagators be called? */
   SCIP_Bool*            delayed,            /**< pointer to store whether a propagator was delayed */
   SCIP_Bool*            propagain,          /**< pointer to store whether propagation should be applied again */
   SCIP_PROPTIMING       timingmask,         /**< timing mask to decide which propagators are executed */
   SCIP_Bool*            cutoff              /**< pointer to store whether the node can be cut off */
   )
{  /*lint --e{715}*/
   SCIP_RESULT result;
   SCIP_Bool abortoncutoff;
   int i;

   assert(set != NULL);
   assert(delayed != NULL);
   assert(propagain != NULL);
   assert(cutoff != NULL);

   *delayed = FALSE;
   *propagain = FALSE;

   /* sort propagators */
   SCIPsetSortProps(set);

   /* check if we want to abort on a cutoff; if we are not in the solving stage (e.g., in presolving), we want to abort
    * anyway
    */
   abortoncutoff = set->prop_abortoncutoff || (set->stage != SCIP_STAGE_SOLVING);

   /* call additional propagators with nonnegative priority */
   for( i = 0; i < set->nprops && (!(*cutoff) || !abortoncutoff); ++i )
   {
      /* timing needs to fit */
      if( (SCIPpropGetTimingmask(set->props[i]) & timingmask) == 0 )
         continue;

      if( SCIPpropGetPriority(set->props[i]) < 0 )
         continue;

      if( onlydelayed && !SCIPpropWasDelayed(set->props[i]) )
         continue;

      SCIPsetDebugMsg(set, "calling propagator <%s>\n", SCIPpropGetName(set->props[i]));

      SCIP_CALL( SCIPpropExec(set->props[i], set, stat, depth, onlydelayed, tree->sbprobing, timingmask, &result) );
      *delayed = *delayed || (result == SCIP_DELAYED);
      *propagain = *propagain || (result == SCIP_REDUCEDDOM);

      /* beside the result pointer of the propagator we have to check if an internal cutoff was detected; this can
       * happen when a global bound change was applied which is globally valid and leads locally (for the current node
       * and others) to an infeasible problem;
       */
      *cutoff = *cutoff || (result == SCIP_CUTOFF) || (tree->cutoffdepth <= SCIPtreeGetCurrentDepth(tree));

      if( result == SCIP_CUTOFF )
      {
         SCIPsetDebugMsg(set, " -> propagator <%s> detected cutoff\n", SCIPpropGetName(set->props[i]));
      }

      /* if we work off the delayed propagators, we stop immediately if a reduction was found */
      if( onlydelayed && result == SCIP_REDUCEDDOM )
      {
         *delayed = TRUE;
         return SCIP_OKAY;
      }
   }

   /* propagate constraints */
   for( i = 0; i < set->nconshdlrs && (!(*cutoff) || !abortoncutoff); ++i )
   {
      /* timing needs to fit */
      if( (SCIPconshdlrGetPropTiming(set->conshdlrs[i]) & timingmask) == 0 )
         continue;

      if( onlydelayed && !SCIPconshdlrWasPropagationDelayed(set->conshdlrs[i]) )
         continue;

      SCIPsetDebugMsg(set, "calling propagation method of constraint handler <%s>\n", SCIPconshdlrGetName(set->conshdlrs[i]));

      SCIP_CALL( SCIPconshdlrPropagate(set->conshdlrs[i], blkmem, set, stat, depth, fullpropagation, onlydelayed,
            tree->sbprobing, timingmask, &result) );
      *delayed = *delayed || (result == SCIP_DELAYED);
      *propagain = *propagain || (result == SCIP_REDUCEDDOM);

      /* beside the result pointer of the propagator we have to check if an internal cutoff was detected; this can
       * happen when a global bound change was applied which is globally valid and leads locally (for the current node
       * and others) to an infeasible problem;
       */
      *cutoff = *cutoff || (result == SCIP_CUTOFF) || (tree->cutoffdepth <= SCIPtreeGetCurrentDepth(tree));

      if( result == SCIP_CUTOFF )
      {
         SCIPsetDebugMsg(set, " -> constraint handler <%s> detected cutoff in propagation\n",
            SCIPconshdlrGetName(set->conshdlrs[i]));
      }

      /* if we work off the delayed propagators, we stop immediately if a reduction was found */
      if( onlydelayed && result == SCIP_REDUCEDDOM )
      {
         *delayed = TRUE;
         return SCIP_OKAY;
      }
   }

   /* call additional propagators with negative priority */
   for( i = 0; i < set->nprops && (!(*cutoff) || !abortoncutoff); ++i )
   {
      /* timing needs to fit */
      if( (SCIPpropGetTimingmask(set->props[i]) & timingmask) == 0 )
         continue;

      if( SCIPpropGetPriority(set->props[i]) >= 0 )
         continue;

      if( onlydelayed && !SCIPpropWasDelayed(set->props[i]) )
         continue;

      SCIPsetDebugMsg(set, "calling propagator <%s>\n", SCIPpropGetName(set->props[i]));

      SCIP_CALL( SCIPpropExec(set->props[i], set, stat, depth, onlydelayed, tree->sbprobing, timingmask, &result) );
      *delayed = *delayed || (result == SCIP_DELAYED);
      *propagain = *propagain || (result == SCIP_REDUCEDDOM);

      /* beside the result pointer of the propagator we have to check if an internal cutoff was detected; this can
       * happen when a global bound change was applied which is globally valid and leads locally (for the current node
       * and others) to an infeasible problem;
       */
      *cutoff = *cutoff || (result == SCIP_CUTOFF) || (tree->cutoffdepth <= SCIPtreeGetCurrentDepth(tree));

      if( result == SCIP_CUTOFF )
      {
         SCIPsetDebugMsg(set, " -> propagator <%s> detected cutoff\n", SCIPpropGetName(set->props[i]));
      }

      /* if we work off the delayed propagators, we stop immediately if a reduction was found */
      if( onlydelayed && result == SCIP_REDUCEDDOM )
      {
         *delayed = TRUE;
         return SCIP_OKAY;
      }
   }

   return SCIP_OKAY;
}

/** applies domain propagation on current node */
static
SCIP_RETCODE propagateDomains(
   BMS_BLKMEM*           blkmem,             /**< block memory buffers */
   SCIP_SET*             set,                /**< global SCIP settings */
   SCIP_STAT*            stat,               /**< dynamic problem statistics */
   SCIP_PRIMAL*          primal,             /**< primal data */
   SCIP_TREE*            tree,               /**< branch and bound tree */
   int                   depth,              /**< depth level to use for propagator frequency checks */
   int                   maxproprounds,      /**< maximal number of propagation rounds (-1: no limit, 0: parameter settings) */
   SCIP_Bool             fullpropagation,    /**< should all constraints be propagated (or only new ones)? */
   SCIP_PROPTIMING       timingmask,         /**< timing mask to decide which propagators are executed */
   SCIP_Bool*            cutoff              /**< pointer to store whether the node can be cut off */
   )
{
   SCIP_NODE* node;
   SCIP_Bool delayed;
   SCIP_Bool propagain;
   int propround;

   assert(set != NULL);
   assert(tree != NULL);
   assert(depth >= 0);
   assert(cutoff != NULL);

   node = SCIPtreeGetCurrentNode(tree);
   assert(node != NULL);
   assert(SCIPnodeIsActive(node));
   assert(SCIPnodeGetType(node) == SCIP_NODETYPE_FOCUSNODE
      || SCIPnodeGetType(node) == SCIP_NODETYPE_REFOCUSNODE
      || SCIPnodeGetType(node) == SCIP_NODETYPE_PROBINGNODE);

   /* adjust maximal number of propagation rounds */
   if( maxproprounds == 0 )
      maxproprounds = (depth == 0 ? set->prop_maxroundsroot : set->prop_maxrounds);
   if( maxproprounds == -1 )
      maxproprounds = INT_MAX;

   SCIPsetDebugMsg(set, "domain propagation of node %p in depth %d (using depth %d, maxrounds %d, proptiming %u)\n",
      (void*)node, SCIPnodeGetDepth(node), depth, maxproprounds, timingmask);

   /* propagate as long new bound changes were found and the maximal number of propagation rounds is not exceeded */
   *cutoff = FALSE;
   propround = 0;
   propagain = TRUE;
   while( propagain && !(*cutoff) && propround < maxproprounds && !SCIPsolveIsStopped(set, stat, FALSE) )
   {
      propround++;

      /* perform the propagation round by calling the propagators and constraint handlers */
      SCIP_CALL( propagationRound(blkmem, set, stat, primal, tree, depth, fullpropagation, FALSE, &delayed, &propagain, timingmask, cutoff) );

      /* if the propagation will be terminated, call the delayed propagators */
      while( delayed && (!propagain || propround >= maxproprounds) && !(*cutoff) )
      {
         /* call the delayed propagators and constraint handlers */
         SCIP_CALL( propagationRound(blkmem, set, stat, primal, tree, depth, fullpropagation, TRUE, &delayed, &propagain, timingmask, cutoff) );
      }

      /* if a reduction was found, we want to do another full propagation round (even if the propagator only claimed
       * to have done a domain reduction without applying a domain change)
       */
      fullpropagation = TRUE;
   }

   /* mark the node to be completely propagated in the current repropagation subtree level */
   SCIPnodeMarkPropagated(node, tree);

   if( *cutoff )
   {
      SCIPsetDebugMsg(set, " --> domain propagation of node %p finished: cutoff!\n", (void*)node);
   }

   return SCIP_OKAY;
}

/** applies domain propagation on current node and flushes the conflict storage afterwards */
SCIP_RETCODE SCIPpropagateDomains(
   BMS_BLKMEM*           blkmem,             /**< block memory buffers */
   SCIP_SET*             set,                /**< global SCIP settings */
   SCIP_STAT*            stat,               /**< dynamic problem statistics */
   SCIP_PROB*            transprob,          /**< transformed problem */
   SCIP_PROB*            origprob,           /**< original problem */
   SCIP_PRIMAL*          primal,             /**< primal data */
   SCIP_TREE*            tree,               /**< branch and bound tree */
   SCIP_REOPT*           reopt,              /**< reoptimization data structure */
   SCIP_LP*              lp,                 /**< LP data */
   SCIP_BRANCHCAND*      branchcand,         /**< branching candidate storage */
   SCIP_EVENTQUEUE*      eventqueue,         /**< event queue */
   SCIP_CONFLICT*        conflict,           /**< conflict analysis data */
   SCIP_CLIQUETABLE*     cliquetable,        /**< clique table data structure */
   int                   depth,              /**< depth level to use for propagator frequency checks */
   int                   maxproprounds,      /**< maximal number of propagation rounds (-1: no limit, 0: parameter settings) */
   SCIP_PROPTIMING       timingmask,         /**< timing mask to decide which propagators are executed */
   SCIP_Bool*            cutoff              /**< pointer to store whether the node can be cut off */
   )
{
   /* apply domain propagation */
   SCIP_CALL( propagateDomains(blkmem, set, stat, primal, tree, depth, maxproprounds, TRUE, timingmask, cutoff) );

   /* flush the conflict set storage */
   SCIP_CALL( SCIPconflictFlushConss(conflict, blkmem, set, stat, transprob, origprob, tree, reopt, lp, branchcand, eventqueue, cliquetable) );

   return SCIP_OKAY;
}

/** returns whether the given variable with the old LP solution value should lead to an update of the pseudo cost entry */
static
SCIP_Bool isPseudocostUpdateValid(
   SCIP_VAR*             var,                /**< problem variable */
   SCIP_SET*             set,                /**< global SCIP settings */
   SCIP_Real             oldlpsolval,        /**< solution value of variable in old LP */
   SCIP_Bool             updateintegers,     /**< whether to update pseudo costs for integer variables */
   SCIP_Bool             updatecontinuous    /**< whether to update pseudo costs for continuous variables */
   )
{
   SCIP_Real newlpsolval;

   assert(var != NULL);

   if( !updatecontinuous && SCIPvarGetType(var) == SCIP_VARTYPE_CONTINUOUS )
      return FALSE;

   if( !updateintegers && SCIPvarGetType(var) != SCIP_VARTYPE_CONTINUOUS )
      return FALSE;

   if( SCIPvarGetType(var) == SCIP_VARTYPE_CONTINUOUS && set->branch_lpgainnorm != 'l' )
   {
      /* if the variable is fixed at +/- infinity or it has an unbounded domain, then the domain-based update strategies will not work */
      if( SCIPsetIsInfinity(set, REALABS(SCIPvarGetLbLocal(var))) || SCIPsetIsInfinity(set, REALABS(SCIPvarGetUbLocal(var))) )
         return FALSE;

      /* @todo if set->branch_lpgainnorm == 's', then we would need to know then domain before branching
       * since this is difficult to get, we don't check for unboundedness here and let the pscost update fail later
       * however, this makes the weights used to spread a pseudo cost update over all domain changes inaccurate
       */

      return TRUE;
   }

   /* if the old LP solution value is unknown, the pseudo cost update cannot be performed */
   if( oldlpsolval >= SCIP_INVALID )
      return FALSE;

   /* the bound change on the given variable was responsible for the gain in the dual bound, if the variable's
    * old solution value is outside the current bounds, and the new solution value is equal to the bound
    * closest to the old solution value
    */

   /* find out, which of the current bounds is violated by the old LP solution value */
   if( SCIPsetIsLT(set, oldlpsolval, SCIPvarGetLbLocal(var)) )
   {
      newlpsolval = SCIPvarGetLPSol(var);
      return SCIPsetIsEQ(set, newlpsolval, SCIPvarGetLbLocal(var));
   }
   else if( SCIPsetIsGT(set, oldlpsolval, SCIPvarGetUbLocal(var)) )
   {
      newlpsolval = SCIPvarGetLPSol(var);
      return SCIPsetIsEQ(set, newlpsolval, SCIPvarGetUbLocal(var));
   }
   else
      return FALSE;
}

/** pseudo cost flag stored in the variables to mark them for the pseudo cost update */
enum PseudocostFlag
{
   PSEUDOCOST_NONE     = 0,             /**< variable's bounds were not changed */
   PSEUDOCOST_IGNORE   = 1,             /**< bound changes on variable should be ignored for pseudo cost updates */
   PSEUDOCOST_UPDATE   = 2              /**< pseudo cost value of variable should be updated */
};
typedef enum PseudocostFlag PSEUDOCOSTFLAG;

/** updates the variable's pseudo cost values after the node's initial LP was solved */
static
SCIP_RETCODE updatePseudocost(
   SCIP_SET*             set,                /**< global SCIP settings */
   SCIP_STAT*            stat,               /**< dynamic problem statistics */
   SCIP_PROB*            prob,               /**< transformed problem after presolve */
   SCIP_TREE*            tree,               /**< branch and bound tree */
   SCIP_LP*              lp,                 /**< LP data */
   SCIP_Bool             updateintegers,     /**< whether to update pseudo costs for integer variables */
   SCIP_Bool             updatecontinuous    /**< whether to update pseudo costs for continuous variables */
   )
{
   SCIP_NODE* focusnode;
   int actdepth;

   assert(lp != NULL);
   assert(tree != NULL);
   assert(tree->path != NULL);

   focusnode = SCIPtreeGetFocusNode(tree);
   assert(SCIPnodeIsActive(focusnode));
   assert(SCIPnodeGetType(focusnode) == SCIP_NODETYPE_FOCUSNODE);
   actdepth = SCIPnodeGetDepth(focusnode);
   assert(tree->path[actdepth] == focusnode);

   if( (updateintegers || updatecontinuous) && lp->solved && SCIPlpGetSolstat(lp) == SCIP_LPSOLSTAT_OPTIMAL && tree->focuslpstatefork != NULL )
   {
      SCIP_BOUNDCHG** updates;
      SCIP_NODE* node;
      SCIP_VAR* var;
      SCIP_Real weight;
      SCIP_Real lpgain;
      int nupdates;
      int nvalidupdates;
      int d;
      int i;

      assert(SCIPnodeIsActive(tree->focuslpstatefork));
      assert(tree->path[tree->focuslpstatefork->depth] == tree->focuslpstatefork);

      /* get a buffer for the collected bound changes; start with a size twice as large as the number of nodes between
       * current node and LP fork
       */
      SCIP_CALL( SCIPsetAllocBufferArray(set, &updates, (int)(2*(actdepth - tree->focuslpstatefork->depth))) );
      nupdates = 0;
      nvalidupdates = 0;

      /* search the nodes from LP fork down to current node for bound changes in between; move in this direction,
       * because the bound changes closer to the LP fork are more likely to have a valid LP solution information
       * attached; collect the bound changes for pseudo cost value updates and mark the corresponding variables such
       * that they are not updated twice in case of more than one bound change on the same variable
       */
      for( d = tree->focuslpstatefork->depth+1; d <= actdepth; ++d )
      {
         node = tree->path[d];

         if( node->domchg != NULL )
         {
            SCIP_BOUNDCHG* boundchgs;
            int nboundchgs;

            boundchgs = node->domchg->domchgbound.boundchgs;
            nboundchgs = node->domchg->domchgbound.nboundchgs;
            for( i = 0; i < nboundchgs; ++i )
            {
               var = boundchgs[i].var;
               assert(var != NULL);

               /* we even collect redundant bound changes, since they were not redundant in the LP branching decision
                * and therefore should be regarded in the pseudocost updates
                *
                * however, if the variable is continuous and we normalize the pseudo costs by the domain reduction,
                * then getting the variable bound before the branching is not possible by looking at the variables branching information (since redundant branchings are not applied)
                * thus, in this case we ignore the boundchange
                */
               if( (SCIP_BOUNDCHGTYPE)boundchgs[i].boundchgtype == SCIP_BOUNDCHGTYPE_BRANCHING &&
                   (PSEUDOCOSTFLAG)var->pseudocostflag == PSEUDOCOST_NONE
                 )
               {
                  /* remember the bound change and mark the variable */
                  SCIP_CALL( SCIPsetReallocBufferArray(set, &updates, nupdates+1) );
                  updates[nupdates] = &boundchgs[i];
                  nupdates++;

                  /* check, if the bound change would lead to a valid pseudo cost update
                   * and see comment above (however, ...) */
                  if( isPseudocostUpdateValid(var, set, boundchgs[i].data.branchingdata.lpsolval, updateintegers, updatecontinuous) &&
                      (SCIPvarGetType(var) != SCIP_VARTYPE_CONTINUOUS || !boundchgs[i].redundant || set->branch_lpgainnorm != 'd')
                    )
                  {
                     var->pseudocostflag = PSEUDOCOST_UPDATE; /*lint !e641*/
                     nvalidupdates++;
                  }
                  else
                     var->pseudocostflag = PSEUDOCOST_IGNORE; /*lint !e641*/
               }
            }
         }
      }

      /* update the pseudo cost values and reset the variables' flags; assume, that the responsibility for the dual gain
       * is equally spread on all bound changes that lead to valid pseudo cost updates
       */
      assert(SCIPnodeGetType(tree->focuslpstatefork) == SCIP_NODETYPE_FORK);
      weight = (nvalidupdates > 0 ? 1.0 / (SCIP_Real)nvalidupdates : 1.0);
      lpgain = (SCIPlpGetObjval(lp, set, prob) - tree->focuslpstatefork->data.fork->lpobjval) * weight;
      lpgain = MAX(lpgain, 0.0);

      for( i = 0; i < nupdates; ++i )
      {
         assert((SCIP_BOUNDCHGTYPE)updates[i]->boundchgtype == SCIP_BOUNDCHGTYPE_BRANCHING);

         var = updates[i]->var;
         assert(var != NULL);
         assert((PSEUDOCOSTFLAG)var->pseudocostflag != PSEUDOCOST_NONE);

         if( (PSEUDOCOSTFLAG)var->pseudocostflag == PSEUDOCOST_UPDATE )
         {
            if( SCIPvarGetType(var) != SCIP_VARTYPE_CONTINUOUS || set->branch_lpgainnorm == 'l' )
            {
               SCIPsetDebugMsg(set, "updating pseudocosts of <%s>: sol: %g -> %g, LP: %e -> %e => solvaldelta = %g, gain=%g, weight: %g\n",
                  SCIPvarGetName(var), updates[i]->data.branchingdata.lpsolval, SCIPvarGetLPSol(var),
                  tree->focuslpstatefork->data.fork->lpobjval, SCIPlpGetObjval(lp, set, prob),
                  SCIPvarGetLPSol(var) - updates[i]->data.branchingdata.lpsolval, lpgain, weight);
               SCIP_CALL( SCIPvarUpdatePseudocost(var, set, stat,
                  SCIPvarGetLPSol(var) - updates[i]->data.branchingdata.lpsolval, lpgain, weight) );
            }
            else
            {
               /* set->branch_lpgainnorm == 'd':
                * For continuous variables, we want to pseudocosts to be the average of the gain in the LP value
                * if the domain is reduced from x% of its original width to y% of its original (e.g., global) width, i.e.,
                * to be the average of LPgain / (oldwidth/origwidth - newwidth/origwidth) = LPgain * origwidth / (oldwidth - newwidth).
                * Then an expected improvement in the LP value by a reduction of the domain width
                * from x% to y% of its original width can be computed by pseudocost * (oldwidth - newwidth) / origwidth.
                * Since the original width cancels out, we can also define the pseudocosts as average of LPgain / (oldwidth - newwidth)
                * and compute the expected improvement as pseudocost * (oldwidth - newwidth).
                *
                * Let var have bounds [a,c] before the branching and assume we branched on some value b.
                * b is given by updates[i]->newbound.
                *
                * If updates[i]->boundtype = upper, then node corresponds to the child [a,b].
                * Thus, we have oldwidth = c-a, newwidth = b-a, and oldwidth - newwidth = c-b.
                * To get c (the previous upper bound), we look into the var->ubchginfos array.
                *
                * If updates[i]->boundtype = lower, then node corresponds to the child [b,c].
                * Thus, we have oldwidth = c-a, newwidth = c-b, and oldwidth - newwidth = b-a.
                * To get c (the previous lower bound), we look into the var->lbchginfos array.
                */
               SCIP_BDCHGINFO* bdchginfo;
               SCIP_Real oldbound;
               SCIP_Real delta;
               int j;
               int nbdchginfos;

               assert(set->branch_lpgainnorm == 'd' || set->branch_lpgainnorm == 's');

               oldbound = SCIP_INVALID;

               if( set->branch_lpgainnorm == 'd' )
               {
                  assert(!updates[i]->redundant);

                  if( (SCIP_BOUNDTYPE)updates[i]->boundtype == SCIP_BOUNDTYPE_UPPER )
                  {
                     nbdchginfos = SCIPvarGetNBdchgInfosUb(var);

                     /* walk backwards through bound change information array to find the bound change corresponding to branching in updates[i]
                      * usually it will be the first one we look at */
                     for( j = nbdchginfos-1; j >= 0; --j )
                     {
                        bdchginfo = SCIPvarGetBdchgInfoUb(var, j);

                        if( bdchginfo->oldbound > updates[i]->newbound )
                        {
                           /* first boundchange which upper bound is above the upper bound set by the branching in updates[i]
                            * if bdchginfo->boundchgtype == SCIP_BOUNDCHGTYPE_BRANCHING, then this should be exactly the bound change that we are looking for
                            * if bdchginfo->boundchgtype != SCIP_BOUNDCHGTYPE_BRANCHING, then this should be because the branching domain change has not been applied to the variable due to redundancy
                            * in this case, i.e., if there was another boundchange coming from somewhere else, I am not sure whether oldbound is an accurate value to compute the old domain size, so we skip the pseudocosts update
                            */
                           if( (SCIP_BOUNDCHGTYPE)bdchginfo->boundchgtype == SCIP_BOUNDCHGTYPE_BRANCHING )
                           {
                              assert(bdchginfo->newbound == updates[i]->newbound); /*lint !e777*/
                              oldbound = bdchginfo->oldbound;
                           }
                           else
                              assert(updates[i]->redundant);

                           break;
                        }
                     }
                     /* if the bound change was redundant (e.g., due to a change in the global bound), then it was not applied, so there exists no corresponding bound change info
                      * if it is not redundant, then we should have found at least one corresponding boundchange */
                     assert(j >= 0 || updates[i]->redundant);
                     if( oldbound != SCIP_INVALID ) /*lint !e777*/
                     {
                        assert(!SCIPsetIsInfinity(set, -oldbound)); /* branching on a variable fixed to -infinity does not make sense */
                        assert(!SCIPsetIsInfinity(set, updates[i]->newbound)); /* branching to infinity does not make sense */

                        /* if the old upper bound is at infinity or the new upper bound is at -infinity, then we say the delta (c-b) is infinity */
                        if( SCIPsetIsInfinity(set, oldbound) || SCIPsetIsInfinity(set, -updates[i]->newbound) )
                           delta = SCIP_INVALID;
                        else
                           delta = updates[i]->newbound - oldbound;
                     }
                     else
                        delta = SCIP_INVALID;

                  }
                  else
                  {
                     assert((SCIP_BOUNDTYPE)updates[i]->boundtype == SCIP_BOUNDTYPE_LOWER);
                     nbdchginfos = SCIPvarGetNBdchgInfosLb(var);

                     /* walk backwards through bound change information array to find the bound change corresponding to branching in updates[i]
                      * usually it will be the first one we look at */
                     for( j = nbdchginfos-1; j >= 0; --j )
                     {
                        bdchginfo = SCIPvarGetBdchgInfoLb(var, j);

                        if( bdchginfo->oldbound < updates[i]->newbound )
                        {
                           /* first boundchange which lower bound is below the lower bound set by the branching in updates[i]
                            * if bdchginfo->boundchgtype == SCIP_BOUNDCHGTYPE_BRANCHING, then this should be exactly the bound change that we are looking for
                            * if bdchginfo->boundchgtype != SCIP_BOUNDCHGTYPE_BRANCHING, then this should be because the branching domain change has not been applied to the variable due to redundancy
                            * in this case, i.e., if there was another boundchange coming from somewhere else, I am not sure whether oldbound is an accurate value to compute the old domain size, so we skip the pseudocosts update
                            */
                           if( (SCIP_BOUNDCHGTYPE)bdchginfo->boundchgtype == SCIP_BOUNDCHGTYPE_BRANCHING )
                           {
                              assert(bdchginfo->newbound == updates[i]->newbound); /*lint !e777*/
                              oldbound = bdchginfo->oldbound;
                           }
                           else
                              assert(updates[i]->redundant);

                           break;
                        }
                     }
                     /* if the bound change was redundant (e.g., due to a change in the global bound), then it was not applied, so there exists no corresponding bound change info
                      * if it is not redundant, then we should have found at least one corresponding boundchange */
                     assert(j >= 0 || updates[i]->redundant);
                     if( oldbound != SCIP_INVALID ) /*lint !e777*/
                     {
                        assert(!SCIPsetIsInfinity(set, oldbound)); /* branching on a variable fixed to +infinity does not make sense */
                        assert(!SCIPsetIsInfinity(set, -updates[i]->newbound)); /* branching to infinity does not make sense */

                        /* if the old lower bound is at -infinity or the new lower bound is at +infinity, then we say the delta (b-a) is infinity */
                        if( SCIPsetIsInfinity(set, -oldbound) || SCIPsetIsInfinity(set, updates[i]->newbound) )
                           delta = SCIP_INVALID;
                        else
                           delta = updates[i]->newbound - oldbound;
                     }
                     else
                        delta = SCIP_INVALID;
                  }
               }
               else
               {
                  /* set->branch_lpgainnorm == 's':
                   * Here, we divide the LPgain by the reduction in the sibling node.
                   *
                   * If updates[i]->boundtype = upper, then node corresponds to the child [a,b].
                   * Thus, we have oldwidth = c-a, newwidth = c-b, and oldwidth - newwidth = b-a.
                   * Conveniently, we just use the current lower bound for a (it may have been tightened, though).
                   *
                   * If updates[i]->boundtype = lower, then node corresponds to the child [b,a].
                   * Thus, we have oldwidth = c-a, newwidth = b-a, and oldwidth - newwidth = c-b.
                   * Conveniently, we just use the current upper bound for c (it may have been tightened, though).
                   */
                  if( (SCIP_BOUNDTYPE)updates[i]->boundtype == SCIP_BOUNDTYPE_UPPER )
                  {
                     assert(!SCIPsetIsInfinity(set, updates[i]->newbound)); /* branching on a variable fixed to +infinity does not make sense */
                     assert(!SCIPsetIsInfinity(set, SCIPvarGetLbLocal(var))); /* branching to infinity does not make sense */
                     if( SCIPsetIsInfinity(set, -updates[i]->newbound) || SCIPsetIsInfinity(set, -SCIPvarGetLbLocal(var)) )
                        delta = SCIP_INVALID;
                     else
                        delta = updates[i]->newbound - SCIPvarGetLbLocal(var);
                  }
                  else
                  {
                     assert((SCIP_BOUNDTYPE)updates[i]->boundtype == SCIP_BOUNDTYPE_LOWER);
                     assert(!SCIPsetIsInfinity(set, -updates[i]->newbound)); /* branching on a variable fixed to -infinity does not make sense */
                     assert(!SCIPsetIsInfinity(set, -SCIPvarGetUbLocal(var))); /* branching to -infinity does not make sense */
                     if( SCIPsetIsInfinity(set, updates[i]->newbound) || SCIPsetIsInfinity(set, SCIPvarGetUbLocal(var)) )
                        delta = SCIP_INVALID;
                     else
                        delta = -(SCIPvarGetUbLocal(var) - updates[i]->newbound);
                  }
               }

               if( delta != SCIP_INVALID ) /*lint !e777*/
               {
                  SCIPsetDebugMsg(set, "updating pseudocosts of <%s> with strategy %c: domain: [%g,%g] -> [%g,%g], LP: %e -> %e => "
                     "delta = %g, gain=%g, weight: %g\n",
                     SCIPvarGetName(var), set->branch_lpgainnorm,
                     (SCIP_BOUNDTYPE)updates[i]->boundtype == SCIP_BOUNDTYPE_UPPER ? SCIPvarGetLbLocal(var) : oldbound,
                     (SCIP_BOUNDTYPE)updates[i]->boundtype == SCIP_BOUNDTYPE_UPPER ? oldbound : SCIPvarGetUbLocal(var),
                     (SCIP_BOUNDTYPE)updates[i]->boundtype == SCIP_BOUNDTYPE_UPPER ? SCIPvarGetLbLocal(var) : updates[i]->newbound,
                     (SCIP_BOUNDTYPE)updates[i]->boundtype == SCIP_BOUNDTYPE_UPPER ? updates[i]->newbound : SCIPvarGetUbLocal(var),
                     tree->focuslpstatefork->lowerbound, SCIPlpGetObjval(lp, set, prob),
                     delta, lpgain, weight);

                  SCIP_CALL( SCIPvarUpdatePseudocost(var, set, stat, delta, lpgain, weight) );
               }
            }
         }
         var->pseudocostflag = PSEUDOCOST_NONE; /*lint !e641*/
      }

      /* free the buffer for the collected bound changes */
      SCIPsetFreeBufferArray(set, &updates);
   }

   return SCIP_OKAY;
}

/** updates the estimated value of a primal feasible solution for the focus node after the LP was solved */
static
SCIP_RETCODE updateEstimate(
   SCIP_SET*             set,                /**< global SCIP settings */
   SCIP_STAT*            stat,               /**< problem statistics */
   SCIP_TREE*            tree,               /**< branch and bound tree */
   SCIP_LP*              lp,                 /**< current LP data */
   SCIP_BRANCHCAND*      branchcand          /**< branching candidate storage */
   )
{
   SCIP_NODE* focusnode;
   SCIP_VAR** lpcands;
   SCIP_Real* lpcandsfrac;
   SCIP_Real estimate;
   int nlpcands;
   int i;

   assert(SCIPtreeHasFocusNodeLP(tree));

   /* estimate is only available if LP was solved to optimality */
   if( SCIPlpGetSolstat(lp) != SCIP_LPSOLSTAT_OPTIMAL || !SCIPlpIsRelax(lp) )
      return SCIP_OKAY;

   focusnode = SCIPtreeGetFocusNode(tree);
   assert(focusnode != NULL);

   /* get the fractional variables */
   SCIP_CALL( SCIPbranchcandGetLPCands(branchcand, set, stat, lp, &lpcands, NULL, &lpcandsfrac, &nlpcands, NULL, NULL) );

   /* calculate the estimate: lowerbound + sum(min{f_j * pscdown_j, (1-f_j) * pscup_j}) */
   estimate = SCIPnodeGetLowerbound(focusnode);

   /* an infinite lower bound implies an infinite estimate */
   if( SCIPsetIsInfinity(set, estimate) )
   {
      SCIPnodeSetEstimate(focusnode, set, estimate);
      return SCIP_OKAY;
   }

   for( i = 0; i < nlpcands; ++i )
   {
      SCIP_Real pscdown;
      SCIP_Real pscup;

      pscdown = SCIPvarGetPseudocost(lpcands[i], stat, 0.0-lpcandsfrac[i]);
      pscup = SCIPvarGetPseudocost(lpcands[i], stat, 1.0-lpcandsfrac[i]);
      estimate += MIN(pscdown, pscup);
   }
   SCIPnodeSetEstimate(focusnode, set, estimate);

   return SCIP_OKAY;
}

/** puts all constraints with initial flag TRUE into the LP */
SCIP_RETCODE SCIPinitConssLP(
   BMS_BLKMEM*           blkmem,             /**< block memory buffers */
   SCIP_SET*             set,                /**< global SCIP settings */
   SCIP_SEPASTORE*       sepastore,          /**< separation storage */
   SCIP_STAT*            stat,               /**< dynamic problem statistics */
   SCIP_PROB*            transprob,          /**< transformed problem */
   SCIP_PROB*            origprob,           /**< original problem */
   SCIP_TREE*            tree,               /**< branch and bound tree */
   SCIP_REOPT*           reopt,              /**< reoptimization data structure */
   SCIP_LP*              lp,                 /**< LP data */
   SCIP_BRANCHCAND*      branchcand,         /**< branching candidate storage */
   SCIP_EVENTQUEUE*      eventqueue,         /**< event queue */
   SCIP_EVENTFILTER*     eventfilter,        /**< global event filter */
   SCIP_CLIQUETABLE*     cliquetable,        /**< clique table data structure */
   SCIP_Bool             root,               /**< is this the initial root LP? */
   SCIP_Bool             firstsubtreeinit,   /**< is this the first call in the current subtree after jumping through the tree? */
   SCIP_Bool*            cutoff              /**< pointer to store whether the node can be cut off */
   )
{
   int h;

   assert(set != NULL);
   assert(lp != NULL);
   assert(cutoff != NULL);

   /* inform separation storage, that LP is now filled with initial data */
   SCIPsepastoreStartInitialLP(sepastore);

   /* add LP relaxations of all initial constraints to LP */
   SCIPsetDebugMsg(set, "init LP: initial rows\n");
   for( h = 0; h < set->nconshdlrs; ++h )
   {
      SCIP_CALL( SCIPconshdlrInitLP(set->conshdlrs[h], blkmem, set, stat, tree, firstsubtreeinit, cutoff) );
   }
   SCIP_CALL( SCIPsepastoreApplyCuts(sepastore, blkmem, set, stat, transprob, origprob, tree, reopt, lp, branchcand,
         eventqueue, eventfilter, cliquetable, root, SCIP_EFFICIACYCHOICE_LP, cutoff) );

   /* inform separation storage, that initial LP setup is now finished */
   SCIPsepastoreEndInitialLP(sepastore);

  return SCIP_OKAY;
}

/** constructs the initial LP of the current node */
static
SCIP_RETCODE initLP(
   BMS_BLKMEM*           blkmem,             /**< block memory buffers */
   SCIP_SET*             set,                /**< global SCIP settings */
   SCIP_STAT*            stat,               /**< dynamic problem statistics */
   SCIP_PROB*            transprob,          /**< transformed problem */
   SCIP_PROB*            origprob,           /**< original problem */
   SCIP_TREE*            tree,               /**< branch and bound tree */
   SCIP_REOPT*           reopt,              /**< reoptimization data structure */
   SCIP_LP*              lp,                 /**< LP data */
   SCIP_PRICESTORE*      pricestore,         /**< pricing storage */
   SCIP_SEPASTORE*       sepastore,          /**< separation storage */
   SCIP_BRANCHCAND*      branchcand,         /**< branching candidate storage */
   SCIP_EVENTQUEUE*      eventqueue,         /**< event queue */
   SCIP_EVENTFILTER*     eventfilter,        /**< global event filter */
   SCIP_CLIQUETABLE*     cliquetable,        /**< clique table data structure */
   SCIP_Bool             root,               /**< is this the initial root LP? */
   SCIP_Bool*            cutoff              /**< pointer to store whether the node can be cut off */
   )
{
   SCIP_VAR* var;
   int v;

   assert(set != NULL);
   assert(transprob != NULL);
   assert(lp != NULL);
   assert(cutoff != NULL);

   *cutoff = FALSE;

   /* at the root node, we have to add the initial variables as columns */
   if( root )
   {
      assert(SCIPlpGetNCols(lp) == 0);
      assert(SCIPlpGetNRows(lp) == 0);
      assert(lp->nremovablecols == 0);
      assert(lp->nremovablerows == 0);

      /* inform pricing storage, that LP is now filled with initial data */
      SCIPpricestoreStartInitialLP(pricestore);

      /* add all initial variables to LP */
      SCIPsetDebugMsg(set, "init LP: initial columns\n");
      for( v = 0; v < transprob->nvars && !(*cutoff); ++v )
      {
         var = transprob->vars[v];
         assert(SCIPvarGetProbindex(var) >= 0);

         if( SCIPvarIsInitial(var) )
         {
            SCIP_CALL( SCIPpricestoreAddVar(pricestore, blkmem, set, eventqueue, lp, var, 0.0, TRUE) );
         }

         /* check for empty domains (necessary if no presolving was performed) */
         if( SCIPsetIsGT(set, SCIPvarGetLbLocal(var), SCIPvarGetUbLocal(var)) )
            *cutoff = TRUE;
      }
      assert(lp->nremovablecols == 0);
      SCIP_CALL( SCIPpricestoreApplyVars(pricestore, blkmem, set, stat, eventqueue, transprob, tree, lp) );

      /* inform pricing storage, that initial LP setup is now finished */
      SCIPpricestoreEndInitialLP(pricestore);
   }

   if( *cutoff )
      return SCIP_OKAY;

   /* put all initial constraints into the LP */
   /* @todo check whether we jumped through the tree */
   SCIP_CALL( SCIPinitConssLP(blkmem, set, sepastore, stat, transprob, origprob, tree, reopt, lp, branchcand, eventqueue,
         eventfilter, cliquetable, root, TRUE, cutoff) );

   return SCIP_OKAY;
}

/** constructs the LP of the current node, but does not load the LP state and warmstart information  */
SCIP_RETCODE SCIPconstructCurrentLP(
   BMS_BLKMEM*           blkmem,             /**< block memory buffers */
   SCIP_SET*             set,                /**< global SCIP settings */
   SCIP_STAT*            stat,               /**< dynamic problem statistics */
   SCIP_PROB*            transprob,          /**< transformed problem */
   SCIP_PROB*            origprob,           /**< original problem */
   SCIP_TREE*            tree,               /**< branch and bound tree */
   SCIP_REOPT*           reopt,              /**< reoptimization data structure */
   SCIP_LP*              lp,                 /**< LP data */
   SCIP_PRICESTORE*      pricestore,         /**< pricing storage */
   SCIP_SEPASTORE*       sepastore,          /**< separation storage */
   SCIP_BRANCHCAND*      branchcand,         /**< branching candidate storage */
   SCIP_EVENTQUEUE*      eventqueue,         /**< event queue */
   SCIP_EVENTFILTER*     eventfilter,        /**< global event filter */
   SCIP_CLIQUETABLE*     cliquetable,        /**< clique table data structure */
   SCIP_Bool             newinitconss,       /**< do we have to add new initial constraints? */
   SCIP_Bool*            cutoff              /**< pointer to store whether the node can be cut off */
   )
{
   SCIP_Bool initroot;

   assert(tree != NULL);
   assert(cutoff != NULL);

   *cutoff = FALSE;

   if( !SCIPtreeIsFocusNodeLPConstructed(tree) )
   {
      /* load the LP into the solver and load the LP state */
      SCIPsetDebugMsg(set, "loading LP\n");
      SCIP_CALL( SCIPtreeLoadLP(tree, blkmem, set, eventqueue, eventfilter, lp, &initroot) );
      assert(initroot || SCIPnodeGetDepth(SCIPtreeGetFocusNode(tree)) > 0);
      assert(SCIPtreeIsFocusNodeLPConstructed(tree));

      /* setup initial LP relaxation of node */
      SCIP_CALL( initLP(blkmem, set, stat, transprob, origprob, tree, reopt, lp, pricestore, sepastore, branchcand,
            eventqueue, eventfilter, cliquetable, initroot, cutoff) );
   }
   else if( newinitconss )
   {
      SCIP_CALL( SCIPinitConssLP(blkmem, set, sepastore, stat, transprob,
            origprob, tree, reopt, lp, branchcand, eventqueue, eventfilter, cliquetable, FALSE, FALSE,
            cutoff) );
   }

   return SCIP_OKAY;
}

/** updates the primal ray stored in primal data
 * clears previously stored primal ray, if existing and there was no LP error
 * stores current primal ray, if LP is unbounded and there has been no error
 */
static
SCIP_RETCODE updatePrimalRay(
   BMS_BLKMEM*           blkmem,             /**< block memory buffers */
   SCIP_SET*             set,                /**< global SCIP settings */
   SCIP_STAT*            stat,               /**< dynamic problem statistics */
   SCIP_PROB*            prob,               /**< transformed problem after presolve */
   SCIP_PRIMAL*          primal,             /**< primal data */
   SCIP_TREE*            tree,               /**< branch and bound tree */
   SCIP_LP*              lp,                 /**< LP data */
   SCIP_Bool             lperror             /**< has there been an LP error? */
   )
{
   assert(blkmem != NULL);
   assert(set != NULL);
   assert(stat != NULL);
   assert(prob != NULL);
   assert(primal != NULL);
   assert(tree != NULL);
   assert(lp != NULL);

   if( lperror )
      return SCIP_OKAY;

   /* clear previously stored primal ray, if any */
   if( primal->primalray != NULL )
   {
      SCIP_CALL( SCIPsolFree(&primal->primalray, blkmem, primal) );
   }

   /* store unbounded ray, if LP is unbounded */
   if( SCIPlpGetSolstat(lp) == SCIP_LPSOLSTAT_UNBOUNDEDRAY )
   {
      SCIP_VAR** vars;
      SCIP_Real* ray;
      int nvars;
      int i;

      SCIPsetDebugMsg(set, "LP is unbounded, store primal ray\n");

      vars = prob->vars;
      nvars = prob->nvars;

      /* get buffer memory for storing the ray and load the ray values into it */
      SCIP_CALL( SCIPsetAllocBufferArray(set, &ray, nvars) );
      BMSclearMemoryArray(ray, nvars);
      SCIP_CALL( SCIPlpGetPrimalRay(lp, set, ray) );

      /* create solution to store the primal ray in */
      assert(primal->primalray == NULL);
      SCIP_CALL( SCIPsolCreate(&primal->primalray, blkmem, set, stat, primal, tree, NULL) );

      /* set values of all active variable in the solution that represents the primal ray */
      for( i = 0; i < nvars; i++ )
      {
         SCIP_CALL( SCIPsolSetVal(primal->primalray, set, stat, tree, vars[i], ray[i]) );
      }

      SCIPdebug( SCIP_CALL( SCIPprintRay(set->scip, primal->primalray, NULL, FALSE) ) );

      /* free memory for buffering the ray values */
      SCIPsetFreeBufferArray(set, &ray);
   }

   return SCIP_OKAY;
}

/** load and solve the initial LP of a node */
static
SCIP_RETCODE solveNodeInitialLP(
   BMS_BLKMEM*           blkmem,             /**< block memory buffers */
   SCIP_SET*             set,                /**< global SCIP settings */
   SCIP_MESSAGEHDLR*     messagehdlr,        /**< message handler */
   SCIP_STAT*            stat,               /**< dynamic problem statistics */
   SCIP_PROB*            transprob,          /**< transformed problem after presolve */
   SCIP_PROB*            origprob,           /**< original problem */
   SCIP_PRIMAL*          primal,             /**< primal data */
   SCIP_TREE*            tree,               /**< branch and bound tree */
   SCIP_REOPT*           reopt,              /**< reoptimization data structure */
   SCIP_LP*              lp,                 /**< LP data */
   SCIP_PRICESTORE*      pricestore,         /**< pricing storage */
   SCIP_SEPASTORE*       sepastore,          /**< separation storage */
   SCIP_BRANCHCAND*      branchcand,         /**< branching candidate storage */
   SCIP_EVENTFILTER*     eventfilter,        /**< event filter for global (not variable dependent) events */
   SCIP_EVENTQUEUE*      eventqueue,         /**< event queue */
   SCIP_CLIQUETABLE*     cliquetable,        /**< clique table data structure */
   SCIP_Bool             newinitconss,       /**< do we have to add new initial constraints? */
   SCIP_Bool*            cutoff,             /**< pointer to store whether the node can be cut off */
   SCIP_Bool*            lperror             /**< pointer to store whether an unresolved error in LP solving occured */
   )
{
   /* initializing variables for compiler warnings, which are not correct */
   SCIP_Real starttime = 0.0;
   SCIP_Longint nlpiterations = 0;
   SCIP_NODE* focusnode;

   assert(stat != NULL);
   assert(tree != NULL);
   assert(lp != NULL);
   assert(cutoff != NULL);
   assert(lperror != NULL);
   assert(SCIPtreeGetFocusNode(tree) != NULL);
   assert(SCIPnodeGetType(SCIPtreeGetFocusNode(tree)) == SCIP_NODETYPE_FOCUSNODE);

   *cutoff = FALSE;
   *lperror = FALSE;

   /* load the LP into the solver */
   SCIP_CALL( SCIPconstructCurrentLP(blkmem, set, stat, transprob, origprob, tree, reopt, lp, pricestore, sepastore,
         branchcand, eventqueue, eventfilter, cliquetable, newinitconss, cutoff) );

   if( *cutoff )
      return SCIP_OKAY;

   /* load the LP state */
   SCIP_CALL( SCIPtreeLoadLPState(tree, blkmem, set, stat, eventqueue, lp) );

   focusnode = SCIPtreeGetFocusNode(tree);

   /* store current LP iteration count and solving time if we are at the root node */
   if( focusnode->depth == 0 )
   {
      nlpiterations = stat->nlpiterations;
      starttime = SCIPclockGetTime(stat->solvingtime);
   }

   /* solve initial LP */
   SCIPsetDebugMsg(set, "node: solve initial LP\n");
   SCIP_CALL( SCIPlpSolveAndEval(lp, set, messagehdlr, blkmem, stat, eventqueue, eventfilter, transprob,
         SCIPnodeGetDepth(SCIPtreeGetFocusNode(tree)) == 0 ? set->lp_rootiterlim : set->lp_iterlim, TRUE, TRUE, FALSE, lperror) );
   assert(lp->flushed);
   assert(lp->solved || *lperror);

   /* save time for very first LP in root node */
   if ( stat->nnodelps == 0 && focusnode->depth == 0 )
   {
      stat->firstlptime = SCIPclockGetTime(stat->solvingtime) - starttime;
   }

   /* remove previous primal ray, store new one if LP is unbounded */
   SCIP_CALL( updatePrimalRay(blkmem, set, stat, transprob, primal, tree, lp, *lperror) );

   if( !(*lperror) )
   {
      SCIP_EVENT event;

      if( SCIPlpGetSolstat(lp) != SCIP_LPSOLSTAT_ITERLIMIT && SCIPlpGetSolstat(lp) != SCIP_LPSOLSTAT_TIMELIMIT )
      {
         /* issue FIRSTLPSOLVED event */
         SCIP_CALL( SCIPeventChgType(&event, SCIP_EVENTTYPE_FIRSTLPSOLVED) );
         SCIP_CALL( SCIPeventChgNode(&event, SCIPtreeGetFocusNode(tree)) );
         SCIP_CALL( SCIPeventProcess(&event, set, NULL, NULL, NULL, eventfilter) );
      }

      /* update pseudo cost values for integer variables (always) and for continuous variables (if not delayed) */
      SCIP_CALL( updatePseudocost(set, stat, transprob, tree, lp, TRUE, !set->branch_delaypscost) );

      /* update lower bound of current node w.r.t. initial lp */
      assert(!(*cutoff));
      if( (SCIPlpGetSolstat(lp) == SCIP_LPSOLSTAT_OPTIMAL || SCIPlpGetSolstat(lp) == SCIP_LPSOLSTAT_UNBOUNDEDRAY
	    || SCIPlpGetSolstat(lp) == SCIP_LPSOLSTAT_OBJLIMIT)
	 && SCIPprobAllColsInLP(transprob, set, lp) && SCIPlpIsRelax(lp) )
      {
	 SCIP_CALL( SCIPnodeUpdateLowerboundLP(focusnode, set, stat, tree, transprob, origprob, lp) );

         /* if this is the first LP solved at the root, store its iteration count and solution value */
         if( stat->nnodelps == 0 && focusnode->depth == 0 )
         {
            SCIP_Real lowerbound;

            assert(stat->nrootfirstlpiterations == 0);
            stat->nrootfirstlpiterations = stat->nlpiterations - nlpiterations;

            if( set->misc_exactsolve )
            {
               SCIP_CALL( SCIPlpGetProvedLowerbound(lp, set, &lowerbound) );
            }
            else
               lowerbound = SCIPlpGetObjval(lp, set, transprob);

            stat->firstlpdualbound = SCIPprobExternObjval(transprob, origprob, set, lowerbound);
         }
      }
   }

   return SCIP_OKAY;
}

/** makes sure the LP is flushed and solved */
static
SCIP_RETCODE separationRoundResolveLP(
   BMS_BLKMEM*           blkmem,             /**< block memory buffers */
   SCIP_SET*             set,                /**< global SCIP settings */
   SCIP_MESSAGEHDLR*     messagehdlr,        /**< message handler */
   SCIP_STAT*            stat,               /**< dynamic problem statistics */
   SCIP_EVENTQUEUE*      eventqueue,         /**< event queue */
   SCIP_EVENTFILTER*     eventfilter,        /**< global event filter */
   SCIP_PROB*            prob,               /**< transformed problem after presolve */
   SCIP_PRIMAL*          primal,             /**< primal data */
   SCIP_TREE*            tree,               /**< branch and bound tree */
   SCIP_LP*              lp,                 /**< LP data */
   SCIP_Bool*            lperror,            /**< pointer to store whether an unresolved error in LP solving occured */
   SCIP_Bool*            mustsepa,           /**< pointer to store TRUE if additional separation rounds should be performed */
   SCIP_Bool*            mustprice           /**< pointer to store TRUE if additional pricing rounds should be performed */
   )
{
   assert(lp != NULL);
   assert(lperror != NULL);
   assert(mustsepa != NULL);
   assert(mustprice != NULL);

   /* if bound changes were applied in the separation round, we have to resolve the LP */
   if( !lp->flushed )
   {
      /* solve LP (with dual simplex) */
      SCIPsetDebugMsg(set, "separation: resolve LP\n");
      SCIP_CALL( SCIPlpSolveAndEval(lp, set, messagehdlr, blkmem, stat, eventqueue, eventfilter, prob, set->lp_iterlim, FALSE, TRUE, FALSE, lperror) );
      assert(lp->flushed);
      assert(lp->solved || *lperror);
      *mustsepa = TRUE;
      *mustprice = TRUE;

      /* remove previous primal ray, store new one if LP is unbounded */
      SCIP_CALL( updatePrimalRay(blkmem, set, stat, prob, primal, tree, lp, *lperror) );
   }

   return SCIP_OKAY;
}

/** applies one round of LP separation */
static
SCIP_RETCODE separationRoundLP(
   BMS_BLKMEM*           blkmem,             /**< block memory buffers */
   SCIP_SET*             set,                /**< global SCIP settings */
   SCIP_MESSAGEHDLR*     messagehdlr,        /**< message handler */
   SCIP_STAT*            stat,               /**< dynamic problem statistics */
   SCIP_EVENTQUEUE*      eventqueue,         /**< event queue */
   SCIP_EVENTFILTER*     eventfilter,        /**< global event filter */
   SCIP_PROB*            prob,               /**< transformed problem after presolve */
   SCIP_PRIMAL*          primal,             /**< primal data */
   SCIP_TREE*            tree,               /**< branch and bound tree */
   SCIP_LP*              lp,                 /**< LP data */
   SCIP_SEPASTORE*       sepastore,          /**< separation storage */
   int                   actdepth,           /**< current depth in the tree */
   SCIP_Real             bounddist,          /**< current relative distance of local dual bound to global dual bound */
   SCIP_Bool             onlydelayed,        /**< should only delayed separators be called? */
   SCIP_Bool*            delayed,            /**< pointer to store whether a separator was delayed */
   SCIP_Bool*            enoughcuts,         /**< pointer to store whether enough cuts have been found this round */
   SCIP_Bool*            cutoff,             /**< pointer to store whether the node can be cut off */
   SCIP_Bool*            lperror,            /**< pointer to store whether an unresolved error in LP solving occured */
   SCIP_Bool*            mustsepa,           /**< pointer to store TRUE if additional separation rounds should be performed */
   SCIP_Bool*            mustprice           /**< pointer to store TRUE if additional pricing rounds should be performed */
   )
{
   SCIP_RESULT result;
   int i;
   SCIP_Bool consadded;
   SCIP_Bool root;

   assert(set != NULL);
   assert(lp != NULL);
   assert(set->conshdlrs_sepa != NULL);
   assert(delayed != NULL);
   assert(enoughcuts != NULL);
   assert(cutoff != NULL);
   assert(lperror != NULL);

   root = (actdepth == 0);
   *delayed = FALSE;
   *enoughcuts = (SCIPsepastoreGetNCuts(sepastore) >= 2 * (SCIP_Longint)SCIPsetGetSepaMaxcuts(set, root));
   *lperror = FALSE;
   consadded = FALSE;

   SCIPsetDebugMsg(set, "calling separators on LP solution in depth %d (onlydelayed: %u)\n", actdepth, onlydelayed);

   /* sort separators by priority */
   SCIPsetSortSepas(set);

   /* call LP separators with nonnegative priority */
   for( i = 0; i < set->nsepas && !(*cutoff) && !(*lperror) && !(*enoughcuts) && lp->flushed && lp->solved
           && (SCIPlpGetSolstat(lp) == SCIP_LPSOLSTAT_OPTIMAL || SCIPlpGetSolstat(lp) == SCIP_LPSOLSTAT_UNBOUNDEDRAY);
        ++i )
   {
      if( SCIPsepaGetPriority(set->sepas[i]) < 0 )
         continue;

      if( onlydelayed && !SCIPsepaWasLPDelayed(set->sepas[i]) )
         continue;

      SCIPsetDebugMsg(set, " -> executing separator <%s> with priority %d\n",
         SCIPsepaGetName(set->sepas[i]), SCIPsepaGetPriority(set->sepas[i]));
      SCIP_CALL( SCIPsepaExecLP(set->sepas[i], set, stat, sepastore, actdepth, bounddist, onlydelayed, &result) );
      *cutoff = *cutoff || (result == SCIP_CUTOFF);
      consadded = consadded || (result == SCIP_CONSADDED);
      *enoughcuts = *enoughcuts || (SCIPsepastoreGetNCuts(sepastore) >= 2 * (SCIP_Longint)SCIPsetGetSepaMaxcuts(set, root)) || (result == SCIP_NEWROUND);
      *delayed = *delayed || (result == SCIP_DELAYED);

      if( !(*cutoff) )
      {
         /* make sure the LP is solved (after adding bound changes, LP has to be flushed and resolved) */
         SCIP_CALL( separationRoundResolveLP(blkmem, set, messagehdlr, stat, eventqueue, eventfilter, prob, primal, tree, lp, lperror, mustsepa, mustprice) );
      }
      else
      {
         SCIPsetDebugMsg(set, " -> separator <%s> detected cutoff\n", SCIPsepaGetName(set->sepas[i]));
      }

      /* if we work off the delayed separators, we stop immediately if a cut was found */
      if( onlydelayed && (result == SCIP_CONSADDED || result == SCIP_REDUCEDDOM || result == SCIP_SEPARATED || result == SCIP_NEWROUND) )
      {
         SCIPsetDebugMsg(set, " -> delayed separator <%s> found a cut\n", SCIPsepaGetName(set->sepas[i]));
         *delayed = TRUE;
         return SCIP_OKAY;
      }
   }

   /* try separating constraints of the constraint handlers */
   for( i = 0; i < set->nconshdlrs && !(*cutoff) && !(*lperror) && !(*enoughcuts) && lp->flushed && lp->solved
           && (SCIPlpGetSolstat(lp) == SCIP_LPSOLSTAT_OPTIMAL || SCIPlpGetSolstat(lp) == SCIP_LPSOLSTAT_UNBOUNDEDRAY);
        ++i )
   {
      if( onlydelayed && !SCIPconshdlrWasLPSeparationDelayed(set->conshdlrs_sepa[i]) )
         continue;

      SCIPsetDebugMsg(set, " -> executing separation of constraint handler <%s> with priority %d\n",
         SCIPconshdlrGetName(set->conshdlrs_sepa[i]), SCIPconshdlrGetSepaPriority(set->conshdlrs_sepa[i]));
      SCIP_CALL( SCIPconshdlrSeparateLP(set->conshdlrs_sepa[i], blkmem, set, stat, sepastore, actdepth, onlydelayed,
            &result) );
      *cutoff = *cutoff || (result == SCIP_CUTOFF);
      consadded = consadded || (result == SCIP_CONSADDED);
      *enoughcuts = *enoughcuts || (SCIPsepastoreGetNCuts(sepastore) >= 2 * (SCIP_Longint)SCIPsetGetSepaMaxcuts(set, root)) || (result == SCIP_NEWROUND);
      *delayed = *delayed || (result == SCIP_DELAYED);

      if( !(*cutoff) )
      {
         /* make sure the LP is solved (after adding bound changes, LP has to be flushed and resolved) */
         SCIP_CALL( separationRoundResolveLP(blkmem, set, messagehdlr, stat, eventqueue, eventfilter, prob, primal, tree, lp, lperror, mustsepa, mustprice) );
      }
      else
      {
         SCIPsetDebugMsg(set, " -> constraint handler <%s> detected cutoff in separation\n", SCIPconshdlrGetName(set->conshdlrs_sepa[i]));
      }

      /* if we work off the delayed separators, we stop immediately if a cut was found */
      if( onlydelayed && (result == SCIP_CONSADDED || result == SCIP_REDUCEDDOM || result == SCIP_SEPARATED || result == SCIP_NEWROUND) )
      {
         SCIPsetDebugMsg(set, " -> delayed constraint handler <%s> found a cut\n",
            SCIPconshdlrGetName(set->conshdlrs_sepa[i]));
         *delayed = TRUE;
         return SCIP_OKAY;
      }
   }

   /* call LP separators with negative priority */
   for( i = 0; i < set->nsepas && !(*cutoff) && !(*lperror) && !(*enoughcuts) && lp->flushed && lp->solved
           && (SCIPlpGetSolstat(lp) == SCIP_LPSOLSTAT_OPTIMAL || SCIPlpGetSolstat(lp) == SCIP_LPSOLSTAT_UNBOUNDEDRAY);
        ++i )
   {
      if( SCIPsepaGetPriority(set->sepas[i]) >= 0 )
         continue;

      if( onlydelayed && !SCIPsepaWasLPDelayed(set->sepas[i]) )
         continue;

      SCIPsetDebugMsg(set, " -> executing separator <%s> with priority %d\n",
         SCIPsepaGetName(set->sepas[i]), SCIPsepaGetPriority(set->sepas[i]));
      SCIP_CALL( SCIPsepaExecLP(set->sepas[i], set, stat, sepastore, actdepth, bounddist, onlydelayed, &result) );
      *cutoff = *cutoff || (result == SCIP_CUTOFF);
      consadded = consadded || (result == SCIP_CONSADDED);
      *enoughcuts = *enoughcuts || (SCIPsepastoreGetNCuts(sepastore) >= 2 * (SCIP_Longint)SCIPsetGetSepaMaxcuts(set, root)) || (result == SCIP_NEWROUND);
      *delayed = *delayed || (result == SCIP_DELAYED);

      if( !(*cutoff) )
      {
         /* make sure the LP is solved (after adding bound changes, LP has to be flushed and resolved) */
         SCIP_CALL( separationRoundResolveLP(blkmem, set, messagehdlr, stat, eventqueue, eventfilter, prob, primal, tree, lp, lperror, mustsepa, mustprice) );
      }
      else
      {
         SCIPsetDebugMsg(set, " -> separator <%s> detected cutoff\n", SCIPsepaGetName(set->sepas[i]));
      }

      /* if we work off the delayed separators, we stop immediately if a cut was found */
      if( onlydelayed && (result == SCIP_CONSADDED || result == SCIP_REDUCEDDOM || result == SCIP_SEPARATED || result == SCIP_NEWROUND) )
      {
         SCIPsetDebugMsg(set, " -> delayed separator <%s> found a cut\n", SCIPsepaGetName(set->sepas[i]));
         *delayed = TRUE;
         return SCIP_OKAY;
      }
   }

   /* process the constraints that were added during this separation round */
   while( consadded )
   {
      assert(!onlydelayed);
      consadded = FALSE;

      for( i = 0; i < set->nconshdlrs && !(*cutoff) && !(*lperror) && !(*enoughcuts) && lp->flushed && lp->solved
              && (SCIPlpGetSolstat(lp) == SCIP_LPSOLSTAT_OPTIMAL || SCIPlpGetSolstat(lp) == SCIP_LPSOLSTAT_UNBOUNDEDRAY);
           ++i )
      {
         SCIPsetDebugMsg(set, " -> executing separation of constraint handler <%s> with priority %d\n",
            SCIPconshdlrGetName(set->conshdlrs_sepa[i]), SCIPconshdlrGetSepaPriority(set->conshdlrs_sepa[i]));
         SCIP_CALL( SCIPconshdlrSeparateLP(set->conshdlrs_sepa[i], blkmem, set, stat, sepastore, actdepth, onlydelayed,
            &result) );
         *cutoff = *cutoff || (result == SCIP_CUTOFF);
         consadded = consadded || (result == SCIP_CONSADDED);
         *enoughcuts = *enoughcuts || (SCIPsepastoreGetNCuts(sepastore) >= 2 * (SCIP_Longint)SCIPsetGetSepaMaxcuts(set, root)) || (result == SCIP_NEWROUND);
         *delayed = *delayed || (result == SCIP_DELAYED);

         if( !(*cutoff) )
         {
            /* make sure the LP is solved (after adding bound changes, LP has to be flushed and resolved) */
            SCIP_CALL( separationRoundResolveLP(blkmem, set, messagehdlr, stat, eventqueue, eventfilter, prob, primal, tree, lp, lperror, mustsepa, mustprice) );
         }
         else
         {
            SCIPsetDebugMsg(set, " -> constraint handler <%s> detected cutoff in separation\n", SCIPconshdlrGetName(set->conshdlrs_sepa[i]));
         }
      }
   }

   SCIPsetDebugMsg(set, " -> separation round finished: delayed=%u, enoughcuts=%u, lpflushed=%u, cutoff=%u\n",
      *delayed, *enoughcuts, lp->flushed, *cutoff);

   return SCIP_OKAY;
}

/** applies one round of separation on the given primal solution */
static
SCIP_RETCODE separationRoundSol(
   BMS_BLKMEM*           blkmem,             /**< block memory buffers */
   SCIP_SET*             set,                /**< global SCIP settings */
   SCIP_STAT*            stat,               /**< dynamic problem statistics */
   SCIP_SEPASTORE*       sepastore,          /**< separation storage */
   SCIP_SOL*             sol,                /**< primal solution that should be separated, or NULL for LP solution */
   int                   actdepth,           /**< current depth in the tree */
   SCIP_Bool             onlydelayed,        /**< should only delayed separators be called? */
   SCIP_Bool*            delayed,            /**< pointer to store whether a separator was delayed */
   SCIP_Bool*            enoughcuts,         /**< pointer to store whether enough cuts have been found this round */
   SCIP_Bool*            cutoff              /**< pointer to store whether the node can be cut off */
   )
{
   SCIP_RESULT result;
   int i;
   SCIP_Bool consadded;
   SCIP_Bool root;

   assert(set != NULL);
   assert(set->conshdlrs_sepa != NULL);
   assert(delayed != NULL);
   assert(enoughcuts != NULL);
   assert(cutoff != NULL);

   *delayed = FALSE;
   *enoughcuts = FALSE;
   consadded = FALSE;
   root = (actdepth == 0);

   SCIPsetDebugMsg(set, "calling separators on primal solution in depth %d (onlydelayed: %u)\n", actdepth, onlydelayed);

   /* sort separators by priority */
   SCIPsetSortSepas(set);

   /* call separators with nonnegative priority */
   for( i = 0; i < set->nsepas && !(*cutoff) && !(*enoughcuts) && !SCIPsolveIsStopped(set, stat, FALSE); ++i )
   {
      if( SCIPsepaGetPriority(set->sepas[i]) < 0 )
         continue;

      if( onlydelayed && !SCIPsepaWasSolDelayed(set->sepas[i]) )
         continue;

      SCIP_CALL( SCIPsepaExecSol(set->sepas[i], set, stat, sepastore, sol, actdepth, onlydelayed, &result) );
      *cutoff = *cutoff || (result == SCIP_CUTOFF);
      consadded = consadded || (result == SCIP_CONSADDED);
      *enoughcuts = *enoughcuts || (SCIPsepastoreGetNCuts(sepastore) >= 2 * (SCIP_Longint)SCIPsetGetSepaMaxcuts(set, root)) || (result == SCIP_NEWROUND);
      *delayed = *delayed || (result == SCIP_DELAYED);
      if( *cutoff )
      {
         SCIPsetDebugMsg(set, " -> separator <%s> detected cutoff\n", SCIPsepaGetName(set->sepas[i]));
      }

      /* if we work off the delayed separators, we stop immediately if a cut was found */
      if( onlydelayed && (result == SCIP_CONSADDED || result == SCIP_REDUCEDDOM || result == SCIP_SEPARATED || result == SCIP_NEWROUND) )
      {
         *delayed = TRUE;
         return SCIP_OKAY;
      }
   }

   /* try separating constraints of the constraint handlers */
   for( i = 0; i < set->nconshdlrs && !(*cutoff) && !(*enoughcuts) && !SCIPsolveIsStopped(set, stat, FALSE); ++i )
   {
      if( onlydelayed && !SCIPconshdlrWasSolSeparationDelayed(set->conshdlrs_sepa[i]) )
         continue;

      SCIP_CALL( SCIPconshdlrSeparateSol(set->conshdlrs_sepa[i], blkmem, set, stat, sepastore, sol, actdepth, onlydelayed,
            &result) );
      *cutoff = *cutoff || (result == SCIP_CUTOFF);
      consadded = consadded || (result == SCIP_CONSADDED);
      *enoughcuts = *enoughcuts || (SCIPsepastoreGetNCuts(sepastore) >= 2 * (SCIP_Longint)SCIPsetGetSepaMaxcuts(set, root)) || (result == SCIP_NEWROUND);
      *delayed = *delayed || (result == SCIP_DELAYED);
      if( *cutoff )
      {
         SCIPsetDebugMsg(set, " -> constraint handler <%s> detected cutoff in separation\n",
            SCIPconshdlrGetName(set->conshdlrs_sepa[i]));
      }

      /* if we work off the delayed separators, we stop immediately if a cut was found */
      if( onlydelayed && (result == SCIP_CONSADDED || result == SCIP_REDUCEDDOM || result == SCIP_SEPARATED || result == SCIP_NEWROUND) )
      {
         *delayed = TRUE;
         return SCIP_OKAY;
      }
   }

   /* call separators with negative priority */
   for( i = 0; i < set->nsepas && !(*cutoff) && !(*enoughcuts) && !SCIPsolveIsStopped(set, stat, FALSE); ++i )
   {
      if( SCIPsepaGetPriority(set->sepas[i]) >= 0 )
         continue;

      if( onlydelayed && !SCIPsepaWasSolDelayed(set->sepas[i]) )
         continue;

      SCIP_CALL( SCIPsepaExecSol(set->sepas[i], set, stat, sepastore, sol, actdepth, onlydelayed, &result) );
      *cutoff = *cutoff || (result == SCIP_CUTOFF);
      consadded = consadded || (result == SCIP_CONSADDED);
      *enoughcuts = *enoughcuts || (SCIPsepastoreGetNCuts(sepastore) >= 2 * (SCIP_Longint)SCIPsetGetSepaMaxcuts(set, root)) || (result == SCIP_NEWROUND);
      *delayed = *delayed || (result == SCIP_DELAYED);
      if( *cutoff )
      {
         SCIPsetDebugMsg(set, " -> separator <%s> detected cutoff\n", SCIPsepaGetName(set->sepas[i]));
      }

      /* if we work off the delayed separators, we stop immediately if a cut was found */
      if( onlydelayed && (result == SCIP_CONSADDED || result == SCIP_REDUCEDDOM || result == SCIP_SEPARATED || result == SCIP_NEWROUND) )
      {
         *delayed = TRUE;
         return SCIP_OKAY;
      }
   }

   /* process the constraints that were added during this separation round */
   while( consadded )
   {
      assert(!onlydelayed);
      consadded = FALSE;

      for( i = 0; i < set->nconshdlrs && !(*cutoff) && !(*enoughcuts) && !SCIPsolveIsStopped(set, stat, FALSE); ++i )
      {
         SCIP_CALL( SCIPconshdlrSeparateSol(set->conshdlrs_sepa[i], blkmem, set, stat, sepastore, sol, actdepth, onlydelayed, &result) );
         *cutoff = *cutoff || (result == SCIP_CUTOFF);
         consadded = consadded || (result == SCIP_CONSADDED);
         *enoughcuts = *enoughcuts || (SCIPsepastoreGetNCuts(sepastore) >= 2 * (SCIP_Longint)SCIPsetGetSepaMaxcuts(set, root)) || (result == SCIP_NEWROUND);
         *delayed = *delayed || (result == SCIP_DELAYED);
         if( *cutoff )
         {
            SCIPsetDebugMsg(set, " -> constraint handler <%s> detected cutoff in separation\n",
               SCIPconshdlrGetName(set->conshdlrs_sepa[i]));
         }
      }
   }

   SCIPsetDebugMsg(set, " -> separation round finished: delayed=%u, enoughcuts=%u, cutoff=%u\n",
      *delayed, *enoughcuts, *cutoff);

   return SCIP_OKAY;
}

/** applies one round of separation on the given primal solution or on the LP solution */
SCIP_RETCODE SCIPseparationRound(
   BMS_BLKMEM*           blkmem,             /**< block memory buffers */
   SCIP_SET*             set,                /**< global SCIP settings */
   SCIP_MESSAGEHDLR*     messagehdlr,        /**< message handler */
   SCIP_STAT*            stat,               /**< dynamic problem statistics */
   SCIP_EVENTQUEUE*      eventqueue,         /**< event queue */
   SCIP_EVENTFILTER*     eventfilter,        /**< global event filter */
   SCIP_PROB*            prob,               /**< transformed problem after presolve */
   SCIP_PRIMAL*          primal,             /**< primal data */
   SCIP_TREE*            tree,               /**< branch and bound tree */
   SCIP_LP*              lp,                 /**< LP data */
   SCIP_SEPASTORE*       sepastore,          /**< separation storage */
   SCIP_SOL*             sol,                /**< primal solution that should be separated, or NULL for LP solution */
   int                   actdepth,           /**< current depth in the tree */
   SCIP_Bool             onlydelayed,        /**< should only delayed separators be called? */
   SCIP_Bool*            delayed,            /**< pointer to store whether a separator was delayed */
   SCIP_Bool*            cutoff              /**< pointer to store whether the node can be cut off */
   )
{
   SCIP_Bool enoughcuts;

   assert(delayed != NULL);
   assert(cutoff != NULL);

   *delayed = FALSE;
   *cutoff = FALSE;
   enoughcuts = FALSE;

   if( sol == NULL )
   {
      SCIP_Bool lperror;
      SCIP_Bool mustsepa;
      SCIP_Bool mustprice;

      /* apply a separation round on the LP solution */
      lperror = FALSE;
      mustsepa = FALSE;
      mustprice = FALSE;
      SCIP_CALL( separationRoundLP(blkmem, set, messagehdlr, stat, eventqueue, eventfilter, prob, primal, tree, lp, sepastore, actdepth, 0.0, onlydelayed, delayed, &enoughcuts,
            cutoff, &lperror, &mustsepa, &mustprice) );
   }
   else
   {
      /* apply a separation round on the given primal solution */
      SCIP_CALL( separationRoundSol(blkmem, set, stat, sepastore, sol, actdepth, onlydelayed, delayed, &enoughcuts, cutoff) );
   }

   return SCIP_OKAY;
}

/** solves the current LP completely with pricing in new variables */
SCIP_RETCODE SCIPpriceLoop(
   BMS_BLKMEM*           blkmem,             /**< block memory buffers */
   SCIP_SET*             set,                /**< global SCIP settings */
   SCIP_MESSAGEHDLR*     messagehdlr,        /**< message handler */
   SCIP_STAT*            stat,               /**< dynamic problem statistics */
   SCIP_PROB*            transprob,          /**< transformed problem */
   SCIP_PROB*            origprob,           /**< original problem */
   SCIP_PRIMAL*          primal,             /**< primal data */
   SCIP_TREE*            tree,               /**< branch and bound tree */
   SCIP_REOPT*           reopt,              /**< reoptimization data structure */
   SCIP_LP*              lp,                 /**< LP data */
   SCIP_PRICESTORE*      pricestore,         /**< pricing storage */
   SCIP_SEPASTORE*       sepastore,          /**< separation storage */
   SCIP_BRANCHCAND*      branchcand,         /**< branching candidate storage */
   SCIP_EVENTQUEUE*      eventqueue,         /**< event queue */
   SCIP_EVENTFILTER*     eventfilter,        /**< global event filter */
   SCIP_CLIQUETABLE*     cliquetable,        /**< clique table data structure */
   SCIP_Bool             pretendroot,        /**< should the pricers be called as if we are at the root node? */
   SCIP_Bool             displayinfo,        /**< should info lines be displayed after each pricing round? */
   int                   maxpricerounds,     /**< maximal number of pricing rounds (-1: no limit);
                                              *   a finite limit means that the LP might not be solved to optimality! */
   int*                  npricedcolvars,     /**< pointer to store number of column variables after problem vars were priced */
   SCIP_Bool*            mustsepa,           /**< pointer to store TRUE if a separation round should follow */
   SCIP_Bool*            lperror,            /**< pointer to store whether an unresolved error in LP solving occured */
   SCIP_Bool*            aborted             /**< pointer to store whether the pricing was aborted and the lower bound must
                                              *   not be used */
   )
{
   SCIP_NODE* focusnode;
   int npricerounds;
   SCIP_Bool mustprice;
   SCIP_Bool cutoff;

   assert(transprob != NULL);
   assert(lp != NULL);
   assert(lp->flushed);
   assert(lp->solved);
   assert(npricedcolvars != NULL);
   assert(mustsepa != NULL);
   assert(lperror != NULL);
   assert(aborted != NULL);

   focusnode = SCIPtreeGetFocusNode(tree);
   *npricedcolvars = transprob->ncolvars;
   *lperror = FALSE;
   *aborted = FALSE;

   /* if the LP is unbounded, we don't need to price */
   mustprice = (SCIPlpGetSolstat(lp) == SCIP_LPSOLSTAT_OPTIMAL
      || SCIPlpGetSolstat(lp) == SCIP_LPSOLSTAT_INFEASIBLE
      || SCIPlpGetSolstat(lp) == SCIP_LPSOLSTAT_OBJLIMIT);

   /* if all the variables are already in the LP, we don't need to price */
   mustprice = mustprice && !SCIPprobAllColsInLP(transprob, set, lp);

   /* check if infinite number of pricing rounds should be used */
   if( maxpricerounds == -1 )
      maxpricerounds = INT_MAX;

   /* pricing (has to be done completely to get a valid lower bound) */
   npricerounds = 0;
   while( !(*lperror) && mustprice && npricerounds < maxpricerounds )
   {
      SCIP_Bool enoughvars;
      SCIP_RESULT result;
      SCIP_Real lb;
      SCIP_Bool foundsol;
      SCIP_Bool stopearly;
      SCIP_Bool stoppricing;
      int p;

      assert(lp->flushed);
      assert(lp->solved);
      assert(SCIPlpGetSolstat(lp) != SCIP_LPSOLSTAT_UNBOUNDEDRAY);

      /* check if pricing loop should be aborted */
      if( SCIPsolveIsStopped(set, stat, FALSE) )
      {
         /* do not print the warning message if we stopped because the problem is solved */
         if( !SCIPsetIsLE(set, SCIPgetUpperbound(set->scip), SCIPgetLowerbound(set->scip)) )
            SCIPmessagePrintWarning(messagehdlr, "pricing has been interrupted -- LP of current node is invalid\n");

         *aborted = TRUE;
         break;
      }

      /* call primal heuristics which are callable during pricing */
      SCIP_CALL( SCIPprimalHeuristics(set, stat, transprob, primal, tree, lp, NULL, SCIP_HEURTIMING_DURINGPRICINGLOOP,
            FALSE, &foundsol) );

      /* price problem variables */
      SCIPsetDebugMsg(set, "problem variable pricing\n");
      assert(SCIPpricestoreGetNVars(pricestore) == 0);
      assert(SCIPpricestoreGetNBoundResets(pricestore) == 0);
      SCIP_CALL( SCIPpricestoreAddProbVars(pricestore, blkmem, set, stat, transprob, tree, lp, branchcand, eventqueue) );
      *npricedcolvars = transprob->ncolvars;

      /* call external pricers to create additional problem variables */
      SCIPsetDebugMsg(set, "external variable pricing\n");

      /* sort pricer algorithms by priority */
      SCIPsetSortPricers(set);

      /* call external pricer algorithms, that are active for the current problem */
      enoughvars = (SCIPpricestoreGetNVars(pricestore) >= SCIPsetGetPriceMaxvars(set, pretendroot)/2 + 1);
      stoppricing = FALSE;
      for( p = 0; p < set->nactivepricers && !enoughvars; ++p )
      {
         SCIP_CALL( SCIPpricerExec(set->pricers[p], set, transprob, lp, pricestore, &lb, &stopearly, &result) );
         assert(result == SCIP_DIDNOTRUN || result == SCIP_SUCCESS);
         SCIPsetDebugMsg(set, "pricing: pricer %s returned result = %s, lowerbound = %f\n",
            SCIPpricerGetName(set->pricers[p]), (result == SCIP_DIDNOTRUN ? "didnotrun" : "success"), lb);
         enoughvars = enoughvars || (SCIPpricestoreGetNVars(pricestore) >= (SCIPsetGetPriceMaxvars(set, pretendroot)+1)/2);
         *aborted = ( (*aborted) || (result == SCIP_DIDNOTRUN) );

         /* set stoppricing to TRUE, of the first pricer wants to stop pricing */
         if( p == 0 && stopearly )
            stoppricing = TRUE;

         /* stoppricing only remains TRUE, if all other pricers want to stop pricing as well */
         if( stoppricing && !stopearly )
            stoppricing = FALSE;

         /* update lower bound w.r.t. the lower bound given by the pricer */
         SCIPnodeUpdateLowerbound(focusnode, stat, set, tree, transprob, origprob, lb);
         SCIPsetDebugMsg(set, " -> new lower bound given by pricer %s: %g\n", SCIPpricerGetName(set->pricers[p]), lb);
      }

      /* apply the priced variables to the LP */
      SCIP_CALL( SCIPpricestoreApplyVars(pricestore, blkmem, set, stat, eventqueue, transprob, tree, lp) );
      assert(SCIPpricestoreGetNVars(pricestore) == 0);
      assert(!lp->flushed || lp->solved);
      mustprice = !lp->flushed || (transprob->ncolvars != *npricedcolvars);
      *mustsepa = *mustsepa || !lp->flushed;

      /* after adding columns, the LP should be primal feasible such that the primal simplex is applicable;
       * if LP was infeasible, we have to use dual simplex
       */
      SCIPsetDebugMsg(set, "pricing: solve LP\n");
      SCIP_CALL( SCIPlpSolveAndEval(lp, set, messagehdlr, blkmem, stat, eventqueue, eventfilter, transprob, -1LL, FALSE, TRUE, FALSE, lperror) );
      assert(lp->flushed);
      assert(lp->solved || *lperror);

      /* reset bounds temporarily set by pricer to their original values */
      SCIPsetDebugMsg(set, "pricing: reset bounds\n");
      SCIP_CALL( SCIPpricestoreResetBounds(pricestore, blkmem, set, stat, lp, branchcand, eventqueue) );
      assert(SCIPpricestoreGetNVars(pricestore) == 0);
      assert(SCIPpricestoreGetNBoundResets(pricestore) == 0);
      assert(!lp->flushed || lp->solved || *lperror);

      /* put all initial constraints into the LP */
      SCIP_CALL( SCIPinitConssLP(blkmem, set, sepastore, stat, transprob, origprob, tree, reopt, lp, branchcand, eventqueue,
            eventfilter, cliquetable, FALSE, FALSE, &cutoff) );
      assert(cutoff == FALSE);

      mustprice = mustprice || !lp->flushed || (transprob->ncolvars != *npricedcolvars);
      *mustsepa = *mustsepa || !lp->flushed;

      /* if all pricers wanted to stop pricing, do not do another pricing round (LP value is no valid dual bound in this case) */
      if( stoppricing )
      {
         SCIPsetDebugMsg(set, "pricing: stop pricing and perform early branching\n");
         mustprice = FALSE;
         *aborted = TRUE;
      }

      /* solve LP again after resetting bounds and adding new initial constraints (with dual simplex) */
      SCIPsetDebugMsg(set, "pricing: solve LP after resetting bounds and adding new initial constraints\n");
      SCIP_CALL( SCIPlpSolveAndEval(lp, set, messagehdlr, blkmem, stat, eventqueue, eventfilter, transprob, -1LL, FALSE, FALSE, FALSE, lperror) );
      assert(lp->flushed);
      assert(lp->solved || *lperror);

      /* remove previous primal ray, store new one if LP is unbounded */
      SCIP_CALL( updatePrimalRay(blkmem, set, stat, transprob, primal, tree, lp, *lperror) );

      /* increase pricing round counter */
      stat->npricerounds++;
      npricerounds++;

      /* display node information line */
      if( displayinfo && mustprice )
      {
         if( (SCIP_VERBLEVEL)set->disp_verblevel >= SCIP_VERBLEVEL_FULL
             || ((SCIP_VERBLEVEL)set->disp_verblevel >= SCIP_VERBLEVEL_HIGH && npricerounds % 100 == 1) )
         {
            SCIP_CALL( SCIPdispPrintLine(set, messagehdlr, stat, NULL, TRUE, TRUE) );
         }
      }

      /* if the LP is unbounded, we can stop pricing */
      mustprice = mustprice &&
         (SCIPlpGetSolstat(lp) == SCIP_LPSOLSTAT_OPTIMAL
            || SCIPlpGetSolstat(lp) == SCIP_LPSOLSTAT_INFEASIBLE
          || SCIPlpGetSolstat(lp) == SCIP_LPSOLSTAT_OBJLIMIT );

      /* if the lower bound is already higher than the cutoff bound, we can stop pricing */
      mustprice = mustprice && SCIPsetIsLT(set, SCIPnodeGetLowerbound(focusnode), primal->cutoffbound);
   }
   assert(lp->flushed);
   assert(lp->solved || *lperror);

   *aborted = ( (*aborted) || (*lperror) || SCIPlpGetSolstat(lp) == SCIP_LPSOLSTAT_NOTSOLVED
      || SCIPlpGetSolstat(lp) == SCIP_LPSOLSTAT_ERROR || npricerounds == maxpricerounds );

   /* set information, whether the current lp is a valid relaxation of the current problem */
   SCIPlpSetIsRelax(lp, !(*aborted));

   return SCIP_OKAY;
}

/** separates cuts of the cut pool */
static
SCIP_RETCODE cutpoolSeparate(
   SCIP_CUTPOOL*         cutpool,            /**< cut pool */
   BMS_BLKMEM*           blkmem,             /**< block memory */
   SCIP_SET*             set,                /**< global SCIP settings */
   SCIP_STAT*            stat,               /**< problem statistics data */
   SCIP_EVENTQUEUE*      eventqueue,         /**< event queue */
   SCIP_EVENTFILTER*     eventfilter,        /**< event filter for global events */
   SCIP_LP*              lp,                 /**< current LP data */
   SCIP_SEPASTORE*       sepastore,          /**< separation storage */
   SCIP_Bool             cutpoolisdelayed,   /**< is the cutpool delayed (count cuts found)? */
   SCIP_Bool             root,               /**< are we at the root node? */
   int                   actdepth,           /**< the depth of the focus node */
   SCIP_Bool*            enoughcuts,         /**< pointer to store if enough cuts were found in current separation round */
   SCIP_Bool*            cutoff              /**< pointer to store if an cutoff was detected */
   )
{
   if( (set->sepa_poolfreq == 0 && actdepth == 0)
      || (set->sepa_poolfreq > 0 && actdepth % set->sepa_poolfreq == 0) )
   {
      SCIP_RESULT result;

      /* in case of the "normal" cutpool the sepastore should be empty since the cutpool is called as first separator;
       * in case of the delayed cutpool the sepastore should be also empty because the delayed cutpool is only called if
       * the sepastore is empty after all separators and the the "normal" cutpool were called without success;
       */
      assert(SCIPsepastoreGetNCuts(sepastore) == 0);

      SCIP_CALL( SCIPcutpoolSeparate(cutpool, blkmem, set, stat, eventqueue, eventfilter, lp, sepastore, NULL, cutpoolisdelayed, root, &result) );
      *cutoff = *cutoff || (result == SCIP_CUTOFF);
      *enoughcuts = *enoughcuts || (SCIPsepastoreGetNCuts(sepastore) >= 2 * (SCIP_Longint)SCIPsetGetSepaMaxcuts(set, root)) || (result == SCIP_NEWROUND);
   }

   return SCIP_OKAY;
}

/** solve the current LP of a node with a price-and-cut loop */
static
SCIP_RETCODE priceAndCutLoop(
   BMS_BLKMEM*           blkmem,             /**< block memory buffers */
   SCIP_SET*             set,                /**< global SCIP settings */
   SCIP_MESSAGEHDLR*     messagehdlr,        /**< message handler */
   SCIP_STAT*            stat,               /**< dynamic problem statistics */
   SCIP_MEM*             mem,                /**< block memory pools */
   SCIP_PROB*            transprob,          /**< transformed problem */
   SCIP_PROB*            origprob,           /**< original problem */
   SCIP_PRIMAL*          primal,             /**< primal data */
   SCIP_TREE*            tree,               /**< branch and bound tree */
   SCIP_REOPT*           reopt,              /**< reoptimization data structure */
   SCIP_LP*              lp,                 /**< LP data */
   SCIP_PRICESTORE*      pricestore,         /**< pricing storage */
   SCIP_SEPASTORE*       sepastore,          /**< separation storage */
   SCIP_CUTPOOL*         cutpool,            /**< global cut pool */
   SCIP_CUTPOOL*         delayedcutpool,     /**< global delayed cut pool */
   SCIP_BRANCHCAND*      branchcand,         /**< branching candidate storage */
   SCIP_CONFLICT*        conflict,           /**< conflict analysis data */
   SCIP_EVENTFILTER*     eventfilter,        /**< event filter for global (not variable dependent) events */
   SCIP_EVENTQUEUE*      eventqueue,         /**< event queue */
   SCIP_CLIQUETABLE*     cliquetable,        /**< clique table data structure */
   SCIP_Bool             initiallpsolved,    /**< was the initial LP already solved? */
   SCIP_Bool*            propagateagain,     /**< pointer to store whether we want to propagate again */
   SCIP_Bool*            solvelpagain,       /**< pointer to store whether we want to solve the lp again */
   SCIP_Bool*            cutoff,             /**< pointer to store whether the node can be cut off */
   SCIP_Bool*            unbounded,          /**< pointer to store whether an unbounded ray was found in the LP */
   SCIP_Bool*            lperror,            /**< pointer to store whether an unresolved error in LP solving occured */
   SCIP_Bool*            pricingaborted      /**< pointer to store whether the pricing was aborted and the lower bound must
                                              *   not be used */
   )
{
   SCIP_NODE* focusnode;
   SCIP_EVENT event;
   SCIP_LPSOLSTAT stalllpsolstat;
   SCIP_Real loclowerbound;
   SCIP_Real glblowerbound;
   SCIP_Real bounddist;
   SCIP_Real stalllpobjval;
   SCIP_Bool separate;
   SCIP_Bool mustprice;
   SCIP_Bool mustsepa;
   SCIP_Bool delayedsepa;
   SCIP_Bool root;
   int maxseparounds;
   int nsepastallrounds;
   int maxnsepastallrounds;
   int stallnfracs;
   int actdepth;
   int npricedcolvars;

   assert(set != NULL);
   assert(blkmem != NULL);
   assert(stat != NULL);
   assert(transprob != NULL);
   assert(tree != NULL);
   assert(lp != NULL);
   assert(pricestore != NULL);
   assert(sepastore != NULL);
   assert(cutpool != NULL);
   assert(delayedcutpool != NULL);
   assert(primal != NULL);
   assert(cutoff != NULL);
   assert(unbounded != NULL);
   assert(lperror != NULL);

   focusnode = SCIPtreeGetFocusNode(tree);
   assert(focusnode != NULL);
   assert(SCIPnodeGetType(focusnode) == SCIP_NODETYPE_FOCUSNODE);
   actdepth = SCIPnodeGetDepth(focusnode);
   root = (actdepth == 0);

   /* check, if we want to separate at this node */
   loclowerbound = SCIPnodeGetLowerbound(focusnode);
   glblowerbound = SCIPtreeGetLowerbound(tree, set);
   assert(primal->cutoffbound > glblowerbound);
   bounddist = (loclowerbound - glblowerbound)/(primal->cutoffbound - glblowerbound);
   separate = SCIPsetIsLE(set, bounddist, set->sepa_maxbounddist);
   separate = separate && (set->sepa_maxruns == -1 || stat->nruns <= set->sepa_maxruns);

   /* get maximal number of separation rounds */
   maxseparounds = (root ? set->sepa_maxroundsroot : set->sepa_maxrounds);
   if( maxseparounds == -1 )
      maxseparounds = INT_MAX;
   if( stat->nruns > 1 && root && set->sepa_maxroundsrootsubrun >= 0 )
      maxseparounds = MIN(maxseparounds, set->sepa_maxroundsrootsubrun);
   if( initiallpsolved && set->sepa_maxaddrounds >= 0 )
      maxseparounds = MIN(maxseparounds, stat->nseparounds + set->sepa_maxaddrounds);
   maxnsepastallrounds = set->sepa_maxstallrounds;
   if( maxnsepastallrounds == -1 )
      maxnsepastallrounds = INT_MAX;

   /* solve initial LP of price-and-cut loop */
   /* @todo check if LP is always already solved, because of calling solveNodeInitialLP() in solveNodeLP()? */
   SCIPsetDebugMsg(set, "node: solve LP with price and cut\n");
   SCIP_CALL( SCIPlpSolveAndEval(lp, set, messagehdlr, blkmem,  stat, eventqueue, eventfilter, transprob,
         set->lp_iterlim, FALSE, TRUE, FALSE, lperror) );
   assert(lp->flushed);
   assert(lp->solved || *lperror);

   /* remove previous primal ray, store new one if LP is unbounded */
   SCIP_CALL( updatePrimalRay(blkmem, set, stat, transprob, primal, tree, lp, *lperror) );

   /* price-and-cut loop */
   npricedcolvars = transprob->ncolvars;
   mustprice = TRUE;
   mustsepa = separate;
   delayedsepa = FALSE;
   *cutoff = FALSE;
   *unbounded = (SCIPlpGetSolstat(lp) == SCIP_LPSOLSTAT_UNBOUNDEDRAY);
   nsepastallrounds = 0;
   stalllpsolstat = SCIP_LPSOLSTAT_NOTSOLVED;
   stalllpobjval = SCIP_REAL_MIN;
   stallnfracs = INT_MAX;
   lp->installing = FALSE;
   while( !(*cutoff) && !(*lperror) && (mustprice || mustsepa || delayedsepa) )
   {
      SCIPsetDebugMsg(set, "-------- node solving loop --------\n");
      assert(lp->flushed);
      assert(lp->solved);

      /* solve the LP with pricing in new variables */
      while( mustprice && !(*lperror) )
      {
         SCIP_CALL( SCIPpriceLoop(blkmem, set, messagehdlr, stat, transprob, origprob, primal, tree, reopt, lp,
               pricestore, sepastore, branchcand, eventqueue, eventfilter, cliquetable, root, root, -1, &npricedcolvars,
               &mustsepa, lperror, pricingaborted) );

         mustprice = FALSE;

         assert(lp->flushed);
         assert(lp->solved || *lperror);

         /* update lower bound w.r.t. the LP solution */
         if( !(*lperror) && !(*pricingaborted) && SCIPlpIsRelax(lp) )
         {
            SCIP_CALL( SCIPnodeUpdateLowerboundLP(focusnode, set, stat, tree, transprob, origprob, lp) );
            SCIPsetDebugMsg(set, " -> new lower bound: %g (LP status: %d, LP obj: %g)\n",
               SCIPnodeGetLowerbound(focusnode), SCIPlpGetSolstat(lp), SCIPlpGetObjval(lp, set, transprob));

            /* update node estimate */
            SCIP_CALL( updateEstimate(set, stat, tree, lp, branchcand) );

            if( root && SCIPlpGetSolstat(lp) == SCIP_LPSOLSTAT_OPTIMAL )
               SCIPprobUpdateBestRootSol(transprob, set, stat, lp);
         }
         else
         {
            SCIPsetDebugMsg(set, " -> error solving LP or pricing aborted. keeping old bound: %g\n", SCIPnodeGetLowerbound(focusnode));
         }

         /* display node information line for root node */
         if( root && (SCIP_VERBLEVEL)set->disp_verblevel >= SCIP_VERBLEVEL_HIGH )
         {
            SCIP_CALL( SCIPdispPrintLine(set, messagehdlr, stat, NULL, TRUE, TRUE) );
         }

         if( !(*lperror) )
         {
            /* call propagators that are applicable during LP solving loop only if the node is not cut off */
            if( SCIPsetIsLT(set, SCIPnodeGetLowerbound(focusnode), primal->cutoffbound) )
            {
               SCIP_Longint oldnboundchgs;
               SCIP_Longint oldninitconssadded;

               oldnboundchgs = stat->nboundchgs;
               oldninitconssadded = stat->ninitconssadded;

               SCIPsetDebugMsg(set, " -> LP solved: call propagators that are applicable during LP solving loop\n");

               SCIP_CALL( propagateDomains(blkmem, set, stat, primal, tree, SCIPtreeGetCurrentDepth(tree), 0, FALSE,
                     SCIP_PROPTIMING_DURINGLPLOOP, cutoff) );
               assert(BMSgetNUsedBufferMemory(mem->buffer) == 0);

               if( stat->ninitconssadded != oldninitconssadded )
               {
                  SCIPsetDebugMsg(set, "new initial constraints added during propagation: old=%" SCIP_LONGINT_FORMAT ", new=%" SCIP_LONGINT_FORMAT "\n", oldninitconssadded, stat->ninitconssadded);

                  SCIP_CALL( SCIPinitConssLP(blkmem, set, sepastore, stat, transprob, origprob, tree, reopt, lp,
                        branchcand, eventqueue, eventfilter, cliquetable, FALSE, FALSE, cutoff) );
               }

               if( !(*cutoff) )
               {
<<<<<<< HEAD
                  /* if we found something, solve LP again */
                  if( !lp->flushed )
=======
                  SCIPsetDebugMsg(set, "    -> found reduction: resolve LP\n");

                  /* in the root node, remove redundant rows permanently from the LP */
                  if( root )
>>>>>>> f93219d8
                  {
                     SCIPdebugMessage("    -> found reduction: resolve LP\n");

                     /* in the root node, remove redundant rows permanently from the LP */
                     if( root )
                     {
                        SCIP_CALL( SCIPlpFlush(lp, blkmem, set, eventqueue) );
                        SCIP_CALL( SCIPlpRemoveRedundantRows(lp, blkmem, set, stat, eventqueue, eventfilter) );
                     }

                     /* resolve LP */
                     SCIP_CALL( SCIPlpSolveAndEval(lp, set, messagehdlr, blkmem, stat, eventqueue, eventfilter, transprob,
                           set->lp_iterlim, FALSE, TRUE, FALSE, lperror) );
                     assert(lp->flushed);
                     assert(lp->solved || *lperror);

                     /* remove previous primal ray, store new one if LP is unbounded */
                     SCIP_CALL( updatePrimalRay(blkmem, set, stat, transprob, primal, tree, lp, *lperror) );

<<<<<<< HEAD
                     mustprice = TRUE;
                     *propagateagain = TRUE;
                  }
                  /* propagation might have changed the best bound of loose variables, thereby changing the loose objective
                   * value which is added to the LP value; because of the loose status, the LP might not be reoptimized,
                   * but the lower bound of the node needs to be updated
                   */
                  else if( stat->nboundchgs > oldnboundchgs )
                  {
                     *propagateagain = TRUE;
=======
                  SCIP_CALL( SCIPnodeUpdateLowerboundLP(focusnode, set, stat, tree, transprob, origprob, lp) );
                  SCIPsetDebugMsg(set, " -> new lower bound: %g (LP status: %d, LP obj: %g)\n",
                     SCIPnodeGetLowerbound(focusnode), SCIPlpGetSolstat(lp), SCIPlpGetObjval(lp, set, transprob));
>>>>>>> f93219d8

                     if( lp->solved && SCIPprobAllColsInLP(transprob, set, lp) && SCIPlpIsRelax(lp) )
                     {
                        assert(lp->flushed);
                        assert(lp->solved);

                        SCIP_CALL( SCIPnodeUpdateLowerboundLP(focusnode, set, stat, tree, transprob, origprob, lp) );
                        SCIPdebugMessage(" -> new lower bound: %g (LP status: %d, LP obj: %g)\n",
                           SCIPnodeGetLowerbound(focusnode), SCIPlpGetSolstat(lp), SCIPlpGetObjval(lp, set, transprob));

                        /* update node estimate */
                        SCIP_CALL( updateEstimate(set, stat, tree, lp, branchcand) );

                        if( root && SCIPlpGetSolstat(lp) == SCIP_LPSOLSTAT_OPTIMAL )
                           SCIPprobUpdateBestRootSol(transprob, set, stat, lp);
                     }
                  }
               }
            }
         }

         /* call primal heuristics that are applicable during node LP solving loop */
         if( !*cutoff && SCIPlpGetSolstat(lp) == SCIP_LPSOLSTAT_OPTIMAL )
         {
            SCIP_Bool foundsol;

            SCIP_CALL( SCIPprimalHeuristics(set, stat, transprob, primal, tree, lp, NULL, SCIP_HEURTIMING_DURINGLPLOOP,
                  FALSE, &foundsol) );
            assert(BMSgetNUsedBufferMemory(mem->buffer) == 0);

            *lperror = *lperror || lp->resolvelperror;
         }
      }
      assert(lp->flushed || *cutoff);
      assert(lp->solved || *lperror || *cutoff);

      /* check, if we exceeded the separation round limit */
      mustsepa = mustsepa
         && stat->nseparounds < maxseparounds
         && nsepastallrounds < maxnsepastallrounds
         && !(*cutoff);

      /* if separators were delayed, we want to apply a final separation round with the delayed separators */
      delayedsepa = delayedsepa && !mustsepa && !(*cutoff); /* if regular separation applies, we ignore delayed separators */
      mustsepa = mustsepa || delayedsepa;

      if( mustsepa )
      {
         /* if the LP is infeasible, exceeded the objective limit or a global performance limit was reached,
          * we don't need to separate cuts
          * (the global limits are only checked at the root node in order to not query system time too often)
          */
         if( !separate || (*cutoff)
             || (SCIPlpGetSolstat(lp) != SCIP_LPSOLSTAT_OPTIMAL && SCIPlpGetSolstat(lp) != SCIP_LPSOLSTAT_UNBOUNDEDRAY)
             || SCIPsetIsGE(set, SCIPnodeGetLowerbound(focusnode), primal->cutoffbound)
             || (root && SCIPsolveIsStopped(set, stat, FALSE)) )
         {
            mustsepa = FALSE;
            delayedsepa = FALSE;
         }
         else
            assert(!(*lperror));
      }

      /* separation (needs not to be done completely, because we just want to increase the lower bound) */
      if( mustsepa )
      {
         SCIP_Longint olddomchgcount;
         SCIP_Longint oldninitconssadded;
         SCIP_Bool enoughcuts;

         assert(lp->flushed);
         assert(lp->solved);
         assert(SCIPlpGetSolstat(lp) == SCIP_LPSOLSTAT_OPTIMAL || SCIPlpGetSolstat(lp) == SCIP_LPSOLSTAT_UNBOUNDEDRAY);

         olddomchgcount = stat->domchgcount;
         oldninitconssadded = stat->ninitconssadded;

         mustsepa = FALSE;
         enoughcuts = (SCIPsetGetSepaMaxcuts(set, root) == 0);

         /* global cut pool separation */
         if( !enoughcuts && !delayedsepa )
         {
            SCIP_CALL( cutpoolSeparate(cutpool, blkmem, set, stat, eventqueue, eventfilter, lp, sepastore, FALSE, root,
                  actdepth, &enoughcuts, cutoff) );

            if( *cutoff )
            {
               SCIPsetDebugMsg(set, " -> global cut pool detected cutoff\n");
            }
         }
         assert(lp->flushed);
         assert(lp->solved);
         assert(SCIPlpGetSolstat(lp) == SCIP_LPSOLSTAT_OPTIMAL || SCIPlpGetSolstat(lp) == SCIP_LPSOLSTAT_UNBOUNDEDRAY);

         /* constraint separation */
         SCIPsetDebugMsg(set, "constraint separation\n");

         /* separate constraints and LP */
         if( !(*cutoff) && !(*lperror) && !enoughcuts && lp->solved )
         {
            /* apply a separation round */
            SCIP_CALL( separationRoundLP(blkmem, set, messagehdlr, stat, eventqueue, eventfilter, transprob, primal, tree,
                  lp, sepastore, actdepth, bounddist, delayedsepa,
                  &delayedsepa, &enoughcuts, cutoff, lperror, &mustsepa, &mustprice) );
            assert(BMSgetNUsedBufferMemory(mem->buffer) == 0);

            /* if we are close to the stall round limit, also call the delayed separators */
            if( !(*cutoff) && !(*lperror) && !enoughcuts && lp->solved
               && (SCIPlpGetSolstat(lp) == SCIP_LPSOLSTAT_OPTIMAL || SCIPlpGetSolstat(lp) == SCIP_LPSOLSTAT_UNBOUNDEDRAY)
               && nsepastallrounds >= maxnsepastallrounds-1 && delayedsepa )
            {
               SCIP_CALL( separationRoundLP(blkmem, set, messagehdlr, stat, eventqueue, eventfilter, transprob, primal,
                     tree, lp, sepastore, actdepth, bounddist, delayedsepa,
                     &delayedsepa, &enoughcuts, cutoff, lperror, &mustsepa, &mustprice) );
               assert(BMSgetNUsedBufferMemory(mem->buffer) == 0);
            }
         }

         /* delayed global cut pool separation */
         if( !(*cutoff) && SCIPlpGetSolstat(lp) == SCIP_LPSOLSTAT_OPTIMAL && SCIPsepastoreGetNCuts(sepastore) == 0 )
         {
            assert( !(*lperror) );

            SCIP_CALL( cutpoolSeparate(delayedcutpool, blkmem, set, stat, eventqueue, eventfilter, lp, sepastore, TRUE,
                  root, actdepth, &enoughcuts, cutoff) );

            if( *cutoff )
            {
               SCIPsetDebugMsg(set, " -> delayed global cut pool detected cutoff\n");
            }
            assert(SCIPlpGetSolstat(lp) == SCIP_LPSOLSTAT_OPTIMAL);
            assert(lp->flushed);
            assert(lp->solved);
         }

         assert(*cutoff || *lperror || SCIPlpIsSolved(lp));
         assert(!SCIPlpIsSolved(lp)
            || SCIPlpGetSolstat(lp) == SCIP_LPSOLSTAT_OPTIMAL
            || SCIPlpGetSolstat(lp) == SCIP_LPSOLSTAT_UNBOUNDEDRAY
            || SCIPlpGetSolstat(lp) == SCIP_LPSOLSTAT_INFEASIBLE
            || SCIPlpGetSolstat(lp) == SCIP_LPSOLSTAT_OBJLIMIT
            || SCIPlpGetSolstat(lp) == SCIP_LPSOLSTAT_ITERLIMIT
            || SCIPlpGetSolstat(lp) == SCIP_LPSOLSTAT_TIMELIMIT);

         if( *cutoff || *lperror
            || SCIPlpGetSolstat(lp) == SCIP_LPSOLSTAT_INFEASIBLE || SCIPlpGetSolstat(lp) == SCIP_LPSOLSTAT_OBJLIMIT
            || SCIPlpGetSolstat(lp) == SCIP_LPSOLSTAT_ITERLIMIT  || SCIPlpGetSolstat(lp) == SCIP_LPSOLSTAT_TIMELIMIT )
         {
            /* the found cuts are of no use, because the node is infeasible anyway (or we have an error in the LP) */
            SCIP_CALL( SCIPsepastoreClearCuts(sepastore, blkmem, set, eventqueue, eventfilter, lp) );
         }
         else
         {
            /* apply found cuts */
            SCIP_CALL( SCIPsepastoreApplyCuts(sepastore, blkmem, set, stat, transprob, origprob, tree, reopt, lp,
                  branchcand, eventqueue, eventfilter, cliquetable, root, SCIP_EFFICIACYCHOICE_LP, cutoff) );

            if( !(*cutoff) )
            {
               mustprice = mustprice || !lp->flushed || (transprob->ncolvars != npricedcolvars);
               mustsepa = mustsepa || !lp->flushed;

               /* if a new bound change (e.g. a cut with only one column) was found, propagate domains again */
               if( stat->domchgcount != olddomchgcount )
               {
<<<<<<< HEAD
                  SCIPdebugMessage(" -> separation changed bound: propagate again\n");
=======
                  SCIPsetDebugMsg(set, " -> separation changed bound: call propagators that are applicable before LP is solved\n");
>>>>>>> f93219d8

                  *propagateagain = TRUE;

                  /* in the root node, remove redundant rows permanently from the LP */
                  if( root )
                  {
                     SCIP_CALL( SCIPlpFlush(lp, blkmem, set, eventqueue) );
                     SCIP_CALL( SCIPlpRemoveRedundantRows(lp, blkmem, set, stat, eventqueue, eventfilter) );
                  }
               }

               if( stat->ninitconssadded != oldninitconssadded )
               {
                  SCIPsetDebugMsg(set, "new initial constraints added during propagation: old=%" SCIP_LONGINT_FORMAT ", new=%" SCIP_LONGINT_FORMAT "\n",
                        oldninitconssadded, stat->ninitconssadded);

                  SCIP_CALL( SCIPinitConssLP(blkmem, set, sepastore, stat, transprob, origprob, tree, reopt, lp,
                        branchcand, eventqueue, eventfilter, cliquetable, FALSE, FALSE, cutoff) );
               }

               if( !(*cutoff) )
               {
                  SCIP_Real lpobjval;

                  /* solve LP (with dual simplex) */
                  SCIPsetDebugMsg(set, "separation: solve LP\n");
                  SCIP_CALL( SCIPlpSolveAndEval(lp, set, messagehdlr, blkmem, stat, eventqueue, eventfilter, transprob,
                        set->lp_iterlim, FALSE, TRUE, FALSE, lperror) );
                  assert(lp->flushed);
                  assert(lp->solved || *lperror);

                  /* remove previous primal ray, store new one if LP is unbounded */
                  SCIP_CALL( updatePrimalRay(blkmem, set, stat, transprob, primal, tree, lp, *lperror) );

                  if( !(*lperror) )
                  {
                     SCIP_Bool stalling;

                     /* propagation might have changed the best bound of loose variables, thereby changing the loose objective value
                      * which is added to the LP value; because of the loose status, the LP might not be reoptimized, but the lower
                      * bound of the node needs to be updated
                      */
                     if( stat->domchgcount != olddomchgcount && (!mustprice || mustsepa) && !(*cutoff)
                        && SCIPprobAllColsInLP(transprob, set, lp) && SCIPlpIsRelax(lp) )
                     {
                        SCIP_CALL( SCIPnodeUpdateLowerboundLP(focusnode, set, stat, tree, transprob, origprob, lp) );
                        SCIPsetDebugMsg(set, " -> new lower bound: %g (LP status: %d, LP obj: %g)\n",
                           SCIPnodeGetLowerbound(focusnode), SCIPlpGetSolstat(lp), SCIPlpGetObjval(lp, set, transprob));

                        /* update node estimate */
                        SCIP_CALL( updateEstimate(set, stat, tree, lp, branchcand) );

                        if( root && SCIPlpGetSolstat(lp) == SCIP_LPSOLSTAT_OPTIMAL )
                           SCIPprobUpdateBestRootSol(transprob, set, stat, lp);
                     }

                     /* check if we are stalling
                      * If we have an LP solution, then we are stalling if
                      *   we had an LP solution before and
                      *   the LP value did not improve and
                      *   the number of fractional variables did not decrease.
                      * If we do not have an LP solution, then we are stalling if the solution status of the LP did not change.
                      */
                     if( SCIPlpGetSolstat(lp) == SCIP_LPSOLSTAT_OPTIMAL )
                     {
                        SCIP_Real objreldiff;
                        int nfracs;

                        SCIP_CALL( SCIPbranchcandGetLPCands(branchcand, set, stat, lp, NULL, NULL, NULL, &nfracs, NULL,
                              NULL) );
                        lpobjval = SCIPlpGetObjval(lp, set, transprob);

                        objreldiff = SCIPrelDiff(lpobjval, stalllpobjval);
                        SCIPsetDebugMsg(set, " -> LP bound moved from %g to %g (reldiff: %g)\n",
                           stalllpobjval, lpobjval, objreldiff);

                        stalling = (stalllpsolstat == SCIP_LPSOLSTAT_OPTIMAL &&
                            objreldiff <= 1e-04 &&
                            nfracs >= (0.9 - 0.1 * nsepastallrounds) * stallnfracs);

                        stalllpobjval = lpobjval;
                        stallnfracs = nfracs;
                     }
                     else
                     {
                        stalling = (stalllpsolstat == SCIPlpGetSolstat(lp));
                     }

                     if( !stalling )
                     {
                        nsepastallrounds = 0;
                        lp->installing = FALSE;
                     }
                     else
                     {
                        nsepastallrounds++;
                     }
                     stalllpsolstat = SCIPlpGetSolstat(lp);

                     /* tell LP that we are (close to) stalling */
                     if( nsepastallrounds >= maxnsepastallrounds-2 )
                        lp->installing = TRUE;
                     SCIPsetDebugMsg(set, " -> nsepastallrounds=%d/%d\n", nsepastallrounds, maxnsepastallrounds);
                  }
               }
            }
         }
         assert(*cutoff || *lperror || (lp->flushed && lp->solved)); /* cutoff: LP may be unsolved due to bound changes */

<<<<<<< HEAD
         SCIPdebugMessage("separation round %d/%d finished (%d/%d stall rounds): mustprice=%u, mustsepa=%u, delayedsepa=%u, propagateagain=%u\n",
            stat->nseparounds, maxseparounds, nsepastallrounds, maxnsepastallrounds, mustprice, mustsepa, delayedsepa, *propagateagain);
=======
         SCIPsetDebugMsg(set, "separation round %d/%d finished (%d/%d stall rounds): mustprice=%u, mustsepa=%u, delayedsepa=%u\n",
            stat->nseparounds, maxseparounds, nsepastallrounds, maxnsepastallrounds, mustprice, mustsepa, delayedsepa);
>>>>>>> f93219d8

         /* increase separation round counter */
         stat->nseparounds++;
      }
   }

   if ( nsepastallrounds >= maxnsepastallrounds )
   {
      SCIPmessagePrintVerbInfo(messagehdlr, set->disp_verblevel, SCIP_VERBLEVEL_FULL,
         "Truncate separation round because of stalling (%d stall rounds).\n", maxnsepastallrounds);
   }

   if( !*lperror )
   {
      /* update pseudo cost values for continuous variables, if it should be delayed */
      SCIP_CALL( updatePseudocost(set, stat, transprob, tree, lp, FALSE, set->branch_delaypscost) );
   }

   /* update lower bound w.r.t. the LP solution */
   if( *cutoff )
   {
      SCIPnodeUpdateLowerbound(focusnode, stat, set, tree, transprob, origprob, SCIPsetInfinity(set));
   }
   else if( !(*lperror) )
   {
      assert(lp->flushed);
      assert(lp->solved);

      if( SCIPlpIsRelax(lp) )
      {
         SCIP_CALL( SCIPnodeUpdateLowerboundLP(focusnode, set, stat, tree, transprob, origprob, lp) );
      }

      /* update node estimate */
      SCIP_CALL( updateEstimate(set, stat, tree, lp, branchcand) );

      /* issue LPSOLVED event */
      if( SCIPlpGetSolstat(lp) != SCIP_LPSOLSTAT_ITERLIMIT && SCIPlpGetSolstat(lp) != SCIP_LPSOLSTAT_TIMELIMIT )
      {
         SCIP_CALL( SCIPeventChgType(&event, SCIP_EVENTTYPE_LPSOLVED) );
         SCIP_CALL( SCIPeventChgNode(&event, focusnode) );
         SCIP_CALL( SCIPeventProcess(&event, set, NULL, NULL, NULL, eventfilter) );
      }

      /* if the LP is a relaxation and we are not solving exactly, then we may analyze an infeasible or bound exceeding
       * LP (not necessary in the root node) and cut off the current node
       */
      if( !set->misc_exactsolve && !root && SCIPlpIsRelax(lp) && SCIPprobAllColsInLP(transprob, set, lp)
         && (SCIPlpGetSolstat(lp) == SCIP_LPSOLSTAT_INFEASIBLE || SCIPlpGetSolstat(lp) == SCIP_LPSOLSTAT_OBJLIMIT) )
      {
         SCIP_CALL( SCIPconflictAnalyzeLP(conflict, blkmem, set, stat, transprob, origprob, tree, reopt, lp, branchcand,
               eventqueue, cliquetable, NULL) );
         *cutoff = TRUE;
      }
   }
   /* check for unboundedness */
   if( !(*lperror) )
   {
      *unbounded = (SCIPlpGetSolstat(lp) == SCIP_LPSOLSTAT_UNBOUNDEDRAY);
      /* assert(!(*unbounded) || root); */ /* unboundedness can only happen in the root node; no, of course it can also happens in the tree if a branching did not help to resolve unboundedness */
   }

   lp->installing = FALSE;

   SCIPsetDebugMsg(set, " -> final lower bound: %g (LP status: %d, LP obj: %g)\n",
      SCIPnodeGetLowerbound(focusnode), SCIPlpGetSolstat(lp),
      *cutoff ? SCIPsetInfinity(set) : *lperror ? -SCIPsetInfinity(set) : SCIPlpGetObjval(lp, set, transprob));

   return SCIP_OKAY;
}

/** updates the current lower bound with the pseudo objective value, cuts off node by bounding, and applies conflict
 *  analysis if the pseudo objective lead to the cutoff
 */
static
SCIP_RETCODE applyBounding(
   BMS_BLKMEM*           blkmem,             /**< block memory buffers */
   SCIP_SET*             set,                /**< global SCIP settings */
   SCIP_STAT*            stat,               /**< dynamic problem statistics */
   SCIP_PROB*            transprob,          /**< tranformed problem after presolve */
   SCIP_PROB*            origprob,           /**< original problem */
   SCIP_PRIMAL*          primal,             /**< primal data */
   SCIP_TREE*            tree,               /**< branch and bound tree */
   SCIP_REOPT*           reopt,              /**< reoptimization data structure */
   SCIP_LP*              lp,                 /**< LP data */
   SCIP_BRANCHCAND*      branchcand,         /**< branching candidate storage */
   SCIP_EVENTQUEUE*      eventqueue,         /**< event queue */
   SCIP_CONFLICT*        conflict,           /**< conflict analysis data */
   SCIP_CLIQUETABLE*     cliquetable,        /**< clique table data structure */
   SCIP_Bool*            cutoff              /**< pointer to store TRUE, if the node can be cut off */
   )
{
   assert(transprob != NULL);
   assert(origprob != NULL);
   assert(primal != NULL);
   assert(cutoff != NULL);

   if( !(*cutoff) )
   {
      SCIP_NODE* focusnode;
      SCIP_Real pseudoobjval;

      /* get current focus node */
      focusnode = SCIPtreeGetFocusNode(tree);

      /* update lower bound w.r.t. the pseudo solution */
      pseudoobjval = SCIPlpGetPseudoObjval(lp, set, transprob);
      SCIPnodeUpdateLowerbound(focusnode, stat, set, tree, transprob, origprob, pseudoobjval);
      SCIPsetDebugMsg(set, " -> lower bound: %g [%g] (pseudoobj: %g [%g]), cutoff bound: %g [%g]\n",
         SCIPnodeGetLowerbound(focusnode), SCIPprobExternObjval(transprob, origprob, set, SCIPnodeGetLowerbound(focusnode)) + SCIPgetOrigObjoffset(set->scip),
         pseudoobjval, SCIPprobExternObjval(transprob, origprob, set, pseudoobjval) + SCIPgetOrigObjoffset(set->scip),
         primal->cutoffbound, SCIPprobExternObjval(transprob, origprob, set, primal->cutoffbound) + SCIPgetOrigObjoffset(set->scip));

      /* check for infeasible node by bounding */
      if( (set->misc_exactsolve && SCIPnodeGetLowerbound(focusnode) >= primal->cutoffbound)
         || (!set->misc_exactsolve && SCIPsetIsGE(set, SCIPnodeGetLowerbound(focusnode), primal->cutoffbound)) )
      {
         SCIPsetDebugMsg(set, "node is cut off by bounding (lower=%g, upper=%g)\n",
            SCIPnodeGetLowerbound(focusnode), primal->cutoffbound);
         SCIPnodeUpdateLowerbound(focusnode, stat, set, tree, transprob, origprob, SCIPsetInfinity(set));
         *cutoff = TRUE;

         /* call pseudo conflict analysis, if the node is cut off due to the pseudo objective value */
         if( pseudoobjval >= primal->cutoffbound && !SCIPsetIsInfinity(set, -pseudoobjval) )
         {
            SCIP_CALL( SCIPconflictAnalyzePseudo(conflict, blkmem, set, stat, transprob, origprob, tree, reopt, lp, branchcand, eventqueue, cliquetable, NULL) );
         }
      }
   }

   return SCIP_OKAY;
}

/** solves the current node's LP in a price-and-cut loop */
static
SCIP_RETCODE solveNodeLP(
   BMS_BLKMEM*           blkmem,             /**< block memory buffers */
   SCIP_SET*             set,                /**< global SCIP settings */
   SCIP_MESSAGEHDLR*     messagehdlr,        /**< message handler */
   SCIP_STAT*            stat,               /**< dynamic problem statistics */
   SCIP_MEM*             mem,                /**< block memory pools */
   SCIP_PROB*            origprob,           /**< original problem */
   SCIP_PROB*            transprob,          /**< transformed problem after presolve */
   SCIP_PRIMAL*          primal,             /**< primal data */
   SCIP_TREE*            tree,               /**< branch and bound tree */
   SCIP_REOPT*           reopt,              /**< reoptimization data structure */
   SCIP_LP*              lp,                 /**< LP data */
   SCIP_PRICESTORE*      pricestore,         /**< pricing storage */
   SCIP_SEPASTORE*       sepastore,          /**< separation storage */
   SCIP_CUTPOOL*         cutpool,            /**< global cut pool */
   SCIP_CUTPOOL*         delayedcutpool,     /**< global delayed cut pool */
   SCIP_BRANCHCAND*      branchcand,         /**< branching candidate storage */
   SCIP_CONFLICT*        conflict,           /**< conflict analysis data */
   SCIP_EVENTFILTER*     eventfilter,        /**< event filter for global (not variable dependent) events */
   SCIP_EVENTQUEUE*      eventqueue,         /**< event queue */
   SCIP_CLIQUETABLE*     cliquetable,        /**< clique table data structure */
   SCIP_Bool             initiallpsolved,    /**< was the initial LP already solved? */
   SCIP_Bool             newinitconss,       /**< do we have to add new initial constraints? */
   SCIP_Bool*            propagateagain,     /**< pointer to store whether we want to propagate again */
   SCIP_Bool*            solvelpagain,       /**< pointer to store whether we want to solve the lp again */
   SCIP_Bool*            cutoff,             /**< pointer to store TRUE, if the node can be cut off */
   SCIP_Bool*            unbounded,          /**< pointer to store TRUE, if an unbounded ray was found in the LP */
   SCIP_Bool*            lperror,            /**< pointer to store TRUE, if an unresolved error in LP solving occured */
   SCIP_Bool*            pricingaborted      /**< pointer to store TRUE, if the pricing was aborted and the lower bound
                                              *   must not be used */
   )
{
   SCIP_Longint nlpiterations;
   SCIP_Longint nlps;

   assert(stat != NULL);
   assert(tree != NULL);
   assert(SCIPtreeHasFocusNodeLP(tree));
   assert(cutoff != NULL);
   assert(unbounded != NULL);
   assert(lperror != NULL);
   assert(*cutoff == FALSE);
   assert(*unbounded == FALSE);
   assert(*lperror == FALSE);

   nlps = stat->nlps;
   nlpiterations = stat->nlpiterations;

   if( !initiallpsolved )
   {
      /* load and solve the initial LP of the node */
      SCIP_CALL( solveNodeInitialLP(blkmem, set, messagehdlr, stat, transprob, origprob, primal, tree, reopt, lp,
            pricestore, sepastore, branchcand, eventfilter, eventqueue, cliquetable, newinitconss, cutoff, lperror) );

      assert(*cutoff || *lperror || (lp->flushed && lp->solved));
      SCIPsetDebugMsg(set, "price-and-cut-loop: initial LP status: %d, LP obj: %g\n",
         SCIPlpGetSolstat(lp),
         *cutoff ? SCIPsetInfinity(set) : *lperror ? -SCIPsetInfinity(set) : SCIPlpGetObjval(lp, set, transprob));

      /* update initial LP iteration counter */
      stat->ninitlps += stat->nlps - nlps;
      stat->ninitlpiterations += stat->nlpiterations - nlpiterations;

      /* In the root node, we try if the initial LP solution is feasible to avoid expensive setup of data structures in
       * separators; in case the root LP is aborted, e.g., by hitting the time limit, we do not check the LP solution
       * since the corresponding data structures have not been updated.
       */
      if( SCIPtreeGetCurrentDepth(tree) == 0 && !(*cutoff) && !(*lperror)
         && (SCIPlpGetSolstat(lp) == SCIP_LPSOLSTAT_OPTIMAL || SCIPlpGetSolstat(lp) == SCIP_LPSOLSTAT_UNBOUNDEDRAY)
         && !SCIPsolveIsStopped(set, stat, FALSE) )
      {
         SCIP_Bool checklprows;
         SCIP_Bool stored;
         SCIP_SOL* sol;
         SCIP_Longint oldnbestsolsfound = primal->nbestsolsfound;

         SCIP_CALL( SCIPsolCreateLPSol(&sol, blkmem, set, stat, transprob, primal, tree, lp, NULL) );

         if( SCIPlpGetSolstat(lp) == SCIP_LPSOLSTAT_UNBOUNDEDRAY )
            checklprows = FALSE;
         else
            checklprows = TRUE;

#ifndef NDEBUG
         /* in the debug mode we want to explicitly check if the solution is feasible if it was stored */
         SCIP_CALL( SCIPprimalTrySol(primal, blkmem, set, messagehdlr, stat, origprob, transprob, tree, reopt, lp,
               eventqueue, eventfilter, sol, FALSE, FALSE, TRUE, TRUE, checklprows, &stored) );

         if( stored )
         {
            SCIP_Bool feasible;

            SCIP_CALL( SCIPsolCheck(sol, set, messagehdlr, blkmem, stat, transprob, FALSE, FALSE, TRUE, TRUE,
                  checklprows, &feasible) );
            assert(feasible);
         }

         SCIP_CALL( SCIPsolFree(&sol, blkmem, primal) );
#else
         SCIP_CALL( SCIPprimalTrySolFree(primal, blkmem, set, messagehdlr, stat, origprob, transprob, tree, reopt, lp,
               eventqueue, eventfilter, &sol, FALSE, FALSE, TRUE, TRUE, checklprows, &stored) );
#endif
         if( stored )
         {
            stat->nlpsolsfound++;

            if( primal->nbestsolsfound != oldnbestsolsfound )
            {
               stat->nlpbestsolsfound++;
               SCIPstoreSolutionGap(set->scip);
            }

            if( set->reopt_enable )
            {
               assert(reopt != NULL);
               SCIP_CALL( SCIPreoptCheckCutoff(reopt, set, blkmem, tree->focusnode, SCIP_EVENTTYPE_NODEFEASIBLE,
                     SCIPlpGetSolstat(lp), tree->root == tree->focusnode, TRUE, tree->focusnode->lowerbound,
                     tree->effectiverootdepth) );
            }
         }

         if( SCIPlpGetSolstat(lp) == SCIP_LPSOLSTAT_UNBOUNDEDRAY )
            *unbounded = TRUE;
      }
   }
   else
   {
      SCIP_CALL( SCIPinitConssLP(blkmem, set, sepastore, stat, transprob,
            origprob, tree, reopt, lp, branchcand, eventqueue, eventfilter, cliquetable, FALSE, FALSE,
            cutoff) );
   }
   assert(SCIPsepastoreGetNCuts(sepastore) == 0);

   /* check for infeasible node by bounding */
   SCIP_CALL( applyBounding(blkmem, set, stat, transprob, origprob, primal, tree, reopt, lp, branchcand, eventqueue, conflict, cliquetable, cutoff) );
#ifdef SCIP_DEBUG
   if( *cutoff )
   {
      if( SCIPtreeGetCurrentDepth(tree) == 0 )
      {
         SCIPsetDebugMsg(set, "solution cuts off root node, stop solution process\n");
      }
      else
      {
         SCIPsetDebugMsg(set, "solution cuts off node\n");
      }
   }
#endif

   if( !(*cutoff) && !(*lperror) )
   {
      /* solve the LP with price-and-cut*/
      SCIP_CALL( priceAndCutLoop(blkmem, set, messagehdlr, stat, mem, transprob, origprob,  primal, tree, reopt, lp, pricestore, sepastore, cutpool, delayedcutpool,
            branchcand, conflict, eventfilter, eventqueue, cliquetable, initiallpsolved, propagateagain, solvelpagain, cutoff, unbounded, lperror, pricingaborted) );
   }
   assert(*cutoff || *lperror || (lp->flushed && lp->solved));

   /* if there is no LP error, then *unbounded should be TRUE, iff the LP solution status is unboundedray */
   assert(*lperror || ((SCIPlpGetSolstat(lp) == SCIP_LPSOLSTAT_UNBOUNDEDRAY) == *unbounded));

   /* If pricing was aborted while solving the LP of the node and the node cannot be cut off due to the lower bound computed by the pricer,
   *  the solving of the LP might be stopped due to the objective limit, but the node may not be cut off, since the LP objective
   *  is not a feasible lower bound for the solutions in the current subtree.
   *  In this case, the LP has to be solved to optimality by temporarily removing the cutoff bound.
   */
   if( (*pricingaborted) && (SCIPlpGetSolstat(lp) == SCIP_LPSOLSTAT_OBJLIMIT || SCIPlpGetSolstat(lp) == SCIP_LPSOLSTAT_ITERLIMIT)
      && !(*cutoff) )
   {
      SCIP_Real tmpcutoff;

      /* temporarily disable cutoffbound, which also disables the objective limit */
      tmpcutoff = lp->cutoffbound;
      lp->cutoffbound = SCIPlpiInfinity(SCIPlpGetLPI(lp));

      lp->solved = FALSE;
      SCIP_CALL( SCIPlpSolveAndEval(lp, set, messagehdlr, blkmem, stat, eventqueue, eventfilter, transprob, -1LL, FALSE, FALSE, FALSE, lperror) );

      /* reinstall old cutoff bound */
      lp->cutoffbound = tmpcutoff;

      SCIPsetDebugMsg(set, "re-optimized LP without cutoff bound: LP status: %d, LP obj: %g\n",
         SCIPlpGetSolstat(lp), *lperror ? -SCIPsetInfinity(set) : SCIPlpGetObjval(lp, set, transprob));

      /* lp solstat should not be objlimit, since the cutoff bound was removed temporarily */
      assert(SCIPlpGetSolstat(lp) != SCIP_LPSOLSTAT_OBJLIMIT);
      /* lp solstat should not be unboundedray, since the lp was dual feasible */
      assert(SCIPlpGetSolstat(lp) != SCIP_LPSOLSTAT_UNBOUNDEDRAY);
      /* there should be no primal ray, since the lp was dual feasible */
      assert(primal->primalray == NULL);
      if( SCIPlpGetSolstat(lp) == SCIP_LPSOLSTAT_INFEASIBLE )
      {
         *cutoff = TRUE;
      }
   }
   assert(!(*pricingaborted) || SCIPlpGetSolstat(lp) == SCIP_LPSOLSTAT_OPTIMAL
      || SCIPlpGetSolstat(lp) == SCIP_LPSOLSTAT_NOTSOLVED || SCIPsolveIsStopped(set, stat, FALSE) || (*cutoff));

   assert(*cutoff || *lperror || (lp->flushed && lp->solved));

   /* update node's LP iteration counter */
   stat->nnodelps += stat->nlps - nlps;
   stat->nnodelpiterations += stat->nlpiterations - nlpiterations;

   /* update number of root node LPs and iterations if the root node was processed */
   if( SCIPnodeGetDepth(tree->focusnode) == 0 )
   {
      stat->nrootlps += stat->nlps - nlps;
      stat->nrootlpiterations += stat->nlpiterations - nlpiterations;
   }

   return SCIP_OKAY;
}

/** calls relaxators */
static
SCIP_RETCODE solveNodeRelax(
   SCIP_SET*             set,                /**< global SCIP settings */
   SCIP_STAT*            stat,               /**< dynamic problem statistics */
   SCIP_TREE*            tree,               /**< branch and bound tree */
   SCIP_PROB*            transprob,          /**< transformed problem */
   SCIP_PROB*            origprob,           /**< original problem */
   int                   depth,              /**< depth of current node */
   SCIP_Bool             beforelp,           /**< should the relaxators with non-negative or negative priority be called? */
   SCIP_Bool*            cutoff,             /**< pointer to store TRUE, if the node can be cut off */
   SCIP_Bool*            propagateagain,     /**< pointer to store TRUE, if domain propagation should be applied again */
   SCIP_Bool*            solvelpagain,       /**< pointer to store TRUE, if the node's LP has to be solved again */
   SCIP_Bool*            solverelaxagain     /**< pointer to store TRUE, if the external relaxators should be called
                                              *   again */
   )
{
   SCIP_RESULT result;
   SCIP_Real lowerbound;
   int r;

   assert(set != NULL);
   assert(cutoff != NULL);
   assert(solvelpagain != NULL);
   assert(propagateagain != NULL);
   assert(solverelaxagain != NULL);
   assert(!(*cutoff));

   /* sort by priority */
   SCIPsetSortRelaxs(set);

   for( r = 0; r < set->nrelaxs && !(*cutoff); ++r )
   {
      if( beforelp != (SCIPrelaxGetPriority(set->relaxs[r]) >= 0) )
         continue;

      lowerbound = -SCIPsetInfinity(set);

      SCIP_CALL( SCIPrelaxExec(set->relaxs[r], set, stat, depth, &lowerbound, &result) );

      switch( result )
      {
      case SCIP_CUTOFF:
         *cutoff = TRUE;
         SCIPsetDebugMsg(set, " -> relaxator <%s> detected cutoff\n", SCIPrelaxGetName(set->relaxs[r]));
         break;

      case SCIP_CONSADDED:
         *solvelpagain = TRUE;   /* the separation for new constraints should be called */
         *propagateagain = TRUE; /* the propagation for new constraints should be called */
         break;

      case SCIP_REDUCEDDOM:
         *solvelpagain = TRUE;
         *propagateagain = TRUE;
         break;

      case SCIP_SEPARATED:
         *solvelpagain = TRUE;
         break;

      case SCIP_SUSPENDED:
         *solverelaxagain = TRUE;
         break;

      case SCIP_SUCCESS:
      case SCIP_DIDNOTRUN:
         break;

      default:
         SCIPerrorMessage("invalid result code <%d> of relaxator <%s>\n", result, SCIPrelaxGetName(set->relaxs[r]));
         return SCIP_INVALIDRESULT;
      }  /*lint !e788*/

      if( result != SCIP_CUTOFF && result != SCIP_DIDNOTRUN && result != SCIP_SUSPENDED )
      {
         SCIP_NODE* focusnode;

         focusnode = SCIPtreeGetFocusNode(tree);
         assert(focusnode != NULL);
         assert(SCIPnodeGetType(focusnode) == SCIP_NODETYPE_FOCUSNODE);

         /* update lower bound w.r.t. the lower bound given by the relaxator */
         SCIPnodeUpdateLowerbound(focusnode, stat, set, tree, transprob, origprob, lowerbound);
         SCIPsetDebugMsg(set, " -> new lower bound given by relaxator %s: %g\n",
            SCIPrelaxGetName(set->relaxs[r]), lowerbound);
      }
   }

   return SCIP_OKAY;
}

/** marks all relaxators to be unsolved */
static
void markRelaxsUnsolved(
   SCIP_SET*             set,                /**< global SCIP settings */
   SCIP_RELAXATION*      relaxation          /**< global relaxation data */
   )
{
   int r;

   assert(set != NULL);
   assert(relaxation != NULL);

   SCIPrelaxationSetSolValid(relaxation, FALSE);

   for( r = 0; r < set->nrelaxs; ++r )
      SCIPrelaxMarkUnsolved(set->relaxs[r]);
}

/** enforces constraints by branching, separation, or domain reduction */
static
SCIP_RETCODE enforceConstraints(
   BMS_BLKMEM*           blkmem,             /**< block memory buffers */
   SCIP_SET*             set,                /**< global SCIP settings */
   SCIP_STAT*            stat,               /**< dynamic problem statistics */
   SCIP_PROB*            prob,               /**< transformed problem after presolve */
   SCIP_TREE*            tree,               /**< branch and bound tree */
   SCIP_LP*              lp,                 /**< LP data */
   SCIP_RELAXATION*      relaxation,         /**< global relaxation data */
   SCIP_SEPASTORE*       sepastore,          /**< separation storage */
   SCIP_BRANCHCAND*      branchcand,         /**< branching candidate storage */
   SCIP_Bool*            branched,           /**< pointer to store whether a branching was created */
   SCIP_Bool*            cutoff,             /**< pointer to store TRUE, if the node can be cut off */
   SCIP_Bool*            infeasible,         /**< pointer to store TRUE, if the LP/pseudo solution is infeasible */
   SCIP_Bool*            propagateagain,     /**< pointer to store TRUE, if domain propagation should be applied again */
   SCIP_Bool*            solvelpagain,       /**< pointer to store TRUE, if the node's LP has to be solved again */
   SCIP_Bool*            solverelaxagain,    /**< pointer to store TRUE, if the external relaxators should be called again */
   SCIP_Bool             forced              /**< should enforcement of pseudo solution be forced? */
   )
{
   SCIP_RESULT result;
   SCIP_Real pseudoobjval;
   SCIP_Bool resolved;
   SCIP_Bool objinfeasible;
   int h;

   assert(set != NULL);
   assert(stat != NULL);
   assert(tree != NULL);
   assert(SCIPtreeGetFocusNode(tree) != NULL);
   assert(branched != NULL);
   assert(cutoff != NULL);
   assert(infeasible != NULL);
   assert(propagateagain != NULL);
   assert(solvelpagain != NULL);
   assert(solverelaxagain != NULL);
   assert(!(*cutoff));
   assert(!(*propagateagain));
   assert(!(*solvelpagain));
   assert(!(*solverelaxagain));

   *branched = FALSE;
   /**@todo avoid checking the same pseudosolution twice */

   /* enforce constraints by branching, applying additional cutting planes (if LP is being processed),
    * introducing new constraints, or tighten the domains
    */
   SCIPsetDebugMsg(set, "enforcing constraints on %s solution\n", SCIPtreeHasFocusNodeLP(tree) ? "LP" : "pseudo");

   /* check, if the solution is infeasible anyway due to it's objective value */
   if( SCIPtreeHasFocusNodeLP(tree) )
      objinfeasible = FALSE;
   else
   {
      pseudoobjval = SCIPlpGetPseudoObjval(lp, set, prob);
      objinfeasible = SCIPsetIsFeasLT(set, pseudoobjval, SCIPnodeGetLowerbound(SCIPtreeGetFocusNode(tree)));
   }

   /* during constraint enforcement, generated cuts should enter the LP in any case; otherwise, a constraint handler
    * would fail to enforce its constraints if it relies on the modification of the LP relaxation
    */
   SCIPsepastoreStartForceCuts(sepastore);

   /* enforce constraints until a handler resolved an infeasibility with cutting off the node, branching,
    * reducing a domain, or separating a cut
    * if a constraint handler introduced new constraints to enforce his constraints, the newly added constraints
    * have to be enforced themselves
    */
   resolved = FALSE;
   for( h = 0; h < set->nconshdlrs && !resolved; ++h )
   {
      assert(SCIPsepastoreGetNCuts(sepastore) == 0); /* otherwise, the LP should have been resolved first */

      if( SCIPtreeHasFocusNodeLP(tree) )
      {
         assert(lp->flushed);
         assert(lp->solved);
         assert(SCIPlpGetSolstat(lp) == SCIP_LPSOLSTAT_OPTIMAL || SCIPlpGetSolstat(lp) == SCIP_LPSOLSTAT_UNBOUNDEDRAY);
         SCIP_CALL( SCIPconshdlrEnforceLPSol(set->conshdlrs_enfo[h], blkmem, set, stat, tree, sepastore, *infeasible,
               &result) );
      }
      else
      {
         SCIP_CALL( SCIPconshdlrEnforcePseudoSol(set->conshdlrs_enfo[h], blkmem, set, stat, tree, branchcand, *infeasible,
               objinfeasible, forced, &result) );
         if( SCIPsepastoreGetNCuts(sepastore) != 0 )
         {
            SCIPerrorMessage("pseudo enforcing method of constraint handler <%s> separated cuts\n",
               SCIPconshdlrGetName(set->conshdlrs_enfo[h]));
            return SCIP_INVALIDRESULT;
         }
      }
      SCIPsetDebugMsg(set, "enforcing of <%s> returned result %d\n", SCIPconshdlrGetName(set->conshdlrs_enfo[h]), result);

      switch( result )
      {
      case SCIP_CUTOFF:
         assert(tree->nchildren == 0);
         *cutoff = TRUE;
         *infeasible = TRUE;
         resolved = TRUE;
         SCIPsetDebugMsg(set, " -> constraint handler <%s> detected cutoff in enforcement\n",
            SCIPconshdlrGetName(set->conshdlrs_enfo[h]));
         break;

      case SCIP_CONSADDED:
         assert(tree->nchildren == 0);
         *infeasible = TRUE;
         *propagateagain = TRUE; /* the propagation for new constraints should be called */
         *solvelpagain = TRUE;   /* the separation for new constraints should be called */
         *solverelaxagain = TRUE;
         markRelaxsUnsolved(set, relaxation);
         resolved = TRUE;
         break;

      case SCIP_REDUCEDDOM:
         assert(tree->nchildren == 0);
         *infeasible = TRUE;
         *propagateagain = TRUE;
         *solvelpagain = TRUE;
         *solverelaxagain = TRUE;
         markRelaxsUnsolved(set, relaxation);
         resolved = TRUE;
         break;

      case SCIP_SEPARATED:
         assert(tree->nchildren == 0);
         assert(SCIPsepastoreGetNCuts(sepastore) > 0);
         *infeasible = TRUE;
         *solvelpagain = TRUE;
         *solverelaxagain = TRUE;
         markRelaxsUnsolved(set, relaxation);
         resolved = TRUE;
         break;

      case SCIP_BRANCHED:
         assert(tree->nchildren >= 1);
         assert(!SCIPtreeHasFocusNodeLP(tree) || (lp->flushed && lp->solved));
         assert(SCIPsepastoreGetNCuts(sepastore) == 0);
         *infeasible = TRUE;
         *branched = TRUE;
         resolved = TRUE;

         /* increase the number of internal nodes */
         stat->ninternalnodes++;
         stat->ntotalinternalnodes++;
         break;

      case SCIP_SOLVELP:
         assert(!SCIPtreeHasFocusNodeLP(tree));
         assert(tree->nchildren == 0);
         assert(SCIPsepastoreGetNCuts(sepastore) == 0);
         *infeasible = TRUE;
         *solvelpagain = TRUE;
         resolved = TRUE;
         SCIPtreeSetFocusNodeLP(tree, TRUE); /* the node's LP must be solved */
         break;

      case SCIP_INFEASIBLE:
         assert(tree->nchildren == 0);
         assert(!SCIPtreeHasFocusNodeLP(tree) || (lp->flushed && lp->solved));
         assert(SCIPsepastoreGetNCuts(sepastore) == 0);
         *infeasible = TRUE;
         break;

      case SCIP_FEASIBLE:
         assert(tree->nchildren == 0);
         assert(!SCIPtreeHasFocusNodeLP(tree) || (lp->flushed && lp->solved));
         assert(SCIPsepastoreGetNCuts(sepastore) == 0);
         break;

      case SCIP_DIDNOTRUN:
         assert(tree->nchildren == 0);
         assert(!SCIPtreeHasFocusNodeLP(tree) || (lp->flushed && lp->solved));
         assert(SCIPsepastoreGetNCuts(sepastore) == 0);
         assert(objinfeasible);
         *infeasible = TRUE;
         break;

      default:
         SCIPerrorMessage("invalid result code <%d> from enforcing method of constraint handler <%s>\n",
            result, SCIPconshdlrGetName(set->conshdlrs_enfo[h]));
         return SCIP_INVALIDRESULT;
      }  /*lint !e788*/

      /* the enforcement method may add a primal solution, after which the LP status could be set to
       * objective limit reached
       */
      if( SCIPtreeHasFocusNodeLP(tree) && SCIPlpGetSolstat(lp) == SCIP_LPSOLSTAT_OBJLIMIT )
      {
         *cutoff = TRUE;
         *infeasible = TRUE;
         resolved = TRUE;
         SCIPsetDebugMsg(set, " -> LP exceeded objective limit\n");

         /* If we used the probing mode during branching, it might happen that we added a constraint or global bound
          * and returned SCIP_CONSADDED or SCIP_REDUCEDDOM, but when reoptimizing the LP after ending the probing mode,
          * this leads to hitting the objective limit. In this case, we do not need to propagate or solve the LP again.
          */
         *propagateagain = FALSE;
         *solvelpagain = FALSE;
      }

      assert(!(*branched) || (resolved && !(*cutoff) && *infeasible && !(*propagateagain) && !(*solvelpagain)));
      assert(!(*cutoff) || (resolved && !(*branched) && *infeasible && !(*propagateagain) && !(*solvelpagain)));
      assert(*infeasible || (!resolved && !(*branched) && !(*cutoff) && !(*propagateagain) && !(*solvelpagain)));
      assert(!(*propagateagain) || (resolved && !(*branched) && !(*cutoff) && *infeasible));
      assert(!(*solvelpagain) || (resolved && !(*branched) && !(*cutoff) && *infeasible));
   }
   assert(!objinfeasible || *infeasible);
   assert(resolved == (*branched || *cutoff || *propagateagain || *solvelpagain));
   assert(*cutoff || *solvelpagain || SCIPsepastoreGetNCuts(sepastore) == 0);

   /* deactivate the cut forcing of the constraint enforcement */
   SCIPsepastoreEndForceCuts(sepastore);

   SCIPsetDebugMsg(set, " -> enforcing result: branched=%u, cutoff=%u, infeasible=%u, propagateagain=%u, solvelpagain=%u, resolved=%u\n",
      *branched, *cutoff, *infeasible, *propagateagain, *solvelpagain, resolved);

   return SCIP_OKAY;
}

/** applies the cuts stored in the separation store, or clears the store if the node can be cut off */
static
SCIP_RETCODE applyCuts(
   BMS_BLKMEM*           blkmem,             /**< block memory buffers */
   SCIP_SET*             set,                /**< global SCIP settings */
   SCIP_STAT*            stat,               /**< dynamic problem statistics */
   SCIP_PROB*            transprob,          /**< transformed problem */
   SCIP_PROB*            origprob,           /**< original problem */
   SCIP_TREE*            tree,               /**< branch and bound tree */
   SCIP_REOPT*           reopt,              /**< reotimization data structure */
   SCIP_LP*              lp,                 /**< LP data */
   SCIP_SEPASTORE*       sepastore,          /**< separation storage */
   SCIP_BRANCHCAND*      branchcand,         /**< branching candidate storage */
   SCIP_EVENTQUEUE*      eventqueue,         /**< event queue */
   SCIP_EVENTFILTER*     eventfilter,        /**< global event filter */
   SCIP_CLIQUETABLE*     cliquetable,        /**< clique table data structure */
   SCIP_Bool             root,               /**< is this the initial root LP? */
   SCIP_EFFICIACYCHOICE  efficiacychoice,    /**< type of solution to base efficiacy computation on */
   SCIP_Bool*            cutoff,             /**< pointer to whether the node can be cut off */
   SCIP_Bool*            propagateagain,     /**< pointer to store TRUE, if domain propagation should be applied again */
   SCIP_Bool*            solvelpagain        /**< pointer to store TRUE, if the node's LP has to be solved again */
   )
{
   assert(stat != NULL);
   assert(cutoff != NULL);
   assert(propagateagain != NULL);
   assert(solvelpagain != NULL);

   if( *cutoff )
   {
      /* the found cuts are of no use, because the node is infeasible anyway (or we have an error in the LP) */
      SCIP_CALL( SCIPsepastoreClearCuts(sepastore, blkmem, set, eventqueue, eventfilter, lp) );
   }
   else if( SCIPsepastoreGetNCuts(sepastore) > 0 )
   {
      SCIP_Longint olddomchgcount;

      olddomchgcount = stat->domchgcount;
      SCIP_CALL( SCIPsepastoreApplyCuts(sepastore, blkmem, set, stat, transprob, origprob, tree, reopt, lp, branchcand,
            eventqueue, eventfilter, cliquetable, root, efficiacychoice, cutoff) );
      *propagateagain = *propagateagain || (stat->domchgcount != olddomchgcount);
      *solvelpagain = TRUE;
   }

   return SCIP_OKAY;
}

/** updates the cutoff, propagateagain, and solverelaxagain status of the current solving loop */
static
void updateLoopStatus(
   SCIP_SET*             set,                /**< global SCIP settings */
   SCIP_STAT*            stat,               /**< dynamic problem statistics */
   SCIP_TREE*            tree,               /**< branch and bound tree */
   int                   depth,              /**< depth of current node */
   SCIP_Bool*            cutoff,             /**< pointer to store TRUE, if the node can be cut off */
   SCIP_Bool*            propagateagain,     /**< pointer to store TRUE, if domain propagation should be applied again */
   SCIP_Bool*            solverelaxagain     /**< pointer to store TRUE, if at least one relaxator should be called again */
   )
{
   SCIP_NODE* focusnode;
   int r;

   assert(set != NULL);
   assert(stat != NULL);
   assert(cutoff != NULL);
   assert(propagateagain != NULL);
   assert(solverelaxagain != NULL);

   /* check, if the path was cutoff */
   *cutoff = *cutoff || (tree->cutoffdepth <= depth);

   /* check if branching was already performed */
   if( tree->nchildren == 0 )
   {
      /* check, if the focus node should be repropagated */
      focusnode = SCIPtreeGetFocusNode(tree);
      *propagateagain = *propagateagain || SCIPnodeIsPropagatedAgain(focusnode);

      /* check, if one of the external relaxations should be solved again */
      for( r = 0; r < set->nrelaxs && !(*solverelaxagain); ++r )
         *solverelaxagain = !SCIPrelaxIsSolved(set->relaxs[r], stat);
   }
   else
   {
      /* if branching was performed, avoid another node loop iteration */
      *propagateagain = FALSE;
      *solverelaxagain = FALSE;
   }
}


/** propagate domains and solve relaxation and lp */
static
SCIP_RETCODE propAndSolve(
   BMS_BLKMEM*           blkmem,             /**< block memory buffers */
   SCIP_SET*             set,                /**< global SCIP settings */
   SCIP_MESSAGEHDLR*     messagehdlr,        /**< message handler */
   SCIP_STAT*            stat,               /**< dynamic problem statistics */
   SCIP_MEM*             mem,                /**< block memory pools */
   SCIP_PROB*            origprob,           /**< original problem */
   SCIP_PROB*            transprob,          /**< transformed problem after presolve */
   SCIP_PRIMAL*          primal,             /**< primal data */
   SCIP_TREE*            tree,               /**< branch and bound tree */
   SCIP_REOPT*           reopt,              /**< reoptimization data structure */
   SCIP_LP*              lp,                 /**< LP data */
   SCIP_RELAXATION*      relaxation,         /**< global relaxation data */
   SCIP_PRICESTORE*      pricestore,         /**< pricing storage */
   SCIP_SEPASTORE*       sepastore,          /**< separation storage */
   SCIP_BRANCHCAND*      branchcand,         /**< branching candidate storage */
   SCIP_CUTPOOL*         cutpool,            /**< global cut pool */
   SCIP_CUTPOOL*         delayedcutpool,     /**< global delayed cut pool */
   SCIP_CONFLICT*        conflict,           /**< conflict analysis data */
   SCIP_EVENTFILTER*     eventfilter,        /**< event filter for global (not variable dependent) events */
   SCIP_EVENTQUEUE*      eventqueue,         /**< event queue */
   SCIP_CLIQUETABLE*     cliquetable,        /**< clique table data structure */
   SCIP_NODE*            focusnode,          /**< focused node */
   int                   actdepth,           /**< depth in the b&b tree */
   SCIP_PROPTIMING       timingmask,         /**< timing mask for propagation round */
   SCIP_Bool             propagate,          /**< should we propagate */
   SCIP_Bool             solvelp,            /**< should we solve the lp */
   SCIP_Bool             solverelax,         /**< should we solve the relaxation */
   SCIP_Bool             forcedlpsolve,      /**< is there a need for a solve lp */
   SCIP_Bool             initiallpsolved,    /**< was the initial LP already solved? */
   SCIP_HEURTIMING*      heurtiming,         /**< timing for running heuristics after propagation call */
   int*                  nlperrors,          /**< pointer to store the number of lp errors */
   SCIP_Bool*            fullpropagation,    /**< pointer to store whether we want to do a fullpropagation next time */
   SCIP_Bool*            propagateagain,     /**< pointer to store whether we want to propagate again */
   SCIP_Bool*            lpsolved,           /**< pointer to store whether the lp was solved */
   SCIP_Bool*            solvelpagain,       /**< pointer to store whether we want to solve the lp again */
   SCIP_Bool*            solverelaxagain,    /**< pointer to store whether we want to solve the relaxation again */
   SCIP_Bool*            cutoff,             /**< pointer to store whether the node can be cut off */
   SCIP_Bool*            unbounded,          /**< pointer to store whether the focus node is unbounded */
   SCIP_Bool*            stopped,            /**< pointer to store whether solving was interrupted */
   SCIP_Bool*            lperror,            /**< pointer to store TRUE, if an unresolved error in LP solving occured */
   SCIP_Bool*            pricingaborted,     /**< pointer to store TRUE, if the pricing was aborted and the lower bound must not be used */
   SCIP_Bool*            forcedenforcement   /**< pointer to store whether the enforcement of pseudo solution should be forced */
   )
{
   SCIP_Bool newinitconss;

   assert(set != NULL);
   assert(stat != NULL);
   assert(origprob != NULL);
   assert(transprob != NULL);
   assert(tree != NULL);
   assert(lp != NULL);
   assert(primal != NULL);
   assert(pricestore != NULL);
   assert(sepastore != NULL);
   assert(SCIPsepastoreGetNCuts(sepastore) == 0);
   assert(branchcand != NULL);
   assert(cutpool != NULL);
   assert(delayedcutpool != NULL);
   assert(conflict != NULL);
   assert(SCIPconflictGetNConflicts(conflict) == 0);
   assert(eventfilter != NULL);
   assert(eventqueue != NULL);
   assert(focusnode != NULL);
   assert(heurtiming != NULL);
   assert(nlperrors != NULL);
   assert(fullpropagation != NULL);
   assert(propagateagain != NULL);
   assert(lpsolved != NULL);
   assert(solvelpagain != NULL);
   assert(solverelaxagain != NULL);
   assert(cutoff != NULL);
   assert(unbounded != NULL);
   assert(lperror != NULL);
   assert(pricingaborted != NULL);
   assert(forcedenforcement != NULL);

   newinitconss = FALSE;

   /* domain propagation */
   if( propagate && !(*cutoff) )
   {
      SCIP_Longint oldninitconssadded;
      SCIP_Longint oldnboundchgs;
      SCIP_Bool lpwasflushed;

      lpwasflushed = lp->flushed;
      oldnboundchgs = stat->nboundchgs;
      oldninitconssadded = stat->ninitconssadded;

      SCIP_CALL( propagateDomains(blkmem, set, stat, primal, tree, SCIPtreeGetCurrentDepth(tree), 0, *fullpropagation,
            timingmask, cutoff) );
      assert(BMSgetNUsedBufferMemory(mem->buffer) == 0);

      newinitconss = (stat->ninitconssadded != oldninitconssadded);

      if( timingmask != SCIP_PROPTIMING_BEFORELP )
         *fullpropagation = FALSE;

      /* check, if the path was cutoff */
      *cutoff = *cutoff || (tree->cutoffdepth <= actdepth);

      /* if the LP was flushed and is now no longer flushed, a bound change occurred, and the LP has to be resolved;
       * we also have to solve the LP if new intial constraints were added which need to be added to the LP
       */
      solvelp = solvelp || (lpwasflushed && (!lp->flushed || newinitconss));

      /* the number of bound changes was increased by the propagation call, thus the relaxation should be solved again */
      if( stat->nboundchgs > oldnboundchgs )
      {
         /* propagation might have changed the best bound of loose variables, thereby changing the loose objective value
          * which is added to the LP value; because of the loose status, the LP might not be reoptimized, but the lower
          * bound of the node needs to be updated
          */
         if( !solvelp && lp->flushed && lp->solved && SCIPprobAllColsInLP(transprob, set, lp) && SCIPlpIsRelax(lp) )
         {
            SCIP_CALL( SCIPnodeUpdateLowerboundLP(focusnode, set, stat, tree, transprob, origprob, lp) );
            SCIPsetDebugMsg(set, " -> new lower bound: %g (LP status: %d, LP obj: %g)\n",
               SCIPnodeGetLowerbound(focusnode), SCIPlpGetSolstat(lp), SCIPlpGetObjval(lp, set, transprob));

            if( SCIPtreeHasFocusNodeLP(tree) )
            {
               /* update node estimate */
               SCIP_CALL( updateEstimate(set, stat, tree, lp, branchcand) );

               if( actdepth == 0 && SCIPlpGetSolstat(lp) == SCIP_LPSOLSTAT_OPTIMAL )
                  SCIPprobUpdateBestRootSol(transprob, set, stat, lp);
            }
         }

         solverelax = TRUE;
         markRelaxsUnsolved(set, relaxation);
      }

      /* update lower bound with the pseudo objective value, and cut off node by bounding */
      SCIP_CALL( applyBounding(blkmem, set, stat, transprob, origprob, primal, tree, reopt, lp, branchcand, eventqueue, conflict, cliquetable, cutoff) );
   }
   assert(SCIPsepastoreGetNCuts(sepastore) == 0);

   /* call primal heuristics that are applicable after propagation loop before lp solve;
    * the first time we go here, we call the before node heuristics instead
    */
   if( !(*cutoff) && !SCIPtreeProbing(tree) && timingmask == SCIP_PROPTIMING_BEFORELP )
   {
      /* if the heuristics find a new incumbent solution, propagate again */
      SCIP_CALL( SCIPprimalHeuristics(set, stat, transprob, primal, tree, lp, NULL, *heurtiming,
            FALSE, propagateagain) );
      assert(BMSgetNUsedBufferMemory(mem->buffer) == 0);

      *heurtiming = SCIP_HEURTIMING_AFTERPROPLOOP;

      /* check if primal heuristics found a solution and we therefore reached a solution limit */
      if( SCIPsolveIsStopped(set, stat, FALSE) )
      {
         SCIP_NODE* node;

         /* we reached a solution limit and do not want to continue the processing of the current node, but in order to
          * allow restarting the optimization process later, we need to create a "branching" with only one child node that
          * is a copy of the focusnode
          */
         SCIPtreeSetFocusNodeLP(tree, FALSE);
         SCIP_CALL( SCIPnodeCreateChild(&node, blkmem, set, stat, tree, 1.0, focusnode->estimate) );
         assert(tree->nchildren >= 1);
         *stopped = TRUE;
         return SCIP_OKAY;
      }

      /* if diving produced an LP error, switch back to non-LP node */
      if( lp->resolvelperror )
      {
         SCIPtreeSetFocusNodeLP(tree, FALSE);
         lp->resolvelperror = FALSE;
      }
   }

   if( *propagateagain )
   {
      *solvelpagain = solvelp;
      *solverelaxagain = solverelax;

      return SCIP_OKAY;
   }

   /* solve external relaxations with non-negative priority */
   if( solverelax && !(*cutoff) )
   {
      /* clear the storage of external branching candidates */
      SCIPbranchcandClearExternCands(branchcand);

      SCIP_CALL( solveNodeRelax(set, stat, tree, transprob, origprob, actdepth, TRUE, cutoff, propagateagain, solvelpagain, solverelaxagain) );
      assert(BMSgetNUsedBufferMemory(mem->buffer) == 0);

      /* check, if the path was cutoff */
      *cutoff = *cutoff || (tree->cutoffdepth <= actdepth);

      /* apply found cuts */
      SCIP_CALL( applyCuts(blkmem, set, stat, transprob, origprob, tree, reopt, lp, sepastore, branchcand, eventqueue, eventfilter,
            cliquetable, (actdepth == 0), SCIP_EFFICIACYCHOICE_RELAX, cutoff, propagateagain, solvelpagain) );

      /* update lower bound with the pseudo objective value, and cut off node by bounding */
      SCIP_CALL( applyBounding(blkmem, set, stat, transprob, origprob, primal, tree, reopt, lp, branchcand, eventqueue, conflict, cliquetable, cutoff) );
   }
   assert(SCIPsepastoreGetNCuts(sepastore) == 0);

   /* check, if we want to solve the LP at this node */
   if( solvelp && !(*cutoff) && SCIPtreeHasFocusNodeLP(tree) )
   {
      *lperror = FALSE;
      *unbounded = FALSE;

      /* solve the node's LP */
      SCIP_CALL( solveNodeLP(blkmem, set, messagehdlr, stat, mem, origprob, transprob, primal, tree, reopt, lp, pricestore,
            sepastore, cutpool, delayedcutpool, branchcand, conflict, eventfilter, eventqueue, cliquetable, initiallpsolved,
            newinitconss, propagateagain, solvelpagain, cutoff, unbounded, lperror, pricingaborted) );

<<<<<<< HEAD
      *lpsolved = TRUE;
      SCIPdebugMessage(" -> LP status: %d, LP obj: %g, iter: %" SCIP_LONGINT_FORMAT ", count: %" SCIP_LONGINT_FORMAT "\n",
=======
      *initiallpsolved = TRUE;
      SCIPsetDebugMsg(set, " -> LP status: %d, LP obj: %g, iter: %" SCIP_LONGINT_FORMAT ", count: %" SCIP_LONGINT_FORMAT "\n",
>>>>>>> f93219d8
         SCIPlpGetSolstat(lp),
         *cutoff ? SCIPsetInfinity(set) : (*lperror ? -SCIPsetInfinity(set) : SCIPlpGetObjval(lp, set, transprob)),
         stat->nlpiterations, stat->lpcount);

      /* check, if the path was cutoff */
      *cutoff = *cutoff || (tree->cutoffdepth <= actdepth);

      /* if an error occured during LP solving, switch to pseudo solution */
      if( *lperror )
      {
         if( forcedlpsolve )
         {
            SCIPerrorMessage("(node %" SCIP_LONGINT_FORMAT ") unresolved numerical troubles in LP %" SCIP_LONGINT_FORMAT " cannot be dealt with\n",
               stat->nnodes, stat->nlps);
            return SCIP_LPERROR;
         }
         SCIPtreeSetFocusNodeLP(tree, FALSE);
         ++(*nlperrors);
         SCIPmessagePrintVerbInfo(messagehdlr, set->disp_verblevel, actdepth == 0 ? SCIP_VERBLEVEL_HIGH : SCIP_VERBLEVEL_FULL,
            "(node %" SCIP_LONGINT_FORMAT ") unresolved numerical troubles in LP %" SCIP_LONGINT_FORMAT " -- using pseudo solution instead (loop %d)\n",
            stat->nnodes, stat->nlps, *nlperrors);
      }

      if( SCIPlpGetSolstat(lp) == SCIP_LPSOLSTAT_TIMELIMIT || SCIPlpGetSolstat(lp) == SCIP_LPSOLSTAT_ITERLIMIT )
      {
         SCIPtreeSetFocusNodeLP(tree, FALSE);
         *forcedenforcement = TRUE;

         SCIPmessagePrintVerbInfo(messagehdlr, set->disp_verblevel, actdepth == 0 ? SCIP_VERBLEVEL_HIGH : SCIP_VERBLEVEL_FULL,
            "(node %" SCIP_LONGINT_FORMAT ") LP solver hit %s limit in LP %" SCIP_LONGINT_FORMAT " -- using pseudo solution instead\n",
            stat->nnodes, SCIPlpGetSolstat(lp) == SCIP_LPSOLSTAT_TIMELIMIT ? "time" : "iteration", stat->nlps);
      }

      if( SCIPlpGetSolstat(lp) == SCIP_LPSOLSTAT_UNBOUNDEDRAY )
      {
         SCIPmessagePrintVerbInfo(messagehdlr, set->disp_verblevel, actdepth == 0 ? SCIP_VERBLEVEL_HIGH : SCIP_VERBLEVEL_FULL,
            "(node %" SCIP_LONGINT_FORMAT ") LP relaxation is unbounded (LP %" SCIP_LONGINT_FORMAT ")\n", stat->nnodes, stat->nlps);
      }

      /* if we solve exactly, the LP claims to be infeasible but the infeasibility could not be proved,
       * we have to forget about the LP and use the pseudo solution instead
       */
      if( !(*cutoff) && !(*lperror) && (set->misc_exactsolve || *pricingaborted) && SCIPlpGetSolstat(lp) == SCIP_LPSOLSTAT_INFEASIBLE
         && SCIPnodeGetLowerbound(focusnode) < primal->cutoffbound )
      {
         if( SCIPbranchcandGetNPseudoCands(branchcand) == 0 && transprob->ncontvars > 0 )
         {
            SCIPerrorMessage("(node %" SCIP_LONGINT_FORMAT ") could not prove infeasibility of LP %" SCIP_LONGINT_FORMAT " (exactsolve=%u, pricingaborted=%u), all variables are fixed, %d continuous vars\n",
               stat->nnodes, stat->nlps, set->misc_exactsolve, *pricingaborted, transprob->ncontvars);
            SCIPerrorMessage("(node %" SCIP_LONGINT_FORMAT ")  -> have to call PerPlex() (feature not yet implemented)\n", stat->nnodes);
            /**@todo call PerPlex */
            return SCIP_LPERROR;
         }
         else
         {
            SCIPtreeSetFocusNodeLP(tree, FALSE);
            *forcedenforcement = TRUE;

            SCIPmessagePrintVerbInfo(messagehdlr, set->disp_verblevel, SCIP_VERBLEVEL_FULL,
               "(node %" SCIP_LONGINT_FORMAT ") could not prove infeasibility of LP %" SCIP_LONGINT_FORMAT " (exactsolve=%u, pricingaborted=%u) -- using pseudo solution (%d unfixed vars) instead\n",
               stat->nnodes, stat->nlps, set->misc_exactsolve, *pricingaborted, SCIPbranchcandGetNPseudoCands(branchcand));
         }
      }

      /* update lower bound with the pseudo objective value, and cut off node by bounding */
      SCIP_CALL( applyBounding(blkmem, set, stat, transprob, origprob, primal, tree, reopt, lp, branchcand, eventqueue, conflict,
            cliquetable, cutoff) );
   }
   assert(SCIPsepastoreGetNCuts(sepastore) == 0);
   assert(*cutoff || !SCIPtreeHasFocusNodeLP(tree) || (lp->flushed && lp->solved));

   /* solve external relaxations with negative priority */
   if( solverelax && !(*cutoff) )
   {
      SCIP_CALL( solveNodeRelax(set, stat, tree, transprob, origprob, actdepth, FALSE, cutoff, propagateagain, solvelpagain,
            solverelaxagain) );
      assert(BMSgetNUsedBufferMemory(mem->buffer) == 0);

      /* check, if the path was cutoff */
      *cutoff = *cutoff || (tree->cutoffdepth <= actdepth);

      /* apply found cuts */
      SCIP_CALL( applyCuts(blkmem, set, stat, transprob, origprob, tree, reopt, lp, sepastore, branchcand, eventqueue, eventfilter,
            cliquetable, (actdepth == 0), SCIP_EFFICIACYCHOICE_RELAX, cutoff, propagateagain, solvelpagain) );

      /* update lower bound with the pseudo objective value, and cut off node by bounding */
      SCIP_CALL( applyBounding(blkmem, set, stat, transprob, origprob, primal, tree, reopt, lp, branchcand, eventqueue, conflict,
            cliquetable, cutoff) );
   }
   assert(SCIPsepastoreGetNCuts(sepastore) == 0);

   return SCIP_OKAY;
}

/** check if a restart can be performed */
#ifndef NDEBUG
static
SCIP_Bool restartAllowed(
   SCIP_SET*             set,                /**< global SCIP settings */
   SCIP_STAT*            stat                /**< dynamic problem statistics */
   )
{
   assert(set != NULL);
   assert(stat != NULL);

   return (set->nactivepricers == 0 && !set->reopt_enable
         && (set->presol_maxrestarts == -1 || stat->nruns <= set->presol_maxrestarts)
         && (set->limit_restarts == -1 || stat->nruns <= set->limit_restarts));
}
#else
#define restartAllowed(set,stat)             ((set)->nactivepricers == 0 && !set->reopt_enable && ((set)->presol_maxrestarts == -1 || (stat)->nruns <= (set)->presol_maxrestarts) \
                                                && (set->limit_restarts == -1 || stat->nruns <= set->limit_restarts))
#endif

/** solves the focus node */
static
SCIP_RETCODE solveNode(
   BMS_BLKMEM*           blkmem,             /**< block memory buffers */
   SCIP_SET*             set,                /**< global SCIP settings */
   SCIP_MESSAGEHDLR*     messagehdlr,        /**< message handler */
   SCIP_STAT*            stat,               /**< dynamic problem statistics */
   SCIP_MEM*             mem,                /**< block memory pools */
   SCIP_PROB*            origprob,           /**< original problem */
   SCIP_PROB*            transprob,          /**< transformed problem after presolve */
   SCIP_PRIMAL*          primal,             /**< primal data */
   SCIP_TREE*            tree,               /**< branch and bound tree */
   SCIP_REOPT*           reopt,              /**< reoptimization data structure */
   SCIP_LP*              lp,                 /**< LP data */
   SCIP_RELAXATION*      relaxation,         /**< global relaxation data */
   SCIP_PRICESTORE*      pricestore,         /**< pricing storage */
   SCIP_SEPASTORE*       sepastore,          /**< separation storage */
   SCIP_BRANCHCAND*      branchcand,         /**< branching candidate storage */
   SCIP_CUTPOOL*         cutpool,            /**< global cut pool */
   SCIP_CUTPOOL*         delayedcutpool,     /**< global delayed cut pool */
   SCIP_CONFLICT*        conflict,           /**< conflict analysis data */
   SCIP_EVENTFILTER*     eventfilter,        /**< event filter for global (not variable dependent) events */
   SCIP_EVENTQUEUE*      eventqueue,         /**< event queue */
   SCIP_CLIQUETABLE*     cliquetable,        /**< clique table data structure */
   SCIP_Bool*            cutoff,             /**< pointer to store whether the node can be cut off */
   SCIP_Bool*            unbounded,          /**< pointer to store whether the focus node is unbounded */
   SCIP_Bool*            infeasible,         /**< pointer to store whether the focus node's solution is infeasible */
   SCIP_Bool*            restart,            /**< should solving process be started again with presolving? */
   SCIP_Bool*            afternodeheur,      /**< pointer to store whether AFTERNODE heuristics were already called */
   SCIP_Bool*            stopped             /**< pointer to store whether solving was interrupted */
   )
{
   SCIP_NODE* focusnode;
   SCIP_Longint lastdomchgcount;
   SCIP_Real restartfac;
   SCIP_Longint lastlpcount;
   SCIP_HEURTIMING heurtiming;
   int actdepth;
   int nlperrors;
   int nloops;
   SCIP_Bool foundsol;
   SCIP_Bool focusnodehaslp;
   SCIP_Bool lpsolved;
   SCIP_Bool initiallpsolved;
   SCIP_Bool solverelaxagain;
   SCIP_Bool solvelpagain;
   SCIP_Bool propagateagain;
   SCIP_Bool fullpropagation;
   SCIP_Bool branched;
   SCIP_Bool forcedlpsolve;
   SCIP_Bool wasforcedlpsolve;
   SCIP_Bool pricingaborted;

   assert(set != NULL);
   assert(stat != NULL);
   assert(origprob != NULL);
   assert(transprob != NULL);
   assert(tree != NULL);
   assert(primal != NULL);
   assert(SCIPsepastoreGetNCuts(sepastore) == 0);
   assert(SCIPconflictGetNConflicts(conflict) == 0);
   assert(cutoff != NULL);
   assert(unbounded != NULL);
   assert(infeasible != NULL);
   assert(restart != NULL);
   assert(afternodeheur != NULL);

   *cutoff = FALSE;
   *unbounded = FALSE;
   *infeasible = FALSE;
   *restart = FALSE;
   *afternodeheur = FALSE;
   *stopped = FALSE;
   pricingaborted = FALSE;

   focusnode = SCIPtreeGetFocusNode(tree);
   assert(focusnode != NULL);
   assert(SCIPnodeGetType(focusnode) == SCIP_NODETYPE_FOCUSNODE);
   actdepth = SCIPnodeGetDepth(focusnode);

   /* invalidate relaxation solution */
   SCIPrelaxationSetSolValid(relaxation, FALSE);

   /* clear the storage of external branching candidates */
   SCIPbranchcandClearExternCands(branchcand);

   SCIPsetDebugMsg(set, "Processing node %" SCIP_LONGINT_FORMAT " in depth %d, %d siblings\n",
      stat->nnodes, actdepth, tree->nsiblings);
   SCIPsetDebugMsg(set, "current pseudosolution: obj=%g\n", SCIPlpGetPseudoObjval(lp, set, transprob));
   /*debug(SCIPprobPrintPseudoSol(transprob, set));*/

   /* check, if we want to solve the LP at the selected node:
    * - solve the LP, if the lp solve depth and frequency demand solving
    * - solve the root LP, if the LP solve frequency is set to 0
    * - solve the root LP, if there are continuous variables present
    * - don't solve the node if its cut off by the pseudo objective value anyway
    */
   focusnodehaslp = (set->lp_solvedepth == -1 || actdepth <= set->lp_solvedepth);
   focusnodehaslp = focusnodehaslp && (set->lp_solvefreq >= 1 && actdepth % set->lp_solvefreq == 0);
   focusnodehaslp = focusnodehaslp || (actdepth == 0 && set->lp_solvefreq == 0);
   focusnodehaslp = focusnodehaslp && SCIPsetIsLT(set, SCIPlpGetPseudoObjval(lp, set, transprob), primal->cutoffbound);
   focusnodehaslp = set->reopt_enable ? focusnodehaslp && SCIPreoptGetSolveLP(reopt, set, focusnode) : focusnodehaslp;
   SCIPtreeSetFocusNodeLP(tree, focusnodehaslp);

   /* external node solving loop:
    *  - propagate domains
    *  - solve SCIP_LP
    *  - enforce constraints
    * if a constraint handler adds constraints to enforce its own constraints, both, propagation and LP solving
    * is applied again (if applicable on current node); however, if the new constraints don't have the enforce flag set,
    * it is possible, that the current infeasible solution is not cut off; in this case, we have to declare the solution
    * infeasible and perform a branching
    */
   lastdomchgcount = stat->domchgcount;
   lastlpcount = stat->lpcount;
   initiallpsolved = FALSE;
   heurtiming = SCIP_HEURTIMING_BEFORENODE;
   nlperrors = 0;
   stat->npricerounds = 0;
   stat->nseparounds = 0;
   solverelaxagain = TRUE;
   solvelpagain = TRUE;
   propagateagain = TRUE;
   fullpropagation = TRUE;
   forcedlpsolve = FALSE;
   nloops = 0;

   while( !(*cutoff) && (solverelaxagain || solvelpagain || propagateagain) && nlperrors < MAXNLPERRORS && !(*restart) )
   {
      SCIP_Bool lperror;
      SCIP_Bool solverelax;
      SCIP_Bool solvelp;
      SCIP_Bool propagate;
      SCIP_Bool forcedenforcement;

      assert(SCIPsepastoreGetNCuts(sepastore) == 0);

      *unbounded = FALSE;
      *infeasible = FALSE;

      nloops++;
      lperror = FALSE;
      lpsolved = FALSE;
      *unbounded = FALSE;
      solverelax = solverelaxagain;
      solverelaxagain = FALSE;
      solvelp = solvelpagain;
      solvelpagain = FALSE;
      propagate = propagateagain;
      propagateagain = FALSE;
      forcedenforcement = FALSE;

      /* update lower bound with the pseudo objective value, and cut off node by bounding */
      SCIP_CALL( applyBounding(blkmem, set, stat, transprob, origprob, primal, tree, reopt, lp, branchcand, eventqueue, conflict, cliquetable, cutoff) );

      /* propagate domains before lp solving and solve relaxation and lp */
      SCIPsetDebugMsg(set, " -> node solving loop: call propagators that are applicable before LP is solved\n");
      SCIP_CALL( propAndSolve(blkmem, set, messagehdlr, stat, mem, origprob, transprob, primal, tree, reopt, lp, relaxation, pricestore, sepastore,
            branchcand, cutpool, delayedcutpool, conflict, eventfilter, eventqueue, cliquetable, focusnode, actdepth, SCIP_PROPTIMING_BEFORELP,
            propagate, solvelp, solverelax, forcedlpsolve, initiallpsolved, &heurtiming, &nlperrors, &fullpropagation, &propagateagain,
            &lpsolved, &solvelpagain, &solverelaxagain, cutoff, unbounded, stopped, &lperror, &pricingaborted,
            &forcedenforcement) );
      initiallpsolved |= lpsolved;

      /* time or solution limit was hit and we already created a dummy child node to terminate fast */
      if( *stopped )
         return SCIP_OKAY;

      if( !(*cutoff) && !propagateagain )
      {
         solverelax = solverelaxagain;
         solverelaxagain = FALSE;
         solvelp = solvelpagain;
         solvelpagain = FALSE;
         forcedenforcement = FALSE;

         /* propagate domains after lp solving and resolve relaxation and lp */
         SCIPsetDebugMsg(set, " -> node solving loop: call propagators that are applicable after LP has been solved\n");
         SCIP_CALL( propAndSolve(blkmem, set, messagehdlr, stat, mem, origprob, transprob, primal, tree, reopt, lp, relaxation, pricestore, sepastore,
               branchcand, cutpool, delayedcutpool, conflict, eventfilter, eventqueue, cliquetable, focusnode, actdepth, SCIP_PROPTIMING_AFTERLPLOOP,
               propagate, solvelp, solverelax, forcedlpsolve, initiallpsolved, &heurtiming, &nlperrors, &fullpropagation, &propagateagain,
               &lpsolved, &solvelpagain, &solverelaxagain, cutoff, unbounded, stopped, &lperror, &pricingaborted,
               &forcedenforcement) );
         initiallpsolved |= lpsolved;

         assert(!(*stopped));
      }

      /* update the cutoff, propagateagain, and solverelaxagain status of current solving loop */
      updateLoopStatus(set, stat, tree, actdepth, cutoff, &propagateagain, &solverelaxagain);

      /* call primal heuristics that should be applied after the LP relaxation of the node was solved;
       * if this is the first loop of the root node, call also AFTERNODE heuristics already here, since they might help
       * to improve the primal bound, thereby producing additional reduced cost strengthenings and strong branching
       * bound fixings which also might lead to a restart
       */
      if( !(*cutoff) || SCIPtreeGetNNodes(tree) > 0 )
      {
         if( actdepth == 0 && initiallpsolved && !(*afternodeheur) )
         {
            SCIP_CALL( SCIPprimalHeuristics(set, stat, transprob, primal, tree, lp, NULL,
                  SCIP_HEURTIMING_AFTERLPLOOP | SCIP_HEURTIMING_AFTERNODE, *cutoff, &foundsol) );
            *afternodeheur = TRUE; /* the AFTERNODE heuristics should not be called again after the node */
         }
         else if( lpsolved )
         {
            SCIP_CALL( SCIPprimalHeuristics(set, stat, transprob, primal, tree, lp, NULL, SCIP_HEURTIMING_AFTERLPLOOP,
                  *cutoff, &foundsol) );
         }
         assert(BMSgetNUsedBufferMemory(mem->buffer) == 0);

         /* heuristics might have found a solution or set the cutoff bound such that the current node is cut off */
         SCIP_CALL( applyBounding(blkmem, set, stat, transprob, origprob, primal, tree, reopt, lp, branchcand, eventqueue, conflict, cliquetable, cutoff) );
      }

      /* check if heuristics leave us with an invalid LP */
      if( lp->resolvelperror )
      {
         if( forcedlpsolve )
         {
            SCIPerrorMessage("(node %" SCIP_LONGINT_FORMAT ") unresolved numerical troubles in LP %" SCIP_LONGINT_FORMAT " cannot be dealt with\n",
               stat->nnodes, stat->nlps);
            return SCIP_LPERROR;
         }
         SCIPtreeSetFocusNodeLP(tree, FALSE);
         lp->resolvelperror = FALSE;
         nlperrors++;
         SCIPmessagePrintVerbInfo(messagehdlr, set->disp_verblevel, SCIP_VERBLEVEL_FULL,
            "(node %" SCIP_LONGINT_FORMAT ") unresolved numerical troubles in LP %" SCIP_LONGINT_FORMAT " -- using pseudo solution instead (loop %d)\n",
            stat->nnodes, stat->nlps, nlperrors);
      }

      if( pricingaborted && !(*cutoff) && SCIPlpGetSolstat(lp) != SCIP_LPSOLSTAT_OPTIMAL )
      {
         assert(SCIPsolveIsStopped(set, stat, FALSE));

         SCIPtreeSetFocusNodeLP(tree, FALSE);

/* if the above assert holds, this is not really a numerical trouble but we just ran into the time limit;
 * however, if the assert proves to be wrong, we should activate the code below
 */
#ifdef SCIP_DISABLED_CODE
         if( forcedlpsolve )
         {
            SCIPerrorMessage("(node %" SCIP_LONGINT_FORMAT ") unresolved numerical troubles in LP %" SCIP_LONGINT_FORMAT " cannot be dealt with\n",
               stat->nnodes, stat->nlps);
            return SCIP_LPERROR;
         }
         nlperrors++;
         SCIPmessagePrintVerbInfo(messagehdlr, set->disp_verblevel, SCIP_VERBLEVEL_FULL,
            "(node %" SCIP_LONGINT_FORMAT ") unresolved numerical troubles in LP %" SCIP_LONGINT_FORMAT " -- using pseudo solution instead (loop %d)\n",
            stat->nnodes, stat->nlps, nlperrors);
#endif
      }

      /* if an improved solution was found, propagate and solve the relaxations again */
      if( foundsol )
      {
         propagateagain = TRUE;
         solvelpagain = TRUE;
         solverelaxagain = TRUE;
         markRelaxsUnsolved(set, relaxation);
      }

      /* enforce constraints */
      branched = FALSE;
      if( !(*cutoff) && !solverelaxagain && !solvelpagain && !propagateagain )
      {
         /* if the solution changed since the last enforcement, we have to completely reenforce it; otherwise, we
          * only have to enforce the additional constraints added in the last enforcement, but keep the infeasible
          * flag TRUE in order to not declare the infeasible solution feasible due to disregarding the already
          * enforced constraints
          */
         if( lastdomchgcount != stat->domchgcount || lastlpcount != stat->lpcount )
         {
            lastdomchgcount = stat->domchgcount;
            lastlpcount = stat->lpcount;
            *infeasible = FALSE;
         }

         /* call constraint enforcement */
         SCIP_CALL( enforceConstraints(blkmem, set, stat, transprob, tree, lp, relaxation, sepastore, branchcand,
               &branched, cutoff, infeasible, &propagateagain, &solvelpagain, &solverelaxagain, forcedenforcement) );
         assert(branched == (tree->nchildren > 0));
         assert(!branched || (!(*cutoff) && *infeasible && !propagateagain && !solvelpagain));
         assert(!(*cutoff) || (!branched && *infeasible && !propagateagain && !solvelpagain));
         assert(*infeasible || (!branched && !(*cutoff) && !propagateagain && !solvelpagain));
         assert(!propagateagain || (!branched && !(*cutoff) && *infeasible));
         assert(!solvelpagain || (!branched && !(*cutoff) && *infeasible));

         assert(BMSgetNUsedBufferMemory(mem->buffer) == 0);

         /* apply found cuts */
         SCIP_CALL( applyCuts(blkmem, set, stat, transprob, origprob, tree, reopt, lp, sepastore, branchcand, eventqueue, eventfilter,
               cliquetable, (actdepth == 0), SCIP_EFFICIACYCHOICE_LP, cutoff, &propagateagain, &solvelpagain) );

         /* update lower bound with the pseudo objective value, and cut off node by bounding */
         SCIP_CALL( applyBounding(blkmem, set, stat, transprob, origprob, primal, tree, reopt, lp, branchcand, eventqueue, conflict, cliquetable, cutoff) );

         /* update the cutoff, propagateagain, and solverelaxagain status of current solving loop */
         updateLoopStatus(set, stat, tree, actdepth, cutoff, &propagateagain, &solverelaxagain);
      }
      assert(SCIPsepastoreGetNCuts(sepastore) == 0);

      /* The enforcement detected no infeasibility, so, no branching was performed,
       * but the pricing was aborted and the current feasible solution does not have to be the
       * best solution in the current subtree --> we have to do a pseudo branching,
       * so we set infeasible TRUE and add the current solution to the solution pool
       */
      if( pricingaborted && !(*infeasible) && !(*cutoff) )
      {
         SCIP_Longint oldnbestsolsfound = primal->nbestsolsfound;
         SCIP_SOL* sol;
         SCIP_Bool stored;

         SCIP_CALL( SCIPsolCreateCurrentSol(&sol, blkmem, set, stat, transprob, primal, tree, lp, NULL) );
         SCIP_CALL( SCIPprimalTrySolFree(primal, blkmem, set, messagehdlr, stat, origprob, transprob, tree, reopt, lp,
               eventqueue, eventfilter, &sol, FALSE, FALSE, TRUE, TRUE, TRUE, &stored) );

         if( stored )
         {
            stat->nlpsolsfound++;

            if( primal->nbestsolsfound != oldnbestsolsfound )
            {
               stat->nlpbestsolsfound++;
               SCIPstoreSolutionGap(set->scip);
            }
         }

         *infeasible = TRUE;
      }

      /* if the node is infeasible, but no constraint handler could resolve the infeasibility
       * -> branch on LP, external candidates, or the pseudo solution
       * -> e.g. select non-fixed binary or integer variable x with value x', create three
       *    sons: x <= x'-1, x = x', and x >= x'+1.
       *    In the left and right branch, the current solution is cut off. In the middle
       *    branch, the constraints can hopefully reduce domains of other variables to cut
       *    off the current solution.
       * In LP branching, we cannot allow adding constraints, because this does not necessary change the LP and can
       * therefore lead to an infinite loop.
       */
      wasforcedlpsolve = forcedlpsolve;
      forcedlpsolve = FALSE;
      if( (*infeasible) && !(*cutoff)
         && (!(*unbounded) || SCIPbranchcandGetNExternCands(branchcand) > 0 || SCIPbranchcandGetNPseudoCands(branchcand) > 0)
         && !solverelaxagain && !solvelpagain && !propagateagain && !branched )
      {
         SCIP_RESULT result;
         int nlpcands;

         result = SCIP_DIDNOTRUN;

         if( SCIPtreeHasFocusNodeLP(tree) )
         {
            SCIP_CALL( SCIPbranchcandGetLPCands(branchcand, set, stat, lp, NULL, NULL, NULL, &nlpcands, NULL, NULL) );
         }
         else
            nlpcands = 0;

         if( nlpcands > 0 )
         {
            /* branch on LP solution */
            SCIPsetDebugMsg(set, "infeasibility in depth %d was not resolved: branch on LP solution with %d fractionals\n",
               SCIPnodeGetDepth(focusnode), nlpcands);
            SCIP_CALL( SCIPbranchExecLP(blkmem, set, stat, transprob, origprob, tree, reopt, lp, sepastore, branchcand,
                  eventqueue, primal->cutoffbound, FALSE, &result) );
            assert(BMSgetNUsedBufferMemory(mem->buffer) == 0);
            assert(result != SCIP_DIDNOTRUN && result != SCIP_DIDNOTFIND);
         }
         else
         {
            if( SCIPbranchcandGetNExternCands(branchcand) > 0 )
            {
               /* branch on external candidates */
               SCIPsetDebugMsg(set, "infeasibility in depth %d was not resolved: branch on %d external branching candidates.\n",
                  SCIPnodeGetDepth(focusnode), SCIPbranchcandGetNExternCands(branchcand));
               SCIP_CALL( SCIPbranchExecExtern(blkmem, set, stat, transprob, origprob, tree, reopt, lp, sepastore, branchcand,
                     eventqueue, primal->cutoffbound, TRUE, &result) );
               assert(BMSgetNUsedBufferMemory(mem->buffer) == 0);
            }

            if( result == SCIP_DIDNOTRUN || result == SCIP_DIDNOTFIND )
            {
               /* branch on pseudo solution */
               SCIPsetDebugMsg(set, "infeasibility in depth %d was not resolved: branch on pseudo solution with %d unfixed integers\n",
                  SCIPnodeGetDepth(focusnode), SCIPbranchcandGetNPseudoCands(branchcand));
               SCIP_CALL( SCIPbranchExecPseudo(blkmem, set, stat, transprob, origprob, tree, reopt, lp, branchcand, eventqueue,
                     primal->cutoffbound, TRUE, &result) );
               assert(BMSgetNUsedBufferMemory(mem->buffer) == 0);
            }
         }

         switch( result )
         {
         case SCIP_CUTOFF:
            assert(tree->nchildren == 0);
            *cutoff = TRUE;
            SCIPsetDebugMsg(set, " -> branching rule detected cutoff\n");
            break;
         case SCIP_CONSADDED:
            assert(tree->nchildren == 0);
            if( nlpcands > 0 )
            {
               SCIPerrorMessage("LP branching rule added constraint, which was not allowed this time\n");
               return SCIP_INVALIDRESULT;
            }
            propagateagain = TRUE;
            solvelpagain = TRUE;
            solverelaxagain = TRUE;
            markRelaxsUnsolved(set, relaxation);
            break;
         case SCIP_REDUCEDDOM:
            assert(tree->nchildren == 0);
            propagateagain = TRUE;
            solvelpagain = TRUE;
            solverelaxagain = TRUE;
            markRelaxsUnsolved(set, relaxation);
            break;
         case SCIP_SEPARATED:
            assert(tree->nchildren == 0);
            assert(SCIPsepastoreGetNCuts(sepastore) > 0);
            solvelpagain = TRUE;
            solverelaxagain = TRUE;
            markRelaxsUnsolved(set, relaxation);
            break;
         case SCIP_BRANCHED:
            assert(tree->nchildren >= 1);
            assert(SCIPsepastoreGetNCuts(sepastore) == 0);
            branched = TRUE;

            /* increase the number of internal nodes */
            stat->ninternalnodes++;
            stat->ntotalinternalnodes++;
            break;
         case SCIP_DIDNOTFIND: /*lint -fallthrough*/
         case SCIP_DIDNOTRUN:
            /* all integer variables in the infeasible solution are fixed,
             * - if no continuous variables exist and all variables are known, the infeasible pseudo solution is completely
             *   fixed, and the node can be cut off
             * - if at least one continuous variable exists or we do not know all variables due to external pricers, we
             *   cannot resolve the infeasibility by branching -> solve LP (and maybe price in additional variables)
             */
            assert(tree->nchildren == 0);
            assert(SCIPsepastoreGetNCuts(sepastore) == 0);
            assert(SCIPbranchcandGetNPseudoCands(branchcand) == 0);

            if( transprob->ncontvars == 0 && set->nactivepricers == 0 )
            {
               *cutoff = TRUE;
               SCIPsetDebugMsg(set, " -> cutoff because all variables are fixed in current node\n");
            }
            else
            {
               /* feasible LP solutions with all integers fixed must be feasible
                * if also no external branching candidates were available
                */
               assert(!SCIPtreeHasFocusNodeLP(tree) || pricingaborted);

               if( SCIPlpGetSolstat(lp) == SCIP_LPSOLSTAT_TIMELIMIT || SCIPlpGetSolstat(lp) == SCIP_LPSOLSTAT_ITERLIMIT || SCIPsolveIsStopped(set, stat, FALSE) )
               {
                  SCIP_NODE* node;

                  /* as we hit the time or iteration limit or another interrupt (e.g., gap limit), we do not want to solve the LP again.
                   * in order to terminate correctly, we create a "branching" with only one child node
                   * that is a copy of the focusnode
                   */
                  SCIP_CALL( SCIPnodeCreateChild(&node, blkmem, set, stat, tree, 1.0, focusnode->estimate) );
                  assert(tree->nchildren >= 1);
                  assert(SCIPsepastoreGetNCuts(sepastore) == 0);
                  branched = TRUE;
               }
               else
               {
                  SCIP_VERBLEVEL verblevel;

                  if( pricingaborted )
                  {
                     SCIPerrorMessage("pricing was aborted, but no branching could be created!\n");
                     return SCIP_INVALIDRESULT;
                  }

                  if( wasforcedlpsolve )
                  {
                     assert(SCIPtreeHasFocusNodeLP(tree));
                     SCIPerrorMessage("LP was solved, all integers fixed, some constraint still infeasible, but no branching could be created!\n");
                     return SCIP_INVALIDRESULT;
                  }

                  verblevel = SCIP_VERBLEVEL_FULL;

                  if( !tree->forcinglpmessage && set->disp_verblevel == SCIP_VERBLEVEL_HIGH )
                  {
                     verblevel = SCIP_VERBLEVEL_HIGH;

                     /* remember that the forcing LP solving message was posted and do only post it again if the
                      * verblevel is SCIP_VERBLEVEL_FULL
                      */
                     tree->forcinglpmessage = TRUE;
                  }

                  SCIPmessagePrintVerbInfo(messagehdlr, set->disp_verblevel, verblevel,
                     "(node %" SCIP_LONGINT_FORMAT ") forcing the solution of an LP (last LP %" SCIP_LONGINT_FORMAT ")...\n", stat->nnodes, stat->nlps);

                  /* solve the LP in the next loop */
                  SCIPtreeSetFocusNodeLP(tree, TRUE);
                  solvelpagain = TRUE;
                  forcedlpsolve = TRUE; /* this LP must be solved without error - otherwise we have to abort */
               }
            }
            break;
         default:
            SCIPerrorMessage("invalid result code <%d> from SCIPbranchLP(), SCIPbranchExt() or SCIPbranchPseudo()\n", result);
            return SCIP_INVALIDRESULT;
         }  /*lint !e788*/
         assert(*cutoff || solvelpagain || propagateagain || branched); /* something must have been done */
         assert(!(*cutoff) || (!solvelpagain && !propagateagain && !branched));
         assert(!solvelpagain || (!(*cutoff) && !branched));
         assert(!propagateagain || (!(*cutoff) && !branched));
         assert(!branched || (!solvelpagain && !propagateagain));
         assert(branched == (tree->nchildren > 0));

         /* apply found cuts */
         SCIP_CALL( applyCuts(blkmem, set, stat, transprob, origprob, tree, reopt, lp, sepastore, branchcand, eventqueue, eventfilter,
               cliquetable, (actdepth == 0), SCIP_EFFICIACYCHOICE_LP, cutoff, &propagateagain, &solvelpagain) );

         /* update lower bound with the pseudo objective value, and cut off node by bounding */
         SCIP_CALL( applyBounding(blkmem, set, stat, transprob, origprob, primal, tree, reopt, lp, branchcand, eventqueue, conflict, cliquetable, cutoff) );

         /* update the cutoff, propagateagain, and solverelaxagain status of current solving loop */
         updateLoopStatus(set, stat, tree, actdepth, cutoff, &propagateagain, &solverelaxagain);
      }

      /* check for immediate restart */
      *restart = *restart || (actdepth == 0 && restartAllowed(set, stat) && (stat->userrestart
	    || (stat->nrootintfixingsrun > set->presol_immrestartfac * (transprob->nvars - transprob->ncontvars)
	       && (stat->nruns == 1 || transprob->nvars <= (1.0-set->presol_restartminred) * stat->prevrunnvars))) );

      SCIPsetDebugMsg(set, "node solving iteration %d finished: cutoff=%u, propagateagain=%u, solverelaxagain=%u, solvelpagain=%u, nlperrors=%d, restart=%u\n",
         nloops, *cutoff, propagateagain, solverelaxagain, solvelpagain, nlperrors, *restart);
   }
   assert(SCIPsepastoreGetNCuts(sepastore) == 0);
   assert(*cutoff || SCIPconflictGetNConflicts(conflict) == 0);

   /* flush the conflict set storage */
   SCIP_CALL( SCIPconflictFlushConss(conflict, blkmem, set, stat, transprob, origprob, tree, reopt, lp, branchcand, eventqueue, cliquetable) );

   /* check for too many LP errors */
   if( nlperrors >= MAXNLPERRORS )
   {
      SCIPerrorMessage("(node %" SCIP_LONGINT_FORMAT ") unresolved numerical troubles in LP %" SCIP_LONGINT_FORMAT " -- aborting\n", stat->nnodes, stat->nlps);
      return SCIP_LPERROR;
   }

   /* check for final restart */
   restartfac = set->presol_subrestartfac;
   if( actdepth == 0 )
      restartfac = MIN(restartfac, set->presol_restartfac);
   *restart = *restart || (restartAllowed(set, stat) && (stat->userrestart
	 || (stat->nrootintfixingsrun > restartfac * (transprob->nvars - transprob->ncontvars)
	    && (stat->nruns == 1 || transprob->nvars <= (1.0-set->presol_restartminred) * stat->prevrunnvars))) );

   /* remember the last root LP solution */
   if( actdepth == 0 && !(*cutoff) && !(*unbounded) )
   {
      /* the root pseudo objective value and pseudo objective value should be equal in the root node */
      assert(SCIPsetIsFeasEQ(set, SCIPlpGetGlobalPseudoObjval(lp, set, transprob), SCIPlpGetPseudoObjval(lp, set, transprob)));

      SCIPprobStoreRootSol(transprob, set, stat, lp, SCIPtreeHasFocusNodeLP(tree));
   }

   /* check for cutoff */
   if( *cutoff )
   {
      SCIPsetDebugMsg(set, "node is cut off\n");

      if( SCIPtreeHasFocusNodeLP(tree) && lp->flushed && lp->solved && SCIPlpGetSolstat(lp) == SCIP_LPSOLSTAT_OBJLIMIT )
      {

      }
      SCIPnodeUpdateLowerbound(focusnode, stat, set, tree, transprob, origprob, SCIPsetInfinity(set));
      *infeasible = TRUE;
      SCIP_CALL( SCIPdebugRemoveNode(blkmem, set, focusnode) ); /*lint !e506 !e774*/
   }
   else if( !(*unbounded) && SCIPlpGetSolstat(lp) == SCIP_LPSOLSTAT_OPTIMAL )
   {
      /* update the regression statistic nlpbranchcands and LP objective value  */
      int nlpbranchcands;
      SCIP_Real lpobjval;

      /* get number of LP candidate variables */
      SCIP_CALL( SCIPbranchcandGetLPCands(branchcand, set, stat, lp, NULL, NULL, NULL, &nlpbranchcands, NULL, NULL) );

      /* get LP objective value */
      lpobjval = SCIPlpGetObjval(lp, set, transprob);
      assert(lpobjval != SCIP_INVALID && !SCIPsetIsInfinity(set, REALABS(lpobjval))); /*lint !e777*/

      /* add the observation to the regression */
      SCIPregressionAddObservation(stat->regressioncandsobjval, (SCIP_Real)nlpbranchcands, lpobjval);
   }

   return SCIP_OKAY;
}

/** if feasible, adds current solution to the solution storage */
static
SCIP_RETCODE addCurrentSolution(
   BMS_BLKMEM*           blkmem,             /**< block memory buffers */
   SCIP_SET*             set,                /**< global SCIP settings */
   SCIP_MESSAGEHDLR*     messagehdlr,        /**< message handler */
   SCIP_STAT*            stat,               /**< dynamic problem statistics */
   SCIP_PROB*            origprob,           /**< original problem */
   SCIP_PROB*            transprob,          /**< transformed problem after presolve */
   SCIP_PRIMAL*          primal,             /**< primal data */
   SCIP_TREE*            tree,               /**< branch and bound tree */
   SCIP_REOPT*           reopt,              /**< reoptimization data structure */
   SCIP_LP*              lp,                 /**< LP data */
   SCIP_EVENTQUEUE*      eventqueue,         /**< event queue */
   SCIP_EVENTFILTER*     eventfilter,        /**< event filter for global (not variable dependent) events */
   SCIP_Bool             checksol            /**< should the solution be checked? */
   )
{
   SCIP_Longint oldnbestsolsfound = primal->nbestsolsfound;
   SCIP_SOL* sol;
   SCIP_Bool foundsol;

   /* found a feasible solution */
   if( SCIPtreeHasFocusNodeLP(tree) )
   {
      assert(lp->primalfeasible);

      /* start clock for LP solutions */
      SCIPclockStart(stat->lpsoltime, set);

      /* add solution to storage */
      SCIP_CALL( SCIPsolCreateLPSol(&sol, blkmem, set, stat, transprob, primal, tree, lp, NULL) );
      if( checksol || set->misc_exactsolve )
      {
         /* if we want to solve exactly, we have to check the solution exactly again */
         SCIP_CALL( SCIPprimalTrySolFree(primal, blkmem, set, messagehdlr, stat, origprob, transprob, tree, reopt, lp,
               eventqueue, eventfilter, &sol, FALSE, FALSE, TRUE, TRUE, TRUE, &foundsol) );
      }
      else
      {
         SCIP_CALL( SCIPprimalAddSolFree(primal, blkmem, set, messagehdlr, stat, origprob, transprob, tree, reopt, lp,
               eventqueue, eventfilter, &sol, &foundsol) );
      }

      if( foundsol )
      {
         stat->nlpsolsfound++;

         if( primal->nbestsolsfound != oldnbestsolsfound )
         {
            stat->nlpbestsolsfound++;
            SCIPstoreSolutionGap(set->scip);
         }
      }

      /* stop clock for LP solutions */
      SCIPclockStop(stat->lpsoltime, set);
   }
   else
   {
      /* start clock for pseudo solutions */
      SCIPclockStart(stat->pseudosoltime, set);

      /* add solution to storage */
      SCIP_CALL( SCIPsolCreatePseudoSol(&sol, blkmem, set, stat, transprob, primal, tree, lp, NULL) );
      if( checksol || set->misc_exactsolve )
      {
         /* if we want to solve exactly, we have to check the solution exactly again */
         SCIP_CALL( SCIPprimalTrySolFree(primal, blkmem, set, messagehdlr, stat, origprob, transprob, tree, reopt, lp,
               eventqueue, eventfilter, &sol, FALSE, FALSE, TRUE, TRUE, TRUE, &foundsol) );
      }
      else
      {
         SCIP_CALL( SCIPprimalAddSolFree(primal, blkmem, set, messagehdlr, stat, origprob, transprob, tree, reopt, lp,
               eventqueue, eventfilter, &sol, &foundsol) );
      }

      /* stop clock for pseudo solutions */
      SCIPclockStop(stat->pseudosoltime, set);

      if( foundsol )
      {
         stat->npssolsfound++;

         if( primal->nbestsolsfound != oldnbestsolsfound )
         {
            stat->npsbestsolsfound++;
            SCIPstoreSolutionGap(set->scip);
         }
      }
   }

   return SCIP_OKAY;
}

/** main solving loop */
SCIP_RETCODE SCIPsolveCIP(
   BMS_BLKMEM*           blkmem,             /**< block memory buffers */
   SCIP_SET*             set,                /**< global SCIP settings */
   SCIP_MESSAGEHDLR*     messagehdlr,        /**< message handler */
   SCIP_STAT*            stat,               /**< dynamic problem statistics */
   SCIP_MEM*             mem,                /**< block memory pools */
   SCIP_PROB*            origprob,           /**< original problem */
   SCIP_PROB*            transprob,          /**< transformed problem after presolve */
   SCIP_PRIMAL*          primal,             /**< primal data */
   SCIP_TREE*            tree,               /**< branch and bound tree */
   SCIP_REOPT*           reopt,              /**< reoptimization data structure */
   SCIP_LP*              lp,                 /**< LP data */
   SCIP_RELAXATION*      relaxation,         /**< global relaxation data */
   SCIP_PRICESTORE*      pricestore,         /**< pricing storage */
   SCIP_SEPASTORE*       sepastore,          /**< separation storage */
   SCIP_CUTPOOL*         cutpool,            /**< global cut pool */
   SCIP_CUTPOOL*         delayedcutpool,     /**< global delayed cut pool */
   SCIP_BRANCHCAND*      branchcand,         /**< branching candidate storage */
   SCIP_CONFLICT*        conflict,           /**< conflict analysis data */
   SCIP_EVENTFILTER*     eventfilter,        /**< event filter for global (not variable dependent) events */
   SCIP_EVENTQUEUE*      eventqueue,         /**< event queue */
   SCIP_CLIQUETABLE*     cliquetable,        /**< clique table data structure */
   SCIP_Bool*            restart             /**< should solving process be started again with presolving? */
   )
{
   SCIP_NODESEL* nodesel;
   SCIP_NODE* focusnode;
   SCIP_NODE* nextnode;
   SCIP_EVENT event;
   SCIP_Real restartfac;
   SCIP_Real restartconfnum;
   int nnodes;
   int depth;
   SCIP_Bool cutoff;
   SCIP_Bool unbounded;
   SCIP_Bool infeasible;
   SCIP_Bool foundsol;

   assert(set != NULL);
   assert(blkmem != NULL);
   assert(stat != NULL);
   assert(transprob != NULL);
   assert(tree != NULL);
   assert(lp != NULL);
   assert(pricestore != NULL);
   assert(sepastore != NULL);
   assert(branchcand != NULL);
   assert(cutpool != NULL);
   assert(delayedcutpool != NULL);
   assert(primal != NULL);
   assert(eventfilter != NULL);
   assert(eventqueue != NULL);
   assert(restart != NULL);

   /* check for immediate restart (if problem solving marked to be restarted was aborted) */
   restartfac = set->presol_subrestartfac;
   if( SCIPtreeGetCurrentDepth(tree) == 0 )
      restartfac = MIN(restartfac, set->presol_restartfac);
   *restart = restartAllowed(set, stat) && (stat->userrestart
      || (stat->nrootintfixingsrun > restartfac * (transprob->nvars - transprob->ncontvars)
	 && (stat->nruns == 1 || transprob->nvars <= (1.0-set->presol_restartminred) * stat->prevrunnvars)) );

   /* calculate the number of successful conflict analysis calls that should trigger a restart */
   if( set->conf_restartnum > 0 )
   {
      int i;

      restartconfnum = (SCIP_Real)set->conf_restartnum;
      for( i = 0; i < stat->nconfrestarts; ++i )
         restartconfnum *= set->conf_restartfac;
   }
   else
      restartconfnum = SCIP_REAL_MAX;
   assert(restartconfnum >= 0.0);

   /* switch status to UNKNOWN */
   stat->status = SCIP_STATUS_UNKNOWN;

   focusnode = NULL;
   nextnode = NULL;
   unbounded = FALSE;

   while( !SCIPsolveIsStopped(set, stat, TRUE) && !(*restart) )
   {
      SCIP_Longint nsuccessconflicts;
      SCIP_Bool afternodeheur;
      SCIP_Bool stopped;
      SCIP_Bool branched;

      assert(BMSgetNUsedBufferMemory(mem->buffer) == 0);

      foundsol = FALSE;
      infeasible = FALSE;

      do
      {
         /* update the memory saving flag, switch algorithms respectively */
         SCIPstatUpdateMemsaveMode(stat, set, messagehdlr, mem);

         /* get the current node selector */
         nodesel = SCIPsetGetNodesel(set, stat);

         /* inform tree about the current node selector */
         SCIP_CALL( SCIPtreeSetNodesel(tree, set, messagehdlr, stat, nodesel) );

         /* the next node was usually already selected in the previous solving loop before the primal heuristics were
          * called, because they need to know, if the next node will be a child/sibling (plunging) or not;
          * if the heuristics found a new best solution that cut off some of the nodes, the node selector must be called
          * again, because the selected next node may be invalid due to cut off
          */
         if( nextnode == NULL )
         {
            /* select next node to process */
            SCIP_CALL( SCIPnodeselSelect(nodesel, set, &nextnode) );
         }
         focusnode = nextnode;
         nextnode = NULL;
         assert(BMSgetNUsedBufferMemory(mem->buffer) == 0);

         /* start node activation timer */
         SCIPclockStart(stat->nodeactivationtime, set);

         /* focus selected node */
         SCIP_CALL( SCIPnodeFocus(&focusnode, blkmem, set, messagehdlr, stat, transprob, origprob, primal, tree, reopt,
               lp, branchcand, conflict, eventfilter, eventqueue, cliquetable, &cutoff, FALSE) );
         if( cutoff )
            stat->ndelayedcutoffs++;

         /* stop node activation timer */
         SCIPclockStop(stat->nodeactivationtime, set);

         assert(BMSgetNUsedBufferMemory(mem->buffer) == 0);
      }
      while( cutoff ); /* select new node, if the current one was located in a cut off subtree */

      assert(SCIPtreeGetCurrentNode(tree) == focusnode);
      assert(SCIPtreeGetFocusNode(tree) == focusnode);

      /* if no more node was selected, we finished optimization */
      if( focusnode == NULL )
      {
         assert(SCIPtreeGetNNodes(tree) == 0);
         break;
      }

      /* update maxdepth and node count statistics */
      depth = SCIPnodeGetDepth(focusnode);
      stat->maxdepth = MAX(stat->maxdepth, depth);
      stat->maxtotaldepth = MAX(stat->maxtotaldepth, depth);
      stat->nnodes++;
      stat->ntotalnodes++;

      /* update reference bound statistic, if available */
      if( SCIPsetIsGE(set, SCIPnodeGetLowerbound(focusnode), stat->referencebound) )
         stat->nnodesaboverefbound++;

      /* issue NODEFOCUSED event */
      SCIP_CALL( SCIPeventChgType(&event, SCIP_EVENTTYPE_NODEFOCUSED) );
      SCIP_CALL( SCIPeventChgNode(&event, focusnode) );
      SCIP_CALL( SCIPeventProcess(&event, set, NULL, NULL, NULL, eventfilter) );

      /* solve focus node */
      SCIP_CALL( solveNode(blkmem, set, messagehdlr, stat, mem, origprob, transprob, primal, tree, reopt, lp, relaxation, pricestore, sepastore, branchcand,
            cutpool, delayedcutpool, conflict, eventfilter, eventqueue, cliquetable, &cutoff, &unbounded, &infeasible, restart, &afternodeheur, &stopped) );
      assert(!cutoff || infeasible);
      assert(BMSgetNUsedBufferMemory(mem->buffer) == 0);
      assert(SCIPtreeGetCurrentNode(tree) == focusnode);
      assert(SCIPtreeGetFocusNode(tree) == focusnode);

      branched = (tree->nchildren > 0);

      if( stopped )
         break;

      /* check for restart */
      if( !(*restart) )
      {
         /* change color of node in visualization */
         SCIPvisualSolvedNode(stat->visual, set, stat, focusnode);

         /* check, if the current solution is feasible */
         if( !infeasible )
         {
            SCIP_Bool feasible;

            assert(!SCIPtreeHasFocusNodeLP(tree) || (lp->flushed && lp->solved));
            assert(!cutoff);

            /* in the unbounded case, we check the solution w.r.t. the original problem, because we do not want to rely
             * on the LP feasibility and integrality is not checked for unbounded solutions, anyway
             */
            if( unbounded )
            {
               SCIP_SOL* sol;

               if( SCIPtreeHasFocusNodeLP(tree) )
               {
                  SCIP_CALL( SCIPsolCreateLPSol(&sol, blkmem, set, stat, transprob, primal, tree, lp, NULL) );
               }
               else
               {
                  SCIP_CALL( SCIPsolCreatePseudoSol(&sol, blkmem, set, stat, transprob, primal, tree, lp, NULL) );
               }
               SCIP_CALL( SCIPcheckSolOrig(set->scip, sol, &feasible, FALSE, FALSE) );

               SCIP_CALL( SCIPsolFree(&sol, blkmem, primal) );
            }
            else
               feasible = TRUE;

            /* node solution is feasible: add it to the solution store */
            if( feasible )
            {
               SCIP_CALL( addCurrentSolution(blkmem, set, messagehdlr, stat, origprob, transprob, primal, tree, reopt,
                     lp, eventqueue, eventfilter, FALSE) );

               /* increment number of feasible leaf nodes */
               stat->nfeasleaves++;

               /* issue NODEFEASIBLE event */
               SCIP_CALL( SCIPeventChgType(&event, SCIP_EVENTTYPE_NODEFEASIBLE) );
               SCIP_CALL( SCIPeventChgNode(&event, focusnode) );
               SCIP_CALL( SCIPeventProcess(&event, set, NULL, NULL, NULL, eventfilter) );

               if( set->reopt_enable )
               {
                  assert(reopt != NULL);
                  SCIP_CALL( SCIPreoptCheckCutoff(reopt, set, blkmem, focusnode, SCIP_EVENTTYPE_NODEFEASIBLE,
                        SCIPlpGetSolstat(lp), tree->root == focusnode, tree->focusnode == focusnode, focusnode->lowerbound,
                        tree->effectiverootdepth) );
               }
            }
         }
         else if( !unbounded )
         {
            /* node solution is not feasible */
            if( !branched )
            {
               assert(tree->nchildren == 0);

               /* change color of node in visualization output */
               SCIPvisualCutoffNode(stat->visual, set, stat, focusnode, TRUE);

               /* issue NODEINFEASIBLE event */
               SCIP_CALL( SCIPeventChgType(&event, SCIP_EVENTTYPE_NODEINFEASIBLE) );

               /* we only increase the number of objective leaf nodes if we hit the LP objective limit; we might have also
                * hit the objective limit at a node that is actually infeasible, or a dual reduction led to an infeasibility prior
                * to LP solving such that the node will be marked as infeasible */
               if( SCIPtreeHasCurrentNodeLP(tree) && SCIPlpGetSolstat(lp) == SCIP_LPSOLSTAT_OBJLIMIT )
                  stat->nobjleaves++;
               else
                  stat->ninfeasleaves++;

               if( set->reopt_enable )
               {
                  assert(reopt != NULL);
                  SCIP_CALL( SCIPreoptCheckCutoff(reopt, set, blkmem, focusnode, SCIP_EVENTTYPE_NODEINFEASIBLE,
                        SCIPlpGetSolstat(lp), tree->root == focusnode, tree->focusnode == focusnode, focusnode->lowerbound,
                        tree->effectiverootdepth) );
               }

               /* increase the cutoff counter of the branching variable */
               if( stat->lastbranchvar != NULL )
               {
                  SCIP_CALL( SCIPvarIncCutoffSum(stat->lastbranchvar, blkmem, set, stat, stat->lastbranchdir, stat->lastbranchvalue, 1.0) );
               }
               /**@todo if last branching variable is unknown, retrieve it from the nodes' boundchg arrays */
            }
            else
            {
               assert(tree->nchildren > 0);

               /* issue NODEBRANCHED event */
               SCIP_CALL( SCIPeventChgType(&event, SCIP_EVENTTYPE_NODEBRANCHED) );

               if( set->reopt_enable )
               {
                  assert(reopt != NULL);
                  SCIP_CALL( SCIPreoptCheckCutoff(reopt, set, blkmem, focusnode, SCIP_EVENTTYPE_NODEBRANCHED,
                        SCIPlpGetSolstat(lp), tree->root == focusnode, tree->focusnode == focusnode, focusnode->lowerbound,
                        tree->effectiverootdepth) );
               }
            }
            SCIP_CALL( SCIPeventChgNode(&event, focusnode) );
            SCIP_CALL( SCIPeventProcess(&event, set, NULL, NULL, NULL, eventfilter) );
         }
         assert(BMSgetNUsedBufferMemory(mem->buffer) == 0);

         /* if no branching was created, the node was not cut off, but its lower bound is still smaller than
          * the cutoff bound, we have to branch on a non-fixed variable;
          * this can happen, if we want to solve exactly, the current solution was declared feasible by the
          * constraint enforcement, but in exact solution checking it was found out to be infeasible;
          * in this case, no branching would have been generated by the enforcement of constraints, but we
          * have to further investigate the current sub tree;
          * note that we must noch check tree->nchildren > 0 here to determine whether we branched, we rather
          * check it directly after solveNode() and store the result, because an event handler might impose a
          * new cutoff bound (as is the case in ParaSCIP)
          */
         if( !cutoff && !unbounded && !branched && SCIPnodeGetLowerbound(focusnode) < primal->cutoffbound )
         {
            SCIP_RESULT result;

            assert(set->misc_exactsolve);

            do
            {
               result = SCIP_DIDNOTRUN;
               if( SCIPbranchcandGetNPseudoCands(branchcand) == 0 )
               {
                  if( transprob->ncontvars > 0 )
                  {
                     /**@todo call PerPlex */
                     SCIPerrorMessage("cannot branch on all-fixed LP -- have to call PerPlex instead\n");
                  }
               }
               else
               {
                  SCIP_CALL( SCIPbranchExecPseudo(blkmem, set, stat, transprob, origprob, tree, reopt, lp, branchcand,
                        eventqueue, primal->cutoffbound, FALSE, &result) );
                  assert(result != SCIP_DIDNOTRUN && result != SCIP_DIDNOTFIND);
               }
            }
            while( result == SCIP_REDUCEDDOM );
         }
         assert(BMSgetNUsedBufferMemory(mem->buffer) == 0);

         /* select node to process in next solving loop; the primal heuristics need to know whether a child/sibling
          * (plunging) will be selected as next node or not
          */
         SCIP_CALL( SCIPnodeselSelect(nodesel, set, &nextnode) );
         assert(BMSgetNUsedBufferMemory(mem->buffer) == 0);

         /* call primal heuristics that should be applied after the node was solved */
         nnodes = SCIPtreeGetNNodes(tree);
         stopped = SCIPsolveIsStopped(set, stat, TRUE);
         if( !afternodeheur && (!cutoff || nnodes > 0) && !stopped )
         {
            SCIP_CALL( SCIPprimalHeuristics(set, stat, transprob, primal, tree, lp, nextnode, SCIP_HEURTIMING_AFTERNODE,
                  cutoff, &foundsol) );
            assert(BMSgetNUsedBufferMemory(mem->buffer) == 0);

            stopped = SCIPsolveIsStopped(set, stat, FALSE);
         }

         /* if the heuristics found a new best solution that cut off some of the nodes, the node selector must be called
          * again, because the selected next node may be invalid due to cut off
          */
         assert(!tree->cutoffdelayed);

         if( nnodes != SCIPtreeGetNNodes(tree) || stopped )
            nextnode = NULL;
      }
      else if( !infeasible )
      {
         /* The current solution was not proven to be infeasible, but due to the restart, this does not mean that it is
          * feasible, we might just have skipped the check. Thus, we try to add it to the solution store, but check it
          * again.
          */
         SCIP_CALL( addCurrentSolution(blkmem, set, messagehdlr, stat, origprob, transprob, primal, tree, reopt, lp,
               eventqueue, eventfilter, TRUE) );

         if( set->reopt_enable )
         {
            assert(reopt != NULL);
            SCIP_CALL( SCIPreoptCheckCutoff(reopt, set, blkmem, focusnode, SCIP_EVENTTYPE_NODEFEASIBLE,
                  SCIPlpGetSolstat(lp), tree->root == focusnode, tree->focusnode == focusnode, focusnode->lowerbound,
                  tree->effectiverootdepth) );
         }
      }

      /* compute number of successfully applied conflicts */
      nsuccessconflicts = SCIPconflictGetNPropSuccess(conflict) + SCIPconflictGetNInfeasibleLPSuccess(conflict)
         + SCIPconflictGetNBoundexceedingLPSuccess(conflict) + SCIPconflictGetNStrongbranchSuccess(conflict)
         + SCIPconflictGetNPseudoSuccess(conflict);

      /* trigger restart due to conflicts and the restart parameters allow another restart */
      if( nsuccessconflicts >= restartconfnum && restartAllowed(set, stat) )
      {
         SCIPmessagePrintVerbInfo(messagehdlr, set->disp_verblevel, SCIP_VERBLEVEL_HIGH,
            "(run %d, node %" SCIP_LONGINT_FORMAT ") restarting after %" SCIP_LONGINT_FORMAT " successful conflict analysis calls\n",
            stat->nruns, stat->nnodes, nsuccessconflicts);
         *restart = TRUE;

         stat->nconfrestarts++;
      }

      /* restart if the userrestart was set to true, we have still some nodes left and the restart parameters allow
       * another restart
       */
      *restart = *restart || (stat->userrestart && SCIPtreeGetNNodes(tree) > 0 && restartAllowed(set, stat));
      if( restartAllowed(set, stat) && set->limit_autorestartnodes == stat->nnodes && stat->ntotalnodes - stat->nruns + 1 == set->limit_autorestartnodes )
      {
         SCIPmessagePrintVerbInfo(messagehdlr, set->disp_verblevel, SCIP_VERBLEVEL_HIGH,
               "(run %d, node %" SCIP_LONGINT_FORMAT ") restarting: triggering parameter controlled restart)\n",
               stat->nruns, stat->nnodes);
         *restart = TRUE;
      }
      /* if restart limit was exceeded, change the status; if status is different from unknown, ie some other limit was
       * hit, leave it unchanged
       */
      if( *restart && stat->status == SCIP_STATUS_UNKNOWN && set->limit_restarts >= 0 && stat->nruns > set->limit_restarts )
      {
         *restart = FALSE;
         stat->status = SCIP_STATUS_RESTARTLIMIT;
      }

      /* display node information line */
      SCIP_CALL( SCIPdispPrintLine(set, messagehdlr, stat, NULL, (SCIPnodeGetDepth(focusnode) == 0) && infeasible && !foundsol, TRUE) );

      SCIPsetDebugMsg(set, "Processing of node %" SCIP_LONGINT_FORMAT " in depth %d finished. %d siblings, %d children, %d leaves left\n",
         stat->nnodes, SCIPnodeGetDepth(focusnode), tree->nsiblings, tree->nchildren, SCIPtreeGetNLeaves(tree));
      SCIPsetDebugMsg(set, "**********************************************************************\n");
   }

   /* update the primal-dual integral if node or time limits were hit or an interruption signal was called */
   if( SCIPsolveIsStopped(set, stat, TRUE) )
   {
      SCIPstatUpdatePrimalDualIntegral(stat, set, transprob, origprob, SCIPsetInfinity(set), -SCIPsetInfinity(set));
   }

   assert(BMSgetNUsedBufferMemory(mem->buffer) == 0);

   SCIPsetDebugMsg(set, "Problem solving finished with status %u (restart=%u, userrestart=%u)\n", stat->status, *restart, stat->userrestart);

   /* cuts off nodes with lower bound is not better than given cutoff bound, manually; this necessary to ensure that
    * SCIP terminates with a proper solve stage
    */
   SCIP_CALL( SCIPtreeCutoff(tree, reopt, blkmem, set, stat, eventqueue, lp, primal->cutoffbound) );

   /* if the current node is the only remaining node, and if its lower bound exceeds the upper bound, we have
    * to delete it manually in order to get to the SOLVED stage instead of thinking, that only the gap limit
    * was reached (this may happen, if the current node is the one defining the global lower bound and a
    * feasible solution with the same value was found at this node)
    */
   if( tree->focusnode != NULL && SCIPtreeGetNNodes(tree) == 0
      && SCIPsetIsGE(set, tree->focusnode->lowerbound, primal->cutoffbound) )
   {
      if( set->reopt_enable )
      {
         assert(reopt != NULL);
         SCIP_CALL( SCIPreoptCheckCutoff(reopt, set, blkmem, tree->focusnode, SCIP_EVENTTYPE_NODEINFEASIBLE,
               SCIPlpGetSolstat(lp), tree->root == focusnode, tree->focusnode == focusnode, tree->focusnode->lowerbound,
               tree->effectiverootdepth) );
      }

      focusnode = NULL;
      SCIP_CALL( SCIPnodeFocus(&focusnode, blkmem, set, messagehdlr, stat, transprob, origprob, primal, tree, reopt, lp,
            branchcand, conflict, eventfilter, eventqueue, cliquetable, &cutoff, FALSE) );
   }

   /* check whether we finished solving */
   if( SCIPtreeGetNNodes(tree) == 0 && SCIPtreeGetCurrentNode(tree) == NULL )
   {
      /* no restart necessary */
      *restart = FALSE;

      /* set the solution status */
      if( unbounded )
      {
         if( primal->nsols > 0 )
         {
            /* switch status to UNBOUNDED */
            stat->status = SCIP_STATUS_UNBOUNDED;
         }
         else
         {
            /* switch status to INFORUNB */
            stat->status = SCIP_STATUS_INFORUNBD;
         }
      }
      else if( primal->nlimsolsfound == 0 )
      {
         assert(primal->nsols == 0 || SCIPsetIsFeasGT(set, SCIPsolGetObj(primal->sols[0], set, transprob, origprob),
               SCIPprobInternObjval(transprob, origprob, set, SCIPprobGetObjlim(transprob, set))));

         /* switch status to INFEASIBLE */
         stat->status = SCIP_STATUS_INFEASIBLE;
      }
      else
      {
         /* switch status to OPTIMAL */
         stat->status = SCIP_STATUS_OPTIMAL;
      }
   }

   return SCIP_OKAY;
}<|MERGE_RESOLUTION|>--- conflicted
+++ resolved
@@ -2255,17 +2255,10 @@
 
                if( !(*cutoff) )
                {
-<<<<<<< HEAD
                   /* if we found something, solve LP again */
                   if( !lp->flushed )
-=======
-                  SCIPsetDebugMsg(set, "    -> found reduction: resolve LP\n");
-
-                  /* in the root node, remove redundant rows permanently from the LP */
-                  if( root )
->>>>>>> f93219d8
                   {
-                     SCIPdebugMessage("    -> found reduction: resolve LP\n");
+                     SCIPsetDebugMsg(set, "    -> found reduction: resolve LP\n");
 
                      /* in the root node, remove redundant rows permanently from the LP */
                      if( root )
@@ -2283,7 +2276,6 @@
                      /* remove previous primal ray, store new one if LP is unbounded */
                      SCIP_CALL( updatePrimalRay(blkmem, set, stat, transprob, primal, tree, lp, *lperror) );
 
-<<<<<<< HEAD
                      mustprice = TRUE;
                      *propagateagain = TRUE;
                   }
@@ -2294,11 +2286,6 @@
                   else if( stat->nboundchgs > oldnboundchgs )
                   {
                      *propagateagain = TRUE;
-=======
-                  SCIP_CALL( SCIPnodeUpdateLowerboundLP(focusnode, set, stat, tree, transprob, origprob, lp) );
-                  SCIPsetDebugMsg(set, " -> new lower bound: %g (LP status: %d, LP obj: %g)\n",
-                     SCIPnodeGetLowerbound(focusnode), SCIPlpGetSolstat(lp), SCIPlpGetObjval(lp, set, transprob));
->>>>>>> f93219d8
 
                      if( lp->solved && SCIPprobAllColsInLP(transprob, set, lp) && SCIPlpIsRelax(lp) )
                      {
@@ -2306,7 +2293,7 @@
                         assert(lp->solved);
 
                         SCIP_CALL( SCIPnodeUpdateLowerboundLP(focusnode, set, stat, tree, transprob, origprob, lp) );
-                        SCIPdebugMessage(" -> new lower bound: %g (LP status: %d, LP obj: %g)\n",
+                        SCIPsetDebugMsg(set, " -> new lower bound: %g (LP status: %d, LP obj: %g)\n",
                            SCIPnodeGetLowerbound(focusnode), SCIPlpGetSolstat(lp), SCIPlpGetObjval(lp, set, transprob));
 
                         /* update node estimate */
@@ -2466,11 +2453,7 @@
                /* if a new bound change (e.g. a cut with only one column) was found, propagate domains again */
                if( stat->domchgcount != olddomchgcount )
                {
-<<<<<<< HEAD
-                  SCIPdebugMessage(" -> separation changed bound: propagate again\n");
-=======
-                  SCIPsetDebugMsg(set, " -> separation changed bound: call propagators that are applicable before LP is solved\n");
->>>>>>> f93219d8
+                  SCIPsetDebugMsg(set, " -> separation changed bound: propagate again\n");
 
                   *propagateagain = TRUE;
 
@@ -2580,13 +2563,8 @@
          }
          assert(*cutoff || *lperror || (lp->flushed && lp->solved)); /* cutoff: LP may be unsolved due to bound changes */
 
-<<<<<<< HEAD
-         SCIPdebugMessage("separation round %d/%d finished (%d/%d stall rounds): mustprice=%u, mustsepa=%u, delayedsepa=%u, propagateagain=%u\n",
+         SCIPsetDebugMsg(set, "separation round %d/%d finished (%d/%d stall rounds): mustprice=%u, mustsepa=%u, delayedsepa=%u, propagateagain=%u\n",
             stat->nseparounds, maxseparounds, nsepastallrounds, maxnsepastallrounds, mustprice, mustsepa, delayedsepa, *propagateagain);
-=======
-         SCIPsetDebugMsg(set, "separation round %d/%d finished (%d/%d stall rounds): mustprice=%u, mustsepa=%u, delayedsepa=%u\n",
-            stat->nseparounds, maxseparounds, nsepastallrounds, maxnsepastallrounds, mustprice, mustsepa, delayedsepa);
->>>>>>> f93219d8
 
          /* increase separation round counter */
          stat->nseparounds++;
@@ -3577,13 +3555,8 @@
             sepastore, cutpool, delayedcutpool, branchcand, conflict, eventfilter, eventqueue, cliquetable, initiallpsolved,
             newinitconss, propagateagain, solvelpagain, cutoff, unbounded, lperror, pricingaborted) );
 
-<<<<<<< HEAD
       *lpsolved = TRUE;
-      SCIPdebugMessage(" -> LP status: %d, LP obj: %g, iter: %" SCIP_LONGINT_FORMAT ", count: %" SCIP_LONGINT_FORMAT "\n",
-=======
-      *initiallpsolved = TRUE;
       SCIPsetDebugMsg(set, " -> LP status: %d, LP obj: %g, iter: %" SCIP_LONGINT_FORMAT ", count: %" SCIP_LONGINT_FORMAT "\n",
->>>>>>> f93219d8
          SCIPlpGetSolstat(lp),
          *cutoff ? SCIPsetInfinity(set) : (*lperror ? -SCIPsetInfinity(set) : SCIPlpGetObjval(lp, set, transprob)),
          stat->nlpiterations, stat->lpcount);
