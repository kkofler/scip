/* * * * * * * * * * * * * * * * * * * * * * * * * * * * * * * * * * * * * * */
/*                                                                           */
/*                  This file is part of the program and library             */
/*         SCIP --- Solving Constraint Integer Programs                      */
/*                                                                           */
/*    Copyright (C) 2002-2012 Konrad-Zuse-Zentrum                            */
/*                            fuer Informationstechnik Berlin                */
/*                                                                           */
/*  SCIP is distributed under the terms of the ZIB Academic License.         */
/*                                                                           */
/*  You should have received a copy of the ZIB Academic License              */
/*  along with SCIP; see the file COPYING. If not email to scip@zib.de.      */
/*                                                                           */
/* * * * * * * * * * * * * * * * * * * * * * * * * * * * * * * * * * * * * * */

/**@file   solve.c
 * @brief  main solving loop and node processing
 * @author Tobias Achterberg
 * @author Timo Berthold
 * @author Marc Pfetsch
 * @author Gerald Gamrath
 */

/*---+----1----+----2----+----3----+----4----+----5----+----6----+----7----+----8----+----9----+----0----+----1----+----2*/

#include <assert.h>

#include "scip/def.h"
#include "scip/set.h"
#include "scip/stat.h"
#include "scip/buffer.h"
#include "scip/clock.h"
#include "scip/vbc.h"
#include "scip/interrupt.h"
#include "scip/event.h"
#include "scip/lp.h"
#include "scip/var.h"
#include "scip/prob.h"
#include "scip/sol.h"
#include "scip/primal.h"
#include "scip/tree.h"
#include "scip/pricestore.h"
#include "scip/sepastore.h"
#include "scip/cutpool.h"
#include "scip/solve.h"
#include "scip/scip.h"
#include "scip/branch.h"
#include "scip/conflict.h"
#include "scip/cons.h"
#include "scip/disp.h"
#include "scip/heur.h"
#include "scip/nodesel.h"
#include "scip/pricer.h"
#include "scip/relax.h"
#include "scip/sepa.h"
#include "scip/prop.h"
#include "scip/pub_misc.h"


#define MAXNLPERRORS  10                /**< maximal number of LP error loops in a single node */


/** returns whether the solving process will be / was stopped before proving optimality;
 *  if the solving process was stopped, stores the reason as status in stat
 */
SCIP_Bool SCIPsolveIsStopped(
   SCIP_SET*             set,                /**< global SCIP settings */
   SCIP_STAT*            stat,               /**< dynamic problem statistics */
   SCIP_Bool             checknodelimits     /**< should the node limits be involved in the check? */
   )
{
   assert(set != NULL);
   assert(stat != NULL);

   /* in case lowerbound >= upperbound, we do not want to terminate with SCIP_STATUS_GAPLIMIT but with the ordinary 
    * SCIP_STATUS_OPTIMAL/INFEASIBLE/...
    */
<<<<<<< HEAD
   if( set->stage >= SCIP_STAGE_SOLVING 
      && ((set->misc_exactsolve && SCIPgetUpperbound(set->scip) <= SCIPgetLowerbound(set->scip))
         || (!set->misc_exactsolve && SCIPsetIsLE(set, SCIPgetUpperbound(set->scip), SCIPgetLowerbound(set->scip)))) )
      return FALSE;
=======
   if( set->stage >= SCIP_STAGE_SOLVING && SCIPsetIsLE(set, SCIPgetUpperbound(set->scip), SCIPgetLowerbound(set->scip)) )
      return TRUE;

   /* if some limit has been changed since the last call, we reset the status */
   if( set->limitchanged )
   {
      stat->status = SCIP_STATUS_UNKNOWN;
      set->limitchanged = FALSE;
   }
>>>>>>> 9948ed2b

   if( SCIPinterrupted() || stat->userinterrupt )
   {
      stat->status = SCIP_STATUS_USERINTERRUPT;
      stat->userinterrupt = FALSE;
   }
   else if( SCIPclockGetTime(stat->solvingtime) >= set->limit_time )
      stat->status = SCIP_STATUS_TIMELIMIT;
   else if( SCIPgetMemUsed(set->scip) >= set->limit_memory*1048576.0 )
      stat->status = SCIP_STATUS_MEMLIMIT;
   else if( set->stage >= SCIP_STAGE_SOLVING 
      && ((set->misc_exactsolve && SCIPgetGap(set->scip) < set->limit_gap)
         ||(!set->misc_exactsolve && SCIPsetIsLT(set, SCIPgetGap(set->scip), set->limit_gap))) )
      stat->status = SCIP_STATUS_GAPLIMIT;
   else if( set->stage >= SCIP_STAGE_SOLVING
      && ((set->misc_exactsolve && SCIPgetUpperbound(set->scip) - SCIPgetLowerbound(set->scip) < set->limit_absgap) 
         || (!set->misc_exactsolve && 
            SCIPsetIsLT(set, SCIPgetUpperbound(set->scip) - SCIPgetLowerbound(set->scip), set->limit_absgap))) )
      stat->status = SCIP_STATUS_GAPLIMIT;
   else if( set->limit_solutions >= 0 && set->stage >= SCIP_STAGE_PRESOLVED
      && SCIPgetNSolsFound(set->scip) >= set->limit_solutions )
      stat->status = SCIP_STATUS_SOLLIMIT;
   else if( set->limit_bestsol >= 0 && set->stage >= SCIP_STAGE_PRESOLVED
      && SCIPgetNBestSolsFound(set->scip) >= set->limit_bestsol )
      stat->status = SCIP_STATUS_BESTSOLLIMIT;
   else if( checknodelimits && set->limit_nodes >= 0 && stat->nnodes >= set->limit_nodes )
      stat->status = SCIP_STATUS_NODELIMIT;
   else if( checknodelimits && set->limit_totalnodes >= 0 && stat->ntotalnodes >= set->limit_totalnodes )
      stat->status = SCIP_STATUS_TOTALNODELIMIT;
   else if( checknodelimits && set->limit_stallnodes >= 0 && stat->nnodes >= stat->bestsolnode + set->limit_stallnodes )
      stat->status = SCIP_STATUS_STALLNODELIMIT;

   /* If stat->status was initialized to SCIP_STATUS_NODELIMIT or SCIP_STATUS_STALLNODELIMIT due to a previous call to SCIPsolveIsStopped(,,TRUE),
    * in the case of checknodelimits == FALSE, we do not want to report here that the solve will be stopped due to a nodelimit.
    */
   if( !checknodelimits )
      return (stat->status != SCIP_STATUS_UNKNOWN && stat->status != SCIP_STATUS_NODELIMIT && stat->status != SCIP_STATUS_TOTALNODELIMIT && stat->status != SCIP_STATUS_STALLNODELIMIT);
   else
      return (stat->status != SCIP_STATUS_UNKNOWN);
}

/** calls primal heuristics */
SCIP_RETCODE SCIPprimalHeuristics(
   SCIP_SET*             set,                /**< global SCIP settings */
   SCIP_STAT*            stat,               /**< dynamic problem statistics */
   SCIP_PROB*            prob,               /**< transformed problem after presolve */
   SCIP_PRIMAL*          primal,             /**< primal data */
   SCIP_TREE*            tree,               /**< branch and bound tree, or NULL if called during presolving */
   SCIP_LP*              lp,                 /**< LP data, or NULL if called during presolving or propagation */
   SCIP_NODE*            nextnode,           /**< next node that will be processed, or NULL if no more nodes left or called during presolving */
   SCIP_HEURTIMING       heurtiming,         /**< current point in the node solving process */
   SCIP_Bool*            foundsol            /**< pointer to store whether a solution has been found */
   )
{  /*lint --e{715}*/

   SCIP_RESULT result;
   SCIP_Longint oldnbestsolsfound;
   SCIP_Real lowerbound;
   int ndelayedheurs;
   int depth;
   int lpstateforkdepth;
   int h;
#ifndef NDEBUG
   SCIP_Bool inprobing;
   SCIP_Bool indiving;
#endif

   assert(set != NULL);
   assert(primal != NULL);
   assert(tree != NULL || heurtiming == SCIP_HEURTIMING_BEFOREPRESOL || heurtiming == SCIP_HEURTIMING_DURINGPRESOLLOOP);
   assert(lp != NULL || heurtiming == SCIP_HEURTIMING_BEFOREPRESOL || heurtiming == SCIP_HEURTIMING_DURINGPRESOLLOOP 
      || heurtiming == SCIP_HEURTIMING_AFTERPROPLOOP);
   assert(heurtiming == SCIP_HEURTIMING_BEFORENODE || heurtiming == SCIP_HEURTIMING_DURINGLPLOOP
      || heurtiming == SCIP_HEURTIMING_AFTERLPLOOP || heurtiming == SCIP_HEURTIMING_AFTERNODE
      || heurtiming == SCIP_HEURTIMING_DURINGPRICINGLOOP || heurtiming == SCIP_HEURTIMING_BEFOREPRESOL
      || heurtiming == SCIP_HEURTIMING_DURINGPRESOLLOOP || heurtiming == SCIP_HEURTIMING_AFTERPROPLOOP
      || heurtiming == (SCIP_HEURTIMING_AFTERLPLOOP | SCIP_HEURTIMING_AFTERNODE));
   assert(heurtiming != SCIP_HEURTIMING_AFTERNODE || (nextnode == NULL) == (SCIPtreeGetNNodes(tree) == 0));
   assert(foundsol != NULL);

   *foundsol = FALSE;

   /* nothing to do, if no heuristics are available, or if the branch-and-bound process is finished */
   if( set->nheurs == 0 || (heurtiming == SCIP_HEURTIMING_AFTERNODE && nextnode == NULL) )
      return SCIP_OKAY;

   /* sort heuristics by priority, but move the delayed heuristics to the front */
   SCIPsetSortHeurs(set);

   /* specialize the AFTERNODE timing flag */
   if( (heurtiming & SCIP_HEURTIMING_AFTERNODE) == SCIP_HEURTIMING_AFTERNODE )
   {
      SCIP_Bool plunging;
      SCIP_Bool pseudonode;

      /* clear the AFTERNODE flags and replace them by the right ones */
      heurtiming &= ~SCIP_HEURTIMING_AFTERNODE;

      /* we are in plunging mode iff the next node is a sibling or a child, and no leaf */
      assert(nextnode == NULL
         || SCIPnodeGetType(nextnode) == SCIP_NODETYPE_SIBLING
         || SCIPnodeGetType(nextnode) == SCIP_NODETYPE_CHILD
         || SCIPnodeGetType(nextnode) == SCIP_NODETYPE_LEAF);
      plunging = (nextnode != NULL && SCIPnodeGetType(nextnode) != SCIP_NODETYPE_LEAF);
      pseudonode = !SCIPtreeHasFocusNodeLP(tree);
      if( plunging && SCIPtreeGetCurrentDepth(tree) > 0 ) /* call plunging heuristics also at root node */
      {
         if( !pseudonode )
            heurtiming |= SCIP_HEURTIMING_AFTERLPNODE;
         else
            heurtiming |= SCIP_HEURTIMING_AFTERPSEUDONODE;
      }
      else
      {
         if( !pseudonode )
            heurtiming |= SCIP_HEURTIMING_AFTERLPPLUNGE | SCIP_HEURTIMING_AFTERLPNODE;
         else
            heurtiming |= SCIP_HEURTIMING_AFTERPSEUDOPLUNGE | SCIP_HEURTIMING_AFTERPSEUDONODE;
      }
   }

   /* initialize the tree related data, if we are not in presolving */
   if( heurtiming == SCIP_HEURTIMING_BEFOREPRESOL || heurtiming == SCIP_HEURTIMING_DURINGPRESOLLOOP )
   {
      depth = -1;
      lpstateforkdepth = -1;

      SCIPdebugMessage("calling primal heuristics %s presolving\n", 
         heurtiming == SCIP_HEURTIMING_BEFOREPRESOL ? "before" : "during");
   }
   else
   {
      assert(tree != NULL); /* for lint */
      depth = SCIPtreeGetFocusDepth(tree);
      lpstateforkdepth = (tree->focuslpstatefork != NULL ? SCIPnodeGetDepth(tree->focuslpstatefork) : -1);
      
      SCIPdebugMessage("calling primal heuristics in depth %d (timing: %u)\n", depth, heurtiming);
   }

   /* call heuristics */
   ndelayedheurs = 0;
   oldnbestsolsfound = primal->nbestsolsfound;

#ifndef NDEBUG
   /* remember old probing and diving status */
   inprobing = tree != NULL && SCIPtreeProbing(tree);
   indiving = lp != NULL && SCIPlpDiving(lp);

   /* heuristics should currently not be called in diving mode */
   assert(!indiving);
#endif

   /* collect lower bound of current node */
   if( tree !=  NULL )
   {
      assert(SCIPtreeGetFocusNode(tree) != NULL);
      lowerbound = SCIPnodeGetLowerbound(SCIPtreeGetFocusNode(tree));
   }
   else if( lp != NULL )
      lowerbound = SCIPlpGetPseudoObjval(lp, set, prob);
   else
      lowerbound = -SCIPsetInfinity(set);

   for( h = 0; h < set->nheurs; ++h )
   {
      /* it might happen that a diving heuristic renders the previously solved node LP invalid
       * such that additional calls to LP heuristics will fail; better abort the loop in this case
       */
      if( lp != NULL && lp->resolvelperror) 
         break;

      SCIPdebugMessage(" -> executing heuristic <%s> with priority %d\n",
         SCIPheurGetName(set->heurs[h]), SCIPheurGetPriority(set->heurs[h]));
      SCIP_CALL( SCIPheurExec(set->heurs[h], set, primal, depth, lpstateforkdepth, heurtiming, &ndelayedheurs, &result) );

      /* if the new solution cuts off the current node due to a new primal solution (via the cutoff bound) interrupt
       * calling the remaining heuristics
       */
      if( result == SCIP_FOUNDSOL && lowerbound > primal->cutoffbound )
         break;

      /* make sure that heuristic did not change probing or diving status */
      assert(tree == NULL || inprobing == SCIPtreeProbing(tree));
      assert(lp == NULL || indiving == SCIPlpDiving(lp));
   }
   assert(0 <= ndelayedheurs && ndelayedheurs <= set->nheurs);

   *foundsol = (primal->nbestsolsfound > oldnbestsolsfound);

   return SCIP_OKAY;
}

/** applies one round of propagation */
static
SCIP_RETCODE propagationRound(
   BMS_BLKMEM*           blkmem,             /**< block memory buffers */
   SCIP_SET*             set,                /**< global SCIP settings */
   SCIP_STAT*            stat,               /**< dynamic problem statistics */
   SCIP_PRIMAL*          primal,             /**< primal data */
   SCIP_TREE*            tree,               /**< branch and bound tree */
   int                   depth,              /**< depth level to use for propagator frequency checks */
   SCIP_Bool             fullpropagation,    /**< should all constraints be propagated (or only new ones)? */
   SCIP_Bool             onlydelayed,        /**< should only delayed propagators be called? */
   SCIP_Bool*            delayed,            /**< pointer to store whether a propagator was delayed */
   SCIP_Bool*            propagain,          /**< pointer to store whether propagation should be applied again */
   SCIP_PROPTIMING       timingmask,         /**< timing mask to decide which propagators are executed */
   SCIP_Bool*            cutoff              /**< pointer to store whether the node can be cut off */
   )
{  /*lint --e{715}*/
   SCIP_RESULT result;
   SCIP_Bool abortoncutoff;
   int i;

   assert(set != NULL);
   assert(delayed != NULL);
   assert(propagain != NULL);
   assert(cutoff != NULL);

   *delayed = FALSE;
   *propagain = FALSE;

   /* sort propagators */
   SCIPsetSortProps(set);

   /* check if we want to abort on a cutoff; if we are not in the solving stage (e.g., in presolving), we want to abort
    * anyway
    */
   abortoncutoff = set->prop_abortoncutoff || (set->stage != SCIP_STAGE_SOLVING);
 
   /* call additional propagators with nonnegative priority */
   for( i = 0; i < set->nprops && (!(*cutoff) || !abortoncutoff); ++i )
   {
      /* timing needs to fit */
      if( (SCIPpropGetTimingmask(set->props[i]) & timingmask) == 0 )
         continue;

      if( SCIPpropGetPriority(set->props[i]) < 0 )
         continue;

      if( onlydelayed && !SCIPpropWasDelayed(set->props[i]) )
         continue;

      SCIPdebugMessage("calling propagator <%s>\n", SCIPpropGetName(set->props[i]));

      SCIP_CALL( SCIPpropExec(set->props[i], set, stat, depth, onlydelayed, timingmask, &result) );
      *delayed = *delayed || (result == SCIP_DELAYED);
      *propagain = *propagain || (result == SCIP_REDUCEDDOM);

      /* beside the result pointer of the propagator we have to check if an internal cutoff was detected; this can
       * happen when a global bound change was applied which is globally valid and leads locally (for the current node
       * and others) to an infeasible problem;
       */
      *cutoff = *cutoff || (result == SCIP_CUTOFF) || (tree->cutoffdepth <= SCIPtreeGetCurrentDepth(tree));

      if( result == SCIP_CUTOFF )
      {
         SCIPdebugMessage(" -> propagator <%s> detected cutoff\n", SCIPpropGetName(set->props[i]));
      }

      /* if we work off the delayed propagators, we stop immediately if a reduction was found */
      if( onlydelayed && result == SCIP_REDUCEDDOM )
      {
         *delayed = TRUE;
         return SCIP_OKAY;
      }
   }

   /* propagate constraints */
   for( i = 0; i < set->nconshdlrs && (!(*cutoff) || !abortoncutoff); ++i )
   {
      /* timing needs to fit */
      if( (SCIPconshdlrGetPropTimingmask(set->conshdlrs[i]) & timingmask) == 0 )
         continue;

      if( onlydelayed && !SCIPconshdlrWasPropagationDelayed(set->conshdlrs[i]) )
         continue;

      SCIPdebugMessage("calling propagation method of constraint handler <%s>\n", SCIPconshdlrGetName(set->conshdlrs[i]));

      SCIP_CALL( SCIPconshdlrPropagate(set->conshdlrs[i], blkmem, set, stat, depth, fullpropagation, onlydelayed,
            timingmask, &result) );
      *delayed = *delayed || (result == SCIP_DELAYED);
      *propagain = *propagain || (result == SCIP_REDUCEDDOM);

      /* beside the result pointer of the propagator we have to check if an internal cutoff was detected; this can
       * happen when a global bound change was applied which is globally valid and leads locally (for the current node
       * and others) to an infeasible problem;
       */
      *cutoff = *cutoff || (result == SCIP_CUTOFF) || (tree->cutoffdepth <= SCIPtreeGetCurrentDepth(tree));

      if( result == SCIP_CUTOFF )
      {
         SCIPdebugMessage(" -> constraint handler <%s> detected cutoff in propagation\n",
            SCIPconshdlrGetName(set->conshdlrs[i]));
      }

      /* if we work off the delayed propagators, we stop immediately if a reduction was found */
      if( onlydelayed && result == SCIP_REDUCEDDOM )
      {
         *delayed = TRUE;
         return SCIP_OKAY;
      }
   }

   /* call additional propagators with negative priority */
   for( i = 0; i < set->nprops && (!(*cutoff) || !abortoncutoff); ++i )
   {
      /* timing needs to fit */
      if( (SCIPpropGetTimingmask(set->props[i]) & timingmask) == 0 )
         continue;

      if( SCIPpropGetPriority(set->props[i]) >= 0 )
         continue;

      if( onlydelayed && !SCIPpropWasDelayed(set->props[i]) )
         continue;

      SCIPdebugMessage("calling propagator <%s>\n", SCIPpropGetName(set->props[i]));

      SCIP_CALL( SCIPpropExec(set->props[i], set, stat, depth, onlydelayed, timingmask, &result) );
      *delayed = *delayed || (result == SCIP_DELAYED);
      *propagain = *propagain || (result == SCIP_REDUCEDDOM);

      /* beside the result pointer of the propagator we have to check if an internal cutoff was detected; this can
       * happen when a global bound change was applied which is globally valid and leads locally (for the current node
       * and others) to an infeasible problem;
       */
      *cutoff = *cutoff || (result == SCIP_CUTOFF) || (tree->cutoffdepth <= SCIPtreeGetCurrentDepth(tree));

      if( result == SCIP_CUTOFF )
      {
         SCIPdebugMessage(" -> propagator <%s> detected cutoff\n", SCIPpropGetName(set->props[i]));
      }

      /* if we work off the delayed propagators, we stop immediately if a reduction was found */
      if( onlydelayed && result == SCIP_REDUCEDDOM )
      {
         *delayed = TRUE;
         return SCIP_OKAY;
      }
   }

   return SCIP_OKAY;
}

/** applies domain propagation on current node */
static
SCIP_RETCODE propagateDomains(
   BMS_BLKMEM*           blkmem,             /**< block memory buffers */
   SCIP_SET*             set,                /**< global SCIP settings */
   SCIP_STAT*            stat,               /**< dynamic problem statistics */
   SCIP_PRIMAL*          primal,             /**< primal data */
   SCIP_TREE*            tree,               /**< branch and bound tree */
   int                   depth,              /**< depth level to use for propagator frequency checks */
   int                   maxproprounds,      /**< maximal number of propagation rounds (-1: no limit, 0: parameter settings) */
   SCIP_Bool             fullpropagation,    /**< should all constraints be propagated (or only new ones)? */
   SCIP_PROPTIMING       timingmask,         /**< timing mask to decide which propagators are executed */
   SCIP_Bool*            cutoff              /**< pointer to store whether the node can be cut off */
   )
{
   SCIP_NODE* node;
   SCIP_Bool delayed;
   SCIP_Bool propagain;
   int propround;

   assert(set != NULL);
   assert(tree != NULL);
   assert(depth >= 0);
   assert(cutoff != NULL);

   node = SCIPtreeGetCurrentNode(tree);
   assert(node != NULL);
   assert(SCIPnodeIsActive(node));
   assert(SCIPnodeGetType(node) == SCIP_NODETYPE_FOCUSNODE
      || SCIPnodeGetType(node) == SCIP_NODETYPE_REFOCUSNODE
      || SCIPnodeGetType(node) == SCIP_NODETYPE_PROBINGNODE);

   /* adjust maximal number of propagation rounds */
   if( maxproprounds == 0 )
      maxproprounds = (depth == 0 ? set->prop_maxroundsroot : set->prop_maxrounds);
   if( maxproprounds == -1 )
      maxproprounds = INT_MAX;

   SCIPdebugMessage("domain propagation of node %p in depth %d (using depth %d, maxrounds %d)\n",
      (void*)node, SCIPnodeGetDepth(node), depth, maxproprounds);

   /* propagate as long new bound changes were found and the maximal number of propagation rounds is not exceeded */
   *cutoff = FALSE;
   propround = 0;
   propagain = TRUE;
   while( propagain && !(*cutoff) && propround < maxproprounds && !SCIPsolveIsStopped(set, stat, FALSE) )
   {
      propround++;

      /* perform the propagation round by calling the propagators and constraint handlers */
      SCIP_CALL( propagationRound(blkmem, set, stat, primal, tree, depth, fullpropagation, FALSE, &delayed, &propagain, timingmask, cutoff) );

      /* if the propagation will be terminated, call the delayed propagators */
      while( delayed && (!propagain || propround >= maxproprounds) && !(*cutoff) )
      {
         /* call the delayed propagators and constraint handlers */
         SCIP_CALL( propagationRound(blkmem, set, stat, primal, tree, depth, fullpropagation, TRUE, &delayed, &propagain, timingmask, cutoff) );
      }

      /* if a reduction was found, we want to do another full propagation round (even if the propagator only claimed
       * to have done a domain reduction without applying a domain change)
       */
      fullpropagation = TRUE;
   }

   /* mark the node to be completely propagated in the current repropagation subtree level */
   SCIPnodeMarkPropagated(node, tree);

   return SCIP_OKAY;
}

/** applies domain propagation on current node and flushes the conflict storage afterwards */
SCIP_RETCODE SCIPpropagateDomains(
   BMS_BLKMEM*           blkmem,             /**< block memory buffers */
   SCIP_SET*             set,                /**< global SCIP settings */
   SCIP_STAT*            stat,               /**< dynamic problem statistics */
   SCIP_PROB*            prob,               /**< transformed problem after presolve */
   SCIP_PRIMAL*          primal,             /**< primal data */
   SCIP_TREE*            tree,               /**< branch and bound tree */
   SCIP_CONFLICT*        conflict,           /**< conflict analysis data */
   int                   depth,              /**< depth level to use for propagator frequency checks */
   int                   maxproprounds,      /**< maximal number of propagation rounds (-1: no limit, 0: parameter settings) */
   SCIP_PROPTIMING       timingmask,         /**< timing mask to decide which propagators are executed */
   SCIP_Bool*            cutoff              /**< pointer to store whether the node can be cut off */
   )
{
   /* apply domain propagation */
   SCIP_CALL( propagateDomains(blkmem, set, stat, primal, tree, depth, maxproprounds, TRUE, timingmask, cutoff) );

   /* flush the conflict set storage */
   SCIP_CALL( SCIPconflictFlushConss(conflict, blkmem, set, stat, prob, tree) );

   return SCIP_OKAY;
}

/** returns whether the given variable with the old LP solution value should lead to an update of the pseudo cost entry */
static
SCIP_Bool isPseudocostUpdateValid(
   SCIP_VAR*             var,                /**< problem variable */
   SCIP_SET*             set,                /**< global SCIP settings */
   SCIP_Real             oldlpsolval,        /**< solution value of variable in old LP */
   SCIP_Bool             updateintegers,     /**< whether to update pseudo costs for integer variables */
   SCIP_Bool             updatecontinuous    /**< whether to update pseudo costs for continuous variables */
   )
{
   SCIP_Real newlpsolval;

   assert(var != NULL);

   if( !updatecontinuous && SCIPvarGetType(var) == SCIP_VARTYPE_CONTINUOUS )
      return FALSE;

   if( !updateintegers && SCIPvarGetType(var) != SCIP_VARTYPE_CONTINUOUS )
      return FALSE;

   if( SCIPvarGetType(var) == SCIP_VARTYPE_CONTINUOUS && set->branch_lpgainnorm != 'l' )
   {
      /* if the variable is fixed at +/- infinity or it has an unbounded domain, then the domain-based update strategies will not work */
      if( SCIPsetIsInfinity(set, REALABS(SCIPvarGetLbLocal(var))) || SCIPsetIsInfinity(set, REALABS(SCIPvarGetUbLocal(var))) )
         return FALSE;

      /* @todo if set->branch_lpgainnorm == 's', then we would need to know then domain before branching
       * since this is difficult to get, we don't check for unboundedness here and let the pscost update fail later
       * however, this makes the weights used to spread a pseudo cost update over all domain changes inaccurate
       */

      return TRUE;
   }

   /* if the old LP solution value is unknown, the pseudo cost update cannot be performed */
   if( oldlpsolval >= SCIP_INVALID )
      return FALSE;

   /* the bound change on the given variable was responsible for the gain in the dual bound, if the variable's
    * old solution value is outside the current bounds, and the new solution value is equal to the bound
    * closest to the old solution value
    */

   /* find out, which of the current bounds is violated by the old LP solution value */
   if( SCIPsetIsLT(set, oldlpsolval, SCIPvarGetLbLocal(var)) )
   {
      newlpsolval = SCIPvarGetLPSol(var);
      return SCIPsetIsEQ(set, newlpsolval, SCIPvarGetLbLocal(var));
   }
   else if( SCIPsetIsGT(set, oldlpsolval, SCIPvarGetUbLocal(var)) )
   {
      newlpsolval = SCIPvarGetLPSol(var);
      return SCIPsetIsEQ(set, newlpsolval, SCIPvarGetUbLocal(var));
   }
   else
      return FALSE;
}

/** pseudo cost flag stored in the variables to mark them for the pseudo cost update */
enum PseudocostFlag
{
   PSEUDOCOST_NONE     = 0,             /**< variable's bounds were not changed */
   PSEUDOCOST_IGNORE   = 1,             /**< bound changes on variable should be ignored for pseudo cost updates */
   PSEUDOCOST_UPDATE   = 2              /**< pseudo cost value of variable should be updated */
};
typedef enum PseudocostFlag PSEUDOCOSTFLAG;

/** updates the variable's pseudo cost values after the node's initial LP was solved */
static
SCIP_RETCODE updatePseudocost(
   SCIP_SET*             set,                /**< global SCIP settings */
   SCIP_STAT*            stat,               /**< dynamic problem statistics */
   SCIP_PROB*            prob,               /**< transformed problem after presolve */
   SCIP_TREE*            tree,               /**< branch and bound tree */
   SCIP_LP*              lp,                 /**< LP data */
   SCIP_Bool             updateintegers,     /**< whether to update pseudo costs for integer variables */
   SCIP_Bool             updatecontinuous    /**< whether to update pseudo costs for continuous variables */
   )
{
   SCIP_NODE* focusnode;
   int actdepth;

   assert(lp != NULL);
   assert(tree != NULL);
   assert(tree->path != NULL);

   focusnode = SCIPtreeGetFocusNode(tree);
   assert(SCIPnodeIsActive(focusnode));
   assert(SCIPnodeGetType(focusnode) == SCIP_NODETYPE_FOCUSNODE);
   actdepth = SCIPnodeGetDepth(focusnode);
   assert(tree->path[actdepth] == focusnode);

   if( (updateintegers || updatecontinuous) && lp->solved && SCIPlpGetSolstat(lp) == SCIP_LPSOLSTAT_OPTIMAL && tree->focuslpstatefork != NULL )
   {
      SCIP_BOUNDCHG** updates;
      SCIP_NODE* node;
      SCIP_VAR* var;
      SCIP_Real weight;
      SCIP_Real lpgain;
      int nupdates;
      int nvalidupdates;
      int d;
      int i;

      assert(SCIPnodeIsActive(tree->focuslpstatefork));
      assert(tree->path[tree->focuslpstatefork->depth] == tree->focuslpstatefork);

      /* get a buffer for the collected bound changes; start with a size twice as large as the number of nodes between
       * current node and LP fork
       */
      SCIP_CALL( SCIPsetAllocBufferArray(set, &updates, (int)(2*(actdepth - tree->focuslpstatefork->depth))) );
      nupdates = 0;
      nvalidupdates = 0;

      /* search the nodes from LP fork down to current node for bound changes in between; move in this direction,
       * because the bound changes closer to the LP fork are more likely to have a valid LP solution information
       * attached; collect the bound changes for pseudo cost value updates and mark the corresponding variables such
       * that they are not updated twice in case of more than one bound change on the same variable
       */
      for( d = tree->focuslpstatefork->depth+1; d <= actdepth; ++d )
      {
         node = tree->path[d];

         if( node->domchg != NULL )
         {
            SCIP_BOUNDCHG* boundchgs;
            int nboundchgs;

            boundchgs = node->domchg->domchgbound.boundchgs;
            nboundchgs = node->domchg->domchgbound.nboundchgs;
            for( i = 0; i < nboundchgs; ++i )
            {
               var = boundchgs[i].var;
               assert(var != NULL);

               /* we even collect redundant bound changes, since they were not redundant in the LP branching decision
                * and therefore should be regarded in the pseudocost updates
                *
                * however, if the variable is continuous and we normalize the pseudo costs by the domain reduction,
                * then getting the variable bound before the branching is not possible by looking at the variables branching information (since redundant branchings are not applied)
                * thus, in this case we ignore the boundchange
                */
               if( (SCIP_BOUNDCHGTYPE)boundchgs[i].boundchgtype == SCIP_BOUNDCHGTYPE_BRANCHING &&
                   (PSEUDOCOSTFLAG)var->pseudocostflag == PSEUDOCOST_NONE
                 )
               {
                  /* remember the bound change and mark the variable */
                  SCIP_CALL( SCIPsetReallocBufferArray(set, &updates, nupdates+1) );
                  updates[nupdates] = &boundchgs[i];
                  nupdates++;

                  /* check, if the bound change would lead to a valid pseudo cost update
                   * and see comment above (however, ...) */
                  if( isPseudocostUpdateValid(var, set, boundchgs[i].data.branchingdata.lpsolval, updateintegers, updatecontinuous) &&
                      (SCIPvarGetType(var) != SCIP_VARTYPE_CONTINUOUS || !boundchgs[i].redundant || set->branch_lpgainnorm != 'd')
                    )
                  {
                     var->pseudocostflag = PSEUDOCOST_UPDATE; /*lint !e641*/
                     nvalidupdates++;
                  }
                  else
                     var->pseudocostflag = PSEUDOCOST_IGNORE; /*lint !e641*/
               }
            }
         }
      }

      /* update the pseudo cost values and reset the variables' flags; assume, that the responsibility for the dual gain
       * is equally spread on all bound changes that lead to valid pseudo cost updates
       */
<<<<<<< HEAD
      weight = nvalidupdates > 0 ? 1.0 / (SCIP_Real)nvalidupdates : 1.0;
      lpgain = (SCIPlpGetObjval(lp, set) - tree->focuslpstatefork->lowerbound) * weight;
      /* in exact mode, lower bounds can be -inf if safe dual bounding method fails (e.g., verify); here we use lpgain=0 instead of lpgain=inf */
      if( set->misc_exactsolve && SCIPsetIsInfinity(set, -tree->focuslpstatefork->lowerbound) )
         lpgain = 0.0;
=======
      assert(SCIPnodeGetType(tree->focuslpstatefork) == SCIP_NODETYPE_FORK);
      weight = (nvalidupdates > 0 ? 1.0 / (SCIP_Real)nvalidupdates : 1.0);
      lpgain = (SCIPlpGetObjval(lp, set, prob) - tree->focuslpstatefork->data.fork->lpobjval) * weight;
>>>>>>> 9948ed2b
      lpgain = MAX(lpgain, 0.0);

      for( i = 0; i < nupdates; ++i )
      {
         assert((SCIP_BOUNDCHGTYPE)updates[i]->boundchgtype == SCIP_BOUNDCHGTYPE_BRANCHING);

         var = updates[i]->var;
         assert(var != NULL);
         assert((PSEUDOCOSTFLAG)var->pseudocostflag != PSEUDOCOST_NONE);

         if( (PSEUDOCOSTFLAG)var->pseudocostflag == PSEUDOCOST_UPDATE )
         {
            if( SCIPvarGetType(var) != SCIP_VARTYPE_CONTINUOUS || set->branch_lpgainnorm == 'l' )
            {
               SCIPdebugMessage("updating pseudocosts of <%s>: sol: %g -> %g, LP: %e -> %e => solvaldelta = %g, gain=%g, weight: %g\n",
                  SCIPvarGetName(var), updates[i]->data.branchingdata.lpsolval, SCIPvarGetLPSol(var),
                  tree->focuslpstatefork->data.fork->lpobjval, SCIPlpGetObjval(lp, set, prob),
                  SCIPvarGetLPSol(var) - updates[i]->data.branchingdata.lpsolval, lpgain, weight);
               SCIP_CALL( SCIPvarUpdatePseudocost(var, set, stat,
                  SCIPvarGetLPSol(var) - updates[i]->data.branchingdata.lpsolval, lpgain, weight) );
            }
            else
            {
               /* set->branch_lpgainnorm == 'd':
                * For continuous variables, we want to pseudocosts to be the average of the gain in the LP value
                * if the domain is reduced from x% of its original width to y% of its original (e.g., global) width, i.e.,
                * to be the average of LPgain / (oldwidth/origwidth - newwidth/origwidth) = LPgain * origwidth / (oldwidth - newwidth).
                * Then an expected improvement in the LP value by a reduction of the domain width
                * from x% to y% of its original width can be computed by pseudocost * (oldwidth - newwidth) / origwidth.
                * Since the original width cancels out, we can also define the pseudocosts as average of LPgain / (oldwidth - newwidth)
                * and compute the expected improvement as pseudocost * (oldwidth - newwidth).
                *
                * Let var have bounds [a,c] before the branching and assume we branched on some value b.
                * b is given by updates[i]->newbound.
                *
                * If updates[i]->boundtype = upper, then node corresponds to the child [a,b].
                * Thus, we have oldwidth = c-a, newwidth = b-a, and oldwidth - newwidth = c-b.
                * To get c (the previous upper bound), we look into the var->ubchginfos array.
                *
                * If updates[i]->boundtype = lower, then node corresponds to the child [b,c].
                * Thus, we have oldwidth = c-a, newwidth = c-b, and oldwidth - newwidth = b-a.
                * To get c (the previous lower bound), we look into the var->lbchginfos array.
                */
               SCIP_BDCHGINFO* bdchginfo;
               SCIP_Real oldbound;
               SCIP_Real delta;
               int j;
               int nbdchginfos;

               assert(set->branch_lpgainnorm == 'd' || set->branch_lpgainnorm == 's');

               oldbound = SCIP_INVALID;

               if( set->branch_lpgainnorm == 'd' )
               {
                  assert(!updates[i]->redundant);

                  if( (SCIP_BOUNDTYPE)updates[i]->boundtype == SCIP_BOUNDTYPE_UPPER )
                  {
                     nbdchginfos = SCIPvarGetNBdchgInfosUb(var);

                     /* walk backwards through bound change information array to find the bound change corresponding to branching in updates[i]
                      * usually it will be the first one we look at */
                     for( j = nbdchginfos-1; j >= 0; --j )
                     {
                        bdchginfo = SCIPvarGetBdchgInfoUb(var, j);

                        if( bdchginfo->oldbound > updates[i]->newbound )
                        {
                           /* first boundchange which upper bound is above the upper bound set by the branching in updates[i]
                            * if bdchginfo->boundchgtype == SCIP_BOUNDCHGTYPE_BRANCHING, then this should be exactly the bound change that we are looking for
                            * if bdchginfo->boundchgtype != SCIP_BOUNDCHGTYPE_BRANCHING, then this should be because the branching domain change has not been applied to the variable due to redundancy
                            * in this case, i.e., if there was another boundchange coming from somewhere else, I am not sure whether oldbound is an accurate value to compute the old domain size, so we skip the pseudocosts update
                            */
                           if( (SCIP_BOUNDCHGTYPE)bdchginfo->boundchgtype == SCIP_BOUNDCHGTYPE_BRANCHING )
                           {
                              assert(bdchginfo->newbound == updates[i]->newbound); /*lint !e777*/
                              oldbound = bdchginfo->oldbound;
                           }
                           else
                              assert(updates[i]->redundant);

                           break;
                        }
                     }
                     /* if the bound change was redundant (e.g., due to a change in the global bound), then it was not applied, so there exists no corresponding bound change info
                      * if it is not redundant, then we should have found at least one corresponding boundchange */
                     assert(j >= 0 || updates[i]->redundant);
                     if( oldbound != SCIP_INVALID ) /*lint !e777*/
                     {
                        assert(!SCIPsetIsInfinity(set, -oldbound)); /* branching on a variable fixed to -infinity does not make sense */
                        assert(!SCIPsetIsInfinity(set, updates[i]->newbound)); /* branching to infinity does not make sense */

                        /* if the old upper bound is at infinity or the new upper bound is at -infinity, then we say the delta (c-b) is infinity */
                        if( SCIPsetIsInfinity(set, oldbound) || SCIPsetIsInfinity(set, -updates[i]->newbound) )
                           delta = SCIP_INVALID;
                        else
                           delta = updates[i]->newbound - oldbound;
                     }
                     else
                        delta = SCIP_INVALID;

                  }
                  else
                  {
                     assert((SCIP_BOUNDTYPE)updates[i]->boundtype == SCIP_BOUNDTYPE_LOWER);
                     nbdchginfos = SCIPvarGetNBdchgInfosLb(var);

                     /* walk backwards through bound change information array to find the bound change corresponding to branching in updates[i]
                      * usually it will be the first one we look at */
                     for( j = nbdchginfos-1; j >= 0; --j )
                     {
                        bdchginfo = SCIPvarGetBdchgInfoLb(var, j);

                        if( bdchginfo->oldbound < updates[i]->newbound )
                        {
                           /* first boundchange which lower bound is below the lower bound set by the branching in updates[i]
                            * if bdchginfo->boundchgtype == SCIP_BOUNDCHGTYPE_BRANCHING, then this should be exactly the bound change that we are looking for
                            * if bdchginfo->boundchgtype != SCIP_BOUNDCHGTYPE_BRANCHING, then this should be because the branching domain change has not been applied to the variable due to redundancy
                            * in this case, i.e., if there was another boundchange coming from somewhere else, I am not sure whether oldbound is an accurate value to compute the old domain size, so we skip the pseudocosts update
                            */
                           if( (SCIP_BOUNDCHGTYPE)bdchginfo->boundchgtype == SCIP_BOUNDCHGTYPE_BRANCHING )
                           {
                              assert(bdchginfo->newbound == updates[i]->newbound); /*lint !e777*/
                              oldbound = bdchginfo->oldbound;
                           }
                           else
                              assert(updates[i]->redundant);

                           break;
                        }
                     }
                     /* if the bound change was redundant (e.g., due to a change in the global bound), then it was not applied, so there exists no corresponding bound change info
                      * if it is not redundant, then we should have found at least one corresponding boundchange */
                     assert(j >= 0 || updates[i]->redundant);
                     if( oldbound != SCIP_INVALID ) /*lint !e777*/
                     {
                        assert(!SCIPsetIsInfinity(set, oldbound)); /* branching on a variable fixed to +infinity does not make sense */
                        assert(!SCIPsetIsInfinity(set, -updates[i]->newbound)); /* branching to infinity does not make sense */

                        /* if the old lower bound is at -infinity or the new lower bound is at +infinity, then we say the delta (b-a) is infinity */
                        if( SCIPsetIsInfinity(set, -oldbound) || SCIPsetIsInfinity(set, updates[i]->newbound) )
                           delta = SCIP_INVALID;
                        else
                           delta = updates[i]->newbound - oldbound;
                     }
                     else
                        delta = SCIP_INVALID;
                  }
               }
               else
               {
                  /* set->branch_lpgainnorm == 's':
                   * Here, we divide the LPgain by the reduction in the sibling node.
                   *
                   * If updates[i]->boundtype = upper, then node corresponds to the child [a,b].
                   * Thus, we have oldwidth = c-a, newwidth = c-b, and oldwidth - newwidth = b-a.
                   * Conveniently, we just use the current lower bound for a (it may have been tightened, though).
                   *
                   * If updates[i]->boundtype = lower, then node corresponds to the child [b,a].
                   * Thus, we have oldwidth = c-a, newwidth = b-a, and oldwidth - newwidth = c-b.
                   * Conveniently, we just use the current upper bound for c (it may have been tightened, though).
                   */
                  if( (SCIP_BOUNDTYPE)updates[i]->boundtype == SCIP_BOUNDTYPE_UPPER )
                  {
                     assert(!SCIPsetIsInfinity(set, updates[i]->newbound)); /* branching on a variable fixed to +infinity does not make sense */
                     assert(!SCIPsetIsInfinity(set, SCIPvarGetLbLocal(var))); /* branching to infinity does not make sense */
                     if( SCIPsetIsInfinity(set, -updates[i]->newbound) || SCIPsetIsInfinity(set, -SCIPvarGetLbLocal(var)) )
                        delta = SCIP_INVALID;
                     else
                        delta = updates[i]->newbound - SCIPvarGetLbLocal(var);
                  }
                  else
                  {
                     assert((SCIP_BOUNDTYPE)updates[i]->boundtype == SCIP_BOUNDTYPE_LOWER);
                     assert(!SCIPsetIsInfinity(set, -updates[i]->newbound)); /* branching on a variable fixed to -infinity does not make sense */
                     assert(!SCIPsetIsInfinity(set, -SCIPvarGetUbLocal(var))); /* branching to -infinity does not make sense */
                     if( SCIPsetIsInfinity(set, updates[i]->newbound) || SCIPsetIsInfinity(set, SCIPvarGetUbLocal(var)) )
                        delta = SCIP_INVALID;
                     else
                        delta = -(SCIPvarGetUbLocal(var) - updates[i]->newbound);
                  }
               }

               if( delta != SCIP_INVALID ) /*lint !e777*/
               {
                  SCIPdebugMessage("updating pseudocosts of <%s> with strategy %c: domain: [%g,%g] -> [%g,%g], LP: %e -> %e => "
                     "delta = %g, gain=%g, weight: %g\n",
                     SCIPvarGetName(var), set->branch_lpgainnorm,
                     (SCIP_BOUNDTYPE)updates[i]->boundtype == SCIP_BOUNDTYPE_UPPER ? SCIPvarGetLbLocal(var) : oldbound,
                     (SCIP_BOUNDTYPE)updates[i]->boundtype == SCIP_BOUNDTYPE_UPPER ? oldbound : SCIPvarGetUbLocal(var),
                     (SCIP_BOUNDTYPE)updates[i]->boundtype == SCIP_BOUNDTYPE_UPPER ? SCIPvarGetLbLocal(var) : updates[i]->newbound,
                     (SCIP_BOUNDTYPE)updates[i]->boundtype == SCIP_BOUNDTYPE_UPPER ? updates[i]->newbound : SCIPvarGetUbLocal(var),
                     tree->focuslpstatefork->lowerbound, SCIPlpGetObjval(lp, set, prob),
                     delta, lpgain, weight);

                  SCIP_CALL( SCIPvarUpdatePseudocost(var, set, stat, delta, lpgain, weight) );
               }
            }
         }
         var->pseudocostflag = PSEUDOCOST_NONE; /*lint !e641*/
      }

      /* free the buffer for the collected bound changes */
      SCIPsetFreeBufferArray(set, &updates);
   }

   return SCIP_OKAY;
}

/** updates the estimated value of a primal feasible solution for the focus node after the LP was solved */
static
SCIP_RETCODE updateEstimate(
   SCIP_SET*             set,                /**< global SCIP settings */
   SCIP_STAT*            stat,               /**< problem statistics */
   SCIP_TREE*            tree,               /**< branch and bound tree */
   SCIP_LP*              lp,                 /**< current LP data */
   SCIP_BRANCHCAND*      branchcand,         /**< branching candidate storage */
   SCIP_Real             lowerboundapprox    /**< approximation of lower bound or -inf */
   )
{
   SCIP_NODE* focusnode;
   SCIP_VAR** lpcands;
   SCIP_Real* lpcandsfrac;
   SCIP_Real estimate;
   int nlpcands;
   int i;

   assert(SCIPtreeHasFocusNodeLP(tree));

   /* estimate is only available if LP was solved to optimality */
   if( SCIPlpGetSolstat(lp) != SCIP_LPSOLSTAT_OPTIMAL || !SCIPlpIsRelax(lp) )
      return SCIP_OKAY;

   focusnode = SCIPtreeGetFocusNode(tree);
   assert(focusnode != NULL);

   /* get the fractional variables */
   SCIP_CALL( SCIPbranchcandGetLPCands(branchcand, set, stat, lp, &lpcands, NULL, &lpcandsfrac, &nlpcands, NULL) );

   /* calculate the estimate: lowerbound + sum(min{f_j * pscdown_j, (1-f_j) * pscup_j});
    * in exact mode, if lowerbound is -inf because safe verification of approximate LP solution failed, we want to use the given approximate lower bound 
    */
   estimate = MAX(SCIPnodeGetLowerbound(focusnode), lowerboundapprox); 
   for( i = 0; i < nlpcands; ++i )
   {
      SCIP_Real pscdown;
      SCIP_Real pscup;

      pscdown = SCIPvarGetPseudocost(lpcands[i], stat, 0.0-lpcandsfrac[i]);
      pscup = SCIPvarGetPseudocost(lpcands[i], stat, 1.0-lpcandsfrac[i]);
      estimate += MIN(pscdown, pscup);
   }
   SCIPnodeSetEstimate(focusnode, set, estimate);

   return SCIP_OKAY;
}

/** puts all constraints with initial flag TRUE into the LP */
static
SCIP_RETCODE initConssLP(
   BMS_BLKMEM*           blkmem,             /**< block memory buffers */
   SCIP_SET*             set,                /**< global SCIP settings */
   SCIP_SEPASTORE*       sepastore,          /**< separation storage */
   SCIP_STAT*            stat,               /**< dynamic problem statistics */
   SCIP_PROB*            prob,               /**< transformed problem after presolve */
   SCIP_TREE*            tree,               /**< branch and bound tree */
   SCIP_LP*              lp,                 /**< LP data */
   SCIP_BRANCHCAND*      branchcand,         /**< branching candidate storage */
   SCIP_EVENTQUEUE*      eventqueue,         /**< event queue */
   SCIP_EVENTFILTER*     eventfilter,        /**< global event filter */
   SCIP_Bool             root,               /**< is this the initial root LP? */
   SCIP_Bool*            cutoff              /**< pointer to store whether the node can be cut off */
   )
{
   int h;

   assert(set != NULL);
   assert(lp != NULL);
   assert(cutoff != NULL);
   
   /* inform separation storage, that LP is now filled with initial data */
   SCIPsepastoreStartInitialLP(sepastore);

   /* add LP relaxations of all initial constraints to LP */
   SCIPdebugMessage("init LP: initial rows\n");
   for( h = 0; h < set->nconshdlrs; ++h )
   {
      SCIP_CALL( SCIPconshdlrInitLP(set->conshdlrs[h], blkmem, set, stat) );
   }
   SCIP_CALL( SCIPsepastoreApplyCuts(sepastore, blkmem, set, stat, prob, tree, lp, branchcand,
         eventqueue, eventfilter, root, cutoff) );

   /* inform separation storage, that initial LP setup is now finished */
   SCIPsepastoreEndInitialLP(sepastore);

  return SCIP_OKAY;
}

/** constructs the initial LP of the current node */
static
SCIP_RETCODE initLP(
   BMS_BLKMEM*           blkmem,             /**< block memory buffers */
   SCIP_SET*             set,                /**< global SCIP settings */
   SCIP_STAT*            stat,               /**< dynamic problem statistics */
   SCIP_PROB*            prob,               /**< transformed problem after presolve */
   SCIP_TREE*            tree,               /**< branch and bound tree */
   SCIP_LP*              lp,                 /**< LP data */
   SCIP_PRICESTORE*      pricestore,         /**< pricing storage */
   SCIP_SEPASTORE*       sepastore,          /**< separation storage */
   SCIP_BRANCHCAND*      branchcand,         /**< branching candidate storage */
   SCIP_EVENTQUEUE*      eventqueue,         /**< event queue */
   SCIP_EVENTFILTER*     eventfilter,        /**< global event filter */
   SCIP_Bool             root,               /**< is this the initial root LP? */
   SCIP_Bool*            cutoff              /**< pointer to store whether the node can be cut off */
   )
{
   SCIP_VAR* var;
   int v;

   assert(set != NULL);
   assert(prob != NULL);
   assert(lp != NULL);
   assert(cutoff != NULL);

   *cutoff = FALSE;

   /* at the root node, we have to add the initial variables as columns */
   if( root )
   {
      assert(SCIPlpGetNCols(lp) == 0);
      assert(SCIPlpGetNRows(lp) == 0);
      assert(lp->nremovablecols == 0);
      assert(lp->nremovablerows == 0);

      /* inform pricing storage, that LP is now filled with initial data */
      SCIPpricestoreStartInitialLP(pricestore);

      /* add all initial variables to LP */
      SCIPdebugMessage("init LP: initial columns\n");
      for( v = 0; v < prob->nvars; ++v )
      {
         var = prob->vars[v];
         assert(SCIPvarGetProbindex(var) >= 0);

         if( SCIPvarIsInitial(var) )
         {
            SCIP_CALL( SCIPpricestoreAddVar(pricestore, blkmem, set, eventqueue, lp, var, 0.0, TRUE) );
         }
      }
      assert(lp->nremovablecols == 0);
      SCIP_CALL( SCIPpricestoreApplyVars(pricestore, blkmem, set, stat, eventqueue, prob, tree, lp) );

      /* inform pricing storage, that initial LP setup is now finished */
      SCIPpricestoreEndInitialLP(pricestore);
   }

   /* put all initial constraints into the LP */
   SCIP_CALL( initConssLP(blkmem, set, sepastore, stat, prob, tree, lp, branchcand, eventqueue, eventfilter,
         root, cutoff) );

   return SCIP_OKAY;
}

/** constructs the LP of the current node, but does not load the LP state and warmstart information  */
SCIP_RETCODE SCIPconstructCurrentLP(
   BMS_BLKMEM*           blkmem,             /**< block memory buffers */
   SCIP_SET*             set,                /**< global SCIP settings */
   SCIP_STAT*            stat,               /**< dynamic problem statistics */
   SCIP_PROB*            prob,               /**< transformed problem after presolve */
   SCIP_TREE*            tree,               /**< branch and bound tree */
   SCIP_LP*              lp,                 /**< LP data */
   SCIP_PRICESTORE*      pricestore,         /**< pricing storage */
   SCIP_SEPASTORE*       sepastore,          /**< separation storage */
   SCIP_BRANCHCAND*      branchcand,         /**< branching candidate storage */
   SCIP_EVENTQUEUE*      eventqueue,         /**< event queue */
   SCIP_EVENTFILTER*     eventfilter,        /**< global event filter */
   SCIP_Bool*            cutoff              /**< pointer to store whether the node can be cut off */
   )
{
   SCIP_Bool initroot;

   assert(tree != NULL);
   assert(cutoff != NULL);

   *cutoff = FALSE;

   if( !SCIPtreeIsFocusNodeLPConstructed(tree) )
   {
      /* load the LP into the solver and load the LP state */
      SCIPdebugMessage("loading LP\n");
      SCIP_CALL( SCIPtreeLoadLP(tree, blkmem, set, eventqueue, eventfilter, lp, &initroot) );
      assert(initroot || SCIPnodeGetDepth(SCIPtreeGetFocusNode(tree)) > 0);
      assert(SCIPtreeIsFocusNodeLPConstructed(tree));

      /* setup initial LP relaxation of node */
      SCIP_CALL( initLP(blkmem, set, stat, prob, tree, lp, pricestore, sepastore, branchcand, eventqueue, eventfilter, initroot,
            cutoff) );
   }

   return SCIP_OKAY;
}

/** updates the primal ray stored in primal data
 * clears previously stored primal ray, if existing and there was no LP error
 * stores current primal ray, if LP is unbounded and there has been no error
 */
static
SCIP_RETCODE updatePrimalRay(
   BMS_BLKMEM*           blkmem,             /**< block memory buffers */
   SCIP_SET*             set,                /**< global SCIP settings */
   SCIP_STAT*            stat,               /**< dynamic problem statistics */
   SCIP_PROB*            prob,               /**< transformed problem after presolve */
   SCIP_PRIMAL*          primal,             /**< primal data */
   SCIP_TREE*            tree,               /**< branch and bound tree */
   SCIP_LP*              lp,                 /**< LP data */
   SCIP_Bool             lperror             /**< has there been an LP error? */
)
{
   assert(blkmem != NULL);
   assert(set != NULL);
   assert(stat != NULL);
   assert(prob != NULL);
   assert(primal != NULL);
   assert(tree != NULL);
   assert(lp != NULL);

   if( lperror )
      return SCIP_OKAY;

   /* clear previously stored primal ray, if any */
   if( primal->primalray != NULL )
   {
      SCIP_CALL( SCIPsolFree(&primal->primalray, blkmem, primal) );
   }

   /* store unbounded ray, if LP is unbounded */
   if( SCIPlpGetSolstat(lp) == SCIP_LPSOLSTAT_UNBOUNDEDRAY )
   {
      SCIP_VAR** vars;
      SCIP_Real* ray;
      int nvars;
      int i;

      SCIPdebugMessage("LP is unbounded, store primal ray\n");

      vars = prob->vars;
      nvars = prob->nvars;

      /* get buffer memory for storing the ray and load the ray values into it */
      SCIP_CALL( SCIPsetAllocBufferArray(set, &ray, nvars) );
      BMSclearMemoryArray(ray, nvars);
      SCIP_CALL( SCIPlpGetPrimalRay(lp, set, ray) );

      /* create solution to store the primal ray in */
      assert(primal->primalray == NULL);
      SCIP_CALL( SCIPsolCreate(&primal->primalray, blkmem, set, stat, primal, tree, NULL) );

      /* set values of all active variable in the solution that represents the primal ray */
      for( i = 0; i < nvars; i++ )
      {
         SCIP_CALL( SCIPsolSetVal(primal->primalray, set, stat, tree, vars[i], ray[i]) );
      }

      SCIPdebug( SCIP_CALL( SCIPprintRay(set->scip, primal->primalray, NULL, FALSE) ) );

      /* free memory for buffering the ray values */
      SCIPsetFreeBufferArray(set, &ray);
   }

   return SCIP_OKAY;
}

/** load and solve the initial LP of a node */
static
SCIP_RETCODE solveNodeInitialLP(
   BMS_BLKMEM*           blkmem,             /**< block memory buffers */
   SCIP_SET*             set,                /**< global SCIP settings */
   SCIP_MESSAGEHDLR*     messagehdlr,        /**< message handler */
   SCIP_STAT*            stat,               /**< dynamic problem statistics */
   SCIP_PROB*            prob,               /**< transformed problem after presolve */
   SCIP_PRIMAL*          primal,             /**< primal data */
   SCIP_TREE*            tree,               /**< branch and bound tree */
   SCIP_LP*              lp,                 /**< LP data */
   SCIP_PRICESTORE*      pricestore,         /**< pricing storage */
   SCIP_SEPASTORE*       sepastore,          /**< separation storage */
   SCIP_BRANCHCAND*      branchcand,         /**< branching candidate storage */
   SCIP_EVENTFILTER*     eventfilter,        /**< event filter for global (not variable dependent) events */
   SCIP_EVENTQUEUE*      eventqueue,         /**< event queue */
   SCIP_Bool*            cutoff,             /**< pointer to store whether the node can be cut off */
   SCIP_Bool*            lperror             /**< pointer to store whether an unresolved error in LP solving occured */
   )
{
   assert(stat != NULL);
   assert(tree != NULL);
   assert(lp != NULL);
   assert(cutoff != NULL);
   assert(lperror != NULL);
   assert(SCIPtreeGetFocusNode(tree) != NULL);
   assert(SCIPnodeGetType(SCIPtreeGetFocusNode(tree)) == SCIP_NODETYPE_FOCUSNODE);

   *cutoff = FALSE;
   *lperror = FALSE;

   /* load the LP into the solver */
   SCIP_CALL( SCIPconstructCurrentLP(blkmem, set, stat, prob, tree, lp, pricestore, sepastore, branchcand, eventqueue,
         eventfilter, cutoff) );
   if( *cutoff )
      return SCIP_OKAY;

   /* load the LP state */
   SCIP_CALL( SCIPtreeLoadLPState(tree, blkmem, set, stat, eventqueue, lp) );

   /* solve initial LP */
   SCIPdebugMessage("node: solve initial LP\n");
   SCIP_CALL( SCIPlpSolveAndEval(lp, set, messagehdlr, blkmem, stat, eventqueue, eventfilter, prob,
         -1, TRUE, TRUE, FALSE, lperror) );
   assert(lp->flushed);
   assert(lp->solved || *lperror);

<<<<<<< HEAD
   if( !(*lperror) ) 
=======
   /* remove previous primal ray, store new one if LP is unbounded */
   SCIP_CALL( updatePrimalRay(blkmem, set, stat, prob, primal, tree, lp, *lperror) );

   if( !(*lperror) )
>>>>>>> 9948ed2b
   {
      SCIP_EVENT event;

      if( SCIPlpGetSolstat(lp) != SCIP_LPSOLSTAT_ITERLIMIT && SCIPlpGetSolstat(lp) != SCIP_LPSOLSTAT_TIMELIMIT )
      {
         /* issue FIRSTLPSOLVED event */
         SCIP_CALL( SCIPeventChgType(&event, SCIP_EVENTTYPE_FIRSTLPSOLVED) );
         SCIP_CALL( SCIPeventChgNode(&event, SCIPtreeGetFocusNode(tree)) );
         SCIP_CALL( SCIPeventProcess(&event, set, NULL, NULL, NULL, eventfilter) );
      }
      
      /* update pseudo cost values for integer variables (always) and for continuous variables (if not delayed) */
      SCIP_CALL( updatePseudocost(set, stat, prob, tree, lp, TRUE, !set->branch_delaypscost) );

      /* update lower bound of current node w.r.t. initial lp */
      assert(!(*cutoff));
      if( (SCIPlpGetSolstat(lp) == SCIP_LPSOLSTAT_OPTIMAL || SCIPlpGetSolstat(lp) == SCIP_LPSOLSTAT_UNBOUNDEDRAY
	    || SCIPlpGetSolstat(lp) == SCIP_LPSOLSTAT_OBJLIMIT)
	 && SCIPprobAllColsInLP(prob, set, lp) && SCIPlpIsRelax(lp) )
      {
	 SCIP_CALL( SCIPnodeUpdateLowerboundLP(SCIPtreeGetFocusNode(tree), set, stat, prob, lp) );
      }
   }

   return SCIP_OKAY;
}

/** makes sure the LP is flushed and solved */
static
SCIP_RETCODE separationRoundResolveLP(
   BMS_BLKMEM*           blkmem,             /**< block memory buffers */
   SCIP_SET*             set,                /**< global SCIP settings */
   SCIP_MESSAGEHDLR*     messagehdlr,        /**< message handler */
   SCIP_STAT*            stat,               /**< dynamic problem statistics */
   SCIP_EVENTQUEUE*      eventqueue,         /**< event queue */
   SCIP_EVENTFILTER*     eventfilter,        /**< global event filter */
   SCIP_PROB*            prob,               /**< transformed problem after presolve */
   SCIP_PRIMAL*          primal,             /**< primal data */
   SCIP_TREE*            tree,               /**< branch and bound tree */
   SCIP_LP*              lp,                 /**< LP data */
   SCIP_Bool*            lperror,            /**< pointer to store whether an unresolved error in LP solving occured */
   SCIP_Bool*            mustsepa,           /**< pointer to store TRUE if additional separation rounds should be performed */
   SCIP_Bool*            mustprice           /**< pointer to store TRUE if additional pricing rounds should be performed */
   )
{
   assert(lp != NULL);
   assert(lperror != NULL);
   assert(mustsepa != NULL);
   assert(mustprice != NULL);

   /* if bound changes were applied in the separation round, we have to resolve the LP */
   if( !lp->flushed )
   {
      /* solve LP (with dual simplex) */
      SCIPdebugMessage("separation: resolve LP\n");
      SCIP_CALL( SCIPlpSolveAndEval(lp, set, messagehdlr, blkmem, stat, eventqueue, eventfilter, prob, -1, FALSE, TRUE, FALSE, lperror) );
      assert(lp->flushed);
      assert(lp->solved || *lperror);
      *mustsepa = TRUE;
      *mustprice = TRUE;

      /* remove previous primal ray, store new one if LP is unbounded */
      SCIP_CALL( updatePrimalRay(blkmem, set, stat, prob, primal, tree, lp, *lperror) );
   }

   return SCIP_OKAY;
}

/** applies one round of LP separation */
static
SCIP_RETCODE separationRoundLP(
   BMS_BLKMEM*           blkmem,             /**< block memory buffers */
   SCIP_SET*             set,                /**< global SCIP settings */
   SCIP_MESSAGEHDLR*     messagehdlr,        /**< message handler */
   SCIP_STAT*            stat,               /**< dynamic problem statistics */
   SCIP_EVENTQUEUE*      eventqueue,         /**< event queue */
   SCIP_EVENTFILTER*     eventfilter,        /**< global event filter */
   SCIP_PROB*            prob,               /**< transformed problem after presolve */
   SCIP_PRIMAL*          primal,             /**< primal data */
   SCIP_TREE*            tree,               /**< branch and bound tree */
   SCIP_LP*              lp,                 /**< LP data */
   SCIP_SEPASTORE*       sepastore,          /**< separation storage */
   int                   actdepth,           /**< current depth in the tree */
   SCIP_Real             bounddist,          /**< current relative distance of local dual bound to global dual bound */
   SCIP_Bool             onlydelayed,        /**< should only delayed separators be called? */
   SCIP_Bool*            delayed,            /**< pointer to store whether a separator was delayed */
   SCIP_Bool*            enoughcuts,         /**< pointer to store whether enough cuts have been found this round */
   SCIP_Bool*            cutoff,             /**< pointer to store whether the node can be cut off */
   SCIP_Bool*            lperror,            /**< pointer to store whether an unresolved error in LP solving occured */
   SCIP_Bool*            mustsepa,           /**< pointer to store TRUE if additional separation rounds should be performed */
   SCIP_Bool*            mustprice           /**< pointer to store TRUE if additional pricing rounds should be performed */
   )
{
   SCIP_RESULT result;
   int i;
   SCIP_Bool consadded;
   SCIP_Bool root;

   assert(set != NULL);
   assert(lp != NULL);
   assert(set->conshdlrs_sepa != NULL);
   assert(delayed != NULL);
   assert(enoughcuts != NULL);
   assert(cutoff != NULL);
   assert(lperror != NULL);

   root = (actdepth == 0);
   *delayed = FALSE;
   *enoughcuts = (SCIPsepastoreGetNCuts(sepastore) >= 2 * (SCIP_Longint)SCIPsetGetSepaMaxcuts(set, root));
   *lperror = FALSE;
   consadded = FALSE;

   SCIPdebugMessage("calling separators on LP solution in depth %d (onlydelayed: %u)\n", actdepth, onlydelayed);

   /* sort separators by priority */
   SCIPsetSortSepas(set);

   /* call LP separators with nonnegative priority */
   for( i = 0; i < set->nsepas && !(*cutoff) && !(*lperror) && !(*enoughcuts) && lp->flushed && lp->solved
           && (SCIPlpGetSolstat(lp) == SCIP_LPSOLSTAT_OPTIMAL || SCIPlpGetSolstat(lp) == SCIP_LPSOLSTAT_UNBOUNDEDRAY);
        ++i )
   {
      if( SCIPsepaGetPriority(set->sepas[i]) < 0 )
         continue;

      if( onlydelayed && !SCIPsepaWasLPDelayed(set->sepas[i]) )
         continue;

      SCIPdebugMessage(" -> executing separator <%s> with priority %d\n",
         SCIPsepaGetName(set->sepas[i]), SCIPsepaGetPriority(set->sepas[i]));
      SCIP_CALL( SCIPsepaExecLP(set->sepas[i], set, stat, sepastore, actdepth, bounddist, onlydelayed, &result) );
      *cutoff = *cutoff || (result == SCIP_CUTOFF);
      consadded = consadded || (result == SCIP_CONSADDED);
      *enoughcuts = *enoughcuts || (SCIPsepastoreGetNCuts(sepastore) >= 2 * (SCIP_Longint)SCIPsetGetSepaMaxcuts(set, root)) || (result == SCIP_NEWROUND);
      *delayed = *delayed || (result == SCIP_DELAYED);

      if( !(*cutoff) )
      {
         /* make sure the LP is solved (after adding bound changes, LP has to be flushed and resolved) */
         SCIP_CALL( separationRoundResolveLP(blkmem, set, messagehdlr, stat, eventqueue, eventfilter, prob, primal, tree, lp, lperror, mustsepa, mustprice) );
      }
      else
      {
         SCIPdebugMessage(" -> separator <%s> detected cutoff\n", SCIPsepaGetName(set->sepas[i]));
      }

      /* if we work off the delayed separators, we stop immediately if a cut was found */
      if( onlydelayed && (result == SCIP_CONSADDED || result == SCIP_REDUCEDDOM || result == SCIP_SEPARATED || result == SCIP_NEWROUND) )
      {
         SCIPdebugMessage(" -> delayed separator <%s> found a cut\n", SCIPsepaGetName(set->sepas[i]));
         *delayed = TRUE;
         return SCIP_OKAY;
      }
   }

   /* try separating constraints of the constraint handlers */
   for( i = 0; i < set->nconshdlrs && !(*cutoff) && !(*lperror) && !(*enoughcuts) && lp->flushed && lp->solved
           && (SCIPlpGetSolstat(lp) == SCIP_LPSOLSTAT_OPTIMAL || SCIPlpGetSolstat(lp) == SCIP_LPSOLSTAT_UNBOUNDEDRAY);
        ++i )
   {
      if( onlydelayed && !SCIPconshdlrWasLPSeparationDelayed(set->conshdlrs_sepa[i]) )
         continue;

      SCIPdebugMessage(" -> executing separation of constraint handler <%s> with priority %d\n",
         SCIPconshdlrGetName(set->conshdlrs_sepa[i]), SCIPconshdlrGetSepaPriority(set->conshdlrs_sepa[i]));
      SCIP_CALL( SCIPconshdlrSeparateLP(set->conshdlrs_sepa[i], blkmem, set, stat, sepastore, actdepth, onlydelayed,
            &result) );
      *cutoff = *cutoff || (result == SCIP_CUTOFF);
      consadded = consadded || (result == SCIP_CONSADDED);
      *enoughcuts = *enoughcuts || (SCIPsepastoreGetNCuts(sepastore) >= 2 * (SCIP_Longint)SCIPsetGetSepaMaxcuts(set, root)) || (result == SCIP_NEWROUND);
      *delayed = *delayed || (result == SCIP_DELAYED);

      if( !(*cutoff) )
      {
         /* make sure the LP is solved (after adding bound changes, LP has to be flushed and resolved) */
         SCIP_CALL( separationRoundResolveLP(blkmem, set, messagehdlr, stat, eventqueue, eventfilter, prob, primal, tree, lp, lperror, mustsepa, mustprice) );
      }
      else
      {
         SCIPdebugMessage(" -> constraint handler <%s> detected cutoff in separation\n", SCIPconshdlrGetName(set->conshdlrs_sepa[i]));
      }

      /* if we work off the delayed separators, we stop immediately if a cut was found */
      if( onlydelayed && (result == SCIP_CONSADDED || result == SCIP_REDUCEDDOM || result == SCIP_SEPARATED || result == SCIP_NEWROUND) )
      {
         SCIPdebugMessage(" -> delayed constraint handler <%s> found a cut\n",
            SCIPconshdlrGetName(set->conshdlrs_sepa[i]));
         *delayed = TRUE;
         return SCIP_OKAY;
      }
   }

   /* call LP separators with negative priority */
   for( i = 0; i < set->nsepas && !(*cutoff) && !(*lperror) && !(*enoughcuts) && lp->flushed && lp->solved
           && (SCIPlpGetSolstat(lp) == SCIP_LPSOLSTAT_OPTIMAL || SCIPlpGetSolstat(lp) == SCIP_LPSOLSTAT_UNBOUNDEDRAY);
        ++i )
   {
      if( SCIPsepaGetPriority(set->sepas[i]) >= 0 )
         continue;

      if( onlydelayed && !SCIPsepaWasLPDelayed(set->sepas[i]) )
         continue;

      SCIPdebugMessage(" -> executing separator <%s> with priority %d\n",
         SCIPsepaGetName(set->sepas[i]), SCIPsepaGetPriority(set->sepas[i]));
      SCIP_CALL( SCIPsepaExecLP(set->sepas[i], set, stat, sepastore, actdepth, bounddist, onlydelayed, &result) );
      *cutoff = *cutoff || (result == SCIP_CUTOFF);
      consadded = consadded || (result == SCIP_CONSADDED);
      *enoughcuts = *enoughcuts || (SCIPsepastoreGetNCuts(sepastore) >= 2 * (SCIP_Longint)SCIPsetGetSepaMaxcuts(set, root)) || (result == SCIP_NEWROUND);
      *delayed = *delayed || (result == SCIP_DELAYED);

      if( !(*cutoff) )
      {
         /* make sure the LP is solved (after adding bound changes, LP has to be flushed and resolved) */
         SCIP_CALL( separationRoundResolveLP(blkmem, set, messagehdlr, stat, eventqueue, eventfilter, prob, primal, tree, lp, lperror, mustsepa, mustprice) );
      }
      else
      {
         SCIPdebugMessage(" -> separator <%s> detected cutoff\n", SCIPsepaGetName(set->sepas[i]));
      }

      /* if we work off the delayed separators, we stop immediately if a cut was found */
      if( onlydelayed && (result == SCIP_CONSADDED || result == SCIP_REDUCEDDOM || result == SCIP_SEPARATED || result == SCIP_NEWROUND) )
      {
         SCIPdebugMessage(" -> delayed separator <%s> found a cut\n", SCIPsepaGetName(set->sepas[i]));
         *delayed = TRUE;
         return SCIP_OKAY;
      }
   }

   /* process the constraints that were added during this separation round */
   while( consadded )
   {
      assert(!onlydelayed);
      consadded = FALSE;

      for( i = 0; i < set->nconshdlrs && !(*cutoff) && !(*lperror) && !(*enoughcuts) && lp->flushed && lp->solved
              && (SCIPlpGetSolstat(lp) == SCIP_LPSOLSTAT_OPTIMAL || SCIPlpGetSolstat(lp) == SCIP_LPSOLSTAT_UNBOUNDEDRAY);
           ++i )
      {
         SCIPdebugMessage(" -> executing separation of constraint handler <%s> with priority %d\n",
            SCIPconshdlrGetName(set->conshdlrs_sepa[i]), SCIPconshdlrGetSepaPriority(set->conshdlrs_sepa[i]));
         SCIP_CALL( SCIPconshdlrSeparateLP(set->conshdlrs_sepa[i], blkmem, set, stat, sepastore, actdepth, onlydelayed,
            &result) );
         *cutoff = *cutoff || (result == SCIP_CUTOFF);
         consadded = consadded || (result == SCIP_CONSADDED);
         *enoughcuts = *enoughcuts || (SCIPsepastoreGetNCuts(sepastore) >= 2 * (SCIP_Longint)SCIPsetGetSepaMaxcuts(set, root)) || (result == SCIP_NEWROUND);
         *delayed = *delayed || (result == SCIP_DELAYED);

         if( !(*cutoff) )
         {
            /* make sure the LP is solved (after adding bound changes, LP has to be flushed and resolved) */
            SCIP_CALL( separationRoundResolveLP(blkmem, set, messagehdlr, stat, eventqueue, eventfilter, prob, primal, tree, lp, lperror, mustsepa, mustprice) );
         }
         else
         {
            SCIPdebugMessage(" -> constraint handler <%s> detected cutoff in separation\n", SCIPconshdlrGetName(set->conshdlrs_sepa[i]));
         }
      }
   }

   SCIPdebugMessage(" -> separation round finished: delayed=%u, enoughcuts=%u, lpflushed=%u, cutoff=%u\n",
      *delayed, *enoughcuts, lp->flushed, *cutoff);

   return SCIP_OKAY;
}

/** applies one round of separation on the given primal solution */
static
SCIP_RETCODE separationRoundSol(
   BMS_BLKMEM*           blkmem,             /**< block memory buffers */
   SCIP_SET*             set,                /**< global SCIP settings */
   SCIP_STAT*            stat,               /**< dynamic problem statistics */
   SCIP_SEPASTORE*       sepastore,          /**< separation storage */
   SCIP_SOL*             sol,                /**< primal solution that should be separated, or NULL for LP solution */
   int                   actdepth,           /**< current depth in the tree */
   SCIP_Bool             onlydelayed,        /**< should only delayed separators be called? */
   SCIP_Bool*            delayed,            /**< pointer to store whether a separator was delayed */
   SCIP_Bool*            enoughcuts,         /**< pointer to store whether enough cuts have been found this round */
   SCIP_Bool*            cutoff              /**< pointer to store whether the node can be cut off */
   )
{
   SCIP_RESULT result;
   int i;
   SCIP_Bool consadded;
   SCIP_Bool root;

   assert(set != NULL);
   assert(set->conshdlrs_sepa != NULL);
   assert(delayed != NULL);
   assert(enoughcuts != NULL);
   assert(cutoff != NULL);

   *delayed = FALSE;
   *enoughcuts = FALSE;
   consadded = FALSE;
   root = (actdepth == 0);

   SCIPdebugMessage("calling separators on primal solution in depth %d (onlydelayed: %u)\n", actdepth, onlydelayed);

   /* sort separators by priority */
   SCIPsetSortSepas(set);

   /* call separators with nonnegative priority */
   for( i = 0; i < set->nsepas && !(*cutoff) && !(*enoughcuts) && !SCIPsolveIsStopped(set, stat, FALSE); ++i )
   {
      if( SCIPsepaGetPriority(set->sepas[i]) < 0 )
         continue;

      if( onlydelayed && !SCIPsepaWasSolDelayed(set->sepas[i]) )
         continue;

      SCIP_CALL( SCIPsepaExecSol(set->sepas[i], set, stat, sepastore, sol, actdepth, onlydelayed, &result) );
      *cutoff = *cutoff || (result == SCIP_CUTOFF);
      consadded = consadded || (result == SCIP_CONSADDED);
      *enoughcuts = *enoughcuts || (SCIPsepastoreGetNCuts(sepastore) >= 2 * (SCIP_Longint)SCIPsetGetSepaMaxcuts(set, root)) || (result == SCIP_NEWROUND);
      *delayed = *delayed || (result == SCIP_DELAYED);
      if( *cutoff )
      {
         SCIPdebugMessage(" -> separator <%s> detected cutoff\n", SCIPsepaGetName(set->sepas[i]));
      }

      /* if we work off the delayed separators, we stop immediately if a cut was found */
      if( onlydelayed && (result == SCIP_CONSADDED || result == SCIP_REDUCEDDOM || result == SCIP_SEPARATED || result == SCIP_NEWROUND) )
      {
         *delayed = TRUE;
         return SCIP_OKAY;
      }
   }

   /* try separating constraints of the constraint handlers */
   for( i = 0; i < set->nconshdlrs && !(*cutoff) && !(*enoughcuts) && !SCIPsolveIsStopped(set, stat, FALSE); ++i )
   {
      if( onlydelayed && !SCIPconshdlrWasSolSeparationDelayed(set->conshdlrs_sepa[i]) )
         continue;

      SCIP_CALL( SCIPconshdlrSeparateSol(set->conshdlrs_sepa[i], blkmem, set, stat, sepastore, sol, actdepth, onlydelayed,
            &result) );
      *cutoff = *cutoff || (result == SCIP_CUTOFF);
      consadded = consadded || (result == SCIP_CONSADDED);
      *enoughcuts = *enoughcuts || (SCIPsepastoreGetNCuts(sepastore) >= 2 * (SCIP_Longint)SCIPsetGetSepaMaxcuts(set, root)) || (result == SCIP_NEWROUND);
      *delayed = *delayed || (result == SCIP_DELAYED);
      if( *cutoff )
      {
         SCIPdebugMessage(" -> constraint handler <%s> detected cutoff in separation\n",
            SCIPconshdlrGetName(set->conshdlrs_sepa[i]));
      }

      /* if we work off the delayed separators, we stop immediately if a cut was found */
      if( onlydelayed && (result == SCIP_CONSADDED || result == SCIP_REDUCEDDOM || result == SCIP_SEPARATED || result == SCIP_NEWROUND) )
      {
         *delayed = TRUE;
         return SCIP_OKAY;
      }
   }

   /* call separators with negative priority */
   for( i = 0; i < set->nsepas && !(*cutoff) && !(*enoughcuts) && !SCIPsolveIsStopped(set, stat, FALSE); ++i )
   {
      if( SCIPsepaGetPriority(set->sepas[i]) >= 0 )
         continue;

      if( onlydelayed && !SCIPsepaWasSolDelayed(set->sepas[i]) )
         continue;

      SCIP_CALL( SCIPsepaExecSol(set->sepas[i], set, stat, sepastore, sol, actdepth, onlydelayed, &result) );
      *cutoff = *cutoff || (result == SCIP_CUTOFF);
      consadded = consadded || (result == SCIP_CONSADDED);
      *enoughcuts = *enoughcuts || (SCIPsepastoreGetNCuts(sepastore) >= 2 * (SCIP_Longint)SCIPsetGetSepaMaxcuts(set, root)) || (result == SCIP_NEWROUND);
      *delayed = *delayed || (result == SCIP_DELAYED);
      if( *cutoff )
      {
         SCIPdebugMessage(" -> separator <%s> detected cutoff\n", SCIPsepaGetName(set->sepas[i]));
      }

      /* if we work off the delayed separators, we stop immediately if a cut was found */
      if( onlydelayed && (result == SCIP_CONSADDED || result == SCIP_REDUCEDDOM || result == SCIP_SEPARATED || result == SCIP_NEWROUND) )
      {
         *delayed = TRUE;
         return SCIP_OKAY;
      }
   }

   /* process the constraints that were added during this separation round */
   while( consadded )
   {
      assert(!onlydelayed);
      consadded = FALSE;

      for( i = 0; i < set->nconshdlrs && !(*cutoff) && !(*enoughcuts) && !SCIPsolveIsStopped(set, stat, FALSE); ++i )
      {
         SCIP_CALL( SCIPconshdlrSeparateSol(set->conshdlrs_sepa[i], blkmem, set, stat, sepastore, sol, actdepth, onlydelayed, &result) );
         *cutoff = *cutoff || (result == SCIP_CUTOFF);
         consadded = consadded || (result == SCIP_CONSADDED);
         *enoughcuts = *enoughcuts || (SCIPsepastoreGetNCuts(sepastore) >= 2 * (SCIP_Longint)SCIPsetGetSepaMaxcuts(set, root)) || (result == SCIP_NEWROUND);
         *delayed = *delayed || (result == SCIP_DELAYED);
         if( *cutoff )
         {
            SCIPdebugMessage(" -> constraint handler <%s> detected cutoff in separation\n",
               SCIPconshdlrGetName(set->conshdlrs_sepa[i]));
         }
      }
   }

   SCIPdebugMessage(" -> separation round finished: delayed=%u, enoughcuts=%u, cutoff=%u\n",
      *delayed, *enoughcuts, *cutoff);

   return SCIP_OKAY;
}

/** applies one round of separation on the given primal solution or on the LP solution */
SCIP_RETCODE SCIPseparationRound(
   BMS_BLKMEM*           blkmem,             /**< block memory buffers */
   SCIP_SET*             set,                /**< global SCIP settings */
   SCIP_MESSAGEHDLR*     messagehdlr,        /**< message handler */
   SCIP_STAT*            stat,               /**< dynamic problem statistics */
   SCIP_EVENTQUEUE*      eventqueue,         /**< event queue */
   SCIP_EVENTFILTER*     eventfilter,        /**< global event filter */
   SCIP_PROB*            prob,               /**< transformed problem after presolve */
   SCIP_PRIMAL*          primal,             /**< primal data */
   SCIP_TREE*            tree,               /**< branch and bound tree */
   SCIP_LP*              lp,                 /**< LP data */
   SCIP_SEPASTORE*       sepastore,          /**< separation storage */
   SCIP_SOL*             sol,                /**< primal solution that should be separated, or NULL for LP solution */
   int                   actdepth,           /**< current depth in the tree */
   SCIP_Bool             onlydelayed,        /**< should only delayed separators be called? */
   SCIP_Bool*            delayed,            /**< pointer to store whether a separator was delayed */
   SCIP_Bool*            cutoff              /**< pointer to store whether the node can be cut off */
   )
{
   SCIP_Bool enoughcuts;

   assert(delayed != NULL);
   assert(cutoff != NULL);

   *delayed = FALSE;
   *cutoff = FALSE;
   enoughcuts = FALSE;

   if( sol == NULL )
   {
      SCIP_Bool lperror;
      SCIP_Bool mustsepa;
      SCIP_Bool mustprice;

      /* apply a separation round on the LP solution */
      lperror = FALSE;
      mustsepa = FALSE;
      mustprice = FALSE;
      SCIP_CALL( separationRoundLP(blkmem, set, messagehdlr, stat, eventqueue, eventfilter, prob, primal, tree, lp, sepastore, actdepth, 0.0, onlydelayed, delayed, &enoughcuts,
            cutoff, &lperror, &mustsepa, &mustprice) );
   }
   else
   {
      /* apply a separation round on the given primal solution */
      SCIP_CALL( separationRoundSol(blkmem, set, stat, sepastore, sol, actdepth, onlydelayed, delayed, &enoughcuts, cutoff) );
   }

   return SCIP_OKAY;
}

/** solves the current LP completely with pricing in new variables */
SCIP_RETCODE SCIPpriceLoop(
   BMS_BLKMEM*           blkmem,             /**< block memory buffers */
   SCIP_SET*             set,                /**< global SCIP settings */
   SCIP_MESSAGEHDLR*     messagehdlr,        /**< message handler */
   SCIP_STAT*            stat,               /**< dynamic problem statistics */
   SCIP_PROB*            prob,               /**< transformed problem after presolve */
   SCIP_PRIMAL*          primal,             /**< primal data */
   SCIP_TREE*            tree,               /**< branch and bound tree */
   SCIP_LP*              lp,                 /**< LP data */
   SCIP_PRICESTORE*      pricestore,         /**< pricing storage */
   SCIP_SEPASTORE*       sepastore,          /**< separation storage */
   SCIP_BRANCHCAND*      branchcand,         /**< branching candidate storage */
   SCIP_EVENTQUEUE*      eventqueue,         /**< event queue */
   SCIP_EVENTFILTER*     eventfilter,        /**< global event filter */
   SCIP_Bool             pretendroot,        /**< should the pricers be called as if we are at the root node? */
   SCIP_Bool             displayinfo,        /**< should info lines be displayed after each pricing round? */
   int                   maxpricerounds,     /**< maximal number of pricing rounds (-1: no limit);
                                              *   a finite limit means that the LP might not be solved to optimality! */
   int*                  npricedcolvars,     /**< pointer to store number of column variables after problem vars were priced */
   SCIP_Bool*            mustsepa,           /**< pointer to store TRUE if a separation round should follow */
   SCIP_Real*            lowerbound,         /**< lower bound computed by the pricers */
   SCIP_Bool*            lperror,            /**< pointer to store whether an unresolved error in LP solving occured */
   SCIP_Bool*            aborted             /**< pointer to store whether the pricing was aborted and the lower bound must 
                                              *   not be used */
   )
{
   int npricerounds;
   SCIP_Bool mustprice;
   SCIP_Bool cutoff;

   assert(prob != NULL);
   assert(lp != NULL);
   assert(lp->flushed);
   assert(lp->solved);
   assert(npricedcolvars != NULL);
   assert(mustsepa != NULL);
   assert(lperror != NULL);
   assert(lowerbound != NULL);
   assert(aborted != NULL);

   *npricedcolvars = prob->ncolvars;
   *lperror = FALSE;
   *aborted = FALSE;

   /* if the LP is unbounded, we don't need to price */
   mustprice = (SCIPlpGetSolstat(lp) == SCIP_LPSOLSTAT_OPTIMAL 
      || SCIPlpGetSolstat(lp) == SCIP_LPSOLSTAT_INFEASIBLE 
      || SCIPlpGetSolstat(lp) == SCIP_LPSOLSTAT_OBJLIMIT);

   /* if all the variables are already in the LP, we don't need to price */
   mustprice = mustprice && !SCIPprobAllColsInLP(prob, set, lp);

   /* check if infinite number of pricing rounds should be used */
   if( maxpricerounds == -1 )
      maxpricerounds = INT_MAX;

   /* pricing (has to be done completely to get a valid lower bound) */
   npricerounds = 0;
   while( !(*lperror) && mustprice && npricerounds < maxpricerounds )
   {
      SCIP_Bool enoughvars;
      SCIP_RESULT result;
      SCIP_Real lb;
      SCIP_Bool foundsol;
      int p;

      assert(lp->flushed);
      assert(lp->solved);
      assert(SCIPlpGetSolstat(lp) != SCIP_LPSOLSTAT_UNBOUNDEDRAY);

      /* check if pricing loop should be aborted */
      if( SCIPsolveIsStopped(set, stat, FALSE) )
      {
         SCIPmessagePrintWarning(messagehdlr, "pricing has been interrupted -- LP of current node is invalid\n");
         *aborted = TRUE;
         break;
      }

      /* call primal heuristics which are callable during pricing */
      SCIP_CALL( SCIPprimalHeuristics(set, stat, prob, primal, tree, lp, NULL, SCIP_HEURTIMING_DURINGPRICINGLOOP, &foundsol) );

      /* price problem variables */
      SCIPdebugMessage("problem variable pricing\n");
      assert(SCIPpricestoreGetNVars(pricestore) == 0);
      assert(SCIPpricestoreGetNBoundResets(pricestore) == 0);
      SCIP_CALL( SCIPpricestoreAddProbVars(pricestore, blkmem, set, stat, prob, tree, lp, branchcand, eventqueue) );
      *npricedcolvars = prob->ncolvars;

      /* call external pricers to create additional problem variables */
      SCIPdebugMessage("external variable pricing\n");

      /* sort pricer algorithms by priority */
      SCIPsetSortPricers(set);

      /* call external pricer algorithms, that are active for the current problem */
      enoughvars = (SCIPpricestoreGetNVars(pricestore) >= SCIPsetGetPriceMaxvars(set, pretendroot)/2 + 1);
      for( p = 0; p < set->nactivepricers && !enoughvars; ++p )
      {
         SCIP_CALL( SCIPpricerExec(set->pricers[p], set, prob, lp, pricestore, &lb, &result) );
         assert(result == SCIP_DIDNOTRUN || result == SCIP_SUCCESS);
         SCIPdebugMessage("pricing: pricer %s returned result = %s, lowerbound = %f\n",
            SCIPpricerGetName(set->pricers[p]), (result == SCIP_DIDNOTRUN ? "didnotrun" : "success"), lb);
         enoughvars = enoughvars || (SCIPpricestoreGetNVars(pricestore) >= (SCIPsetGetPriceMaxvars(set, pretendroot)+1)/2);
         *aborted = ( (*aborted) || (result == SCIP_DIDNOTRUN) );
         *lowerbound = MAX(*lowerbound, lb);
      }

      /* apply the priced variables to the LP */
      SCIP_CALL( SCIPpricestoreApplyVars(pricestore, blkmem, set, stat, eventqueue, prob, tree, lp) );
      assert(SCIPpricestoreGetNVars(pricestore) == 0);
      assert(!lp->flushed || lp->solved);
      mustprice = !lp->flushed || (prob->ncolvars != *npricedcolvars);
      *mustsepa = *mustsepa || !lp->flushed;

      /* after adding columns, the LP should be primal feasible such that primal simplex is applicable;
       * if LP was infeasible, we have to use dual simplex
       */
      SCIPdebugMessage("pricing: solve LP\n");
      SCIP_CALL( SCIPlpSolveAndEval(lp, set, messagehdlr, blkmem, stat, eventqueue, eventfilter, prob,
            -1, FALSE, TRUE, FALSE, lperror) );
      assert(lp->flushed);
      assert(lp->solved || *lperror);

      /* reset bounds temporarily set by pricer to their original values */
      SCIPdebugMessage("pricing: reset bounds\n");
      SCIP_CALL( SCIPpricestoreResetBounds(pricestore, blkmem, set, stat, lp, branchcand, eventqueue) );
      assert(SCIPpricestoreGetNVars(pricestore) == 0);
      assert(SCIPpricestoreGetNBoundResets(pricestore) == 0);
      assert(!lp->flushed || lp->solved || *lperror);

      /* put all initial constraints into the LP */
      SCIP_CALL( initConssLP(blkmem, set, sepastore, stat, prob, tree, lp, branchcand, eventqueue, eventfilter,
            pretendroot, &cutoff) );
      assert(cutoff == FALSE);

      mustprice = mustprice || !lp->flushed || (prob->ncolvars != *npricedcolvars);
      *mustsepa = *mustsepa || !lp->flushed;

      /* solve LP again after resetting bounds and adding new initial constraints (with dual simplex) */
      SCIPdebugMessage("pricing: solve LP after resetting bounds and adding new initial constraints\n");
      SCIP_CALL( SCIPlpSolveAndEval(lp, set, messagehdlr, blkmem, stat, eventqueue, eventfilter, prob,
            -1, FALSE, FALSE, FALSE, lperror) );
      assert(lp->flushed);
      assert(lp->solved || *lperror);

      /* remove previous primal ray, store new one if LP is unbounded */
      SCIP_CALL( updatePrimalRay(blkmem, set, stat, prob, primal, tree, lp, *lperror) );

      /* increase pricing round counter */
      stat->npricerounds++;
      npricerounds++;

      /* display node information line */
      if( displayinfo && mustprice )
      {
         if( (SCIP_VERBLEVEL)set->disp_verblevel >= SCIP_VERBLEVEL_FULL
             || ((SCIP_VERBLEVEL)set->disp_verblevel >= SCIP_VERBLEVEL_HIGH && npricerounds % 100 == 1) )
         {
            SCIP_CALL( SCIPdispPrintLine(set, messagehdlr, stat, NULL, TRUE) );
         }
      }

      /* if the LP is unbounded, we can stop pricing */
      mustprice = mustprice && 
         (SCIPlpGetSolstat(lp) == SCIP_LPSOLSTAT_OPTIMAL 
            || SCIPlpGetSolstat(lp) == SCIP_LPSOLSTAT_INFEASIBLE
          || SCIPlpGetSolstat(lp) == SCIP_LPSOLSTAT_OBJLIMIT );

   }
   assert(lp->flushed);
   assert(lp->solved || *lperror);

   *aborted = ( (*aborted) || (*lperror) || SCIPlpGetSolstat(lp) == SCIP_LPSOLSTAT_NOTSOLVED 
      || SCIPlpGetSolstat(lp) == SCIP_LPSOLSTAT_ERROR || npricerounds == maxpricerounds );

   /* set information, whether the current lp is a valid relaxation of the current problem */
   SCIPlpSetIsRelax(lp, !(*aborted));

   return SCIP_OKAY;
}

/** solve the current LP of a node with a price-and-cut loop */
static
SCIP_RETCODE priceAndCutLoop(
   BMS_BLKMEM*           blkmem,             /**< block memory buffers */
   SCIP_SET*             set,                /**< global SCIP settings */
   SCIP_MESSAGEHDLR*     messagehdlr,        /**< message handler */
   SCIP_STAT*            stat,               /**< dynamic problem statistics */
   SCIP_PROB*            prob,               /**< transformed problem after presolve */
   SCIP_PRIMAL*          primal,             /**< primal data */
   SCIP_TREE*            tree,               /**< branch and bound tree */
   SCIP_LP*              lp,                 /**< LP data */
   SCIP_PRICESTORE*      pricestore,         /**< pricing storage */
   SCIP_SEPASTORE*       sepastore,          /**< separation storage */
   SCIP_CUTPOOL*         cutpool,            /**< global cut pool */
   SCIP_BRANCHCAND*      branchcand,         /**< branching candidate storage */
   SCIP_CONFLICT*        conflict,           /**< conflict analysis data */
   SCIP_EVENTFILTER*     eventfilter,        /**< event filter for global (not variable dependent) events */
   SCIP_EVENTQUEUE*      eventqueue,         /**< event queue */
   SCIP_Bool             initiallpsolved,    /**< was the initial LP already solved? */
   SCIP_Bool*            cutoff,             /**< pointer to store whether the node can be cut off */
   SCIP_Bool*            unbounded,          /**< pointer to store whether an unbounded ray was found in the LP */
   SCIP_Bool*            lperror,            /**< pointer to store whether an unresolved error in LP solving occured */
   SCIP_Bool*            pricingaborted      /**< pointer to store whether the pricing was aborted and the lower bound must 
                                              *   not be used */ 
   )
{
   SCIP_NODE* focusnode;
   SCIP_RESULT result;
   SCIP_EVENT event;
   SCIP_LPSOLSTAT stalllpsolstat;
   SCIP_Real loclowerbound;
   SCIP_Real glblowerbound;
   SCIP_Real pricerlowerbound;
   SCIP_Real bounddist;
   SCIP_Real stalllpobjval;
   SCIP_Bool separate;
   SCIP_Bool mustprice;
   SCIP_Bool mustsepa;
   SCIP_Bool delayedsepa;
   SCIP_Bool root;
   int maxseparounds;
   int nsepastallrounds;
   int maxnsepastallrounds;
   int stallnfracs;
   int actdepth;
   int npricedcolvars;

   assert(set != NULL);
   assert(blkmem != NULL);
   assert(stat != NULL);
   assert(prob != NULL);
   assert(tree != NULL);
   assert(lp != NULL);
   assert(pricestore != NULL);
   assert(sepastore != NULL);
   assert(cutpool != NULL);
   assert(primal != NULL);
   assert(cutoff != NULL);
   assert(unbounded != NULL);
   assert(lperror != NULL);

   focusnode = SCIPtreeGetFocusNode(tree);
   assert(focusnode != NULL);
   assert(SCIPnodeGetType(focusnode) == SCIP_NODETYPE_FOCUSNODE);
   actdepth = SCIPnodeGetDepth(focusnode);
   root = (actdepth == 0);

   /* check, if we want to separate at this node */
   loclowerbound = SCIPnodeGetLowerbound(focusnode);
   glblowerbound = SCIPtreeGetLowerbound(tree, set);
   assert(primal->cutoffbound > glblowerbound);
   bounddist = (loclowerbound - glblowerbound)/(primal->cutoffbound - glblowerbound);
   separate = SCIPsetIsLE(set, bounddist, set->sepa_maxbounddist);
   separate = separate && (set->sepa_maxruns == -1 || stat->nruns <= set->sepa_maxruns);

   /* get maximal number of separation rounds */
   maxseparounds = (root ? set->sepa_maxroundsroot : set->sepa_maxrounds);
   if( maxseparounds == -1 )
      maxseparounds = INT_MAX;
   if( stat->nruns > 1 && root && set->sepa_maxroundsrootsubrun >= 0 )
      maxseparounds = MIN(maxseparounds, set->sepa_maxroundsrootsubrun);
   if( initiallpsolved && set->sepa_maxaddrounds >= 0 )
      maxseparounds = MIN(maxseparounds, stat->nseparounds + set->sepa_maxaddrounds);
   maxnsepastallrounds = set->sepa_maxstallrounds;
   if( maxnsepastallrounds == -1 )
      maxnsepastallrounds = INT_MAX;

   /* solve initial LP of price-and-cut loop */
   /* @todo check if LP is always already solved, because of calling solveNodeInitialLP() in solveNodeLP()? */
   SCIPdebugMessage("node: solve LP with price and cut\n");
   SCIP_CALL( SCIPlpSolveAndEval(lp, set, messagehdlr, blkmem,  stat, eventqueue, eventfilter, prob,
         -1, FALSE, TRUE, FALSE, lperror) );
   assert(lp->flushed);
   assert(lp->solved || *lperror);

   /* remove previous primal ray, store new one if LP is unbounded */
   SCIP_CALL( updatePrimalRay(blkmem, set, stat, prob, primal, tree, lp, *lperror) );

   /* price-and-cut loop */
   npricedcolvars = prob->ncolvars;
   mustprice = TRUE;
   /* if all the variables are already in the LP, we don't need to price */
   mustprice = mustprice && !SCIPprobAllColsInLP(prob, set, lp);
   mustsepa = separate;
   delayedsepa = FALSE;
   *cutoff = FALSE;
   *unbounded = (SCIPlpGetSolstat(lp) == SCIP_LPSOLSTAT_UNBOUNDEDRAY);
   nsepastallrounds = 0;
   stalllpsolstat = SCIP_LPSOLSTAT_NOTSOLVED;
   stalllpobjval = SCIP_REAL_MIN;
   stallnfracs = INT_MAX;
   lp->installing = FALSE;
   while( !(*cutoff) && !(*lperror) && (mustprice || mustsepa || delayedsepa) )
   {
      SCIPdebugMessage("-------- node solving loop --------\n");
      assert(lp->flushed);
      assert(lp->solved);

      if( set->misc_exactsolve && set->misc_usefprelax && ( set->misc_dbmethod == 'n' || set->misc_dbmethod == 'a' ) )
      {
         SCIP_CALL( SCIPnodeUpdateLowerboundLP(focusnode, 's', set, stat, lp) );
      }      

      /* solve the LP with pricing in new variables */
      while( mustprice && !(*lperror) )
      {
         pricerlowerbound = -SCIPsetInfinity(set);

         SCIP_CALL( SCIPpriceLoop(blkmem, set, messagehdlr, stat, prob, primal, tree, lp, pricestore, sepastore, branchcand, eventqueue,
               eventfilter, root, root, -1, &npricedcolvars, &mustsepa, &pricerlowerbound, lperror, pricingaborted) );

         mustprice = FALSE;

         /* update lower bound w.r.t. the lower bound given by the pricers */
         SCIPnodeUpdateLowerbound(focusnode, stat, pricerlowerbound);
         SCIPdebugMessage(" -> new lower bound given by pricers: %g\n", pricerlowerbound);

         assert(lp->flushed);
         assert(lp->solved || *lperror);

         /* update lower bound w.r.t. the LP solution */
         if( !(*lperror) && !(*pricingaborted) && SCIPlpIsRelax(lp) )
         {
<<<<<<< HEAD
            char lowerboundtype;
            
            if( set->misc_exactsolve )
               if( set->misc_usefprelax && ( set->misc_dbmethod == 'n'  || set->misc_dbmethod == 'a' ) )
                  lowerboundtype = 's';
               else 
                  lowerboundtype = 'i';
            else
               lowerboundtype = 'u';

            SCIP_CALL( SCIPnodeUpdateLowerboundLP(focusnode, lowerboundtype, set, stat, lp) );
=======
            SCIP_CALL( SCIPnodeUpdateLowerboundLP(focusnode, set, stat, prob, lp) );
>>>>>>> 9948ed2b
            SCIPdebugMessage(" -> new lower bound: %g (LP status: %d, LP obj: %g)\n",
               SCIPnodeGetLowerbound(focusnode), SCIPlpGetSolstat(lp), SCIPlpGetObjval(lp, set, prob));

            /* update node estimate */
            SCIP_CALL( updateEstimate(set, stat, tree, lp, branchcand, SCIPlpGetObjval(lp, set)) );
         }
         else
         {
            SCIPdebugMessage(" -> error solving LP or pricing aborted. keeping old bound: %g\n", SCIPnodeGetLowerbound(focusnode));
         }

         /* display node information line for root node */
         if( root && (SCIP_VERBLEVEL)set->disp_verblevel >= SCIP_VERBLEVEL_HIGH )
         {
            SCIP_CALL( SCIPdispPrintLine(set, messagehdlr, stat, NULL, TRUE) );
         }

         if( !(*lperror) )
         {
            /* call propagators that are applicable during LP solving loop only if the node is not cut off */
            if( SCIPsetIsLT(set, SCIPnodeGetLowerbound(focusnode), primal->cutoffbound) )
            {
               SCIPdebugMessage(" -> LP solved: call propagators that are applicable during LP solving loop\n");

               SCIP_CALL( propagateDomains(blkmem, set, stat, primal, tree, SCIPtreeGetCurrentDepth(tree), 0, FALSE,
                     SCIP_PROPTIMING_DURINGLPLOOP, cutoff) );
               assert(SCIPbufferGetNUsed(set->buffer) == 0);

               /* if we found something, solve LP again */
               if( !lp->flushed && !(*cutoff) )
               {
                  SCIPdebugMessage("    -> found reduction: resolve LP\n");

                  /* in the root node, remove redundant rows permanently from the LP */
                  if( root )
                  {
                     SCIP_CALL( SCIPlpFlush(lp, blkmem, set, eventqueue) );
                     SCIP_CALL( SCIPlpRemoveRedundantRows(lp, blkmem, set, stat, eventqueue, eventfilter) );
                  }

                  /* resolve LP */
                  SCIP_CALL( SCIPlpSolveAndEval(lp, set, messagehdlr, blkmem, stat, eventqueue, eventfilter, prob,
                        -1, FALSE, TRUE, FALSE, lperror) );
                  assert(lp->flushed);
                  assert(lp->solved || *lperror);

                  /* remove previous primal ray, store new one if LP is unbounded */
                  SCIP_CALL( updatePrimalRay(blkmem, set, stat, prob, primal, tree, lp, *lperror) );

                  mustprice = TRUE;
               }
            }
         }

         /* call primal heuristics that are applicable during node LP solving loop */
         if( !*cutoff && SCIPlpGetSolstat(lp) == SCIP_LPSOLSTAT_OPTIMAL )
         {
            SCIP_Bool foundsol;

            SCIP_CALL( SCIPprimalHeuristics(set, stat, prob, primal, tree, lp, NULL, SCIP_HEURTIMING_DURINGLPLOOP, &foundsol) );
            assert(SCIPbufferGetNUsed(set->buffer) == 0);

            *lperror = *lperror || lp->resolvelperror;
         }
      }
      assert(lp->flushed || *cutoff);
      assert(lp->solved || *lperror || *cutoff);

      /* check, if we exceeded the separation round limit */
      mustsepa = mustsepa
         && stat->nseparounds < maxseparounds
         && nsepastallrounds < maxnsepastallrounds
         && !(*cutoff);

      /* if separators were delayed, we want to apply a final separation round with the delayed separators */
      delayedsepa = delayedsepa && !mustsepa && !(*cutoff); /* if regular separation applies, we ignore delayed separators */
      mustsepa = mustsepa || delayedsepa;

      /* if the LP is infeasible, exceeded the objective limit or a global performance limit was reached, 
       * we don't need to separate cuts
       * (the global limits are only checked at the root node in order to not query system time too often)
       */
      if( mustsepa )
      {
         if( !separate
            || (SCIPlpGetSolstat(lp) != SCIP_LPSOLSTAT_OPTIMAL && SCIPlpGetSolstat(lp) != SCIP_LPSOLSTAT_UNBOUNDEDRAY)
            || (!set->misc_exactsolve && SCIPsetIsGE(set, SCIPnodeGetLowerbound(focusnode), primal->cutoffbound))
            || (set->misc_exactsolve && SCIPnodeGetLowerbound(focusnode) >= primal->cutoffbound)
            || (root && SCIPsolveIsStopped(set, stat, FALSE)) )
         {
            mustsepa = FALSE;
            delayedsepa = FALSE;
         }
      }

      /* separation and reduced cost strengthening
       * (needs not to be done completely, because we just want to increase the lower bound)
       */
      if( !(*cutoff) && !(*lperror) && mustsepa )
      {
         SCIP_Longint olddomchgcount;
         SCIP_Bool enoughcuts;

         assert(lp->flushed);
         assert(lp->solved);
         assert(SCIPlpGetSolstat(lp) == SCIP_LPSOLSTAT_OPTIMAL || SCIPlpGetSolstat(lp) == SCIP_LPSOLSTAT_UNBOUNDEDRAY);

         olddomchgcount = stat->domchgcount;

         mustsepa = FALSE;
         enoughcuts = (SCIPsetGetSepaMaxcuts(set, root) == 0);

         /* global cut pool separation */
         if( !enoughcuts && !delayedsepa )
         {
            if( (set->sepa_poolfreq == 0 && actdepth == 0)
               || (set->sepa_poolfreq > 0 && actdepth % set->sepa_poolfreq == 0) )
            {
               SCIPdebugMessage("global cut pool separation\n");
               assert(SCIPsepastoreGetNCuts(sepastore) == 0);
               SCIP_CALL( SCIPcutpoolSeparate(cutpool, blkmem, set, stat, eventqueue, eventfilter, lp, sepastore, root, &result) );
               *cutoff = *cutoff || (result == SCIP_CUTOFF);
               enoughcuts = enoughcuts || (SCIPsepastoreGetNCuts(sepastore) >= 2 * (SCIP_Longint)SCIPsetGetSepaMaxcuts(set, root)) || (result == SCIP_NEWROUND);
               if( *cutoff )
               {
                  SCIPdebugMessage(" -> global cut pool detected cutoff\n");
               }
            }
         }
         assert(lp->flushed);
         assert(lp->solved);
         assert(SCIPlpGetSolstat(lp) == SCIP_LPSOLSTAT_OPTIMAL || SCIPlpGetSolstat(lp) == SCIP_LPSOLSTAT_UNBOUNDEDRAY);

         /* constraint separation */
         SCIPdebugMessage("constraint separation\n");

         /* separate constraints and LP */
         if( !(*cutoff) && !(*lperror) && !enoughcuts && lp->solved )
         {
            /* apply a separation round */
            SCIP_CALL( separationRoundLP(blkmem, set, messagehdlr, stat, eventqueue, eventfilter, prob, primal, tree, lp, sepastore, actdepth, bounddist, delayedsepa,
                  &delayedsepa, &enoughcuts, cutoff, lperror, &mustsepa, &mustprice) );
            assert(SCIPbufferGetNUsed(set->buffer) == 0);

            /* if we are close to the stall round limit, also call the delayed separators */
            if( !(*cutoff) && !(*lperror) && !enoughcuts && lp->solved
               && (SCIPlpGetSolstat(lp) == SCIP_LPSOLSTAT_OPTIMAL || SCIPlpGetSolstat(lp) == SCIP_LPSOLSTAT_UNBOUNDEDRAY)
               && nsepastallrounds >= maxnsepastallrounds-1 && delayedsepa )
            {
               SCIP_CALL( separationRoundLP(blkmem, set, messagehdlr, stat, eventqueue, eventfilter, prob, primal, tree, lp, sepastore, actdepth, bounddist, delayedsepa,
                     &delayedsepa, &enoughcuts, cutoff, lperror, &mustsepa, &mustprice) );
               assert(SCIPbufferGetNUsed(set->buffer) == 0);
            }
         }
         assert(*cutoff || *lperror || SCIPlpIsSolved(lp));
         assert(!SCIPlpIsSolved(lp)
            || SCIPlpGetSolstat(lp) == SCIP_LPSOLSTAT_OPTIMAL
            || SCIPlpGetSolstat(lp) == SCIP_LPSOLSTAT_UNBOUNDEDRAY
            || SCIPlpGetSolstat(lp) == SCIP_LPSOLSTAT_INFEASIBLE
            || SCIPlpGetSolstat(lp) == SCIP_LPSOLSTAT_OBJLIMIT
            || SCIPlpGetSolstat(lp) == SCIP_LPSOLSTAT_ITERLIMIT
            || SCIPlpGetSolstat(lp) == SCIP_LPSOLSTAT_TIMELIMIT);

         if( *cutoff || *lperror
            || SCIPlpGetSolstat(lp) == SCIP_LPSOLSTAT_INFEASIBLE || SCIPlpGetSolstat(lp) == SCIP_LPSOLSTAT_OBJLIMIT 
            || SCIPlpGetSolstat(lp) == SCIP_LPSOLSTAT_ITERLIMIT  || SCIPlpGetSolstat(lp) == SCIP_LPSOLSTAT_TIMELIMIT )
         {
            /* the found cuts are of no use, because the node is infeasible anyway (or we have an error in the LP) */
            SCIP_CALL( SCIPsepastoreClearCuts(sepastore, blkmem, set, eventqueue, eventfilter, lp) );
         }
         else
         {
            /* apply found cuts */
            SCIP_CALL( SCIPsepastoreApplyCuts(sepastore, blkmem, set, stat, prob, tree, lp, branchcand,
                  eventqueue, eventfilter, root, cutoff) );

            if( !(*cutoff) )
            {
               mustprice = mustprice || !lp->flushed || (prob->ncolvars != npricedcolvars);
               mustsepa = mustsepa || !lp->flushed;

               /* if a new bound change (e.g. a cut with only one column) was found, propagate domains again */
               if( stat->domchgcount != olddomchgcount )
               {
                  /* propagate domains */
                  SCIP_CALL( propagateDomains(blkmem, set, stat, primal, tree, SCIPtreeGetCurrentDepth(tree), 0, FALSE, SCIP_PROPTIMING_BEFORELP, cutoff) );
                  assert(SCIPbufferGetNUsed(set->buffer) == 0);

                  /* in the root node, remove redundant rows permanently from the LP */
                  if( root )
                  {
                     SCIP_CALL( SCIPlpFlush(lp, blkmem, set, eventqueue) );
                     SCIP_CALL( SCIPlpRemoveRedundantRows(lp, blkmem, set, stat, eventqueue, eventfilter) );
                  }
               }

               if( !(*cutoff) )
               {
                  SCIP_Real lpobjval;

                  /* solve LP (with dual simplex) */
                  SCIPdebugMessage("separation: solve LP\n");
                  SCIP_CALL( SCIPlpSolveAndEval(lp, set, messagehdlr, blkmem, stat, eventqueue, eventfilter, prob,
                        -1, FALSE, TRUE, FALSE, lperror) );
                  assert(lp->flushed);
                  assert(lp->solved || *lperror);

                  /* remove previous primal ray, store new one if LP is unbounded */
                  SCIP_CALL( updatePrimalRay(blkmem, set, stat, prob, primal, tree, lp, *lperror) );

                  if( !(*lperror) )
                  {
                     SCIP_Bool stalling;

                     /* check if we are stalling
                      * If we have an LP solution, then we are stalling if
                      *   we had an LP solution before and
                      *   the LP value did not improve and
                      *   the number of fractional variables did not decrease.
                      * If we do not have an LP solution, then we are stalling if the solution status of the LP did not change.
                      */
                     if( SCIPlpGetSolstat(lp) == SCIP_LPSOLSTAT_OPTIMAL )
                     {
                        SCIP_Real objreldiff;
                        int nfracs;

                        SCIP_CALL( SCIPbranchcandGetLPCands(branchcand, set, stat, lp, NULL, NULL, NULL, &nfracs, NULL) );
                        lpobjval = SCIPlpGetObjval(lp, set, prob);
                        objreldiff = SCIPrelDiff(lpobjval, stalllpobjval);
                        SCIPdebugMessage(" -> LP bound moved from %g to %g (reldiff: %g)\n",
                           stalllpobjval, lpobjval, objreldiff);

                        stalling = (stalllpsolstat == SCIP_LPSOLSTAT_OPTIMAL &&
                            objreldiff <= 1e-04 &&
                            nfracs >= (0.9 - 0.1 * nsepastallrounds) * stallnfracs);

                        stalllpobjval = lpobjval;
                        stallnfracs = nfracs;
                     }
                     else
                     {
                        stalling = (stalllpsolstat == SCIPlpGetSolstat(lp));
                     }

                     if( !stalling )
                     {
                        nsepastallrounds = 0;
                        lp->installing = FALSE;
                     }
                     else
                     {
                        nsepastallrounds++;
                     }
                     stalllpsolstat = SCIPlpGetSolstat(lp);

                     /* tell LP that we are (close to) stalling */
                     if( nsepastallrounds >= maxnsepastallrounds-2 )
                        lp->installing = TRUE;
                     SCIPdebugMessage(" -> nsepastallrounds=%d/%d\n", nsepastallrounds, maxnsepastallrounds);
                  }
               }
            }
         }
         assert(*cutoff || *lperror || (lp->flushed && lp->solved)); /* cutoff: LP may be unsolved due to bound changes */

         SCIPdebugMessage("separation round %d/%d finished (%d/%d stall rounds): mustprice=%u, mustsepa=%u, delayedsepa=%u\n",
            stat->nseparounds, maxseparounds, nsepastallrounds, maxnsepastallrounds, mustprice, mustsepa, delayedsepa);

         /* increase separation round counter */
         stat->nseparounds++;
      }
   }

   if ( nsepastallrounds >= maxnsepastallrounds )
   {
      SCIPmessagePrintVerbInfo(messagehdlr, set->disp_verblevel, SCIP_VERBLEVEL_FULL,
         "Truncate separation round because of stalling (%d stall rounds).\n", maxnsepastallrounds);
   }

   if( !*lperror )
   {
      /* update pseudo cost values for continuous variables, if it should be delayed */
      SCIP_CALL( updatePseudocost(set, stat, prob, tree, lp, FALSE, set->branch_delaypscost) );
   }

   /* update lower bound w.r.t. the LP solution */
   if( *cutoff )
   {
      SCIPnodeUpdateLowerbound(focusnode, stat, SCIPsetInfinity(set));
   }
   else if( !(*lperror) )
   {
      char lowerboundtype;

      assert(lp->flushed);
      assert(lp->solved);

<<<<<<< HEAD
      if( set->misc_exactsolve )
      {
         if( set->misc_usefprelax && ( set->misc_dbmethod == 'n' || set->misc_dbmethod == 'a' ) )
         {
            /* @todo: as soon as we actually add cutting planes, we might want to compute a proved bound here,
             * i.e., set lowerboundtype = s. 
             * currently we disabled it in order to avoid a second call of proved bound, the first one is done 
             * before separation in order to know whether Neumaier Shcherbina worked for the selection of the 
             * dual bounding method
             */
            lowerboundtype = 'i'; 
         }
         else 
            lowerboundtype = 'i';
      }
      else
         lowerboundtype = 'u';
      SCIP_CALL( SCIPnodeUpdateLowerboundLP(focusnode, lowerboundtype, set, stat, lp) );
=======
      if( SCIPlpIsRelax(lp) )
      {
         SCIP_CALL( SCIPnodeUpdateLowerboundLP(focusnode, set, stat, prob, lp) );
      }
>>>>>>> 9948ed2b

      /* update node estimate */
      SCIP_CALL( updateEstimate(set, stat, tree, lp, branchcand, SCIPlpGetObjval(lp, set)) );

      /* issue LPSOLVED event */
      if( SCIPlpGetSolstat(lp) != SCIP_LPSOLSTAT_ITERLIMIT && SCIPlpGetSolstat(lp) != SCIP_LPSOLSTAT_TIMELIMIT )
      {
         SCIP_CALL( SCIPeventChgType(&event, SCIP_EVENTTYPE_LPSOLVED) );
         SCIP_CALL( SCIPeventChgNode(&event, focusnode) );
         SCIP_CALL( SCIPeventProcess(&event, set, NULL, NULL, NULL, eventfilter) );
      }

      /* if the LP is a relaxation and we are not solving exactly, then we may analyze an infeasible or bound exceeding
       * LP (not necessary in the root node) and cut off the current node
       */
      if( !set->misc_exactsolve && !root && SCIPlpIsRelax(lp) && SCIPprobAllColsInLP(prob, set, lp)
         && (SCIPlpGetSolstat(lp) == SCIP_LPSOLSTAT_INFEASIBLE || SCIPlpGetSolstat(lp) == SCIP_LPSOLSTAT_OBJLIMIT) )
      {
         SCIP_CALL( SCIPconflictAnalyzeLP(conflict, blkmem, set, stat, prob, tree, lp, NULL) );
         *cutoff = TRUE;
      }
   }
   /* check for unboundedness */
   if( !(*lperror) )
   {
      *unbounded = (SCIPlpGetSolstat(lp) == SCIP_LPSOLSTAT_UNBOUNDEDRAY);
      /* assert(!(*unbounded) || root); */ /* unboundedness can only happen in the root node; no, of course it can also happens in the tree if a branching did not help to resolve unboundedness */
   }

   lp->installing = FALSE;

   SCIPdebugMessage(" -> final lower bound: %g (LP status: %d, LP obj: %g)\n",
      SCIPnodeGetLowerbound(focusnode), SCIPlpGetSolstat(lp),
      *cutoff ? SCIPsetInfinity(set) : *lperror ? -SCIPsetInfinity(set) : SCIPlpGetObjval(lp, set, prob));

   return SCIP_OKAY;
}

/** updates the current lower bound with the pseudo objective value, cuts off node by bounding, and applies conflict
 *  analysis if the pseudo objective lead to the cutoff
 */
static
SCIP_RETCODE applyBounding(
   BMS_BLKMEM*           blkmem,             /**< block memory buffers */
   SCIP_SET*             set,                /**< global SCIP settings */
   SCIP_STAT*            stat,               /**< dynamic problem statistics */
   SCIP_PROB*            prob,               /**< transformed problem after presolve */
   SCIP_PRIMAL*          primal,             /**< primal data */
   SCIP_TREE*            tree,               /**< branch and bound tree */
   SCIP_LP*              lp,                 /**< LP data */
   SCIP_CONFLICT*        conflict,           /**< conflict analysis data */
   SCIP_Bool*            cutoff              /**< pointer to store TRUE, if the node can be cut off */
   )
{
   assert(primal != NULL);
   assert(cutoff != NULL);

   if( !(*cutoff) )
   {
      SCIP_NODE* focusnode;
      SCIP_Real pseudoobjval;

      /* get current focus node */
      focusnode = SCIPtreeGetFocusNode(tree);

      /* update lower bound w.r.t. the pseudo solution */
      pseudoobjval = SCIPlpGetPseudoObjval(lp, set, prob);
      SCIPnodeUpdateLowerbound(focusnode, stat, pseudoobjval);
      SCIPdebugMessage(" -> lower bound: %g [%g] (pseudoobj: %g [%g]), cutoff bound: %g [%g]\n",
         SCIPnodeGetLowerbound(focusnode), SCIPprobExternObjval(prob, set, SCIPnodeGetLowerbound(focusnode)),
         pseudoobjval, SCIPprobExternObjval(prob, set, pseudoobjval),
         primal->cutoffbound, SCIPprobExternObjval(prob, set, primal->cutoffbound));

      /* check for infeasible node by bounding */
      if( (set->misc_exactsolve && SCIPnodeGetLowerbound(focusnode) >= primal->cutoffbound)
         || (!set->misc_exactsolve && SCIPsetIsGE(set, SCIPnodeGetLowerbound(focusnode), primal->cutoffbound)) )
      {
         SCIPdebugMessage("node is cut off by bounding (lower=%g, upper=%g)\n",
            SCIPnodeGetLowerbound(focusnode), primal->cutoffbound);
         SCIPnodeUpdateLowerbound(focusnode, stat, SCIPsetInfinity(set));
         *cutoff = TRUE;

         /* call pseudo conflict analysis, if the node is cut off due to the pseudo objective value */
         if( pseudoobjval >= primal->cutoffbound && !SCIPsetIsInfinity(set, -pseudoobjval) )
         {
            SCIP_CALL( SCIPconflictAnalyzePseudo(conflict, blkmem, set, stat, prob, tree, lp, NULL) );
         }
      }
   }

   return SCIP_OKAY;
}

/** solves the current node's LP in a price-and-cut loop */
static
SCIP_RETCODE solveNodeLP(
   BMS_BLKMEM*           blkmem,             /**< block memory buffers */
   SCIP_SET*             set,                /**< global SCIP settings */
   SCIP_MESSAGEHDLR*     messagehdlr,        /**< message handler */
   SCIP_STAT*            stat,               /**< dynamic problem statistics */
   SCIP_PROB*            origprob,           /**< original problem */
   SCIP_PROB*            transprob,          /**< transformed problem after presolve */
   SCIP_PRIMAL*          primal,             /**< primal data */
   SCIP_TREE*            tree,               /**< branch and bound tree */
   SCIP_LP*              lp,                 /**< LP data */
   SCIP_PRICESTORE*      pricestore,         /**< pricing storage */
   SCIP_SEPASTORE*       sepastore,          /**< separation storage */
   SCIP_CUTPOOL*         cutpool,            /**< global cut pool */
   SCIP_BRANCHCAND*      branchcand,         /**< branching candidate storage */
   SCIP_CONFLICT*        conflict,           /**< conflict analysis data */
   SCIP_EVENTFILTER*     eventfilter,        /**< event filter for global (not variable dependent) events */
   SCIP_EVENTQUEUE*      eventqueue,         /**< event queue */
   SCIP_Bool             initiallpsolved,    /**< was the initial LP already solved? */
   SCIP_Bool*            cutoff,             /**< pointer to store TRUE, if the node can be cut off */
   SCIP_Bool*            unbounded,          /**< pointer to store TRUE, if an unbounded ray was found in the LP */
   SCIP_Bool*            lperror,            /**< pointer to store TRUE, if an unresolved error in LP solving occured */
   SCIP_Bool*            pricingaborted      /**< pointer to store TRUE, if the pricing was aborted and the lower bound must not be used */ 
   )
{
   SCIP_Longint nlpiterations;
   SCIP_Longint nlps;

   assert(stat != NULL);
   assert(tree != NULL);
   assert(SCIPtreeHasFocusNodeLP(tree));
   assert(cutoff != NULL);
   assert(unbounded != NULL);
   assert(lperror != NULL);
   assert(*cutoff == FALSE);
   assert(*unbounded == FALSE);
   assert(*lperror == FALSE);

   nlps = stat->nlps;
   nlpiterations = stat->nlpiterations;

   if( !initiallpsolved )
   {
      /* load and solve the initial LP of the node */
      SCIP_CALL( solveNodeInitialLP(blkmem, set, messagehdlr, stat, transprob, primal, tree, lp, pricestore, sepastore,
            branchcand, eventfilter, eventqueue, cutoff, lperror) );
      assert(*cutoff || *lperror || (lp->flushed && lp->solved));
      SCIPdebugMessage("price-and-cut-loop: initial LP status: %d, LP obj: %g\n",
         SCIPlpGetSolstat(lp),
         *cutoff ? SCIPsetInfinity(set) : *lperror ? -SCIPsetInfinity(set) : SCIPlpGetObjval(lp, set, transprob));

      /* update initial LP iteration counter */
      stat->ninitlps += stat->nlps - nlps;
      stat->ninitlpiterations += stat->nlpiterations - nlpiterations;

      /* in the root node, we try if initial LP solution is feasible to avoid expensive setup of data structures in
       * separators; in case the root LP is aborted, e.g, by hitting the time limit, we do not check the LP solution
       * since the corresponding data structures have not been updated 
       */
      if( SCIPtreeGetCurrentDepth(tree) == 0 && !(*cutoff) && !(*lperror)
         && (SCIPlpGetSolstat(lp) == SCIP_LPSOLSTAT_OPTIMAL || SCIPlpGetSolstat(lp) == SCIP_LPSOLSTAT_UNBOUNDEDRAY)
         && !SCIPsolveIsStopped(set, stat, FALSE) )
      {
         SCIP_Bool checklprows;
         SCIP_Bool stored;
         SCIP_SOL* sol;
         
         SCIP_CALL( SCIPsolCreateLPSol(&sol, blkmem, set, stat, transprob, primal, tree, lp, NULL) );

         if( SCIPlpGetSolstat(lp) == SCIP_LPSOLSTAT_UNBOUNDEDRAY )
            checklprows = FALSE;
         else
            checklprows = TRUE;

#ifndef NDEBUG
         /* in the debug mode we want to explicitly check if the solution is feasible if it was stored */
         SCIP_CALL( SCIPprimalTrySol(primal, blkmem, set, messagehdlr, stat, origprob, transprob, tree, lp,
               eventqueue, eventfilter, sol, FALSE, TRUE, TRUE, checklprows, &stored) );

         if( stored )
         {
            SCIP_Bool feasible;

            SCIP_CALL( SCIPsolCheck(sol, set, messagehdlr, blkmem, stat, transprob, FALSE, TRUE, TRUE, checklprows, &feasible) );
            assert(feasible);
         }

         SCIP_CALL( SCIPsolFree(&sol, blkmem, primal) );
#else
         SCIP_CALL( SCIPprimalTrySolFree(primal, blkmem, set, messagehdlr, stat, origprob, transprob, tree, lp,
               eventqueue, eventfilter, &sol, FALSE, TRUE, TRUE, checklprows, &stored) );
#endif
         if( SCIPlpGetSolstat(lp) == SCIP_LPSOLSTAT_UNBOUNDEDRAY )
            *unbounded = TRUE;
      }
   }
   assert(SCIPsepastoreGetNCuts(sepastore) == 0);

   /* check for infeasible node by bounding */
   SCIP_CALL( applyBounding(blkmem, set, stat, transprob, primal, tree, lp, conflict, cutoff) );
#ifdef SCIP_DEBUG
   if( *cutoff )
      SCIPdebugMessage("solution cuts off root node, stop solution process\n");
#endif

   if( !(*cutoff) && !(*lperror) )
   {
      /* solve the LP with price-and-cut*/
      SCIP_CALL( priceAndCutLoop(blkmem, set, messagehdlr, stat, transprob, primal, tree, lp, pricestore, sepastore, cutpool,
            branchcand, conflict, eventfilter, eventqueue, initiallpsolved, cutoff, unbounded, lperror, pricingaborted) );
   }
   assert(*cutoff || *lperror || (lp->flushed && lp->solved));

   /* if there is no LP error, then *unbounded should be TRUE, iff the LP solution status is unboundedray */
   assert(*lperror || ((SCIPlpGetSolstat(lp) == SCIP_LPSOLSTAT_UNBOUNDEDRAY) == *unbounded));

   /* If pricing was aborted while solving the LP of the node and the node cannot be cut off due to the lower bound computed by the pricer,
   *  the solving of the LP might be stopped due to the objective limit, but the node may not be cut off, since the LP objective
   *  is not a feasible lower bound for the solutions in the current subtree. 
   *  In this case, the LP has to be solved to optimality by temporarily removing the cutoff bound. 
   */
   if( (*pricingaborted) && SCIPlpGetSolstat(lp) == SCIP_LPSOLSTAT_OBJLIMIT && !(*cutoff) )
   {
      SCIP_Real tmpcutoff;
      
      /* temporarily disable cutoffbound, which also disables the objective limit */ 
      tmpcutoff = lp->cutoffbound;
      lp->cutoffbound = SCIPlpiInfinity(SCIPlpGetLPI(lp));

      lp->solved = FALSE;
      SCIP_CALL( SCIPlpSolveAndEval(lp, set, messagehdlr, blkmem, stat, eventqueue, eventfilter, transprob,
            -1, FALSE, FALSE, FALSE, lperror) );

      /* reinstall old cutoff bound */
      lp->cutoffbound = tmpcutoff;

      SCIPdebugMessage("re-optimized LP without cutoff bound: LP status: %d, LP obj: %g\n",
         SCIPlpGetSolstat(lp), *lperror ? -SCIPsetInfinity(set) : SCIPlpGetObjval(lp, set, transprob));

      /* lp solstat should not be objlimit, since the cutoff bound was removed temporarily */
      assert(SCIPlpGetSolstat(lp) != SCIP_LPSOLSTAT_OBJLIMIT);
      /* lp solstat should not be unboundedray, since the lp was dual feasible */
      assert(SCIPlpGetSolstat(lp) != SCIP_LPSOLSTAT_UNBOUNDEDRAY);
      /* there should be no primal ray, since the lp was dual feasible */
      assert(primal->primalray == NULL);
      if( SCIPlpGetSolstat(lp) == SCIP_LPSOLSTAT_INFEASIBLE )
      {
         *cutoff = TRUE;
      }
   }
   assert(!(*pricingaborted) || SCIPlpGetSolstat(lp) == SCIP_LPSOLSTAT_OPTIMAL 
      || SCIPlpGetSolstat(lp) == SCIP_LPSOLSTAT_NOTSOLVED || SCIPsolveIsStopped(set, stat, FALSE) || (*cutoff));

   assert(*cutoff || *lperror || (lp->flushed && lp->solved));

   /* update node's LP iteration counter */
   stat->nnodelps += stat->nlps - nlps;
   stat->nnodelpiterations += stat->nlpiterations - nlpiterations;

   /* update number of root node LPs and iterations if the root node was processed */
   if( SCIPnodeGetDepth(tree->focusnode) == 0 )
   {
      stat->nrootlps += stat->nlps - nlps;
      stat->nrootlpiterations += stat->nlpiterations - nlpiterations;
   }

   return SCIP_OKAY;
}

/** calls relaxators */
static
SCIP_RETCODE solveNodeRelax(
   SCIP_SET*             set,                /**< global SCIP settings */
   SCIP_STAT*            stat,               /**< dynamic problem statistics */
   SCIP_TREE*            tree,               /**< branch and bound tree */
   int                   depth,              /**< depth of current node */
   SCIP_Bool             beforelp,           /**< should the relaxators with non-negative or negative priority be called? */
   SCIP_Bool*            cutoff,             /**< pointer to store TRUE, if the node can be cut off */
   SCIP_Bool*            propagateagain,     /**< pointer to store TRUE, if domain propagation should be applied again */
   SCIP_Bool*            solvelpagain,       /**< pointer to store TRUE, if the node's LP has to be solved again */
   SCIP_Bool*            solverelaxagain     /**< pointer to store TRUE, if the external relaxators should be called
                                              *   again */
   )
{
   SCIP_RESULT result;
   SCIP_Real lowerbound;
   int r;

   assert(set != NULL);
   assert(cutoff != NULL);
   assert(solvelpagain != NULL);
   assert(propagateagain != NULL);
   assert(solverelaxagain != NULL);
   assert(!(*cutoff));

   /* sort by priority */
   SCIPsetSortRelaxs(set);

   for( r = 0; r < set->nrelaxs && !(*cutoff); ++r )
   {
      if( beforelp != (SCIPrelaxGetPriority(set->relaxs[r]) >= 0) )
         continue;

      lowerbound = -SCIPsetInfinity(set);

      SCIP_CALL( SCIPrelaxExec(set->relaxs[r], set, stat, depth, &lowerbound, &result) );

      switch( result )
      {
      case SCIP_CUTOFF:
         *cutoff = TRUE;
         SCIPdebugMessage(" -> relaxator <%s> detected cutoff\n", SCIPrelaxGetName(set->relaxs[r]));
         break;

      case SCIP_CONSADDED:
         *solvelpagain = TRUE;   /* the separation for new constraints should be called */
         *propagateagain = TRUE; /* the propagation for new constraints should be called */
         break;

      case SCIP_REDUCEDDOM:
         *solvelpagain = TRUE;
         *propagateagain = TRUE;
         break;

      case SCIP_SEPARATED:
         *solvelpagain = TRUE;
         break;

      case SCIP_SUSPENDED:
         *solverelaxagain = TRUE;
         break;

      case SCIP_SUCCESS:
      case SCIP_DIDNOTRUN:
         break;

      default:
         SCIPerrorMessage("invalid result code <%d> of relaxator <%s>\n", result, SCIPrelaxGetName(set->relaxs[r]));
         return SCIP_INVALIDRESULT;
      }  /*lint !e788*/

      if( result != SCIP_CUTOFF && result != SCIP_DIDNOTRUN && result != SCIP_SUSPENDED )
      {
         SCIP_NODE* focusnode;
         
         focusnode = SCIPtreeGetFocusNode(tree);
         assert(focusnode != NULL);
         assert(SCIPnodeGetType(focusnode) == SCIP_NODETYPE_FOCUSNODE);
         
         /* update lower bound w.r.t. the lower bound given by the relaxator */
         SCIPnodeUpdateLowerbound(focusnode, stat, lowerbound);
         SCIPdebugMessage(" -> new lower bound given by relaxator %s: %g\n", 
            SCIPrelaxGetName(set->relaxs[r]), lowerbound);
      }
   }

   return SCIP_OKAY;
}

/** marks all relaxators to be unsolved */
static
void markRelaxsUnsolved(
   SCIP_SET*             set,                /**< global SCIP settings */
   SCIP_RELAXATION*      relaxation          /**< global relaxation data */
   )
{
   int r;

   assert(set != NULL);
   assert(relaxation != NULL);

   SCIPrelaxationSetSolValid(relaxation, FALSE);

   for( r = 0; r < set->nrelaxs; ++r )
      SCIPrelaxMarkUnsolved(set->relaxs[r]);
}

/** enforces constraints by branching, separation, or domain reduction */
static
SCIP_RETCODE enforceConstraints(
   BMS_BLKMEM*           blkmem,             /**< block memory buffers */
   SCIP_SET*             set,                /**< global SCIP settings */
   SCIP_STAT*            stat,               /**< dynamic problem statistics */
   SCIP_PROB*            prob,               /**< transformed problem after presolve */
   SCIP_TREE*            tree,               /**< branch and bound tree */
   SCIP_LP*              lp,                 /**< LP data */
   SCIP_RELAXATION*      relaxation,         /**< global relaxation data */
   SCIP_SEPASTORE*       sepastore,          /**< separation storage */
   SCIP_BRANCHCAND*      branchcand,         /**< branching candidate storage */
   SCIP_Bool*            branched,           /**< pointer to store whether a branching was created */
   SCIP_Bool*            cutoff,             /**< pointer to store TRUE, if the node can be cut off */
   SCIP_Bool*            infeasible,         /**< pointer to store TRUE, if the LP/pseudo solution is infeasible */
   SCIP_Bool*            propagateagain,     /**< pointer to store TRUE, if domain propagation should be applied again */
   SCIP_Bool*            solvelpagain,       /**< pointer to store TRUE, if the node's LP has to be solved again */
   SCIP_Bool*            solverelaxagain,    /**< pointer to store TRUE, if the external relaxators should be called again */
   SCIP_Bool             forced              /**< should enforcement of pseudo solution be forced? */
   )
{
   SCIP_RESULT result;
   SCIP_Real pseudoobjval;
   SCIP_Bool resolved;
   SCIP_Bool objinfeasible;
   int h;

   assert(set != NULL);
   assert(stat != NULL);
   assert(tree != NULL);
   assert(SCIPtreeGetFocusNode(tree) != NULL);
   assert(branched != NULL);
   assert(cutoff != NULL);
   assert(infeasible != NULL);
   assert(propagateagain != NULL);
   assert(solvelpagain != NULL);
   assert(solverelaxagain != NULL);
   assert(!(*cutoff));
   assert(!(*propagateagain));
   assert(!(*solvelpagain));
   assert(!(*solverelaxagain));

   *branched = FALSE;
   /**@todo avoid checking the same pseudosolution twice */

   /* enforce constraints by branching, applying additional cutting planes (if LP is being processed),
    * introducing new constraints, or tighten the domains
    */
   SCIPdebugMessage("enforcing constraints on %s solution\n", SCIPtreeHasFocusNodeLP(tree) ? "LP" : "pseudo");

   /* check, if the solution is infeasible anyway due to it's objective value */
   if( SCIPtreeHasFocusNodeLP(tree) )
      objinfeasible = FALSE;
   else
   {
<<<<<<< HEAD
      /* only a safe lower bound on the pseudo solution's objectiv value has been computed yet */
      /**@todo test whether it's worse calculating a safe upper bound manually at this point */
      if( set->misc_exactsolve )
         objinfeasible = FALSE;
      else
      {
         pseudoobjval = SCIPlpGetPseudoObjval(lp, set);
         objinfeasible = SCIPsetIsLT(set, pseudoobjval, SCIPnodeGetLowerbound(SCIPtreeGetFocusNode(tree)));
      }
=======
      pseudoobjval = SCIPlpGetPseudoObjval(lp, set, prob);
      objinfeasible = SCIPsetIsLT(set, pseudoobjval, SCIPnodeGetLowerbound(SCIPtreeGetFocusNode(tree)));
>>>>>>> 9948ed2b
   }

   /* during constraint enforcement, generated cuts should enter the LP in any case; otherwise, a constraint handler
    * would fail to enforce its constraints if it relies on the modification of the LP relaxation
    */
   SCIPsepastoreStartForceCuts(sepastore);

   /* enforce constraints until a handler resolved an infeasibility with cutting off the node, branching,
    * reducing a domain, or separating a cut
    * if a constraint handler introduced new constraints to enforce his constraints, the newly added constraints
    * have to be enforced themselves
    */
   resolved = FALSE;
   for( h = 0; h < set->nconshdlrs && !resolved; ++h )
   {
      assert(SCIPsepastoreGetNCuts(sepastore) == 0); /* otherwise, the LP should have been resolved first */

      if( SCIPtreeHasFocusNodeLP(tree) )
      { 
         assert(lp->flushed);
         assert(lp->solved);
         assert(SCIPlpGetSolstat(lp) == SCIP_LPSOLSTAT_OPTIMAL || SCIPlpGetSolstat(lp) == SCIP_LPSOLSTAT_UNBOUNDEDRAY);
         SCIP_CALL( SCIPconshdlrEnforceLPSol(set->conshdlrs_enfo[h], blkmem, set, stat, tree, sepastore, *infeasible,
               &result) );
      }
      else
      {
         SCIP_CALL( SCIPconshdlrEnforcePseudoSol(set->conshdlrs_enfo[h], blkmem, set, stat, tree, branchcand, *infeasible,
               objinfeasible,forced, &result) );
         if( SCIPsepastoreGetNCuts(sepastore) != 0 )
         {
            SCIPerrorMessage("pseudo enforcing method of constraint handler <%s> separated cuts\n",
               SCIPconshdlrGetName(set->conshdlrs_enfo[h]));
            return SCIP_INVALIDRESULT;
         }
      }
      SCIPdebugMessage("enforcing of <%s> returned result %d\n", SCIPconshdlrGetName(set->conshdlrs_enfo[h]), result);

      switch( result )
      {
      case SCIP_CUTOFF:
         assert(tree->nchildren == 0);
         *cutoff = TRUE;
         *infeasible = TRUE;
         resolved = TRUE;
         SCIPdebugMessage(" -> constraint handler <%s> detected cutoff in enforcement\n",
            SCIPconshdlrGetName(set->conshdlrs_enfo[h]));
         break;

      case SCIP_CONSADDED:
         assert(tree->nchildren == 0);
         *infeasible = TRUE;
         *propagateagain = TRUE; /* the propagation for new constraints should be called */
         *solvelpagain = TRUE;   /* the separation for new constraints should be called */
         *solverelaxagain = TRUE; 
         markRelaxsUnsolved(set, relaxation);
         resolved = TRUE;
         break;

      case SCIP_REDUCEDDOM:
         assert(tree->nchildren == 0);
         *infeasible = TRUE;
         *propagateagain = TRUE;
         *solvelpagain = TRUE;
         *solverelaxagain = TRUE;
         markRelaxsUnsolved(set, relaxation);
         resolved = TRUE;
         break;

      case SCIP_SEPARATED:
         assert(tree->nchildren == 0);
         assert(SCIPsepastoreGetNCuts(sepastore) > 0);
         *infeasible = TRUE;
         *solvelpagain = TRUE;
         *solverelaxagain = TRUE;
         markRelaxsUnsolved(set, relaxation);
         resolved = TRUE;
         break;

      case SCIP_BRANCHED:
         assert(tree->nchildren >= 1);
         assert(!SCIPtreeHasFocusNodeLP(tree) || (lp->flushed && lp->solved));
         assert(SCIPsepastoreGetNCuts(sepastore) == 0);
         *infeasible = TRUE;
         *branched = TRUE;
         resolved = TRUE;
         break;

      case SCIP_SOLVELP:
         assert(!SCIPtreeHasFocusNodeLP(tree));
         assert(tree->nchildren == 0);
         assert(SCIPsepastoreGetNCuts(sepastore) == 0);
         *infeasible = TRUE;
         *solvelpagain = TRUE;
         resolved = TRUE;
         lp->solved = FALSE; /* to force resolving the LP (needed in exact mode) */
         lp->lpsolstat = SCIP_LPSOLSTAT_NOTSOLVED; /* to be consistent with lp->solved (needed in exact mode) */ 
         SCIPconshdlrForceEnforcement(set->conshdlrs_enfo[h]); /* to force second call of enforcement (needed in exact mode) */
         SCIPtreeSetFocusNodeLP(tree, TRUE); /* the node's LP must be solved */
         break;

      case SCIP_INFEASIBLE:
         assert(tree->nchildren == 0);
         assert(!SCIPtreeHasFocusNodeLP(tree) || (lp->flushed && lp->solved));
         assert(SCIPsepastoreGetNCuts(sepastore) == 0);
         *infeasible = TRUE;
         break;

      case SCIP_FEASIBLE:
         assert(tree->nchildren == 0);
         assert(!SCIPtreeHasFocusNodeLP(tree) || (lp->flushed && lp->solved));
         assert(SCIPsepastoreGetNCuts(sepastore) == 0);
         break;

      case SCIP_DIDNOTRUN:
         assert(tree->nchildren == 0);
         assert(!SCIPtreeHasFocusNodeLP(tree) || (lp->flushed && lp->solved));
         assert(SCIPsepastoreGetNCuts(sepastore) == 0);
         assert(objinfeasible);
         *infeasible = TRUE;
         break;

      default:
         SCIPerrorMessage("invalid result code <%d> from enforcing method of constraint handler <%s>\n",
            result, SCIPconshdlrGetName(set->conshdlrs_enfo[h]));
         return SCIP_INVALIDRESULT;
      }  /*lint !e788*/

      /* the enforcement method may add a primal solution, after which the LP status could be set to
       * objective limit reached
       */
      if( SCIPtreeHasFocusNodeLP(tree) && SCIPlpGetSolstat(lp) == SCIP_LPSOLSTAT_OBJLIMIT )
      {
         *cutoff = TRUE;
         *infeasible = TRUE;
         resolved = TRUE;
         SCIPdebugMessage(" -> LP exceeded objective limit\n");
      }

      assert(!(*branched) || (resolved && !(*cutoff) && *infeasible && !(*propagateagain) && !(*solvelpagain)));
      assert(!(*cutoff) || (resolved && !(*branched) && *infeasible && !(*propagateagain) && !(*solvelpagain)));
      assert(*infeasible || (!resolved && !(*branched) && !(*cutoff) && !(*propagateagain) && !(*solvelpagain)));
      assert(!(*propagateagain) || (resolved && !(*branched) && !(*cutoff) && *infeasible));
      assert(!(*solvelpagain) || (resolved && !(*branched) && !(*cutoff) && *infeasible));
   }
   assert(!objinfeasible || *infeasible);
   assert(resolved == (*branched || *cutoff || *propagateagain || *solvelpagain));
   assert(*cutoff || *solvelpagain || SCIPsepastoreGetNCuts(sepastore) == 0);

   /* deactivate the cut forcing of the constraint enforcement */
   SCIPsepastoreEndForceCuts(sepastore);

   SCIPdebugMessage(" -> enforcing result: branched=%u, cutoff=%u, infeasible=%u, propagateagain=%u, solvelpagain=%u, resolved=%u\n",
      *branched, *cutoff, *infeasible, *propagateagain, *solvelpagain, resolved);

   return SCIP_OKAY;
}

/** applies the cuts stored in the separation store, or clears the store if the node can be cut off */
static
SCIP_RETCODE applyCuts(
   BMS_BLKMEM*           blkmem,             /**< block memory buffers */
   SCIP_SET*             set,                /**< global SCIP settings */
   SCIP_STAT*            stat,               /**< dynamic problem statistics */
   SCIP_PROB*            prob,               /**< transformed problem after presolve */
   SCIP_TREE*            tree,               /**< branch and bound tree */
   SCIP_LP*              lp,                 /**< LP data */
   SCIP_SEPASTORE*       sepastore,          /**< separation storage */
   SCIP_BRANCHCAND*      branchcand,         /**< branching candidate storage */
   SCIP_EVENTQUEUE*      eventqueue,         /**< event queue */
   SCIP_EVENTFILTER*     eventfilter,        /**< global event filter */
   SCIP_Bool             root,               /**< is this the initial root LP? */
   SCIP_Bool*            cutoff,             /**< pointer to whether the node can be cut off */
   SCIP_Bool*            propagateagain,     /**< pointer to store TRUE, if domain propagation should be applied again */
   SCIP_Bool*            solvelpagain        /**< pointer to store TRUE, if the node's LP has to be solved again */
   )
{
   assert(stat != NULL);
   assert(cutoff != NULL);
   assert(propagateagain != NULL);
   assert(solvelpagain != NULL);

   if( *cutoff )
   {
      /* the found cuts are of no use, because the node is infeasible anyway (or we have an error in the LP) */
      SCIP_CALL( SCIPsepastoreClearCuts(sepastore, blkmem, set, eventqueue, eventfilter, lp) );
   }
   else if( SCIPsepastoreGetNCuts(sepastore) > 0 )
   {
      SCIP_Longint olddomchgcount;

      olddomchgcount = stat->domchgcount;
      SCIP_CALL( SCIPsepastoreApplyCuts(sepastore, blkmem, set, stat, prob, tree, lp, branchcand,
            eventqueue, eventfilter, root, cutoff) );
      *propagateagain = *propagateagain || (stat->domchgcount != olddomchgcount);
      *solvelpagain = TRUE;
   }

   return SCIP_OKAY;
}

<<<<<<< HEAD
/** updates the current lower bound with the pseudo objective value, cuts off node by bounding, and applies conflict
 *  analysis if the pseudo objective lead to the cutoff
 */
static
SCIP_RETCODE applyBounding(
   BMS_BLKMEM*           blkmem,             /**< block memory buffers */
   SCIP_SET*             set,                /**< global SCIP settings */
   SCIP_STAT*            stat,               /**< dynamic problem statistics */
   SCIP_PROB*            prob,               /**< transformed problem after presolve */
   SCIP_PRIMAL*          primal,             /**< primal data */
   SCIP_TREE*            tree,               /**< branch and bound tree */
   SCIP_LP*              lp,                 /**< LP data */
   SCIP_CONFLICT*        conflict,           /**< conflict analysis data */
   SCIP_Bool*            cutoff              /**< pointer to store TRUE, if the node can be cut off */
   )
{
   assert(primal != NULL);
   assert(cutoff != NULL);

   if( !(*cutoff) )
   {
      SCIP_NODE* focusnode;
      SCIP_Real pseudoobjval;

      /* get current focus node */
      focusnode = SCIPtreeGetFocusNode(tree);

      /* update lower bound w.r.t. the pseudo solution */
      pseudoobjval = SCIPlpGetPseudoObjval(lp, set);
      SCIPnodeUpdateLowerbound(focusnode, stat, pseudoobjval);
      SCIPdebugMessage(" -> lower bound: %g [%g] (pseudoobj: %g [%g]), cutoff bound: %g [%g]\n",
         SCIPnodeGetLowerbound(focusnode), SCIPprobExternObjval(prob, set, SCIPnodeGetLowerbound(focusnode)),
         pseudoobjval, SCIPprobExternObjval(prob, set, pseudoobjval),
         primal->cutoffbound, SCIPprobExternObjval(prob, set, primal->cutoffbound));

      /* check for infeasible node by bounding */
      if( (set->misc_exactsolve && SCIPnodeGetLowerbound(focusnode) >= primal->cutoffbound)
         || (!set->misc_exactsolve && SCIPsetIsGE(set, SCIPnodeGetLowerbound(focusnode), primal->cutoffbound)) )
      {
         SCIPdebugMessage("node is cut off by bounding (lower=%g, upper=%g)\n",
            SCIPnodeGetLowerbound(focusnode), primal->cutoffbound);
         SCIPnodeUpdateLowerbound(focusnode, stat, SCIPsetInfinity(set));
         *cutoff = TRUE;

         /* call pseudo conflict analysis, if the node is cut off due to the pseudo objective value */
         if( !set->misc_exactsolve && pseudoobjval >= primal->cutoffbound )
         {
            SCIP_CALL( SCIPconflictAnalyzePseudo(conflict, blkmem, set, stat, prob, tree, lp, NULL) );
         }
      }
   }

   return SCIP_OKAY;
}

=======
>>>>>>> 9948ed2b
/** updates the cutoff, propagateagain, and solverelaxagain status of the current solving loop */
static
void updateLoopStatus(
   SCIP_SET*             set,                /**< global SCIP settings */
   SCIP_STAT*            stat,               /**< dynamic problem statistics */
   SCIP_TREE*            tree,               /**< branch and bound tree */
   int                   depth,              /**< depth of current node */
   SCIP_Bool*            cutoff,             /**< pointer to store TRUE, if the node can be cut off */
   SCIP_Bool*            propagateagain,     /**< pointer to store TRUE, if domain propagation should be applied again */
   SCIP_Bool*            solverelaxagain     /**< pointer to store TRUE, if at least one relaxator should be called again */
   )
{
   SCIP_NODE* focusnode;
   int r;

   assert(set != NULL);
   assert(stat != NULL);
   assert(cutoff != NULL);
   assert(propagateagain != NULL);
   assert(solverelaxagain != NULL);

   /* check, if the path was cutoff */
   *cutoff = *cutoff || (tree->cutoffdepth <= depth);

   /* check if branching was already performed */
   if( tree->nchildren == 0 )
   {
      /* check, if the focus node should be repropagated */
      focusnode = SCIPtreeGetFocusNode(tree);
      *propagateagain = *propagateagain || SCIPnodeIsPropagatedAgain(focusnode);

      /* check, if one of the external relaxations should be solved again */
      for( r = 0; r < set->nrelaxs && !(*solverelaxagain); ++r )
         *solverelaxagain = !SCIPrelaxIsSolved(set->relaxs[r], stat);
   }
   else
   {
      /* if branching was performed, avoid another node loop iteration */
      *propagateagain = FALSE;
      *solverelaxagain = FALSE;
   }
}


/** propagate domains and solve relaxation and lp */
static
SCIP_RETCODE propAndSolve(
   BMS_BLKMEM*           blkmem,             /**< block memory buffers */
   SCIP_SET*             set,                /**< global SCIP settings */
   SCIP_MESSAGEHDLR*     messagehdlr,        /**< message handler */
   SCIP_STAT*            stat,               /**< dynamic problem statistics */
   SCIP_PROB*            origprob,           /**< original problem */
   SCIP_PROB*            transprob,          /**< transformed problem after presolve */
   SCIP_PRIMAL*          primal,             /**< primal data */
   SCIP_TREE*            tree,               /**< branch and bound tree */
   SCIP_LP*              lp,                 /**< LP data */
   SCIP_RELAXATION*      relaxation,         /**< global relaxation data */
   SCIP_PRICESTORE*      pricestore,         /**< pricing storage */
   SCIP_SEPASTORE*       sepastore,          /**< separation storage */
   SCIP_BRANCHCAND*      branchcand,         /**< branching candidate storage */
   SCIP_CUTPOOL*         cutpool,            /**< global cut pool */
   SCIP_CONFLICT*        conflict,           /**< conflict analysis data */
   SCIP_EVENTFILTER*     eventfilter,        /**< event filter for global (not variable dependent) events */
   SCIP_EVENTQUEUE*      eventqueue,         /**< event queue */
   SCIP_NODE*            focusnode,          /**< focused node */
   int                   actdepth,           /**< depth in the b&b tree */
   SCIP_PROPTIMING       timingmask,         /**< timing mask for propagation round */
   SCIP_Bool             propagate,          /**< should we propagate */
   SCIP_Bool             solvelp,            /**< should we solve the lp */
   SCIP_Bool             solverelax,         /**< should we solve the relaxation */
   SCIP_Bool             forcedlpsolve,      /**< is there a need for a solve lp */
   int*                  nlperrors,          /**< pointer to store the number of lp errors */
   SCIP_Bool*            fullpropagation,    /**< pointer to store whether we want to do a fullpropagation next time */
   SCIP_Bool*            propagateagain,     /**< pointer to store whether we want to propagate again */
   SCIP_Bool*            initiallpsolved,    /**< pointer to store whether the initial lp was solved */
   SCIP_Bool*            solvelpagain,       /**< pointer to store whether we want to solve the lp again */
   SCIP_Bool*            solverelaxagain,    /**< pointer to store whether we want to solve the relaxation again */
   SCIP_Bool*            cutoff,             /**< pointer to store whether the node can be cut off */
   SCIP_Bool*            unbounded,          /**< pointer to store whether the focus node is unbounded */
   SCIP_Bool*            lperror,            /**< pointer to store TRUE, if an unresolved error in LP solving occured */
   SCIP_Bool*            pricingaborted,     /**< pointer to store TRUE, if the pricing was aborted and the lower bound must not be used */ 
   SCIP_Bool*            forcedenforcement   /**< pointer to store whether the enforcement of pseudo solution should be forced */
   )
{
   assert(set != NULL);
   assert(stat != NULL);
   assert(origprob != NULL);
   assert(transprob != NULL);
   assert(tree != NULL);
   assert(lp != NULL);
   assert(primal != NULL);
   assert(pricestore != NULL);
   assert(sepastore != NULL);
   assert(SCIPsepastoreGetNCuts(sepastore) == 0);
   assert(branchcand != NULL);
   assert(cutpool != NULL);
   assert(conflict != NULL);
   assert(SCIPconflictGetNConflicts(conflict) == 0);
   assert(eventfilter != NULL);
   assert(eventqueue != NULL);
   assert(focusnode != NULL);
   assert(nlperrors != NULL);
   assert(fullpropagation != NULL);
   assert(propagateagain != NULL);
   assert(initiallpsolved != NULL);
   assert(solvelpagain != NULL);
   assert(solverelaxagain != NULL);
   assert(cutoff != NULL);
   assert(unbounded != NULL);
   assert(lperror != NULL);
   assert(pricingaborted != NULL);
   assert(forcedenforcement != NULL);

   /* domain propagation */
   if( propagate && !(*cutoff) )
   {
      SCIP_Bool lpwasflushed;
      SCIP_Longint oldnboundchgs;

      lpwasflushed = lp->flushed;
      oldnboundchgs = stat->nboundchgs;

      SCIP_CALL( propagateDomains(blkmem, set, stat, primal, tree, SCIPtreeGetCurrentDepth(tree), 0, *fullpropagation, timingmask, cutoff) );
      assert(SCIPbufferGetNUsed(set->buffer) == 0);

      if( timingmask != SCIP_PROPTIMING_BEFORELP )
         *fullpropagation = FALSE;

      /* check, if the path was cutoff */
      *cutoff = *cutoff || (tree->cutoffdepth <= actdepth);

      /* if the LP was flushed and is now no longer flushed, a bound change occurred, and the LP has to be resolved */
      solvelp = solvelp || (lpwasflushed && !lp->flushed);

      /* the number of bound changes was increased by the propagation call, thus the relaxation should be solved again */
      if( stat->nboundchgs > oldnboundchgs )
      {
         solverelax = TRUE;
         markRelaxsUnsolved(set, relaxation);
      }

      /* update lower bound with the pseudo objective value, and cut off node by bounding */
      SCIP_CALL( applyBounding(blkmem, set, stat, transprob, primal, tree, lp, conflict, cutoff) );
   }
   assert(SCIPsepastoreGetNCuts(sepastore) == 0);

   /* call primal heuristics that are applicable after propagation loop before lp solve */
   if( !(*cutoff) && !SCIPtreeProbing(tree) && timingmask == SCIP_PROPTIMING_BEFORELP )
   {
      /* if the heuristics find a new incumbent solution, propagate again */
      SCIP_CALL( SCIPprimalHeuristics(set, stat, transprob, primal, tree, NULL, NULL, SCIP_HEURTIMING_AFTERPROPLOOP, propagateagain) );
      assert(SCIPbufferGetNUsed(set->buffer) == 0);
   }
         
   /* solve external relaxations with non-negative priority */
   if( solverelax && !(*cutoff) )
   {
      /** clear the storage of external branching candidates */
      SCIPbranchcandClearExternCands(branchcand);

      SCIP_CALL( solveNodeRelax(set, stat, tree, actdepth, TRUE, cutoff, propagateagain, solvelpagain, solverelaxagain) );
      assert(SCIPbufferGetNUsed(set->buffer) == 0);

      /* check, if the path was cutoff */
      *cutoff = *cutoff || (tree->cutoffdepth <= actdepth);

      /* apply found cuts */
      SCIP_CALL( applyCuts(blkmem, set, stat, transprob, tree, lp, sepastore, branchcand, eventqueue, eventfilter,
            (actdepth == 0), cutoff, propagateagain, solvelpagain) );

      /* update lower bound with the pseudo objective value, and cut off node by bounding */
      SCIP_CALL( applyBounding(blkmem, set, stat, transprob, primal, tree, lp, conflict, cutoff) );
   }
   assert(SCIPsepastoreGetNCuts(sepastore) == 0);

   /* check, if we want to solve the LP at this node */
   if( solvelp && !(*cutoff) && SCIPtreeHasFocusNodeLP(tree) )
   {
      *lperror = FALSE;
      *unbounded = FALSE;

      /* solve the node's LP */
      SCIP_CALL( solveNodeLP(blkmem, set, messagehdlr, stat, origprob, transprob, primal, tree, lp, pricestore, sepastore,
            cutpool, branchcand, conflict, eventfilter, eventqueue, *initiallpsolved, cutoff, unbounded, 
            lperror, pricingaborted) );
      *initiallpsolved = TRUE;
      SCIPdebugMessage(" -> LP status: %d, LP obj: %g, iter: %"SCIP_LONGINT_FORMAT", count: %"SCIP_LONGINT_FORMAT"\n",
         SCIPlpGetSolstat(lp),
         *cutoff ? SCIPsetInfinity(set) : (*lperror ? -SCIPsetInfinity(set) : SCIPlpGetObjval(lp, set, transprob)),
         stat->nlpiterations, stat->lpcount);

      /* check, if the path was cutoff */
      *cutoff = *cutoff || (tree->cutoffdepth <= actdepth);

      /* if an error occured during LP solving, switch to pseudo solution */
      if( *lperror )
      {
         if( forcedlpsolve )
         {
            SCIPerrorMessage("(node %"SCIP_LONGINT_FORMAT") unresolved numerical troubles in LP %"SCIP_LONGINT_FORMAT" cannot be dealt with\n",
               stat->nnodes, stat->nlps);
            return SCIP_LPERROR;
         }
         SCIPtreeSetFocusNodeLP(tree, FALSE);
         ++(*nlperrors);
         SCIPmessagePrintVerbInfo(messagehdlr, set->disp_verblevel, actdepth == 0 ? SCIP_VERBLEVEL_HIGH : SCIP_VERBLEVEL_FULL,
            "(node %"SCIP_LONGINT_FORMAT") unresolved numerical troubles in LP %"SCIP_LONGINT_FORMAT" -- using pseudo solution instead (loop %d)\n",
            stat->nnodes, stat->nlps, *nlperrors);
      }

      if( SCIPlpGetSolstat(lp) == SCIP_LPSOLSTAT_TIMELIMIT || SCIPlpGetSolstat(lp) == SCIP_LPSOLSTAT_ITERLIMIT )
      {
         SCIPtreeSetFocusNodeLP(tree, FALSE);
         *forcedenforcement = TRUE;

         SCIPmessagePrintVerbInfo(messagehdlr, set->disp_verblevel, actdepth == 0 ? SCIP_VERBLEVEL_HIGH : SCIP_VERBLEVEL_FULL,
            "(node %"SCIP_LONGINT_FORMAT") LP solver hit %s limit in LP %"SCIP_LONGINT_FORMAT" -- using pseudo solution instead\n",
            stat->nnodes, SCIPlpGetSolstat(lp) == SCIP_LPSOLSTAT_TIMELIMIT ? "time" : "iteration", stat->nlps);
      }

      if( SCIPlpGetSolstat(lp) == SCIP_LPSOLSTAT_UNBOUNDEDRAY )
      {
         SCIPmessagePrintVerbInfo(messagehdlr, set->disp_verblevel, actdepth == 0 ? SCIP_VERBLEVEL_HIGH : SCIP_VERBLEVEL_FULL,
            "(node %"SCIP_LONGINT_FORMAT") LP relaxation is unbounded (LP %"SCIP_LONGINT_FORMAT")\n", stat->nnodes, stat->nlps);
      }

      /* if we solve exactly, the LP claims to be infeasible but the infeasibility could not be proved,
       * we have to forget about the LP and use the pseudo solution instead
       */
      if( !(*cutoff) && !(*lperror) && set->misc_exactsolve && SCIPlpGetSolstat(lp) == SCIP_LPSOLSTAT_INFEASIBLE
         && SCIPnodeGetLowerbound(focusnode) < primal->cutoffbound )
      {
         if( SCIPbranchcandGetNPseudoCands(branchcand) == 0 && transprob->ncontvars > 0 )
         {
            SCIPerrorMessage("(node %"SCIP_LONGINT_FORMAT") could not prove infeasibility of LP %"SCIP_LONGINT_FORMAT", all variables are fixed, %d continuous vars\n",
               stat->nnodes, stat->nlps, transprob->ncontvars);
            SCIPerrorMessage("(node %"SCIP_LONGINT_FORMAT")  -> have to call PerPlex() (feature not yet implemented)\n", stat->nnodes);
            /**@todo call PerPlex */
            return SCIP_LPERROR;
         }
         else
         {
            SCIPtreeSetFocusNodeLP(tree, FALSE);
            SCIPmessagePrintVerbInfo(messagehdlr, set->disp_verblevel, SCIP_VERBLEVEL_FULL,
               "(node %"SCIP_LONGINT_FORMAT") could not prove infeasibility of LP %"SCIP_LONGINT_FORMAT" -- using pseudo solution (%d unfixed vars) instead\n",
               stat->nnodes, stat->nlps, SCIPbranchcandGetNPseudoCands(branchcand));
         }
      }

      /* update lower bound with the pseudo objective value, and cut off node by bounding */
      SCIP_CALL( applyBounding(blkmem, set, stat, transprob, primal, tree, lp, conflict, cutoff) );
   }
   assert(SCIPsepastoreGetNCuts(sepastore) == 0);
   assert(*cutoff || !SCIPtreeHasFocusNodeLP(tree) || (lp->flushed && lp->solved));

   /* solve external relaxations with negative priority */
   if( solverelax && !(*cutoff) )
   {
      SCIP_CALL( solveNodeRelax(set, stat, tree, actdepth, FALSE, cutoff, propagateagain, solvelpagain, solverelaxagain) );
      assert(SCIPbufferGetNUsed(set->buffer) == 0);

      /* check, if the path was cutoff */
      *cutoff = *cutoff || (tree->cutoffdepth <= actdepth);

      /* apply found cuts */
      SCIP_CALL( applyCuts(blkmem, set, stat, transprob, tree, lp, sepastore, branchcand, eventqueue, eventfilter,
            (actdepth == 0), cutoff, propagateagain, solvelpagain) );
         
      /* update lower bound with the pseudo objective value, and cut off node by bounding */
      SCIP_CALL( applyBounding(blkmem, set, stat, transprob, primal, tree, lp, conflict, cutoff) );
   }
   assert(SCIPsepastoreGetNCuts(sepastore) == 0);

   return SCIP_OKAY;
}

/** check if a restart can be performed */
#ifndef NDEBUG
static
SCIP_Bool restartAllowed(
   SCIP_SET*             set,                /**< global SCIP settings */
   SCIP_STAT*            stat                /**< dynamic problem statistics */
)
{
   assert(set != NULL);
   assert(stat != NULL);

   return (set->nactivepricers == 0 && (set->presol_maxrestarts == -1 || stat->nruns <= set->presol_maxrestarts));
}
#else
#define restartAllowed(set,stat)             ((set)->nactivepricers == 0 && ((set)->presol_maxrestarts == -1 || (stat)->nruns <= (set)->presol_maxrestarts))
#endif

/** solves the focus node */
static
SCIP_RETCODE solveNode(
   BMS_BLKMEM*           blkmem,             /**< block memory buffers */
   SCIP_SET*             set,                /**< global SCIP settings */
   SCIP_MESSAGEHDLR*     messagehdlr,        /**< message handler */
   SCIP_STAT*            stat,               /**< dynamic problem statistics */
   SCIP_PROB*            origprob,           /**< original problem */
   SCIP_PROB*            transprob,          /**< transformed problem after presolve */
   SCIP_PRIMAL*          primal,             /**< primal data */
   SCIP_TREE*            tree,               /**< branch and bound tree */
   SCIP_LP*              lp,                 /**< LP data */
   SCIP_RELAXATION*      relaxation,         /**< global relaxation data */
   SCIP_PRICESTORE*      pricestore,         /**< pricing storage */
   SCIP_SEPASTORE*       sepastore,          /**< separation storage */
   SCIP_BRANCHCAND*      branchcand,         /**< branching candidate storage */
   SCIP_CUTPOOL*         cutpool,            /**< global cut pool */
   SCIP_CONFLICT*        conflict,           /**< conflict analysis data */
   SCIP_EVENTFILTER*     eventfilter,        /**< event filter for global (not variable dependent) events */
   SCIP_EVENTQUEUE*      eventqueue,         /**< event queue */
   SCIP_Bool*            cutoff,             /**< pointer to store whether the node can be cut off */
   SCIP_Bool*            unbounded,          /**< pointer to store whether the focus node is unbounded */
   SCIP_Bool*            infeasible,         /**< pointer to store whether the focus node's solution is infeasible */
   SCIP_Bool*            restart,            /**< should solving process be started again with presolving? */
   SCIP_Bool*            afternodeheur       /**< pointer to store whether AFTERNODE heuristics were already called */
   )
{
   SCIP_NODE* focusnode;
   SCIP_Longint lastdomchgcount;
   SCIP_Real restartfac;
   SCIP_Longint lastlpcount;
   int actdepth;
   int nlperrors;
   int nloops;
   SCIP_Bool foundsol;
   SCIP_Bool focusnodehaslp;
   SCIP_Bool initiallpsolved;
   SCIP_Bool solverelaxagain;
   SCIP_Bool solvelpagain;
   SCIP_Bool propagateagain;
   SCIP_Bool fullpropagation;
   SCIP_Bool branched;
   SCIP_Bool forcedlpsolve;
   SCIP_Bool wasforcedlpsolve;
   SCIP_Bool pricingaborted;

   assert(set != NULL);
   assert(stat != NULL);
   assert(origprob != NULL);
   assert(transprob != NULL);
   assert(tree != NULL);
   assert(primal != NULL);
   assert(SCIPsepastoreGetNCuts(sepastore) == 0);
   assert(SCIPconflictGetNConflicts(conflict) == 0);
   assert(cutoff != NULL);
   assert(unbounded != NULL);
   assert(infeasible != NULL);
   assert(restart != NULL);
   assert(afternodeheur != NULL);

   *cutoff = FALSE;
   *unbounded = FALSE;
   *infeasible = FALSE;
   *restart = FALSE;
   *afternodeheur = FALSE;
   pricingaborted = FALSE;

   focusnode = SCIPtreeGetFocusNode(tree);
   assert(focusnode != NULL);
   assert(SCIPnodeGetType(focusnode) == SCIP_NODETYPE_FOCUSNODE);
   actdepth = SCIPnodeGetDepth(focusnode);

   /** invalidate relaxation solution */
   SCIPrelaxationSetSolValid(relaxation, FALSE);

   /** clear the storage of external branching candidates */
   SCIPbranchcandClearExternCands(branchcand);

   SCIPdebugMessage("Processing node %"SCIP_LONGINT_FORMAT" in depth %d, %d siblings\n",
      stat->nnodes, actdepth, tree->nsiblings);
   SCIPdebugMessage("current pseudosolution: obj=%g\n", SCIPlpGetPseudoObjval(lp, set, transprob));
   /*debug(SCIPprobPrintPseudoSol(prob, set));*/

   /* check, if we want to solve the LP at the selected node:
    * - solve the LP, if the lp solve depth and frequency demand solving
    * - solve the root LP, if the LP solve frequency is set to 0
    * - solve the root LP, if there are continuous variables present
    * - don't solve the node if its cut off by the pseudo objective value anyway
    */
   focusnodehaslp = (set->lp_solvedepth == -1 || actdepth <= set->lp_solvedepth);
   focusnodehaslp = focusnodehaslp && (set->lp_solvefreq >= 1 && actdepth % set->lp_solvefreq == 0);
   focusnodehaslp = focusnodehaslp || (actdepth == 0 && set->lp_solvefreq == 0);
<<<<<<< HEAD
   focusnodehaslp = focusnodehaslp && ((set->misc_exactsolve && SCIPlpGetPseudoObjval(lp, set) < primal->cutoffbound)
         || (!set->misc_exactsolve && SCIPsetIsLT(set, SCIPlpGetPseudoObjval(lp, set), primal->cutoffbound)));
=======
   focusnodehaslp = focusnodehaslp && SCIPsetIsLT(set, SCIPlpGetPseudoObjval(lp, set, transprob), primal->cutoffbound);
>>>>>>> 9948ed2b
   SCIPtreeSetFocusNodeLP(tree, focusnodehaslp);

   /* call primal heuristics that should be applied before the node was solved */
   SCIP_CALL( SCIPprimalHeuristics(set, stat, transprob, primal, tree, lp, NULL, SCIP_HEURTIMING_BEFORENODE, &foundsol) );
   assert(SCIPbufferGetNUsed(set->buffer) == 0);

   /* if diving produced an LP error, switch back to non-LP node */
   if( lp->resolvelperror )
      SCIPtreeSetFocusNodeLP(tree, FALSE);

   /* external node solving loop:
    *  - propagate domains
    *  - solve SCIP_LP
    *  - enforce constraints
    * if a constraint handler adds constraints to enforce its own constraints, both, propagation and LP solving
    * is applied again (if applicable on current node); however, if the new constraints don't have the enforce flag set,
    * it is possible, that the current infeasible solution is not cut off; in this case, we have to declare the solution
    * infeasible and perform a branching
    */
   lastdomchgcount = stat->domchgcount;
   lastlpcount = stat->lpcount;
   initiallpsolved = FALSE;
   nlperrors = 0;
   stat->npricerounds = 0;
   stat->nseparounds = 0;
   solverelaxagain = TRUE;
   solvelpagain = TRUE;
   propagateagain = TRUE;
   fullpropagation = TRUE;
   forcedlpsolve = FALSE;
   nloops = 0;
   while( !(*cutoff) && (solverelaxagain || solvelpagain || propagateagain) && nlperrors < MAXNLPERRORS && !(*restart) )
   {
      SCIP_Bool lperror;
      SCIP_Bool solverelax;
      SCIP_Bool solvelp;
      SCIP_Bool propagate;
      SCIP_Bool forcedenforcement;

      assert(SCIPsepastoreGetNCuts(sepastore) == 0);

      nloops++;
      lperror = FALSE;
      *unbounded = FALSE;
      solverelax = solverelaxagain;
      solverelaxagain = FALSE;
      solvelp = solvelpagain;
      solvelpagain = FALSE;
      propagate = propagateagain;
      propagateagain = FALSE;
      forcedenforcement = FALSE;

      /* update lower bound with the pseudo objective value, and cut off node by bounding */
<<<<<<< HEAD
      SCIP_CALL( applyBounding(blkmem, set, stat, prob, primal, tree, lp, conflict, cutoff) );

      /* domain propagation */
      if( propagate && !(*cutoff) )
      {
         SCIP_Bool lpwasflushed;

         lpwasflushed = lp->flushed;

         SCIP_CALL( propagateDomains(blkmem, set, stat, primal, tree, SCIPtreeGetCurrentDepth(tree), 0, fullpropagation, cutoff) );
         fullpropagation = FALSE;

         /* check, if the path was cutoff */
         *cutoff = *cutoff || (tree->cutoffdepth <= actdepth);

         /* if the LP was flushed and is now no longer flushed, a bound change occurred, and the LP has to be resolved */
         solvelp = solvelp || (lpwasflushed && !lp->flushed);

         /* update lower bound with the pseudo objective value, and cut off node by bounding */
         SCIP_CALL( applyBounding(blkmem, set, stat, prob, primal, tree, lp, conflict, cutoff) );
      }
      assert(SCIPsepastoreGetNCuts(sepastore) == 0);

      /* call primal heuristics that are applicable after propagation loop */
      if( !(*cutoff) && !SCIPtreeProbing(tree) )
      {
         /* if the heuristics find a new incumbent solution, propagate again */
         SCIP_CALL( SCIPprimalHeuristics(set, stat, primal, tree, NULL, NULL, SCIP_HEURTIMING_AFTERPROPLOOP, &propagateagain) );
      }
         
      /* solve external relaxations with non-negative priority */
      if( solverelax && !(*cutoff) )
      {
         /**  clears the storage for relaxation branching */
         SCIPbranchcandClearRelaxCands(branchcand);

         SCIP_CALL( solveNodeRelax(set, stat, tree, actdepth, TRUE, cutoff, &propagateagain, &solvelpagain, &solverelaxagain) );

         /* check, if the path was cutoff */
         *cutoff = *cutoff || (tree->cutoffdepth <= actdepth);

         /* apply found cuts */
         SCIP_CALL( applyCuts(blkmem, set, stat, tree, lp, sepastore, branchcand, eventqueue, (actdepth == 0),
               cutoff, &propagateagain, &solvelpagain) );

         /* update lower bound with the pseudo objective value, and cut off node by bounding */
         SCIP_CALL( applyBounding(blkmem, set, stat, prob, primal, tree, lp, conflict, cutoff) );
      }
      assert(SCIPsepastoreGetNCuts(sepastore) == 0);

      /* check, if we want to solve the LP at this node */
      if( solvelp && !(*cutoff) && SCIPtreeHasFocusNodeLP(tree) )
      {
         /* solve the node's LP */
         SCIP_CALL( solveNodeLP(blkmem, set, stat, prob, primal, tree, lp, pricestore, sepastore,
               cutpool, branchcand, conflict, eventfilter, eventqueue, initiallpsolved, cutoff, unbounded, 
               &lperror, &pricingaborted) );
         initiallpsolved = TRUE;
         SCIPdebugMessage(" -> LP status: %d, LP obj: %g, iter: %"SCIP_LONGINT_FORMAT", count: %d\n",
            SCIPlpGetSolstat(lp),
            *cutoff ? SCIPsetInfinity(set) : lperror ? -SCIPsetInfinity(set) : SCIPlpGetObjval(lp, set),
            stat->nlpiterations, stat->lpcount);

         /* check, if the path was cutoff */
         *cutoff = *cutoff || (tree->cutoffdepth <= actdepth);

         /* if an error occured during LP solving, switch to pseudo solution */
         if( lperror )
         {
            if( forcedlpsolve )
            {
               SCIPerrorMessage("(node %"SCIP_LONGINT_FORMAT") unresolved numerical troubles in LP %d cannot be dealt with\n",
                  stat->nnodes, stat->nlps);
               return SCIP_LPERROR;
            }
            SCIPtreeSetFocusNodeLP(tree, FALSE);
            nlperrors++;
            SCIPmessagePrintVerbInfo(set->disp_verblevel, SCIP_VERBLEVEL_FULL,
               "(node %"SCIP_LONGINT_FORMAT") unresolved numerical troubles in LP %d -- using pseudo solution instead (loop %d)\n",
               stat->nnodes, stat->nlps, nlperrors);
         }
         
         if( SCIPlpGetSolstat(lp) == SCIP_LPSOLSTAT_TIMELIMIT || SCIPlpGetSolstat(lp) == SCIP_LPSOLSTAT_ITERLIMIT )
         {
            SCIPtreeSetFocusNodeLP(tree, FALSE);
            forcedenforcement = TRUE;
         }

         /* if we solve exactly, the LP claims to be infeasible but the infeasibility could not be proved,
          * we have to forget about the LP and use the pseudo solution instead; 
          * if all variables are fixed, i.e, an LP remains, it will be solved exactly as a last resort in the exact constraints handler (enfops)
          */
         if( !(*cutoff) && !lperror && set->misc_exactsolve && SCIPlpGetSolstat(lp) == SCIP_LPSOLSTAT_INFEASIBLE
            && SCIPnodeGetLowerbound(focusnode) < primal->cutoffbound )
         {
            SCIPtreeSetFocusNodeLP(tree, FALSE);
            SCIPmessagePrintVerbInfo(set->disp_verblevel, SCIP_VERBLEVEL_FULL,
               "(node %"SCIP_LONGINT_FORMAT") could not prove infeasibility of LP %d -- using pseudo solution (%d unfixed vars) instead\n",
               stat->nnodes, stat->nlps, SCIPbranchcandGetNPseudoCands(branchcand));
         }
=======
      SCIP_CALL( applyBounding(blkmem, set, stat, transprob, primal, tree, lp, conflict, cutoff) );
>>>>>>> 9948ed2b

      /* propagate domains before lp solving and solve relaxation and lp */
      SCIP_CALL( propAndSolve(blkmem, set, messagehdlr, stat, origprob, transprob, primal, tree, lp, relaxation, pricestore, sepastore,
            branchcand, cutpool, conflict, eventfilter, eventqueue, focusnode, actdepth, SCIP_PROPTIMING_BEFORELP,
            propagate, solvelp, solverelax, forcedlpsolve, &nlperrors, &fullpropagation, &propagateagain,
            &initiallpsolved, &solvelpagain, &solverelaxagain, cutoff, unbounded, &lperror, &pricingaborted,
            &forcedenforcement) );

      if( !(*cutoff) )
      {
         solverelax = solverelaxagain;
         solverelaxagain = FALSE;
         solvelp = solvelpagain;
         solvelpagain = FALSE;
         forcedenforcement = FALSE;

         /* propagate domains after lp solving and resolve relaxation and lp */
         SCIP_CALL( propAndSolve(blkmem, set, messagehdlr, stat, origprob, transprob, primal, tree, lp, relaxation, pricestore, sepastore,
               branchcand, cutpool, conflict, eventfilter, eventqueue, focusnode, actdepth, SCIP_PROPTIMING_AFTERLPLOOP,
               propagate, solvelp, solverelax, forcedlpsolve, &nlperrors, &fullpropagation, &propagateagain,
               &initiallpsolved, &solvelpagain, &solverelaxagain, cutoff, unbounded, &lperror, &pricingaborted,
               &forcedenforcement) );
      }

      /* update the cutoff, propagateagain, and solverelaxagain status of current solving loop */
      updateLoopStatus(set, stat, tree, actdepth, cutoff, &propagateagain, &solverelaxagain);

      /* call primal heuristics that should be applied after the LP relaxation of the node was solved;
       * if this is the first loop of the first run's root node, call also AFTERNODE heuristics already here, since
       * they might help to improve the primal bound, thereby producing additional reduced cost strengthenings and
       * strong branching bound fixings
       */
      if( !(*cutoff) || SCIPtreeGetNNodes(tree) > 0 )
      {
         if( actdepth == 0 && stat->nruns == 1 && nloops == 1 )
         {
            SCIP_CALL( SCIPprimalHeuristics(set, stat, transprob, primal, tree, lp, NULL,
                  SCIP_HEURTIMING_AFTERLPLOOP | SCIP_HEURTIMING_AFTERNODE, &foundsol) );
            *afternodeheur = TRUE; /* the AFTERNODE heuristics should not be called again after the node */
         }
         else
         {
            SCIP_CALL( SCIPprimalHeuristics(set, stat, transprob, primal, tree, lp, NULL, SCIP_HEURTIMING_AFTERLPLOOP, &foundsol) );
         }
         assert(SCIPbufferGetNUsed(set->buffer) == 0);
            
         /* heuristics might have found a solution or set the cutoff bound such that the current node is cut off */
         SCIP_CALL( applyBounding(blkmem, set, stat, transprob, primal, tree, lp, conflict, cutoff) );
      }

      /* check if heuristics leave us with an invalid LP */
      if( lp->resolvelperror )
      {
         if( forcedlpsolve )
         {
            SCIPerrorMessage("(node %"SCIP_LONGINT_FORMAT") unresolved numerical troubles in LP %"SCIP_LONGINT_FORMAT" cannot be dealt with\n",
               stat->nnodes, stat->nlps);
            return SCIP_LPERROR;
         }
         SCIPtreeSetFocusNodeLP(tree, FALSE);
         nlperrors++;
         SCIPmessagePrintVerbInfo(messagehdlr, set->disp_verblevel, SCIP_VERBLEVEL_FULL,
            "(node %"SCIP_LONGINT_FORMAT") unresolved numerical troubles in LP %"SCIP_LONGINT_FORMAT" -- using pseudo solution instead (loop %d)\n",
            stat->nnodes, stat->nlps, nlperrors);
      }
    
      /* if an improved solution was found, propagate and solve the relaxations again */
      if( foundsol )
      {
         propagateagain = TRUE;
         solvelpagain = TRUE;
         solverelaxagain = TRUE;
         markRelaxsUnsolved(set, relaxation);
      }
    
      /* enforce constraints */
      branched = FALSE;
      if( !(*cutoff) && !solverelaxagain && !solvelpagain && !propagateagain )
      {
         /* if the solution changed since the last enforcement, we have to completely reenforce it; otherwise, we
          * only have to enforce the additional constraints added in the last enforcement, but keep the infeasible
          * flag TRUE in order to not declare the infeasible solution feasible due to disregarding the already
          * enforced constraints
          */
         if( lastdomchgcount != stat->domchgcount || lastlpcount != stat->lpcount )
         {
            lastdomchgcount = stat->domchgcount;
            lastlpcount = stat->lpcount;
            *infeasible = FALSE;
         }
        
         /* call constraint enforcement */
         SCIP_CALL( enforceConstraints(blkmem, set, stat, transprob, tree, lp, relaxation, sepastore, branchcand,
               &branched, cutoff, infeasible, &propagateagain, &solvelpagain, &solverelaxagain, forcedenforcement) );
         assert(branched == (tree->nchildren > 0));
         assert(!branched || (!(*cutoff) && *infeasible && !propagateagain && !solvelpagain));
         assert(!(*cutoff) || (!branched && *infeasible && !propagateagain && !solvelpagain));
         assert(*infeasible || (!branched && !(*cutoff) && !propagateagain && !solvelpagain));
         assert(!propagateagain || (!branched && !(*cutoff) && *infeasible));
         assert(!solvelpagain || (!branched && !(*cutoff) && *infeasible));

         assert(SCIPbufferGetNUsed(set->buffer) == 0);

         /* apply found cuts */
         SCIP_CALL( applyCuts(blkmem, set, stat, transprob, tree, lp, sepastore, branchcand, eventqueue, eventfilter,
               (actdepth == 0), cutoff, &propagateagain, &solvelpagain) );

         /* update lower bound with the pseudo objective value, and cut off node by bounding */
         SCIP_CALL( applyBounding(blkmem, set, stat, transprob, primal, tree, lp, conflict, cutoff) );

         /* update the cutoff, propagateagain, and solverelaxagain status of current solving loop */
         updateLoopStatus(set, stat, tree, actdepth, cutoff, &propagateagain, &solverelaxagain);
      }
      assert(SCIPsepastoreGetNCuts(sepastore) == 0);

      /* The enforcement detected no infeasibility, so, no branching was performed,
       * but the pricing was aborted and the current feasible solution does not have to be the 
       * best solution in the current subtree --> we have to do a pseudo branching,
       * so we set infeasible TRUE and add the current solution to the solution pool
       */
      if( pricingaborted && !(*infeasible) && !(*cutoff) )
      {
         SCIP_Bool stored;
         SCIP_SOL* sol;

<<<<<<< HEAD
         SCIP_CALL( SCIPsolCreateCurrentSol(&sol, blkmem, set, stat, prob, primal, tree, lp, NULL) );
         SCIP_CALL( SCIPprimalTrySolFree(primal, blkmem, set, stat, prob, tree, lp, eventfilter, &sol, TRUE, TRUE, TRUE, &stored) );
=======
         SCIP_CALL( SCIPsolCreateCurrentSol(&sol, blkmem, set, stat, transprob, primal, tree, lp, NULL) );
         SCIP_CALL( SCIPprimalTrySolFree(primal, blkmem, set, messagehdlr, stat, origprob, transprob, tree, lp,
               eventqueue, eventfilter, &sol, FALSE, TRUE, TRUE, TRUE, &stored) );
>>>>>>> 9948ed2b

         *infeasible = TRUE;
      }

      /* if the node is infeasible, but no constraint handler could resolve the infeasibility
       * -> branch on LP, external candidates, or the pseudo solution
       * -> e.g. select non-fixed binary or integer variable x with value x', create three
       *    sons: x <= x'-1, x = x', and x >= x'+1.
       *    In the left and right branch, the current solution is cut off. In the middle
       *    branch, the constraints can hopefully reduce domains of other variables to cut
       *    off the current solution.
       * In LP branching, we cannot allow adding constraints, because this does not necessary change the LP and can
       * therefore lead to an infinite loop.
       */
      wasforcedlpsolve = forcedlpsolve;
      forcedlpsolve = FALSE;
      if( (*infeasible) && !(*cutoff) 
         && (!(*unbounded) || SCIPbranchcandGetNExternCands(branchcand) > 0 || SCIPbranchcandGetNPseudoCands(branchcand) > 0)
         && !solverelaxagain && !solvelpagain && !propagateagain && !branched )
      {
         SCIP_RESULT result;
         int nlpcands;

         result = SCIP_DIDNOTRUN;

         if( SCIPtreeHasFocusNodeLP(tree) )
         {
            SCIP_CALL( SCIPbranchcandGetLPCands(branchcand, set, stat, lp, NULL, NULL, NULL, &nlpcands, NULL) );
         }
         else
            nlpcands = 0;

         if( nlpcands > 0 )
         {
            /* branch on LP solution */
            SCIPdebugMessage("infeasibility in depth %d was not resolved: branch on LP solution with %d fractionals\n",
               SCIPnodeGetDepth(focusnode), nlpcands);
            SCIP_CALL( SCIPbranchExecLP(blkmem, set, stat, transprob, tree, lp, sepastore, branchcand, eventqueue,
                  primal->cutoffbound, FALSE, &result) );
            assert(SCIPbufferGetNUsed(set->buffer) == 0);
            assert(result != SCIP_DIDNOTRUN);
         }
         else 
         {
            if( SCIPbranchcandGetNExternCands(branchcand) > 0 )
            {
               /* branch on external candidates */
               SCIPdebugMessage("infeasibility in depth %d was not resolved: branch on %d external branching candidates.\n",
                  SCIPnodeGetDepth(focusnode), SCIPbranchcandGetNExternCands(branchcand));
               SCIP_CALL( SCIPbranchExecExtern(blkmem, set, stat, transprob, tree, lp, sepastore, branchcand, eventqueue,
                     primal->cutoffbound, TRUE, &result) );
               assert(SCIPbufferGetNUsed(set->buffer) == 0);
            }

            if( result == SCIP_DIDNOTRUN )
            {
               /* branch on pseudo solution */
               SCIPdebugMessage("infeasibility in depth %d was not resolved: branch on pseudo solution with %d unfixed integers\n",
                  SCIPnodeGetDepth(focusnode), SCIPbranchcandGetNPseudoCands(branchcand));
               SCIP_CALL( SCIPbranchExecPseudo(blkmem, set, stat, transprob, tree, lp, branchcand, eventqueue,
                     primal->cutoffbound, TRUE, &result) );
               assert(SCIPbufferGetNUsed(set->buffer) == 0);
            }
         }
         
         switch( result )
         {
         case SCIP_CUTOFF:
            assert(tree->nchildren == 0);
            *cutoff = TRUE;
            SCIPdebugMessage(" -> branching rule detected cutoff\n");
            break;
         case SCIP_CONSADDED:
            assert(tree->nchildren == 0);
            if( nlpcands > 0 )
            {
               SCIPerrorMessage("LP branching rule added constraint, which was not allowed this time\n");
               return SCIP_INVALIDRESULT;
            }
            propagateagain = TRUE;
            solvelpagain = TRUE;
            solverelaxagain = TRUE;
            markRelaxsUnsolved(set, relaxation);
            break;
         case SCIP_REDUCEDDOM:
            assert(tree->nchildren == 0);
            propagateagain = TRUE;
            solvelpagain = TRUE;
            solverelaxagain = TRUE;
            markRelaxsUnsolved(set, relaxation);
            break;
         case SCIP_SEPARATED:
            assert(tree->nchildren == 0);
            assert(SCIPsepastoreGetNCuts(sepastore) > 0);
            solvelpagain = TRUE;
            solverelaxagain = TRUE;
            markRelaxsUnsolved(set, relaxation);
            break;
         case SCIP_BRANCHED:
            assert(tree->nchildren >= 1);
            assert(SCIPsepastoreGetNCuts(sepastore) == 0);
            branched = TRUE;
            break;
         case SCIP_DIDNOTRUN:
            /* all integer variables in the infeasible solution are fixed,
             * - if no continuous variables exist and all variables are known, the infeasible pseudo solution is completely
             *   fixed, and the node can be cut off
             * - if at least one continuous variable exists or we do not know all variables due to external pricers, we
             *   cannot resolve the infeasibility by branching -> solve LP (and maybe price in additional variables)
             */
            assert(tree->nchildren == 0);
            assert(SCIPsepastoreGetNCuts(sepastore) == 0);
            assert(SCIPbranchcandGetNPseudoCands(branchcand) == 0);

            if( transprob->ncontvars == 0 && set->nactivepricers == 0 )
            {
               *cutoff = TRUE;
               SCIPdebugMessage(" -> cutoff because all variables are fixed in current node\n");
            }
            else
            {
               /* feasible LP solutions with all integers fixed must be feasible
                * if also no external branching candidates were available
                */
               assert(!SCIPtreeHasFocusNodeLP(tree) || pricingaborted);

               if( SCIPlpGetSolstat(lp) == SCIP_LPSOLSTAT_TIMELIMIT || SCIPlpGetSolstat(lp) == SCIP_LPSOLSTAT_ITERLIMIT || SCIPsolveIsStopped(set, stat, FALSE) )
               {
                  SCIP_NODE* node;
               
                  /* as we hit the time or iteration limit or another interrupt (e.g., gap limit), we do not want to solve the LP again.
                   * in order to terminate correctly, we create a "branching" with only one child node 
                   * that is a copy of the focusnode 
                   */
                  SCIP_CALL( SCIPnodeCreateChild(&node, blkmem, set, stat, tree, 1.0, focusnode->estimate) );
                  assert(tree->nchildren >= 1);
                  assert(SCIPsepastoreGetNCuts(sepastore) == 0);
                  branched = TRUE;
               }
               else
               {
                  if( pricingaborted )
                  {
                     SCIPerrorMessage("pricing was aborted, but no branching could be created!\n");
                     return SCIP_INVALIDRESULT;
                  }

                  if( wasforcedlpsolve )
                  {
                     assert(SCIPtreeHasFocusNodeLP(tree));
                     SCIPerrorMessage("LP was solved, all integers fixed, some constraint still infeasible, but no branching could be created!\n");
                     return SCIP_INVALIDRESULT;
                  }

                  SCIPmessagePrintVerbInfo(messagehdlr, set->disp_verblevel, SCIP_VERBLEVEL_HIGH,
                     "(node %"SCIP_LONGINT_FORMAT") forcing the solution of an LP (last LP %"SCIP_LONGINT_FORMAT")...\n", stat->nnodes, stat->nlps);

                  /* solve the LP in the next loop */
                  SCIPtreeSetFocusNodeLP(tree, TRUE);
                  solvelpagain = TRUE;
                  forcedlpsolve = TRUE; /* this LP must be solved without error - otherwise we have to abort */
               }            
            }
            break;
         default:
            SCIPerrorMessage("invalid result code <%d> from SCIPbranchLP(), SCIPbranchExt() or SCIPbranchPseudo()\n", result);
            return SCIP_INVALIDRESULT;
         }  /*lint !e788*/
         assert(*cutoff || solvelpagain || propagateagain || branched); /* something must have been done */
         assert(!(*cutoff) || (!solvelpagain && !propagateagain && !branched));
         assert(!solvelpagain || (!(*cutoff) && !branched));
         assert(!propagateagain || (!(*cutoff) && !branched));
         assert(!branched || (!solvelpagain && !propagateagain));
         assert(branched == (tree->nchildren > 0));

         /* apply found cuts */
         SCIP_CALL( applyCuts(blkmem, set, stat, transprob, tree, lp, sepastore, branchcand, eventqueue, eventfilter,
               (actdepth == 0), cutoff, &propagateagain, &solvelpagain) );

         /* update lower bound with the pseudo objective value, and cut off node by bounding */
         SCIP_CALL( applyBounding(blkmem, set, stat, transprob, primal, tree, lp, conflict, cutoff) );

         /* update the cutoff, propagateagain, and solverelaxagain status of current solving loop */
         updateLoopStatus(set, stat, tree, actdepth, cutoff, &propagateagain, &solverelaxagain);
      }

      /* check for immediate restart */
      *restart = *restart || (actdepth == 0 && restartAllowed(set, stat) && (stat->userrestart
	    || (stat->nrootintfixingsrun > set->presol_immrestartfac * (transprob->nvars - transprob->ncontvars)
	       && (stat->nruns == 1 || transprob->nvars <= (1.0-set->presol_restartminred) * stat->prevrunnvars))) );

      SCIPdebugMessage("node solving iteration %d finished: cutoff=%u, propagateagain=%u, solverelaxagain=%u, solvelpagain=%u, nlperrors=%d, restart=%u\n",
         nloops, *cutoff, propagateagain, solverelaxagain, solvelpagain, nlperrors, *restart);
   }
   assert(SCIPsepastoreGetNCuts(sepastore) == 0);
   assert(*cutoff || SCIPconflictGetNConflicts(conflict) == 0);

   /* flush the conflict set storage */
   SCIP_CALL( SCIPconflictFlushConss(conflict, blkmem, set, stat, transprob, tree) );

   /* check for too many LP errors */
   if( nlperrors >= MAXNLPERRORS )
   {
      SCIPerrorMessage("(node %"SCIP_LONGINT_FORMAT") unresolved numerical troubles in LP %"SCIP_LONGINT_FORMAT" -- aborting\n", stat->nnodes, stat->nlps);
      return SCIP_LPERROR;
   }

   /* check for final restart */
   restartfac = set->presol_subrestartfac;
   if( actdepth == 0 )
      restartfac = MIN(restartfac, set->presol_restartfac);
   *restart = *restart || (restartAllowed(set, stat) && (stat->userrestart
	 || (stat->nrootintfixingsrun > restartfac * (transprob->nvars - transprob->ncontvars)
	    && (stat->nruns == 1 || transprob->nvars <= (1.0-set->presol_restartminred) * stat->prevrunnvars))) );

   /* remember root LP solution */
   if( actdepth == 0 && !(*cutoff) && !(*unbounded) )
   {
      /* the root pseudo objective value and pseudo objective value should be equal in the root node */
      assert(SCIPsetIsFeasEQ(set, SCIPlpGetGlobalPseudoObjval(lp, set, transprob), SCIPlpGetPseudoObjval(lp, set, transprob)));

      SCIPprobStoreRootSol(transprob, set, stat, lp, SCIPtreeHasFocusNodeLP(tree));
   }
   /* check for cutoff */
   if( *cutoff )
   {
      SCIPdebugMessage("node is cut off\n");
      SCIPnodeUpdateLowerbound(focusnode, stat, SCIPsetInfinity(set));
      *infeasible = TRUE;
   }

   return SCIP_OKAY;
}

/** if feasible, adds current solution to the solution storage */
static
SCIP_RETCODE addCurrentSolution(
   BMS_BLKMEM*           blkmem,             /**< block memory buffers */
   SCIP_SET*             set,                /**< global SCIP settings */
   SCIP_MESSAGEHDLR*     messagehdlr,        /**< message handler */
   SCIP_STAT*            stat,               /**< dynamic problem statistics */
   SCIP_PROB*            origprob,           /**< original problem */
   SCIP_PROB*            transprob,          /**< transformed problem after presolve */
   SCIP_PRIMAL*          primal,             /**< primal data */
   SCIP_TREE*            tree,               /**< branch and bound tree */
   SCIP_LP*              lp,                 /**< LP data */
   SCIP_EVENTQUEUE*      eventqueue,         /**< event queue */
   SCIP_EVENTFILTER*     eventfilter         /**< event filter for global (not variable dependent) events */
   )
{
   SCIP_SOL* sol;
   SCIP_Bool foundsol;

   /* found a feasible solution */
   if( SCIPtreeHasFocusNodeLP(tree) )
   {
      /* start clock for LP solutions */
      SCIPclockStart(stat->lpsoltime, set);

      /* add solution to storage */
<<<<<<< HEAD
      SCIP_CALL( SCIPsolCreateLPSol(&sol, blkmem, set, stat, prob, primal, tree, lp, NULL) );
=======
      SCIP_CALL( SCIPsolCreateLPSol(&sol, blkmem, set, stat, transprob, primal, tree, lp, NULL) );
>>>>>>> 9948ed2b
      if( set->misc_exactsolve )
      {
         /* if we want to solve exactly, we have to check the solution exactly again */
         SCIP_CALL( SCIPprimalTrySolFree(primal, blkmem, set, messagehdlr, stat, origprob, transprob, tree, lp,
               eventqueue, eventfilter, &sol, FALSE, TRUE, TRUE, TRUE, &foundsol) );
      }
      else
      {
         SCIP_CALL( SCIPprimalAddSolFree(primal, blkmem, set, messagehdlr, stat, origprob, transprob, tree, lp,
               eventqueue, eventfilter, &sol, &foundsol) );
      }
      if( foundsol )
         stat->nlpsolsfound++;

      /* stop clock for LP solutions */
      SCIPclockStop(stat->lpsoltime, set);
   }
   else
   {
      /* start clock for pseudo solutions */
      SCIPclockStart(stat->pseudosoltime, set);

      /* add solution to storage */
<<<<<<< HEAD
      SCIP_CALL( SCIPsolCreatePseudoSol(&sol, blkmem, set, stat, prob, primal, tree, lp, NULL) );
=======
      SCIP_CALL( SCIPsolCreatePseudoSol(&sol, blkmem, set, stat, transprob, primal, tree, lp, NULL) );
>>>>>>> 9948ed2b
      if( set->misc_exactsolve )
      {
         /* if we want to solve exactly, we have to check the solution exactly again */
         SCIP_CALL( SCIPprimalTrySolFree(primal, blkmem, set, messagehdlr, stat, origprob, transprob, tree, lp,
               eventqueue, eventfilter, &sol, FALSE, TRUE, TRUE, TRUE, &foundsol) );
      }
      else
      {
         SCIP_CALL( SCIPprimalAddSolFree(primal, blkmem, set, messagehdlr, stat, origprob, transprob, tree, lp,
               eventqueue, eventfilter, &sol, &foundsol) );
      }

      /* stop clock for pseudo solutions */
      SCIPclockStop(stat->pseudosoltime, set);

      if( foundsol )
         stat->npssolsfound++;
   }

   return SCIP_OKAY;
}

/** main solving loop */
SCIP_RETCODE SCIPsolveCIP(
   BMS_BLKMEM*           blkmem,             /**< block memory buffers */
   SCIP_SET*             set,                /**< global SCIP settings */
   SCIP_MESSAGEHDLR*     messagehdlr,        /**< message handler */
   SCIP_STAT*            stat,               /**< dynamic problem statistics */
   SCIP_MEM*             mem,                /**< block memory pools */
   SCIP_PROB*            origprob,           /**< original problem */
   SCIP_PROB*            transprob,          /**< transformed problem after presolve */
   SCIP_PRIMAL*          primal,             /**< primal data */
   SCIP_TREE*            tree,               /**< branch and bound tree */
   SCIP_LP*              lp,                 /**< LP data */
   SCIP_RELAXATION*      relaxation,         /**< global relaxation data */
   SCIP_PRICESTORE*      pricestore,         /**< pricing storage */
   SCIP_SEPASTORE*       sepastore,          /**< separation storage */
   SCIP_CUTPOOL*         cutpool,            /**< global cut pool */
   SCIP_BRANCHCAND*      branchcand,         /**< branching candidate storage */
   SCIP_CONFLICT*        conflict,           /**< conflict analysis data */
   SCIP_EVENTFILTER*     eventfilter,        /**< event filter for global (not variable dependent) events */
   SCIP_EVENTQUEUE*      eventqueue,         /**< event queue */
   SCIP_Bool*            restart             /**< should solving process be started again with presolving? */
   )
{
   SCIP_NODESEL* nodesel;
   SCIP_NODE* focusnode;
   SCIP_NODE* nextnode;
   SCIP_EVENT event;
   SCIP_Real restartfac;
   SCIP_Real restartconfnum;
   int nnodes;
   int depth;
   SCIP_Bool cutoff;
   SCIP_Bool unbounded;
   SCIP_Bool infeasible;
   SCIP_Bool foundsol;

   assert(set != NULL);
   assert(blkmem != NULL);
   assert(stat != NULL);
   assert(transprob != NULL);
   assert(tree != NULL);
   assert(lp != NULL);
   assert(pricestore != NULL);
   assert(sepastore != NULL);
   assert(branchcand != NULL);
   assert(cutpool != NULL);
   assert(primal != NULL);
   assert(eventfilter != NULL);
   assert(eventqueue != NULL);
   assert(restart != NULL);

   /* check for immediate restart (if problem solving marked to be restarted was aborted) */
   restartfac = set->presol_subrestartfac;
   if( SCIPtreeGetCurrentDepth(tree) == 0 )
      restartfac = MIN(restartfac, set->presol_restartfac);
   *restart = restartAllowed(set, stat) && (stat->userrestart
      || (stat->nrootintfixingsrun > restartfac * (transprob->nvars - transprob->ncontvars)
	 && (stat->nruns == 1 || transprob->nvars <= (1.0-set->presol_restartminred) * stat->prevrunnvars)) );

   /* calculate the number of successful conflict analysis calls that should trigger a restart */
   if( set->conf_restartnum > 0 )
   {
      int i;

      restartconfnum = (SCIP_Real)set->conf_restartnum;
      for( i = 0; i < stat->nconfrestarts; ++i )
         restartconfnum *= set->conf_restartfac;
   }
   else
      restartconfnum = SCIP_REAL_MAX;
   assert(restartconfnum >= 0.0);

   /* switch status to UNKNOWN */
   stat->status = SCIP_STATUS_UNKNOWN;

   nextnode = NULL;
   unbounded = FALSE;

   while( !SCIPsolveIsStopped(set, stat, TRUE) && !(*restart) )
   {
      SCIP_Longint nsuccessconflicts;
      SCIP_Bool afternodeheur;

      assert(SCIPbufferGetNUsed(set->buffer) == 0);

      foundsol = FALSE;
      infeasible = FALSE;

      do
      {
         /* update the memory saving flag, switch algorithms respectively */
         SCIPstatUpdateMemsaveMode(stat, set, messagehdlr, mem);

         /* get the current node selector */
         nodesel = SCIPsetGetNodesel(set, stat);

         /* inform tree about the current node selector */
         SCIP_CALL( SCIPtreeSetNodesel(tree, set, messagehdlr, stat, nodesel) );

         /* the next node was usually already selected in the previous solving loop before the primal heuristics were
          * called, because they need to know, if the next node will be a child/sibling (plunging) or not;
          * if the heuristics found a new best solution that cut off some of the nodes, the node selector must be called
          * again, because the selected next node may be invalid due to cut off
          */
         if( nextnode == NULL )
         {
            /* select next node to process */
            SCIP_CALL( SCIPnodeselSelect(nodesel, set, &nextnode) );
         }
         focusnode = nextnode;
         nextnode = NULL;
         assert(SCIPbufferGetNUsed(set->buffer) == 0);

         /* start node activation timer */
         SCIPclockStart(stat->nodeactivationtime, set);

         /* focus selected node */
         SCIP_CALL( SCIPnodeFocus(&focusnode, blkmem, set, messagehdlr, stat, transprob, primal, tree, lp, branchcand, conflict,
               eventfilter, eventqueue, &cutoff) );
         if( cutoff )
            stat->ndelayedcutoffs++;

         /* stop node activation timer */
         SCIPclockStop(stat->nodeactivationtime, set);

         assert(SCIPbufferGetNUsed(set->buffer) == 0);
      }
      while( cutoff ); /* select new node, if the current one was located in a cut off subtree */

      assert(SCIPtreeGetCurrentNode(tree) == focusnode);
      assert(SCIPtreeGetFocusNode(tree) == focusnode);

      /* if no more node was selected, we finished optimization */
      if( focusnode == NULL )
      {
         assert(SCIPtreeGetNNodes(tree) == 0);
         break;
      }

      /* update maxdepth and node count statistics */
      depth = SCIPnodeGetDepth(focusnode);
      stat->maxdepth = MAX(stat->maxdepth, depth);
      stat->maxtotaldepth = MAX(stat->maxtotaldepth, depth);
      stat->nnodes++;
      stat->ntotalnodes++;

      /* issue NODEFOCUSED event */
      SCIP_CALL( SCIPeventChgType(&event, SCIP_EVENTTYPE_NODEFOCUSED) );
      SCIP_CALL( SCIPeventChgNode(&event, focusnode) );
      SCIP_CALL( SCIPeventProcess(&event, set, NULL, NULL, NULL, eventfilter) );

      /* solve focus node */
      SCIP_CALL( solveNode(blkmem, set, messagehdlr, stat, origprob, transprob, primal, tree, lp, relaxation, pricestore, sepastore, branchcand,
            cutpool, conflict, eventfilter, eventqueue, &cutoff, &unbounded, &infeasible, restart, &afternodeheur) );
      assert(!cutoff || infeasible);
      assert(SCIPbufferGetNUsed(set->buffer) == 0);
      assert(SCIPtreeGetCurrentNode(tree) == focusnode);
      assert(SCIPtreeGetFocusNode(tree) == focusnode);

      /* check for restart */
      if( !(*restart) )
      {
         /* change color of node in VBC output */
         SCIPvbcSolvedNode(stat->vbc, stat, focusnode);

         /* check, if the current solution is feasible */
         if( !infeasible )
         {
            assert(!SCIPtreeHasFocusNodeLP(tree) || (lp->flushed && lp->solved));
            assert(!cutoff);

            /* node solution is feasible: add it to the solution store */
            SCIP_CALL( addCurrentSolution(blkmem, set, messagehdlr, stat, origprob, transprob, primal, tree, lp,
                  eventqueue, eventfilter) );

            /* issue NODEFEASIBLE event */
            SCIP_CALL( SCIPeventChgType(&event, SCIP_EVENTTYPE_NODEFEASIBLE) );
            SCIP_CALL( SCIPeventChgNode(&event, focusnode) );
            SCIP_CALL( SCIPeventProcess(&event, set, NULL, NULL, NULL, eventfilter) );
         }
         else if( !unbounded )
         {
            /* node solution is not feasible */
            if( tree->nchildren == 0 )
            {
               /* change color of node in VBC output */
               SCIPvbcCutoffNode(stat->vbc, stat, focusnode);

               /* issue NODEINFEASIBLE event */
               SCIP_CALL( SCIPeventChgType(&event, SCIP_EVENTTYPE_NODEINFEASIBLE) );

               /* increase the cutoff counter of the branching variable */
               if( stat->lastbranchvar != NULL )
               {
                  SCIP_CALL( SCIPvarIncCutoffSum(stat->lastbranchvar, stat, stat->lastbranchdir, 1.0) );
               }
               /**@todo if last branching variable is unknown, retrieve it from the nodes' boundchg arrays */
            }
            else
            {
               /* issue NODEBRANCHED event */
               SCIP_CALL( SCIPeventChgType(&event, SCIP_EVENTTYPE_NODEBRANCHED) );
            }
            SCIP_CALL( SCIPeventChgNode(&event, focusnode) );
            SCIP_CALL( SCIPeventProcess(&event, set, NULL, NULL, NULL, eventfilter) );
         }
         assert(SCIPbufferGetNUsed(set->buffer) == 0);

         /* if no branching was created, the node was not cut off, but it's lower bound is still smaller than
          * the cutoff bound, we have to branch on a non-fixed variable;
          * this can happen, if we want to solve exactly, the current solution was declared feasible by the
          * constraint enforcement, but in exact solution checking it was found out to be infeasible;
          * in this case, no branching would have been generated by the enforcement of constraints, but we
          * have to further investigate the current sub tree
          */
         if( !cutoff && !unbounded && tree->nchildren == 0 && SCIPnodeGetLowerbound(focusnode) < primal->cutoffbound )
         {
            SCIP_RESULT result;

            assert(set->misc_exactsolve);

            do
            {
               result = SCIP_DIDNOTRUN;
               if( SCIPbranchcandGetNPseudoCands(branchcand) == 0 )
               {
                  if( transprob->ncontvars > 0 )
                  {
                     /**@todo call PerPlex */
                     SCIPerrorMessage("cannot branch on all-fixed LP -- have to call PerPlex instead\n");
                     return SCIP_LPERROR;
                  }
               }
               else
               {
                  SCIP_CALL( SCIPbranchExecPseudo(blkmem, set, stat, transprob, tree, lp, branchcand, eventqueue,
                        primal->cutoffbound, FALSE, &result) );
                  assert(result != SCIP_DIDNOTRUN);
               }
            }
            while( result == SCIP_REDUCEDDOM );
         }
         assert(SCIPbufferGetNUsed(set->buffer) == 0);

         /* select node to process in next solving loop; the primal heuristics need to know whether a child/sibling
          * (plunging) will be selected as next node or not
          */
         SCIP_CALL( SCIPnodeselSelect(nodesel, set, &nextnode) );
         assert(SCIPbufferGetNUsed(set->buffer) == 0);

         /* call primal heuristics that should be applied after the node was solved */
         nnodes = SCIPtreeGetNNodes(tree);
         if( !afternodeheur && (!cutoff || nnodes > 0) )
         {
            SCIP_CALL( SCIPprimalHeuristics(set, stat, transprob, primal, tree, lp, nextnode, SCIP_HEURTIMING_AFTERNODE, &foundsol) );
            assert(SCIPbufferGetNUsed(set->buffer) == 0);
         }

         /* if the heuristics found a new best solution that cut off some of the nodes, the node selector must be called
          * again, because the selected next node may be invalid due to cut off
          */
         assert(!tree->cutoffdelayed);

         if( nnodes != SCIPtreeGetNNodes(tree) || SCIPsolveIsStopped(set, stat, TRUE) )
            nextnode = NULL;
      }
      else if( !infeasible )
      {
         SCIP_SOL* sol;
         SCIP_Bool stored;

         SCIP_CALL( SCIPsolCreateCurrentSol(&sol, blkmem, set, stat, transprob, primal, tree, lp, NULL) );
         SCIP_CALL( SCIPprimalTrySolFree(primal, blkmem, set, messagehdlr, stat, origprob, transprob, tree, lp,
               eventqueue, eventfilter, &sol, FALSE, TRUE, TRUE, TRUE, &stored) );
      }

      /* compute number of successfully applied conflicts */
      nsuccessconflicts = SCIPconflictGetNPropSuccess(conflict) + SCIPconflictGetNInfeasibleLPSuccess(conflict)
         + SCIPconflictGetNBoundexceedingLPSuccess(conflict) + SCIPconflictGetNStrongbranchSuccess(conflict)
         + SCIPconflictGetNPseudoSuccess(conflict);

      /* trigger restart due to conflicts and the restart parameters allow another restart */
      if( nsuccessconflicts >= restartconfnum && restartAllowed(set, stat) )
      {
         SCIPmessagePrintVerbInfo(messagehdlr, set->disp_verblevel, SCIP_VERBLEVEL_HIGH,
            "(run %d, node %"SCIP_LONGINT_FORMAT") restarting after %"SCIP_LONGINT_FORMAT" successful conflict analysis calls\n",
            stat->nruns, stat->nnodes, nsuccessconflicts);
         *restart = TRUE;

         stat->nconfrestarts++;
      }

      /* restart if the userrestart was set to true, we have still some nodes left and the restart parameters allow
       * another restart
       */
      *restart = *restart || (stat->userrestart && SCIPtreeGetNNodes(tree) > 0 && restartAllowed(set, stat));

      /* display node information line */
      SCIP_CALL( SCIPdispPrintLine(set, messagehdlr, stat, NULL, (SCIPnodeGetDepth(focusnode) == 0) && infeasible && !foundsol) );

      SCIPdebugMessage("Processing of node %"SCIP_LONGINT_FORMAT" in depth %d finished. %d siblings, %d children, %d leaves left\n",
         stat->nnodes, SCIPnodeGetDepth(focusnode), tree->nsiblings, tree->nchildren, SCIPtreeGetNLeaves(tree));
      SCIPdebugMessage("**********************************************************************\n");
   }
   assert(SCIPbufferGetNUsed(set->buffer) == 0);

   SCIPdebugMessage("Problem solving finished with status %u (restart=%u, userrestart=%u)\n", stat->status, *restart, stat->userrestart);

   /* if the current node is the only remaining node, and if its lower bound exceeds the upper bound, we have
    * to delete it manually in order to get to the SOLVED stage instead of thinking, that only the gap limit
    * was reached (this may happen, if the current node is the one defining the global lower bound and a
    * feasible solution with the same value was found at this node)
    */
   if( tree->focusnode != NULL && SCIPtreeGetNNodes(tree) == 0
      && ((set->misc_exactsolve && tree->focusnode->lowerbound >= primal->cutoffbound)
         || (!set->misc_exactsolve && SCIPsetIsGE(set, tree->focusnode->lowerbound, primal->cutoffbound))) )
   {
      focusnode = NULL;
      SCIP_CALL( SCIPnodeFocus(&focusnode, blkmem, set, messagehdlr, stat, transprob, primal, tree, lp, branchcand, conflict,
            eventfilter, eventqueue, &cutoff) );
   }

   /* check whether we finished solving */
   if( SCIPtreeGetNNodes(tree) == 0 && SCIPtreeGetCurrentNode(tree) == NULL )
   {
      /* no restart necessary */
      *restart = FALSE;

      /* set the solution status */
      if( unbounded )
      {
         if( primal->nsols > 0 )
         {
            /* switch status to UNBOUNDED */
            stat->status = SCIP_STATUS_UNBOUNDED;
         }
         else
         {
            /* switch status to INFORUNB */
            stat->status = SCIP_STATUS_INFORUNBD;
         }
      }
<<<<<<< HEAD
      else if( primal->nsols == 0 
         || (set->misc_exactsolve 
            && SCIPsolGetObj(primal->sols[0], set, prob) >= SCIPprobInternObjval(prob, set, SCIPprobGetObjlim(prob, set)))
         || (!set->misc_exactsolve && SCIPsetIsGE(set, SCIPsolGetObj(primal->sols[0], set, prob), 
               SCIPprobInternObjval(prob, set, SCIPprobGetObjlim(prob, set)))) )
=======
      else if( primal->nsols == 0
         || SCIPsetIsGT(set, SCIPsolGetObj(primal->sols[0], set, transprob),
            SCIPprobInternObjval(transprob, set, SCIPprobGetObjlim(transprob, set))) )
>>>>>>> 9948ed2b
      {
         /* switch status to INFEASIBLE */
         stat->status = SCIP_STATUS_INFEASIBLE;
      }
      else
      {
         /* switch status to OPTIMAL */
         stat->status = SCIP_STATUS_OPTIMAL;
      }
   }

   return SCIP_OKAY;
}<|MERGE_RESOLUTION|>--- conflicted
+++ resolved
@@ -75,13 +75,9 @@
    /* in case lowerbound >= upperbound, we do not want to terminate with SCIP_STATUS_GAPLIMIT but with the ordinary 
     * SCIP_STATUS_OPTIMAL/INFEASIBLE/...
     */
-<<<<<<< HEAD
    if( set->stage >= SCIP_STAGE_SOLVING 
       && ((set->misc_exactsolve && SCIPgetUpperbound(set->scip) <= SCIPgetLowerbound(set->scip))
          || (!set->misc_exactsolve && SCIPsetIsLE(set, SCIPgetUpperbound(set->scip), SCIPgetLowerbound(set->scip)))) )
-      return FALSE;
-=======
-   if( set->stage >= SCIP_STAGE_SOLVING && SCIPsetIsLE(set, SCIPgetUpperbound(set->scip), SCIPgetLowerbound(set->scip)) )
       return TRUE;
 
    /* if some limit has been changed since the last call, we reset the status */
@@ -90,7 +86,6 @@
       stat->status = SCIP_STATUS_UNKNOWN;
       set->limitchanged = FALSE;
    }
->>>>>>> 9948ed2b
 
    if( SCIPinterrupted() || stat->userinterrupt )
    {
@@ -701,17 +696,12 @@
       /* update the pseudo cost values and reset the variables' flags; assume, that the responsibility for the dual gain
        * is equally spread on all bound changes that lead to valid pseudo cost updates
        */
-<<<<<<< HEAD
-      weight = nvalidupdates > 0 ? 1.0 / (SCIP_Real)nvalidupdates : 1.0;
-      lpgain = (SCIPlpGetObjval(lp, set) - tree->focuslpstatefork->lowerbound) * weight;
-      /* in exact mode, lower bounds can be -inf if safe dual bounding method fails (e.g., verify); here we use lpgain=0 instead of lpgain=inf */
-      if( set->misc_exactsolve && SCIPsetIsInfinity(set, -tree->focuslpstatefork->lowerbound) )
-         lpgain = 0.0;
-=======
       assert(SCIPnodeGetType(tree->focuslpstatefork) == SCIP_NODETYPE_FORK);
       weight = (nvalidupdates > 0 ? 1.0 / (SCIP_Real)nvalidupdates : 1.0);
       lpgain = (SCIPlpGetObjval(lp, set, prob) - tree->focuslpstatefork->data.fork->lpobjval) * weight;
->>>>>>> 9948ed2b
+      /* in exact mode, lower bounds can be -inf if safe dual bounding method fails (e.g., verify); here we use lpgain=0 instead of lpgain=inf */
+      if( set->misc_exactsolve && SCIPsetIsInfinity(set, -tree->focuslpstatefork->data.fork->lpobjval) )
+         lpgain = 0.0;
       lpgain = MAX(lpgain, 0.0);
 
       for( i = 0; i < nupdates; ++i )
@@ -1232,14 +1222,10 @@
    assert(lp->flushed);
    assert(lp->solved || *lperror);
 
-<<<<<<< HEAD
-   if( !(*lperror) ) 
-=======
    /* remove previous primal ray, store new one if LP is unbounded */
    SCIP_CALL( updatePrimalRay(blkmem, set, stat, prob, primal, tree, lp, *lperror) );
 
-   if( !(*lperror) )
->>>>>>> 9948ed2b
+   if( !(*lperror) ) 
    {
       SCIP_EVENT event;
 
@@ -1260,7 +1246,21 @@
 	    || SCIPlpGetSolstat(lp) == SCIP_LPSOLSTAT_OBJLIMIT)
 	 && SCIPprobAllColsInLP(prob, set, lp) && SCIPlpIsRelax(lp) )
       {
-	 SCIP_CALL( SCIPnodeUpdateLowerboundLP(SCIPtreeGetFocusNode(tree), set, stat, prob, lp) );
+         char lowerboundtype;
+
+         if( set->misc_exactsolve )
+            /* updating the lower bound already here, is only done to identify nodes which can be cutoff due a primal
+             * solution (mainly an integral LP solutions at the root node), the next applyBounding() call will then detect
+             * a cutoff (see solveNodeLP()). for all other nodes the lower bound will be updated later anyway, resulting
+             * in two calls of SCIPnodeUpdateLowerboundLP().
+             * in the exact solving mode, we only update the lower bound in solve.c in case we are using the safe dual
+             * bounding method of Neumaier and Shcherbina. this method can be expensive and we do not want to do it twice.
+             * therefore, we only call SCIPnodeUpdateLowerboundLP() once (later) and add a call to applyBounding() there.
+             */
+            lowerboundtype = 'i';
+         else
+            lowerboundtype = 'u';
+         SCIP_CALL( SCIPnodeUpdateLowerboundLP(SCIPtreeGetFocusNode(tree), lowerboundtype, set, stat, prob, lp) );
       }
    }
 
@@ -1879,6 +1879,61 @@
 
    /* set information, whether the current lp is a valid relaxation of the current problem */
    SCIPlpSetIsRelax(lp, !(*aborted));
+
+   return SCIP_OKAY;
+}
+
+/** updates the current lower bound with the pseudo objective value, cuts off node by bounding, and applies conflict
+ *  analysis if the pseudo objective lead to the cutoff
+ */
+static
+SCIP_RETCODE applyBounding(
+   BMS_BLKMEM*           blkmem,             /**< block memory buffers */
+   SCIP_SET*             set,                /**< global SCIP settings */
+   SCIP_STAT*            stat,               /**< dynamic problem statistics */
+   SCIP_PROB*            prob,               /**< transformed problem after presolve */
+   SCIP_PRIMAL*          primal,             /**< primal data */
+   SCIP_TREE*            tree,               /**< branch and bound tree */
+   SCIP_LP*              lp,                 /**< LP data */
+   SCIP_CONFLICT*        conflict,           /**< conflict analysis data */
+   SCIP_Bool*            cutoff              /**< pointer to store TRUE, if the node can be cut off */
+   )
+{
+   assert(primal != NULL);
+   assert(cutoff != NULL);
+
+   if( !(*cutoff) )
+   {
+      SCIP_NODE* focusnode;
+      SCIP_Real pseudoobjval;
+
+      /* get current focus node */
+      focusnode = SCIPtreeGetFocusNode(tree);
+
+      /* update lower bound w.r.t. the pseudo solution */
+      pseudoobjval = SCIPlpGetPseudoObjval(lp, set, prob);
+      SCIPnodeUpdateLowerbound(focusnode, stat, pseudoobjval);
+      SCIPdebugMessage(" -> lower bound: %g [%g] (pseudoobj: %g [%g]), cutoff bound: %g [%g]\n",
+         SCIPnodeGetLowerbound(focusnode), SCIPprobExternObjval(prob, set, SCIPnodeGetLowerbound(focusnode)),
+         pseudoobjval, SCIPprobExternObjval(prob, set, pseudoobjval),
+         primal->cutoffbound, SCIPprobExternObjval(prob, set, primal->cutoffbound));
+
+      /* check for infeasible node by bounding */
+      if( (set->misc_exactsolve && SCIPnodeGetLowerbound(focusnode) >= primal->cutoffbound)
+         || (!set->misc_exactsolve && SCIPsetIsGE(set, SCIPnodeGetLowerbound(focusnode), primal->cutoffbound)) )
+      {
+         SCIPdebugMessage("node is cut off by bounding (lower=%g, upper=%g)\n",
+            SCIPnodeGetLowerbound(focusnode), primal->cutoffbound);
+         SCIPnodeUpdateLowerbound(focusnode, stat, SCIPsetInfinity(set));
+         *cutoff = TRUE;
+
+         /* call pseudo conflict analysis, if the node is cut off due to the pseudo objective value */
+         if( !set->misc_exactsolve && pseudoobjval >= primal->cutoffbound && !SCIPsetIsInfinity(set, -pseudoobjval) )
+         {
+            SCIP_CALL( SCIPconflictAnalyzePseudo(conflict, blkmem, set, stat, prob, tree, lp, NULL) );
+         }
+      }
+   }
 
    return SCIP_OKAY;
 }
@@ -2003,16 +2058,20 @@
 
       if( set->misc_exactsolve && set->misc_usefprelax && ( set->misc_dbmethod == 'n' || set->misc_dbmethod == 'a' ) )
       {
-         SCIP_CALL( SCIPnodeUpdateLowerboundLP(focusnode, 's', set, stat, lp) );
-      }      
+         SCIP_CALL( SCIPnodeUpdateLowerboundLP(focusnode, 's', set, stat, prob, lp) );
+
+         /* check for infeasible node by bounding (see comment in solveNodeInitialLP()) */
+         SCIP_CALL( applyBounding(blkmem, set, stat, prob, primal, tree, lp, conflict, cutoff) );
+      }
 
       /* solve the LP with pricing in new variables */
-      while( mustprice && !(*lperror) )
+      while( mustprice && !(*lperror) && !(*cutoff) )
       {
          pricerlowerbound = -SCIPsetInfinity(set);
 
-         SCIP_CALL( SCIPpriceLoop(blkmem, set, messagehdlr, stat, prob, primal, tree, lp, pricestore, sepastore, branchcand, eventqueue,
-               eventfilter, root, root, -1, &npricedcolvars, &mustsepa, &pricerlowerbound, lperror, pricingaborted) );
+         SCIP_CALL( SCIPpriceLoop(blkmem, set, messagehdlr, stat, prob, primal, tree, lp, pricestore, sepastore,
+               branchcand, eventqueue, eventfilter, root, root, -1, &npricedcolvars, &mustsepa, &pricerlowerbound, lperror,
+               pricingaborted) );
 
          mustprice = FALSE;
 
@@ -2026,30 +2085,27 @@
          /* update lower bound w.r.t. the LP solution */
          if( !(*lperror) && !(*pricingaborted) && SCIPlpIsRelax(lp) )
          {
-<<<<<<< HEAD
             char lowerboundtype;
-            
+
             if( set->misc_exactsolve )
                if( set->misc_usefprelax && ( set->misc_dbmethod == 'n'  || set->misc_dbmethod == 'a' ) )
                   lowerboundtype = 's';
-               else 
+               else
                   lowerboundtype = 'i';
             else
                lowerboundtype = 'u';
 
-            SCIP_CALL( SCIPnodeUpdateLowerboundLP(focusnode, lowerboundtype, set, stat, lp) );
-=======
-            SCIP_CALL( SCIPnodeUpdateLowerboundLP(focusnode, set, stat, prob, lp) );
->>>>>>> 9948ed2b
+            SCIP_CALL( SCIPnodeUpdateLowerboundLP(focusnode, lowerboundtype, set, stat, prob, lp) );
             SCIPdebugMessage(" -> new lower bound: %g (LP status: %d, LP obj: %g)\n",
                SCIPnodeGetLowerbound(focusnode), SCIPlpGetSolstat(lp), SCIPlpGetObjval(lp, set, prob));
 
             /* update node estimate */
-            SCIP_CALL( updateEstimate(set, stat, tree, lp, branchcand, SCIPlpGetObjval(lp, set)) );
+            SCIP_CALL( updateEstimate(set, stat, tree, lp, branchcand, SCIPlpGetObjval(lp, set, prob)) );
          }
          else
          {
-            SCIPdebugMessage(" -> error solving LP or pricing aborted. keeping old bound: %g\n", SCIPnodeGetLowerbound(focusnode));
+            SCIPdebugMessage(" -> error solving LP or pricing aborted. keeping old bound: %g\n",
+               SCIPnodeGetLowerbound(focusnode));
          }
 
          /* display node information line for root node */
@@ -2338,34 +2394,30 @@
       assert(lp->flushed);
       assert(lp->solved);
 
-<<<<<<< HEAD
-      if( set->misc_exactsolve )
-      {
-         if( set->misc_usefprelax && ( set->misc_dbmethod == 'n' || set->misc_dbmethod == 'a' ) )
+      if( SCIPlpIsRelax(lp) )
+      {
+         if( set->misc_exactsolve )
          {
-            /* @todo: as soon as we actually add cutting planes, we might want to compute a proved bound here,
-             * i.e., set lowerboundtype = s. 
-             * currently we disabled it in order to avoid a second call of proved bound, the first one is done 
-             * before separation in order to know whether Neumaier Shcherbina worked for the selection of the 
-             * dual bounding method
-             */
-            lowerboundtype = 'i'; 
+            if( set->misc_usefprelax && ( set->misc_dbmethod == 'n' || set->misc_dbmethod == 'a' ) )
+            {
+               /* @todo: as soon as we actually add cutting planes, we might want to compute a proved bound here,
+                * i.e., set lowerboundtype = s.
+                * currently we disabled it in order to avoid a second call of proved bound, the first one is done
+                * before separation in order to know whether Neumaier Shcherbina worked for the selection of the
+                * dual bounding method
+                */
+               lowerboundtype = 'i';
+            }
+            else
+               lowerboundtype = 'i';
          }
-         else 
-            lowerboundtype = 'i';
-      }
-      else
-         lowerboundtype = 'u';
-      SCIP_CALL( SCIPnodeUpdateLowerboundLP(focusnode, lowerboundtype, set, stat, lp) );
-=======
-      if( SCIPlpIsRelax(lp) )
-      {
-         SCIP_CALL( SCIPnodeUpdateLowerboundLP(focusnode, set, stat, prob, lp) );
-      }
->>>>>>> 9948ed2b
+         else
+            lowerboundtype = 'u';
+         SCIP_CALL( SCIPnodeUpdateLowerboundLP(focusnode, lowerboundtype, set, stat, prob, lp) );
+      }
 
       /* update node estimate */
-      SCIP_CALL( updateEstimate(set, stat, tree, lp, branchcand, SCIPlpGetObjval(lp, set)) );
+      SCIP_CALL( updateEstimate(set, stat, tree, lp, branchcand, SCIPlpGetObjval(lp, set, prob)) );
 
       /* issue LPSOLVED event */
       if( SCIPlpGetSolstat(lp) != SCIP_LPSOLSTAT_ITERLIMIT && SCIPlpGetSolstat(lp) != SCIP_LPSOLSTAT_TIMELIMIT )
@@ -2397,61 +2449,6 @@
    SCIPdebugMessage(" -> final lower bound: %g (LP status: %d, LP obj: %g)\n",
       SCIPnodeGetLowerbound(focusnode), SCIPlpGetSolstat(lp),
       *cutoff ? SCIPsetInfinity(set) : *lperror ? -SCIPsetInfinity(set) : SCIPlpGetObjval(lp, set, prob));
-
-   return SCIP_OKAY;
-}
-
-/** updates the current lower bound with the pseudo objective value, cuts off node by bounding, and applies conflict
- *  analysis if the pseudo objective lead to the cutoff
- */
-static
-SCIP_RETCODE applyBounding(
-   BMS_BLKMEM*           blkmem,             /**< block memory buffers */
-   SCIP_SET*             set,                /**< global SCIP settings */
-   SCIP_STAT*            stat,               /**< dynamic problem statistics */
-   SCIP_PROB*            prob,               /**< transformed problem after presolve */
-   SCIP_PRIMAL*          primal,             /**< primal data */
-   SCIP_TREE*            tree,               /**< branch and bound tree */
-   SCIP_LP*              lp,                 /**< LP data */
-   SCIP_CONFLICT*        conflict,           /**< conflict analysis data */
-   SCIP_Bool*            cutoff              /**< pointer to store TRUE, if the node can be cut off */
-   )
-{
-   assert(primal != NULL);
-   assert(cutoff != NULL);
-
-   if( !(*cutoff) )
-   {
-      SCIP_NODE* focusnode;
-      SCIP_Real pseudoobjval;
-
-      /* get current focus node */
-      focusnode = SCIPtreeGetFocusNode(tree);
-
-      /* update lower bound w.r.t. the pseudo solution */
-      pseudoobjval = SCIPlpGetPseudoObjval(lp, set, prob);
-      SCIPnodeUpdateLowerbound(focusnode, stat, pseudoobjval);
-      SCIPdebugMessage(" -> lower bound: %g [%g] (pseudoobj: %g [%g]), cutoff bound: %g [%g]\n",
-         SCIPnodeGetLowerbound(focusnode), SCIPprobExternObjval(prob, set, SCIPnodeGetLowerbound(focusnode)),
-         pseudoobjval, SCIPprobExternObjval(prob, set, pseudoobjval),
-         primal->cutoffbound, SCIPprobExternObjval(prob, set, primal->cutoffbound));
-
-      /* check for infeasible node by bounding */
-      if( (set->misc_exactsolve && SCIPnodeGetLowerbound(focusnode) >= primal->cutoffbound)
-         || (!set->misc_exactsolve && SCIPsetIsGE(set, SCIPnodeGetLowerbound(focusnode), primal->cutoffbound)) )
-      {
-         SCIPdebugMessage("node is cut off by bounding (lower=%g, upper=%g)\n",
-            SCIPnodeGetLowerbound(focusnode), primal->cutoffbound);
-         SCIPnodeUpdateLowerbound(focusnode, stat, SCIPsetInfinity(set));
-         *cutoff = TRUE;
-
-         /* call pseudo conflict analysis, if the node is cut off due to the pseudo objective value */
-         if( pseudoobjval >= primal->cutoffbound && !SCIPsetIsInfinity(set, -pseudoobjval) )
-         {
-            SCIP_CALL( SCIPconflictAnalyzePseudo(conflict, blkmem, set, stat, prob, tree, lp, NULL) );
-         }
-      }
-   }
 
    return SCIP_OKAY;
 }
@@ -2789,20 +2786,15 @@
       objinfeasible = FALSE;
    else
    {
-<<<<<<< HEAD
       /* only a safe lower bound on the pseudo solution's objectiv value has been computed yet */
       /**@todo test whether it's worse calculating a safe upper bound manually at this point */
       if( set->misc_exactsolve )
          objinfeasible = FALSE;
       else
       {
-         pseudoobjval = SCIPlpGetPseudoObjval(lp, set);
+         pseudoobjval = SCIPlpGetPseudoObjval(lp, set, prob);
          objinfeasible = SCIPsetIsLT(set, pseudoobjval, SCIPnodeGetLowerbound(SCIPtreeGetFocusNode(tree)));
       }
-=======
-      pseudoobjval = SCIPlpGetPseudoObjval(lp, set, prob);
-      objinfeasible = SCIPsetIsLT(set, pseudoobjval, SCIPnodeGetLowerbound(SCIPtreeGetFocusNode(tree)));
->>>>>>> 9948ed2b
    }
 
    /* during constraint enforcement, generated cuts should enter the LP in any case; otherwise, a constraint handler
@@ -3004,64 +2996,6 @@
    return SCIP_OKAY;
 }
 
-<<<<<<< HEAD
-/** updates the current lower bound with the pseudo objective value, cuts off node by bounding, and applies conflict
- *  analysis if the pseudo objective lead to the cutoff
- */
-static
-SCIP_RETCODE applyBounding(
-   BMS_BLKMEM*           blkmem,             /**< block memory buffers */
-   SCIP_SET*             set,                /**< global SCIP settings */
-   SCIP_STAT*            stat,               /**< dynamic problem statistics */
-   SCIP_PROB*            prob,               /**< transformed problem after presolve */
-   SCIP_PRIMAL*          primal,             /**< primal data */
-   SCIP_TREE*            tree,               /**< branch and bound tree */
-   SCIP_LP*              lp,                 /**< LP data */
-   SCIP_CONFLICT*        conflict,           /**< conflict analysis data */
-   SCIP_Bool*            cutoff              /**< pointer to store TRUE, if the node can be cut off */
-   )
-{
-   assert(primal != NULL);
-   assert(cutoff != NULL);
-
-   if( !(*cutoff) )
-   {
-      SCIP_NODE* focusnode;
-      SCIP_Real pseudoobjval;
-
-      /* get current focus node */
-      focusnode = SCIPtreeGetFocusNode(tree);
-
-      /* update lower bound w.r.t. the pseudo solution */
-      pseudoobjval = SCIPlpGetPseudoObjval(lp, set);
-      SCIPnodeUpdateLowerbound(focusnode, stat, pseudoobjval);
-      SCIPdebugMessage(" -> lower bound: %g [%g] (pseudoobj: %g [%g]), cutoff bound: %g [%g]\n",
-         SCIPnodeGetLowerbound(focusnode), SCIPprobExternObjval(prob, set, SCIPnodeGetLowerbound(focusnode)),
-         pseudoobjval, SCIPprobExternObjval(prob, set, pseudoobjval),
-         primal->cutoffbound, SCIPprobExternObjval(prob, set, primal->cutoffbound));
-
-      /* check for infeasible node by bounding */
-      if( (set->misc_exactsolve && SCIPnodeGetLowerbound(focusnode) >= primal->cutoffbound)
-         || (!set->misc_exactsolve && SCIPsetIsGE(set, SCIPnodeGetLowerbound(focusnode), primal->cutoffbound)) )
-      {
-         SCIPdebugMessage("node is cut off by bounding (lower=%g, upper=%g)\n",
-            SCIPnodeGetLowerbound(focusnode), primal->cutoffbound);
-         SCIPnodeUpdateLowerbound(focusnode, stat, SCIPsetInfinity(set));
-         *cutoff = TRUE;
-
-         /* call pseudo conflict analysis, if the node is cut off due to the pseudo objective value */
-         if( !set->misc_exactsolve && pseudoobjval >= primal->cutoffbound )
-         {
-            SCIP_CALL( SCIPconflictAnalyzePseudo(conflict, blkmem, set, stat, prob, tree, lp, NULL) );
-         }
-      }
-   }
-
-   return SCIP_OKAY;
-}
-
-=======
->>>>>>> 9948ed2b
 /** updates the cutoff, propagateagain, and solverelaxagain status of the current solving loop */
 static
 void updateLoopStatus(
@@ -3289,26 +3223,16 @@
       }
 
       /* if we solve exactly, the LP claims to be infeasible but the infeasibility could not be proved,
-       * we have to forget about the LP and use the pseudo solution instead
+       * we have to forget about the LP and use the pseudo solution instead;
+       * if all variables are fixed, i.e, an LP remains, it will be solved exactly as a last resort in the exact constraints handler (enfops)
        */
       if( !(*cutoff) && !(*lperror) && set->misc_exactsolve && SCIPlpGetSolstat(lp) == SCIP_LPSOLSTAT_INFEASIBLE
          && SCIPnodeGetLowerbound(focusnode) < primal->cutoffbound )
       {
-         if( SCIPbranchcandGetNPseudoCands(branchcand) == 0 && transprob->ncontvars > 0 )
-         {
-            SCIPerrorMessage("(node %"SCIP_LONGINT_FORMAT") could not prove infeasibility of LP %"SCIP_LONGINT_FORMAT", all variables are fixed, %d continuous vars\n",
-               stat->nnodes, stat->nlps, transprob->ncontvars);
-            SCIPerrorMessage("(node %"SCIP_LONGINT_FORMAT")  -> have to call PerPlex() (feature not yet implemented)\n", stat->nnodes);
-            /**@todo call PerPlex */
-            return SCIP_LPERROR;
-         }
-         else
-         {
-            SCIPtreeSetFocusNodeLP(tree, FALSE);
-            SCIPmessagePrintVerbInfo(messagehdlr, set->disp_verblevel, SCIP_VERBLEVEL_FULL,
-               "(node %"SCIP_LONGINT_FORMAT") could not prove infeasibility of LP %"SCIP_LONGINT_FORMAT" -- using pseudo solution (%d unfixed vars) instead\n",
-               stat->nnodes, stat->nlps, SCIPbranchcandGetNPseudoCands(branchcand));
-         }
+         SCIPtreeSetFocusNodeLP(tree, FALSE);
+         SCIPmessagePrintVerbInfo(messagehdlr, set->disp_verblevel, SCIP_VERBLEVEL_FULL,
+            "(node %"SCIP_LONGINT_FORMAT") could not prove infeasibility of LP %"SCIP_LONGINT_FORMAT" -- using pseudo solution (%d unfixed vars) instead\n",
+            stat->nnodes, stat->nlps, SCIPbranchcandGetNPseudoCands(branchcand));
       }
 
       /* update lower bound with the pseudo objective value, and cut off node by bounding */
@@ -3447,12 +3371,9 @@
    focusnodehaslp = (set->lp_solvedepth == -1 || actdepth <= set->lp_solvedepth);
    focusnodehaslp = focusnodehaslp && (set->lp_solvefreq >= 1 && actdepth % set->lp_solvefreq == 0);
    focusnodehaslp = focusnodehaslp || (actdepth == 0 && set->lp_solvefreq == 0);
-<<<<<<< HEAD
-   focusnodehaslp = focusnodehaslp && ((set->misc_exactsolve && SCIPlpGetPseudoObjval(lp, set) < primal->cutoffbound)
-         || (!set->misc_exactsolve && SCIPsetIsLT(set, SCIPlpGetPseudoObjval(lp, set), primal->cutoffbound)));
-=======
-   focusnodehaslp = focusnodehaslp && SCIPsetIsLT(set, SCIPlpGetPseudoObjval(lp, set, transprob), primal->cutoffbound);
->>>>>>> 9948ed2b
+   focusnodehaslp = focusnodehaslp
+      && ((set->misc_exactsolve && SCIPlpGetPseudoObjval(lp, set, transprob) < primal->cutoffbound)
+         || (!set->misc_exactsolve && SCIPsetIsLT(set, SCIPlpGetPseudoObjval(lp, set, transprob), primal->cutoffbound)));
    SCIPtreeSetFocusNodeLP(tree, focusnodehaslp);
 
    /* call primal heuristics that should be applied before the node was solved */
@@ -3506,110 +3427,7 @@
       forcedenforcement = FALSE;
 
       /* update lower bound with the pseudo objective value, and cut off node by bounding */
-<<<<<<< HEAD
-      SCIP_CALL( applyBounding(blkmem, set, stat, prob, primal, tree, lp, conflict, cutoff) );
-
-      /* domain propagation */
-      if( propagate && !(*cutoff) )
-      {
-         SCIP_Bool lpwasflushed;
-
-         lpwasflushed = lp->flushed;
-
-         SCIP_CALL( propagateDomains(blkmem, set, stat, primal, tree, SCIPtreeGetCurrentDepth(tree), 0, fullpropagation, cutoff) );
-         fullpropagation = FALSE;
-
-         /* check, if the path was cutoff */
-         *cutoff = *cutoff || (tree->cutoffdepth <= actdepth);
-
-         /* if the LP was flushed and is now no longer flushed, a bound change occurred, and the LP has to be resolved */
-         solvelp = solvelp || (lpwasflushed && !lp->flushed);
-
-         /* update lower bound with the pseudo objective value, and cut off node by bounding */
-         SCIP_CALL( applyBounding(blkmem, set, stat, prob, primal, tree, lp, conflict, cutoff) );
-      }
-      assert(SCIPsepastoreGetNCuts(sepastore) == 0);
-
-      /* call primal heuristics that are applicable after propagation loop */
-      if( !(*cutoff) && !SCIPtreeProbing(tree) )
-      {
-         /* if the heuristics find a new incumbent solution, propagate again */
-         SCIP_CALL( SCIPprimalHeuristics(set, stat, primal, tree, NULL, NULL, SCIP_HEURTIMING_AFTERPROPLOOP, &propagateagain) );
-      }
-         
-      /* solve external relaxations with non-negative priority */
-      if( solverelax && !(*cutoff) )
-      {
-         /**  clears the storage for relaxation branching */
-         SCIPbranchcandClearRelaxCands(branchcand);
-
-         SCIP_CALL( solveNodeRelax(set, stat, tree, actdepth, TRUE, cutoff, &propagateagain, &solvelpagain, &solverelaxagain) );
-
-         /* check, if the path was cutoff */
-         *cutoff = *cutoff || (tree->cutoffdepth <= actdepth);
-
-         /* apply found cuts */
-         SCIP_CALL( applyCuts(blkmem, set, stat, tree, lp, sepastore, branchcand, eventqueue, (actdepth == 0),
-               cutoff, &propagateagain, &solvelpagain) );
-
-         /* update lower bound with the pseudo objective value, and cut off node by bounding */
-         SCIP_CALL( applyBounding(blkmem, set, stat, prob, primal, tree, lp, conflict, cutoff) );
-      }
-      assert(SCIPsepastoreGetNCuts(sepastore) == 0);
-
-      /* check, if we want to solve the LP at this node */
-      if( solvelp && !(*cutoff) && SCIPtreeHasFocusNodeLP(tree) )
-      {
-         /* solve the node's LP */
-         SCIP_CALL( solveNodeLP(blkmem, set, stat, prob, primal, tree, lp, pricestore, sepastore,
-               cutpool, branchcand, conflict, eventfilter, eventqueue, initiallpsolved, cutoff, unbounded, 
-               &lperror, &pricingaborted) );
-         initiallpsolved = TRUE;
-         SCIPdebugMessage(" -> LP status: %d, LP obj: %g, iter: %"SCIP_LONGINT_FORMAT", count: %d\n",
-            SCIPlpGetSolstat(lp),
-            *cutoff ? SCIPsetInfinity(set) : lperror ? -SCIPsetInfinity(set) : SCIPlpGetObjval(lp, set),
-            stat->nlpiterations, stat->lpcount);
-
-         /* check, if the path was cutoff */
-         *cutoff = *cutoff || (tree->cutoffdepth <= actdepth);
-
-         /* if an error occured during LP solving, switch to pseudo solution */
-         if( lperror )
-         {
-            if( forcedlpsolve )
-            {
-               SCIPerrorMessage("(node %"SCIP_LONGINT_FORMAT") unresolved numerical troubles in LP %d cannot be dealt with\n",
-                  stat->nnodes, stat->nlps);
-               return SCIP_LPERROR;
-            }
-            SCIPtreeSetFocusNodeLP(tree, FALSE);
-            nlperrors++;
-            SCIPmessagePrintVerbInfo(set->disp_verblevel, SCIP_VERBLEVEL_FULL,
-               "(node %"SCIP_LONGINT_FORMAT") unresolved numerical troubles in LP %d -- using pseudo solution instead (loop %d)\n",
-               stat->nnodes, stat->nlps, nlperrors);
-         }
-         
-         if( SCIPlpGetSolstat(lp) == SCIP_LPSOLSTAT_TIMELIMIT || SCIPlpGetSolstat(lp) == SCIP_LPSOLSTAT_ITERLIMIT )
-         {
-            SCIPtreeSetFocusNodeLP(tree, FALSE);
-            forcedenforcement = TRUE;
-         }
-
-         /* if we solve exactly, the LP claims to be infeasible but the infeasibility could not be proved,
-          * we have to forget about the LP and use the pseudo solution instead; 
-          * if all variables are fixed, i.e, an LP remains, it will be solved exactly as a last resort in the exact constraints handler (enfops)
-          */
-         if( !(*cutoff) && !lperror && set->misc_exactsolve && SCIPlpGetSolstat(lp) == SCIP_LPSOLSTAT_INFEASIBLE
-            && SCIPnodeGetLowerbound(focusnode) < primal->cutoffbound )
-         {
-            SCIPtreeSetFocusNodeLP(tree, FALSE);
-            SCIPmessagePrintVerbInfo(set->disp_verblevel, SCIP_VERBLEVEL_FULL,
-               "(node %"SCIP_LONGINT_FORMAT") could not prove infeasibility of LP %d -- using pseudo solution (%d unfixed vars) instead\n",
-               stat->nnodes, stat->nlps, SCIPbranchcandGetNPseudoCands(branchcand));
-         }
-=======
       SCIP_CALL( applyBounding(blkmem, set, stat, transprob, primal, tree, lp, conflict, cutoff) );
->>>>>>> 9948ed2b
 
       /* propagate domains before lp solving and solve relaxation and lp */
       SCIP_CALL( propAndSolve(blkmem, set, messagehdlr, stat, origprob, transprob, primal, tree, lp, relaxation, pricestore, sepastore,
@@ -3735,14 +3553,9 @@
          SCIP_Bool stored;
          SCIP_SOL* sol;
 
-<<<<<<< HEAD
-         SCIP_CALL( SCIPsolCreateCurrentSol(&sol, blkmem, set, stat, prob, primal, tree, lp, NULL) );
-         SCIP_CALL( SCIPprimalTrySolFree(primal, blkmem, set, stat, prob, tree, lp, eventfilter, &sol, TRUE, TRUE, TRUE, &stored) );
-=======
          SCIP_CALL( SCIPsolCreateCurrentSol(&sol, blkmem, set, stat, transprob, primal, tree, lp, NULL) );
          SCIP_CALL( SCIPprimalTrySolFree(primal, blkmem, set, messagehdlr, stat, origprob, transprob, tree, lp,
                eventqueue, eventfilter, &sol, FALSE, TRUE, TRUE, TRUE, &stored) );
->>>>>>> 9948ed2b
 
          *infeasible = TRUE;
       }
@@ -3962,7 +3775,10 @@
    if( actdepth == 0 && !(*cutoff) && !(*unbounded) )
    {
       /* the root pseudo objective value and pseudo objective value should be equal in the root node */
-      assert(SCIPsetIsFeasEQ(set, SCIPlpGetGlobalPseudoObjval(lp, set, transprob), SCIPlpGetPseudoObjval(lp, set, transprob)));
+      assert((set->misc_exactsolve &&
+            SCIPlpGetGlobalPseudoObjval(lp, set, transprob) == SCIPlpGetPseudoObjval(lp, set, transprob))
+         || (!set->misc_exactsolve && SCIPsetIsFeasEQ(set, SCIPlpGetGlobalPseudoObjval(lp, set, transprob),
+               SCIPlpGetPseudoObjval(lp, set, transprob))));
 
       SCIPprobStoreRootSol(transprob, set, stat, lp, SCIPtreeHasFocusNodeLP(tree));
    }
@@ -4003,11 +3819,7 @@
       SCIPclockStart(stat->lpsoltime, set);
 
       /* add solution to storage */
-<<<<<<< HEAD
-      SCIP_CALL( SCIPsolCreateLPSol(&sol, blkmem, set, stat, prob, primal, tree, lp, NULL) );
-=======
       SCIP_CALL( SCIPsolCreateLPSol(&sol, blkmem, set, stat, transprob, primal, tree, lp, NULL) );
->>>>>>> 9948ed2b
       if( set->misc_exactsolve )
       {
          /* if we want to solve exactly, we have to check the solution exactly again */
@@ -4031,11 +3843,7 @@
       SCIPclockStart(stat->pseudosoltime, set);
 
       /* add solution to storage */
-<<<<<<< HEAD
-      SCIP_CALL( SCIPsolCreatePseudoSol(&sol, blkmem, set, stat, prob, primal, tree, lp, NULL) );
-=======
       SCIP_CALL( SCIPsolCreatePseudoSol(&sol, blkmem, set, stat, transprob, primal, tree, lp, NULL) );
->>>>>>> 9948ed2b
       if( set->misc_exactsolve )
       {
          /* if we want to solve exactly, we have to check the solution exactly again */
@@ -4400,17 +4208,11 @@
             stat->status = SCIP_STATUS_INFORUNBD;
          }
       }
-<<<<<<< HEAD
-      else if( primal->nsols == 0 
-         || (set->misc_exactsolve 
-            && SCIPsolGetObj(primal->sols[0], set, prob) >= SCIPprobInternObjval(prob, set, SCIPprobGetObjlim(prob, set)))
-         || (!set->misc_exactsolve && SCIPsetIsGE(set, SCIPsolGetObj(primal->sols[0], set, prob), 
-               SCIPprobInternObjval(prob, set, SCIPprobGetObjlim(prob, set)))) )
-=======
       else if( primal->nsols == 0
-         || SCIPsetIsGT(set, SCIPsolGetObj(primal->sols[0], set, transprob),
-            SCIPprobInternObjval(transprob, set, SCIPprobGetObjlim(transprob, set))) )
->>>>>>> 9948ed2b
+         || (set->misc_exactsolve
+            && SCIPsolGetObj(primal->sols[0], set, transprob) > SCIPprobInternObjval(transprob, set, SCIPprobGetObjlim(transprob, set)))
+         || (!set->misc_exactsolve && SCIPsetIsGT(set, SCIPsolGetObj(primal->sols[0], set, transprob),
+               SCIPprobInternObjval(transprob, set, SCIPprobGetObjlim(transprob, set)))) )
       {
          /* switch status to INFEASIBLE */
          stat->status = SCIP_STATUS_INFEASIBLE;
