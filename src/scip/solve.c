--- conflicted
+++ resolved
@@ -1225,8 +1225,6 @@
       
       /* update pseudo cost values for integer variables (always) and for continuous variables (if not delayed) */
       SCIP_CALL( updatePseudocost(set, stat, prob, tree, lp, TRUE, !set->branch_delaypscost) );
-<<<<<<< HEAD
-=======
 
       /* update lower bound of current node w.r.t. initial lp */
       assert(!(*cutoff));
@@ -1236,7 +1234,6 @@
       {
 	 SCIP_CALL( SCIPnodeUpdateLowerboundLP(SCIPtreeGetFocusNode(tree), set, stat, prob, lp) );
       }
->>>>>>> 70dc277f
    }
 
    return SCIP_OKAY;
@@ -2261,11 +2258,7 @@
 
    if ( nsepastallrounds >= maxnsepastallrounds )
    {
-<<<<<<< HEAD
-      SCIPmessagePrintVerbInfo(set->disp_verblevel, SCIP_VERBLEVEL_FULL,
-=======
       SCIPmessagePrintVerbInfo(messagehdlr, set->disp_verblevel, SCIP_VERBLEVEL_FULL,
->>>>>>> 70dc277f
          "Truncate separation round because of stalling (%d stall rounds).\n", maxnsepastallrounds);
    }
 
@@ -2474,19 +2467,7 @@
 #else
          SCIP_CALL( SCIPprimalTrySolFree(primal, blkmem, set, messagehdlr, stat, origprob, transprob, tree, lp,
                eventqueue, eventfilter, &sol, FALSE, TRUE, TRUE, checklprows, &stored) );
-<<<<<<< HEAD
-#endif    
-         /* if the solution was accepted, the root node can be cut off by bounding */
-         if( stored && SCIPprobAllColsInLP(transprob, set, lp) && SCIPlpIsRelax(lp) )
-         {
-            SCIPdebugMessage("root node initial LP feasible --> cut off root node, stop solution process\n");
-            SCIP_CALL( SCIPnodeUpdateLowerboundLP(SCIPtreeGetFocusNode(tree), set, stat, transprob, lp) );
-            SCIP_CALL( applyBounding(blkmem, set, stat, transprob, primal, tree, lp, conflict, cutoff) );
-            assert(*cutoff);
-         }
-=======
 #endif
->>>>>>> 70dc277f
          if( SCIPlpGetSolstat(lp) == SCIP_LPSOLSTAT_UNBOUNDEDRAY )
             *unbounded = TRUE;
       }
@@ -3467,11 +3448,7 @@
          SCIP_SOL* sol;
 
          SCIP_CALL( SCIPsolCreateCurrentSol(&sol, blkmem, set, stat, transprob, primal, tree, lp, NULL) );
-<<<<<<< HEAD
-         SCIP_CALL( SCIPprimalTrySolFree(primal, blkmem, set, stat, origprob, transprob, tree, lp,
-=======
          SCIP_CALL( SCIPprimalTrySolFree(primal, blkmem, set, messagehdlr, stat, origprob, transprob, tree, lp,
->>>>>>> 70dc277f
                eventqueue, eventfilter, &sol, FALSE, TRUE, TRUE, TRUE, &stored) );
 
          *infeasible = TRUE;
@@ -4057,11 +4034,7 @@
          SCIP_Bool stored;
 
          SCIP_CALL( SCIPsolCreateCurrentSol(&sol, blkmem, set, stat, transprob, primal, tree, lp, NULL) );
-<<<<<<< HEAD
-         SCIP_CALL( SCIPprimalTrySolFree(primal, blkmem, set, stat, origprob, transprob, tree, lp,
-=======
          SCIP_CALL( SCIPprimalTrySolFree(primal, blkmem, set, messagehdlr, stat, origprob, transprob, tree, lp,
->>>>>>> 70dc277f
                eventqueue, eventfilter, &sol, FALSE, TRUE, TRUE, TRUE, &stored) );
       }
          
