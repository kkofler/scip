--- conflicted
+++ resolved
@@ -530,7 +530,6 @@
                break;
             }
          }
-<<<<<<< HEAD
       }
       assert( propdata->nbg1 == 0 );
 
@@ -543,20 +542,6 @@
          if ( moved[v] )
             propdata->movedpermvars[nmoved++] = v;
       }
-=======
-      }
-      assert( propdata->nbg1 == 0 );
-
-      /* collect moved variables */
-      propdata->nmovedpermvars = nmoved;
-      SCIP_CALL( SCIPallocBlockMemoryArray(scip, &propdata->movedpermvars, nmoved) );
-      nmoved = 0;
-      for (v = 0; v < propdata->npermvars; ++v)
-      {
-         if ( moved[v] )
-            propdata->movedpermvars[nmoved++] = v;
-      }
->>>>>>> 55f29846
       assert( nmoved == propdata->nmovedpermvars );
       SCIPfreeBufferArray(scip, &moved);
 
