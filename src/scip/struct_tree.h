/* * * * * * * * * * * * * * * * * * * * * * * * * * * * * * * * * * * * * * */
/*                                                                           */
/*                  This file is part of the program and library             */
/*         SCIP --- Solving Constraint Integer Programs                      */
/*                                                                           */
/*    Copyright (C) 2002-2014 Konrad-Zuse-Zentrum                            */
/*                            fuer Informationstechnik Berlin                */
/*                                                                           */
/*  SCIP is distributed under the terms of the ZIB Academic License.         */
/*                                                                           */
/*  You should have received a copy of the ZIB Academic License              */
/*  along with SCIP; see the file COPYING. If not email to scip@zib.de.      */
/*                                                                           */
/* * * * * * * * * * * * * * * * * * * * * * * * * * * * * * * * * * * * * * */

/**@file   struct_tree.h
 * @brief  datastructures for branch and bound tree
 * @author Tobias Achterberg
 */

/*---+----1----+----2----+----3----+----4----+----5----+----6----+----7----+----8----+----9----+----0----+----1----+----2*/

#ifndef __SCIP_STRUCT_TREE_H__
#define __SCIP_STRUCT_TREE_H__


#include "scip/def.h"
#include "scip/type_lp.h"
#include "scip/type_var.h"
#include "scip/type_tree.h"
#include "scip/type_cons.h"
#include "scip/type_nodesel.h"
#include "lpi/type_lpi.h"


#ifdef __cplusplus
extern "C" {
#endif

/** probing node, possibly with solved LP, where bounds and constraints have been changed,
 *  and rows and columns might have been added
 */
struct SCIP_Probingnode
{
   SCIP_LPISTATE*        lpistate;           /**< LP state information */
   int                   ninitialcols;       /**< number of LP columns before the node was processed */
   int                   ninitialrows;       /**< number of LP rows before the node was processed */
   int                   ncols;              /**< total number of columns of this node's LP */
   int                   nrows;              /**< total number of rows of this node's LP */
   SCIP_Bool             lpwasprimfeas;      /**< primal feasibility of saved LP state information */
   SCIP_Bool             lpwasdualfeas;      /**< dual feasibility of saved LP state information */
};

/** sibling information (should not exceed the size of a pointer) */
struct SCIP_Sibling
{
   SCIP_LPISTATE*        lpistate;           /**< LP state information */
   int                   arraypos;           /**< position of node in the siblings array */
};

/** child information (should not exceed the size of a pointer) */
struct SCIP_Child
{
   SCIP_LPISTATE*        lpistate;           /**< LP state information */
   int                   arraypos;           /**< position of node in the children array */
};

/** leaf information (should not exceed the size of a pointer) */
struct SCIP_Leaf
{
   SCIP_LPISTATE*        lpistate;           /**< LP state information */
   SCIP_NODE*            lpstatefork;        /**< fork/subroot node defining the LP state of the leaf */
};

/** fork without LP solution, where only bounds and constraints have been changed */
struct SCIP_Junction
{
   int                   nchildren;          /**< number of children of this parent node */
};

/** fork without LP solution, where bounds and constraints have been changed, and rows and columns were added */
struct SCIP_Pseudofork
{
   SCIP_COL**            addedcols;          /**< array with pointers to new columns added at this node into the LP */
   SCIP_ROW**            addedrows;          /**< array with pointers to new rows added at this node into the LP */
   int                   naddedcols;         /**< number of columns added at this node */
   int                   naddedrows;         /**< number of rows added at this node */
   int                   nchildren;          /**< number of children of this parent node */
};

/** fork with solved LP, where bounds and constraints have been changed, and rows and columns were added */
struct SCIP_Fork
{
   SCIP_COL**            addedcols;          /**< array with pointers to new columns added at this node into the LP */
   SCIP_ROW**            addedrows;          /**< array with pointers to new rows added at this node into the LP */
   SCIP_LPISTATE*        lpistate;           /**< LP state information */
   SCIP_Real             lpobjval;           /**< the LP objective value for that node, needed to compute the pseudo costs correctly */
   int                   naddedcols;         /**< number of columns added at this node */
   int                   naddedrows;         /**< number of rows added at this node */
   int                   nlpistateref;       /**< number of times, the LP state is needed */
   unsigned int          nchildren:30;       /**< number of children of this parent node */
   unsigned int          lpwasprimfeas:1;    /**< primal feasibility of saved LP state information */
   unsigned int          lpwasdualfeas:1;    /**< dual feasibility of saved LP state information */
};

/** fork with solved LP, where bounds and constraints have been changed, and rows and columns were removed and added */
struct SCIP_Subroot
{
   SCIP_COL**            cols;               /**< array with pointers to the columns in the same order as in the LP */
   SCIP_ROW**            rows;               /**< array with pointers to the rows in the same order as in the LP */
   SCIP_LPISTATE*        lpistate;           /**< LP state information */
   SCIP_Real             lpobjval;           /**< the LP objective value for that node, needed to compute the pseudo costs correctly */
   int                   ncols;              /**< number of columns in the LP */
   int                   nrows;              /**< number of rows in the LP */
   int                   nlpistateref;       /**< number of times, the LP state is needed */
   unsigned int          nchildren:30;       /**< number of children of this parent node */
   unsigned int          lpwasprimfeas:1;    /**< primal feasibility of saved LP state information */
   unsigned int          lpwasdualfeas:1;    /**< dual feasibility of saved LP state information */
};

/** node data structure */
struct SCIP_Node
{
   SCIP_Longint          number;             /**< successively assigned number of the node */
   SCIP_Real             lowerbound;         /**< lower (dual) bound of subtree */
   SCIP_Real             estimate;           /**< estimated value of feasible solution in subtree */
   int                   reoptredies;
   int                   reoptID;
   SCIP_REOPTTYPE        reopttype;
   union
   {
      SCIP_PROBINGNODE*  probingnode;        /**< data for probing nodes */
      SCIP_SIBLING       sibling;            /**< data for sibling nodes */
      SCIP_CHILD         child;              /**< data for child nodes */
      SCIP_LEAF          leaf;               /**< data for leaf nodes */
      SCIP_JUNCTION      junction;           /**< data for junction nodes */
      SCIP_PSEUDOFORK*   pseudofork;         /**< data for pseudo fork nodes */
      SCIP_FORK*         fork;               /**< data for fork nodes */
      SCIP_SUBROOT*      subroot;            /**< data for subroot nodes */
   } data;
   SCIP_NODE*            parent;             /**< parent node in the tree */
   SCIP_CONSSETCHG*      conssetchg;         /**< constraint set changes at this node or NULL */
   SCIP_DOMCHG*          domchg;             /**< domain changes at this node or NULL */
   unsigned int          depth:16;           /**< depth in the tree */
   unsigned int          nodetype:4;         /**< type of node */
   unsigned int          active:1;           /**< is node in the path to the current node? */
   unsigned int          cutoff:1;           /**< should the node and all sub nodes be cut off from the tree? */
   unsigned int          reprop:1;           /**< should propagation be applied again, if the node is on the active path? */
   unsigned int          repropsubtreemark:9;/**< subtree repropagation marker for subtree repropagation */
};

/** bound change information for pending bound changes */
struct SCIP_PendingBdchg
{
   SCIP_NODE*            node;               /**< node to add bound change to */
   SCIP_VAR*             var;                /**< variable to change the bounds for */
   SCIP_Real             newbound;           /**< new value for bound */
   SCIP_BOUNDTYPE        boundtype;          /**< type of bound: lower or upper bound */
   SCIP_CONS*            infercons;          /**< constraint that deduced the bound change, or NULL */
   SCIP_PROP*            inferprop;          /**< propagator that deduced the bound change, or NULL */
   int                   inferinfo;          /**< user information for inference to help resolving the conflict */
   SCIP_Bool             probingchange;      /**< is the bound change a temporary setting due to probing? */
};

/** branch and bound tree */
struct SCIP_Tree
{
   SCIP_NODE*            root;               /**< root node of the tree */
   SCIP_NODEPQ*          leaves;             /**< leaves of the tree */
   SCIP_NODE**           path;               /**< array of nodes storing the active path from root to current node, which
                                              *   is usually the focus or a probing node; in case of a cut off, the path
                                              *   may already end earlier */
   SCIP_NODE*            focusnode;          /**< focus node: the node that is stored together with its children and
                                              *   siblings in the tree data structure; the focus node is the currently
                                              *   processed node; it doesn't need to be active all the time, because it
                                              *   may be cut off and the active path stops at the cut off node */
   SCIP_NODE*            focuslpfork;        /**< LP defining pseudofork/fork/subroot of the focus node */
   SCIP_NODE*            focuslpstatefork;   /**< LP state defining fork/subroot of the focus node */
   SCIP_NODE*            focussubroot;       /**< subroot of the focus node's sub tree */
   SCIP_NODE*            probingroot;        /**< root node of the current probing path, or NULL */
   SCIP_NODE**           children;           /**< array with children of the focus node */
   SCIP_NODE**           siblings;           /**< array with siblings of the focus node */
   SCIP_Real*            childrenprio;       /**< array with node selection priorities of children */
   SCIP_Real*            siblingsprio;       /**< array with node selection priorities of siblings */
   int*                  pathnlpcols;        /**< array with number of LP columns for each problem in active path (except
                                              *   newly added columns of the focus node and the current probing node) */
   int*                  pathnlprows;        /**< array with number of LP rows for each problem in active path (except
                                              *   newly added rows of the focus node and the current probing node) */
   SCIP_LPISTATE*        probinglpistate;    /**< LP state information before probing started */
<<<<<<< HEAD
   SCIP_LPISTATE*        focuslpistate;      /**< LP state information of focus node */
=======
   SCIP_LPINORMS*        probinglpinorms;    /**< LP pricing norms information before probing started */
>>>>>>> 7044f8d8
   SCIP_PENDINGBDCHG*    pendingbdchgs;      /**< array of pending bound changes, or NULL */
   SCIP_Longint          focuslpstateforklpcount; /**< LP number of last solved LP in current LP state fork, or -1 if unknown */
   int                   pendingbdchgssize;  /**< size of pendingbdchgs array */
   int                   npendingbdchgs;     /**< number of pending bound changes */
   int                   childrensize;       /**< available slots in children vector */
   int                   nchildren;          /**< number of children of focus node (number of used slots in children vector) */
   int                   siblingssize;       /**< available slots in siblings vector */
   int                   nsiblings;          /**< number of siblings of focus node (number of used slots in siblings vector) */
   int                   pathlen;            /**< length of the current path */
   int                   pathsize;           /**< number of available slots in path arrays */
   int                   effectiverootdepth; /**< first depth with node with at least two children */
   int                   appliedeffectiverootdepth; /**< the effective root depth which was already enforced (that is constraint and bound changes were made global) */
   int                   correctlpdepth;     /**< depth to which current LP data corresponds to LP data of active path */
   int                   cutoffdepth;        /**< depth of first node in active path that is marked being cutoff */
   int                   repropdepth;        /**< depth of first node in active path that has to be propagated again */
   int                   repropsubtreecount; /**< cyclicly increased counter to create markers for subtree repropagation */
   SCIP_Bool             focusnodehaslp;     /**< is LP being processed in the focus node? */
   SCIP_Bool             probingnodehaslp;   /**< was the LP solved (at least once) in the current probing node? */
   SCIP_Bool             focuslpconstructed; /**< was the LP of the focus node already constructed? */
   SCIP_Bool             cutoffdelayed;      /**< the treeCutoff() call was delayed because of diving and has to be executed */
   SCIP_Bool             probinglpwasflushed;/**< was the LP flushed before we entered the probing mode? */
   SCIP_Bool             probinglpwassolved; /**< was the LP solved before we entered the probing mode? */
   SCIP_Bool             probingloadlpistate;/**< must the LP state be reloaded because of a backtrack in probing? */
   SCIP_Bool             probinglpwasrelax;  /**< was the LP a valid relaxation before we entered the probing mode? */
   SCIP_Bool             probingsolvedlp;    /**< was the LP solved during probing mode, i.e., was SCIPsolveProbingLP() called? */
   SCIP_Bool             forcinglpmessage;   /**< was forcing LP solving message be posted */
   SCIP_Bool             sbprobing;          /**< is the probing mode used for strong branching? */
   SCIP_Bool             probinglpwasprimfeas;/**< primal feasibility when probing started */
   SCIP_Bool             probinglpwasdualfeas;/**< dual feasibility when probing started */
};

#ifdef __cplusplus
}
#endif

#endif<|MERGE_RESOLUTION|>--- conflicted
+++ resolved
@@ -187,11 +187,8 @@
    int*                  pathnlprows;        /**< array with number of LP rows for each problem in active path (except
                                               *   newly added rows of the focus node and the current probing node) */
    SCIP_LPISTATE*        probinglpistate;    /**< LP state information before probing started */
-<<<<<<< HEAD
    SCIP_LPISTATE*        focuslpistate;      /**< LP state information of focus node */
-=======
    SCIP_LPINORMS*        probinglpinorms;    /**< LP pricing norms information before probing started */
->>>>>>> 7044f8d8
    SCIP_PENDINGBDCHG*    pendingbdchgs;      /**< array of pending bound changes, or NULL */
    SCIP_Longint          focuslpstateforklpcount; /**< LP number of last solved LP in current LP state fork, or -1 if unknown */
    int                   pendingbdchgssize;  /**< size of pendingbdchgs array */
