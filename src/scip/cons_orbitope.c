--- conflicted
+++ resolved
@@ -356,10 +356,7 @@
 
             idx = SCIPvarGetIndex(var);
             assert( idx < nprobvars );
-<<<<<<< HEAD
             assert( id >= 0 );
-=======
->>>>>>> a139a12e
 
             if ( rowidxvar[idx] == i )
                ++nfound;
