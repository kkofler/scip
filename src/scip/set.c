--- conflicted
+++ resolved
@@ -240,11 +240,8 @@
 #define SCIP_DEFAULT_LP_RESOLVEITERFAC     -1.0 /**< factor of average LP iterations that is used as LP iteration limit
                                                  *   for LP resolve (-1.0: unlimited) */
 #define SCIP_DEFAULT_LP_RESOLVEITERMIN     1000 /**< minimum number of iterations that are allowed for LP resolve */
-<<<<<<< HEAD
+#define SCIP_DEFAULT_LP_SOLUTIONPOLISHING     0 /**< LP solution polishing method (0: disabled, 1: only root, 2: always) */
 #define SCIP_DEFAULT_LP_PERSISTENTSCALING FALSE /**< use persistent LP scaling during branch and bound */
-=======
-#define SCIP_DEFAULT_LP_SOLUTIONPOLISHING     0 /**< LP solution polishing method (0: disabled, 1: only root, 2: always) */
->>>>>>> 21b1f0b9
 
 /* NLP */
 
