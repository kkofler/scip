/* * * * * * * * * * * * * * * * * * * * * * * * * * * * * * * * * * * * * * */
/*                                                                           */
/*                  This file is part of the program and library             */
/*         SCIP --- Solving Constraint Integer Programs                      */
/*                                                                           */
/*    Copyright (C) 2002-2012 Konrad-Zuse-Zentrum                            */
/*                            fuer Informationstechnik Berlin                */
/*                                                                           */
/*  SCIP is distributed under the terms of the ZIB Academic License.         */
/*                                                                           */
/*  You should have received a copy of the ZIB Academic License              */
/*  along with SCIP; see the file COPYING. If not email to scip@zib.de.      */
/*                                                                           */
/* * * * * * * * * * * * * * * * * * * * * * * * * * * * * * * * * * * * * * */

/**@file   nlp.c
 * @brief  NLP management methods and datastructures
 * @author Thorsten Gellermann
 * @author Stefan Vigerske
 *
 *  In NLP management, we have to differ between the current NLP and the NLPI problem
 *  stored in the NLP solver. All NLP methods affect the current NLP only.
 *  Before solving the current NLP with the NLP solver, the NLP solvers data
 *  has to be updated to the current NLP with a call to nlpFlush().
 *
 *  @todo handle linear rows from LP
 */

/*---+----1----+----2----+----3----+----4----+----5----+----6----+----7----+----8----+----9----+----0----+----1----+----2*/


#include <assert.h>
#include <string.h>

#include "scip/def.h"
#include "scip/set.h"
#include "scip/stat.h"
#include "scip/intervalarith.h"
#include "scip/clock.h"
#include "scip/nlp.h"
#include "scip/var.h"
#include "scip/prob.h"
#include "scip/sol.h"
#include "scip/event.h"
#include "scip/pub_lp.h"
#include "scip/pub_message.h"
#include "scip/pub_misc.h"
#include "nlpi/nlpi.h"
#include "nlpi/pub_expr.h"
#include "nlpi/struct_expr.h"
#include "scip/struct_nlp.h"
/* to get value of parameter "nlp/solver" and nlpis array and to get access to set->lp for releasing a variable */
#include "scip/struct_set.h"
/* to get nlp, set, ... in event handling */
#include "scip/struct_scip.h"

/* defines */

#define EVENTHDLR_NAME   "nlpEventHdlr"      /**< name of NLP event handler that catches variable events */
#define EVENTHDLR_DESC   "handles all events necessary for maintaining NLP data"  /**< description of NLP event handler */
#define ADDNAMESTONLPI   0                   /**< whether to give variable and row names to NLPI */

#ifdef __cplusplus
extern "C" {
#endif

/* avoid inclusion of scip.h */
BMS_BLKMEM* SCIPblkmem(
   SCIP*                 scip                /**< SCIP data structure */
   );

#ifdef __cplusplus
}
#endif

/*
 * forward declarations
 */

/** NLP event handler execution method */
static
SCIP_DECL_EVENTEXEC( eventExecNlp );

/** announces, that a row of the NLP was modified
 * adjusts status of current solution
 * calling method has to ensure that change is passed to the NLPI!
 */
static
SCIP_RETCODE nlpRowChanged(
   SCIP_NLP*             nlp,                /**< current NLP data */
   SCIP_SET*             set,                /**< global SCIP settings */
   SCIP_STAT*            stat,               /**< problem statistics data */
   SCIP_NLROW*           nlrow               /**< nonlinear row which was changed */
   );

/*
 * public expression tree methods
 */

/** returns variables of expression tree */
SCIP_VAR** SCIPexprtreeGetVars(
   SCIP_EXPRTREE*        tree                /**< expression tree */
   )
{
   assert(tree != NULL);

   return (SCIP_VAR**)tree->vars;
}

/** stores array of variables in expression tree */
SCIP_RETCODE SCIPexprtreeSetVars(
   SCIP_EXPRTREE*        tree,               /**< expression tree */
   int                   nvars,              /**< number of variables */
   SCIP_VAR**            vars                /**< variables */
   )
{
   assert(tree != NULL);
   assert(vars != NULL || nvars == 0);

   if( nvars == 0 )
   {
      BMSfreeBlockMemoryArrayNull(tree->blkmem, &tree->vars, tree->nvars);
      tree->nvars = 0;
   }
   else if( tree->vars != NULL )
   {
      SCIP_ALLOC( BMSreallocBlockMemoryArray(tree->blkmem, &tree->vars, tree->nvars, nvars) );
      BMScopyMemoryArray(tree->vars, (void**)vars, nvars);
   }
   else
   {
      SCIP_ALLOC( BMSduplicateBlockMemoryArray(tree->blkmem, &tree->vars, (void**)vars, nvars) );
   }

   tree->nvars = nvars;

   assert(tree->vars != NULL || tree->nvars == 0);

   return SCIP_OKAY;
}

/** adds variables to the expression tree variables array */
SCIP_RETCODE SCIPexprtreeAddVars(
   SCIP_EXPRTREE*        tree,               /**< expression tree */
   int                   nvars,              /**< number of variables */
   SCIP_VAR**            vars                /**< variables */
   )
{
   assert(tree != NULL);
   assert(vars != NULL || nvars == 0);
   assert(tree->vars != NULL || tree->nvars == 0);

   if( nvars == 0 )
      return SCIP_OKAY;

   if( tree->nvars == 0 )
   {
      SCIP_ALLOC( BMSduplicateBlockMemoryArray(tree->blkmem, &tree->vars, (void**)vars, nvars) );
      tree->nvars = nvars;
      return SCIP_OKAY;
   }

   /* append vars to tree->vars array */
   SCIP_ALLOC( BMSreallocBlockMemoryArray(tree->blkmem, &tree->vars, tree->nvars, tree->nvars + nvars) );
   BMScopyMemoryArray(&tree->vars[tree->nvars], (void**)vars, nvars);  /*lint !e866*/
   tree->nvars += nvars;

   return SCIP_OKAY;
}

/** prints an expression tree using variable names from variables array */
SCIP_RETCODE SCIPexprtreePrintWithNames(
   SCIP_EXPRTREE*        tree,               /**< expression tree */
   SCIP_MESSAGEHDLR*     messagehdlr,        /**< message handler */
   FILE*                 file                /**< file for printing, or NULL for stdout */
   )
{
   const char** varnames;
   int i;

   assert(tree != NULL);

   if( tree->nvars == 0 )
   {
      SCIPexprtreePrint(tree, messagehdlr, file, NULL, NULL);
      return SCIP_OKAY;
   }

   assert(tree->vars != NULL);

   SCIP_ALLOC( BMSallocMemoryArray(&varnames, tree->nvars) );
   for( i = 0; i < tree->nvars; ++i )
      varnames[i] = SCIPvarGetName((SCIP_VAR*)tree->vars[i]);

   SCIPexprtreePrint(tree, messagehdlr, file, varnames, NULL);

   BMSfreeMemoryArray(&varnames);

   return SCIP_OKAY;
}

/** searches the variables array of an expression tree for a variable and returns its position, or -1 if not found
 * Note that this is an O(n) operation!
 */
int SCIPexprtreeFindVar(
   SCIP_EXPRTREE*        tree,               /**< expression tree */
   SCIP_VAR*             var                 /**< variable to search for */
   )
{
   int i;

   assert(tree != NULL);
   assert(var  != NULL);

   for( i = 0; i < tree->nvars; ++i )
      if( (SCIP_VAR*)tree->vars[i] == var )
         return i;

   return -1;
}

/** removes fixed variables from an expression tree, so that at exit all variables are active */
SCIP_RETCODE SCIPexprtreeRemoveFixedVars(
   SCIP_EXPRTREE*        tree,               /**< expression tree */
   SCIP_Bool*            changed,            /**< buffer to store whether the tree was changed, i.e., whether there was a fixed variable */
   int*                  varpos,             /**< array of length at least tree->nvars to store new indices of previously existing variables in expression tree, or -1 if variable was removed; set to NULL if not of interest */
   int*                  newvarsstart        /**< buffer to store index in tree->vars array where new variables begin, or NULL if not of interest */
   )
{
   SCIP_HASHMAP* varhash;
   int i;
   int j;
   int nvarsold;
   SCIP_VAR* var;
   SCIP_Real scalar;
   SCIP_Real constant;
   SCIP_EXPR** replaceexprs;
   SCIP_Bool havefixedvar;
   int idx;
   int* newpos;
   int offset;

   assert(tree != NULL);
   assert(tree->vars != NULL || tree->nvars == 0);
   assert(changed != NULL);

   *changed = FALSE;
   if( newvarsstart != NULL )
      *newvarsstart = tree->nvars;

   if( tree->nvars == 0 )
      return SCIP_OKAY;

   /* create hash map from variable to indices in tree->vars and check if there is a non-fixed variable */
   havefixedvar = FALSE;
   SCIP_CALL( SCIPhashmapCreate(&varhash, tree->blkmem, SCIPcalcHashtableSize(5 * tree->nvars)) );
   for( i = 0; i < tree->nvars; ++i )
   {
      SCIP_CALL( SCIPhashmapInsert(varhash, tree->vars[i], (void*)(size_t)i) );
      if( !SCIPvarIsActive((SCIP_VAR*)tree->vars[i]) )
         havefixedvar = TRUE;
   }

   if( !havefixedvar )
   {
      /* nothing to do */
      if( varpos != NULL )
         for( i = 0; i < tree->nvars; ++i )
            varpos[i] = i;
      SCIPhashmapFree(&varhash);
      return SCIP_OKAY;
   }

   /* we will do something */
   *changed = TRUE;

   nvarsold = tree->nvars;

   /* array to store expressions that replace a variable expression in the tree */
   SCIP_ALLOC( BMSallocBlockMemoryArray(tree->blkmem, &replaceexprs, nvarsold) );
   BMSclearMemoryArray(replaceexprs, nvarsold);

   /* construct for each nonactive variable an expression that replaces this variable in the tree */
   for( i = 0; i < nvarsold; ++i )
   {
      var = (SCIP_VAR*)tree->vars[i];

      if( SCIPvarIsActive(var) )
         continue;

      scalar   = 1.0;
      constant = 0.0;
      SCIP_CALL( SCIPvarGetProbvarSum(&var, &scalar, &constant) );

      if( scalar == 0.0 )
      {
         /* variable is fixed, thus replace by constant expression in tree */
         SCIP_CALL( SCIPexprCreate(tree->blkmem, &replaceexprs[i], SCIP_EXPR_CONST, constant) );
         continue;
      }

      if( SCIPvarIsActive(var) )
      {
         /* variable was aggregated or negated, thus replace by scalar * var + constant */
         if( !SCIPhashmapExists(varhash, var) )
         {
            /* var not in tree yet, so add it */
            SCIP_CALL( SCIPexprtreeAddVars(tree, 1, &var) );
            idx = tree->nvars - 1;
            SCIP_CALL( SCIPhashmapInsert(varhash, (void*)var, (void*)(size_t)idx) );
         }
         else
         {
            idx = (int)(size_t) SCIPhashmapGetImage(varhash, (void*)var);
         }
         assert(idx >= 0 && idx < tree->nvars);
         assert((SCIP_VAR*)tree->vars[idx] == var);

         SCIP_CALL( SCIPexprCreate(tree->blkmem, &replaceexprs[i], SCIP_EXPR_VARIDX, idx) );
         if( scalar != 1.0 || constant != 0.0 )
         {
            /* multiply by scalar and add constant -> linear expression */
            SCIP_CALL( SCIPexprCreateLinear(tree->blkmem, &replaceexprs[i], 1, &replaceexprs[i], &scalar, constant) );
         }
         continue;
      }

      {
         SCIP_EXPR** children;
         SCIP_Real*  coefs;
         int         nchildren;
         SCIP_VAR*   mvar;
         SCIP_Real   mscalar;

         /* var is now multi-aggregated, thus replace by scalar * (multaggrconst + sum_j multaggrscalar_j*multaggrvar_j) + constant */
         assert( SCIPvarGetStatus(var) == SCIP_VARSTATUS_MULTAGGR );

         /* allocate array for children and coefficients */
         SCIP_ALLOC( BMSallocBlockMemoryArray(tree->blkmem, &children, SCIPvarGetMultaggrNVars(var)) );  /*lint !e666 */
         SCIP_ALLOC( BMSallocBlockMemoryArray(tree->blkmem, &coefs,    SCIPvarGetMultaggrNVars(var)) );  /*lint !e666 */
         nchildren = 0;

         /* linear part
          * turn each variable in SCIPvarGetMultaggrVars(var) into an active or multi-aggregated one and add corresponding term to summands */
         for( j = 0; j < SCIPvarGetMultaggrNVars(var); ++j )
         {
            mvar      = SCIPvarGetMultaggrVars(var)[j];
            mscalar   = scalar * SCIPvarGetMultaggrScalars(var)[j];
            SCIP_CALL( SCIPvarGetProbvarSum(&mvar, &mscalar, &constant) );

            /* if variable mvar is fixed, constant has been added to constant and we can continue */
            if( mscalar == 0.0 )
               continue;

            assert(SCIPvarIsActive(mvar) || SCIPvarGetStatus(mvar) == SCIP_VARSTATUS_MULTAGGR);

            /* add mvar to tree, if not in tree yet */
            if( !SCIPhashmapExists(varhash, mvar) )
            {
               /* var not in tree yet, so add it */
               SCIP_CALL( SCIPexprtreeAddVars(tree, 1, &mvar) );
               idx = tree->nvars - 1;
               SCIP_CALL( SCIPhashmapInsert(varhash, (void*)mvar, (void*)(size_t)idx) );
            }
            else
            {
               idx = (int)(size_t) SCIPhashmapGetImage(varhash, (void*)mvar);
            }
            assert(idx >= 0 && idx < tree->nvars);
            assert((SCIP_VAR*)tree->vars[idx] == mvar);

            SCIP_CALL( SCIPexprCreate(tree->blkmem, &children[nchildren], SCIP_EXPR_VARIDX, idx) );
            coefs[nchildren] = mscalar;
            ++nchildren;
         }

         /* constant part */
         constant += scalar * SCIPvarGetMultaggrConstant(var);

         if( nchildren == 0 )
         {
            /* somehow all aggregation variables were fixed */
            SCIP_CALL( SCIPexprCreate(tree->blkmem, &replaceexprs[i], SCIP_EXPR_CONST, constant) );
         }
         else if( nchildren == 1 && constant == 0.0 )
         {
            /* somehow everything collapsed to one summand -> use that one for replaceexprs[i]*/
            replaceexprs[i] = children[0];
         }
         else
         {
            /* set replaceexprs[i] to linear expression in children */
            SCIP_CALL( SCIPexprCreateLinear(tree->blkmem, &replaceexprs[i], nchildren, children, coefs, constant) );
         }

         BMSfreeBlockMemoryArray(tree->blkmem, &children, SCIPvarGetMultaggrNVars(var));
         BMSfreeBlockMemoryArray(tree->blkmem, &coefs,    SCIPvarGetMultaggrNVars(var));
      }
   }

   /* replace variables in tree by assembled expressions */
   SCIP_CALL( SCIPexprtreeSubstituteVars(tree, replaceexprs) );
   /* free replaceexprs */
   for( i = 0; i < nvarsold; ++i )
      if( replaceexprs[i] != NULL )
         SCIPexprFreeDeep(tree->blkmem, &replaceexprs[i]);
   BMSfreeBlockMemoryArray(tree->blkmem, &replaceexprs, nvarsold);

   /* the varhash is not needed anymore */
   SCIPhashmapFree(&varhash);

   /* remove inactive variables from vars array and recompute variable indices */
   SCIP_ALLOC( BMSallocBlockMemoryArray(tree->blkmem, &newpos, tree->nvars) );
   offset = 0;
   for( i = 0; i < tree->nvars; ++i )
   {
      if( SCIPvarIsActive((SCIP_VAR*)tree->vars[i]) || i >= nvarsold )
      {
         /* a new variable need to be either active or multi-aggregated */
         assert(i < nvarsold || SCIPvarIsActive((SCIP_VAR*)tree->vars[i]) || SCIPvarGetStatus((SCIP_VAR*)tree->vars[i]) == SCIP_VARSTATUS_MULTAGGR);
         newpos[i] = i - offset;
      }
      else
      {
         /* non-active variable are removed */
         newpos[i] = -1;
         ++offset;
      }
      if( varpos != NULL && i < nvarsold )
         varpos[i] = newpos[i];
   }
   if( newvarsstart != NULL )
      *newvarsstart -= offset;

   /* update indices in tree */
   SCIPexprReindexVars(tree->root, newpos);

   /* move variable in expression tree vars array
    * check if there is a fixed variable left */
   havefixedvar = FALSE;
   for( i = 0; i < tree->nvars; ++i )
   {
      if( newpos[i] == -1 )
      {
         /* variable was removed */
         assert(!SCIPvarIsActive((SCIP_VAR*)tree->vars[i]));
         continue;
      }
      /* variable is moved */
      tree->vars[newpos[i]] = tree->vars[i];
      if( !SCIPvarIsActive((SCIP_VAR*)tree->vars[i]) )
         havefixedvar = TRUE;
   }

   /* free newpos array; resize vars array */
   BMSfreeBlockMemoryArray(tree->blkmem, &newpos, tree->nvars);
   if( offset < tree->nvars )
   {
      SCIP_ALLOC( BMSreallocBlockMemoryArray(tree->blkmem, &tree->vars, tree->nvars, tree->nvars - offset) );
      tree->nvars -= offset;
   }
   else
   {
      /* all variables were removed */
      BMSfreeBlockMemoryArray(tree->blkmem, &tree->vars, tree->nvars);
      tree->nvars = 0;
   }

   if( havefixedvar )
   {
      /* if there are still fixed variables left, then this are newly added multi-aggregated variables
       * it is then save to call this function recursively, since the original active variables should not be moved,
       * i.e., varpos and *newvarsstart will remain valid
       */
      SCIP_Bool gotchange;

      SCIP_CALL( SCIPexprtreeRemoveFixedVars(tree, &gotchange, NULL, NULL) );
      assert(gotchange);
   }

   return SCIP_OKAY;
}

/*
 * private NLP nonlinear row methods
 */

/** announces, that the given linear coefficient in the constraint matrix changed */
static
SCIP_RETCODE nlrowLinearCoefChanged(
   SCIP_NLROW*           nlrow,              /**< nonlinear row */
   SCIP_SET*             set,                /**< global SCIP settings */
   SCIP_STAT*            stat,               /**< problem statistics data */
   SCIP_VAR*             var,                /**< variable which coefficient changed */
   SCIP_Real             coef,               /**< new coefficient of variable, 0.0 if deleted */
   SCIP_NLP*             nlp                 /**< current NLP data */
   )
{
   assert(nlrow != NULL);
   assert(var   != NULL);

   nlrow->activity = SCIP_INVALID;
   nlrow->validactivitynlp = -1;
   nlrow->pseudoactivity = SCIP_INVALID;
   nlrow->validpsactivitydomchg = -1;
   nlrow->minactivity = SCIP_INVALID;
   nlrow->maxactivity = SCIP_INVALID;
   nlrow->validactivitybdsdomchg = -1;

   if( nlrow->nlpindex >= 0 )
   {
      assert(nlp != NULL);

      /* notify NLP that row has changed */
      SCIP_CALL( nlpRowChanged(nlp, set, stat, nlrow) );

      /* update NLPI problem, if row is in NLPI already */
      if( nlrow->nlpiindex >= 0 )
      {
         int idx;

         /* get index of variable in NLPI */
         assert(SCIPhashmapExists(nlp->varhash, var));
         idx = (int)(size_t)SCIPhashmapGetImage(nlp->varhash, var);
         assert(idx >= 0 && idx < nlp->nvars);

         idx = nlp->varmap_nlp2nlpi[idx];
         assert(idx >= 0 && idx < nlp->nvars_solver);

         /* change coefficient in NLPI problem */
         SCIP_CALL( SCIPnlpiChgLinearCoefs(nlp->solver, nlp->problem, nlrow->nlpiindex, 1, &idx, &coef) );
      }
   }

   return SCIP_OKAY;
}

/** announces, that an element in the quadratic part of a nonlinear row changed */
static
SCIP_RETCODE nlrowQuadElemChanged(
   SCIP_NLROW*           nlrow,              /**< nonlinear row */
   SCIP_SET*             set,                /**< global SCIP settings */
   SCIP_STAT*            stat,               /**< problem statistics data */
   SCIP_QUADELEM         quadelem,           /**< new element (variable indices and new values), quadelem.coef == 0 if it was deleted */
   SCIP_NLP*             nlp                 /**< current NLP data */
   )
{
   assert(nlrow != NULL);
   assert(quadelem.idx1 >= 0);
   assert(quadelem.idx1 < nlrow->nquadvars);
   assert(quadelem.idx2 >= 0);
   assert(quadelem.idx2 < nlrow->nquadvars);

   nlrow->activity = SCIP_INVALID;
   nlrow->validactivitynlp = -1;
   nlrow->pseudoactivity = SCIP_INVALID;
   nlrow->validpsactivitydomchg = -1;
   nlrow->minactivity = SCIP_INVALID;
   nlrow->maxactivity = SCIP_INVALID;
   nlrow->validactivitybdsdomchg = -1;

   if( nlrow->nlpindex >= 0 )
   {
      assert(nlp != NULL);

      /* notify NLP that row has changed */
      SCIP_CALL( nlpRowChanged(nlp, set, stat, nlrow) );

      /* update NLPI problem, if row is in NLPI already */
      if( nlrow->nlpiindex >= 0 )
      {
         SCIP_QUADELEM elem;

         /* get NLPI index of first variable */
         assert(nlrow->quadvars[quadelem.idx1] != NULL);
         assert(SCIPhashmapExists(nlp->varhash, nlrow->quadvars[quadelem.idx1]));
         elem.idx1 = (int)(size_t)SCIPhashmapGetImage(nlp->varhash, nlrow->quadvars[quadelem.idx1]);
         assert(elem.idx1 >= 0 && elem.idx1 < nlp->nvars);

         elem.idx1 = nlp->varmap_nlp2nlpi[elem.idx1];
         assert(elem.idx1 >= 0 && elem.idx1 < nlp->nvars_solver);

         /* get NLPI index of second variable */
         assert(nlrow->quadvars[quadelem.idx2] != NULL);
         assert(SCIPhashmapExists(nlp->varhash, nlrow->quadvars[quadelem.idx2]));
         elem.idx2 = (int)(size_t)SCIPhashmapGetImage(nlp->varhash, nlrow->quadvars[quadelem.idx2]);
         assert(elem.idx2 >= 0 && elem.idx2 < nlp->nvars);

         elem.idx2 = nlp->varmap_nlp2nlpi[elem.idx2];
         assert(elem.idx2 >= 0 && elem.idx2 < nlp->nvars_solver);

         /* make sure idx1 <= idx2 */
         if( elem.idx1 > elem.idx2 )
         {
            int tmp;
            tmp = elem.idx2;
            elem.idx2 = elem.idx1;
            elem.idx1 = tmp;
         }

         elem.coef = quadelem.coef;

         /* change coefficient in NLPI problem */
         SCIP_CALL( SCIPnlpiChgQuadCoefs(nlp->solver, nlp->problem, nlrow->nlpiindex, 1, &elem) );
      }
   }

   return SCIP_OKAY;
}

/** announces, that an expression tree changed */
static
SCIP_RETCODE nlrowExprtreeChanged(
   SCIP_NLROW*           nlrow,              /**< nonlinear row */
   SCIP_SET*             set,                /**< global SCIP settings */
   SCIP_STAT*            stat,               /**< problem statistics data */
   SCIP_NLP*             nlp                 /**< current NLP data */
   )
{
   assert(nlrow != NULL);

   nlrow->activity = SCIP_INVALID;
   nlrow->validactivitynlp = -1;
   nlrow->pseudoactivity = SCIP_INVALID;
   nlrow->validpsactivitydomchg = -1;
   nlrow->minactivity = SCIP_INVALID;
   nlrow->maxactivity = SCIP_INVALID;
   nlrow->validactivitybdsdomchg = -1;

   if( nlrow->nlpindex >= 0 )
   {
      assert(nlp != NULL);

      /* notify NLP that row has changed */
      SCIP_CALL( nlpRowChanged(nlp, set, stat, nlrow) );

      if( nlrow->nlpiindex >= 0 )
      {
         /* change expression tree in NLPI problem */
         int* nlinidxs;

         /* get indices of variables in expression tree part of row */
         if( nlrow->exprtree != NULL )
         {
            int i;
            int n;
            SCIP_VAR* var;

            n = SCIPexprtreeGetNVars(nlrow->exprtree);
            assert(n == 0 || SCIPexprtreeGetVars(nlrow->exprtree) != NULL);

            SCIP_CALL( SCIPsetAllocBufferArray(set, &nlinidxs, n) );

            for( i = 0; i < n; ++i )
            {
               var = SCIPexprtreeGetVars(nlrow->exprtree)[i];
               assert(var != NULL);
               assert(SCIPvarIsActive(var)); /* at this point, there should be only active variables in the row */

               assert(SCIPhashmapExists(nlp->varhash, var));
               nlinidxs[i] = nlp->varmap_nlp2nlpi[(size_t) (void*) SCIPhashmapGetImage(nlp->varhash, var)];
            }

            SCIP_CALL( SCIPnlpiChgExprtree(nlp->solver, nlp->problem, nlrow->nlpiindex, nlinidxs, nlrow->exprtree) );

            SCIPsetFreeBufferArray(set, &nlinidxs);
         }
         else
         {
            SCIP_CALL( SCIPnlpiChgExprtree(nlp->solver, nlp->problem, nlrow->nlpiindex, NULL, NULL) );
         }
      }
   }

   return SCIP_OKAY;
}

/** announces, that a parameter in an expression tree has changed */
static
SCIP_RETCODE nlrowExprtreeParamChanged(
   SCIP_NLROW*           nlrow,              /**< nonlinear row */
   SCIP_SET*             set,                /**< global SCIP settings */
   SCIP_STAT*            stat,               /**< problem statistics data */
   int                   paramidx,           /**< index of parameter which has changed, or -1 if all changed */
   SCIP_NLP*             nlp                 /**< current NLP data */
   )
{
   assert(nlrow != NULL);
   assert(nlrow->exprtree != NULL);
   assert(paramidx >= -1);
   assert(paramidx <  SCIPexprtreeGetNParams(nlrow->exprtree));

   nlrow->activity = SCIP_INVALID;
   nlrow->validactivitynlp = -1;
   nlrow->pseudoactivity = SCIP_INVALID;
   nlrow->validpsactivitydomchg = -1;
   nlrow->minactivity = SCIP_INVALID;
   nlrow->maxactivity = SCIP_INVALID;
   nlrow->validactivitybdsdomchg = -1;

   if( nlrow->nlpindex >= 0 )
   {
      assert(nlp != NULL);

      /* notify NLP that row has changed */
      SCIP_CALL( nlpRowChanged(nlp, set, stat, nlrow) );

      if( nlrow->nlpiindex >= 0 )
      {
         if( paramidx >= 0 )
         {
            /* change coefficient in NLPI problem */
            SCIP_CALL( SCIPnlpiChgNonlinCoef(nlp->solver, nlp->problem, nlrow->nlpiindex, paramidx, SCIPexprtreeGetParamVals(nlrow->exprtree)[paramidx]) );
         }
         else
         {
            SCIP_Real* paramvals;
            int i;
            int n;

            /* change all coefficients in NLPI problem */
            n = SCIPexprtreeGetNParams(nlrow->exprtree);
            paramvals = SCIPexprtreeGetParamVals(nlrow->exprtree);
            for( i = 0; i < n; ++i )
            {
               SCIP_CALL( SCIPnlpiChgNonlinCoef(nlp->solver, nlp->problem, nlrow->nlpiindex, i, paramvals[i]) );
            }
         }
      }
   }

   return SCIP_OKAY;
}

/** notifies nonlinear row, that its sides were changed */
static
SCIP_RETCODE nlrowSideChanged(
   SCIP_NLROW*           nlrow,              /**< nonlinear row */
   SCIP_SET*             set,                /**< global SCIP settings */
   SCIP_STAT*            stat,               /**< problem statistics data */
   SCIP_NLP*             nlp                 /**< current NLP data */
   )
{
   assert(nlrow != NULL);

   if( nlrow->nlpindex >= 0 )
   {
      assert(nlp != NULL);

      /* notify NLP that row has changed */
      SCIP_CALL( nlpRowChanged(nlp, set, stat, nlrow) );

      if( nlrow->nlpiindex >= 0 )
      {
         SCIP_Real lhs;
         SCIP_Real rhs;

         /* change sides in NLPI problem */
         lhs = nlrow->lhs;
         rhs = nlrow->rhs;
         if( !SCIPsetIsInfinity(set, -lhs) )
            lhs -= nlrow->constant;
         if( !SCIPsetIsInfinity(set,  rhs) )
            rhs -= nlrow->constant;

         SCIP_CALL( SCIPnlpiChgConsSides(nlp->solver, nlp->problem, 1, &nlrow->nlpiindex, &lhs, &rhs) );
      }
   }

   return SCIP_OKAY;
}

/** notifies nonlinear row, that its constant was changed */
static
SCIP_RETCODE nlrowConstantChanged(
   SCIP_NLROW*           nlrow,              /**< nonlinear row */
   SCIP_SET*             set,                /**< global SCIP settings */
   SCIP_STAT*            stat,               /**< problem statistics data */
   SCIP_NLP*             nlp                 /**< current NLP data */
   )
{
   assert(nlrow != NULL);

   nlrow->activity = SCIP_INVALID;
   nlrow->validactivitynlp = -1;
   nlrow->pseudoactivity = SCIP_INVALID;
   nlrow->validpsactivitydomchg = -1;
   nlrow->minactivity = SCIP_INVALID;
   nlrow->maxactivity = SCIP_INVALID;
   nlrow->validactivitybdsdomchg = -1;

   if( nlrow->nlpindex >= 0 )
   {
      assert(nlp != NULL);

      /* notify NLP that row has changed */
      SCIP_CALL( nlpRowChanged(nlp, set, stat, nlrow) );

      if( nlrow->nlpiindex >= 0 )
      {
         SCIP_Real lhs;
         SCIP_Real rhs;

         lhs = nlrow->lhs;
         rhs = nlrow->rhs;
         if( !SCIPsetIsInfinity(set, -lhs) )
            lhs -= nlrow->constant;
         if( !SCIPsetIsInfinity(set,  rhs) )
            rhs -= nlrow->constant;

         /* change sides in NLPI problem */
         SCIP_CALL( SCIPnlpiChgConsSides(nlp->solver, nlp->problem, 1, &nlrow->nlpiindex, &lhs, &rhs) );
      }
   }

   return SCIP_OKAY;
}

/** sorts linear part of row entries such that lower variable indices precede higher ones */
static
void nlrowSortLinear(
   SCIP_NLROW*           nlrow                 /**< nonlinear row to be sorted */
   )
{
   assert(nlrow != NULL);

   /* check, if row is already sorted in the LP part, or if the sorting should be delayed */
   if( nlrow->linvarssorted )
      return;

   /* sort linear coefficients */
   SCIPsortPtrReal((void**)nlrow->linvars, nlrow->lincoefs, SCIPvarComp, nlrow->nlinvars);

   nlrow->linvarssorted = TRUE;
}

/** searches linear variable in nonlinear row, returns position in linvars vector or -1 if not found */
static
int nlrowSearchLinearCoef(
   SCIP_NLROW*           nlrow,              /**< nonlinear row to be searched in */
   SCIP_VAR*             var                 /**< variable to be searched for */
   )
{
   int pos;

   assert(nlrow != NULL);
   assert(var   != NULL);

   if( nlrow->nlinvars == 0 )
      return -1;

   nlrowSortLinear(nlrow);
   if( !SCIPsortedvecFindPtr((void**)nlrow->linvars, SCIPvarComp, (void*)var, nlrow->nlinvars, &pos) )
      return -1;

   return pos;
}

/** moves a coefficient in a nonlinear row to a different place, and updates all corresponding data structures */
static
void nlrowMoveLinearCoef(
   SCIP_NLROW*           nlrow,              /**< NLP row */
   int                   oldpos,             /**< old position of coefficient */
   int                   newpos              /**< new position of coefficient */
   )
{
   assert(nlrow != NULL);
   assert(0 <= oldpos && oldpos < nlrow->nlinvars);
   assert(0 <= newpos && newpos < nlrow->nlinvars);
   assert(nlrow->linvars[oldpos] != NULL);

   if( oldpos == newpos )
      return;

   nlrow->linvars[newpos]  = nlrow->linvars[oldpos];
   nlrow->lincoefs[newpos] = nlrow->lincoefs[oldpos];

   /* update sorted flags */
   nlrow->linvarssorted = FALSE;
}

/** adds a previously non existing linear coefficient to a nonlinear row */
static
SCIP_RETCODE nlrowAddLinearCoef(
   SCIP_NLROW*           nlrow,              /**< nonlinear row */
   BMS_BLKMEM*           blkmem,             /**< block memory */
   SCIP_SET*             set,                /**< global SCIP settings */
   SCIP_STAT*            stat,               /**< problem statistics data */
   SCIP_NLP*             nlp,                /**< current NLP data */
   SCIP_VAR*             var,                /**< variable */
   SCIP_Real             coef                /**< value of coefficient */
   )
{
   int pos;

   assert(nlrow  != NULL);
   assert(blkmem != NULL);
   assert(var    != NULL);
   assert(!SCIPsetIsZero(set, coef));

   /* assert that only active variables are added once the row is in the NLP */
   assert(nlrow->nlpindex == -1 || SCIPvarIsActive(var) );

   SCIP_CALL( SCIPnlrowEnsureLinearSize(nlrow, blkmem, set, nlrow->nlinvars+1) );
   assert(nlrow->linvars  != NULL);
   assert(nlrow->lincoefs != NULL);

   pos = nlrow->nlinvars;
   nlrow->nlinvars++;

   /* insert the variable */
   nlrow->linvars [pos] = var;
   nlrow->lincoefs[pos] = coef;

   SCIP_CALL( nlrowLinearCoefChanged(nlrow, set, stat, var, coef, nlp) );

   /* update sorted flag */
   if( pos > 0 && SCIPvarCompare(nlrow->linvars[pos-1], nlrow->linvars[pos]) > 0 )
      nlrow->linvarssorted = FALSE;

   SCIPdebugMessage("added linear coefficient %g * <%s> at position %d to nonlinear row <%s>\n",
      coef, SCIPvarGetName(var), pos, nlrow->name);

   return SCIP_OKAY;
}

/** adds a linear coefficient to a nonlinear row
 * if the variable exists in the linear part of the row already, the coefficients are added
 * otherwise the variable is added to the row */
static
SCIP_RETCODE nlrowAddToLinearCoef(
   SCIP_NLROW*           nlrow,              /**< nonlinear row */
   BMS_BLKMEM*           blkmem,             /**< block memory */
   SCIP_SET*             set,                /**< global SCIP settings */
   SCIP_STAT*            stat,               /**< problem statistics data */
   SCIP_NLP*             nlp,                /**< current NLP data */
   SCIP_VAR*             var,                /**< variable */
   SCIP_Real             coef,               /**< value of coefficient */
   SCIP_Bool             removefixed         /**< whether to disaggregate var before adding */
   )
{
   int pos;

   assert(nlrow  != NULL);
   assert(blkmem != NULL);
   assert(var    != NULL);

   if( removefixed && !SCIPvarIsActive(var) )
   {
      SCIP_Real constant;

      constant = 0.0;
      SCIP_CALL( SCIPvarGetProbvarSum(&var, &coef, &constant) );
      if( constant != 0.0 )
      {
         nlrow->constant += constant;
         SCIP_CALL( nlrowConstantChanged(nlrow, set, stat, nlp) );
      }

      if( !SCIPvarIsActive(var) )
      {
         int j;

         /* if var is still not active, then it is multi-aggregated */
         assert(SCIPvarGetStatus(var) == SCIP_VARSTATUS_MULTAGGR);

         if( SCIPvarGetMultaggrConstant(var) != 0.0 )
         {
            nlrow->constant += coef * SCIPvarGetMultaggrConstant(var);
            SCIP_CALL( nlrowConstantChanged(nlrow, set, stat, nlp) );
         }

         for( j = 0; j < SCIPvarGetMultaggrNVars(var); ++j )
         {
            SCIP_CALL( nlrowAddToLinearCoef(nlrow, blkmem, set, stat, nlp, SCIPvarGetMultaggrVars(var)[j], SCIPvarGetMultaggrScalars(var)[j] * coef, TRUE) );
         }

         return SCIP_OKAY;
      }
   }
   assert(!removefixed || SCIPvarIsActive(var));

   if( SCIPsetIsZero(set, coef) )
      return SCIP_OKAY;

   pos = nlrowSearchLinearCoef(nlrow, var);

   if( pos == -1 )
   {
      /* add as new coefficient */
      SCIP_CALL( nlrowAddLinearCoef(nlrow, blkmem, set, stat, nlp, var, coef) );
   }
   else
   {
      assert(pos >= 0);
      assert(pos <  nlrow->nlinvars);
      assert(nlrow->linvars[pos] == var);

      /* add to previously existing coefficient */
      nlrow->lincoefs[pos] += coef;
   }

   return SCIP_OKAY;
}

/** deletes coefficient at given position from row */
static
SCIP_RETCODE nlrowDelLinearCoefPos(
   SCIP_NLROW*           nlrow,              /**< nonlinear row to be changed */
   SCIP_SET*             set,                /**< global SCIP settings */
   SCIP_STAT*            stat,               /**< problem statistics data */
   SCIP_NLP*             nlp,                /**< current NLP data */
   int                   pos                 /**< position in row vector to delete */
   )
{
   SCIP_VAR* var;

   assert(nlrow != NULL);
   assert(set != NULL);
   assert(0 <= pos && pos < nlrow->nlinvars);
   assert(nlrow->linvars[pos] != NULL);

   var = nlrow->linvars[pos];

   /* move last coefficient to position of empty slot (should set sorted flag to FALSE, if not last variable was deleted) */
   nlrowMoveLinearCoef(nlrow, nlrow->nlinvars-1, pos);
   nlrow->nlinvars--;
   assert(pos == nlrow->nlinvars || nlrow->linvarssorted == FALSE);

   SCIP_CALL( nlrowLinearCoefChanged(nlrow, set, stat, var, 0.0, nlp) );

   return SCIP_OKAY;
}

/** changes a coefficient at given position of a nonlinear row */
static
SCIP_RETCODE nlrowChgLinearCoefPos(
   SCIP_NLROW*           nlrow,              /**< NLP row */
   SCIP_SET*             set,                /**< global SCIP settings */
   SCIP_STAT*            stat,               /**< problem statistics data */
   SCIP_NLP*             nlp,                /**< current NLP data */
   int                   pos,                /**< position in row vector to change */
   SCIP_Real             coef                /**< new value of coefficient */
   )
{
   assert(nlrow != NULL);
   assert(0 <= pos && pos < nlrow->nlinvars);
   assert(nlrow->linvars[pos] != NULL);

   if( SCIPsetIsZero(set, coef) )
   {
      /* delete existing coefficient */
      SCIP_CALL( nlrowDelLinearCoefPos(nlrow, set, stat, nlp, pos) );
   }
   else if( !SCIPsetIsEQ(set, nlrow->lincoefs[pos], coef) )
   {
      /* change existing coefficient */
      nlrow->lincoefs[pos] = coef;
      SCIP_CALL( nlrowLinearCoefChanged(nlrow, set, stat, nlrow->linvars[pos], coef, nlp) );
   }

   return SCIP_OKAY;
}

/** sets up the variable hash for quadratic variables, if the number of variables exceeds some given threshold */
static
SCIP_RETCODE nlrowSetupQuadVarsHash(
   SCIP_NLROW*           nlrow,                /**< nonlinear row */
   BMS_BLKMEM*           blkmem                /**< block memory */
   )
{
   int i;
   assert(blkmem != NULL);
   assert(nlrow  != NULL);
   assert(nlrow->quadvarshash == NULL);

   if( nlrow->nquadvars < 3 )
      return SCIP_OKAY;

   SCIP_CALL( SCIPhashmapCreate(&nlrow->quadvarshash, blkmem, SCIPcalcHashtableSize(5 * nlrow->nquadvars)) );
   assert(nlrow->quadvarshash != NULL);

   for( i = 0; i < nlrow->nquadvars; ++i )
   {
      SCIP_CALL( SCIPhashmapInsert(nlrow->quadvarshash, (void*)nlrow->quadvars[i], (void*)(size_t)i) );
   }

   return SCIP_OKAY;
}

/** sorts quadratic part of row entries */
static
void nlrowSortQuadElem(
   SCIP_NLROW*           nlrow                 /**< nonlinear row to be sorted */
   )
{
   assert(nlrow != NULL);
   assert(nlrow->quadelems != NULL);

   /* check, if row is already sorted in the LP part, or if the sorting should be delayed */
   if( nlrow->quadelemssorted )
      return;

   /* sort quadratic elements */
   SCIPquadelemSort(nlrow->quadelems, nlrow->nquadelems);

   nlrow->quadelemssorted = TRUE;
}

/** searches quadratic elements in nonlinear row, returns position of given index pair in quadelems array or -1 if not found */
static
int nlrowSearchQuadElem(
   SCIP_NLROW*           nlrow,              /**< nonlinear row to be searched in */
   int                   idx1,               /**< index of first  variable to be searched for */
   int                   idx2                /**< index of second variable to be searched for */
   )
{
   int pos;

   assert(nlrow != NULL);
   assert(idx1 >= 0);
   assert(idx1 <  nlrow->nquadvars);
   assert(idx2 >= 0);
   assert(idx2 <  nlrow->nquadvars);

   nlrowSortQuadElem(nlrow);
   if( !SCIPquadelemSortedFind(nlrow->quadelems, idx1, idx2, nlrow->nquadelems, &pos) )
      pos = -1;

   return pos;
}

/** moves a quadratic element in a nonlinear row to a different place, and updates all corresponding data structures */
static
void nlrowMoveQuadElement(
   SCIP_NLROW*           nlrow,              /**< NLP row */
   int                   oldpos,             /**< old position of coefficient */
   int                   newpos              /**< new position of coefficient */
   )
{
   assert(nlrow != NULL);
   assert(0 <= oldpos && oldpos < nlrow->nquadelems);
   assert(0 <= newpos && newpos < nlrow->nquadelems);

   if( oldpos == newpos )
      return;

   nlrow->quadelems[newpos] = nlrow->quadelems[oldpos];

   /* update sorted flags */
   nlrow->quadelemssorted = FALSE;
}

/** adds a previously non existing quadratic element to a nonlinear row */
static
SCIP_RETCODE nlrowAddQuadElement(
   SCIP_NLROW*           nlrow,              /**< nonlinear row */
   BMS_BLKMEM*           blkmem,             /**< block memory */
   SCIP_SET*             set,                /**< global SCIP settings */
   SCIP_STAT*            stat,               /**< problem statistics data */
   SCIP_NLP*             nlp,                /**< current NLP data */
   SCIP_QUADELEM         elem                /**< quadratic element to add */
   )
{
   int pos;

   assert(nlrow  != NULL);
   assert(blkmem != NULL);
   assert(elem.idx1 >= 0);
   assert(elem.idx1 <  nlrow->nquadvars);
   assert(elem.idx2 >= 0);
   assert(elem.idx2 <  nlrow->nquadvars);

   if( SCIPsetIsZero(set, elem.coef) )
      return SCIP_OKAY;

   SCIP_CALL( SCIPnlrowEnsureQuadElementsSize(nlrow, blkmem, set, nlrow->nquadelems+1) );
   assert(nlrow->quadelems != NULL);

   pos = nlrow->nquadelems;
   nlrow->nquadelems++;

   /* insert the element */
   nlrow->quadelems[pos] = elem;

   /* notify row and NLP */
   SCIP_CALL( nlrowQuadElemChanged(nlrow, set, stat, elem, nlp) );

   /* update sorted flag */
   if( pos > 0 )
      nlrow->quadelemssorted = FALSE;

   SCIPdebugMessage("added quadratic element %g * <%s> * <%s> at position %d to nonlinear row <%s>\n",
      elem.coef, SCIPvarGetName(nlrow->quadvars[elem.idx1]), SCIPvarGetName(nlrow->quadvars[elem.idx2]), pos, nlrow->name);

   return SCIP_OKAY;
}

/** deletes coefficient at given position from row */
static
SCIP_RETCODE nlrowDelQuadElemPos(
   SCIP_NLROW*           nlrow,              /**< nonlinear row to be changed */
   SCIP_SET*             set,                /**< global SCIP settings */
   SCIP_STAT*            stat,               /**< problem statistics data */
   SCIP_NLP*             nlp,                /**< current NLP data */
   int                   pos                 /**< position in row vector to delete */
   )
{
   SCIP_QUADELEM elem;

   assert(nlrow != NULL);
   assert(set != NULL);
   assert(0 <= pos && pos < nlrow->nquadelems);

   SCIPdebugMessage("delete quad element (%d,%d) at pos %d\n", nlrow->quadelems[pos].idx1, nlrow->quadelems[pos].idx2, pos);

   elem = nlrow->quadelems[pos];

   /* move last coefficient to position of empty slot (should set sorted flag to FALSE, if not last element was deleted) */
   nlrowMoveQuadElement(nlrow, nlrow->nquadelems-1, pos);
   nlrow->nquadelems--;
   assert(pos == nlrow->nquadelems || nlrow->quadelemssorted == FALSE);

   /* notify row and NLP */
   elem.coef = 0.0;
   SCIP_CALL( nlrowQuadElemChanged(nlrow, set, stat, elem, nlp) );

   return SCIP_OKAY;
}

/** changes a coefficient at given position of quadratic element in nonlinear row */
static
SCIP_RETCODE nlrowChgQuadElemPos(
   SCIP_NLROW*           nlrow,              /**< NLP row */
   SCIP_SET*             set,                /**< global SCIP settings */
   SCIP_STAT*            stat,               /**< problem statistics data */
   SCIP_NLP*             nlp,                /**< current NLP data */
   int                   pos,                /**< position in quadratic elements array to change */
   SCIP_Real             coef                /**< new value of coefficient */
   )
{
   assert(nlrow != NULL);
   assert(0 <= pos && pos < nlrow->nquadelems);

   SCIPdebugMessage("change quad element (%d,%d) at pos %d to %g\n", nlrow->quadelems[pos].idx1, nlrow->quadelems[pos].idx2, pos, coef);

   if( SCIPsetIsZero(set, coef) )
   {
      /* delete existing coefficient */
      SCIP_CALL( nlrowDelQuadElemPos(nlrow, set, stat, nlp, pos) );
   }
   else if( !SCIPsetIsEQ(set, nlrow->quadelems[pos].coef, coef) )
   {
      /* change existing coefficient */
      nlrow->quadelems[pos].coef = coef;
      SCIP_CALL( nlrowQuadElemChanged(nlrow, set, stat, nlrow->quadelems[pos], nlp) );
   }

   return SCIP_OKAY;
}

/** calculates minimal and maximal activity of row w.r.t. the variable's bounds */
static
SCIP_RETCODE nlrowCalcActivityBounds(
   SCIP_NLROW*           nlrow,              /**< nonlinear row */
   SCIP_SET*             set,                /**< global SCIP settings */
   SCIP_STAT*            stat                /**< problem statistics data */
   )
{
   SCIP_Real inf;
   SCIP_INTERVAL activity;
   SCIP_INTERVAL bounds;
   int i;

   assert(nlrow != NULL);
   assert(set   != NULL);
   assert(stat  != NULL);

   inf = SCIPsetInfinity(set);

   /* calculate activity bounds */
   SCIPintervalSet(&activity, nlrow->constant);
   for( i = 0; i < nlrow->nlinvars && !SCIPintervalIsEntire(inf, activity); ++i )
   {
      SCIPintervalSetBounds(&bounds, SCIPvarGetLbLocal(nlrow->linvars[i]), SCIPvarGetUbLocal(nlrow->linvars[i]));
      SCIPintervalMulScalar(inf, &bounds, bounds, nlrow->lincoefs[i]);
      SCIPintervalAdd(inf, &activity, activity, bounds);
   }

   /* @todo make sure quadelems is sorted */
   for( i = 0; i < nlrow->nquadelems && !SCIPintervalIsEntire(inf, activity); )
   {
      SCIP_Real a;
      SCIP_INTERVAL b, tmp;
      int idx1;

      idx1 = nlrow->quadelems[i].idx1;
      SCIPintervalSetBounds(&bounds, SCIPvarGetLbLocal(nlrow->quadvars[idx1]), SCIPvarGetUbLocal(nlrow->quadvars[idx1]));

      /* for x_i*(a*x_i + sum_j b_jx_j) we assemble a and sum_j b_jx_j */
      a = 0.0;
      SCIPintervalSet(&b, 0.0);
      do
      {
         if( nlrow->quadelems[i].idx1 == nlrow->quadelems[i].idx2 )
         {
            a = nlrow->quadelems[i].coef;
         }
         else
         {
            SCIPintervalSetBounds(&tmp, SCIPvarGetLbLocal(nlrow->quadvars[nlrow->quadelems[i].idx2]), SCIPvarGetUbLocal(nlrow->quadvars[nlrow->quadelems[i].idx2]));
            SCIPintervalMulScalar(inf, &tmp, tmp, nlrow->quadelems[i].coef);
            SCIPintervalAdd(inf, &b, b, tmp);
         }
         ++i;
      }
      while( i < nlrow->nquadvars && idx1 == nlrow->quadelems[i].idx1 );

      /* compute bounds for a*x_i^2 + b*x_i and add to activity bounds */
      SCIPintervalQuad(inf, &bounds, a, b, bounds);
      SCIPintervalAdd(inf, &activity, activity, bounds);
   }

   if( nlrow->exprtree != NULL && !SCIPintervalIsEntire(inf, activity))
   {
      SCIP_INTERVAL* varvals;
      int n;

      n = SCIPexprtreeGetNVars(nlrow->exprtree);

      SCIP_CALL( SCIPsetAllocBufferArray(set, &varvals, n) );

      for( i = 0; i < n; ++i )
      {
         SCIPintervalSetBounds(&varvals[i], SCIPvarGetLbLocal(SCIPexprtreeGetVars(nlrow->exprtree)[i]), SCIPvarGetUbLocal(SCIPexprtreeGetVars(nlrow->exprtree)[i]));
      }

      SCIP_CALL( SCIPexprtreeEvalInt(nlrow->exprtree, inf, varvals, &bounds) );
      SCIPintervalAdd(inf, &activity, activity, bounds);

      SCIPsetFreeBufferArray(set, &varvals);
   }

   nlrow->minactivity = SCIPintervalGetInf(activity);
   nlrow->maxactivity = SCIPintervalGetSup(activity);

   nlrow->validactivitybdsdomchg = stat->domchgcount;

   return SCIP_OKAY;
}

/** makes sure that there is no fixed variable at position pos of the linear part of a nonlinear row
 * a fixed variable is replaced with the corresponding constant or disaggregated term
 */
static
SCIP_RETCODE nlrowRemoveFixedLinearCoefPos(
   SCIP_NLROW*           nlrow,              /**< nonlinear row */
   BMS_BLKMEM*           blkmem,             /**< block memory */
   SCIP_SET*             set,                /**< global SCIP settings */
   SCIP_STAT*            stat,               /**< problem statistics data */
   SCIP_NLP*             nlp,                /**< current NLP data */
   int                   pos                 /**< position of variable in linear variables array */
   )
{
   SCIP_Real oldconstant;
   SCIP_VAR* var;

   assert(nlrow  != NULL);
   assert(blkmem != NULL);
   assert(pos >= 0);
   assert(pos <  nlrow->nlinvars);

   var = nlrow->linvars[pos];

   if( SCIPvarIsActive(var) )
      return SCIP_OKAY;

   oldconstant = nlrow->constant;

   /* replace fixed, aggregated, or negated variable */
   SCIP_CALL( SCIPvarGetProbvarSum( &nlrow->linvars[pos], &nlrow->lincoefs[pos], &nlrow->constant) );

   /* if var had been fixed, entry should be removed from row */
   if( nlrow->lincoefs[pos] == 0.0 )
   {
      nlrowMoveLinearCoef(nlrow, nlrow->nlinvars-1, pos);
      nlrow->nlinvars--;

      if( pos < nlrow->nlinvars )
      {
         SCIP_CALL( nlrowRemoveFixedLinearCoefPos(nlrow, blkmem, set, stat, nlp, pos) );
      }

      return SCIP_OKAY;
   }
   nlrow->linvarssorted = FALSE;

   /* notify nlrow that coefficient of var is now 0.0 in row */
   SCIP_CALL( nlrowLinearCoefChanged(nlrow, set, stat, var, 0.0, nlp) );

   /* notify nlrow that constant of row has changed */
   if( oldconstant != nlrow->constant )  /*lint !e777*/
      SCIP_CALL( nlrowConstantChanged(nlrow, set, stat, nlp) );

   if( SCIPvarIsActive(nlrow->linvars[pos]) )
   {
      /* if var was aggregated or negated, notify nlrow about new coefficient */
      SCIP_CALL( nlrowLinearCoefChanged(nlrow, set, stat, nlrow->linvars[pos], nlrow->lincoefs[pos], nlp) );
   }
   else
   {
      SCIP_Real coef;
      int i;

      /* if not removed or active, the new variable should be multi-aggregated */
      assert(SCIPvarGetStatus(nlrow->linvars[pos]) == SCIP_VARSTATUS_MULTAGGR);

      var  = nlrow->linvars[pos];
      coef = nlrow->lincoefs[pos];

      /* remove the variable from the row */
      SCIP_CALL( nlrowDelLinearCoefPos(nlrow, set, stat, nlp, pos) );

      /* add multi-aggregated term to row */
      if( SCIPvarGetMultaggrConstant(var) != 0.0 )
      {
         nlrow->constant += coef * SCIPvarGetMultaggrConstant(var);
         SCIP_CALL( nlrowConstantChanged(nlrow, set, stat, nlp) );
      }
      SCIP_CALL( SCIPnlrowEnsureLinearSize(nlrow, blkmem, set, nlrow->nlinvars + SCIPvarGetMultaggrNVars(var)) );
      for( i = 0; i < SCIPvarGetMultaggrNVars(var); ++i )
      {
         SCIP_CALL( nlrowAddLinearCoef(nlrow, blkmem, set, stat, nlp, SCIPvarGetMultaggrVars(var)[i], coef * SCIPvarGetMultaggrScalars(var)[i]) );
         assert(SCIPvarGetMultaggrVars(var)[i] == nlrow->linvars[nlrow->nlinvars-1]);
         if( !SCIPvarIsActive(SCIPvarGetMultaggrVars(var)[i]) )
         {
            /* if newly added variable is fixed, replace it now */
            SCIP_CALL( nlrowRemoveFixedLinearCoefPos(nlrow, blkmem, set, stat, nlp, nlrow->nlinvars-1) );
         }
      }

      /* due to nlrowDelLinearCoefPos, an inactive variable may have moved to position pos
       * if that is the case, call ourself recursively
       */
      if( pos < nlrow->nlinvars && !SCIPvarIsActive(nlrow->linvars[pos]) )
      {
         SCIP_CALL( nlrowRemoveFixedLinearCoefPos(nlrow, blkmem, set, stat, nlp, pos) );
      }
   }

   return SCIP_OKAY;
}

/** removes fixed variables from the linear part of a nonlinear row */
static
SCIP_RETCODE nlrowRemoveFixedLinearCoefs(
   SCIP_NLROW*           nlrow,              /**< nonlinear row */
   BMS_BLKMEM*           blkmem,             /**< block memory */
   SCIP_SET*             set,                /**< global SCIP settings */
   SCIP_STAT*            stat,               /**< problem statistics data */
   SCIP_NLP*             nlp                 /**< current NLP data */
   )
{
   int i;
   int oldlen;

   assert(nlrow != NULL);
   assert(nlrow->linvars != NULL || nlrow->nlinvars == 0);

   oldlen = nlrow->nlinvars;
   for( i = 0; i < MIN(oldlen, nlrow->nlinvars); ++i )
   {
      assert(nlrow->linvars[i] != NULL);
      SCIP_CALL( nlrowRemoveFixedLinearCoefPos(nlrow, blkmem, set, stat, nlp, i) );
   }

   return SCIP_OKAY;
}

/** removes fixed quadratic variables of a nonlinear row by replacing them with the corresponding constant or disaggregated terms */
static
SCIP_RETCODE nlrowRemoveFixedQuadVars(
   SCIP_NLROW*           nlrow,              /**< nonlinear row */
   BMS_BLKMEM*           blkmem,             /**< block memory */
   SCIP_SET*             set,                /**< global SCIP settings */
   SCIP_STAT*            stat,               /**< problem statistics data */
   SCIP_NLP*             nlp                 /**< current NLP data */
   )
{
   int i;
   int nvarsold;
   SCIP_Bool* used;
   SCIP_QUADELEM elem;
   SCIP_QUADELEM newelem;
   int idx2;
   SCIP_Bool havechange;

   SCIP_VAR* var1;
   SCIP_Real coef1;
   SCIP_Real constant1;
   SCIP_VAR* var2;
   SCIP_Real coef2;
   SCIP_Real constant2;

   assert(nlrow  != NULL);
   assert(blkmem != NULL);

   if( nlrow->nquadvars == 0 )
      return SCIP_OKAY;

   SCIPdebugMessage("removing fixed quadratic variables from nlrow\n\t");
<<<<<<< HEAD
   SCIPdebug( SCIP_CALL( SCIPnlrowPrint(nlrow, NULL) ) );
=======
>>>>>>> 70dc277f

   nvarsold = nlrow->nquadvars;
   havechange = FALSE;

   /* allocate array to count number of uses for each variable */
   SCIP_CALL( SCIPsetAllocBufferArray(set, &used, nlrow->nquadvars) );
   BMSclearMemoryArray(used, nlrow->nquadvars);

   i = 0;
   while( i < nlrow->nquadelems )
   {
      elem = nlrow->quadelems[i];

      assert(elem.idx1 < nlrow->nquadvars);
      assert(elem.idx2 < nlrow->nquadvars);
      if( SCIPvarIsActive(nlrow->quadvars[elem.idx1]) && SCIPvarIsActive(nlrow->quadvars[elem.idx2]) )
      {
         /* both variables of quadratic element are active
          * thus, we just remember that we saw them and can continue with the next element
          */
         if( elem.idx1 < nvarsold )
            used[elem.idx1] = TRUE;
         if( elem.idx2 < nvarsold )
            used[elem.idx2] = TRUE;
         ++i;
         continue;
      }

      SCIPdebugMessage("removing fixed quadratic variables from %dth element %g <%s> <%s>\n",
         i, elem.coef, SCIPvarGetName(nlrow->quadvars[elem.idx1]), SCIPvarGetName(nlrow->quadvars[elem.idx2]));

      /* if one of the variable is not active, we remove the element and insert new disaggregated ones */
      SCIP_CALL( nlrowDelQuadElemPos(nlrow, set, stat, nlp, i) );
      havechange = TRUE;

      var1 = nlrow->quadvars[elem.idx1];
      var2 = nlrow->quadvars[elem.idx2];
      coef1 = 1.0;
      coef2 = 1.0;
      constant1 = 0.0;
      constant2 = 0.0;

      SCIP_CALL( SCIPvarGetProbvarSum(&var1, &coef1, &constant1) );
      SCIP_CALL( SCIPvarGetProbvarSum(&var2, &coef2, &constant2) );

      if( coef1 == 0.0 && coef2 == 0.0 )
      {
         /* both variables were fixed, so we may add a constant term and continue */
         if( constant1 != 0.0 && constant2 != 0.0 )
         {
            nlrow->constant += elem.coef * constant1 * constant2;
            SCIP_CALL( nlrowConstantChanged(nlrow, set, stat, nlp) );
         }
         continue;
      }

      if( coef1 == 0.0 )
      {
         /* only the first variable was fixed, so we may add a linear term
          * elem.coef * x * y -> elem.coef * constant1 * (coef2 * var2 + constant2) */
         if( constant1 != 0.0 )
         {
            SCIP_CALL( nlrowAddToLinearCoef(nlrow, blkmem, set, stat, nlp, var2, elem.coef * constant1 * coef2, TRUE) );
            if( constant2 != 0.0 )
            {
               nlrow->constant += elem.coef * constant1 * constant2;
               SCIP_CALL( nlrowConstantChanged(nlrow, set, stat, nlp) );
            }
         }
         /* continue with next element that is at position i now */
         continue;
      }

      if( coef2 == 0.0 )
      {
         /* only the second variable was fixed, so we may add a linear term
          * elem.coef * x * y -> elem.coef * (coef1 * var1 + constant1) * constant2 */
         if( constant2 != 0.0 )
         {
            SCIP_CALL( nlrowAddToLinearCoef(nlrow, blkmem, set, stat, nlp, var1, elem.coef * coef1 * constant2, TRUE) );
            if( constant1 != 0.0 )
            {
               nlrow->constant += elem.coef * constant1 * constant2;
               SCIP_CALL( nlrowConstantChanged(nlrow, set, stat, nlp) );
            }
         }
         /* continue with next element that is at position i now */
         continue;
      }

      if( var1 == var2 && !SCIPvarIsActive(var1) )
      {
         SCIP_Real tmp;
         int* multaggrvaridxs;
         int j, k;

         assert(SCIPvarGetStatus(var1) == SCIP_VARSTATUS_MULTAGGR);
         assert(coef1 == coef2);  /*lint !e777*/
         assert(constant1 == constant2);  /*lint !e777*/
         /* square term which variable is multi-aggregated
          * elem.coef * x^2 -> elem.coef * (coef1 * (multaggrconstant + sum_i multaggrscalar_i*multaggrvar_i) + constant1)^2
          *    = elem.coef * ( (coef1 * multaggrconstant + constant1)^2 +
          *                    2 * (coef1 * multaggrconstant + constant1) * coef1 * (sum_j multaggrscalar_j*multaggrvar_j) +
          *                    coef1^2 * (sum_{j,k} multaggrscalar_j*multaggrscalar_k*multaggrvar_j*multaggrvar_k)
          *                  )
          */

         /* add constant part */
         tmp = coef1 * SCIPvarGetMultaggrConstant(var1) + constant1;
         if( tmp != 0.0 )
         {
            nlrow->constant += elem.coef * tmp * tmp;
            SCIP_CALL( nlrowConstantChanged(nlrow, set, stat, nlp) );
         }

         /* add linear part */
         if( constant1 != 0.0 || SCIPvarGetMultaggrConstant(var1) != 0.0 )
         {
            for( j = 0; j < SCIPvarGetMultaggrNVars(var1); ++j )
            {
               SCIP_CALL( nlrowAddToLinearCoef(nlrow, blkmem, set, stat, nlp, SCIPvarGetMultaggrVars(var1)[j],
                     2.0 * elem.coef * (coef1 * SCIPvarGetMultaggrConstant(var1) + constant1) * coef1 * SCIPvarGetMultaggrScalars(var1)[j], TRUE) );
            }
         }

         /* setup array with indices of multi-aggregated variables in quadvars */
         SCIP_CALL( SCIPsetAllocBufferArray(set, &multaggrvaridxs, SCIPvarGetMultaggrNVars(var1)) );
         for( j = 0; j < SCIPvarGetMultaggrNVars(var1); ++j )
         {
            multaggrvaridxs[j] = SCIPnlrowSearchQuadVar(nlrow, SCIPvarGetMultaggrVars(var1)[j]);
            if( multaggrvaridxs[j] == -1 )
            {
               /* variable multaggrvar_j not existing in quadvars array yet, so add it */
               SCIP_CALL( SCIPnlrowAddQuadVar(nlrow, blkmem, set, SCIPvarGetMultaggrVars(var1)[j]) );
               multaggrvaridxs[j] = nlrow->nquadvars-1;
            }
            assert(nlrow->quadvars[multaggrvaridxs[j]] == SCIPvarGetMultaggrVars(var1)[j]);
         }

         /* add quadratic elements elem.coef * coef1^2 * (sum_{j,k} multaggrscalar_j*multaggrscalar_k*multaggrvar_j*multaggrvar_k) */
         for( j = 0; j < SCIPvarGetMultaggrNVars(var1); ++j )
         {
            /* bilinear terms */
            for( k = 0; k < j; ++k )
            {
               newelem.idx1 = MIN(multaggrvaridxs[j], multaggrvaridxs[k]);
               newelem.idx2 = MAX(multaggrvaridxs[j], multaggrvaridxs[k]);
               newelem.coef = 2 * elem.coef * coef1 * coef1 * SCIPvarGetMultaggrScalars(var1)[j] * SCIPvarGetMultaggrScalars(var1)[k];
               SCIP_CALL( SCIPnlrowAddQuadElement(nlrow, blkmem, set, stat, nlp, newelem) );
            }

            /* square term */
            newelem.idx1 = multaggrvaridxs[j];
            newelem.idx2 = multaggrvaridxs[j];
            newelem.coef = elem.coef * coef1 * coef1 * SCIPvarGetMultaggrScalars(var1)[j] * SCIPvarGetMultaggrScalars(var1)[j];
            SCIP_CALL( SCIPnlrowAddQuadElement(nlrow, blkmem, set, stat, nlp, newelem) );
         }

         SCIPsetFreeBufferArray(set, &multaggrvaridxs);

         /* continue with next element that is at position i now */
         continue;
      }

      assert(var1 != NULL);
      assert(var2 != NULL);
      if( SCIPvarIsActive(var1) && !SCIPvarIsActive(var2) )
      {
         /* if the second variable is multi-aggregated, but the first one is not, swap both terms */
         SCIP_VAR* tmpvar;
         SCIP_Real tmpcoef;
         SCIP_Real tmpconstant;

         tmpvar      = var1;
         tmpcoef     = coef1;
         tmpconstant = constant1;
         var2      = var1;
         coef2     = coef1;
         constant2 = constant1;
         var1      = tmpvar;
         coef1     = tmpcoef;
         constant1 = tmpconstant;
      }

      if( !SCIPvarIsActive(var1) )
      {
         SCIP_Real tmp;
         int j;

         assert(SCIPvarGetStatus(var1) == SCIP_VARSTATUS_MULTAGGR);

         /* the first variable is multi-aggregated, add a constant and sequences of linear and quadratic terms:
          * elem.coef * x * y -> elem.coef * (coef1 * (multaggrconstant + sum_i multaggrscalar_i*multaggrvar_i) + constant1) * (coef2 * var2 + constant2)
          *    = elem.coef * ( (coef1 * multaggrconstant + constant1) * constant2 +
          *                    (coef1 * multaggrconstant + constant1) * coef2 * var2 +
          *                    (coef1 * (sum_j multaggrscalar_j*multaggrvar_j)) * constant2 +
          *                    (coef1 * (sum_j multaggrscalar_j*multaggrvar_j)) * coef2 * var2
          *                  )
          */

         /* add constant part */
         tmp = elem.coef * (coef1 * SCIPvarGetMultaggrConstant(var1) + constant1) * constant2;
         if( tmp != 0.0 )
         {
            nlrow->constant += tmp;
            SCIP_CALL( nlrowConstantChanged(nlrow, set, stat, nlp) );
         }

         /* add linear part */
         SCIP_CALL( nlrowAddToLinearCoef(nlrow, blkmem, set, stat, nlp, var2, elem.coef * (coef1 * SCIPvarGetMultaggrConstant(var1) + constant1) * coef2, TRUE) );
         if( constant2 != 0.0 )
         {
            for( j = 0; j < SCIPvarGetMultaggrNVars(var1); ++j )
            {
               SCIP_CALL( nlrowAddToLinearCoef(nlrow, blkmem, set, stat, nlp, SCIPvarGetMultaggrVars(var1)[j], elem.coef * coef1 * SCIPvarGetMultaggrScalars(var1)[j] * constant2, TRUE) );
            }
         }

         /* get index of var2 in quadvars array */
         idx2 = SCIPnlrowSearchQuadVar(nlrow, var2);
         if( idx2 == -1 )
         {
            /* variable var2 not existing in quadvars array yet, so add it */
            SCIP_CALL( SCIPnlrowAddQuadVar(nlrow, blkmem, set, var2) );
            idx2 = nlrow->nquadvars-1;
            assert(nlrow->quadvars[idx2] == var2);
         }

         /* add quadratic elements elem.coef * coef1 * (sum_j multaggrscalar_j*multaggrvar_j) * coef2 * var2 */
         for( j = 0; j < SCIPvarGetMultaggrNVars(var1); ++j )
         {
            newelem.idx1 = SCIPnlrowSearchQuadVar(nlrow, SCIPvarGetMultaggrVars(var1)[j]);
            if( newelem.idx1 == -1 )
            {
               /* variable not existing in quadvars array yet, so add it */
               SCIP_CALL( SCIPnlrowAddQuadVar(nlrow, blkmem, set, SCIPvarGetMultaggrVars(var1)[j]) );
               newelem.idx1 = nlrow->nquadvars-1;
               assert(nlrow->quadvars[newelem.idx1] == SCIPvarGetMultaggrVars(var1)[j]);
            }

            newelem.idx2 = idx2;

            /* swap indices if newelem.idx1 <= newelem.idx2 */
            if( newelem.idx1 > idx2 )
            {
               newelem.idx2 = newelem.idx1;
               newelem.idx1 = idx2;
            }

            newelem.coef = elem.coef * coef1 * coef2 * SCIPvarGetMultaggrScalars(var1)[j];

            SCIP_CALL( SCIPnlrowAddQuadElement(nlrow, blkmem, set, stat, nlp, newelem) );

            /* continue with next element that is at position i now */
            continue;
         }
      }

      assert(SCIPvarIsActive(var1));
      assert(SCIPvarIsActive(var2));
      /* add elem.coef * (coef1 * var1 + constant1) * (coef2 * var2 + constant2) */
      /* add constant part */
      if( constant1 != 0.0 && constant2 != 0.0 )
      {
         nlrow->constant += elem.coef * constant1 * constant2;
         SCIP_CALL( nlrowConstantChanged(nlrow, set, stat, nlp) );
      }
      /* add linear coefficients */
      SCIP_CALL( nlrowAddToLinearCoef(nlrow, blkmem, set, stat, nlp, var1, elem.coef * coef1 * constant2, TRUE) );
      SCIP_CALL( nlrowAddToLinearCoef(nlrow, blkmem, set, stat, nlp, var2, elem.coef * coef2 * constant1, TRUE) );
      /* get index of var1 in quadvars array */
      newelem.idx1 = SCIPnlrowSearchQuadVar(nlrow, var1);
      if( newelem.idx1 == -1 )
      {
         /* variable var2 not existing in quadvars array yet, so add it */
         SCIP_CALL( SCIPnlrowAddQuadVar(nlrow, blkmem, set, var1) );
         newelem.idx1 = nlrow->nquadvars-1;
         assert(nlrow->quadvars[newelem.idx1] == var1);
      }
      /* get index of var2 in quadvars array */
      newelem.idx2 = SCIPnlrowSearchQuadVar(nlrow, var2);
      if( newelem.idx2 == -1 )
      {
         /* variable var2 not existing in quadvars array yet, so add it */
         SCIP_CALL( SCIPnlrowAddQuadVar(nlrow, blkmem, set, var2) );
         newelem.idx2 = nlrow->nquadvars-1;
         assert(nlrow->quadvars[newelem.idx2] == var2);
      }
      /* make sure idx1 <= idx2 */
      if( newelem.idx1 > newelem.idx2 )
      {
         idx2 = newelem.idx2;
         newelem.idx2 = newelem.idx1;
         newelem.idx1 = idx2;
      }
      newelem.coef = elem.coef * coef1 * coef2;
      /* add new quadratic element */
      SCIP_CALL( SCIPnlrowAddQuadElement(nlrow, blkmem, set, stat, nlp, newelem) );

      /* continue with next element that is at position i now */
   }

   /* clean up unused variables */
   if( nlrow->nquadelems == 0 )
   {
      /* the complete quadratic part was fixed or linearized, so we just free up all memory */
      BMSfreeBlockMemoryArray(blkmem, &nlrow->quadvars, nlrow->quadvarssize);
      if( nlrow->quadvarshash != NULL )
         SCIPhashmapFree(&nlrow->quadvarshash);
      BMSfreeBlockMemoryArray(blkmem, &nlrow->quadelems, nlrow->quadelemssize);
      nlrow->nquadvars = 0;
      nlrow->quadvarssize = 0;
      nlrow->nquadelems = 0;
      nlrow->quadelemssize = 0;
      nlrow->quadelemssorted = TRUE;
   }
   else if( havechange )
   {
      /* something had changed, so we likely have quadratic variables to remove */
      int* newpos;
      int offset;

      /* compute new positions of variables in quadvars array */
      SCIP_CALL( SCIPsetAllocBufferArray(set, &newpos, nlrow->nquadvars) );

      offset = 0;
      for( i = 0; i < nvarsold; ++i )
      {
         /* previously existing variables should either be active or not used anymore */
         assert(!used[i] || SCIPvarIsActive(nlrow->quadvars[i]));

         if( !used[i] )
         {
            /* variable has been removed */
            newpos[i] = -1;
            ++offset;
         }
         else
         {
            /* variable will move to position i-offset */
            newpos[i] = i-offset;
         }
      }
      for( ; i < nlrow->nquadvars; ++i )
      {
         if( !SCIPvarIsActive(nlrow->quadvars[i]) )
         {
            /* it can have happened that a new quadratic variable was added that is not active (when multiplying two multi-aggregations)
             * in this case, the variable was only temporarily used and should not be used anymore (this is asserted in the next for-loop below),
             * thus we can remove it
             */
            newpos[i] = -1;
            ++offset;
         }
         else
         {
            /* variable will move to position i-offset */
            newpos[i] = i-offset;
         }
      }

      /* adjust variable indices in quadratic elements */
      for( i = 0; i < nlrow->nquadelems; ++i )
      {
         assert(newpos[nlrow->quadelems[i].idx1] >= 0);
         assert(newpos[nlrow->quadelems[i].idx2] >= 0);
         nlrow->quadelems[i].idx1 = newpos[nlrow->quadelems[i].idx1];
         nlrow->quadelems[i].idx2 = newpos[nlrow->quadelems[i].idx2];
         assert(nlrow->quadelems[i].idx1 <= nlrow->quadelems[i].idx2); /* the way we shrink the quadvars array, variables should stay in the same relative position to each other */
      }

      /* move variables in quadvars array and update quadvarshash */
      for( i = 0; i < nlrow->nquadvars; ++i )
      {
         if( newpos[i] == -1 )
         {
            if( nlrow->quadvarshash != NULL )
            {
               SCIP_CALL( SCIPhashmapRemove(nlrow->quadvarshash, (void*)nlrow->quadvars[i]) );
            }
         }
         else
         {
            nlrow->quadvars[newpos[i]] = nlrow->quadvars[i];
            if( nlrow->quadvarshash != NULL )
            {
               SCIP_CALL( SCIPhashmapSetImage(nlrow->quadvarshash, (void*)nlrow->quadvars[i], (void*)(size_t)newpos[i]) );
            }
         }
      }
      nlrow->nquadvars -= offset;

      SCIPsetFreeBufferArray(set, &newpos);
   }

   SCIPsetFreeBufferArray(set, &used);

   SCIPdebugMessage("finished removing fixed quadratic variables\n\t");
<<<<<<< HEAD
   SCIPdebug( SCIP_CALL( SCIPnlrowPrint(nlrow, NULL) ) );
=======
>>>>>>> 70dc277f

   return SCIP_OKAY;
}

/** removes fixed variables from expression tree of a nonlinear row */
static
SCIP_RETCODE nlrowRemoveFixedExprtreeVars(
   SCIP_NLROW*           nlrow,              /**< nonlinear row */
   SCIP_SET*             set,                /**< global SCIP settings */
   SCIP_STAT*            stat,               /**< problem statistics data */
   SCIP_NLP*             nlp                 /**< current NLP data */
   )
{
   SCIP_Bool changed;

   if( nlrow->exprtree == NULL )
      return SCIP_OKAY;

   SCIP_CALL( SCIPexprtreeRemoveFixedVars(nlrow->exprtree, &changed, NULL, NULL) );
   if( changed )
   {
      SCIP_CALL( nlrowExprtreeChanged(nlrow, set, stat, nlp) );
   }

   if( SCIPexprtreeGetNVars(nlrow->exprtree) == 0 && SCIPexprtreeGetNParams(nlrow->exprtree) == 0 )
   {
      /* if expression tree is constant and not parameterized now, remove it */
      SCIP_Real exprval;
      SCIP_CALL( SCIPexprtreeEval(nlrow->exprtree, NULL, &exprval) );
      SCIP_CALL( SCIPnlrowChgConstant(nlrow, set, stat, nlp, nlrow->constant + exprval) );

      SCIP_CALL( SCIPexprtreeFree(&nlrow->exprtree) );
   }

   return SCIP_OKAY;
}

/** removes fixed variable from nonlinear row */
static
SCIP_RETCODE nlrowRemoveFixedVar(
   SCIP_NLROW*           nlrow,              /**< nonlinear row */
   BMS_BLKMEM*           blkmem,             /**< block memory */
   SCIP_SET*             set,                /**< global SCIP settings */
   SCIP_STAT*            stat,               /**< problem statistics data */
   SCIP_NLP*             nlp,                /**< current NLP data */
   SCIP_VAR*             var                 /**< variable that had been fixed */
   )
{
   int pos;

   assert(nlrow != NULL);
   assert(var   != NULL);
   assert(!SCIPvarIsActive(var));

   /* search for variable in linear part and remove if existing */
   pos = nlrowSearchLinearCoef(nlrow, var);
   if( pos >= 0 )
   {
      SCIP_CALL( nlrowRemoveFixedLinearCoefPos(nlrow, blkmem, set, stat, nlp, pos) );
   }

   /* search for variable in quadratic part and remove all fixed quadratic variables if existing */
   pos = SCIPnlrowSearchQuadVar(nlrow, var);
   if( pos >= 0 )
   {
      SCIP_CALL( nlrowRemoveFixedQuadVars(nlrow, blkmem, set, stat, nlp) );
   }

   /* search for variable in non-quadratic part and remove all fixed variables in expression tree if existing */
   if( nlrow->exprtree != NULL && SCIPexprtreeFindVar(nlrow->exprtree, var) >= 0 )
   {
      SCIP_CALL( nlrowRemoveFixedExprtreeVars(nlrow, set, stat, nlp) );
   }

   return SCIP_OKAY;
}

/*
 * public NLP nonlinear row methods
 */

/** create a new nonlinear row
 * the new row is already captured
 */
SCIP_RETCODE SCIPnlrowCreate(
   SCIP_NLROW**          nlrow,              /**< buffer to store pointer to nonlinear row */
   BMS_BLKMEM*           blkmem,             /**< block memory */
   SCIP_SET*             set,                /**< global SCIP settings */
   const char*           name,               /**< name of nonlinear row */
   SCIP_Real             constant,           /**< constant */
   int                   nlinvars,           /**< number of linear variables */
   SCIP_VAR**            linvars,            /**< linear variables, or NULL if nlinvars == 0 */
   SCIP_Real*            lincoefs,           /**< linear coefficients, or NULL if nlinvars == 0 */
   int                   nquadvars,          /**< number of variables in quadratic terms */
   SCIP_VAR**            quadvars,           /**< variables in quadratic terms, or NULL if nquadvars == 0 */
   int                   nquadelems,         /**< number of entries in quadratic term matrix */
   SCIP_QUADELEM*        quadelems,          /**< elements of quadratic term matrix, or NULL if nquadelems == 0 */
   SCIP_EXPRTREE*        exprtree,           /**< expression tree, or NULL */
   SCIP_Real             lhs,                /**< left hand side */
   SCIP_Real             rhs                 /**< right hand side */
   )
{
#ifndef NDEBUG
   int i;
#endif

   assert(nlrow  != NULL);
   assert(blkmem != NULL);
   assert(set    != NULL);
   assert(name   != NULL);
   assert(!SCIPsetIsInfinity(set, ABS(constant)));
   assert(nlinvars   == 0 || linvars   != NULL);
   assert(nlinvars   == 0 || lincoefs  != NULL);
   assert(nquadvars  == 0 || quadvars  != NULL);
   assert(nquadelems == 0 || quadelems != NULL);
   assert(nquadelems == 0 || nquadvars > 0);
   assert(SCIPsetIsRelLE(set, lhs, rhs));

   SCIP_ALLOC( BMSallocBlockMemory(blkmem, nlrow) );

   /* constant part */
   assert(!SCIPsetIsInfinity(set, REALABS(constant)));
   (*nlrow)->constant = constant;

#ifndef NDEBUG
   for( i = 0; i < nlinvars; ++i )
   {
      assert(linvars[i] != NULL);
      assert(!SCIPsetIsInfinity(set, REALABS(lincoefs[i])));
   }
#endif

   /* linear part */
   (*nlrow)->nlinvars = nlinvars;
   (*nlrow)->linvarssize = nlinvars;
   if( nlinvars > 0 )
   {
      SCIP_ALLOC( BMSduplicateBlockMemoryArray(blkmem, &(*nlrow)->linvars,  linvars,  nlinvars) );
      SCIP_ALLOC( BMSduplicateBlockMemoryArray(blkmem, &(*nlrow)->lincoefs, lincoefs, nlinvars) );
      (*nlrow)->linvarssorted = FALSE;
   }
   else
   {
      (*nlrow)->linvars  = NULL;
      (*nlrow)->lincoefs = NULL;
      (*nlrow)->linvarssorted = TRUE;
   }

   /* quadratic variables */
#ifndef NDEBUG
   for( i = 0; i < nquadvars; ++i )
      assert(quadvars[i] != NULL);
#endif

   (*nlrow)->nquadvars    = nquadvars;
   (*nlrow)->quadvarssize = nquadvars;
   (*nlrow)->quadvarshash = NULL;
   if( nquadvars > 0 )
   {
      SCIP_ALLOC( BMSduplicateBlockMemoryArray(blkmem, &(*nlrow)->quadvars, quadvars, nquadvars) );
      SCIP_CALL( nlrowSetupQuadVarsHash(*nlrow, blkmem) );
   }
   else
   {
      (*nlrow)->quadvars = NULL;
   }

   /* quadratic elements */
#ifndef NDEBUG
   for( i = 0; i < nquadelems; ++i )
   {
      assert(quadelems[i].idx1 >= 0);
      assert(quadelems[i].idx1 <  nquadvars);
      assert(quadelems[i].idx2 >= 0);
      assert(quadelems[i].idx2 <  nquadvars);
      assert(quadelems[i].idx1 <= quadelems[i].idx2);
      assert(!SCIPsetIsInfinity(set, REALABS(quadelems[i].coef)));
   }
#endif

   (*nlrow)->nquadelems = nquadelems;
   (*nlrow)->quadelemssize = nquadelems;
   if( nquadelems > 0 )
   {
      assert(nquadvars > 0);
      SCIP_ALLOC( BMSduplicateBlockMemoryArray(blkmem, &(*nlrow)->quadelems, quadelems, nquadelems) );
      (*nlrow)->quadelemssorted = FALSE;
   }
   else
   {
      (*nlrow)->quadelems       = NULL;
      (*nlrow)->quadelemssorted = TRUE;
   }

   /* non-quadratic part */
   if( exprtree != NULL )
   {
      SCIP_CALL( SCIPexprtreeCopy( blkmem, &(*nlrow)->exprtree, exprtree) );
   }
   else
   {
      (*nlrow)->exprtree = NULL;
   }

   /* left and right hand sides, asserted above that lhs is relatively less equal than rhs */
   (*nlrow)->lhs = MIN(lhs, rhs);
   (*nlrow)->rhs = MAX(rhs, rhs);

   /* miscellaneous */
   SCIP_ALLOC( BMSduplicateBlockMemoryArray(blkmem, &(*nlrow)->name, name, strlen(name)+1) );
   (*nlrow)->activity = SCIP_INVALID;
   (*nlrow)->validactivitynlp = FALSE;
   (*nlrow)->pseudoactivity = SCIP_INVALID;
   (*nlrow)->validpsactivitydomchg = FALSE;
   (*nlrow)->minactivity = SCIP_INVALID;
   (*nlrow)->maxactivity = SCIP_INVALID;
   (*nlrow)->validactivitybdsdomchg = FALSE;
   (*nlrow)->nlpindex = -1;
   (*nlrow)->nlpiindex = -1;
   (*nlrow)->nuses = 0;
   (*nlrow)->dualsol = 0.0;

   /* capture the nonlinear row */
   SCIPnlrowCapture(*nlrow);

   return SCIP_OKAY;
}

/** create a nonlinear row that is a copy of a given row
 * the new row is already captured
 */
SCIP_RETCODE SCIPnlrowCreateCopy(
   SCIP_NLROW**          nlrow,              /**< buffer to store pointer to nonlinear row */
   BMS_BLKMEM*           blkmem,             /**< block memory */
   SCIP_SET*             set,                /**< global SCIP settings */
   SCIP_NLROW*           sourcenlrow         /**< nonlinear row to copy */
   )
{
   assert(nlrow  != NULL);
   assert(blkmem != NULL);
   assert(set    != NULL);
   assert(sourcenlrow != NULL);

   SCIP_CALL( SCIPnlrowCreate(nlrow, blkmem, set, sourcenlrow->name,
         sourcenlrow->constant,
         sourcenlrow->nlinvars, sourcenlrow->linvars, sourcenlrow->lincoefs,
         sourcenlrow->nquadvars, sourcenlrow->quadvars, sourcenlrow->nquadelems, sourcenlrow->quadelems,
         sourcenlrow->exprtree,
         sourcenlrow->lhs, sourcenlrow->rhs) );

   (*nlrow)->linvarssorted          = sourcenlrow->linvarssorted;
   (*nlrow)->quadelemssorted        = sourcenlrow->quadelemssorted;
   (*nlrow)->activity               = sourcenlrow->activity;
   (*nlrow)->validactivitynlp       = sourcenlrow->validactivitynlp;
   (*nlrow)->pseudoactivity         = sourcenlrow->pseudoactivity;
   (*nlrow)->validpsactivitydomchg  = sourcenlrow->validpsactivitydomchg;
   (*nlrow)->minactivity            = sourcenlrow->minactivity;
   (*nlrow)->maxactivity            = sourcenlrow->maxactivity;
   (*nlrow)->validactivitybdsdomchg = sourcenlrow->validactivitybdsdomchg;

   return SCIP_OKAY;
}

/** create a new nonlinear row from a linear row
 * the new row is already captured
 */
SCIP_RETCODE SCIPnlrowCreateFromRow(
   SCIP_NLROW**          nlrow,              /**< buffer to store pointer to nonlinear row */
   BMS_BLKMEM*           blkmem,             /**< block memory */
   SCIP_SET*             set,                /**< global SCIP settings */
   SCIP_ROW*             row                 /**< the linear row to copy */
   )
{
   int rownz;

   assert(nlrow  != NULL);
   assert(blkmem != NULL);
   assert(set    != NULL);
   assert(row    != NULL);

   rownz = SCIProwGetNNonz(row);

   if( rownz > 1 )
   {
      SCIP_VAR** rowvars;
      int i;

      SCIP_CALL( SCIPsetAllocBufferArray(set, &rowvars, rownz) );

      for( i = 0; i < rownz; ++i )
      {
         rowvars[i] = SCIPcolGetVar(SCIProwGetCols(row)[i]);
         assert(rowvars[i] != NULL);
      }

      SCIP_CALL( SCIPnlrowCreate(nlrow, blkmem, set, SCIProwGetName(row),
            SCIProwGetConstant(row),
            rownz, rowvars, SCIProwGetVals(row),
            0, NULL, 0, NULL,
            NULL,
            SCIProwGetLhs(row), SCIProwGetRhs(row)) );

      SCIPsetFreeBufferArray(set, &rowvars);
   }
   else if( rownz == 1 )
   {
      SCIP_VAR* rowvar;

      rowvar = SCIPcolGetVar(SCIProwGetCols(row)[0]);

      SCIP_CALL( SCIPnlrowCreate(nlrow, blkmem, set, SCIProwGetName(row),
            SCIProwGetConstant(row),
            1, &rowvar, SCIProwGetVals(row),
            0, NULL, 0, NULL,
            NULL,
            SCIProwGetLhs(row), SCIProwGetRhs(row)) );
   }
   else
   {
      SCIP_CALL( SCIPnlrowCreate(nlrow, blkmem, set, SCIProwGetName(row),
            SCIProwGetConstant(row),
            0, NULL, NULL,
            0, NULL, 0, NULL,
            NULL,
            SCIProwGetLhs(row), SCIProwGetRhs(row)) );
   }

   return SCIP_OKAY;   
}

/** frees a nonlinear row */
SCIP_RETCODE SCIPnlrowFree(
   SCIP_NLROW**          nlrow,              /**< pointer to NLP row */
   BMS_BLKMEM*           blkmem              /**< block memory */
   )
{
   assert(blkmem != NULL);
   assert(nlrow  != NULL);
   assert(*nlrow != NULL);
   assert((*nlrow)->nuses == 0);
   assert((*nlrow)->nlpindex == -1);
   assert((*nlrow)->nlpiindex == -1);

   /* linear part */
   BMSfreeBlockMemoryArrayNull(blkmem, &(*nlrow)->linvars,   (*nlrow)->linvarssize);
   BMSfreeBlockMemoryArrayNull(blkmem, &(*nlrow)->lincoefs,  (*nlrow)->linvarssize);

   /* quadratic part */
   BMSfreeBlockMemoryArrayNull(blkmem, &(*nlrow)->quadvars,  (*nlrow)->quadvarssize);
   BMSfreeBlockMemoryArrayNull(blkmem, &(*nlrow)->quadelems, (*nlrow)->quadelemssize);
   if( (*nlrow)->quadvarshash != NULL )
      SCIPhashmapFree(&(*nlrow)->quadvarshash);

   /* non-quadratic part */
   if( (*nlrow)->exprtree != NULL )
   {
      SCIP_CALL( SCIPexprtreeFree(&(*nlrow)->exprtree) );
   }

   /* miscellaneous */
   BMSfreeBlockMemoryArray(blkmem, &(*nlrow)->name, strlen((*nlrow)->name)+1);

   BMSfreeBlockMemory(blkmem, nlrow);

   return SCIP_OKAY;
}

/** output nonlinear row to file stream */
SCIP_RETCODE SCIPnlrowPrint(
   SCIP_NLROW*           nlrow,              /**< NLP row */
   SCIP_MESSAGEHDLR*     messagehdlr,        /**< message handler */
   FILE*                 file                /**< output file (or NULL for standard output) */
   )
{
   int i;

   assert(nlrow != NULL);

   /* print row name */
   if( nlrow->name != NULL && nlrow->name[0] != '\0' )
   {
      SCIPmessageFPrintInfo(messagehdlr, file, "%s: ", nlrow->name);
   }

   /* print left hand side */
   SCIPmessageFPrintInfo(messagehdlr, file, "%.15g <= ", nlrow->lhs);

   /* print constant */
   SCIPmessageFPrintInfo(messagehdlr, file, "%.15g ", nlrow->constant);

   /* print linear coefficients */
   for( i = 0; i < nlrow->nlinvars; ++i )
   {
      assert(nlrow->linvars[i] != NULL);
      assert(SCIPvarGetName(nlrow->linvars[i]) != NULL);
      SCIPmessageFPrintInfo(messagehdlr, file, "%+.15g<%s> ", nlrow->lincoefs[i], SCIPvarGetName(nlrow->linvars[i]));
   }

   /* print quadratic elements */
   for( i = 0; i < nlrow->nquadelems; ++i )
   {
      assert(SCIPvarGetName(nlrow->quadvars[nlrow->quadelems[i].idx1]) != NULL);
      assert(SCIPvarGetName(nlrow->quadvars[nlrow->quadelems[i].idx2]) != NULL);
      if( nlrow->quadelems[i].idx1 == nlrow->quadelems[i].idx2 )
         SCIPmessageFPrintInfo(messagehdlr, file, "%+.15gsqr(<%s>) ", nlrow->quadelems[i].coef, SCIPvarGetName(nlrow->quadvars[nlrow->quadelems[i].idx1]));
      else
         SCIPmessageFPrintInfo(messagehdlr, file, "%+.15g<%s><%s> ", nlrow->quadelems[i].coef, SCIPvarGetName(nlrow->quadvars[nlrow->quadelems[i].idx1]), SCIPvarGetName(nlrow->quadvars[nlrow->quadelems[i].idx2]));
   }

   /* print non-quadratic part */
   if( nlrow->exprtree != NULL )
   {
      SCIPmessageFPrintInfo(messagehdlr, file, " + ");
      SCIP_CALL( SCIPexprtreePrintWithNames(nlrow->exprtree, messagehdlr, file) );
   }

   /* print right hand side */
   SCIPmessageFPrintInfo(messagehdlr, file, "<= %.15g\n", nlrow->rhs);

   return SCIP_OKAY;
}

/** increases usage counter of NLP nonlinear row */
void SCIPnlrowCapture(
   SCIP_NLROW*           nlrow               /**< nonlinear row to capture */
   )
{
   assert(nlrow != NULL);
   assert(nlrow->nuses >= 0);

   SCIPdebugMessage("capture nonlinear row <%s> with nuses=%d\n", nlrow->name, nlrow->nuses);
   nlrow->nuses++;
}

/** decreases usage counter of NLP nonlinear row */
SCIP_RETCODE SCIPnlrowRelease(
   SCIP_NLROW**          nlrow,              /**< nonlinear row to free */
   BMS_BLKMEM*           blkmem,             /**< block memory */
   SCIP_SET*             set                 /**< global SCIP settings */
   )
{
   assert(blkmem != NULL);
   assert(nlrow  != NULL);
   assert(*nlrow != NULL);
   assert((*nlrow)->nuses >= 1);

   SCIPdebugMessage("release nonlinear row <%s> with nuses=%d\n", (*nlrow)->name, (*nlrow)->nuses);
   (*nlrow)->nuses--;
   if( (*nlrow)->nuses == 0 )
   {
      SCIP_CALL( SCIPnlrowFree(nlrow, blkmem) );
   }

   *nlrow = NULL;

   return SCIP_OKAY;
} /*lint !e715*/

/** ensures, that linear coefficient array of nonlinear row can store at least num entries */
SCIP_RETCODE SCIPnlrowEnsureLinearSize(
   SCIP_NLROW*           nlrow,              /**< NLP row */
   BMS_BLKMEM*           blkmem,             /**< block memory */
   SCIP_SET*             set,                /**< global SCIP settings */
   int                   num                 /**< minimum number of entries to store */
   )
{
   assert(nlrow != NULL);
   assert(nlrow->nlinvars <= nlrow->linvarssize);

   if( num > nlrow->linvarssize )
   {
      int newsize;

      newsize = SCIPsetCalcMemGrowSize(set, num);
      SCIP_ALLOC( BMSreallocBlockMemoryArray(blkmem, &nlrow->linvars,    nlrow->linvarssize, newsize) );
      SCIP_ALLOC( BMSreallocBlockMemoryArray(blkmem, &nlrow->lincoefs,   nlrow->linvarssize, newsize) );
      nlrow->linvarssize = newsize;
   }
   assert(num <= nlrow->linvarssize);

   return SCIP_OKAY;
}

/** adds a previously non existing linear coefficient to an NLP nonlinear row */
SCIP_RETCODE SCIPnlrowAddLinearCoef(
   SCIP_NLROW*           nlrow,              /**< NLP nonlinear row */
   BMS_BLKMEM*           blkmem,             /**< block memory */
   SCIP_SET*             set,                /**< global SCIP settings */
   SCIP_STAT*            stat,               /**< problem statistics data */
   SCIP_NLP*             nlp,                /**< current NLP data */
   SCIP_VAR*             var,                /**< variable */
   SCIP_Real             val                 /**< value of coefficient */
   )
{
   /* if row is in NLP already, make sure that only active variables are added */
   if( nlrow->nlpindex >= 0 )
   {
      SCIP_Real constant;

      /* get corresponding active or multi-aggregated variable */
      constant = 0.0;
      SCIP_CALL( SCIPvarGetProbvarSum(&var, &val, &constant) );

      /* add constant */
      SCIP_CALL( SCIPnlrowChgConstant(nlrow, set, stat, nlp, nlrow->constant + constant) );

      if( val == 0.0 )
         /* var has been fixed */
         return SCIP_OKAY;

      if( !SCIPvarIsActive(var) )
      {
         /* var should be multi-aggregated, so call this function recursively */
         int i;

         assert(SCIPvarGetStatus(var) == SCIP_VARSTATUS_MULTAGGR);
         for( i = 0; i < SCIPvarGetMultaggrNVars(var); ++i )
         {
            SCIP_CALL( SCIPnlrowAddLinearCoef(nlrow, blkmem, set, stat, nlp, SCIPvarGetMultaggrVars(var)[i], SCIPvarGetMultaggrScalars(var)[i] * val) );
         }
         return SCIP_OKAY;
      }

      /* var is active, so can go on like normal */
   }

   SCIP_CALL( nlrowAddLinearCoef(nlrow, blkmem, set, stat, nlp, var, val) );

   return SCIP_OKAY;
}

/** deletes linear coefficient from nonlinear row */
SCIP_RETCODE SCIPnlrowDelLinearCoef(
   SCIP_NLROW*           nlrow,              /**< nonlinear row to be changed */
   SCIP_SET*             set,                /**< global SCIP settings */
   SCIP_STAT*            stat,               /**< problem statistics data */
   SCIP_NLP*             nlp,                /**< current NLP data */
   SCIP_VAR*             var                 /**< coefficient to be deleted */
   )
{
   int pos;

   assert(nlrow != NULL);
   assert(var   != NULL);

   /* if the row is in the NLP already, we can only have active variables, so var should also be active; in non-debug mode, one gets an error below */
   assert(nlrow->nlpindex == -1 || SCIPvarIsActive(var) );

   /* search the position of the variable in the row's variable vector */
   pos = nlrowSearchLinearCoef(nlrow, var);
   if( pos == -1 )
   {
      SCIPerrorMessage("coefficient for variable <%s> doesn't exist in nonlinear row <%s>\n", SCIPvarGetName(var), nlrow->name);
      return SCIP_INVALIDDATA;
   }
   assert(0 <= pos && pos < nlrow->nlinvars);
   assert(nlrow->linvars[pos] == var);

   /* delete the variable from the row's variable vector */
   SCIP_CALL( nlrowDelLinearCoefPos(nlrow, set, stat, nlp, pos) );

   return SCIP_OKAY;
}

/** changes or adds a linear coefficient to a nonlinear row */
SCIP_RETCODE SCIPnlrowChgLinearCoef(
   SCIP_NLROW*           nlrow,              /**< nonlinear row */
   BMS_BLKMEM*           blkmem,             /**< block memory */
   SCIP_SET*             set,                /**< global SCIP settings */
   SCIP_STAT*            stat,               /**< problem statistics data */
   SCIP_NLP*             nlp,                /**< current NLP data */
   SCIP_VAR*             var,                /**< variable */
   SCIP_Real             coef                /**< new value of coefficient */
   )
{
   int pos;

   assert(nlrow != NULL);
   assert(nlp != NULL);
   assert(var != NULL);

   /* search the position of the variable in the row's linvars vector */
   pos = nlrowSearchLinearCoef(nlrow, var);

   /* check, if column already exists in the row's linear variables vector */
   if( pos == -1 )
   {
      if( !SCIPsetIsZero(set, coef) )
      {
         /* add previously not existing coefficient */
         SCIP_CALL( nlrowAddLinearCoef(nlrow, blkmem, set, stat, nlp, var, coef) );
      }
   }
   else
   {
      /* change the coefficient in the row */
      SCIP_CALL( nlrowChgLinearCoefPos(nlrow, set, stat, nlp, pos, coef) );
   }

   return SCIP_OKAY;
}

/** ensures, that quadratic variables array of nonlinear row can store at least num entries */
SCIP_RETCODE SCIPnlrowEnsureQuadVarsSize(
   SCIP_NLROW*           nlrow,              /**< NLP row */
   BMS_BLKMEM*           blkmem,             /**< block memory */
   SCIP_SET*             set,                /**< global SCIP settings */
   int                   num                 /**< minimum number of entries to store */
   )
{
   assert(nlrow != NULL);
   assert(nlrow->nquadvars <= nlrow->quadvarssize);

   if( num > nlrow->quadvarssize )
   {
      int newsize;

      newsize = SCIPsetCalcMemGrowSize(set, num);
      SCIP_ALLOC( BMSreallocBlockMemoryArray(blkmem, &nlrow->quadvars, nlrow->quadvarssize, newsize) );
      nlrow->quadvarssize = newsize;
   }
   assert(num <= nlrow->quadvarssize);

   return SCIP_OKAY;
}

/** adds variable to quadvars array of row */
SCIP_RETCODE SCIPnlrowAddQuadVar(
   SCIP_NLROW*           nlrow,                /**< nonlinear row */
   BMS_BLKMEM*           blkmem,               /**< block memory */
   SCIP_SET*             set,                  /**< global SCIP settings */
   SCIP_VAR*             var                   /**< variable to search for */
   )
{
   assert(blkmem != NULL);
   assert(nlrow  != NULL);
   assert(var    != NULL);

   /* assert that only active variables are added once the row is in the NLP */
   assert(nlrow->nlpindex == -1 || SCIPvarIsActive(var) );

   /* assert that variable has not been added already */
   assert(SCIPnlrowSearchQuadVar(nlrow, var) == -1);

   SCIP_CALL( SCIPnlrowEnsureQuadVarsSize(nlrow, blkmem, set, nlrow->nquadvars+1) );
   nlrow->quadvars[nlrow->nquadvars] = var;
   nlrow->nquadvars++;

   if( nlrow->quadvarshash == NULL )
   {
      SCIP_CALL( nlrowSetupQuadVarsHash(nlrow, blkmem) );
   }
   else
   {
      SCIP_CALL( SCIPhashmapInsert(nlrow->quadvarshash, (void*)var, (void*)(size_t)(nlrow->nquadvars-1)) );
   }
   assert(SCIPnlrowSearchQuadVar(nlrow, var) == nlrow->nquadvars-1);

   return SCIP_OKAY;
}

/** ensures, that quadratic elements array of nonlinear row can store at least num entries */
SCIP_RETCODE SCIPnlrowEnsureQuadElementsSize(
   SCIP_NLROW*           nlrow,              /**< NLP row */
   BMS_BLKMEM*           blkmem,             /**< block memory */
   SCIP_SET*             set,                /**< global SCIP settings */
   int                   num                 /**< minimum number of entries to store */
   )
{
   assert(nlrow != NULL);
   assert(nlrow->nquadelems <= nlrow->quadelemssize);

   if( num > nlrow->quadelemssize )
   {
      int newsize;

      newsize = SCIPsetCalcMemGrowSize(set, num);
      SCIP_ALLOC( BMSreallocBlockMemoryArray(blkmem, &nlrow->quadelems, nlrow->quadelemssize, newsize) );
      nlrow->quadelemssize = newsize;
   }
   assert(num <= nlrow->quadelemssize);

   return SCIP_OKAY;
}

/** adds a previously non existing quadratic element to an NLP nonlinear row */
SCIP_RETCODE SCIPnlrowAddQuadElement(
   SCIP_NLROW*           nlrow,              /**< NLP nonlinear row */
   BMS_BLKMEM*           blkmem,             /**< block memory */
   SCIP_SET*             set,                /**< global SCIP settings */
   SCIP_STAT*            stat,               /**< problem statistics data */
   SCIP_NLP*             nlp,                /**< current NLP data */
   SCIP_QUADELEM         elem                /**< quadratic element to add */
   )
{
   SCIP_CALL( nlrowAddQuadElement(nlrow, blkmem, set, stat, nlp, elem) );

   return SCIP_OKAY;
}

/** deletes quadratic element from nonlinear row */
SCIP_RETCODE SCIPnlrowDelQuadElement(
   SCIP_NLROW*           nlrow,              /**< nonlinear row to be changed */
   SCIP_SET*             set,                /**< global SCIP settings */
   SCIP_STAT*            stat,               /**< problem statistics data */
   SCIP_NLP*             nlp,                /**< current NLP data */
   int                   idx1,               /**< index of first variable in element */
   int                   idx2                /**< index of second variable in element */
   )
{
   int pos;

   assert(nlrow != NULL);
   assert(idx1 >= 0);
   assert(idx1 <  nlrow->nquadvars);
   assert(idx2 >= 0);
   assert(idx2 <  nlrow->nquadvars);
   assert(idx1 <= idx2);

   /* search the position of the variable in the row's variable vector */
   pos = nlrowSearchQuadElem(nlrow, idx1, idx2);
   if( pos == -1 )
   {
      SCIPerrorMessage("coefficient for index pair (idx1, idx2) doesn't exist in nonlinear row <%s>\n", idx1, idx2, nlrow->name);
      return SCIP_INVALIDDATA;
   }
   assert(0 <= pos && pos < nlrow->nquadelems);

   /* delete the element from the row's quadratic elements array */
   SCIP_CALL( nlrowDelQuadElemPos(nlrow, set, stat, nlp, pos) );

   return SCIP_OKAY;
}

/** changes or adds a quadratic element to a nonlinear row */
SCIP_RETCODE SCIPnlrowChgQuadElem(
   SCIP_NLROW*           nlrow,              /**< nonlinear row */
   BMS_BLKMEM*           blkmem,             /**< block memory */
   SCIP_SET*             set,                /**< global SCIP settings */
   SCIP_STAT*            stat,               /**< problem statistics data */
   SCIP_NLP*             nlp,                /**< current NLP data */
   SCIP_QUADELEM         elem                /**< new quadratic element */
   )
{
   int pos;

   assert(nlrow != NULL);
   assert(nlp != NULL);

   /* search the position of the variable in the row's linvars vector */
   pos = nlrowSearchQuadElem(nlrow, elem.idx1, elem.idx2);

   if( pos == -1 )
   {
      /* add previously not existing element */
      SCIP_CALL( nlrowAddQuadElement(nlrow, blkmem, set, stat, nlp, elem) );
   }
   else
   {
      /* change the coefficient in the row */
      SCIP_CALL( nlrowChgQuadElemPos(nlrow, set, stat, nlp, pos, elem.coef) );
   }

   return SCIP_OKAY;
}

/** replaces an expression tree in nonlinear row */
SCIP_RETCODE SCIPnlrowChgExprtree(
   SCIP_NLROW*           nlrow,              /**< nonlinear row */
   BMS_BLKMEM*           blkmem,             /**< block memory */
   SCIP_SET*             set,                /**< global SCIP settings */
   SCIP_STAT*            stat,               /**< problem statistics data */
   SCIP_NLP*             nlp,                /**< current NLP data */
   SCIP_EXPRTREE*        exprtree            /**< new expression tree */
   )
{
   assert(nlrow  != NULL);
   assert(blkmem != NULL);

   /* free previous expression tree */
   if( nlrow->exprtree != NULL )
   {
      SCIP_CALL( SCIPexprtreeFree(&nlrow->exprtree) );
      assert(nlrow->exprtree == NULL);
   }

   /* adds new expression tree */
   if( exprtree != NULL )
   {
      SCIP_CALL( SCIPexprtreeCopy(blkmem, &nlrow->exprtree, exprtree) );

      /* if row is already in NLP, ensure that exprtree has only active variables */
      if( nlrow->nlpindex >= 0 )
      {
         SCIP_Bool dummy;
         SCIP_CALL( SCIPexprtreeRemoveFixedVars(nlrow->exprtree, &dummy, NULL, NULL) );
      }
   }

   /* notify row about the change */
   SCIP_CALL( nlrowExprtreeChanged(nlrow, set, stat, nlp) );

   return SCIP_OKAY;
}

/** changes a parameter in an expression of a nonlinear row */
SCIP_RETCODE SCIPnlrowChgExprtreeParam(
   SCIP_NLROW*           nlrow,              /**< nonlinear row */
   BMS_BLKMEM*           blkmem,             /**< block memory */
   SCIP_SET*             set,                /**< global SCIP settings */
   SCIP_STAT*            stat,               /**< problem statistics data */
   SCIP_NLP*             nlp,                /**< current NLP data */
   int                   paramidx,           /**< index of parameter in expression tree's parameter array */
   SCIP_Real             paramval            /**< new value of parameter */
   )
{
   assert(nlrow  != NULL);
   assert(blkmem != NULL);
   assert(nlrow->exprtree != NULL);

   SCIPexprtreeSetParamVal(nlrow->exprtree, paramidx, paramval);

   /* notify row about the change */
   SCIP_CALL( nlrowExprtreeParamChanged(nlrow, set, stat, paramidx, nlp) );

   return SCIP_OKAY;
}

/** changes all parameters in an expression of a nonlinear row */
SCIP_RETCODE SCIPnlrowChgExprtreeParams(
   SCIP_NLROW*           nlrow,              /**< nonlinear row */
   BMS_BLKMEM*           blkmem,             /**< block memory */
   SCIP_SET*             set,                /**< global SCIP settings */
   SCIP_STAT*            stat,               /**< problem statistics data */
   SCIP_NLP*             nlp,                /**< current NLP data */
   SCIP_Real*            paramvals           /**< new values of parameters */
   )
{
   assert(nlrow  != NULL);
   assert(blkmem != NULL);
   assert(nlrow->exprtree != NULL);

   SCIP_CALL( SCIPexprtreeSetParams(nlrow->exprtree, SCIPexprtreeGetNParams(nlrow->exprtree), paramvals) );

   /* notify row about the change */
   SCIP_CALL( nlrowExprtreeParamChanged(nlrow, set, stat, -1, nlp) );

   return SCIP_OKAY;
}

/** changes constant of nonlinear row */
SCIP_RETCODE SCIPnlrowChgConstant(
   SCIP_NLROW*           nlrow,              /**< nonlinear row */
   SCIP_SET*             set,                /**< global SCIP settings */
   SCIP_STAT*            stat,               /**< problem statistics data */
   SCIP_NLP*             nlp,                /**< current NLP data */
   SCIP_Real             constant            /**< new constant */
   )
{
   assert(nlrow != NULL);

   if( !SCIPsetIsEQ(set, nlrow->constant, constant) )
   {
      nlrow->constant = constant;
      SCIP_CALL( nlrowConstantChanged(nlrow, set, stat, nlp) );
   }

   return SCIP_OKAY;
}

/** changes left hand side of nonlinear row */
SCIP_RETCODE SCIPnlrowChgLhs(
   SCIP_NLROW*           nlrow,              /**< nonlinear row */
   SCIP_SET*             set,                /**< global SCIP settings */
   SCIP_STAT*            stat,               /**< problem statistics data */
   SCIP_NLP*             nlp,                /**< current NLP data */
   SCIP_Real             lhs                 /**< new left hand side */
   )
{
   assert(nlrow != NULL);

   if( !SCIPsetIsEQ(set, nlrow->lhs, lhs) )
   {
      nlrow->lhs = lhs;
      SCIP_CALL( nlrowSideChanged(nlrow, set, stat, nlp) );
   }

   return SCIP_OKAY;
}

/** changes right hand side of nonlinear row */
SCIP_RETCODE SCIPnlrowChgRhs(
   SCIP_NLROW*           nlrow,              /**< nonlinear row */
   SCIP_SET*             set,                /**< global SCIP settings */
   SCIP_STAT*            stat,               /**< problem statistics data */
   SCIP_NLP*             nlp,                /**< current NLP data */
   SCIP_Real             rhs                 /**< new right hand side */
   )
{
   assert(nlrow != NULL);

   if( !SCIPsetIsEQ(set, nlrow->rhs, rhs) )
   {
      nlrow->rhs = rhs;
      SCIP_CALL( nlrowSideChanged(nlrow, set, stat, nlp) );
   }

   return SCIP_OKAY;
}

/** removes (or substitutes) all fixed, negated, aggregated, multi-aggregated variables from the linear, quadratic, and non-quadratic terms of a nonlinear row */
SCIP_RETCODE SCIPnlrowRemoveFixedVars(
   SCIP_NLROW*           nlrow,              /**< nonlinear row */
   BMS_BLKMEM*           blkmem,             /**< block memory */
   SCIP_SET*             set,                /**< global SCIP settings */
   SCIP_STAT*            stat,               /**< problem statistics data */
   SCIP_NLP*             nlp                 /**< current NLP data */
   )
{
   SCIP_CALL( nlrowRemoveFixedLinearCoefs(nlrow, blkmem, set, stat, nlp) );
   SCIP_CALL( nlrowRemoveFixedQuadVars(nlrow, blkmem, set, stat, nlp) );
   SCIP_CALL( nlrowRemoveFixedExprtreeVars(nlrow, set, stat, nlp) );

   return SCIP_OKAY;
}

/** recalculates the current activity of a nonlinear row */
SCIP_RETCODE SCIPnlrowRecalcNLPActivity(
   SCIP_NLROW*           nlrow,              /**< nonlinear row */
   SCIP_SET*             set,                /**< global SCIP settings */
   SCIP_STAT*            stat,               /**< problem statistics */
   SCIP_NLP*             nlp                 /**< current NLP data */
   )
{
   SCIP_Real val1, val2;
   int i;
   int previdx1;

   assert(nlrow  != NULL);
   assert(stat   != NULL);
   assert(nlp    != NULL);

   if( !SCIPnlpHasSolution(nlp) )
   {
      SCIPerrorMessage("do not have NLP solution for computing NLP activity\n");
      return SCIP_ERROR;
   }

   nlrow->activity = nlrow->constant;
   for( i = 0; i < nlrow->nlinvars; ++i )
   {
      assert(nlrow->linvars[i] != NULL);
      assert(SCIPvarGetNLPSol(nlrow->linvars[i]) < SCIP_INVALID);

      nlrow->activity += nlrow->lincoefs[i] * SCIPvarGetNLPSol(nlrow->linvars[i]);
   }

   val1 = 0.0; /* for lint */
   previdx1 = -1;
   for( i = 0; i < nlrow->nquadelems; ++i )
   {
      /* if first index of quadelems is the same as in last round, val1 is still up to date */
      if( previdx1 != nlrow->quadelems[i].idx1 )
      {
         previdx1 = nlrow->quadelems[i].idx1;
         val1 = SCIPvarGetNLPSol(nlrow->quadvars[previdx1]);
         assert(val1 < SCIP_INVALID);

         if( val1 == 0.0 )
            continue;
      }

      val2 = SCIPvarGetNLPSol(nlrow->quadvars[nlrow->quadelems[i].idx2]);
      assert(val2 < SCIP_INVALID);

      nlrow->activity += nlrow->quadelems[i].coef * val1 * val2;
   }

   if( nlrow->exprtree != NULL )
   {
      SCIP_Real* varvals;
      int n;

      n = SCIPexprtreeGetNVars(nlrow->exprtree);

      SCIP_CALL( SCIPsetAllocBufferArray(set, &varvals, n) );

      for( i = 0; i < n; ++i )
      {
         varvals[i] = SCIPvarGetNLPSol(SCIPexprtreeGetVars(nlrow->exprtree)[i]);
      }

      SCIP_CALL( SCIPexprtreeEval(nlrow->exprtree, varvals, &val1) );
      nlrow->activity += val1;

      SCIPsetFreeBufferArray(set, &varvals);
   }

   nlrow->validactivitynlp = stat->nnlps;

   return SCIP_OKAY;
}

/** returns the activity of a nonlinear row in the current NLP solution */
SCIP_RETCODE SCIPnlrowGetNLPActivity(
   SCIP_NLROW*           nlrow,              /**< nonlinear row */
   SCIP_SET*             set,                /**< global SCIP settings */
   SCIP_STAT*            stat,               /**< problem statistics */
   SCIP_NLP*             nlp,                /**< current NLP data */
   SCIP_Real*            activity            /**< buffer to store activity value */
   )
{
   assert(nlrow  != NULL);
   assert(stat   != NULL);
   assert(activity != NULL);

   assert(nlrow->validactivitynlp <= stat->nnlps);

   if( nlrow->validactivitynlp != stat->nnlps )
   {
      SCIP_CALL( SCIPnlrowRecalcNLPActivity(nlrow, set, stat, nlp) );
   }
   assert(nlrow->validactivitynlp == stat->nnlps);
   assert(nlrow->activity < SCIP_INVALID);

   *activity = nlrow->activity;

   return SCIP_OKAY;
}

/** gives the feasibility of a nonlinear row in the current NLP solution: negative value means infeasibility */
SCIP_RETCODE SCIPnlrowGetNLPFeasibility(
   SCIP_NLROW*           nlrow,              /**< nonlinear row */
   SCIP_SET*             set,                /**< global SCIP settings */
   SCIP_STAT*            stat,               /**< problem statistics */
   SCIP_NLP*             nlp,                /**< current NLP data */
   SCIP_Real*            feasibility         /**< buffer to store feasibility value */
   )
{
   SCIP_Real activity;

   assert(nlrow != NULL);
   assert(feasibility != NULL);

   SCIP_CALL( SCIPnlrowGetNLPActivity(nlrow, set, stat, nlp, &activity) );
   *feasibility = MIN(nlrow->rhs - activity, activity - nlrow->lhs);

   return SCIP_OKAY;
}

/** calculates the current pseudo activity of a nonlinear row */
SCIP_RETCODE SCIPnlrowRecalcPseudoActivity(
   SCIP_NLROW*           nlrow,              /**< nonlinear row */
   SCIP_SET*             set,                /**< global SCIP settings */
   SCIP_STAT*            stat                /**< problem statistics */
   )
{
   SCIP_Real val1, val2;
   int i;

   assert(nlrow  != NULL);
   assert(stat   != NULL);

   nlrow->pseudoactivity = nlrow->constant;
   for( i = 0; i < nlrow->nlinvars; ++i )
   {
      assert(nlrow->linvars[i] != NULL);

      val1 = SCIPvarGetBestBoundLocal(nlrow->linvars[i]);
      nlrow->pseudoactivity += nlrow->lincoefs[i] * val1;
   }

   for( i = 0; i < nlrow->nquadelems; ++i )
   {
      val1 = SCIPvarGetBestBoundLocal(nlrow->quadvars[nlrow->quadelems[i].idx1]);
      if( val1 == 0.0 )
         continue;

      val2 = SCIPvarGetBestBoundLocal(nlrow->quadvars[nlrow->quadelems[i].idx2]);
      nlrow->pseudoactivity += nlrow->quadelems[i].coef * val1 * val2;
   }

   if( nlrow->exprtree != NULL )
   {
      SCIP_Real* varvals;
      int n;

      n = SCIPexprtreeGetNVars(nlrow->exprtree);

      SCIP_CALL( SCIPsetAllocBufferArray(set, &varvals, n) );

      for( i = 0; i < n; ++i )
         varvals[i] = SCIPvarGetBestBoundLocal(SCIPexprtreeGetVars(nlrow->exprtree)[i]);

      SCIP_CALL( SCIPexprtreeEval(nlrow->exprtree, varvals, &val1) );
      nlrow->pseudoactivity += val1;

      SCIPsetFreeBufferArray(set, &varvals);
   }

   nlrow->validpsactivitydomchg = stat->domchgcount;

   return SCIP_OKAY;
}

/** returns the pseudo activity of a nonlinear row in the current pseudo solution */
SCIP_RETCODE SCIPnlrowGetPseudoActivity(
   SCIP_NLROW*           nlrow,              /**< nonlinear row */
   SCIP_SET*             set,                /**< global SCIP settings */
   SCIP_STAT*            stat,               /**< problem statistics */
   SCIP_Real*            pseudoactivity      /**< buffer to store pseudo activity value */
   )
{
   assert(nlrow != NULL);
   assert(stat  != NULL);
   assert(pseudoactivity != NULL);
   assert(nlrow->validpsactivitydomchg <= stat->domchgcount);

   /* check, if pseudo activity has to be calculated */
   if( nlrow->validpsactivitydomchg != stat->domchgcount )
   {
      SCIP_CALL( SCIPnlrowRecalcPseudoActivity(nlrow, set, stat) );
   }
   assert(nlrow->validpsactivitydomchg == stat->domchgcount);
   assert(nlrow->pseudoactivity < SCIP_INVALID);

   *pseudoactivity = nlrow->pseudoactivity;

   return SCIP_OKAY;
}

/** returns the pseudo feasibility of a nonlinear row in the current pseudo solution: negative value means infeasibility */
SCIP_RETCODE SCIPnlrowGetPseudoFeasibility(
   SCIP_NLROW*           nlrow,              /**< nonlinear row */
   SCIP_SET*             set,                /**< global SCIP settings */
   SCIP_STAT*            stat,               /**< problem statistics */
   SCIP_Real*            pseudofeasibility   /**< buffer to store pseudo feasibility value */
   )
{
   SCIP_Real pseudoactivity;

   assert(nlrow != NULL);
   assert(stat  != NULL);
   assert(pseudofeasibility != NULL);

   SCIP_CALL( SCIPnlrowGetPseudoActivity(nlrow, set, stat, &pseudoactivity) );
   *pseudofeasibility = MIN(nlrow->rhs - pseudoactivity, pseudoactivity - nlrow->lhs);

   return SCIP_OKAY;
}

/** returns the activity of a nonlinear row for a given solution */
SCIP_RETCODE SCIPnlrowGetSolActivity(
   SCIP_NLROW*           nlrow,              /**< nonlinear row */
   SCIP_SET*             set,                /**< global SCIP settings */
   SCIP_STAT*            stat,               /**< problem statistics data */
   SCIP_SOL*             sol,                /**< primal CIP solution */
   SCIP_Real*            activity            /**< buffer to store activity value */
   )
{
   SCIP_Real inf;
   SCIP_Real val1, val2;
   int i;

   assert(nlrow != NULL);
   assert(set != NULL);
   assert(stat != NULL);
   assert(activity != NULL);

   *activity = nlrow->constant;
   for( i = 0; i < nlrow->nlinvars; ++i )
   {
      assert(nlrow->linvars[i] != NULL);

      val1 = SCIPsolGetVal(sol, set, stat, nlrow->linvars[i]);
      if( val1 == SCIP_UNKNOWN ) /*lint !e777*/
      {
         *activity = SCIP_INVALID;
         return SCIP_OKAY;
      }
      *activity += nlrow->lincoefs[i] * val1;
   }

   for( i = 0; i < nlrow->nquadelems; ++i )
   {
      val1 = SCIPsolGetVal(sol, set, stat, nlrow->quadvars[nlrow->quadelems[i].idx1]);
      if( val1 == SCIP_UNKNOWN ) /*lint !e777*/
      {
         *activity = SCIP_INVALID;
         return SCIP_OKAY;
      }
      if( val1 == 0.0 )
         continue;

      val2 = SCIPsolGetVal(sol, set, stat, nlrow->quadvars[nlrow->quadelems[i].idx2]);
      if( val2 == SCIP_UNKNOWN ) /*lint !e777*/
      {
         *activity = SCIP_INVALID;
         return SCIP_OKAY;
      }
      *activity += nlrow->quadelems[i].coef * val1 * val2;
   }

   if( nlrow->exprtree != NULL )
   {
      SCIP_Real* varvals;
      int n;

      n = SCIPexprtreeGetNVars(nlrow->exprtree);

      SCIP_CALL( SCIPsetAllocBufferArray(set, &varvals, n) );

      for( i = 0; i < n; ++i )
      {
         varvals[i] = SCIPsolGetVal(sol, set, stat, SCIPexprtreeGetVars(nlrow->exprtree)[i]);
         if( varvals[i] == SCIP_UNKNOWN ) /*lint !e777*/
         {
            *activity = SCIP_INVALID;
            SCIPsetFreeBufferArray(set, &varvals);
            return SCIP_OKAY;
         }
      }

      SCIP_CALL( SCIPexprtreeEval(nlrow->exprtree, varvals, &val1) );
      *activity += val1;

      SCIPsetFreeBufferArray(set, &varvals);
   }

   inf = SCIPsetInfinity(set);
   *activity = MAX(*activity, -inf);
   *activity = MIN(*activity, +inf);

   return SCIP_OKAY;
}

/** returns the feasibility of a nonlinear row for the given solution */
SCIP_RETCODE SCIPnlrowGetSolFeasibility(
   SCIP_NLROW*           nlrow,              /**< nonlinear row */
   SCIP_SET*             set,                /**< global SCIP settings */
   SCIP_STAT*            stat,               /**< problem statistics data */
   SCIP_SOL*             sol,                /**< primal CIP solution */
   SCIP_Real*            feasibility         /**< buffer to store feasibility value */
   )
{
   SCIP_Real activity;

   assert(nlrow != NULL);
   assert(feasibility != NULL);

   SCIP_CALL( SCIPnlrowGetSolActivity(nlrow, set, stat, sol, &activity) );

   *feasibility = MIN(nlrow->rhs - activity, activity - nlrow->lhs);

   return SCIP_OKAY;
}

/** returns the minimal activity of a nonlinear row w.r.t. the variables' bounds */
SCIP_RETCODE SCIPnlrowGetActivityBounds(
   SCIP_NLROW*           nlrow,              /**< nonlinear row */
   SCIP_SET*             set,                /**< global SCIP settings */
   SCIP_STAT*            stat,               /**< problem statistics data */
   SCIP_Real*            minactivity,        /**< buffer to store minimal activity, or NULL */
   SCIP_Real*            maxactivity         /**< buffer to store maximal activity, or NULL */
   )
{
   assert(nlrow != NULL);
   assert(set != NULL);
   assert(stat != NULL);
   assert(nlrow->validactivitybdsdomchg <= stat->domchgcount);

   /* check, if activity bounds has to be calculated */
   if( nlrow->validactivitybdsdomchg != stat->domchgcount )
   {
      SCIP_CALL( nlrowCalcActivityBounds(nlrow, set, stat) );
   }
   assert(nlrow->validactivitybdsdomchg == stat->domchgcount);
   assert(nlrow->minactivity < SCIP_INVALID);
   assert(nlrow->maxactivity < SCIP_INVALID);

   if( minactivity != NULL )
      *minactivity = nlrow->minactivity;
   if( maxactivity != NULL )
      *maxactivity = nlrow->maxactivity;

   return SCIP_OKAY;
}

/** returns whether the nonlinear row is redundant w.r.t. the variables' bounds */
SCIP_RETCODE SCIPnlrowIsRedundant(
   SCIP_NLROW*           nlrow,              /**< nonlinear row */
   SCIP_SET*             set,                /**< global SCIP settings */
   SCIP_STAT*            stat,               /**< problem statistics data */
   SCIP_Bool*            isredundant         /**< buffer to store whether row is redundant */
   )
{
   SCIP_Real minactivity;
   SCIP_Real maxactivity;

   assert(nlrow != NULL);
   assert(set != NULL);
   assert(isredundant != NULL);

   SCIP_CALL( SCIPnlrowGetActivityBounds(nlrow, set, stat, &minactivity, &maxactivity) );

   *isredundant = TRUE;
   if( (!SCIPsetIsInfinity(set, -nlrow->lhs) && SCIPsetIsFeasLT(set, minactivity, nlrow->lhs)) ||
      ( !SCIPsetIsInfinity(set,  nlrow->rhs) && SCIPsetIsFeasGT(set, maxactivity, nlrow->rhs)) )
      *isredundant = FALSE;

   return SCIP_OKAY;
}

/** gets constant */
SCIP_Real SCIPnlrowGetConstant(
   SCIP_NLROW*           nlrow               /**< NLP row */
   )
{
   assert(nlrow != NULL);

   return nlrow->constant;
}

/** gets number of variables of linear part */
int SCIPnlrowGetNLinearVars(
   SCIP_NLROW*           nlrow               /**< NLP row */
   )
{
   assert(nlrow != NULL);

   return nlrow->nlinvars;
}

/** gets array with variables of linear part */
SCIP_VAR** SCIPnlrowGetLinearVars(
   SCIP_NLROW*           nlrow               /**< NLP row */
   )
{
   assert(nlrow != NULL);

   return nlrow->linvars;
}

/** gets array with coefficients in linear part */
SCIP_Real* SCIPnlrowGetLinearCoefs(
   SCIP_NLROW*           nlrow               /**< NLP row */
   )
{
   assert(nlrow != NULL);

   return nlrow->lincoefs;
}

/** gets number of quadratic variables in quadratic part */
int SCIPnlrowGetNQuadVars(
   SCIP_NLROW*           nlrow               /**< NLP row */
   )
{
   assert(nlrow != NULL);

   return nlrow->nquadvars;
}

/** gets quadratic variables in quadratic part */
SCIP_VAR** SCIPnlrowGetQuadVars(
   SCIP_NLROW*           nlrow               /**< NLP row */
   )
{
   assert(nlrow != NULL);

   return nlrow->quadvars;
}

/** gives position of variable in quadvars array of row, or -1 if not found */
int SCIPnlrowSearchQuadVar(
   SCIP_NLROW*           nlrow,                /**< nonlinear row */
   SCIP_VAR*             var                   /**< variable to search for */
   )
{
   int pos;

   assert(nlrow != NULL);
   assert(var   != NULL);

   if( nlrow->quadvarshash != NULL )
   {
      pos = SCIPhashmapExists(nlrow->quadvarshash, var) ? (int)(size_t)SCIPhashmapGetImage(nlrow->quadvarshash, var) : -1;
   }
   else
   {
      for( pos = nlrow->nquadvars-1; pos >= 0; --pos )
         if( nlrow->quadvars[pos] == var )
            break;
   }

   assert(pos == -1 || (pos < nlrow->nquadvars && nlrow->quadvars[pos] == var));

   return pos;
}

/** gets number of quadratic elements in quadratic part */
int SCIPnlrowGetNQuadElems(
   SCIP_NLROW*           nlrow               /**< NLP row */
   )
{
   assert(nlrow != NULL);

   return nlrow->nquadelems;
}

/** gets quadratic elements in quadratic part */
SCIP_QUADELEM* SCIPnlrowGetQuadElems(
   SCIP_NLROW*           nlrow               /**< NLP row */
   )
{
   assert(nlrow != NULL);

   return nlrow->quadelems;
}

/** gets array with coefficients in linear part */
void SCIPnlrowGetQuadData(
   SCIP_NLROW*           nlrow,              /**< NLP row */
   int*                  nquadvars,          /**< buffer to store number of variables in quadratic term, or NULL if not of interest */
   SCIP_VAR***           quadvars,           /**< buffer to store pointer to array of variables in quadratic term, or NULL if not of interest */
   int*                  nquadelems,         /**< buffer to store number of entries in quadratic term, or NULL if not of interest */
   SCIP_QUADELEM**       quadelems           /**< buffer to store pointer to array of entries in quadratic term, or NULL if not of interest */
   )
{
   assert(nlrow != NULL);

   if( nquadvars  != NULL )
      *nquadvars  = nlrow->nquadvars;
   if( quadvars   != NULL )
      *quadvars   = nlrow->quadvars;
   if( nquadelems != NULL )
      *nquadelems = nlrow->nquadelems;
   if( quadelems  != NULL )
      *quadelems  = nlrow->quadelems;
}

/** gets expression tree */
SCIP_EXPRTREE* SCIPnlrowGetExprtree(
   SCIP_NLROW*           nlrow               /**< NLP row */
   )
{
   assert(nlrow != NULL);

   return nlrow->exprtree;
}

/** returns the left hand side of a nonlinear row */
SCIP_Real SCIPnlrowGetLhs(
   SCIP_NLROW*           nlrow               /**< NLP row */
   )
{
   assert(nlrow != NULL);

   return nlrow->lhs;
}

/** returns the right hand side of a nonlinear row */
SCIP_Real SCIPnlrowGetRhs(
   SCIP_NLROW*           nlrow               /**< NLP row */
   )
{
   assert(nlrow != NULL);

   return nlrow->rhs;
}

/** returns the name of a nonlinear row */
const char* SCIPnlrowGetName(
   SCIP_NLROW*           nlrow               /**< NLP row */
   )
{
   assert(nlrow != NULL);

   return nlrow->name;
}

/** gets position of a nonlinear row in current NLP, or -1 if not in NLP */
int SCIPnlrowGetNLPPos(
   SCIP_NLROW*           nlrow               /**< NLP row */
   )
{
   assert(nlrow != NULL);

   return nlrow->nlpindex;
}

/** returns TRUE iff row is member of current NLP */
SCIP_Bool SCIPnlrowIsInNLP(
   SCIP_NLROW*           nlrow               /**< NLP row */
   )
{
   assert(nlrow != NULL);

   return nlrow->nlpindex != -1;
}

/** gets the dual NLP solution of a nlrow
 * for a ranged constraint, the dual value is positive if the right hand side is active and negative if the left hand side is active
 */
SCIP_Real SCIPnlrowGetDualsol(
   SCIP_NLROW*           nlrow               /**< NLP row */
   )
{
   assert(nlrow != NULL);

   return nlrow->nlpiindex >= 0 ? nlrow->dualsol : 0.0;
}

/*
 * private NLP methods
 */

/** announces, that a row of the NLP was modified
 * adjusts status of current solution
 * calling method has to ensure that change is passed to the NLPI!
 */
static
SCIP_RETCODE nlpRowChanged(
   SCIP_NLP*             nlp,                /**< current NLP data */
   SCIP_SET*             set,                /**< global SCIP settings */
   SCIP_STAT*            stat,               /**< problem statistics data */
   SCIP_NLROW*           nlrow               /**< nonlinear row which was changed */
   )
{
   assert(nlp != NULL);
   assert(nlrow != NULL);
   assert(!nlp->indiving);
   assert(nlrow->nlpindex >= 0);

   /* nlrow is a row in the NLP, so changes effect feasibility */
   /* if we have a feasible NLP solution and it satisfies the modified row, then it is still feasible
    * if the NLP was globally or locally infeasible or unbounded, then this may not be the case anymore
    */
   if( nlp->solstat <= SCIP_NLPSOLSTAT_FEASIBLE )
   {
      SCIP_Real feasibility;
      SCIP_CALL( SCIPnlrowGetNLPFeasibility(nlrow, set, stat, nlp, &feasibility) );
      if( !SCIPsetIsFeasNegative(set, feasibility) )
         nlp->solstat = SCIP_NLPSOLSTAT_FEASIBLE;
      else
         nlp->solstat = SCIP_NLPSOLSTAT_LOCINFEASIBLE;
   }
   else
   {
      nlp->solstat = SCIP_NLPSOLSTAT_UNKNOWN;
   }

   return SCIP_OKAY;
}

/** adds a set of nonlinear rows to the NLP and captures them */
static
SCIP_RETCODE nlpAddNlRows(
   SCIP_NLP*             nlp,                /**< NLP data */
   BMS_BLKMEM*           blkmem,             /**< block memory */
   SCIP_SET*             set,                /**< global SCIP settings */
   SCIP_STAT*            stat,               /**< problem statistics data */
   int                   nnlrows,            /**< number of nonlinear rows to add */
   SCIP_NLROW**          nlrows              /**< nonlinear rows to add */
   )
{
#ifndef NDEBUG
   int i;
#endif
   int j;
   SCIP_NLROW* nlrow;

   assert(nlp    != NULL);
   assert(blkmem != NULL);
   assert(set    != NULL);
   assert(nlrows != NULL || nnlrows == 0);
   assert(!nlp->indiving);

   SCIP_CALL( SCIPnlpEnsureNlRowsSize(nlp, blkmem, set, nlp->nnlrows + nnlrows) );

   for( j = 0; j < nnlrows; ++j )
   {
      nlrow = nlrows[j];  /*lint !e613*/

      /* assert that row is not in NLP (or even NLPI) yet */
      assert(nlrow->nlpindex == -1);
      assert(nlrow->nlpiindex == -1);

      /* make sure there are only active variables in row */
      SCIP_CALL( SCIPnlrowRemoveFixedVars(nlrow, blkmem, set, stat, nlp) );

#ifndef NDEBUG
      /* assert that variables of row are in NLP */
      for( i = 0; i < nlrow->nlinvars; ++i )
         assert(SCIPhashmapExists(nlp->varhash, nlrow->linvars[i]));

      for( i = 0; i < nlrow->nquadvars; ++i )
         assert(SCIPhashmapExists(nlp->varhash, nlrow->quadvars[i]));

      if( nlrow->exprtree )
      {
         int n;

         n = SCIPexprtreeGetNVars(nlrow->exprtree);
         assert(SCIPexprtreeGetVars(nlrow->exprtree) != NULL || n == 0);

         for( i = 0; i < n; ++i )
            assert(SCIPhashmapExists(nlp->varhash, SCIPexprtreeGetVars(nlrow->exprtree)[i]));
      }
#endif

      /* add row to NLP and capture it */
      nlp->nlrows[nlp->nnlrows + j] = nlrow;
      nlrow->nlpindex = nlp->nnlrows + j;

      SCIPnlrowCapture(nlrow);

      /* if we have a feasible NLP solution and it satisfies the new solution, then it is still feasible
       * if the NLP was globally or locally infeasible, then it stays that way
       * if the NLP was unbounded, then this may not be the case anymore
       */
      if( nlp->solstat <= SCIP_NLPSOLSTAT_FEASIBLE )
      {
         SCIP_Real feasibility;
         SCIP_CALL( SCIPnlrowGetNLPFeasibility(nlrow, set, stat, nlp, &feasibility) );
         if( !SCIPsetIsFeasNegative(set, feasibility) )
            nlp->solstat = SCIP_NLPSOLSTAT_FEASIBLE;
         else
            nlp->solstat = SCIP_NLPSOLSTAT_LOCINFEASIBLE;
      }
      else if( nlp->solstat == SCIP_NLPSOLSTAT_UNBOUNDED )
      {
         nlp->solstat = SCIP_NLPSOLSTAT_UNKNOWN;
      }
   }

   nlp->nnlrows += nnlrows;
   nlp->nunflushednlrowadd += nnlrows;

   return SCIP_OKAY;
}

/** moves a nonlinear row to a different place, and updates all corresponding data structures */
static
void nlpMoveNlrow(
   SCIP_NLP*             nlp,                /**< NLP data structure */
   int                   oldpos,             /**< old position of nonlinear row */
   int                   newpos              /**< new position of nonlinear row */
   )
{
   assert(nlp != NULL);
   assert(0 <= oldpos && oldpos < nlp->nnlrows);
   assert(0 <= newpos && newpos < nlp->nnlrows);
   assert(nlp->nlrows[oldpos] != NULL);

   if( oldpos == newpos )
      return;

   nlp->nlrows[newpos] = nlp->nlrows[oldpos];
   nlp->nlrows[newpos]->nlpindex = newpos;
}

/** deletes nonlinear row with given position from NLP */
static
SCIP_RETCODE nlpDelNlRowPos(
   SCIP_NLP*             nlp,                /**< NLP data structure */
   BMS_BLKMEM*           blkmem,             /**< block memory */
   SCIP_SET*             set,                /**< global SCIP settings */
   int                   pos                 /**< position of nonlinear row that is to be removed */
   )
{
   SCIP_NLROW* nlrow;

   assert(nlp != NULL);
   assert(blkmem != NULL);
   assert(set != NULL);
   assert(pos >= 0);
   assert(pos < nlp->nnlrows);
   assert(!nlp->indiving);

   nlrow = nlp->nlrows[pos];
   assert(nlrow != NULL);
   assert(nlrow->nlpindex == pos);

   /* if row is in NLPI, then mark that it has to be removed in the next flush
    * if row was not in NLPI yet, then we have one unflushed nlrow addition less */
   if( nlrow->nlpiindex >= 0 )
   {
      assert(nlrow->nlpiindex < nlp->nnlrows_solver);
      nlp->nlrowmap_nlpi2nlp[nlrow->nlpiindex] = -1;
      nlrow->nlpiindex = -1;
      ++nlp->nunflushednlrowdel;
   }
   else
   {
      assert(nlrow->nlpiindex == -1);
      --nlp->nunflushednlrowadd;
   }

   /* move NLP row from the end to pos and mark nlrow to be not in NLP anymore */
   nlpMoveNlrow(nlp, nlp->nnlrows-1, pos);
   nlrow->nlpindex = -1;

   /* forget about restriction */
   SCIP_CALL( SCIPnlrowRelease(&nlrow, blkmem, set) );
   --nlp->nnlrows;

   if( nlp->solstat < SCIP_NLPSOLSTAT_LOCOPT )
      nlp->solstat = SCIP_NLPSOLSTAT_FEASIBLE;
   else if( nlp->solstat == SCIP_NLPSOLSTAT_GLOBINFEASIBLE )
      nlp->solstat = SCIP_NLPSOLSTAT_LOCINFEASIBLE;

   return SCIP_OKAY;
}

/** updates bounds on a variable in the NLPI problem */
static
SCIP_RETCODE nlpUpdateVarBounds(
   SCIP_NLP*             nlp,                /**< NLP data */
   SCIP_SET*             set,                /**< global SCIP settings */
   SCIP_VAR*             var,                /**< variable which bounds have changed */
   SCIP_Bool             tightened           /**< whether the bound change was a bound tightening */
   )
{
   int pos;
   SCIP_Real lb;
   SCIP_Real ub;

   assert(nlp != NULL);
   assert(var != NULL);
   assert(SCIPhashmapExists(nlp->varhash, var));

   /* original variable bounds are ignored during diving
    * (all variable bounds are reset to their current value in exitDiving) */
   if( nlp->indiving )
      return SCIP_OKAY;

   /* get position of variable in NLP */
   pos = (int) (size_t) SCIPhashmapGetImage(nlp->varhash, var);

   /* if variable not in NLPI yet, nothing to do */
   if( nlp->varmap_nlp2nlpi[pos] == -1 )
      return SCIP_OKAY;

   /* update bounds in NLPI problem */
   assert(nlp->solver != NULL);
   assert(nlp->problem != NULL);

   pos = nlp->varmap_nlp2nlpi[pos];
   lb = SCIPvarGetLbLocal(var);
   ub = SCIPvarGetUbLocal(var);
   SCIP_CALL( SCIPnlpiChgVarBounds(nlp->solver, nlp->problem, 1, &pos, &lb, &ub) );

   /* if we have a feasible NLP solution and it satisfies the new bounds, then it is still feasible
    * if the NLP was globally or locally infeasible and we tightened a bound, then it stays that way
    * if the NLP was unbounded and we tightened a bound, then this may not be the case anymore
    */
   if( nlp->solstat <= SCIP_NLPSOLSTAT_FEASIBLE )
   {
      if( !tightened ||
         ((SCIPsetIsInfinity(set, -lb) || SCIPsetIsFeasLE(set, lb, SCIPvarGetNLPSol(var))) &&
          (SCIPsetIsInfinity(set,  ub) || SCIPsetIsFeasGE(set, ub, SCIPvarGetNLPSol(var)))) )
         nlp->solstat = SCIP_NLPSOLSTAT_FEASIBLE;
      else
         nlp->solstat = SCIP_NLPSOLSTAT_LOCINFEASIBLE;
   }
   else if( !tightened || nlp->solstat == SCIP_NLPSOLSTAT_UNBOUNDED )
   {
      nlp->solstat = SCIP_NLPSOLSTAT_UNKNOWN;
   }

   return SCIP_OKAY;
}

/** updates coefficient of a variable in the objective */
static
SCIP_RETCODE nlpUpdateObjCoef(
   SCIP_NLP*             nlp,                /**< NLP data */
   SCIP_VAR*             var                 /**< variable which bounds have changed */
   )
{
   int pos;
   int objidx;
   SCIP_Real coef;

   assert(nlp != NULL);
   assert(var != NULL);
   assert(SCIPhashmapExists(nlp->varhash, var));

   /* if the objective in the NLPI is not up to date, then we do not need to do something here */
   if( !nlp->objflushed )
      return SCIP_OKAY;

   /* original objective is ignored during diving
    * we just need to remember that at end of diving we have to flush the objective */
   if( nlp->indiving )
   {
      nlp->objflushed = FALSE;
      return SCIP_OKAY;
   }

   /* get position of variable in NLP and objective coefficient */
   pos  = (int) (size_t) SCIPhashmapGetImage(nlp->varhash, var);
   coef = SCIPvarGetObj(var);

   /* if variable not in NLPI yet, then we only need to remember to update the objective after variable additions were flushed */
   if( nlp->varmap_nlp2nlpi[pos] == -1 && coef != 0.0 )
   {
      /* actually we only need to remember flushing the objective if we also have an NLPI */
      if( nlp->solver != NULL )
         nlp->objflushed = FALSE;
      return SCIP_OKAY;
   }

   /* if we are here, then the objective in the NLPI is up to date,
    * we keep it this way by changing the coefficient of var in the NLPI problem objective */
   assert(nlp->solver != NULL);
   assert(nlp->problem != NULL);

   pos = nlp->varmap_nlp2nlpi[pos];
   objidx = -1;
   SCIP_CALL( SCIPnlpiChgLinearCoefs(nlp->solver, nlp->problem, objidx, 1, &pos, &coef) );

   /* if we had a solution and it was locally (or globally) optimal, then now we can only be sure that it is still feasible */
   if( nlp->solstat < SCIP_NLPSOLSTAT_FEASIBLE )
      nlp->solstat = SCIP_NLPSOLSTAT_FEASIBLE;

   return SCIP_OKAY;
}

/** adds new variables to the NLP */
static
SCIP_RETCODE nlpAddVars(
   SCIP_NLP*             nlp,                /**< NLP data structure */
   BMS_BLKMEM*           blkmem,             /**< block memory */
   SCIP_SET*             set,                /**< global SCIP settings */
   int                   nvars,              /**< number of variables to add */
   SCIP_VAR**            vars                /**< variable to add to NLP */
   )
{
   int i;
   SCIP_VAR* var;

   assert(nlp    != NULL);
   assert(blkmem != NULL);
   assert(set    != NULL);
   assert(vars   != NULL || nvars == 0);
   assert(!nlp->indiving || nvars == 0);

   if( nvars == 0 )
      return SCIP_OKAY;

   SCIP_CALL( SCIPnlpEnsureVarsSize(nlp, blkmem, set, nlp->nvars + nvars) );
   assert(nlp->sizevars >= nlp->nvars + nvars);

   for( i = 0; i < nvars; ++i )
   {
      var = vars[i];  /*lint !e613*/

      assert(SCIPvarIsTransformed(var));
      assert(SCIPvarIsActive(var));
      assert(!SCIPhashmapExists(nlp->varhash, var));

      SCIPvarCapture(var);

      nlp->vars[nlp->nvars+i]            = var;
      nlp->varmap_nlp2nlpi[nlp->nvars+i] = -1;
      SCIP_CALL( SCIPhashmapInsert(nlp->varhash, var, (void*) (size_t) (nlp->nvars+i)) );

      nlp->varlbdualvals[nlp->nvars+i]   = 0.0;
      nlp->varubdualvals[nlp->nvars+i]   = 0.0;

      /* update objective, if necessary (new variables have coefficient 0.0 anyway) */
      if( SCIPvarGetObj(var) != 0.0 )
      {
         SCIP_CALL( nlpUpdateObjCoef(nlp, var) );
      }

      /* let's keep the previous initial guess and set it for the new variable to the best bound
       * (since there can be no row that uses this variable yet, this seems a good guess) */
      if( nlp->haveinitguess )
      {
         assert(nlp->initialguess != NULL);

         nlp->initialguess[nlp->nvars+i] = SCIPvarGetBestBoundLocal(var);
      }

      /* if we have a feasible NLP solution, then it remains feasible
       * but we have to update the objective function
       */
      if( nlp->solstat <= SCIP_NLPSOLSTAT_FEASIBLE )
      {
         SCIPvarSetNLPSol(var, set, SCIPvarGetBestBoundLocal(var));
         nlp->primalsolobjval += SCIPvarGetObj(var) * SCIPvarGetBestBoundLocal(var);
         nlp->solstat = SCIP_NLPSOLSTAT_FEASIBLE;
      }

      /* catch events on variable */
      SCIP_CALL( SCIPvarCatchEvent(var, blkmem, set,
            SCIP_EVENTTYPE_VARFIXED | SCIP_EVENTTYPE_BOUNDCHANGED | SCIP_EVENTTYPE_OBJCHANGED,
            nlp->eventhdlr, (SCIP_EVENTDATA*)nlp, NULL) ); /* @todo should store event filter position in nlp? */
   }

   nlp->nvars += nvars;
   nlp->nunflushedvaradd += nvars;

   return SCIP_OKAY;
}

/** moves a variable to a different place, and updates all corresponding data structures */
static
SCIP_RETCODE nlpMoveVar(
   SCIP_NLP*             nlp,                /**< NLP data structure */
   int                   oldpos,             /**< old position of variable */
   int                   newpos              /**< new position of variable */
   )
{
   int nlpipos;

   assert(nlp != NULL);
   assert(0 <= oldpos && oldpos < nlp->nvars);
   assert(0 <= newpos && newpos < nlp->nvars);
   assert(nlp->vars[oldpos] != NULL);

   if( oldpos == newpos )
      return SCIP_OKAY;

   SCIP_CALL( SCIPhashmapSetImage(nlp->varhash, nlp->vars[oldpos], (void*) (size_t) newpos) );
   nlp->vars[newpos]            = nlp->vars[oldpos];
   nlp->varmap_nlp2nlpi[newpos] = nlp->varmap_nlp2nlpi[oldpos];
   nlp->varlbdualvals[newpos]   = nlp->varlbdualvals[oldpos];
   nlp->varubdualvals[newpos]   = nlp->varubdualvals[oldpos];
   if( nlp->initialguess != NULL )
      nlp->initialguess[newpos] = nlp->initialguess[oldpos];

   nlpipos = nlp->varmap_nlp2nlpi[newpos];
   if( nlpipos > 0 )
      nlp->varmap_nlpi2nlp[nlpipos] = newpos;

   return SCIP_OKAY;
}

/** deletes variable with given position from NLP */
static
SCIP_RETCODE nlpDelVarPos(
   SCIP_NLP*             nlp,                /**< NLP data structure */
   BMS_BLKMEM*           blkmem,             /**< block memory */
   SCIP_SET*             set,                /**< global SCIP settings */
   SCIP_EVENTQUEUE*      eventqueue,         /**< event queue */
   SCIP_LP*              lp,                 /**< SCIP LP, needed if a column-variable is freed */
   int                   pos                 /**< position of nonlinear row that is to be removed */
   )
{
   SCIP_VAR* var;
#ifndef NDEBUG
   int i;
#endif
   int nlpipos;

   assert(nlp    != NULL);
   assert(blkmem != NULL);
   assert(set    != NULL);
   assert(pos >= 0);
   assert(pos < nlp->nvars);
   assert(!nlp->indiving);

   var = nlp->vars[pos];
   assert(var != NULL);

#ifndef NDEBUG
   /* assert that variable is not used by any nonlinear row */
   for( i = 0; i < nlp->nnlrows; ++i )
   {
      int j;
      SCIP_NLROW* nlrow;

      nlrow = nlp->nlrows[i];
      assert(nlrow != NULL);

      /* use nlrowSearchLinearCoef only if already sorted, since otherwise we may change the solving process slightly */
      if( nlrow->linvarssorted )
         assert( nlrowSearchLinearCoef(nlrow, var) == -1 );
      else
         for( j = 0; j < nlrow->nlinvars; ++j )
            assert( nlrow->linvars[j] != var );

      assert( SCIPnlrowSearchQuadVar(nlrow, var) == -1);

      assert(nlrow->exprtree == NULL || SCIPexprtreeFindVar(nlrow->exprtree, var) == -1);
   }
#endif

   /* if we had a feasible solution, then adjust objective function value
    * if NLP was unbounded before, then maybe it is not anymore */
   if( nlp->solstat <= SCIP_NLPSOLSTAT_FEASIBLE )
      nlp->primalsolobjval -= SCIPvarGetObj(var) * SCIPvarGetNLPSol(var);
   else if( nlp->solstat == SCIP_NLPSOLSTAT_UNBOUNDED )
      nlp->solstat = SCIP_NLPSOLSTAT_UNKNOWN;

   /* if variable is in NLPI problem, mark that we have to remember to delete it there
    * if it was not in the NLPI yet, then we have one unflushed var addition less now */
   nlpipos = nlp->varmap_nlp2nlpi[pos];
   if( nlpipos >= 0 )
   {
      assert(nlpipos < nlp->nvars_solver);

      nlp->varmap_nlpi2nlp[nlpipos] = -1;
      ++nlp->nunflushedvardel;
   }
   else
      --nlp->nunflushedvaradd;

   /* drop events on variable */
   SCIP_CALL( SCIPvarDropEvent(var, blkmem, set,
         SCIP_EVENTTYPE_VARFIXED | SCIP_EVENTTYPE_BOUNDCHANGED | SCIP_EVENTTYPE_OBJCHANGED,
         nlp->eventhdlr, (SCIP_EVENTDATA*)nlp, -1) );

   /* move variable from end to pos */
   SCIP_CALL( nlpMoveVar(nlp, nlp->nvars-1, pos) );

   /* forget about variable */
   SCIP_CALL( SCIPhashmapRemove(nlp->varhash, var) );
   SCIP_CALL( SCIPvarRelease(&var, blkmem, set, eventqueue, lp) );
   --nlp->nvars;

   return SCIP_OKAY;
}

/** notifies NLP that a variable was fixed, so it is removed from objective, all rows, and the NLP variables */
static
SCIP_RETCODE nlpRemoveFixedVar(
   SCIP_NLP*             nlp,                /**< NLP data */
   BMS_BLKMEM*           blkmem,             /**< block memory */
   SCIP_SET*             set,                /**< global SCIP settings */
   SCIP_STAT*            stat,               /**< problem statistics data */
   SCIP_EVENTQUEUE*      eventqueue,         /**< event queue */
   SCIP_LP*              lp,                 /**< SCIP LP, needed to release variable */
   SCIP_VAR*             var                 /**< variable that has been fixed */
   )
{
   int i;

   assert(nlp != NULL);
   assert(var != NULL);
   assert(!SCIPvarIsActive(var));
   assert(!nlp->indiving);
   assert(SCIPhashmapExists(nlp->varhash, var));

   /* remove var from all rows */
   for( i = 0; i < nlp->nnlrows; ++i )
   {
      SCIP_CALL( nlrowRemoveFixedVar(nlp->nlrows[i], blkmem, set, stat, nlp, var) );
   }

   /* remove variable from NLP */
   SCIP_CALL( SCIPnlpDelVar(nlp, blkmem, set, eventqueue, lp, var) );

   return SCIP_OKAY;
}

/** creates arrays with NLPI variable indices of variables in a nonlinear row */
static
SCIP_RETCODE nlpSetupNlpiIndices(
   SCIP_NLP*             nlp,                /**< NLP data */
   SCIP_SET*             set,                /**< global SCIP settings */
   SCIP_NLROW*           nlrow,              /**< nonlinear row */
   int**                 linidxs,            /**< buffer to store pointer to NLPI indices of linear variables */
   SCIP_QUADELEM**       quadelems,          /**< buffer to store pointer to quadratic elements w.r.t. NLPI indices */
   int**                 nlinidxs            /**< buffer to store pointer to NLPI indices of nonlinear variables */
   )
{
   int i;
   SCIP_VAR* var;

   assert(nlp    != NULL);
   assert(set    != NULL);
   assert(nlrow  != NULL);
   assert(linidxs   != NULL);
   assert(quadelems != NULL);
   assert(nlinidxs  != NULL);

   /* get indices of variables in linear part of row */
   if( nlrow->nlinvars > 0 )
   {
      assert(nlrow->linvars  != NULL);
      assert(nlrow->lincoefs != NULL);

      SCIP_CALL( SCIPsetAllocBufferArray(set, linidxs, nlrow->nlinvars) );

      for( i = 0; i < nlrow->nlinvars; ++i )
      {
         var = nlrow->linvars[i];
         assert(var != NULL);
         assert(SCIPvarIsActive(var)); /* at this point, there should be only active variables in the row */

         assert(SCIPhashmapExists(nlp->varhash, var));
         (*linidxs)[i] = nlp->varmap_nlp2nlpi[(size_t) (void*) SCIPhashmapGetImage(nlp->varhash, var)];
         assert((*linidxs)[i] >= 0);
      }
   }
   else
      *linidxs = NULL;

   /* get indices of variables in quadratic part of row */
   if( nlrow->nquadvars > 0 )
   {
      int* quadvarsidx;

      assert(nlrow->quadvars    != NULL);
      assert(nlrow->nquadelems  > 0);
      assert(nlrow->quadelems   != NULL);

      /* compute mapping of variable indices quadratic term -> NLPI */
      SCIP_CALL( SCIPsetAllocBufferArray(set, &quadvarsidx, nlrow->nquadvars) );
      for( i = 0; i < nlrow->nquadvars; ++i )
      {
         var = nlrow->quadvars[i];
         assert(var != NULL);
         assert(SCIPvarIsActive(var)); /* at this point, there should be only active variables in the row */

         assert(SCIPhashmapExists(nlp->varhash, var));
         quadvarsidx[i] = nlp->varmap_nlp2nlpi[(size_t) (void*) SCIPhashmapGetImage(nlp->varhash, var)];
      }

      /* compute quad elements using NLPI indices */
      SCIP_CALL( SCIPsetAllocBufferArray(set, quadelems, nlrow->nquadelems) );
      for( i = 0; i < nlrow->nquadelems; ++i )
      {
         assert(nlrow->quadelems[i].idx1 >= 0);
         assert(nlrow->quadelems[i].idx1 < nlrow->nquadvars);
         assert(nlrow->quadelems[i].idx2 >= 0);
         assert(nlrow->quadelems[i].idx2 < nlrow->nquadvars);

         (*quadelems)[i].idx1 = quadvarsidx[nlrow->quadelems[i].idx1];
         (*quadelems)[i].idx2 = quadvarsidx[nlrow->quadelems[i].idx2];
         if( (*quadelems)[i].idx1 > (*quadelems)[i].idx2 )
         {
            int tmp = (*quadelems)[i].idx1;
            (*quadelems)[i].idx1 = (*quadelems)[i].idx2;
            (*quadelems)[i].idx2 = tmp;
         }
         (*quadelems)[i].coef = nlrow->quadelems[i].coef;
      }

      SCIPsetFreeBufferArray(set, &quadvarsidx);
   }
   else
      *quadelems = NULL;

   /* get indices of variables in expression tree part of row */
   if( nlrow->exprtree != NULL )
   {
      int n;

      n = SCIPexprtreeGetNVars(nlrow->exprtree);
      assert(n == 0 || SCIPexprtreeGetVars(nlrow->exprtree) != NULL);

      SCIP_CALL( SCIPsetAllocBufferArray(set, nlinidxs, n) );

      for( i = 0; i < n; ++i )
      {
         var = SCIPexprtreeGetVars(nlrow->exprtree)[i];
         assert(var != NULL);
         assert(SCIPvarIsActive(var)); /* at this point, there should be only active variables in the row */

         assert(SCIPhashmapExists(nlp->varhash, var));
         (*nlinidxs)[i] = nlp->varmap_nlp2nlpi[(size_t) (void*) SCIPhashmapGetImage(nlp->varhash, var)];
      }
   }
   else
      *nlinidxs = NULL;

   return SCIP_OKAY;
}

/** ensures, that NLPI variables array of NLP can store at least num entries */
static
SCIP_RETCODE nlpEnsureVarsSolverSize(
   SCIP_NLP*             nlp,                /**< NLP data */
   BMS_BLKMEM*           blkmem,             /**< block memory */
   SCIP_SET*             set,                /**< global SCIP settings */
   int                   num                 /**< minimum number of entries to store */
   )
{
   assert(nlp    != NULL);
   assert(blkmem != NULL);
   assert(set    != NULL);
   assert(nlp->nvars_solver <= nlp->sizevars_solver);

   if( num > nlp->sizevars_solver )
   {
      int newsize;

      newsize = SCIPsetCalcMemGrowSize(set, num);
      SCIP_ALLOC( BMSreallocBlockMemoryArray(blkmem, &nlp->varmap_nlpi2nlp, nlp->sizevars_solver, newsize) );

      nlp->sizevars_solver = newsize;
   }
   assert(num <= nlp->sizevars_solver);

   return SCIP_OKAY;
}

/** ensures, that NLPI nonlinear rows array of NLP can store at least num entries */
static
SCIP_RETCODE nlpEnsureNlRowsSolverSize(
   SCIP_NLP*             nlp,                /**< NLP data */
   BMS_BLKMEM*           blkmem,             /**< block memory */
   SCIP_SET*             set,                /**< global SCIP settings */
   int                   num                 /**< minimum number of entries to store */
   )
{
   assert(nlp    != NULL);
   assert(blkmem != NULL);
   assert(set    != NULL);
   assert(nlp->nnlrows_solver <= nlp->sizenlrows_solver);

   if( num > nlp->sizenlrows_solver )
   {
      int newsize;

      newsize = SCIPsetCalcMemGrowSize(set, num);
      SCIP_ALLOC( BMSreallocBlockMemoryArray(blkmem, &nlp->nlrowmap_nlpi2nlp, nlp->sizenlrows_solver, newsize) );

      nlp->sizenlrows_solver = newsize;
   }
   assert(num <= nlp->sizenlrows_solver);

   return SCIP_OKAY;
}

/** deletes rows from the NLPI problem that have been marked as to remove */
static
SCIP_RETCODE nlpFlushNlRowDeletions(
   SCIP_NLP*             nlp,                /**< NLP data */
   BMS_BLKMEM*           blkmem,             /**< block memory */
   SCIP_SET*             set                 /**< global SCIP settings */
   )
{
   int         j;
   int         c;      /* counts the number of rows to delete */
   int*        rowset; /* marks which rows to delete and stores new indices */
   SCIP_NLROW* nlrow;

   assert(nlp    != NULL);
   assert(blkmem != NULL);
   assert(set    != NULL);
   assert(nlp->nunflushednlrowdel >= 0);
   assert(!nlp->indiving);

   if( nlp->nunflushednlrowdel == 0 )
   {
#ifndef NDEBUG
      /* check that there are really no pending removals of nonlinear rows */
      for( j = 0; j < nlp->nnlrows_solver; ++j )
         assert(nlp->nlrowmap_nlpi2nlp[j] >= 0);
#endif
      return SCIP_OKAY;
   }

   assert(nlp->solver != NULL);
   assert(nlp->problem != NULL);

   /* create marker which rows have to be deleted */
   SCIP_CALL( SCIPsetAllocBufferArray(set, &rowset, nlp->nnlrows_solver) );
   c = 0;
   for( j = 0; j < nlp->nnlrows_solver; ++j )
   {
      if( nlp->nlrowmap_nlpi2nlp[j] == -1 )
      {
         rowset[j] = 1;
         ++c;
      }
      else
         rowset[j] = 0;
   }
   assert(c == nlp->nunflushednlrowdel);

   /* remove rows from NLPI problem */
   SCIP_CALL( SCIPnlpiDelConsSet(nlp->solver, nlp->problem, rowset) );

   /* update NLPI row indices */
   for( j = 0; j < nlp->nnlrows_solver; ++j )
   {
      assert(rowset[j] <= j); /* we assume that the NLP solver did not move a row behind its previous position!! */
      if( rowset[j] < 0 )
      {
         /* assert that row was marked as deleted */
         assert(nlp->nlrowmap_nlpi2nlp[j] == -1);
      }
      else if( rowset[j] < j )
      {
         /* nlrow at position j moved (forward) to position rowset[j] */
         assert(nlp->nlrowmap_nlpi2nlp[j] >= 0);
         assert(nlp->nlrowmap_nlpi2nlp[j] < nlp->nnlrows);

         nlrow = nlp->nlrows[nlp->nlrowmap_nlpi2nlp[j]];
         assert(nlrow->nlpiindex == j);

         /* there should be no row at the new position already */
         assert(nlp->nlrowmap_nlpi2nlp[rowset[j]] == -1);

         nlrow->nlpiindex = rowset[j];
         nlp->nlrowmap_nlpi2nlp[rowset[j]] = nlrow->nlpindex;
      }
      else
      {
         /* row j stays at position j */
         assert(nlp->nlrowmap_nlpi2nlp[j] >= 0);
         assert(nlp->nlrowmap_nlpi2nlp[j] < nlp->nnlrows);
         assert(nlp->nlrows[nlp->nlrowmap_nlpi2nlp[j]]->nlpiindex == j);
      }
   }
   nlp->nnlrows_solver -= c;
   nlp->nunflushednlrowdel = 0;

   /* cleanup */
   SCIPsetFreeBufferArray(set, &rowset);

   return SCIP_OKAY;
}

/** deletes variables from the NLPI problem that have been marked as to remove
 * assumes that there are no pending row deletions (nlpFlushNlRowDeletions should be called first)
 */
static
SCIP_RETCODE nlpFlushVarDeletions(
   SCIP_NLP*             nlp,                /**< NLP data */
   BMS_BLKMEM*           blkmem,             /**< block memory */
   SCIP_SET*             set                 /**< global SCIP settings */
   )
{
   int  i;
   int  c;      /* counter on number of variables to remove in solver */
   int* colset; /* marks which variables to delete and stores new indices */

   assert(nlp    != NULL);
   assert(blkmem != NULL);
   assert(set    != NULL);
   assert(nlp->nunflushedvardel >= 0);
   assert(nlp->nunflushednlrowdel == 0);
   assert(!nlp->indiving);

   if( nlp->nunflushedvardel == 0 )
   {
#ifndef NDEBUG
      /* check that there are really no pending removals of variables */
      for( i = 0; i < nlp->nvars_solver; ++i )
         assert(nlp->varmap_nlpi2nlp[i] >= 0);
#endif
      return SCIP_OKAY;
   }

   assert(nlp->solver != NULL);
   assert(nlp->problem != NULL);

   /* create marker which variables have to be deleted */
   SCIP_CALL( SCIPsetAllocBufferArray(set, &colset, nlp->nvars_solver) );
   c = 0;
   for( i = 0; i < nlp->nvars_solver; ++i )
   {
      if( nlp->varmap_nlpi2nlp[i] == -1 )
      {
         colset[i] = 1;
         ++c;
      }
      else
         colset[i] = 0;
   }
   assert(c == nlp->nunflushedvardel);

   /* delete variables from NLPI problem */
   SCIP_CALL( SCIPnlpiDelVarSet(nlp->solver, nlp->problem, colset) );

   /* update NLPI variable indices */
   for( i = 0; i < nlp->nvars_solver; ++i )
   {
      assert(colset[i] <= i); /* we assume that the NLP solver did not move a variable behind its previous position!! */
      if( colset[i] < 0 )
      {
         /* assert that variable was marked as deleted */
         assert(nlp->varmap_nlpi2nlp[i] == -1);
      }
      else if( colset[i] < i)
      {
         /* variable at position i moved (forward) to position colset[i] */
         int varpos;

         varpos = nlp->varmap_nlpi2nlp[i]; /* position of variable i in NLP */
         assert(varpos >= 0);
         assert(varpos < nlp->nvars);
         assert(nlp->varmap_nlp2nlpi[varpos] == i);

         /* there should be no variable at the new position already */
         assert(nlp->varmap_nlpi2nlp[colset[i]] == -1);

         nlp->varmap_nlp2nlpi[varpos] = colset[i];
         nlp->varmap_nlpi2nlp[colset[i]] = varpos;
      }
      else
      {
         /* variable i stays at position i */
         assert(nlp->varmap_nlpi2nlp[i] >= 0);
         assert(nlp->varmap_nlpi2nlp[i] < nlp->nvars);
         assert(nlp->varmap_nlp2nlpi[nlp->varmap_nlpi2nlp[i]] == i);
      }
   }

   nlp->nvars_solver -= c;
   nlp->nunflushedvardel = 0;

   /* cleanup */
   SCIPsetFreeBufferArray(set, &colset);

   return SCIP_OKAY;
}

/** adds nonlinear rows to NLPI problem that have been added to NLP before
 * assumes that there are no pending variable additions or deletions (nlpFlushVarDeletions and nlpFlushVarAdditions should be called first) */
static
SCIP_RETCODE nlpFlushNlRowAdditions(
   SCIP_NLP*             nlp,                /**< NLP data */
   BMS_BLKMEM*           blkmem,             /**< block memory */
   SCIP_SET*             set                 /**< global SCIP settings */
   )
{
   int c, i;
   SCIP_NLROW* nlrow;
   SCIP_Real*  lhss;
   SCIP_Real*  rhss;
   int*        nlinvars;
   int**       linidxs;
   SCIP_Real** lincoefs;
   int*        nquadelems;
   SCIP_QUADELEM** quadelems;
   int**       nlidxs;
   SCIP_EXPRTREE** exprtrees;
   const char** names;

   assert(nlp    != NULL);
   assert(blkmem != NULL);
   assert(set    != NULL);
   assert(nlp->nunflushednlrowadd >= 0);
   assert(nlp->nunflushedvaradd == 0);
   assert(nlp->nunflushedvardel == 0);
   assert(!nlp->indiving);

   if( nlp->nunflushednlrowadd == 0 )
   {
#ifndef NDEBUG
      /* check that there are really no pending additions of variables */
      for( i = 0; i < nlp->nnlrows; ++i )
         assert(nlp->nlrows[i]->nlpiindex >= 0);
#endif
      return SCIP_OKAY;
   }

   assert(nlp->solver != NULL);
   assert(nlp->problem != NULL);

   SCIP_CALL( nlpEnsureNlRowsSolverSize(nlp, blkmem, set, nlp->nnlrows_solver + nlp->nunflushednlrowadd) );

   SCIP_CALL( SCIPsetAllocBufferArray(set, &lhss,        nlp->nunflushednlrowadd) );
   SCIP_CALL( SCIPsetAllocBufferArray(set, &rhss,        nlp->nunflushednlrowadd) );
   SCIP_CALL( SCIPsetAllocBufferArray(set, &nlinvars,    nlp->nunflushednlrowadd) );
   SCIP_CALL( SCIPsetAllocBufferArray(set, &linidxs,     nlp->nunflushednlrowadd) );
   SCIP_CALL( SCIPsetAllocBufferArray(set, &lincoefs,    nlp->nunflushednlrowadd) );
   SCIP_CALL( SCIPsetAllocBufferArray(set, &nquadelems,  nlp->nunflushednlrowadd) );
   SCIP_CALL( SCIPsetAllocBufferArray(set, &quadelems,   nlp->nunflushednlrowadd) );
   SCIP_CALL( SCIPsetAllocBufferArray(set, &nlidxs,      nlp->nunflushednlrowadd) );
   SCIP_CALL( SCIPsetAllocBufferArray(set, &exprtrees,   nlp->nunflushednlrowadd) );
#if ADDNAMESTONLPI
   SCIP_CALL( SCIPsetAllocBufferArray(set, &names,       nlp->nunflushednlrowadd) );
#else
   names = NULL;
#endif

   c = 0;
   for( i = 0; i < nlp->nnlrows; ++i )
   {
      nlrow = nlp->nlrows[i];
      assert(nlrow != NULL);

      /* skip nonlinear rows already in NLPI problem */
      if( nlrow->nlpiindex >= 0 )
         continue;
      assert(c < nlp->nunflushednlrowadd);

      /* get indices in NLPI */
      SCIP_CALL( nlpSetupNlpiIndices(nlp, set, nlrow, &linidxs[c], &quadelems[c], &nlidxs[c]) );
      assert(linidxs[c]   != NULL || nlrow->nlinvars  == 0);
      assert(quadelems[c] != NULL || nlrow->nquadvars == 0);
      assert(nlidxs[c]    != NULL || nlrow->exprtree  == NULL);

      nlp->nlrowmap_nlpi2nlp[nlp->nnlrows_solver+c] = i;
      nlrow->nlpiindex = nlp->nnlrows_solver+c;

      lhss[c] = nlrow->lhs;
      rhss[c] = nlrow->rhs;
      if( nlrow->constant != 0.0 )
      {
         if( !SCIPsetIsInfinity(set, -nlrow->lhs) )
            lhss[c] -= nlrow->constant;
         if( !SCIPsetIsInfinity(set,  nlrow->rhs) )
            rhss[c] -= nlrow->constant;
      }
      if( rhss[c] < lhss[c] )
      {
         assert(SCIPsetIsEQ(set, lhss[c], rhss[c]));
         rhss[c] = lhss[c];
      }

      nlinvars[c] = nlrow->nlinvars;
      lincoefs[c] = nlrow->lincoefs;

      nquadelems[c] = nlrow->nquadelems;

      exprtrees[c]  = nlrow->exprtree;

#if ADDNAMESTONLPI
      names[c]      = nlrow->name;
#endif

      ++c;

#ifdef NDEBUG
      /* have c vars to add already, there can be no more */
      if( c == nlp->nunflushednlrowadd )
         break;
#endif
   }
   assert(c == nlp->nunflushednlrowadd);

   nlp->nnlrows_solver += c;

   SCIP_CALL( SCIPnlpiAddConstraints(nlp->solver, nlp->problem, c, lhss, rhss,
         nlinvars, linidxs, lincoefs,
         nquadelems, quadelems,
         nlidxs, exprtrees,
         names) );

   for( c = 0; c < nlp->nunflushednlrowadd; ++c )
   {
      if( linidxs[c] != NULL )
         SCIPsetFreeBufferArray(set, &linidxs[c]);
      if( quadelems[c] != NULL )
         SCIPsetFreeBufferArray(set, &quadelems[c]);
      if( nlidxs[c] != NULL )
         SCIPsetFreeBufferArray(set, &nlidxs[c]);
   }

#if ADDNAMESTONLPI
   SCIPsetFreeBufferArray(set, &names);
#endif
   SCIPsetFreeBufferArray(set, &lhss);
   SCIPsetFreeBufferArray(set, &rhss);
   SCIPsetFreeBufferArray(set, &nlinvars);
   SCIPsetFreeBufferArray(set, &linidxs);
   SCIPsetFreeBufferArray(set, &lincoefs);
   SCIPsetFreeBufferArray(set, &nquadelems);
   SCIPsetFreeBufferArray(set, &quadelems);
   SCIPsetFreeBufferArray(set, &nlidxs);
   SCIPsetFreeBufferArray(set, &exprtrees);

   nlp->nunflushednlrowadd = 0;

   return SCIP_OKAY;
}


/** adds variables to NLPI problem that have been added to NLP before
 * may set nlp->objflushed to FALSE if a variable with nonzero obj.coefficient is added to the NLPI problem */
static
SCIP_RETCODE nlpFlushVarAdditions(
   SCIP_NLP*             nlp,                /**< NLP data */
   BMS_BLKMEM*           blkmem,             /**< block memory */
   SCIP_SET*             set                 /**< global SCIP settings */
   )
{
   int i, c;
   SCIP_Real*  lbs;
   SCIP_Real*  ubs;
   const char** names;

   assert(nlp    != NULL);
   assert(blkmem != NULL);
   assert(set    != NULL);
   assert(nlp->nunflushedvaradd >= 0);
   assert(!nlp->indiving);

   if( nlp->nunflushedvaradd == 0 )
   {
#ifndef NDEBUG
      /* check that there are really no pending additions of variables */
      for( i = 0; i < nlp->nvars; ++i )
         assert(nlp->varmap_nlp2nlpi[i] >= 0);
#endif
      return SCIP_OKAY;
   }

   assert(nlp->solver != NULL);
   assert(nlp->problem != NULL);

   SCIP_CALL( nlpEnsureVarsSolverSize(nlp, blkmem, set, nlp->nvars_solver + nlp->nunflushedvaradd) );

   SCIP_CALL( SCIPsetAllocBufferArray(set, &lbs,   nlp->nunflushedvaradd) );
   SCIP_CALL( SCIPsetAllocBufferArray(set, &ubs,   nlp->nunflushedvaradd) );
#if ADDNAMESTONLPI
   SCIP_CALL( SCIPsetAllocBufferArray(set, &names, nlp->nunflushedvaradd) );
#else
   names = NULL;
#endif

   c = 0;
   for( i = 0; i < nlp->nvars; ++i )
   {
      /* skip variables already in NLPI problem */
      if( nlp->varmap_nlp2nlpi[i] >= 0 )
         continue;
      assert(c < nlp->nunflushedvaradd);

      nlp->varmap_nlpi2nlp[nlp->nvars_solver+c] = i;
      nlp->varmap_nlp2nlpi[i] = nlp->nvars_solver+c;
      lbs[c]   = SCIPvarGetLbLocal(nlp->vars[i]);
      ubs[c]   = SCIPvarGetUbLocal(nlp->vars[i]);
#if ADDNAMESTONLPI
      names[c] = SCIPvarGetName(nlp->vars[i]);
#endif
      ++c;

      /* if the new variable has a nonzero objective coefficient, then the objective need to be updated */
      if( !SCIPsetIsZero(set, SCIPvarGetObj(nlp->vars[i])) )
         nlp->objflushed = FALSE;

#ifdef NDEBUG
      /* have c vars to add already, there can be no more */
      if( c == nlp->nunflushedvaradd )
         break;
#endif
   }
   assert(c == nlp->nunflushedvaradd);

   nlp->nvars_solver += c;

   SCIP_CALL( SCIPnlpiAddVars(nlp->solver, nlp->problem, c, lbs, ubs, names) );

#if ADDNAMESTONLPI
   SCIPsetFreeBufferArray(set, &names);
#endif
   SCIPsetFreeBufferArray(set, &lbs);
   SCIPsetFreeBufferArray(set, &ubs);

   nlp->nunflushedvaradd = 0;

   return SCIP_OKAY;
}

/** updates the objective in the NLPI problem, if necessary
 * assumes that there are no unflushed variable additions or deletions (nlpFlushVarDeletions and nlpFlushVarAdditions should be called first)
 */
static
SCIP_RETCODE nlpFlushObjective(
   SCIP_NLP*             nlp,                /**< NLP data */
   BMS_BLKMEM*           blkmem,             /**< block memory */
   SCIP_SET*             set                 /**< global SCIP settings */
   )
{
   int*       linindices;
   SCIP_Real* lincoefs;
   SCIP_Real  coef;
   int        i;
   int        nz;

   assert(nlp    != NULL);
   assert(blkmem != NULL);
   assert(set    != NULL);
   assert(nlp->nunflushedvaradd == 0);
   assert(nlp->nunflushedvardel == 0);
   assert(!nlp->indiving);

   if( nlp->objflushed )
      return SCIP_OKAY;

   assert(nlp->solver != NULL);
   assert(nlp->problem != NULL);

   /* assemble coefficients */
   SCIP_CALL( SCIPsetAllocBufferArray(set, &linindices, nlp->nvars_solver) );
   SCIP_CALL( SCIPsetAllocBufferArray(set, &lincoefs,   nlp->nvars_solver) );

   nz = 0;
   for( i = 0; i < nlp->nvars_solver; ++i )
   {
      assert(nlp->varmap_nlpi2nlp[i] >= 0); /* there should be no variable deletions pending */

      coef = SCIPvarGetObj(nlp->vars[nlp->varmap_nlpi2nlp[i]]);
      if( SCIPsetIsZero(set, coef) )
         continue;

      linindices[nz] = i;
      lincoefs[nz]   = coef;
      ++nz;
   }

   SCIP_CALL( SCIPnlpiSetObjective(nlp->solver, nlp->problem,
         nz, linindices, lincoefs,
         0, NULL,
         NULL, NULL,
         0.0) );

   SCIPsetFreeBufferArray(set, &linindices);
   SCIPsetFreeBufferArray(set, &lincoefs);

   nlp->objflushed = TRUE;

   return SCIP_OKAY;
}

/** solves the NLP, assuming it has been flushed already
 *
 *  is used also to solve diving NLP
 */
static
SCIP_RETCODE nlpSolve(
   SCIP_NLP*             nlp,                /**< NLP data */
   BMS_BLKMEM*           blkmem,             /**< block memory buffers */
   SCIP_SET*             set,                /**< global SCIP settings */
   SCIP_MESSAGEHDLR*     messagehdlr,        /**< message handler */
   SCIP_STAT*            stat                /**< problem statistics */
   )
{
   int i;

   assert(nlp    != NULL);
   assert(blkmem != NULL);
   assert(set    != NULL);
   assert(stat   != NULL);

   if( nlp->solver == NULL )
   {
      SCIPmessagePrintWarning(messagehdlr, "Attempted to solve NLP, but no solver available.\n");

      nlp->solstat  = SCIP_NLPSOLSTAT_UNKNOWN;
      nlp->termstat = SCIP_NLPTERMSTAT_OTHER;

      return SCIP_OKAY;
   }

   assert(nlp->solver != NULL);
   assert(nlp->problem != NULL);

   /* set initial guess, if available */
   if( nlp->haveinitguess )
   {
      /* @todo should we not set it if we had set it already? (initguessflushed...) */
      SCIP_Real* initialguess_solver;
      int nlpidx;

      assert(nlp->initialguess != NULL);

      SCIP_CALL( SCIPsetAllocBufferArray(set, &initialguess_solver, nlp->nvars_solver) );

      for( i = 0; i < nlp->nvars_solver; ++i )
      {
         nlpidx = nlp->varmap_nlpi2nlp[i];
         assert(nlpidx >= 0);
         assert(nlpidx < nlp->nvars);

         initialguess_solver[i] = nlp->initialguess[nlpidx];
      }
      SCIP_CALL( SCIPnlpiSetInitialGuess(nlp->solver, nlp->problem, initialguess_solver, NULL, NULL, NULL) );

      SCIPsetFreeBufferArray(set, &initialguess_solver);
   }

   /* let NLP solver do his work */
   SCIPclockStart(stat->nlpsoltime, set);

   SCIP_CALL( SCIPnlpiSolve(nlp->solver, nlp->problem) );

   SCIPclockStop(stat->nlpsoltime, set);
   ++stat->nnlps;

   nlp->termstat = SCIPnlpiGetTermstat(nlp->solver, nlp->problem);
   nlp->solstat  = SCIPnlpiGetSolstat(nlp->solver, nlp->problem);
   switch( nlp->solstat )
   {
   case SCIP_NLPSOLSTAT_GLOBOPT:
   case SCIP_NLPSOLSTAT_LOCOPT:
   case SCIP_NLPSOLSTAT_FEASIBLE:
   case SCIP_NLPSOLSTAT_LOCINFEASIBLE:
   {
      SCIP_Real* primalvals;
      SCIP_Real* nlrowdualvals;
      SCIP_Real* varlbdualvals;
      SCIP_Real* varubdualvals;

      primalvals    = NULL;
      nlrowdualvals = NULL;
      varlbdualvals = NULL;
      varubdualvals = NULL;

      /* get NLP solution */
      SCIP_CALL( SCIPnlpiGetSolution(nlp->solver, nlp->problem, &primalvals, &nlrowdualvals, &varlbdualvals, &varubdualvals) );
      assert(primalvals != NULL || nlp->nvars == 0);
      assert((varlbdualvals != NULL) == (varubdualvals != NULL)); /* if there are duals for one bound, then there should also be duals for the other bound */

      /* store solution primal values in variable and evaluate objective function */
      if( nlp->indiving && nlp->divingobj != NULL )
      {
         for( i = 0; i < nlp->nvars; ++i )
            SCIPvarSetNLPSol(nlp->vars[i], set, primalvals[nlp->varmap_nlp2nlpi[i]]);  /*lint !e613 */

         /* evaluate modified diving objective */
         SCIP_CALL( SCIPnlrowGetNLPActivity(nlp->divingobj, set, stat, nlp, &nlp->primalsolobjval) );
      }
      else
      {
         /* evaluate SCIP objective function */
         nlp->primalsolobjval = 0.0;
         for( i = 0; i < nlp->nvars; ++i )
         {
            SCIPvarSetNLPSol(nlp->vars[i], set, primalvals[nlp->varmap_nlp2nlpi[i]]);  /*lint !e613 */
            nlp->primalsolobjval += SCIPvarGetObj(nlp->vars[i]) * primalvals[nlp->varmap_nlp2nlpi[i]];  /*lint !e613 */
         }
      }

      /* store solution dual values in nlrows and variables */
      for( i = 0; i < nlp->nnlrows; ++i )
      {
         assert(nlp->nlrows[i]->nlpiindex >= 0); /* NLP was flushed before solve, so all nlrows should be in there */

         nlp->nlrows[i]->dualsol = nlrowdualvals != NULL ? nlrowdualvals[nlp->nlrows[i]->nlpiindex] : 0.0;

         /* SCIPdebugMessage("dual of nlrow <%s> = %g\n", nlp->nlrows[i]->name, nlp->nlrows[i]->dualsol); */
      }
      assert(nlp->varlbdualvals != NULL || nlp->nvars == 0);
      assert(nlp->varubdualvals != NULL || nlp->nvars == 0);
      if( varlbdualvals != NULL )
      {
         for( i = 0; i < nlp->nvars; ++i )
         {
            assert(nlp->varmap_nlp2nlpi[i] >= 0); /* NLP was flushed before solve, so all vars should be in there */

            nlp->varlbdualvals[i] = varlbdualvals[nlp->varmap_nlp2nlpi[i]];
            nlp->varubdualvals[i] = varubdualvals[nlp->varmap_nlp2nlpi[i]];

            /* SCIPdebugMessage("duals of var <%s> = %g %g\n", SCIPvarGetName(nlp->vars[i]), nlp->varlbdualvals[i], nlp->varubdualvals[i]); */
         }
      }
      else if( nlp->nvars > 0 )
      {
         BMSclearMemoryArray(nlp->varlbdualvals, nlp->nvars);
         BMSclearMemoryArray(nlp->varubdualvals, nlp->nvars);
      }

      break;
   }
   default:
      nlp->primalsolobjval = SCIP_INVALID;
      break;
   } /*lint !e788*/

   return SCIP_OKAY;
}

/** assembles list of fractional variables in last NLP solution */
static
SCIP_RETCODE nlpCalcFracVars(
   SCIP_NLP*             nlp,                /**< NLP data */
   BMS_BLKMEM*           blkmem,             /**< block memory buffers */
   SCIP_SET*             set,                /**< global SCIP settings */
   SCIP_STAT*            stat                /**< problem statistics */
   )
{
   assert(nlp != NULL);
   assert(blkmem != NULL);
   assert(set != NULL);
   assert(stat != NULL);
   assert(nlp->validfracvars <= stat->nnlps);
   assert(SCIPnlpHasSolution(nlp));

   SCIPdebugMessage("calculating NLP fractional variables: validfracvars=%"SCIP_LONGINT_FORMAT", nnlps=%"SCIP_LONGINT_FORMAT"\n", nlp->validfracvars, stat->nnlps);

   if( nlp->solstat > SCIP_NLPSOLSTAT_LOCINFEASIBLE )
   {
      nlp->nfracvars     = 0;
      nlp->npriofracvars = 0;
      nlp->validfracvars = stat->nnlps;

      SCIPdebugMessage("NLP globally infeasible, unbounded, or worse -> no solution values -> no fractional variables\n");
      return SCIP_OKAY;
   }

   /* check, if the current NLP fractional variables array is invalid */
   if( nlp->validfracvars < stat->nnlps )
   {
      SCIP_VAR* var;
      SCIP_Real primsol;
      SCIP_Real frac;
      int branchpriority;
      int insertpos;
      int maxpriority;
      int i;

      SCIPdebugMessage(" -> recalculating NLP fractional variables\n");

      if( nlp->fracvarssize == 0 )
      {
         assert(nlp->fracvars     == NULL);
         assert(nlp->fracvarssol  == NULL);
         assert(nlp->fracvarsfrac == NULL);
         nlp->fracvarssize = 5;
         SCIP_ALLOC( BMSallocBlockMemoryArray(blkmem, &nlp->fracvars,     nlp->fracvarssize) );
         SCIP_ALLOC( BMSallocBlockMemoryArray(blkmem, &nlp->fracvarssol,  nlp->fracvarssize) );
         SCIP_ALLOC( BMSallocBlockMemoryArray(blkmem, &nlp->fracvarsfrac, nlp->fracvarssize) );
      }

      maxpriority = INT_MIN;
      nlp->nfracvars = 0;
      nlp->npriofracvars = 0;
      for( i = 0; i < nlp->nvars; ++i )
      {
         var = nlp->vars[i];
         assert(var != NULL);

         primsol = SCIPvarGetNLPSol(var);
         assert(primsol < SCIP_INVALID);

         /* consider only binary and integer variables */
         if( SCIPvarGetType(var) != SCIP_VARTYPE_BINARY && SCIPvarGetType(var) != SCIP_VARTYPE_INTEGER )
            continue;

         /* ignore fixed variables (due to numerics, it is possible, that the NLP solution of a fixed integer variable
          * (with large fixed value) is fractional in terms of absolute feasibility measure)
          */
         if( SCIPvarGetLbLocal(var) >= SCIPvarGetUbLocal(var) - 0.5 )
            continue;

         /* check, if the LP solution value is fractional */
         frac = SCIPsetFeasFrac(set, primsol);
         if( SCIPsetIsFeasFracIntegral(set, frac) )
            continue;

         /* ensure enough space in fracvars arrays */
         if( nlp->fracvarssize <= nlp->nfracvars )
         {
            int newsize;

            newsize = SCIPsetCalcMemGrowSize(set, nlp->nfracvars + 1);
            SCIP_ALLOC( BMSreallocBlockMemoryArray(blkmem, &nlp->fracvars,     nlp->fracvarssize, newsize) );
            SCIP_ALLOC( BMSreallocBlockMemoryArray(blkmem, &nlp->fracvarssol,  nlp->fracvarssize, newsize) );
            SCIP_ALLOC( BMSreallocBlockMemoryArray(blkmem, &nlp->fracvarsfrac, nlp->fracvarssize, newsize) );
            nlp->fracvarssize = newsize;
         }
         assert(nlp->nfracvars < nlp->fracvarssize);
         assert(nlp->fracvars     != NULL);
         assert(nlp->fracvarssol  != NULL);
         assert(nlp->fracvarsfrac != NULL);

         /* insert candidate in candidate list */
         branchpriority = SCIPvarGetBranchPriority(var);
         insertpos = nlp->nfracvars;
         nlp->nfracvars++;
         if( branchpriority > maxpriority )
         {
            /* candidate has higher priority than the current maximum:
             * move it to the front and declare it to be the single best candidate
             */
            if( insertpos != 0 )
            {
               nlp->fracvars[insertpos]     = nlp->fracvars[0];
               nlp->fracvarssol[insertpos]  = nlp->fracvarssol[0];
               nlp->fracvarsfrac[insertpos] = nlp->fracvarsfrac[0];
               insertpos = 0;
            }
            nlp->npriofracvars = 1;
            maxpriority = branchpriority;
         }
         else if( branchpriority == maxpriority )
         {
            /* candidate has equal priority as the current maximum:
             * move away the first non-maximal priority candidate, move the current candidate to the correct
             * slot (binaries first) and increase the number of maximal priority candidates
             */
            if( insertpos != nlp->npriofracvars )
            {
               nlp->fracvars[insertpos]     = nlp->fracvars[nlp->npriofracvars];
               nlp->fracvarssol[insertpos]  = nlp->fracvarssol[nlp->npriofracvars];
               nlp->fracvarsfrac[insertpos] = nlp->fracvarsfrac[nlp->npriofracvars];
               insertpos = nlp->npriofracvars;
            }
            ++nlp->npriofracvars;
         }
         nlp->fracvars[insertpos]     = var;
         nlp->fracvarssol[insertpos]  = primsol;
         nlp->fracvarsfrac[insertpos] = frac;

         SCIPdebugMessage(" -> candidate %d: var=<%s>, sol=%g, frac=%g, prio=%d (max: %d) -> pos %d\n",
            nlp->nfracvars, SCIPvarGetName(var), primsol, frac, branchpriority, maxpriority, insertpos);
      }

      nlp->validfracvars = stat->nnlps;
   }
   assert(0 <= nlp->npriofracvars);
   assert(nlp->npriofracvars <= nlp->nfracvars);

   SCIPdebugMessage(" -> %d fractional variables (%d of maximal priority)\n", nlp->nfracvars, nlp->npriofracvars);

   return SCIP_OKAY;
}

/** event handling for variable events */
static
SCIP_DECL_EVENTEXEC(eventExecNlp)
{
   SCIP_EVENTTYPE etype;
   SCIP_VAR*      var;

   assert(scip      != NULL);
   assert(eventhdlr != NULL);
   assert(event     != NULL);
   assert(eventdata != NULL);

   assert((SCIP_NLP*)eventdata == scip->nlp);

   etype = SCIPeventGetType(event);
   var   = SCIPeventGetVar(event);

   if( SCIP_EVENTTYPE_VARADDED & etype )
   {
      SCIPdebugMessage( "-> handling varadd event, variable <%s>\n", SCIPvarGetName(var) );
      SCIP_CALL( SCIPnlpAddVar(scip->nlp, SCIPblkmem(scip), scip->set, var) );
   }
   else if( SCIP_EVENTTYPE_VARDELETED & etype )
   {
      SCIPdebugMessage( "-> handling vardel event, variable <%s>\n", SCIPvarGetName(var) );
      SCIP_CALL( SCIPnlpDelVar(scip->nlp, SCIPblkmem(scip), scip->set, scip->eventqueue, scip->lp, var) );
   }
   else if( SCIP_EVENTTYPE_VARFIXED & etype )
   {
      /* variable was fixed, aggregated, or multi-aggregated */
      SCIPdebugMessage( "-> handling variable fixation event, variable <%s>\n", SCIPvarGetName(var) );
      SCIP_CALL( nlpRemoveFixedVar(scip->nlp, SCIPblkmem(scip), scip->set, scip->stat, scip->eventqueue, scip->lp, var) );
   }
   else if( SCIP_EVENTTYPE_BOUNDCHANGED & etype )
   {
      SCIPdebugMessage( "-> handling bound changed event %x, variable <%s>\n", etype, SCIPvarGetName(var) );
      SCIP_CALL( nlpUpdateVarBounds(scip->nlp, scip->set, var, SCIP_EVENTTYPE_BOUNDTIGHTENED & etype) );
   }
   else if( SCIP_EVENTTYPE_OBJCHANGED & etype )
   {
      SCIPdebugMessage( "-> handling objchg event, variable <%s>\n", SCIPvarGetName(var) );
      SCIP_CALL( nlpUpdateObjCoef(scip->nlp, var) );
   }
   else
   {
      SCIPerrorMessage("unexpected event %d on variable <%s>\n", etype, SCIPvarGetName(var) );
      return SCIP_ERROR;
   }

   return SCIP_OKAY;
}


/*
 * public NLP methods
 */

/** includes NLP specific plugins (e.g., event handler) and parameters */
SCIP_RETCODE SCIPnlpInclude(
   SCIP_SET*             set,                /**< global SCIP settings */
   BMS_BLKMEM*           blkmem              /**< block memory */
   )
{
   SCIP_EVENTHDLR* eventhdlr;

   assert(set != NULL);
   assert(set->stage == SCIP_STAGE_INIT);

   /* check whether event handler is already present */
   if( SCIPsetFindEventhdlr(set, EVENTHDLR_NAME) != NULL )
   {
      SCIPerrorMessage("event handler <" EVENTHDLR_NAME "> already included.\n");
      return SCIP_INVALIDDATA;
   }

   SCIP_CALL( SCIPeventhdlrCreate(&eventhdlr, EVENTHDLR_NAME, EVENTHDLR_DESC,
         NULL, NULL, NULL, NULL, NULL, NULL, NULL, eventExecNlp, NULL) );
   SCIP_CALL( SCIPsetIncludeEventhdlr(set, eventhdlr) );

   return SCIP_OKAY;
} /*lint !e715*/

/** construct a new empty NLP */
SCIP_RETCODE SCIPnlpCreate(
   SCIP_NLP**            nlp,                /**< NLP handler, call by reference */
   BMS_BLKMEM*           blkmem,             /**< block memory */
   SCIP_SET*             set,                /**< global SCIP settings */
   SCIP_STAT*            stat,               /**< problem statistics */
   const char*           name,               /**< problem name */
   int                   nvars_estimate      /**< an estimate on the number of variables that may be added to the NLP later */
   )
{
   assert(nlp  != NULL);
   assert(blkmem != NULL);
   assert(set  != NULL);
   assert(stat != NULL);
   assert(name != NULL);

   SCIP_ALLOC( BMSallocMemory(nlp) );

   /* select NLP solver (if any available) and setup problem */
   if( set->nnlpis > 0 )
   {
      assert(set->nlp_solver != NULL);
      if( set->nlp_solver[0] == '\0' )
      { /* take solver with highest priority */
         assert(set->nlpis != NULL);
         (*nlp)->solver = set->nlpis[set->nnlpis-1];
      }
      else
      { /* find user specified NLP solver */
         (*nlp)->solver = SCIPsetFindNlpi(set, set->nlp_solver);
         if( (*nlp)->solver == NULL )
         {
            SCIPerrorMessage("Selected NLP solver <%s> not available.\n", set->nlp_solver);
            return SCIP_PLUGINNOTFOUND;
         }
      }
      assert((*nlp)->solver != NULL);
      SCIP_CALL( SCIPnlpiCreateProblem((*nlp)->solver, &(*nlp)->problem, "scip_nlp") );
   }
   else
   {
      /* maybe someone wanna use the NLP just to collect nonlinearities, but is not necessarily interesting on solving
       * so we allow this and just continue */
      (*nlp)->solver = NULL;
      (*nlp)->problem = NULL;
   }

   /* status */
   (*nlp)->nunflushedvaradd   = 0;
   (*nlp)->nunflushedvardel   = 0;
   (*nlp)->nunflushednlrowadd = 0;
   (*nlp)->nunflushednlrowdel = 0;
   (*nlp)->isrelax    = TRUE;
   (*nlp)->indiving   = FALSE;

   /* variables in problem and NLPI problem */
   (*nlp)->nvars = 0;
   (*nlp)->sizevars = 0;
   (*nlp)->vars = NULL;
   SCIP_CALL( SCIPhashmapCreate(&(*nlp)->varhash, blkmem, SCIPcalcHashtableSize(5 * nvars_estimate)) );

   (*nlp)->nvars_solver = 0;
   (*nlp)->sizevars_solver = 0;
   (*nlp)->varmap_nlp2nlpi = NULL;
   (*nlp)->varmap_nlpi2nlp = NULL;

   /* nonlinear rows in problem and NLPI problem */
   (*nlp)->nnlrows = 0;
   (*nlp)->sizenlrows = 0;
   (*nlp)->nlrows = NULL;

   (*nlp)->nnlrows_solver = 0;
   (*nlp)->sizenlrows_solver = 0;
   (*nlp)->nlrowmap_nlpi2nlp = NULL;

   /* objective function */
   (*nlp)->objflushed = TRUE;
   (*nlp)->divingobj = NULL;

   /* initial guess */
   (*nlp)->haveinitguess = FALSE;
   (*nlp)->initialguess = NULL;

   /* solution of NLP */
   (*nlp)->primalsolobjval = SCIP_INVALID;
   (*nlp)->solstat         = SCIP_NLPSOLSTAT_UNKNOWN;
   (*nlp)->termstat        = SCIP_NLPTERMSTAT_OTHER;
   (*nlp)->varlbdualvals   = NULL;
   (*nlp)->varubdualvals   = NULL;

   /* event handling: catch variable addition and deletion events */
   (*nlp)->eventhdlr = SCIPsetFindEventhdlr(set, EVENTHDLR_NAME);
   if( (*nlp)->eventhdlr == NULL )
   {
      SCIPerrorMessage("NLP eventhandler <"EVENTHDLR_NAME"> not found.\n");
      return SCIP_PLUGINNOTFOUND;
   }
   SCIP_CALL( SCIPeventfilterAdd(set->scip->eventfilter, blkmem, set,
         SCIP_EVENTTYPE_VARADDED | SCIP_EVENTTYPE_VARDELETED,
         (*nlp)->eventhdlr, (SCIP_EVENTDATA*)(*nlp), &(*nlp)->globalfilterpos) );

   /* fractional variables in last NLP solution */
   (*nlp)->fracvars     = NULL;
   (*nlp)->fracvarssol  = NULL;
   (*nlp)->fracvarsfrac = NULL;
   (*nlp)->nfracvars     = 0;
   (*nlp)->npriofracvars = 0;
   (*nlp)->fracvarssize  = 0;
   (*nlp)->validfracvars = -1;

   /* miscellaneous */
   SCIP_ALLOC( BMSduplicateBlockMemoryArray(blkmem, &(*nlp)->name, name, strlen(name)+1) );

   return SCIP_OKAY;
}

/** frees NLP data object */
SCIP_RETCODE SCIPnlpFree(
   SCIP_NLP**            nlp,                /**< pointer to NLP data object */
   BMS_BLKMEM*           blkmem,             /**< block memory */
   SCIP_SET*             set,                /**< global SCIP settings */
   SCIP_EVENTQUEUE*      eventqueue,         /**< event queue */
   SCIP_LP*              lp                  /**< SCIP LP, needed for releasing variables */
   )
{
   assert(nlp    != NULL);
   assert(*nlp   != NULL);
   assert(blkmem != NULL);
   assert(set    != NULL);

   /* drop fractional variables */
   BMSfreeBlockMemoryArrayNull(blkmem, &(*nlp)->fracvars,     (*nlp)->fracvarssize);
   BMSfreeBlockMemoryArrayNull(blkmem, &(*nlp)->fracvarssol,  (*nlp)->fracvarssize);
   BMSfreeBlockMemoryArrayNull(blkmem, &(*nlp)->fracvarsfrac, (*nlp)->fracvarssize);

   /* drop global events (variable addition and deletion) */
   SCIP_CALL( SCIPeventfilterDel(set->scip->eventfilter, blkmem, set,
         SCIP_EVENTTYPE_VARADDED | SCIP_EVENTTYPE_VARDELETED,
         (*nlp)->eventhdlr, (SCIP_EVENTDATA*)(*nlp), (*nlp)->globalfilterpos) );

   SCIP_CALL( SCIPnlpReset(*nlp, blkmem, set, eventqueue, lp) );
   assert((*nlp)->nnlrows == 0);
   assert((*nlp)->nnlrows_solver == 0);
   assert((*nlp)->nvars == 0);
   assert((*nlp)->nvars_solver == 0);
   assert((*nlp)->initialguess == NULL);

   BMSfreeBlockMemoryArray(blkmem, &(*nlp)->name, strlen((*nlp)->name)+1);

   /* free nonlinear rows arrays */
   BMSfreeBlockMemoryArrayNull(blkmem, &(*nlp)->nlrowmap_nlpi2nlp, (*nlp)->sizenlrows_solver);
   BMSfreeBlockMemoryArrayNull(blkmem, &(*nlp)->nlrows, (*nlp)->sizenlrows);

   /* free variables arrays */
   BMSfreeBlockMemoryArrayNull(blkmem, &(*nlp)->varmap_nlp2nlpi, (*nlp)->sizevars);
   BMSfreeBlockMemoryArrayNull(blkmem, &(*nlp)->varmap_nlpi2nlp, (*nlp)->sizevars_solver);
   SCIPhashmapFree(&(*nlp)->varhash);
   BMSfreeBlockMemoryArrayNull(blkmem, &(*nlp)->vars, (*nlp)->sizevars);
   BMSfreeBlockMemoryArrayNull(blkmem, &(*nlp)->varlbdualvals, (*nlp)->sizevars);
   BMSfreeBlockMemoryArrayNull(blkmem, &(*nlp)->varubdualvals, (*nlp)->sizevars);

   /* free NLPI problem */
   if( (*nlp)->problem != NULL )
   {
      SCIP_CALL( SCIPnlpiFreeProblem((*nlp)->solver, &(*nlp)->problem) );
   }

   /* free NLP data structure */
   BMSfreeMemory(nlp);

   return SCIP_OKAY;
}

/** resets the NLP to the empty NLP by removing all variables and rows from NLP,
 *  releasing all rows, and flushing the changes to the NLP solver
 */
SCIP_RETCODE SCIPnlpReset(
   SCIP_NLP*             nlp,                /**< NLP data */
   BMS_BLKMEM*           blkmem,             /**< block memory */
   SCIP_SET*             set,                /**< global SCIP settings */
   SCIP_EVENTQUEUE*      eventqueue,         /**< event queue */
   SCIP_LP*              lp                  /**< SCIP LP, needed for releasing variables */
   )
{
   int i;

   assert(nlp    != NULL);
   assert(blkmem != NULL);
   assert(set    != NULL);

   if( nlp->indiving )
   {
      SCIP_CALL( SCIPnlpEndDive(nlp, blkmem, set) );
   }

   nlp->solstat  = SCIP_NLPSOLSTAT_UNKNOWN;
   nlp->termstat = SCIP_NLPTERMSTAT_OTHER;

   BMSfreeBlockMemoryArrayNull(blkmem, &nlp->initialguess, nlp->nvars);
   nlp->haveinitguess = FALSE;

   for(i = nlp->nnlrows - 1; i >= 0; --i)
   {
      SCIP_CALL( nlpDelNlRowPos(nlp, blkmem, set, i) );
   }

   for(i = nlp->nvars - 1; i >= 0; --i)
   {
      SCIP_CALL( nlpDelVarPos(nlp, blkmem, set, eventqueue, lp, i) );
   }

   SCIP_CALL( SCIPnlpFlush(nlp, blkmem, set) );

   return SCIP_OKAY;
}

/** currently a dummy function that always returns TRUE */
SCIP_Bool SCIPnlpHasCurrentNodeNLP(
   SCIP_NLP*             nlp                 /**< NLP data */
   )
{
   return TRUE;
} /*lint !e715*/

/** ensures, that variables array of NLP can store at least num entries */
SCIP_RETCODE SCIPnlpEnsureVarsSize(
   SCIP_NLP*             nlp,                /**< NLP data */
   BMS_BLKMEM*           blkmem,             /**< block memory */
   SCIP_SET*             set,                /**< global SCIP settings */
   int                   num                 /**< minimum number of entries to store */
   )
{
   assert(nlp    != NULL);
   assert(blkmem != NULL);
   assert(set    != NULL);
   assert(nlp->nvars <= nlp->sizevars);

   if( num > nlp->sizevars )
   {
      int newsize;

      newsize = SCIPsetCalcMemGrowSize(set, num);
      SCIP_ALLOC( BMSreallocBlockMemoryArray(blkmem, &nlp->vars,            nlp->sizevars, newsize) );
      SCIP_ALLOC( BMSreallocBlockMemoryArray(blkmem, &nlp->varmap_nlp2nlpi, nlp->sizevars, newsize) );
      SCIP_ALLOC( BMSreallocBlockMemoryArray(blkmem, &nlp->varlbdualvals,   nlp->sizevars, newsize) );
      SCIP_ALLOC( BMSreallocBlockMemoryArray(blkmem, &nlp->varubdualvals,   nlp->sizevars, newsize) );
      if( nlp->initialguess != NULL )
      {
         SCIP_ALLOC( BMSreallocBlockMemoryArray(blkmem, &nlp->initialguess, nlp->sizevars, newsize) );
      }

      nlp->sizevars = newsize;
   }
   assert(num <= nlp->sizevars);

   return SCIP_OKAY;
}

/** adds a variable to the NLP and captures the variable */
SCIP_RETCODE SCIPnlpAddVar(
   SCIP_NLP*             nlp,                /**< NLP data */
   BMS_BLKMEM*           blkmem,             /**< block memory */
   SCIP_SET*             set,                /**< global SCIP settings */
   SCIP_VAR*             var                 /**< variable */
   )
{
   assert(nlp != NULL);
   assert(blkmem != NULL);
   assert(set != NULL);
   assert(var != NULL);
   assert(SCIPvarIsTransformed(var));
   assert(!SCIPhashmapExists(nlp->varhash, var));

   if( nlp->indiving )
   {
      SCIPerrorMessage("cannot add variable during NLP diving\n");
      return SCIP_ERROR;
   }

   SCIP_CALL( nlpAddVars(nlp, blkmem, set, 1, &var) );

   return SCIP_OKAY;
}

/** adds a set of variables to the NLP and captures the variables */
SCIP_RETCODE SCIPnlpAddVars(
   SCIP_NLP*             nlp,                /**< NLP data */
   BMS_BLKMEM*           blkmem,             /**< block memory */
   SCIP_SET*             set,                /**< global SCIP settings */
   int                   nvars,              /**< number of variables to add */
   SCIP_VAR**            vars                /**< variables to add */
   )
{
   assert(nlp != NULL);
   assert(blkmem != NULL);
   assert(set != NULL);
   assert(vars != NULL || nvars == 0);

   if( nlp->indiving && nvars > 0)
   {
      SCIPerrorMessage("cannot add variables during NLP diving\n");
      return SCIP_ERROR;
   }

   SCIP_CALL( nlpAddVars(nlp, blkmem, set, nvars, vars) );

   return SCIP_OKAY;
}

/** deletes a variable from the NLP and releases the variable */
SCIP_RETCODE SCIPnlpDelVar(
   SCIP_NLP*             nlp,                /**< NLP data */
   BMS_BLKMEM*           blkmem,             /**< block memory */
   SCIP_SET*             set,                /**< global SCIP settings */
   SCIP_EVENTQUEUE*      eventqueue,         /**< event queue */
   SCIP_LP*              lp,                 /**< SCIP LP, needed to release variable */
   SCIP_VAR*             var                 /**< variable */
   )
{
   int varpos;

   assert(nlp    != NULL);
   assert(blkmem != NULL);
   assert(set    != NULL);
   assert(var    != NULL);

   if( !SCIPhashmapExists(nlp->varhash, var) )
   {
      SCIPerrorMessage("variable <%s> not found in NLP, cannot delete\n", SCIPvarGetName(var));
      return SCIP_ERROR;
   }

   if( nlp->indiving )
   {
      SCIPerrorMessage("cannot delete variable during NLP diving\n");
      return SCIP_ERROR;
   }

   varpos = (int) (size_t) SCIPhashmapGetImage(nlp->varhash, var);

   SCIP_CALL( nlpDelVarPos(nlp, blkmem, set, eventqueue, lp, varpos) );

   return SCIP_OKAY;
}

/** ensures, that nonlinear rows array of NLP can store at least num entries */
SCIP_RETCODE SCIPnlpEnsureNlRowsSize(
   SCIP_NLP*             nlp,                /**< NLP data */
   BMS_BLKMEM*           blkmem,             /**< block memory */
   SCIP_SET*             set,                /**< global SCIP settings */
   int                   num                 /**< minimum number of entries to store */
   )
{
   assert(nlp    != NULL);
   assert(blkmem != NULL);
   assert(set    != NULL);
   assert(nlp->nnlrows <= nlp->sizenlrows);

   if( num > nlp->sizenlrows )
   {
      int newsize;

      newsize = SCIPsetCalcMemGrowSize(set, num);
      SCIP_ALLOC( BMSreallocBlockMemoryArray(blkmem, &nlp->nlrows, nlp->sizenlrows, newsize) );

      nlp->sizenlrows = newsize;
   }
   assert(num <= nlp->sizenlrows);

   return SCIP_OKAY;
}

/** adds a nonlinear row to the NLP and captures it
 * all variables of the row need to be present in the NLP */
SCIP_RETCODE SCIPnlpAddNlRow(
   SCIP_NLP*             nlp,                /**< NLP data */
   BMS_BLKMEM*           blkmem,             /**< block memory */
   SCIP_SET*             set,                /**< global SCIP settings */
   SCIP_STAT*            stat,               /**< problem statistics data */
   SCIP_NLROW*           nlrow               /**< nonlinear row */
   )
{
   assert(nlp   != NULL);
   assert(nlrow != NULL);

   if( nlp->indiving )
   {
      SCIPerrorMessage("cannot add row during NLP diving\n");
      return SCIP_ERROR;
   }

   SCIP_CALL( nlpAddNlRows(nlp, blkmem, set, stat, 1, &nlrow) );

   return SCIP_OKAY;
}

/** adds nonlinear rows to the NLP and captures them
 * all variables of the row need to be present in the NLP */
SCIP_RETCODE SCIPnlpAddNlRows(
   SCIP_NLP*             nlp,                /**< NLP data */
   BMS_BLKMEM*           blkmem,             /**< block memory */
   SCIP_SET*             set,                /**< global SCIP settings */
   SCIP_STAT*            stat,               /**< problem statistics data */
   int                   nnlrows,            /**< number of rows to add */
   SCIP_NLROW**          nlrows              /**< rows to add */
   )
{
   assert(nlp    != NULL);
   assert(nlrows != NULL || nnlrows == 0);

   if( nnlrows == 0 )
      return SCIP_OKAY;

   if( nlp->indiving )
   {
      SCIPerrorMessage("cannot add rows during NLP diving\n");
      return SCIP_ERROR;
   }

   SCIP_CALL( nlpAddNlRows(nlp, blkmem, set, stat, nnlrows, nlrows) );

   return SCIP_OKAY;
}

/** deletes a nonlinear row from the NLP
 * does nothing if nonlinear row is not in NLP */
SCIP_RETCODE SCIPnlpDelNlRow(
   SCIP_NLP*             nlp,                /**< NLP data */
   BMS_BLKMEM*           blkmem,             /**< block memory */
   SCIP_SET*             set,                /**< global SCIP settings */
   SCIP_NLROW*           nlrow               /**< nonlinear row */
   )
{
   assert(nlp    != NULL);
   assert(blkmem != NULL);
   assert(set    != NULL);
   assert(nlrow  != NULL);

   /* if row not in NLP, nothing to do */
   if( nlrow->nlpindex == -1 )
      return SCIP_OKAY;

   assert(nlrow->nlpindex >= 0);
   assert(nlrow->nlpindex < nlp->nnlrows);

   if( nlp->indiving )
   {
      SCIPerrorMessage("cannot delete row during NLP diving\n");
      return SCIP_ERROR;
   }

   SCIP_CALL( nlpDelNlRowPos(nlp, blkmem, set, nlrow->nlpindex) );

   return SCIP_OKAY;
}

/** applies all cached changes to the NLP solver */
SCIP_RETCODE SCIPnlpFlush(
   SCIP_NLP*             nlp,                /**< current NLP data */
   BMS_BLKMEM*           blkmem,             /**< block memory */
   SCIP_SET*             set                 /**< global SCIP settings */
   )
{
   assert(nlp    != NULL);
   assert(blkmem != NULL);
   assert(set    != NULL);

   if( nlp->indiving )
   {
      SCIPerrorMessage("cannot flush NLP during NLP diving\n");
      return SCIP_ERROR;
   }

   /* flush removals of nonlinear rows and variables */
   SCIP_CALL( nlpFlushNlRowDeletions(nlp, blkmem, set) );
   SCIP_CALL( nlpFlushVarDeletions(nlp, blkmem, set) );
   assert(nlp->nunflushednlrowdel == 0);
   assert(nlp->nunflushedvardel   == 0);

   /* flush addition of variables, objective, and addition of rows */
   SCIP_CALL( nlpFlushVarAdditions(nlp, blkmem, set) );
   SCIP_CALL( nlpFlushObjective(nlp, blkmem, set) );
   SCIP_CALL( nlpFlushNlRowAdditions(nlp, blkmem, set) );
   assert(nlp->nunflushedvaradd == 0);
   assert(nlp->objflushed == TRUE);
   assert(nlp->nunflushednlrowadd == 0);

   assert(nlp->nvars   == nlp->nvars_solver);
   assert(nlp->nnlrows == nlp->nnlrows_solver);

   return SCIP_OKAY;
}

/** solves the NLP */
SCIP_RETCODE SCIPnlpSolve(
   SCIP_NLP*             nlp,                /**< NLP data */
   BMS_BLKMEM*           blkmem,             /**< block memory buffers */
   SCIP_SET*             set,                /**< global SCIP settings */
   SCIP_MESSAGEHDLR*     messagehdlr,        /**< message handler */
   SCIP_STAT*            stat                /**< problem statistics */
   )
{
   assert(nlp    != NULL);
   assert(blkmem != NULL);
   assert(set    != NULL);
   assert(stat   != NULL);

   if( nlp->indiving )
   {
      SCIPerrorMessage("cannot solve NLP during NLP diving (use SCIPsolveDiveNLP)\n");
      return SCIP_ERROR;
   }

   SCIP_CALL( SCIPnlpFlush(nlp, blkmem, set) );

   SCIP_CALL( nlpSolve(nlp, blkmem, set, messagehdlr, stat) );

   return SCIP_OKAY;
}

/** gets objective value of current NLP */
SCIP_Real SCIPnlpGetObjval(
   SCIP_NLP*             nlp                 /**< current NLP data */
   )
{
   assert(nlp != NULL);

   return nlp->primalsolobjval;
}

/** gives current pseudo objective value */
SCIP_RETCODE SCIPnlpGetPseudoObjval(
   SCIP_NLP*             nlp,                /**< current NLP data */
   SCIP_SET*             set,                /**< global SCIP settings */
   SCIP_STAT*            stat,               /**< problem statistics */
   SCIP_Real*            pseudoobjval        /**< buffer to store pseudo objective value */
   )
{
   assert(nlp != NULL);
   assert(pseudoobjval != NULL);

   if( nlp->divingobj != NULL )
   {
      assert(nlp->indiving);
      SCIP_CALL( SCIPnlrowGetPseudoActivity(nlp->divingobj, set, stat, pseudoobjval) );
   }
   else
   {
      int i;

      *pseudoobjval = 0.0;
      for( i = 0; i < nlp->nvars; ++i )
         *pseudoobjval += SCIPvarGetObj(nlp->vars[i]) * SCIPvarGetBestBoundLocal(nlp->vars[i]);
   }

   return SCIP_OKAY;
}

/** gets fractional variables of last NLP solution along with solution values and fractionalities
 */
SCIP_RETCODE SCIPnlpGetFracVars(
   SCIP_NLP*             nlp,                /**< NLP data structure */
   BMS_BLKMEM*           blkmem,             /**< block memory */
   SCIP_SET*             set,                /**< global SCIP settings */
   SCIP_STAT*            stat,               /**< problem statistics */
   SCIP_VAR***           fracvars,           /**< pointer to store the array of NLP fractional variables, or NULL */
   SCIP_Real**           fracvarssol,        /**< pointer to store the array of NLP fractional variables solution values, or NULL */
   SCIP_Real**           fracvarsfrac,       /**< pointer to store the array of NLP fractional variables fractionalities, or NULL */
   int*                  nfracvars,          /**< pointer to store the number of NLP fractional variables , or NULL */
   int*                  npriofracvars       /**< pointer to store the number of NLP fractional variables with maximal branching priority, or NULL */
   )
{
   assert(nlp != NULL);

   SCIP_CALL( nlpCalcFracVars(nlp, blkmem, set, stat) );
   assert(nlp->fracvars     != NULL);
   assert(nlp->fracvarssol  != NULL);
   assert(nlp->fracvarsfrac != NULL);

   if( fracvars != NULL )
      *fracvars = nlp->fracvars;
   if( fracvarssol != NULL )
      *fracvarssol = nlp->fracvarssol;
   if( fracvarsfrac != NULL )
      *fracvarsfrac = nlp->fracvarsfrac;
   if( nfracvars != NULL )
      *nfracvars = nlp->nfracvars;
   if( npriofracvars != NULL )
      *npriofracvars = nlp->npriofracvars;

   return SCIP_OKAY;
}

/** removes all redundant nonlinear rows */
SCIP_RETCODE SCIPnlpRemoveRedundantNlRows(
   SCIP_NLP*             nlp,                /**< current NLP data */
   BMS_BLKMEM*           blkmem,             /**< block memory buffers */
   SCIP_SET*             set,                /**< global SCIP settings */
   SCIP_STAT*            stat                /**< problem statistics */
   )
{
   SCIP_NLPSOLSTAT solstatus;
   SCIP_Bool isredundant;
   int i;

   assert(nlp    != NULL);
   assert(blkmem != NULL);
   assert(set    != NULL);
   assert(stat   != NULL);

   if( nlp->nnlrows == 0 )
      return SCIP_OKAY;

   if( nlp->indiving )
   {
      SCIPerrorMessage("cannot remove redundant rows during NLP diving\n");
      return SCIP_ERROR;
   }

   /* removing redundant rows should not change the solution status, so we reset it at the end */
   solstatus = nlp->solstat;

   for( i = 0; i < nlp->nnlrows; ++i )
   {
      SCIP_CALL( SCIPnlrowIsRedundant(nlp->nlrows[i], set, stat, &isredundant) );
      if( isredundant )
      {
         SCIP_CALL( nlpDelNlRowPos(nlp, blkmem, set, i) );
      }
   }

   nlp->solstat = solstatus;

   return SCIP_OKAY;
}

/** set initial guess (approximate primal solution) for next solve
 *
 *  array initguess must be NULL or have length at least SCIPnlpGetNVars()
 */
SCIP_RETCODE SCIPnlpSetInitialGuess(
   SCIP_NLP*             nlp,                /**< current NLP data */
   BMS_BLKMEM*           blkmem,             /**< block memory buffers */
   SCIP_Real*            initguess           /**< new initial guess, or NULL to clear previous one */
   )
{
   assert(nlp    != NULL);
   assert(blkmem != NULL);
   assert(nlp->solver  != NULL);
   assert(nlp->problem != NULL);

   /* if user wants to let NLP solver choose start point, then invalidate current initial guess both in NLP and in NLPI */
   if( initguess == NULL )
   {
      nlp->haveinitguess = FALSE;
      SCIP_CALL( SCIPnlpiSetInitialGuess(nlp->solver, nlp->problem, NULL, NULL, NULL, NULL) );
      return SCIP_OKAY;
   }

   if( nlp->initialguess != NULL )
   {
      BMScopyMemoryArray(nlp->initialguess, initguess, nlp->nvars);
   }
   else
   {
      SCIP_ALLOC( BMSduplicateBlockMemoryArray(blkmem, &nlp->initialguess, initguess, nlp->nvars) );
   }
   nlp->haveinitguess = TRUE;

   return SCIP_OKAY;
}

/** writes NLP to a file */
SCIP_RETCODE SCIPnlpWrite(
   SCIP_NLP*             nlp,                /**< current NLP data */
   SCIP_SET*             set,                /**< global SCIP settings */
   SCIP_MESSAGEHDLR*     messagehdlr,        /**< message handler */
   const char*           fname               /**< file name */
   )
{
   FILE* file;
   int i;

   assert(nlp != NULL);

   if( fname != NULL )
   {
      file = fopen(fname, "w");
      if( file == NULL )
      {
         SCIPerrorMessage("could not open file <%s> for writing\n", fname);
         return SCIP_FILECREATEERROR;
      }
   }
   else
      file = stdout;

   SCIPmessageFPrintInfo(messagehdlr, file, "STATISTICS\n");
   SCIPmessageFPrintInfo(messagehdlr, file, "  NLP name: %s\n", nlp->name);
   SCIPmessageFPrintInfo(messagehdlr, file, "  Variables: %d\n", nlp->nvars);
   SCIPmessageFPrintInfo(messagehdlr, file, "  Rows: %d\n", nlp->nnlrows);

   SCIPmessageFPrintInfo(messagehdlr, file, "VARIABLES\n");
   for( i = 0; i < nlp->nvars; ++i )
   {
      SCIPvarPrint(nlp->vars[i], set, messagehdlr, file);
   }

   SCIPmessageFPrintInfo(messagehdlr, file, "NONLINEAR ROWS\n");
   for( i = 0; i < nlp->nnlrows; ++i )
   {
      SCIPmessageFPrintInfo(messagehdlr, file, "  ");
      SCIP_CALL( SCIPnlrowPrint(nlp->nlrows[i], messagehdlr, file) );
   }

   if( fname != NULL )
   {
      fclose(file);
   }

   return SCIP_OKAY;
}

/** gets array with variables of the NLP */
SCIP_VAR** SCIPnlpGetVars(
   SCIP_NLP*             nlp                 /**< current NLP data */
   )
{
   assert(nlp != NULL);

   return nlp->vars;
}

/** gets current number of variables in NLP */
int SCIPnlpGetNVars(
   SCIP_NLP*             nlp                 /**< current NLP data */
   )
{
   assert(nlp != NULL);

   return nlp->nvars;
}

/** computes for each variables the number of NLP rows in which the variable appears in a nonlinear var */
SCIP_RETCODE SCIPnlpGetVarsNonlinearity(
   SCIP_NLP*             nlp,                /**< current NLP data */
   int*                  nlcount             /**< an array of length at least SCIPnlpGetNVars() to store nonlinearity counts of variables */
   )
{
   SCIP_NLROW* nlrow;
   int varidx;
   int i;
   int c;

   assert(nlp != NULL);
   assert(nlcount != NULL || nlp->nvars == 0);

   BMSclearMemoryArray(nlcount, nlp->nvars);

   for( c = 0; c < nlp->nnlrows; ++c )
   {
      nlrow = nlp->nlrows[c];
      assert(nlrow != NULL);

      for( i = 0; i < nlrow->nquadvars; ++i )
      {
         assert(SCIPhashmapExists(nlp->varhash, (void*)nlrow->quadvars[i]));
         varidx = (int)(size_t) SCIPhashmapGetImage(nlp->varhash, (void*)nlrow->quadvars[i]);
         assert(varidx < nlp->nvars);
         ++nlcount[varidx];  /*lint !e613 */
      }

      if( nlrow->exprtree != NULL )
      {
         SCIP_VAR** exprtreevars;
         int nexprtreevars;

         exprtreevars = SCIPexprtreeGetVars(nlrow->exprtree);
         nexprtreevars = SCIPexprtreeGetNVars(nlrow->exprtree);
         assert(exprtreevars != NULL || nexprtreevars == 0);
         for( i = 0; i < nexprtreevars; ++i )
         {
            assert(SCIPhashmapExists(nlp->varhash, (void*)exprtreevars[i]));  /*lint !e613 */

            /* skip variables that also appear in quadratic part, so they are not counted twice */
            if( nlrow->quadvarshash != NULL && SCIPhashmapExists(nlrow->quadvarshash, (void*)exprtreevars[i]) )  /*lint !e613 */
               continue;

            varidx = (int)(size_t) SCIPhashmapGetImage(nlp->varhash, (void*)exprtreevars[i]);  /*lint !e613 */
            assert(varidx < nlp->nvars);
            ++nlcount[varidx];  /*lint !e613 */
         }
      }
   }

   return SCIP_OKAY;
}

/** gives dual solution values associated with lower bounds of NLP variables */
SCIP_Real* SCIPnlpGetVarsLbDualsol(
   SCIP_NLP*             nlp                 /**< current NLP data */
   )
{
   assert(nlp != NULL);

   return nlp->varlbdualvals;
}

/** gives dual solution values associated with upper bounds of NLP variables */
SCIP_Real* SCIPnlpGetVarsUbDualsol(
   SCIP_NLP*             nlp                 /**< current NLP data */
   )
{
   assert(nlp != NULL);

   return nlp->varubdualvals;
}

/** gets array with nonlinear rows of the NLP */
SCIP_NLROW** SCIPnlpGetNlRows(
   SCIP_NLP*             nlp                 /**< current NLP data */
   )
{
   assert(nlp != NULL);

   return nlp->nlrows;
}

/** gets current number of nonlinear rows in NLP */
int SCIPnlpGetNNlRows(
   SCIP_NLP*             nlp                 /**< current NLP data */
   )
{
   assert(nlp != NULL);

   return nlp->nnlrows;
}

/** gets the NLP solver interface */
SCIP_NLPI* SCIPnlpGetNLPI(
   SCIP_NLP*             nlp                 /**< current NLP data */
   )
{
   assert(nlp != NULL);

   return nlp->solver;
}

/** gets the NLP problem in the solver interface */
SCIP_NLPIPROBLEM* SCIPnlpGetNLPIProblem(
   SCIP_NLP*             nlp                 /**< current NLP data */
   )
{
   assert(nlp != NULL);

   return nlp->problem;
}

/** indicates whether NLP is currently in diving mode */
SCIP_Bool SCIPnlpIsDiving(
   SCIP_NLP*             nlp                 /**< current NLP data */
   )
{
   assert(nlp != NULL);

   return nlp->indiving;
}

/** gets solution status of current NLP */
SCIP_NLPSOLSTAT SCIPnlpGetSolstat(
   SCIP_NLP*             nlp                 /**< current NLP data */
   )
{
   assert(nlp != NULL);

   return nlp->solstat;
}

/** gets termination status of last NLP solve */
SCIP_NLPTERMSTAT SCIPnlpGetTermstat(
   SCIP_NLP*             nlp                 /**< current NLP data */
   )
{
   assert(nlp != NULL);

   return nlp->termstat;
}

/** gives statistics (number of iterations, solving time, ...) of last NLP solve */
SCIP_RETCODE SCIPnlpGetStatistics(
   SCIP_NLP*             nlp,                /**< pointer to NLP datastructure */
   SCIP_NLPSTATISTICS*   statistics          /**< pointer to store statistics */
   )
{
   assert(nlp != NULL);
   assert(nlp->solver != NULL);
   assert(nlp->problem != NULL);
   assert(statistics != NULL);

   SCIP_CALL( SCIPnlpiGetStatistics(nlp->solver, nlp->problem, statistics) );

   return SCIP_OKAY;
}

/** indicates whether a feasible solution for the current NLP is available
 * thus, returns whether the solution status <= feasible  */
SCIP_Bool SCIPnlpHasSolution(
   SCIP_NLP*             nlp                 /**< current NLP data */
   )
{
   assert(nlp != NULL);

   return nlp->solstat <= SCIP_NLPSOLSTAT_FEASIBLE;
}

/** gets integer parameter of NLP */
SCIP_RETCODE SCIPnlpGetIntPar(
   SCIP_NLP*             nlp,                /**< pointer to NLP datastructure */
   SCIP_NLPPARAM         type,               /**< parameter number */
   int*                  ival                /**< pointer to store the parameter value */
   )
{
   assert(nlp  != NULL);
   assert(nlp->solver  != NULL);
   assert(nlp->problem != NULL);
   assert(ival != NULL);

   SCIP_CALL( SCIPnlpiGetIntPar(nlp->solver, nlp->problem, type, ival) );

   return SCIP_OKAY;
}

/** sets integer parameter of NLP */
SCIP_RETCODE SCIPnlpSetIntPar(
   SCIP_NLP*             nlp,                /**< pointer to NLP datastructure */
   SCIP_NLPPARAM         type,               /**< parameter number */
   int                   ival                /**< parameter value */
   )
{
   assert(nlp  != NULL);
   assert(nlp->solver  != NULL);
   assert(nlp->problem != NULL);

   SCIP_CALL( SCIPnlpiSetIntPar(nlp->solver, nlp->problem, type, ival) );

   return SCIP_OKAY;
}

/** gets floating point parameter of NLP */
SCIP_RETCODE SCIPnlpGetRealPar(
   SCIP_NLP*             nlp,                /**< pointer to NLP datastructure */
   SCIP_NLPPARAM         type,               /**< parameter number */
   SCIP_Real*            dval                /**< pointer to store the parameter value */
   )
{
   assert(nlp  != NULL);
   assert(nlp->solver  != NULL);
   assert(nlp->problem != NULL);
   assert(dval != NULL);

   SCIP_CALL( SCIPnlpiGetRealPar(nlp->solver, nlp->problem, type, dval) );

   return SCIP_OKAY;
}

/** sets floating point parameter of NLP */
SCIP_RETCODE SCIPnlpSetRealPar(
   SCIP_NLP*             nlp,                /**< pointer to NLP datastructure */
   SCIP_NLPPARAM         type,               /**< parameter number */
   SCIP_Real             dval                /**< parameter value */
   )
{
   assert(nlp  != NULL);
   assert(nlp->solver  != NULL);
   assert(nlp->problem != NULL);

   SCIP_CALL( SCIPnlpiSetRealPar(nlp->solver, nlp->problem, type, dval) );

   return SCIP_OKAY;
}

/** gets string parameter of NLP */
SCIP_RETCODE SCIPnlpGetStringPar(
   SCIP_NLP*             nlp,                /**< pointer to NLP datastructure */
   SCIP_NLPPARAM         type,               /**< parameter number */
   const char**          sval                /**< pointer to store the parameter value */
   )
{
   assert(nlp  != NULL);
   assert(nlp->solver  != NULL);
   assert(nlp->problem != NULL);
   assert(sval != NULL);

   SCIP_CALL( SCIPnlpiGetStringPar(nlp->solver, nlp->problem, type, sval) );

   return SCIP_OKAY;
}

/** sets string parameter of NLP */
SCIP_RETCODE SCIPnlpSetStringPar(
   SCIP_NLP*             nlp,                /**< pointer to NLP datastructure */
   SCIP_NLPPARAM         type,               /**< parameter number */
   const char*           sval                /**< parameter value */
   )
{
   assert(nlp  != NULL);
   assert(nlp->solver  != NULL);
   assert(nlp->problem != NULL);

   SCIP_CALL( SCIPnlpiSetStringPar(nlp->solver, nlp->problem, type, sval) );

   return SCIP_OKAY;
}

/*
 * NLP diving methods
 */

/** signals start of diving */
SCIP_RETCODE SCIPnlpStartDive(
   SCIP_NLP*             nlp,                /**< current NLP data */
   BMS_BLKMEM*           blkmem,             /**< block memory buffers */
   SCIP_SET*             set                 /**< global SCIP settings */
   )
{
   assert(nlp != NULL);

   if( nlp->indiving )
   {
      SCIPerrorMessage("NLP is already in diving mode\n");
      return SCIP_ERROR;
   }

   if( nlp->solver == NULL )
   {
      /* In diving mode we do not cache changes but put them directly in the NLPI problem, which does not exist if there is no solver.
       * So we forbid diving of no solver is available. */
      SCIPerrorMessage("Cannot start diving if no NLP solver is available\n");
      return SCIP_ERROR;
   }

   SCIP_CALL( SCIPnlpFlush(nlp, blkmem, set) );

   nlp->indiving = TRUE;

   return SCIP_OKAY;
}

/** resets the bound and objective changes made during diving and disables diving mode */
SCIP_RETCODE SCIPnlpEndDive(
   SCIP_NLP*             nlp,                /**< current NLP data */
   BMS_BLKMEM*           blkmem,             /**< block memory */
   SCIP_SET*             set                 /**< global SCIP settings */
   )
{
   int i;
   int* varidx;
   SCIP_Real* varlb;
   SCIP_Real* varub;

   assert(nlp != NULL);
   assert(set != NULL);
   assert(nlp->nvars == nlp->nvars_solver);

   if( !nlp->indiving )
   {
      SCIPerrorMessage("NLP not in diving mode, cannot end dive\n");
      return SCIP_ERROR;
   }

   assert(nlp->solver != NULL);
   assert(nlp->problem != NULL);

   /* reset variable bounds in NLPI problem to their current values */
   SCIP_CALL( SCIPsetAllocBufferArray(set, &varidx, nlp->nvars) );
   SCIP_CALL( SCIPsetAllocBufferArray(set, &varlb,  nlp->nvars) );
   SCIP_CALL( SCIPsetAllocBufferArray(set, &varub,  nlp->nvars) );
   for( i = 0; i < nlp->nvars; ++i )
   {
      varidx[i] = i;
      varlb[i] = SCIPvarGetLbLocal(nlp->vars[nlp->varmap_nlpi2nlp[i]]);
      varub[i] = SCIPvarGetUbLocal(nlp->vars[nlp->varmap_nlpi2nlp[i]]);
   }

   SCIP_CALL( SCIPnlpiChgVarBounds(nlp->solver, nlp->problem, nlp->nvars, varidx, varlb, varub) );

   SCIPsetFreeBufferArray(set, &varidx);
   SCIPsetFreeBufferArray(set, &varlb);
   SCIPsetFreeBufferArray(set, &varub);

   /* clear diving objective, if one was used (i.e., if SCIPnlpChgVarObjDive had been called)
    * the objective in the NLPI will be reset in the next flush */
   if( nlp->divingobj != NULL )
   {
      SCIP_CALL( SCIPnlrowRelease(&nlp->divingobj, blkmem, set) );
      assert(nlp->divingobj == NULL);
      assert(nlp->objflushed == FALSE);
   }

   /* we do not have a valid solution anymore */
   nlp->solstat  = SCIP_NLPSOLSTAT_UNKNOWN;
   nlp->termstat = SCIP_NLPTERMSTAT_OTHER;
   nlp->primalsolobjval = SCIP_INVALID;

   nlp->indiving = FALSE;

   return SCIP_OKAY;
}

/** changes coefficient of variable in diving NLP */
SCIP_RETCODE SCIPnlpChgVarObjDive(
   SCIP_NLP*             nlp,                /**< current NLP data */
   BMS_BLKMEM*           blkmem,             /**< block memory */
   SCIP_SET*             set,                /**< global SCIP settings */
   SCIP_STAT*            stat,               /**< problem statistics data */
   SCIP_VAR*             var,                /**< variable which coefficient to change */
   SCIP_Real             coef                /**< new linear coefficient of variable in objective */
   )
{
   int pos;
   int objidx;

   assert(nlp != NULL);
   assert(var != NULL);
   assert(SCIPhashmapExists(nlp->varhash, var));
   assert(nlp->indiving);
   assert(nlp->solver != NULL);
   assert(nlp->problem != NULL);

   /* get position of variable in NLPI problem */
   pos = (int) (size_t) SCIPhashmapGetImage(nlp->varhash, var);
   pos = nlp->varmap_nlp2nlpi[pos];
   assert(pos >= 0);

   /* set coefficient in NLPI problem objective */
   objidx = -1;
   SCIP_CALL( SCIPnlpiChgLinearCoefs(nlp->solver, nlp->problem, objidx, 1, &pos, &coef) );

   /* create an nlrow that holds the diving objective, if not done yet */
   if( nlp->divingobj == NULL )
   {
      SCIP_Real* coefs;
      int        i;

      SCIP_CALL( SCIPsetAllocBufferArray(set, &coefs, nlp->nvars) );
      for( i = 0; i < nlp->nvars; ++i )
         coefs[i] = SCIPvarGetObj(nlp->vars[i]);

      SCIP_CALL( SCIPnlrowCreate(&nlp->divingobj, blkmem, set, "divingobj",
            0.0,
            nlp->nvars, nlp->vars, coefs,
            0, NULL, 0, NULL,
            NULL,
            -SCIPsetInfinity(set), SCIPsetInfinity(set)) );

      SCIPsetFreeBufferArray(set, &coefs);
   }
   assert(nlp->divingobj != NULL);

   /* modify coefficient in diving objective */
   SCIP_CALL( SCIPnlrowChgLinearCoef(nlp->divingobj, blkmem, set, stat, nlp, var, coef) );

   /* remember that we have to store objective after diving ended */
   nlp->objflushed = FALSE;

   return SCIP_OKAY;
}

/** changes bounds of variable in diving NLP */
SCIP_RETCODE SCIPnlpChgVarBoundsDive(
   SCIP_NLP*             nlp,                /**< current NLP data */
   SCIP_VAR*             var,                /**< variable which coefficient to change */
   SCIP_Real             lb,                 /**< new lower bound of variable */
   SCIP_Real             ub                  /**< new upper bound of variable */
   )
{
   int pos;

   assert(nlp != NULL);
   assert(var != NULL);
   assert(SCIPhashmapExists(nlp->varhash, var));
   assert(nlp->indiving);
   assert(nlp->solver != NULL);
   assert(nlp->problem != NULL);

   /* get position of variable in NLPI problem */
   pos = (int) (size_t) SCIPhashmapGetImage(nlp->varhash, var);
   pos = nlp->varmap_nlp2nlpi[pos];
   assert(pos >= 0);

   /* set new bounds in NLPI */
   SCIP_CALL( SCIPnlpiChgVarBounds(nlp->solver, nlp->problem, 1, &pos, &lb, &ub) );

   return SCIP_OKAY;
}

/** changes bounds of a set of variables in diving NLP */
SCIP_RETCODE SCIPnlpChgVarsBoundsDive(
   SCIP_NLP*             nlp,                /**< current NLP data */
   SCIP_SET*             set,                /**< global SCIP settings */
   int                   nvars,              /**< number of variables which bounds to change */
   SCIP_VAR**            vars,               /**< variables which bounds to change */
   SCIP_Real*            lbs,                /**< new lower bounds of variables */
   SCIP_Real*            ubs                 /**< new upper bounds of variables */
   )
{
   int i;
   int* poss;

   assert(nlp  != NULL);
   assert(vars != NULL || nvars == 0);
   assert(nlp->indiving);
   assert(lbs  != NULL || nvars == 0);
   assert(ubs  != NULL || nvars == 0);
   assert(nlp->solver != NULL);
   assert(nlp->problem != NULL);

   if( nvars == 0 )
      return SCIP_OKAY;

   SCIP_CALL( SCIPsetAllocBufferArray(set, &poss, nvars) );

   for( i = 0; i < nvars; ++i )
   {
      assert(SCIPhashmapExists(nlp->varhash, vars[i]));  /*lint !e613*/

      /* get position of variable in NLPI problem */
      poss[i] = (int) (size_t) SCIPhashmapGetImage(nlp->varhash, vars[i]);   /*lint !e613*/
      poss[i] = nlp->varmap_nlp2nlpi[poss[i]];
      assert(poss[i] >= 0);
   }

   /* set new bounds in NLPI */
   SCIP_CALL( SCIPnlpiChgVarBounds(nlp->solver, nlp->problem, nvars, poss, lbs, ubs) );

   SCIPsetFreeBufferArray(set, &poss);

   return SCIP_OKAY;
}

/** returns whether the objective function has been changed during diving */
SCIP_Bool SCIPnlpIsDivingObjChanged(
   SCIP_NLP*             nlp                 /**< current NLP data */
   )
{
   return nlp->divingobj != NULL;
}

/** solves diving NLP */
SCIP_RETCODE SCIPnlpSolveDive(
   SCIP_NLP*             nlp,                /**< current NLP data */
   BMS_BLKMEM*           blkmem,             /**< block memory buffers */
   SCIP_SET*             set,                /**< global SCIP settings */
   SCIP_MESSAGEHDLR*     messagehdlr,        /**< message handler */
   SCIP_STAT*            stat                /**< problem statistics */
   )
{
   SCIP_CALL( nlpSolve(nlp, blkmem, set, messagehdlr, stat) );

   return SCIP_OKAY;
}
<|MERGE_RESOLUTION|>--- conflicted
+++ resolved
@@ -1509,10 +1509,6 @@
       return SCIP_OKAY;
 
    SCIPdebugMessage("removing fixed quadratic variables from nlrow\n\t");
-<<<<<<< HEAD
-   SCIPdebug( SCIP_CALL( SCIPnlrowPrint(nlrow, NULL) ) );
-=======
->>>>>>> 70dc277f
 
    nvarsold = nlrow->nquadvars;
    havechange = FALSE;
@@ -1911,10 +1907,6 @@
    SCIPsetFreeBufferArray(set, &used);
 
    SCIPdebugMessage("finished removing fixed quadratic variables\n\t");
-<<<<<<< HEAD
-   SCIPdebug( SCIP_CALL( SCIPnlrowPrint(nlrow, NULL) ) );
-=======
->>>>>>> 70dc277f
 
    return SCIP_OKAY;
 }
