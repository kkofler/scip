--- conflicted
+++ resolved
@@ -137,11 +137,7 @@
    }
 
    /* copy SCIP instance */
-<<<<<<< HEAD
-   SCIP_CALL( SCIPcopy(scip, *probingscip, *varmapfw, consmapfw, "feaspump", FALSE, FALSE, TRUE, success) );
-=======
    SCIP_CALL( SCIPcopyConsCompression(scip, *probingscip, *varmapfw, NULL, "feaspump", NULL, NULL, 0, FALSE, FALSE, TRUE, success) );
->>>>>>> d8fd8d85
 
    if( copycuts )
    {
