/* * * * * * * * * * * * * * * * * * * * * * * * * * * * * * * * * * * * * * */
/*                                                                           */
/*                  This file is part of the program and library             */
/*         SCIP --- Solving Constraint Integer Programs                      */
/*                                                                           */
/*    Copyright (C) 2002-2012 Konrad-Zuse-Zentrum                            */
/*                            fuer Informationstechnik Berlin                */
/*                                                                           */
/*  SCIP is distributed under the terms of the ZIB Academic License.         */
/*                                                                           */
/*  You should have received a copy of the ZIB Academic License              */
/*  along with SCIP; see the file COPYING. If not email to scip@zib.de.      */
/*                                                                           */
/* * * * * * * * * * * * * * * * * * * * * * * * * * * * * * * * * * * * * * */

/**@file   prop.c
 * @brief  methods and datastructures for propagators
 * @author Tobias Achterberg
 * @author Timo Berthold
 */

/*---+----1----+----2----+----3----+----4----+----5----+----6----+----7----+----8----+----9----+----0----+----1----+----2*/

#include <assert.h>
#include <string.h>

#include "scip/def.h"
#include "scip/set.h"
#include "scip/stat.h"
#include "scip/clock.h"
#include "scip/paramset.h"
#include "scip/var.h"
#include "scip/scip.h"
#include "scip/prop.h"
#include "scip/pub_message.h"
#include "scip/pub_misc.h"

#include "scip/struct_prop.h"



/** compares two propagators w. r. to their priority */
SCIP_DECL_SORTPTRCOMP(SCIPpropComp)
{  /*lint --e{715}*/
   return ((SCIP_PROP*)elem2)->priority - ((SCIP_PROP*)elem1)->priority;
}

/** compares two propagators w. r. to their priority */
SCIP_DECL_SORTPTRCOMP(SCIPpropPresolComp)
{  /*lint --e{715}*/
   return ((SCIP_PROP*)elem2)->presolpriority - ((SCIP_PROP*)elem1)->presolpriority;
}

/** method to call, when the priority of a propagator was changed */
static
SCIP_DECL_PARAMCHGD(paramChgdPropPriority)
{  /*lint --e{715}*/
   SCIP_PARAMDATA* paramdata;

   paramdata = SCIPparamGetData(param);
   assert(paramdata != NULL);

   /* use SCIPsetPropPriority() to mark the props unsorted */
   SCIP_CALL( SCIPsetPropPriority(scip, (SCIP_PROP*)paramdata, SCIPparamGetInt(param)) ); /*lint !e740*/

   return SCIP_OKAY;
}

/** method to call, when the presolving priority of a propagator was changed */
static
SCIP_DECL_PARAMCHGD(paramChgdPropPresolPriority)
{  /*lint --e{715}*/
   SCIP_PARAMDATA* paramdata;

   paramdata = SCIPparamGetData(param);
   assert(paramdata != NULL);

   /* use SCIPsetPropPriority() to mark the props unsorted */
   SCIP_CALL( SCIPsetPropPresolPriority(scip, (SCIP_PROP*)paramdata, SCIPparamGetInt(param)) ); /*lint !e740*/

   return SCIP_OKAY;
}

/** copies the given propagator to a new scip */
SCIP_RETCODE SCIPpropCopyInclude(
   SCIP_PROP*            prop,               /**< propagator */
   SCIP_SET*             set                 /**< SCIP_SET of SCIP to copy to */
   )
{
   assert(prop != NULL);
   assert(set != NULL);
   assert(set->scip != NULL);

   if( prop->propcopy != NULL )
   {
      SCIPdebugMessage("including propagator %s in subscip %p\n", SCIPpropGetName(prop), (void*)set->scip);
      SCIP_CALL( prop->propcopy(set->scip, prop) );
   }
   return SCIP_OKAY;
}

/** creates a propagator */
SCIP_RETCODE SCIPpropCreate(
   SCIP_PROP**           prop,               /**< pointer to propagator data structure */
   SCIP_SET*             set,                /**< global SCIP settings */
   SCIP_MESSAGEHDLR*     messagehdlr,        /**< message handler */
   BMS_BLKMEM*           blkmem,             /**< block memory for parameter settings */
   const char*           name,               /**< name of propagator */
   const char*           desc,               /**< description of propagator */
   int                   priority,           /**< priority of the propagator (>= 0: before, < 0: after constraint handlers) */
   int                   freq,               /**< frequency for calling propagator */
   SCIP_Bool             delay,              /**< should propagator be delayed, if other propagators found reductions? */
   SCIP_PROPTIMING       timingmask,         /**< positions in the node solving loop where heuristic should be executed */
   int                   presolpriority,     /**< priority of the propagator (>= 0: before, < 0: after constraint handlers) */
   int                   presolmaxrounds,    /**< maximal number of presolving rounds the propagator participates in (-1: no limit) */
   SCIP_Bool             presoldelay,        /**< should presolving be delayed, if other presolvers found reductions? */
   SCIP_DECL_PROPCOPY    ((*propcopy)),      /**< copy method of propagator or NULL if you don't want to copy your plugin into sub-SCIPs */
   SCIP_DECL_PROPFREE    ((*propfree)),      /**< destructor of propagator */
   SCIP_DECL_PROPINIT    ((*propinit)),      /**< initialize propagator */
   SCIP_DECL_PROPEXIT    ((*propexit)),      /**< deinitialize propagator */
   SCIP_DECL_PROPINITPRE ((*propinitpre)),   /**< presolving initialization method of propagator */
   SCIP_DECL_PROPEXITPRE ((*propexitpre)),   /**< presolving deinitialization method of propagator */
   SCIP_DECL_PROPINITSOL ((*propinitsol)),   /**< solving process initialization method of propagator */
   SCIP_DECL_PROPEXITSOL ((*propexitsol)),   /**< solving process deinitialization method of propagator */
   SCIP_DECL_PROPPRESOL  ((*proppresol)),    /**< presolving method */
   SCIP_DECL_PROPEXEC    ((*propexec)),      /**< execution method of propagator */
   SCIP_DECL_PROPRESPROP ((*propresprop)),   /**< propagation conflict resolving method */
   SCIP_PROPDATA*        propdata            /**< propagator data */
   )
{
   char paramname[SCIP_MAXSTRLEN];
   char paramdesc[SCIP_MAXSTRLEN];

   assert(prop != NULL);
   assert(name != NULL);
   assert(desc != NULL);
   assert(freq >= -1);
   assert(propexec != NULL);

   SCIP_ALLOC( BMSallocMemory(prop) );
   SCIP_ALLOC( BMSduplicateMemoryArray(&(*prop)->name, name, strlen(name)+1) );
   SCIP_ALLOC( BMSduplicateMemoryArray(&(*prop)->desc, desc, strlen(desc)+1) );
   (*prop)->priority = priority;
   (*prop)->freq = freq;
   (*prop)->propcopy = propcopy;
   (*prop)->propfree = propfree;
   (*prop)->propinit = propinit;
   (*prop)->propexit = propexit;
   (*prop)->propinitpre = propinitpre;
   (*prop)->propexitpre = propexitpre;
   (*prop)->propinitsol = propinitsol;
   (*prop)->propexitsol = propexitsol;
   (*prop)->proppresol = proppresol;
   (*prop)->propexec = propexec;
   (*prop)->propresprop = propresprop;
   (*prop)->propdata = propdata;
   SCIP_CALL( SCIPclockCreate(&(*prop)->proptime, SCIP_CLOCKTYPE_DEFAULT) );
   SCIP_CALL( SCIPclockCreate(&(*prop)->resproptime, SCIP_CLOCKTYPE_DEFAULT) );
   SCIP_CALL( SCIPclockCreate(&(*prop)->presoltime, SCIP_CLOCKTYPE_DEFAULT) );
   (*prop)->ncalls = 0;
   (*prop)->nrespropcalls = 0;
   (*prop)->ncutoffs = 0;
   (*prop)->ndomredsfound = 0;
   (*prop)->presolwasdelayed = FALSE;
   (*prop)->wasdelayed = FALSE;
   (*prop)->initialized = FALSE;

   /* add parameters */
   (void) SCIPsnprintf(paramname, SCIP_MAXSTRLEN, "propagating/%s/priority", name);
   (void) SCIPsnprintf(paramdesc, SCIP_MAXSTRLEN, "priority of propagator <%s>", name);
   SCIP_CALL( SCIPsetAddIntParam(set, messagehdlr, blkmem, paramname, paramdesc,
         &(*prop)->priority, TRUE, priority, INT_MIN/4, INT_MAX/4,
         paramChgdPropPriority, (SCIP_PARAMDATA*)(*prop)) ); /*lint !e740*/

   (void) SCIPsnprintf(paramname, SCIP_MAXSTRLEN, "propagating/%s/freq", name);
   (void) SCIPsnprintf(paramdesc, SCIP_MAXSTRLEN, "frequency for calling propagator <%s> (-1: never, 0: only in root node)", name);
   SCIP_CALL( SCIPsetAddIntParam(set, messagehdlr, blkmem, paramname, paramdesc,
         &(*prop)->freq, FALSE, freq, -1, INT_MAX, NULL, NULL) );

   (void) SCIPsnprintf(paramname, SCIP_MAXSTRLEN, "propagating/%s/delay", name);
   SCIP_CALL( SCIPsetAddBoolParam(set, messagehdlr, blkmem, paramname,
         "should propagator be delayed, if other propagators found reductions?",
         &(*prop)->delay, TRUE, delay, NULL, NULL) ); /*lint !e740*/

   (void) SCIPsnprintf(paramname, SCIP_MAXSTRLEN, "propagating/%s/timingmask", name);
   (void) SCIPsnprintf(paramdesc, SCIP_MAXSTRLEN, "timing when propagator should be called (%u:BEFORELP, %u:DURINGLPLOOP, %u:AFTERLPLOOP, %u:ALWAYS))", SCIP_PROPTIMING_BEFORELP, SCIP_PROPTIMING_DURINGLPLOOP, SCIP_PROPTIMING_AFTERLPLOOP, SCIP_PROPTIMING_ALWAYS);
<<<<<<< HEAD
   SCIP_CALL( SCIPsetAddIntParam(set, blkmem, paramname, paramdesc,
=======
   SCIP_CALL( SCIPsetAddIntParam(set, messagehdlr, blkmem, paramname, paramdesc,
>>>>>>> 70dc277f
         (int*)(&(*prop)->timingmask), TRUE, timingmask, (int) SCIP_PROPTIMING_BEFORELP, (int) SCIP_PROPTIMING_ALWAYS, NULL, NULL) ); /*lint !e713*/

   (void) SCIPsnprintf(paramname, SCIP_MAXSTRLEN, "propagating/%s/presolpriority", name);
   (void) SCIPsnprintf(paramdesc, SCIP_MAXSTRLEN, "presolving priority of propagator <%s>", name);
   SCIP_CALL( SCIPsetAddIntParam(set, messagehdlr, blkmem, paramname, paramdesc,
         &(*prop)->presolpriority, TRUE, presolpriority, INT_MIN/4, INT_MAX/4,
         paramChgdPropPresolPriority, (SCIP_PARAMDATA*)(*prop)) ); /*lint !e740*/

   (void) SCIPsnprintf(paramname, SCIP_MAXSTRLEN, "propagating/%s/maxprerounds", name);
   SCIP_CALL( SCIPsetAddIntParam(set, messagehdlr, blkmem, paramname,
         "maximal number of presolving rounds the propagator participates in (-1: no limit)",
         &(*prop)->maxprerounds, FALSE, presolmaxrounds, -1, INT_MAX, NULL, NULL) ); /*lint !e740*/

   (void) SCIPsnprintf(paramname, SCIP_MAXSTRLEN, "propagating/%s/presoldelay", name);
<<<<<<< HEAD
   SCIP_CALL( SCIPsetAddBoolParam(set, blkmem, paramname,
=======
   SCIP_CALL( SCIPsetAddBoolParam(set, messagehdlr, blkmem, paramname,
>>>>>>> 70dc277f
         "should presolving be delayed, if other presolvers found reductions?",
         &(*prop)->presoldelay, TRUE, presoldelay, NULL, NULL) ); /*lint !e740*/

   return SCIP_OKAY;
}

/** calls destructor and frees memory of propagator */
SCIP_RETCODE SCIPpropFree(
   SCIP_PROP**           prop,               /**< pointer to propagator data structure */
   SCIP_SET*             set                 /**< global SCIP settings */
   )
{
   assert(prop != NULL);
   assert(*prop != NULL);
   assert(!(*prop)->initialized);
   assert(set != NULL);

   /* call destructor of propagator */
   if( (*prop)->propfree != NULL )
   {
      SCIP_CALL( (*prop)->propfree(set->scip, *prop) );
   }

   SCIPclockFree(&(*prop)->presoltime);
   SCIPclockFree(&(*prop)->resproptime);
   SCIPclockFree(&(*prop)->proptime);
   BMSfreeMemoryArray(&(*prop)->desc);
   BMSfreeMemoryArray(&(*prop)->name);
   BMSfreeMemory(prop);

   return SCIP_OKAY;
}

/** initializes propagator */
SCIP_RETCODE SCIPpropInit(
   SCIP_PROP*            prop,               /**< propagator */
   SCIP_SET*             set                 /**< global SCIP settings */
   )
{
   assert(prop != NULL);
   assert(set != NULL);

   if( prop->initialized )
   {
      SCIPerrorMessage("propagator <%s> already initialized\n", prop->name);
      return SCIP_INVALIDCALL;
   }

   if( set->misc_resetstat )
   {
      SCIPclockReset(prop->proptime);
      SCIPclockReset(prop->resproptime);
      SCIPclockReset(prop->presoltime);

      prop->ncalls = 0;
      prop->nrespropcalls = 0;
      prop->ncutoffs = 0;
      prop->ndomredsfound = 0;
      prop->lastnfixedvars = 0;
      prop->lastnaggrvars = 0;
      prop->lastnchgvartypes = 0;
      prop->lastnchgbds = 0;
      prop->lastnaddholes = 0;
      prop->lastndelconss = 0;
      prop->lastnaddconss = 0;
      prop->lastnupgdconss = 0;
      prop->lastnchgcoefs = 0;
      prop->lastnchgsides = 0;
      prop->nfixedvars = 0;
      prop->naggrvars = 0;
      prop->nchgvartypes = 0;
      prop->nchgbds = 0;
      prop->naddholes = 0;
      prop->ndelconss = 0;
      prop->naddconss = 0;
      prop->nupgdconss = 0;
      prop->nchgcoefs = 0;
      prop->nchgsides = 0;
      prop->wasdelayed = FALSE;
      prop->presolwasdelayed = FALSE;
   }

   if( prop->propinit != NULL )
   {
      SCIP_CALL( prop->propinit(set->scip, prop) );
   }
   prop->initialized = TRUE;

   return SCIP_OKAY;
}

/** calls exit method of propagator */
SCIP_RETCODE SCIPpropExit(
   SCIP_PROP*            prop,               /**< propagator */
   SCIP_SET*             set                 /**< global SCIP settings */
   )
{
   assert(prop != NULL);
   assert(set != NULL);

   if( !prop->initialized )
   {
      SCIPerrorMessage("propagator <%s> not initialized\n", prop->name);
      return SCIP_INVALIDCALL;
   }

   if( prop->propexit != NULL )
   {
      SCIP_CALL( prop->propexit(set->scip, prop) );
   }
   prop->initialized = FALSE;

   return SCIP_OKAY;
}

/** informs propagator that the presolving process is being started */
SCIP_RETCODE SCIPpropInitpre(
   SCIP_PROP*            prop,               /**< propagator */
   SCIP_SET*             set,                /**< global SCIP settings */
   SCIP_Bool             isunbounded,        /**< was unboundedness already detected */
   SCIP_Bool             isinfeasible,       /**< was infeasibility already detected */
   SCIP_RESULT*          result              /**< pointer to store the result of the callback method */
   )
{
   assert(prop != NULL);
   assert(set != NULL);
   assert(result != NULL);

   *result = SCIP_FEASIBLE;

   prop->lastnfixedvars = 0;
   prop->lastnaggrvars = 0;
   prop->lastnchgvartypes = 0;
   prop->lastnchgbds = 0;
   prop->lastnaddholes = 0;
   prop->lastndelconss = 0;
   prop->lastnaddconss = 0;
   prop->lastnupgdconss = 0;
   prop->lastnchgcoefs = 0;
   prop->lastnchgsides = 0;
   prop->presolwasdelayed = FALSE;
   prop->wasdelayed = FALSE;

   /* call presolving initialization method of propagator */
   if( prop->propinitpre != NULL )
   {
      /* start timing */
      SCIPclockStart(prop->presoltime, set);

      SCIP_CALL( prop->propinitpre(set->scip, prop, isunbounded, isinfeasible, result) );

      /* stop timing */
      SCIPclockStop(prop->presoltime, set);

      /* evaluate result */
      if( *result != SCIP_CUTOFF
         && *result != SCIP_UNBOUNDED
         && *result != SCIP_FEASIBLE )
      {
         SCIPerrorMessage("presolving initialization method of propagator <%s> returned invalid result <%d>\n", 
            prop->name, *result);
         return SCIP_INVALIDRESULT;
      }
   }

   return SCIP_OKAY;
}

/** informs propagator that the presolving process is finished */
SCIP_RETCODE SCIPpropExitpre(
   SCIP_PROP*            prop,               /**< propagator */
   SCIP_SET*             set,                /**< global SCIP settings */
   SCIP_Bool             isunbounded,        /**< was unboundedness already detected */
   SCIP_Bool             isinfeasible,       /**< was infeasibility already detected */
   SCIP_RESULT*          result              /**< pointer to store the result of the callback method */
   )
{
   assert(prop != NULL);
   assert(set != NULL);
   assert(result != NULL);

   *result = SCIP_FEASIBLE;

   /* call presolving deinitialization method of propagator */
   if( prop->propexitpre != NULL )
   {
      /* start timing */
      SCIPclockStart(prop->presoltime, set);

      SCIP_CALL( prop->propexitpre(set->scip, prop, isunbounded, isinfeasible, result) );

      /* stop timing */
      SCIPclockStop(prop->presoltime, set);

      /* evaluate result */
      if( *result != SCIP_CUTOFF
         && *result != SCIP_UNBOUNDED
         && *result != SCIP_FEASIBLE )
      {
         SCIPerrorMessage("presolving deinitialization method of propagator <%s> returned invalid result <%d>\n", 
            prop->name, *result);
         return SCIP_INVALIDRESULT;
      }
   }

   return SCIP_OKAY;
}

/** informs propagator that the branch and bound process is being started */
SCIP_RETCODE SCIPpropInitsol(
   SCIP_PROP*            prop,               /**< propagator */
   SCIP_SET*             set                 /**< global SCIP settings */
   )
{
   assert(prop != NULL);
   assert(set != NULL);

   /* call solving process initialization method of propagator */
   if( prop->propinitsol != NULL )
   {
      SCIP_CALL( prop->propinitsol(set->scip, prop) );
   }

   return SCIP_OKAY;
}

/** informs propagator that the branch and bound process data is being freed */
SCIP_RETCODE SCIPpropExitsol(
   SCIP_PROP*            prop,               /**< propagator */
   SCIP_SET*             set                 /**< global SCIP settings */
   )
{
   assert(prop != NULL);
   assert(set != NULL);

   /* call solving process deinitialization method of propagator */
   if( prop->propexitsol != NULL )
   {
      SCIP_CALL( prop->propexitsol(set->scip, prop) );
   }

   return SCIP_OKAY;
}

/** executes presolving method of propagator */
SCIP_RETCODE SCIPpropPresol(
   SCIP_PROP*            prop,               /**< propagator */
   SCIP_SET*             set,                /**< global SCIP settings */
   SCIP_Bool             execdelayed,        /**< execute presolving even if it is marked to be delayed */
   int                   nrounds,            /**< number of presolving rounds already done */
   int*                  nfixedvars,         /**< pointer to total number of variables fixed of all presolvers */
   int*                  naggrvars,          /**< pointer to total number of variables aggregated of all presolvers */
   int*                  nchgvartypes,       /**< pointer to total number of variable type changes of all presolvers */
   int*                  nchgbds,            /**< pointer to total number of variable bounds tightened of all presolvers */
   int*                  naddholes,          /**< pointer to total number of domain holes added of all presolvers */
   int*                  ndelconss,          /**< pointer to total number of deleted constraints of all presolvers */
   int*                  naddconss,          /**< pointer to total number of added constraints of all presolvers */
   int*                  nupgdconss,         /**< pointer to total number of upgraded constraints of all presolvers */
   int*                  nchgcoefs,          /**< pointer to total number of changed coefficients of all presolvers */
   int*                  nchgsides,          /**< pointer to total number of changed left/right hand sides of all presolvers */
   SCIP_RESULT*          result              /**< pointer to store the result of the callback method */
   )
{
   assert(prop != NULL);
   assert(set != NULL);
   assert(nfixedvars != NULL);
   assert(naggrvars != NULL);
   assert(nchgvartypes != NULL);
   assert(nchgbds != NULL);
   assert(naddholes != NULL);
   assert(ndelconss != NULL);
   assert(naddconss != NULL);
   assert(nupgdconss != NULL);
   assert(nchgcoefs != NULL);
   assert(nchgsides != NULL);
   assert(result != NULL);

   *result = SCIP_DIDNOTRUN;

   if( prop->proppresol == NULL )
      return SCIP_OKAY;

   /* check number of presolving rounds */
   if( prop->maxprerounds >= 0 && nrounds >= prop->maxprerounds && !prop->presolwasdelayed )
      return SCIP_OKAY;

   /* check, if presolver should be delayed */
   if( !prop->presoldelay || execdelayed )
   {
      int nnewfixedvars;
      int nnewaggrvars;
      int nnewchgvartypes;
      int nnewchgbds;
      int nnewaddholes;
      int nnewdelconss;
      int nnewaddconss;
      int nnewupgdconss;
      int nnewchgcoefs;
      int nnewchgsides;

      SCIPdebugMessage("calling presolving method of propagator <%s>\n", prop->name);

      /* calculate the number of changes since last call */
      nnewfixedvars = *nfixedvars - prop->lastnfixedvars;
      nnewaggrvars = *naggrvars - prop->lastnaggrvars;
      nnewchgvartypes = *nchgvartypes - prop->lastnchgvartypes;
      nnewchgbds = *nchgbds - prop->lastnchgbds;
      nnewaddholes = *naddholes - prop->lastnaddholes;
      nnewdelconss = *ndelconss - prop->lastndelconss;
      nnewaddconss = *naddconss - prop->lastnaddconss;
      nnewupgdconss = *nupgdconss - prop->lastnupgdconss;
      nnewchgcoefs = *nchgcoefs - prop->lastnchgcoefs;
      nnewchgsides = *nchgsides - prop->lastnchgsides;

      /* remember the number of changes prior to the call of the presolver method of the propagator */
      prop->lastnfixedvars = *nfixedvars;
      prop->lastnaggrvars = *naggrvars;
      prop->lastnchgvartypes = *nchgvartypes;
      prop->lastnchgbds = *nchgbds;
      prop->lastnaddholes = *naddholes;
      prop->lastndelconss = *ndelconss;
      prop->lastnaddconss = *naddconss;
      prop->lastnupgdconss = *nupgdconss;
      prop->lastnchgcoefs = *nchgcoefs;
      prop->lastnchgsides = *nchgsides;

      /* start timing */
      SCIPclockStart(prop->presoltime, set);

      /* call external method */
      SCIP_CALL( prop->proppresol(set->scip, prop, nrounds,
            nnewfixedvars, nnewaggrvars, nnewchgvartypes, nnewchgbds, nnewaddholes,
            nnewdelconss, nnewaddconss, nnewupgdconss, nnewchgcoefs, nnewchgsides,
            nfixedvars, naggrvars, nchgvartypes, nchgbds, naddholes,
            ndelconss, naddconss, nupgdconss, nchgcoefs, nchgsides, result) );

      /* stop timing */
      SCIPclockStop(prop->presoltime, set);

      /* add/count the new changes */
      prop->nfixedvars += *nfixedvars - prop->lastnfixedvars;
      prop->naggrvars += *naggrvars - prop->lastnaggrvars;
      prop->nchgvartypes += *nchgvartypes - prop->lastnchgvartypes;
      prop->nchgbds += *nchgbds - prop->lastnchgbds;
      prop->naddholes += *naddholes - prop->lastnaddholes;
      prop->ndelconss += *ndelconss - prop->lastndelconss;
      prop->naddconss += *naddconss - prop->lastnaddconss;
      prop->nupgdconss += *nupgdconss - prop->lastnupgdconss;
      prop->nchgcoefs += *nchgcoefs - prop->lastnchgcoefs;
      prop->nchgsides += *nchgsides - prop->lastnchgsides;

      /* check result code of callback method */
      if( *result != SCIP_CUTOFF
         && *result != SCIP_UNBOUNDED
         && *result != SCIP_SUCCESS
         && *result != SCIP_DIDNOTFIND
         && *result != SCIP_DIDNOTRUN
         && *result != SCIP_DELAYED )
      {
         SCIPerrorMessage("propagator <%s> returned invalid result <%d>\n", prop->name, *result);
         return SCIP_INVALIDRESULT;
      }
   }
   else
   {
      SCIPdebugMessage("presolving of propagator <%s> was delayed\n", prop->name);
      *result = SCIP_DELAYED;
   }

   /* remember whether presolving was delayed */
   prop->presolwasdelayed = (*result == SCIP_DELAYED);

   return SCIP_OKAY;
}

/** calls execution method of propagator */
SCIP_RETCODE SCIPpropExec(
   SCIP_PROP*            prop,               /**< propagator */
   SCIP_SET*             set,                /**< global SCIP settings */
   SCIP_STAT*            stat,               /**< dynamic problem statistics */
   int                   depth,              /**< depth of current node */
   SCIP_Bool             execdelayed,        /**< execute propagator even if it is marked to be delayed */
   SCIP_PROPTIMING       proptiming,         /**< current point in the node solving process */
   SCIP_RESULT*          result              /**< pointer to store the result of the callback method */
   )
{
   assert(prop != NULL);
   assert(prop->propexec != NULL);
   assert(prop->freq >= -1);
   assert(set != NULL);
   assert(set->scip != NULL);
   assert(stat != NULL);
   assert(depth >= 0);
   assert(result != NULL);

   if( (depth == 0 && prop->freq == 0) || (prop->freq > 0 && depth % prop->freq == 0) )
   {
      if( !prop->delay || execdelayed )
      {
         SCIP_Longint oldndomchgs;
         SCIP_Longint oldnprobdomchgs;

         SCIPdebugMessage("executing propagator <%s>\n", prop->name);

         oldndomchgs = stat->nboundchgs + stat->nholechgs;
         oldnprobdomchgs = stat->nprobboundchgs + stat->nprobholechgs;

         /* start timing */
         SCIPclockStart(prop->proptime, set);

         /* call external propagation method */
         SCIP_CALL( prop->propexec(set->scip, prop, proptiming, result) );

         /* stop timing */
         SCIPclockStop(prop->proptime, set);

         /* update statistics */
         if( *result != SCIP_DIDNOTRUN && *result != SCIP_DELAYED )
            prop->ncalls++;
         if( *result == SCIP_CUTOFF )
            prop->ncutoffs++;

         /* update domain reductions; therefore remove the domain
          * reduction counts which were generated in probing mode */
         prop->ndomredsfound += stat->nboundchgs + stat->nholechgs - oldndomchgs;
         prop->ndomredsfound -= (stat->nprobboundchgs + stat->nprobholechgs - oldnprobdomchgs);

         /* evaluate result */
         if( *result != SCIP_CUTOFF
            && *result != SCIP_REDUCEDDOM
            && *result != SCIP_DIDNOTFIND
            && *result != SCIP_DIDNOTRUN
            && *result != SCIP_DELAYED )
         {
            SCIPerrorMessage("execution method of propagator <%s> returned invalid result <%d>\n", 
               prop->name, *result);
            return SCIP_INVALIDRESULT;
         }
      }
      else
      {
         SCIPdebugMessage("propagator <%s> was delayed\n", prop->name);
         *result = SCIP_DELAYED;
      }

      /* remember whether propagator was delayed */
      prop->wasdelayed = (*result == SCIP_DELAYED);
   }
   else
      *result = SCIP_DIDNOTRUN;
   
   return SCIP_OKAY;
}

/** resolves the given conflicting bound, that was deduced by the given propagator, by putting all "reason" bounds
 *  leading to the deduction into the conflict queue with calls to SCIPaddConflictLb() and SCIPaddConflictUb()
 */
SCIP_RETCODE SCIPpropResolvePropagation(
   SCIP_PROP*            prop,               /**< propagator */
   SCIP_SET*             set,                /**< global SCIP settings */
   SCIP_VAR*             infervar,           /**< variable whose bound was deduced by the constraint */
   int                   inferinfo,          /**< user inference information attached to the bound change */
   SCIP_BOUNDTYPE        inferboundtype,     /**< bound that was deduced (lower or upper bound) */
   SCIP_BDCHGIDX*        bdchgidx,           /**< bound change index, representing the point of time where change took place */
   SCIP_RESULT*          result              /**< pointer to store the result of the callback method */
   )
{
   assert(prop != NULL);
   assert((inferboundtype == SCIP_BOUNDTYPE_LOWER
         && SCIPvarGetLbAtIndex(infervar, bdchgidx, TRUE) > SCIPvarGetLbGlobal(infervar))
      || (inferboundtype == SCIP_BOUNDTYPE_UPPER
         && SCIPvarGetUbAtIndex(infervar, bdchgidx, TRUE) < SCIPvarGetUbGlobal(infervar)));
   assert(result != NULL);

   *result = SCIP_DIDNOTRUN;

   if( prop->propresprop != NULL )
   {

      /* start timing */
      SCIPclockStart(prop->resproptime, set);

      SCIP_CALL( prop->propresprop(set->scip, prop, infervar, inferinfo, inferboundtype, bdchgidx,
            result) );
      
      /* stop timing */
      SCIPclockStop(prop->resproptime, set);

      /* update statistic */
      prop->nrespropcalls++;
      
      /* check result code */
      if( *result != SCIP_SUCCESS && *result != SCIP_DIDNOTFIND )
      {
         SCIPerrorMessage("propagation conflict resolving method of propagator <%s> returned invalid result <%d>\n", 
            prop->name, *result);
         return SCIP_INVALIDRESULT;
      }
   }
   else
   {
      SCIPerrorMessage("propagation conflict resolving method of propagator <%s> is not implemented\n", prop->name);
      return SCIP_PLUGINNOTFOUND;
   }

   return SCIP_OKAY;
}

/** gets user data of propagator */
SCIP_PROPDATA* SCIPpropGetData(
   SCIP_PROP*            prop                /**< propagator */
   )
{
   assert(prop != NULL);

   return prop->propdata;
}

/** sets user data of propagator; user has to free old data in advance! */
void SCIPpropSetData(
   SCIP_PROP*            prop,               /**< propagator */
   SCIP_PROPDATA*        propdata            /**< new propagator user data */
   )
{
   assert(prop != NULL);

   prop->propdata = propdata;
}

/** gets name of propagator */
const char* SCIPpropGetName(
   SCIP_PROP*            prop                /**< propagator */
   )
{
   assert(prop != NULL);

   return prop->name;
}

/** gets description of propagator */
const char* SCIPpropGetDesc(
   SCIP_PROP*            prop                /**< propagator */
   )
{
   assert(prop != NULL);

   return prop->desc;
}

/** gets priority of propagator */
int SCIPpropGetPriority(
   SCIP_PROP*            prop                /**< propagator */
   )
{
   assert(prop != NULL);

   return prop->priority;
}

/** gets presolving priority of propagator */
int SCIPpropGetPresolPriority(
   SCIP_PROP*            prop                /**< propagator */
   )
{
   assert(prop != NULL);

   return prop->presolpriority;
}

/** sets priority of propagator */
void SCIPpropSetPriority(
   SCIP_PROP*            prop,               /**< propagator */
   SCIP_SET*             set,                /**< global SCIP settings */
   int                   priority            /**< new priority of the propagator */
   )
{
   assert(prop != NULL);
   assert(set != NULL);
   
   prop->priority = priority;
   set->propssorted = FALSE;
}

/** sets presolving priority of propagator */
void SCIPpropSetPresolPriority(
   SCIP_PROP*            prop,               /**< propagator */
   SCIP_SET*             set,                /**< global SCIP settings */
   int                   presolpriority      /**< new priority of the propagator */
   )
{
   assert(prop != NULL);
   assert(set != NULL);
   
   prop->presolpriority = presolpriority;
   set->propspresolsorted = FALSE;
}

/** gets frequency of propagator */
int SCIPpropGetFreq(
   SCIP_PROP*            prop                /**< propagator */
   )
{
   assert(prop != NULL);

   return prop->freq;
}

/** gets time in seconds used in this propagator for propagation */
SCIP_Real SCIPpropGetTime(
   SCIP_PROP*            prop                /**< propagator */
   )
{
   assert(prop != NULL);

   return SCIPclockGetTime(prop->proptime);
}

/** gets time in seconds used in this propagator for resolve propagation */
SCIP_Real SCIPpropGetRespropTime(
   SCIP_PROP*            prop                /**< propagator */
   )
{
   assert(prop != NULL);

   return SCIPclockGetTime(prop->resproptime);
}

/** gets time in seconds used in this propagator for presolving */
SCIP_Real SCIPpropGetPresolTime(
   SCIP_PROP*            prop                /**< propagator */
   )
{
   assert(prop != NULL);

   return SCIPclockGetTime(prop->presoltime);
}

/** gets the total number of times, the propagator was called */
SCIP_Longint SCIPpropGetNCalls(
   SCIP_PROP*            prop                /**< propagator */
   )
{
   assert(prop != NULL);

   return prop->ncalls;
}

/** gets the total number of times, the propagator was called for resolving a propagation */
SCIP_Longint SCIPpropGetNRespropCalls(
   SCIP_PROP*            prop                /**< propagator */
   )
{
   assert(prop != NULL);

   return prop->nrespropcalls;
}

/** gets total number of times, this propagator detected a cutoff */
SCIP_Longint SCIPpropGetNCutoffs(
   SCIP_PROP*            prop                /**< propagator */
   )
{
   assert(prop != NULL);

   return prop->ncutoffs;
}

/** gets total number of domain reductions found by this propagator */
SCIP_Longint SCIPpropGetNDomredsFound(
   SCIP_PROP*            prop                /**< propagator */
   )
{
   assert(prop != NULL);

   return prop->ndomredsfound;
}

/** should propagator be delayed, if other propagators found reductions? */
SCIP_Bool SCIPpropIsDelayed(
   SCIP_PROP*            prop                /**< propagator */
   )
{
   assert(prop != NULL);

   return prop->delay;
}

/** should propagator be delayed during presolving, if other propagators found reductions? */
SCIP_Bool SCIPpropIsPresolDelayed(
   SCIP_PROP*            prop                /**< propagator */
   )
{
   assert(prop != NULL);

   return prop->presoldelay;
}

/** was propagator delayed at the last call? */
SCIP_Bool SCIPpropWasDelayed(
   SCIP_PROP*            prop                /**< propagator */
   )
{
   assert(prop != NULL);

   return prop->wasdelayed;
}

/** was presolving of propagator delayed at the last call? */
SCIP_Bool SCIPpropWasPresolDelayed(
   SCIP_PROP*            prop                /**< propagator */
   )
{
   assert(prop != NULL);

   return prop->presolwasdelayed;
}

/** is propagator initialized? */
SCIP_Bool SCIPpropIsInitialized(
   SCIP_PROP*            prop                /**< propagator */
   )
{
   assert(prop != NULL);

   return prop->initialized;
}

/** gets number of variables fixed during presolving of propagator */
int SCIPpropGetNFixedVars(
   SCIP_PROP*            prop                /**< propagator */
   )
{
   assert(prop != NULL);

   return prop->nfixedvars;
}

/** gets number of variables aggregated during presolving of propagator  */
int SCIPpropGetNAggrVars(
   SCIP_PROP*            prop                /**< propagator */
   )
{
   assert(prop != NULL);

   return prop->naggrvars;
}

/** gets number of variable types changed during presolving of propagator  */
int SCIPpropGetNChgVarTypes(
   SCIP_PROP*            prop                /**< propagator */
   )
{
   assert(prop != NULL);

   return prop->nchgvartypes;
}

/** gets number of bounds changed during presolving of propagator  */
int SCIPpropGetNChgBds(
   SCIP_PROP*            prop                /**< propagator */
   )
{
   assert(prop != NULL);

   return prop->nchgbds;
}

/** gets number of holes added to domains of variables during presolving of propagator  */
int SCIPpropGetNAddHoles(
   SCIP_PROP*            prop                /**< propagator */
   )
{
   assert(prop != NULL);

   return prop->naddholes;
}

/** gets number of constraints deleted during presolving of propagator */
int SCIPpropGetNDelConss(
   SCIP_PROP*            prop                /**< propagator */
   )
{
   assert(prop != NULL);

   return prop->ndelconss;
}

/** gets number of constraints added during presolving of propagator */
int SCIPpropGetNAddConss(
   SCIP_PROP*            prop                /**< propagator */
   )
{
   assert(prop != NULL);

   return prop->naddconss;
}

/** gets number of constraints upgraded during presolving of propagator  */
int SCIPpropGetNUpgdConss(
   SCIP_PROP*            prop                /**< propagator */
   )
{
   assert(prop != NULL);

   return prop->nupgdconss;
}

/** gets number of coefficients changed during presolving of propagator */
int SCIPpropGetNChgCoefs(
   SCIP_PROP*            prop                /**< propagator */
   )
{
   assert(prop != NULL);

   return prop->nchgcoefs;
}

/** gets number of constraint sides changed during presolving of propagator */
int SCIPpropGetNChgSides(
   SCIP_PROP*            prop                /**< propagator */
   )
{
   assert(prop != NULL);

   return prop->nchgsides;
}

/** returns the timing mask of the propagator */
SCIP_PROPTIMING SCIPpropGetTimingmask(
   SCIP_PROP*            prop                /**< propagator */
   )
{
   assert(prop != NULL);

   return prop->timingmask;
}

/** does the propagator perform presolving? */
SCIP_Bool SCIPpropDoesPresolve(
   SCIP_PROP*            prop                /**< propagator */
   )
{
   assert(prop != NULL);

   return (prop->proppresol != NULL);
}
<|MERGE_RESOLUTION|>--- conflicted
+++ resolved
@@ -184,11 +184,7 @@
 
    (void) SCIPsnprintf(paramname, SCIP_MAXSTRLEN, "propagating/%s/timingmask", name);
    (void) SCIPsnprintf(paramdesc, SCIP_MAXSTRLEN, "timing when propagator should be called (%u:BEFORELP, %u:DURINGLPLOOP, %u:AFTERLPLOOP, %u:ALWAYS))", SCIP_PROPTIMING_BEFORELP, SCIP_PROPTIMING_DURINGLPLOOP, SCIP_PROPTIMING_AFTERLPLOOP, SCIP_PROPTIMING_ALWAYS);
-<<<<<<< HEAD
-   SCIP_CALL( SCIPsetAddIntParam(set, blkmem, paramname, paramdesc,
-=======
    SCIP_CALL( SCIPsetAddIntParam(set, messagehdlr, blkmem, paramname, paramdesc,
->>>>>>> 70dc277f
          (int*)(&(*prop)->timingmask), TRUE, timingmask, (int) SCIP_PROPTIMING_BEFORELP, (int) SCIP_PROPTIMING_ALWAYS, NULL, NULL) ); /*lint !e713*/
 
    (void) SCIPsnprintf(paramname, SCIP_MAXSTRLEN, "propagating/%s/presolpriority", name);
@@ -203,11 +199,7 @@
          &(*prop)->maxprerounds, FALSE, presolmaxrounds, -1, INT_MAX, NULL, NULL) ); /*lint !e740*/
 
    (void) SCIPsnprintf(paramname, SCIP_MAXSTRLEN, "propagating/%s/presoldelay", name);
-<<<<<<< HEAD
-   SCIP_CALL( SCIPsetAddBoolParam(set, blkmem, paramname,
-=======
    SCIP_CALL( SCIPsetAddBoolParam(set, messagehdlr, blkmem, paramname,
->>>>>>> 70dc277f
          "should presolving be delayed, if other presolvers found reductions?",
          &(*prop)->presoldelay, TRUE, presoldelay, NULL, NULL) ); /*lint !e740*/
 
