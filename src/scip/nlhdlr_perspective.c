/* * * * * * * * * * * * * * * * * * * * * * * * * * * * * * * * * * * * * * */
/*                                                                           */
/*                  This file is part of the program and library             */
/*         SCIP --- Solving Constraint Integer Programs                      */
/*                                                                           */
/*  Copyright (c) 2002-2024 Zuse Institute Berlin (ZIB)                      */
/*                                                                           */
/*  Licensed under the Apache License, Version 2.0 (the "License");          */
/*  you may not use this file except in compliance with the License.         */
/*  You may obtain a copy of the License at                                  */
/*                                                                           */
/*      http://www.apache.org/licenses/LICENSE-2.0                           */
/*                                                                           */
/*  Unless required by applicable law or agreed to in writing, software      */
/*  distributed under the License is distributed on an "AS IS" BASIS,        */
/*  WITHOUT WARRANTIES OR CONDITIONS OF ANY KIND, either express or implied. */
/*  See the License for the specific language governing permissions and      */
/*  limitations under the License.                                           */
/*                                                                           */
/*  You should have received a copy of the Apache-2.0 license                */
/*  along with SCIP; see the file LICENSE. If not visit scipopt.org.         */
/*                                                                           */
/* * * * * * * * * * * * * * * * * * * * * * * * * * * * * * * * * * * * * * */

/**@file   nlhdlr_perspective.c
 * @ingroup DEFPLUGINS_NLHDLR
 * @brief  perspective nonlinear handler
 * @author Ksenia Bestuzheva
 */

#include <string.h>

#include "scip/nlhdlr_perspective.h"
#include "scip/cons_nonlinear.h"
#include "scip/scip_sol.h"
#include "scip/pub_misc_rowprep.h"
#include "scip/nlhdlr.h"

/* fundamental nonlinear handler properties */
#define NLHDLR_NAME               "perspective"
#define NLHDLR_DESC               "perspective handler for expressions"
#define NLHDLR_DETECTPRIORITY     -20   /**< detect last so that to make use of what other handlers detected */
#define NLHDLR_ENFOPRIORITY       125   /**< enforce first because perspective cuts are always stronger */

#define DEFAULT_MAXPROPROUNDS     1     /**< maximal number of propagation rounds in probing */
#define DEFAULT_MINDOMREDUCTION   0.1   /**< minimal relative reduction in a variable's domain for applying probing */
#define DEFAULT_MINVIOLPROBING    1e-05 /**< minimal violation w.r.t. auxiliary variables for applying probing */
#define DEFAULT_PROBINGONLYINSEPA TRUE  /**< whether to do probing only in separation loop */
#define DEFAULT_PROBINGFREQ       1     /**< probing frequency (-1 - no probing, 0 - root node only) */
#define DEFAULT_CONVEXONLY        FALSE /**< whether perspective cuts are added only for convex expressions */
#define DEFAULT_TIGHTENBOUNDS     TRUE  /**< whether variable semicontinuity is used to tighten variable bounds */
#define DEFAULT_ADJREFPOINT       TRUE  /**< whether to adjust the reference point if indicator is not 1 */

/*
 * Data structures
 */

/** data structure to store information of a semicontinuous variable
 *
 * For a variable x (not stored in the struct), this stores the data of nbnds implications
 *   bvars[i] = 0 -> x = vals[i]
 *   bvars[i] = 1 -> lbs[i] <= x <= ubs[i]
 * where bvars[i] are binary variables.
 */
struct SCVarData
{
   SCIP_Real*            vals0;              /**< values of the variable when the corresponding bvars[i] = 0 */
   SCIP_Real*            lbs1;               /**< global lower bounds of the variable when the corresponding bvars[i] = 1 */
   SCIP_Real*            ubs1;               /**< global upper bounds of the variable when the corresponding bvars[i] = 1 */
   SCIP_VAR**            bvars;              /**< the binary variables on which the variable domain depends */
   int                   nbnds;              /**< number of suitable on/off bounds the var has */
   int                   bndssize;           /**< size of the arrays */
};
typedef struct SCVarData SCVARDATA;

/** nonlinear handler expression data
 *
 * For an expression expr (not stored in the struct), this stores the data of nindicators implications
 *   indicators[i] = 0 -> expr = exprvals[0]
 * where indicators[i] is an indicator (binary) variable, corresponding to some bvars entry in SCVarData.
 *
 * Also stores the variables the expression depends on.
 */
struct SCIP_NlhdlrExprData
{
   SCIP_Real*            exprvals0;          /**< 'off' values of the expression for each indicator variable */
   SCIP_VAR**            vars;               /**< expression variables (both original and auxiliary) */
   int                   nvars;              /**< total number of variables in the expression */
   int                   varssize;           /**< size of the vars array */
   SCIP_VAR**            indicators;         /**< all indicator variables for the expression */
   int                   nindicators;        /**< number of indicator variables */
};

/** nonlinear handler data */
struct SCIP_NlhdlrData
{
   SCIP_HASHMAP*         scvars;             /**< maps semicontinuous variables to their on/off bounds (SCVarData) */

   /* parameters */
   int                   maxproprounds;      /**< maximal number of propagation rounds in probing */
   SCIP_Real             mindomreduction;    /**< minimal relative reduction in a variable's domain for applying probing */
   SCIP_Real             minviolprobing;     /**< minimal violation w.r.t. auxiliary variables for applying probing */
   SCIP_Bool             probingonlyinsepa;  /**< whether to do probing only in separation loop */
   int                   probingfreq;        /**< if and when to do probing */
   SCIP_Bool             convexonly;         /**< whether perspective cuts are added only for convex expressions */
   SCIP_Bool             tightenbounds;      /**< whether variable semicontinuity is used to tighten variable bounds */
   SCIP_Bool             adjrefpoint;        /**< whether to adjust the reference point if indicator is not 1 */
};

/*
 * Local methods
 */

/*
 * Helper methods for working with nlhdlrExprData
 */

/** frees nlhdlrexprdata structure */
static
SCIP_RETCODE freeNlhdlrExprData(
   SCIP*                 scip,               /**< SCIP data structure */
   SCIP_NLHDLREXPRDATA*  nlhdlrexprdata      /**< nlhdlr expression data */
   )
{
   int v;

   if( nlhdlrexprdata->nindicators != 0 )
   {
      assert(nlhdlrexprdata->indicators != NULL);
      for( v = nlhdlrexprdata->nindicators - 1; v >= 0; --v )
      {
         SCIP_CALL( SCIPreleaseVar(scip, &(nlhdlrexprdata->indicators[v])) );
      }
      SCIPfreeBlockMemoryArray(scip, &(nlhdlrexprdata->indicators), nlhdlrexprdata->nindicators);
      SCIPfreeBlockMemoryArrayNull(scip, &(nlhdlrexprdata->exprvals0), nlhdlrexprdata->nindicators);
   }

   for( v = nlhdlrexprdata->nvars - 1; v >= 0; --v )
   {
      SCIP_CALL( SCIPreleaseVar(scip, &(nlhdlrexprdata->vars[v])) );
   }
   SCIPfreeBlockMemoryArrayNull(scip, &nlhdlrexprdata->vars, nlhdlrexprdata->varssize);

   return SCIP_OKAY;
}

/* remove an indicator from nlhdlr expression data */
static
SCIP_RETCODE removeIndicator(
   SCIP*                 scip,               /**< SCIP data structure */
   SCIP_NLHDLREXPRDATA*  nlexprdata,         /**< nlhdlr expression data */
   int                   pos                 /**< position of the indicator */
   )
{
   int i;

   assert(pos >= 0 && pos < nlexprdata->nindicators);

   SCIP_CALL( SCIPreleaseVar(scip, &nlexprdata->indicators[pos]) );
   for( i = pos; i < nlexprdata->nindicators - 1; ++i )
   {
      nlexprdata->indicators[i] = nlexprdata->indicators[i+1];
   }

   --nlexprdata->nindicators;

   return SCIP_OKAY;
}

/** adds an auxiliary variable to the vars array in nlhdlrexprdata */
static
SCIP_RETCODE addAuxVar(
   SCIP*                 scip,               /**< SCIP data structure */
   SCIP_NLHDLREXPRDATA*  nlhdlrexprdata,     /**< nlhdlr expression data */
   SCIP_HASHMAP*         auxvarmap,          /**< hashmap linking auxvars to positions in nlhdlrexprdata->vars */
   SCIP_VAR*             auxvar              /**< variable to be added */
   )
{
   int pos;
   int newsize;

   assert(nlhdlrexprdata != NULL);
   assert(auxvar != NULL);

   pos = SCIPhashmapGetImageInt(auxvarmap, (void*) auxvar);

   if( pos != INT_MAX )
      return SCIP_OKAY;

   /* ensure size */
   if( nlhdlrexprdata->nvars + 1 > nlhdlrexprdata->varssize )
   {
      newsize = SCIPcalcMemGrowSize(scip, nlhdlrexprdata->nvars + 1);
      SCIP_CALL( SCIPreallocBlockMemoryArray(scip, &nlhdlrexprdata->vars, nlhdlrexprdata->varssize, newsize) );
      nlhdlrexprdata->varssize = newsize;
   }
   assert(nlhdlrexprdata->nvars + 1 <= nlhdlrexprdata->varssize);

   nlhdlrexprdata->vars[nlhdlrexprdata->nvars] = auxvar;
   SCIP_CALL( SCIPcaptureVar(scip, auxvar) );
   SCIP_CALL( SCIPhashmapSetImageInt(auxvarmap, (void*) auxvar, nlhdlrexprdata->nvars) );
   ++(nlhdlrexprdata->nvars);

   return SCIP_OKAY;
}

/*
 * Semicontinuous variable methods
 */

/** adds an indicator to the data of a semicontinuous variable */
static
SCIP_RETCODE addSCVarIndicator(
   SCIP*                 scip,               /**< SCIP data structure */
   SCVARDATA*            scvdata,            /**< semicontinuous variable data */
   SCIP_VAR*             indicator,          /**< indicator to be added */
   SCIP_Real             val0,               /**< value of the variable when indicator == 0 */
   SCIP_Real             lb1,                /**< lower bound of the variable when indicator == 1 */
   SCIP_Real             ub1                 /**< upper bound of the variable when indicator == 1 */
   )
{
   int newsize;
   int i;
   SCIP_Bool found;
   int pos;

   assert(scvdata != NULL);
   assert(indicator != NULL);

   /* find the position where to insert */
   if( scvdata->bvars == NULL )
   {
      assert(scvdata->nbnds == 0 && scvdata->bndssize == 0);
      found = FALSE;
      pos = 0;
   }
   else
   {
      found = SCIPsortedvecFindPtr((void**)scvdata->bvars, SCIPvarComp, (void*)indicator, scvdata->nbnds, &pos);
   }

   if( found )
      return SCIP_OKAY;

   /* ensure sizes */
   if( scvdata->nbnds + 1 > scvdata->bndssize )
   {
      newsize = SCIPcalcMemGrowSize(scip, scvdata->nbnds + 1);
      SCIP_CALL( SCIPreallocBlockMemoryArray(scip, &scvdata->bvars, scvdata->bndssize, newsize) );
      SCIP_CALL( SCIPreallocBlockMemoryArray(scip, &scvdata->vals0, scvdata->bndssize, newsize) );
      SCIP_CALL( SCIPreallocBlockMemoryArray(scip, &scvdata->lbs1, scvdata->bndssize, newsize) );
      SCIP_CALL( SCIPreallocBlockMemoryArray(scip, &scvdata->ubs1, scvdata->bndssize, newsize) );
      scvdata->bndssize = newsize;
   }
   assert(scvdata->nbnds + 1 <= scvdata->bndssize);
   assert(scvdata->bvars != NULL);

   /* move entries if needed */
   for( i = scvdata->nbnds; i > pos; --i )
   {
      /* coverity[var_deref_op] */
      scvdata->bvars[i] = scvdata->bvars[i-1];
      scvdata->vals0[i] = scvdata->vals0[i-1];
      scvdata->lbs1[i] = scvdata->lbs1[i-1];
      scvdata->ubs1[i] = scvdata->ubs1[i-1];
   }

   scvdata->bvars[pos] = indicator;
   scvdata->vals0[pos] = val0;
   scvdata->lbs1[pos] = lb1;
   scvdata->ubs1[pos] = ub1;
   ++scvdata->nbnds;

   return SCIP_OKAY;
}

/** find scvardata of var and position of indicator in it
 *
 *  If indicator is not there, returns NULL.
 */
static
SCVARDATA* getSCVarDataInd(
   SCIP_HASHMAP*         scvars,             /**< hashmap linking variables to scvardata */
   SCIP_VAR*             var,                /**< variable */
   SCIP_VAR*             indicator,          /**< indicator variable */
   int*                  pos                 /**< pointer to store the position of indicator */
   )
{
   SCIP_Bool exists;
   SCVARDATA* scvdata;

   assert(var != NULL);
   assert(scvars != NULL);
   assert(indicator != NULL);

   scvdata = (SCVARDATA*) SCIPhashmapGetImage(scvars, (void*)var);
   if( scvdata != NULL )
   {
      /* look for the indicator variable */
      exists = SCIPsortedvecFindPtr((void**)scvdata->bvars, SCIPvarComp, (void*)indicator, scvdata->nbnds, pos);
      if( !exists )
         return NULL;

      return scvdata;
   }

   return NULL;
}

/** checks if a variable is semicontinuous and, if needed, updates the scvars hashmap
 *
 * A variable \f$x\f$ is semicontinuous if its bounds depend on at least one binary variable called the indicator,
 * and indicator = 0 &rArr; \f$x = x^0\f$ for some real constant \f$x^0\f$.
 */
static
SCIP_RETCODE varIsSemicontinuous(
   SCIP*                 scip,               /**< SCIP data structure */
   SCIP_VAR*             var,                /**< the variable to check */
   SCIP_HASHMAP*         scvars,             /**< semicontinuous variable information */
   SCIP_Bool*            result              /**< buffer to store whether var is semicontinuous */
   )
{
   SCIP_Real lb0;
   SCIP_Real ub0;
   SCIP_Real lb1;
   SCIP_Real ub1;
   SCIP_Real glb;
   SCIP_Real gub;
   SCIP_Bool exists;
   int c;
   int pos;
   SCIP_VAR** vlbvars;
   SCIP_VAR** vubvars;
   SCIP_Real* vlbcoefs;
   SCIP_Real* vubcoefs;
   SCIP_Real* vlbconstants;
   SCIP_Real* vubconstants;
   int nvlbs;
   int nvubs;
   SCVARDATA* scvdata;
   SCIP_VAR* bvar;

   assert(scip != NULL);
   assert(var != NULL);
   assert(scvars != NULL);
   assert(result != NULL);

   scvdata = (SCVARDATA*) SCIPhashmapGetImage(scvars, (void*)var);
   if( scvdata != NULL )
   {
      *result = TRUE;
      return SCIP_OKAY;
   }

   vlbvars = SCIPvarGetVlbVars(var);
   vubvars = SCIPvarGetVubVars(var);
   vlbcoefs = SCIPvarGetVlbCoefs(var);
   vubcoefs = SCIPvarGetVubCoefs(var);
   vlbconstants = SCIPvarGetVlbConstants(var);
   vubconstants = SCIPvarGetVubConstants(var);
   nvlbs = SCIPvarGetNVlbs(var);
   nvubs = SCIPvarGetNVubs(var);
   glb = SCIPvarGetLbGlobal(var);
   gub = SCIPvarGetUbGlobal(var);

   *result = FALSE;

   /* Scan through lower bounds; for each binary vlbvar save the corresponding lb0 and lb1.
    * Then check if there is an upper bound with this vlbvar and save ub0 and ub1.
    * If the found bounds imply that the var value is fixed to some val0 when vlbvar = 0,
    * save vlbvar and val0 to scvdata.
    */
   for( c = 0; c < nvlbs; ++c )
   {
      if( SCIPvarGetType(vlbvars[c]) != SCIP_VARTYPE_BINARY )
         continue;

      SCIPdebugMsg(scip, "var <%s>[%f, %f] lower bound: %f <%s> %+f", SCIPvarGetName(var), glb, gub, vlbcoefs[c], SCIPvarGetName(vlbvars[c]), vlbconstants[c]);

      bvar = vlbvars[c];

      lb0 = MAX(vlbconstants[c], glb);
      lb1 = MAX(vlbconstants[c] + vlbcoefs[c], glb);

      /* look for bvar in vubvars */
      if( vubvars != NULL )
         exists = SCIPsortedvecFindPtr((void**)vubvars, SCIPvarComp, bvar, nvubs, &pos);
      else
         exists = FALSE;
      if( exists )
      { /*lint --e{644}*/
         SCIPdebugMsgPrint(scip, ", upper bound: %f <%s> %+f", vubcoefs[pos], SCIPvarGetName(vubvars[pos]), vubconstants[pos]); /*lint !e613*/

         /* save the upper bounds */
         ub0 = MIN(vubconstants[pos], gub);
         ub1 = MIN(vubconstants[pos] + vubcoefs[pos], gub);
      }
      else
      {
         /* if there is no upper bound with vubvar = bvar, use global var bounds */
         ub0 = gub;
         ub1 = gub;
      }

      /* the 'off' domain of a semicontinuous var should reduce to a single point and be different from the 'on' domain */
      SCIPdebugMsgPrint(scip, " -> <%s> in [%f, %f] (off), [%f, %f] (on)\n", SCIPvarGetName(var), lb0, ub0, lb1, ub1);
      if( SCIPisEQ(scip, lb0, ub0) && (!SCIPisEQ(scip, lb0, lb1) || !SCIPisEQ(scip, ub0, ub1)) )
      {
         if( scvdata == NULL )
         {
            SCIP_CALL( SCIPallocClearBlockMemory(scip, &scvdata) );
         }

         SCIP_CALL( addSCVarIndicator(scip, scvdata, bvar, lb0, lb1, ub1) );
      }
   }

   /* look for vubvars that have not been processed yet */
   assert(vubvars != NULL || nvubs == 0);
   for( c = 0; c < nvubs; ++c )
   {
      /* coverity[var_deref_op] */
      if( SCIPvarGetType(vubvars[c]) != SCIP_VARTYPE_BINARY )  /*lint !e613*/
         continue;

      bvar = vubvars[c];  /*lint !e613*/

      /* skip vars that are in vlbvars */
      if( vlbvars != NULL && SCIPsortedvecFindPtr((void**)vlbvars, SCIPvarComp, bvar, nvlbs, &pos) )
         continue;

      SCIPdebugMsg(scip, "var <%s>[%f, %f] upper bound: %f <%s> %+f",
         SCIPvarGetName(var), glb, gub, vubcoefs[c], SCIPvarGetName(vubvars[c]), vubconstants[c]);  /*lint !e613*/

      lb0 = glb;
      lb1 = glb;
      ub0 = MIN(vubconstants[c], gub);
      ub1 = MIN(vubconstants[c] + vubcoefs[c], gub);

      /* the 'off' domain of a semicontinuous var should reduce to a single point and be different from the 'on' domain */
      SCIPdebugMsgPrint(scip, " -> <%s> in [%f, %f] (off), [%f, %f] (on)\n", SCIPvarGetName(var), lb0, ub0, lb1, ub1);
      if( SCIPisEQ(scip, lb0, ub0) && (!SCIPisEQ(scip, lb0, lb1) || !SCIPisEQ(scip, ub0, ub1)) )
      {
         if( scvdata == NULL )
         {
            SCIP_CALL( SCIPallocClearBlockMemory(scip, &scvdata) );
         }

         SCIP_CALL( addSCVarIndicator(scip, scvdata, bvar, lb0, lb1, ub1) );
      }
   }

   if( scvdata != NULL )
   {
#ifdef SCIP_DEBUG
      SCIPdebugMsg(scip, "var <%s> has global bounds [%f, %f] and the following on/off bounds:\n", SCIPvarGetName(var), glb, gub);
      for( c = 0; c < scvdata->nbnds; ++c )
      {
         SCIPdebugMsg(scip, " c = %d, bvar <%s>: val0 = %f\n", c, SCIPvarGetName(scvdata->bvars[c]), scvdata->vals0[c]);
      }
#endif
      SCIP_CALL( SCIPhashmapInsert(scvars, var, scvdata) );
      *result = TRUE;
   }

   return SCIP_OKAY;
}

/*
 * Semicontinuous expression methods
 */

/* checks if an expression is semicontinuous
 *
 * An expression is semicontinuous if all of its nonlinear variables are semicontinuous
 * and share at least one common indicator variable
 */
static
SCIP_RETCODE exprIsSemicontinuous(
   SCIP*                 scip,               /**< SCIP data structure */
   SCIP_NLHDLRDATA*      nlhdlrdata,         /**< nonlinear handler data */
   SCIP_NLHDLREXPRDATA*  nlhdlrexprdata,     /**< nlhdlr expression data */
   SCIP_EXPR*            expr,               /**< expression */
   SCIP_Bool*            res                 /**< buffer to store whether the expression is semicontinuous */
   )
{
   int v;
   SCIP_Bool var_is_sc;
   SCVARDATA* scvdata;
   SCIP_VAR* var;
   int nindicators;
   int nbnds0;
   int c;
   SCIP_VAR** indicators;
   SCIP_Bool* nonlinear;

   *res = FALSE;

   /* constant expression is not semicontinuous; variable expressions are of no interest here */
   if( nlhdlrexprdata->nvars == 0 )
      return SCIP_OKAY;

   indicators = NULL;
   nindicators = 0;
   nbnds0 = 0;

   if( SCIPisExprSum(scip, expr) )
   {
      SCIP_EXPRITER* it;
      SCIP_EXPR* child;
      SCIP_EXPR* curexpr;
      int pos;
      SCIP_Bool issc;

      /* sums are treated separately because if there are variables that are non-semicontinuous but
       * appear only linearly, we still want to apply perspective to expr
       */

      SCIP_CALL( SCIPallocClearBufferArray(scip, &nonlinear, nlhdlrexprdata->nvars) );
      SCIP_CALL( SCIPcreateExpriter(scip, &it) );

      for( c = 0; c < SCIPexprGetNChildren(expr); ++c )
      {
         child = SCIPexprGetChildren(expr)[c];

         if( SCIPisExprVar(scip, child) )
         {
            var = SCIPgetVarExprVar(child);

            /* save information on semicontinuity of child */
            SCIP_CALL( varIsSemicontinuous(scip, var, nlhdlrdata->scvars, &var_is_sc) );

            /* since child is a variable, go on regardless of the value of var_is_sc */
            continue;
         }

         issc = TRUE;

         SCIP_CALL( SCIPexpriterInit(it, child, SCIP_EXPRITER_DFS, FALSE) );
         curexpr = SCIPexpriterGetCurrent(it);

         /* all nonlinear terms of a sum should be semicontinuous in original variables */
         while( !SCIPexpriterIsEnd(it) )
         {
            assert(curexpr != NULL);

            if( SCIPisExprVar(scip, curexpr) )
            {
               var = SCIPgetVarExprVar(curexpr);

               if( !SCIPvarIsRelaxationOnly(var) )
               {
                  SCIP_CALL( varIsSemicontinuous(scip, var, nlhdlrdata->scvars, &var_is_sc) );

                  /* mark the variable as nonlinear */
                  (void) SCIPsortedvecFindPtr((void**) nlhdlrexprdata->vars, SCIPvarComp, (void*) var, nlhdlrexprdata->nvars,
                        &pos);
                  assert(0 <= pos && pos < nlhdlrexprdata->nvars);
                  nonlinear[pos] = TRUE;

                  if( !var_is_sc )
                  {
                     /* non-semicontinuous child which is (due to a previous check) not a var ->
                      * expr is non-semicontinuous
                      */
                     issc = FALSE;
                     break;
                  }
               }
            }
            curexpr = SCIPexpriterGetNext(it);
         }

         if( !issc )
         {
            SCIPfreeExpriter(&it);
            goto TERMINATE;
         }
      }
      SCIPfreeExpriter(&it);
   }
   else
   {
      /* non-sum expression */
      nonlinear = NULL;

      /* all variables of a non-sum on/off expression should be semicontinuous */
      for( v = 0; v < nlhdlrexprdata->nvars; ++v )
      {
         SCIP_CALL( varIsSemicontinuous(scip, nlhdlrexprdata->vars[v], nlhdlrdata->scvars, &var_is_sc) );
         if( !var_is_sc )
            return SCIP_OKAY;
      }
   }

   /* look for common binary variables for all variables of the expression */

   SCIPdebugMsg(scip, "Array intersection for var <%s>\n", SCIPvarGetName(nlhdlrexprdata->vars[0]));
   for( v = 0; v < nlhdlrexprdata->nvars; ++v )
   {
      SCIPdebugMsg(scip, "%s; \n", SCIPvarGetName(nlhdlrexprdata->vars[v]));

      if( nonlinear != NULL && !nonlinear[v] )
         continue;

      scvdata = (SCVARDATA*)SCIPhashmapGetImage(nlhdlrdata->scvars, (void*) nlhdlrexprdata->vars[v]);

      /* we should have exited earlier if there is a nonlinear non-semicontinuous variable */
      assert(scvdata != NULL);

      if( indicators == NULL )
      {
         SCIP_CALL( SCIPduplicateBlockMemoryArray(scip, &indicators, scvdata->bvars, scvdata->nbnds) );
         nbnds0 = scvdata->nbnds;
         nindicators = nbnds0;
      }
      else
      {
         SCIPcomputeArraysIntersectionPtr((void**)indicators, nindicators, (void**)scvdata->bvars, scvdata->nbnds,
               SCIPvarComp, (void**)indicators, &nindicators);
      }

      /* if we have found out that the intersection is empty, expr is not semicontinuous */
      if( indicators != NULL && nindicators == 0 )
      {
         SCIPfreeBlockMemoryArray(scip, &indicators, nbnds0);
         goto TERMINATE;
      }
   }

   /* this can happen if all children are linear vars and none are semicontinuous */
   if( indicators == NULL )
   {
      goto TERMINATE;
   }
   assert(nindicators > 0 && nindicators <= nbnds0);

   if( nindicators < nbnds0 )
   {
      SCIP_CALL( SCIPreallocBlockMemoryArray(scip, &indicators, nbnds0, nindicators) );
   }

   for( v = 0; v < nindicators; ++v )
   {
      SCIP_CALL( SCIPcaptureVar(scip, indicators[v]) );
   }
   nlhdlrexprdata->indicators = indicators;
   nlhdlrexprdata->nindicators = nindicators;
   *res = TRUE;

 TERMINATE:
   SCIPfreeBufferArrayNull(scip, &nonlinear);

   return SCIP_OKAY;
}

/** computes the 'off' value of the expression and the 'off' values of
  * semicontinuous auxiliary variables for each indicator variable
  */
static
SCIP_RETCODE computeOffValues(
   SCIP*                 scip,               /**< SCIP data structure */
   SCIP_NLHDLRDATA*      nlhdlrdata,         /**< nonlinear handler data */
   SCIP_NLHDLREXPRDATA*  nlhdlrexprdata,     /**< nlhdlr expression data */
   SCIP_EXPR*            expr                /**< expression */
   )
{
   SCIP_EXPRITER* it;
   SCIP_SOL* sol;
   int i;
   int v;
   int norigvars;
   SCIP_Real* origvals0;
   SCIP_VAR** origvars;
   SCVARDATA* scvdata;
   SCIP_VAR* auxvar;
   SCIP_EXPR* curexpr;
   SCIP_HASHMAP* auxvarmap;
   SCIP_Bool hasnonsc;
   int pos;

   assert(expr != NULL);

   SCIP_CALL( SCIPallocBlockMemoryArray(scip, &(nlhdlrexprdata->exprvals0), nlhdlrexprdata->nindicators) );
   SCIP_CALL( SCIPcreateSol(scip, &sol, NULL) );
   SCIP_CALL( SCIPallocBufferArray(scip, &origvals0, nlhdlrexprdata->nvars) );
   SCIP_CALL( SCIPhashmapCreate(&auxvarmap, SCIPblkmem(scip), 10) );
   SCIP_CALL( SCIPcreateExpriter(scip, &it) );
   SCIP_CALL( SCIPduplicateBufferArray(scip, &origvars, nlhdlrexprdata->vars, nlhdlrexprdata->nvars) );
   norigvars = nlhdlrexprdata->nvars;

   for( i = nlhdlrexprdata->nindicators - 1; i >= 0; --i )
   {
      hasnonsc = FALSE;

      /* set sol to the off value of all expr vars for this indicator */
      for( v = 0; v < norigvars; ++v )
      {
         /* set vals0[v] = 0 if var is non-sc with respect to indicators[i] - then it will not
          * contribute to exprvals0[i] since any non-sc var must be linear
          */
         scvdata = getSCVarDataInd(nlhdlrdata->scvars, origvars[v], nlhdlrexprdata->indicators[i], &pos);
         if( scvdata == NULL )
         {
            origvals0[v] = 0.0;
            hasnonsc = TRUE;
         }
         else
         {
            origvals0[v] = scvdata->vals0[pos];
         }
      }
      SCIP_CALL( SCIPsetSolVals(scip, sol, norigvars, origvars, origvals0) );
      SCIP_CALL( SCIPevalExpr(scip, expr, sol, 0L) );

      if( SCIPexprGetEvalValue(expr) == SCIP_INVALID ) /*lint !e777*/
      {
         SCIPdebugMsg(scip, "expression evaluation failed for %p, removing indicator %s\n",
                             (void*)expr, SCIPvarGetName(nlhdlrexprdata->indicators[i]));
         /* TODO should we fix the indicator variable to 1? */
         /* since the loop is backwards, this only modifies the already processed part of nlhdlrexprdata->indicators */
         SCIP_CALL( removeIndicator(scip, nlhdlrexprdata, i) );
         continue;
      }

      nlhdlrexprdata->exprvals0[i] = SCIPexprGetEvalValue(expr);

      /* iterate through the expression and create scvdata for aux vars */
      SCIP_CALL( SCIPexpriterInit(it, expr, SCIP_EXPRITER_DFS, FALSE) );
      curexpr = SCIPexpriterGetCurrent(it);

      while( !SCIPexpriterIsEnd(it) )
      {
         auxvar = SCIPgetExprAuxVarNonlinear(curexpr);

         if( auxvar != NULL )
         {
            SCIP_Bool issc = TRUE;
#ifndef NDEBUG
            SCIP_EXPR** childvarexprs;
            int nchildvarexprs;
            SCIP_VAR* var;
#endif

            if( hasnonsc )
            {
               /* expr is a sum with non-semicontinuous linear terms. Therefore, curexpr might be
                * non-semicontinuous. In that case the auxvar is also non-semicontinuous, so
                * we will skip on/off bounds computation.
                */
               if( SCIPisExprVar(scip, curexpr) )
               {
                  /* easy case: curexpr is a variable, can check semicontinuity immediately */
                  scvdata = getSCVarDataInd(nlhdlrdata->scvars, SCIPgetVarExprVar(curexpr),
                        nlhdlrexprdata->indicators[i], &pos);
                  issc = scvdata != NULL;
               }
               else if( SCIPisExprSum(scip, curexpr) && curexpr == expr )
               {
                  /* if expr itself is a sum, this is an exception since a sum with nonlinear terms is
                   * allowed to have both semicontinuous and non-semicontinuous variables; we skip it here
                   * and then analyse it term by term
                   */
                  issc = FALSE;
               }

#ifndef NDEBUG
               if( !SCIPisExprVar(scip, curexpr) && (!SCIPisExprSum(scip, curexpr) || curexpr != expr) )
               {
                  /* curexpr is a non-variable expression and does not fit the sum special case,
                   * so it belongs to the non-linear part of expr.
                   * Since the non-linear part of expr must be semicontinuous with respect to
                   * nlhdlrexprdata->indicators[i], curexpr must be semicontinuous
                   */

                  SCIP_CALL( SCIPallocBufferArray(scip, &childvarexprs, norigvars) );
                  SCIP_CALL( SCIPgetExprVarExprs(scip, curexpr, childvarexprs, &nchildvarexprs) );

                  /* all nonlinear variables of a sum on/off term should be semicontinuous */
                  for( v = 0; v < nchildvarexprs; ++v )
                  {
                     var = SCIPgetVarExprVar(childvarexprs[v]);
                     scvdata = getSCVarDataInd(nlhdlrdata->scvars, var, nlhdlrexprdata->indicators[i], &pos);
                     assert(scvdata != NULL);

                     SCIP_CALL( SCIPreleaseExpr(scip, &childvarexprs[v]) );
                  }

                  SCIPfreeBufferArray(scip, &childvarexprs);
               }
#endif
            }

            if( issc )
            {
               /* we know that all vars are semicontinuous with respect to exprdata->indicators; it remains to:
                * - get or create the scvardata structure for auxvar
                * - if had to create scvardata, add it to scvars hashmap
                * - add the indicator and the off value (= curexpr's off value) to scvardata
                */
               scvdata = (SCVARDATA*) SCIPhashmapGetImage(nlhdlrdata->scvars, (void*)auxvar);
               if( scvdata == NULL )
               {
                  SCIP_CALL( SCIPallocClearBlockMemory(scip, &scvdata) );
                  SCIP_CALL( SCIPallocBlockMemoryArray(scip, &scvdata->bvars,  nlhdlrexprdata->nindicators) );
                  SCIP_CALL( SCIPallocBlockMemoryArray(scip, &scvdata->vals0, nlhdlrexprdata->nindicators) );
                  SCIP_CALL( SCIPallocBlockMemoryArray(scip, &scvdata->lbs1, nlhdlrexprdata->nindicators) );
                  SCIP_CALL( SCIPallocBlockMemoryArray(scip, &scvdata->ubs1, nlhdlrexprdata->nindicators) );
                  scvdata->bndssize = nlhdlrexprdata->nindicators;
                  SCIP_CALL( SCIPhashmapInsert(nlhdlrdata->scvars, auxvar, scvdata) );
               }

               SCIP_CALL( addSCVarIndicator(scip, scvdata, nlhdlrexprdata->indicators[i],
                     SCIPexprGetEvalValue(curexpr), SCIPvarGetLbGlobal(auxvar), SCIPvarGetUbGlobal(auxvar)) );
            }

            SCIP_CALL( addAuxVar(scip, nlhdlrexprdata, auxvarmap, auxvar) );
         }

         curexpr = SCIPexpriterGetNext(it);
      }
   }

   SCIPfreeExpriter(&it);
   SCIPhashmapFree(&auxvarmap);
   SCIPfreeBufferArray(scip, &origvars);
   SCIPfreeBufferArray(scip, &origvals0);
   SCIP_CALL( SCIPfreeSol(scip, &sol) );

   return SCIP_OKAY;
}

/*
 * Probing and bound tightening methods
 */

/** go into probing and set some variable bounds */
static
SCIP_RETCODE startProbing(
   SCIP*                 scip,               /**< SCIP data structure */
   SCIP_NLHDLRDATA*      nlhdlrdata,         /**< nonlinear handler data */
   SCIP_NLHDLREXPRDATA*  nlhdlrexprdata,     /**< nlhdlr expression data */
   SCIP_VAR*             indicator,          /**< indicator variable */
   SCIP_VAR**            probingvars,        /**< array of vars whose bounds we will change in probing */
   SCIP_INTERVAL*        probingdoms,        /**< array of intervals to which bounds of probingvars will be changed in probing */
   int                   nprobingvars,       /**< number of probing vars */
   SCIP_SOL*             sol,                /**< solution to be separated */
   SCIP_SOL**            solcopy,            /**< buffer for a copy of sol before going into probing; if *solcopy == sol, then copy is created */
   SCIP_Bool*            cutoff_probing      /**< pointer to store whether indicator == 1 is infeasible */
   )
{
   int v;
   SCIP_Real newlb;
   SCIP_Real newub;
   SCIP_Bool propagate;

   propagate = SCIPgetDepth(scip) == 0;

   /* if a copy of sol has not been created yet, then create one now and copy the relevant var values from sol,
    * because sol can change after SCIPstartProbing, e.g., when linked to the LP solution
    */
   if( *solcopy == sol )
   {
      SCIP_CALL( SCIPcreateSol(scip, solcopy, NULL) );
      for( v = 0; v < nlhdlrexprdata->nvars; ++v )
      {
         SCIP_CALL( SCIPsetSolVal(scip, *solcopy, nlhdlrexprdata->vars[v], SCIPgetSolVal(scip, sol, nlhdlrexprdata->vars[v])) );
      }
      for( v = 0; v < nlhdlrexprdata->nindicators; ++v )
      {
         SCIP_CALL( SCIPsetSolVal(scip, *solcopy, nlhdlrexprdata->indicators[v], SCIPgetSolVal(scip, sol, nlhdlrexprdata->indicators[v])) );
      }
   }

   /* go into probing */
   SCIP_CALL( SCIPstartProbing(scip) );

   /* create a probing node */
   SCIP_CALL( SCIPnewProbingNode(scip) );

   /* set indicator to 1 */
   SCIP_CALL( SCIPchgVarLbProbing(scip, indicator, 1.0) );

   /* apply stored bounds */
   for( v = 0; v < nprobingvars; ++v )
   {
      newlb = SCIPintervalGetInf(probingdoms[v]);
      newub = SCIPintervalGetSup(probingdoms[v]);

      if( SCIPisGT(scip, newlb, SCIPvarGetLbLocal(probingvars[v])) || (newlb >= 0.0 && SCIPvarGetLbLocal(probingvars[v]) < 0.0) )
      {
         SCIP_CALL( SCIPchgVarLbProbing(scip, probingvars[v], newlb) );
      }
      if( SCIPisLT(scip, newub, SCIPvarGetUbLocal(probingvars[v])) || (newub <= 0.0 && SCIPvarGetUbLocal(probingvars[v]) > 0.0) )
      {
         SCIP_CALL( SCIPchgVarUbProbing(scip, probingvars[v], newub) );
      }
   }

   if( propagate )
   {
      SCIP_Longint ndomreds;

      SCIP_CALL( SCIPpropagateProbing(scip, nlhdlrdata->maxproprounds, cutoff_probing, &ndomreds) );
   }

   return SCIP_OKAY;
}

/** analyse on/off bounds on a variable
 *
 * analyses for
 * 1. tightening bounds in probing for indicator = 1,
 * 2. fixing indicator / detecting cutoff if one or both states are infeasible,
 * 3. tightening local bounds if indicator is fixed.
 *
 * `probinglb` and `probingub` are only set if `doprobing` is TRUE.
 * They are either set to bounds that should be used in probing or to `SCIP_INVALID` if bounds on
 * `var` shouldn't be changed in probing.
 */
static
SCIP_RETCODE analyseVarOnoffBounds(
   SCIP*                 scip,               /**< SCIP data structure */
   SCIP_NLHDLRDATA*      nlhdlrdata,         /**< nonlinear handler data */
   SCIP_VAR*             var,                /**< variable */
   SCIP_VAR*             indicator,          /**< indicator variable */
   SCIP_Bool             indvalue,           /**< indicator value for which the bounds are applied */
   SCIP_Bool*            infeas,             /**< pointer to store whether infeasibility has been detected */
   SCIP_Real*            probinglb,          /**< pointer to store the lower bound to be applied in probing */
   SCIP_Real*            probingub,          /**< pointer to store the upper bound to be applied in probing */
   SCIP_Bool             doprobing,          /**< whether we currently consider to go into probing */
   SCIP_Bool*            reduceddom          /**< pointer to store whether any variables were fixed */
   )
{
   SCVARDATA* scvdata;
   int pos;
   SCIP_Real sclb;
   SCIP_Real scub;
   SCIP_Real loclb;
   SCIP_Real locub;
   SCIP_Bool bndchgsuccess;

   assert(var != NULL);
   assert(indicator != NULL);
   assert(infeas != NULL);
   assert(reduceddom != NULL);

   /* shouldn't be called if indicator is fixed to !indvalue */
   assert((indvalue && SCIPvarGetUbLocal(indicator) > 0.5) || (!indvalue && SCIPvarGetLbLocal(indicator) < 0.5));

   *infeas = FALSE;
   *reduceddom = FALSE;
   scvdata = getSCVarDataInd(nlhdlrdata->scvars, var, indicator, &pos);
   if( doprobing )
   {
      assert(probinglb != NULL);
      assert(probingub != NULL);

      *probinglb = SCIP_INVALID;
      *probingub = SCIP_INVALID;
   }

   /* nothing to do for non-semicontinuous variables */
   if( scvdata == NULL )
   {
      return SCIP_OKAY;
   }

   sclb = indvalue ? scvdata->lbs1[pos] : scvdata->vals0[pos];
   scub = indvalue ? scvdata->ubs1[pos] : scvdata->vals0[pos];
   loclb = SCIPvarGetLbLocal(var);
   locub = SCIPvarGetUbLocal(var);

   /* nothing to do for fixed variables */
   if( SCIPisEQ(scip, loclb, locub) )
      return SCIP_OKAY;

   /* use a non-redundant lower bound */
   if( SCIPisGT(scip, sclb, SCIPvarGetLbLocal(var)) || (sclb >= 0.0 && loclb < 0.0) )
   {
      /* first check for infeasibility */
      if( SCIPisFeasGT(scip, sclb, SCIPvarGetUbLocal(var)) )
      {
         SCIP_CALL( SCIPfixVar(scip, indicator, indvalue ? 0.0 : 1.0, infeas, &bndchgsuccess) );
         *reduceddom += bndchgsuccess;
         if( *infeas )
         {
            return SCIP_OKAY;
         }
      }
      else if( nlhdlrdata->tightenbounds &&
              (SCIPvarGetUbLocal(indicator) <= 0.5 || SCIPvarGetLbLocal(indicator) >= 0.5) )
      {
         /* indicator is fixed; due to a previous check, here it can only be fixed to indvalue;
          * therefore, sclb is valid for the current node
          */

         if( indvalue == 0 )
         {
            assert(sclb == scub); /*lint !e777*/
            SCIP_CALL( SCIPfixVar(scip, var, sclb, infeas, &bndchgsuccess) );
         }
         else
         {
            SCIP_CALL( SCIPtightenVarLb(scip, var, sclb, FALSE, infeas, &bndchgsuccess) );
         }
         *reduceddom += bndchgsuccess;
         if( *infeas )
         {
            return SCIP_OKAY;
         }
      }
   }

   /* use a non-redundant upper bound */
   if( SCIPisLT(scip, scub, SCIPvarGetUbLocal(var)) || (scub <= 0.0 && locub > 0.0) )
   {
      /* first check for infeasibility */
      if( SCIPisFeasLT(scip, scub, SCIPvarGetLbLocal(var)) )
      {
         SCIP_CALL( SCIPfixVar(scip, indicator, indvalue ? 0.0 : 1.0, infeas, &bndchgsuccess) );
         *reduceddom += bndchgsuccess;
         if( *infeas )
         {
            return SCIP_OKAY;
         }
      }
      else if( nlhdlrdata->tightenbounds &&
              (SCIPvarGetUbLocal(indicator) <= 0.5 || SCIPvarGetLbLocal(indicator) >= 0.5) )
      {
         /* indicator is fixed; due to a previous check, here it can only be fixed to indvalue;
          * therefore, scub is valid for the current node
          */

         if( indvalue == 0 )
         {
            assert(sclb == scub); /*lint !e777*/
            SCIP_CALL( SCIPfixVar(scip, var, scub, infeas, &bndchgsuccess) );
         }
         else
         {
            SCIP_CALL( SCIPtightenVarUb(scip, var, scub, FALSE, infeas, &bndchgsuccess) );
         }
         *reduceddom += bndchgsuccess;
         if( *infeas )
         {
            return SCIP_OKAY;
         }
      }
   }

   /* If a bound change has been found and indvalue == TRUE, try to use the new bounds.
    * This is only done for indvalue == TRUE since this is where enfo asks other nlhdlrs to estimate,
    * and at indicator == FALSE we already only have a single point
    */
   if( doprobing && indvalue && (((scub - sclb) / (locub - loclb)) <= 1.0 - nlhdlrdata->mindomreduction ||
       (sclb >= 0.0 && loclb < 0.0) || (scub <= 0.0 && locub > 0.0)) )
   {
      *probinglb = sclb;
      *probingub = scub;
   }

   SCIPdebugMsg(scip, "%s in [%g, %g] instead of [%g, %g] (vals0 = %g)\n", SCIPvarGetName(var), sclb, scub,
                SCIPvarGetLbLocal(var), SCIPvarGetUbLocal(var), scvdata->vals0[pos]);

   return SCIP_OKAY;
}

/** looks for bound tightenings to be applied either in the current node or in probing
 *
 * Loops through both possible values of indicator and calls analyseVarOnoffBounds().
 * Might update the `*doprobing` flag by setting it to `FALSE` if:
 * - indicator is fixed or
 * - analyseVarOnoffBounds() hasn't found a sufficient improvement at indicator==1.
 *
 * If `*doprobing==TRUE`, stores bounds suggested by analyseVarOnoffBounds() in order to apply them in probing together
 * with the fixing `indicator=1`.
 */
static
SCIP_RETCODE analyseOnoffBounds(
   SCIP*                 scip,               /**< SCIP data structure */
   SCIP_NLHDLRDATA*      nlhdlrdata,         /**< nonlinear handler data */
   SCIP_NLHDLREXPRDATA*  nlhdlrexprdata,     /**< nlhdlr expression data */
   SCIP_VAR*             indicator,          /**< indicator variable */
   SCIP_VAR***           probingvars,        /**< array to store variables whose bounds will be changed in probing */
   SCIP_INTERVAL**       probingdoms,        /**< array to store bounds to be applied in probing */
   int*                  nprobingvars,       /**< pointer to store number of vars whose bounds will be changed in probing */
   SCIP_Bool*            doprobing,          /**< pointer to the flag telling whether we want to do probing */
   SCIP_RESULT*          result              /**< pointer to store the result */
   )
{
   int v;
   SCIP_VAR* var;
   SCIP_Bool infeas;
   int b;
   SCIP_Real probinglb = SCIP_INVALID;
   SCIP_Real probingub = SCIP_INVALID;
   SCIP_Bool changed;
   SCIP_Bool reduceddom;

   assert(indicator != NULL);
   assert(nprobingvars != NULL);
   assert(doprobing != NULL);
   assert(result != NULL);

   changed = FALSE;

   /* no probing if indicator already fixed */
   if( SCIPvarGetUbLocal(indicator) <= 0.5 || SCIPvarGetLbLocal(indicator) >= 0.5 )
   {
      *doprobing = FALSE;
   }

   /* consider each possible value of indicator */
   for( b = 0; b < 2; ++b )
   {
      for( v = 0; v < nlhdlrexprdata->nvars; ++v )
      {
         /* nothing left to do if indicator is already fixed to !indvalue
          * (checked in the inner loop since analyseVarOnoff bounds might fix the indicator)
          */
         if( (b == 1 && SCIPvarGetUbLocal(indicator) <= 0.5) || (b == 0 && SCIPvarGetLbLocal(indicator) >= 0.5) )
         {
            *doprobing = FALSE;
            break;
         }

         var = nlhdlrexprdata->vars[v];

         SCIP_CALL( analyseVarOnoffBounds(scip, nlhdlrdata, var, indicator, b == 1, &infeas, &probinglb,
               &probingub, *doprobing, &reduceddom) );

         if( infeas )
         {
            *result = SCIP_CUTOFF;
            *doprobing = FALSE;
            return SCIP_OKAY;
         }
         else if( reduceddom )
         {
            *result = SCIP_REDUCEDDOM;
         }

         if( !(*doprobing) )
            continue;

         /* if bounds to be applied in probing have been found, store them */
         if( probinglb != SCIP_INVALID ) /*lint !e777*/
         {
            assert(probingub != SCIP_INVALID); /*lint !e777*/

            SCIP_CALL( SCIPreallocBufferArray(scip, probingvars, *nprobingvars + 1) );
            SCIP_CALL( SCIPreallocBufferArray(scip, probingdoms, *nprobingvars + 1) );
            (*probingvars)[*nprobingvars] = var;
            (*probingdoms)[*nprobingvars].inf = probinglb;
            (*probingdoms)[*nprobingvars].sup = probingub;
            ++*nprobingvars;

            changed = TRUE;
         }
      }
   }

   if( !changed )
   {
      *doprobing = FALSE;
   }

   return SCIP_OKAY;
}

/** saves local bounds on all expression variables, including auxiliary variables, obtained from propagating
 * indicator == 1 to the corresponding SCVARDATA (should only be used in the root node)
 */
static
SCIP_RETCODE tightenOnBounds(
   SCIP_NLHDLREXPRDATA*  nlhdlrexprdata,     /**< nlhdlr expression data */
   SCIP_HASHMAP*         scvars,             /**< hashmap with semicontinuous variables */
   SCIP_VAR*             indicator           /**< indicator variable */
   )
{
   int v;
   SCIP_VAR* var;
   SCVARDATA* scvdata;
   int pos;
   SCIP_Real lb;
   SCIP_Real ub;

   for( v = 0; v < nlhdlrexprdata->nvars; ++v )
   {
      var = nlhdlrexprdata->vars[v];
      lb = SCIPvarGetLbLocal(var);
      ub = SCIPvarGetUbLocal(var);
      scvdata = getSCVarDataInd(scvars, var, indicator, &pos);

      if( scvdata != NULL )
      {
         scvdata->lbs1[pos] = MAX(scvdata->lbs1[pos], lb);
         scvdata->ubs1[pos] = MIN(scvdata->ubs1[pos], ub);
      }
   }

   return SCIP_OKAY;
}

/*
 * Callback methods of nonlinear handler
 */

/** nonlinear handler copy callback */
static
SCIP_DECL_NLHDLRCOPYHDLR(nlhdlrCopyhdlrPerspective)
{ /*lint --e{715}*/
   assert(targetscip != NULL);
   assert(sourcenlhdlr != NULL);
   assert(strcmp(SCIPnlhdlrGetName(sourcenlhdlr), NLHDLR_NAME) == 0);

   SCIP_CALL( SCIPincludeNlhdlrPerspective(targetscip) );

   return SCIP_OKAY;
}


/** callback to free data of handler */
static
SCIP_DECL_NLHDLRFREEHDLRDATA(nlhdlrFreehdlrdataPerspective)
{ /*lint --e{715}*/
   SCIPfreeBlockMemory(scip, nlhdlrdata);

   return SCIP_OKAY;
}


/** callback to free expression specific data */
static
SCIP_DECL_NLHDLRFREEEXPRDATA(nlhdlrFreeExprDataPerspective)
{  /*lint --e{715}*/
   SCIP_CALL( freeNlhdlrExprData(scip, *nlhdlrexprdata) );
   SCIPfreeBlockMemory(scip, nlhdlrexprdata);

   return SCIP_OKAY;
}

<<<<<<< HEAD

=======
>>>>>>> a85e608a
/** callback to be called in deinitialization */
static
SCIP_DECL_NLHDLREXIT(nlhdlrExitPerspective)
{  /*lint --e{715}*/
   SCIP_HASHMAPENTRY* entry;
   SCVARDATA* data;
   int c;
   SCIP_NLHDLRDATA* nlhdlrdata;

   nlhdlrdata = SCIPnlhdlrGetData(nlhdlr);
   assert(nlhdlrdata != NULL);

   if( nlhdlrdata->scvars != NULL )
   {
      for( c = 0; c < SCIPhashmapGetNEntries(nlhdlrdata->scvars); ++c )
      {
         entry = SCIPhashmapGetEntry(nlhdlrdata->scvars, c);
         if( entry != NULL )
         {
            data = (SCVARDATA*) SCIPhashmapEntryGetImage(entry);
            SCIPfreeBlockMemoryArray(scip, &data->ubs1, data->bndssize);
            SCIPfreeBlockMemoryArray(scip, &data->lbs1, data->bndssize);
            SCIPfreeBlockMemoryArray(scip, &data->vals0, data->bndssize);
            SCIPfreeBlockMemoryArray(scip, &data->bvars, data->bndssize);
            SCIPfreeBlockMemory(scip, &data);
         }
      }
      SCIPhashmapFree(&nlhdlrdata->scvars);
      assert(nlhdlrdata->scvars == NULL);
   }

   return SCIP_OKAY;
}

/** callback to detect structure in expression tree
 *
 *  We are looking for expressions g(x), where x is a vector of semicontinuous variables that all share at least one
 *  indicator variable.
 */
static
SCIP_DECL_NLHDLRDETECT(nlhdlrDetectPerspective)
{ /*lint --e{715}*/
   SCIP_NLHDLRDATA* nlhdlrdata;
   SCIP_EXPR** varexprs;
   SCIP_Bool success = FALSE;
   int i;
   SCIP_Bool hassepabelow = FALSE;
   SCIP_Bool hassepaabove = FALSE;
   SCIP_Bool hasnondefault = FALSE;

   nlhdlrdata = SCIPnlhdlrGetData(nlhdlr);

   assert(scip != NULL);
   assert(nlhdlr != NULL);
   assert(expr != NULL);
   assert(participating != NULL);
   assert(enforcing != NULL);
   assert(nlhdlrexprdata != NULL);
   assert(nlhdlrdata != NULL);

   /* do not run if we will have no auxvar to add a cut for */
   if( SCIPgetExprNAuxvarUsesNonlinear(expr) == 0 )
      return SCIP_OKAY;

   if( SCIPgetNBinVars(scip) == 0 )
   {
      SCIPdebugMsg(scip, "problem has no binary variables, not running perspective detection\n");
      return SCIP_OKAY;
   }

   for( i = 0; i < SCIPgetExprNEnfosNonlinear(expr); ++i )
   {
      SCIP_NLHDLR* nlhdlr2;
      SCIP_NLHDLR_METHOD nlhdlr2participates;
      SCIP_Bool sepabelowusesactivity;
      SCIP_Bool sepaaboveusesactivity;
      SCIPgetExprEnfoDataNonlinear(expr, i, &nlhdlr2, NULL, &nlhdlr2participates, &sepabelowusesactivity, &sepaaboveusesactivity, NULL);

      if( (nlhdlr2participates & SCIP_NLHDLR_METHOD_SEPABOTH) == 0 )
         continue;

      if( !SCIPnlhdlrHasEstimate(nlhdlr2) )
         continue;

      if( strcmp(SCIPnlhdlrGetName(nlhdlr2), "default") != 0 )
         hasnondefault = TRUE;

      /* If we are supposed to run only on convex expressions, than check whether there is a nlhdlr
       * that participates in separation without using activity for it. Otherwise, check for
       * participation regardless of activity usage.
       */
      if( (nlhdlr2participates & SCIP_NLHDLR_METHOD_SEPABELOW) && (!nlhdlrdata->convexonly || !sepabelowusesactivity) )
         hassepabelow = TRUE;

      if( (nlhdlr2participates & SCIP_NLHDLR_METHOD_SEPAABOVE) && (!nlhdlrdata->convexonly || !sepaaboveusesactivity) )
         hassepaabove = TRUE;
   }

   /* If a sum expression is handled only by default nlhdlr, then all the children will have auxiliary vars.
    * Since the sum will then be linear in auxiliary variables, perspective can't improve anything for it
    */
   if( SCIPisExprSum(scip, expr) && !hasnondefault )
   {
      SCIPdebugMsg(scip, "sum expr only has default exprhdlr, not running perspective detection\n");
      return SCIP_OKAY;
   }

   /* If no other nlhdlr separates, neither does perspective (if convexonly, only separation
    * without using activity counts)
    */
   if( !hassepabelow && !hassepaabove )
   {
      SCIPdebugMsg(scip, "no nlhdlr separates without using activity, not running perspective detection\n");
      return SCIP_OKAY;
   }

#ifdef SCIP_DEBUG
   SCIPdebugMsg(scip, "Called perspective detect, expr = %p: ", (void*)expr);
   SCIPprintExpr(scip, expr, NULL);
   SCIPdebugMsgPrint(scip, "\n");
#endif

   /* allocate memory */
   SCIP_CALL( SCIPallocClearBlockMemory(scip, nlhdlrexprdata) );
   if( nlhdlrdata->scvars == NULL )
   {
      SCIP_CALL( SCIPhashmapCreate(&(nlhdlrdata->scvars), SCIPblkmem(scip), SCIPgetNVars(scip)) );
   }

   /* save varexprs to nlhdlrexprdata */
   SCIP_CALL( SCIPgetExprNVars(scip, expr, &(*nlhdlrexprdata)->nvars) );
   SCIP_CALL( SCIPallocBlockMemoryArray(scip, &(*nlhdlrexprdata)->vars, (*nlhdlrexprdata)->nvars) );
   SCIP_CALL( SCIPallocBufferArray(scip, &varexprs, (*nlhdlrexprdata)->nvars) );
   (*nlhdlrexprdata)->varssize = (*nlhdlrexprdata)->nvars;
   SCIP_CALL( SCIPgetExprVarExprs(scip, expr, varexprs, &(*nlhdlrexprdata)->nvars) );
   for( i = 0; i < (*nlhdlrexprdata)->nvars; ++i )
   {
      (*nlhdlrexprdata)->vars[i] = SCIPgetVarExprVar(varexprs[i]);
      SCIP_CALL( SCIPreleaseExpr(scip, &varexprs[i]) );
      SCIP_CALL( SCIPcaptureVar(scip, (*nlhdlrexprdata)->vars[i]) );
   }
   SCIPsortPtr((void**) (*nlhdlrexprdata)->vars, SCIPvarComp, (*nlhdlrexprdata)->nvars);
   SCIPfreeBufferArray(scip, &varexprs);

   /* check if expr is semicontinuous and save indicator variables */
   SCIP_CALL( exprIsSemicontinuous(scip, nlhdlrdata, *nlhdlrexprdata, expr, &success) );

   if( success )
   {
      assert(*nlhdlrexprdata != NULL);
      assert((*nlhdlrexprdata)->nindicators > 0);

      if( hassepaabove )
         *participating |= SCIP_NLHDLR_METHOD_SEPAABOVE;
      if( hassepabelow )
         *participating |= SCIP_NLHDLR_METHOD_SEPABELOW;

#ifdef SCIP_DEBUG
      SCIPinfoMessage(scip, NULL, "detected an on/off expr: ");
      SCIPprintExpr(scip, expr, NULL);
      SCIPinfoMessage(scip, NULL, "\n");
#endif
   }
   else
   {
      assert(*nlhdlrexprdata != NULL);
      SCIP_CALL( nlhdlrFreeExprDataPerspective(scip, nlhdlr, expr, nlhdlrexprdata) );
   }

   return SCIP_OKAY;
}


/** auxiliary evaluation callback of nonlinear handler */
static
SCIP_DECL_NLHDLREVALAUX(nlhdlrEvalauxPerspective)
{ /*lint --e{715}*/
   int e;
   SCIP_Real maxdiff;
   SCIP_Real auxvarvalue;
   SCIP_Real enfoauxval;

   assert(scip != NULL);
   assert(expr != NULL);
   assert(auxvalue != NULL);

   auxvarvalue = SCIPgetSolVal(scip, sol, SCIPgetExprAuxVarNonlinear(expr));
   maxdiff = 0.0;
   *auxvalue = auxvarvalue;

   /* use the auxvalue from one of the other nlhdlrs that estimates for this expr: take the one that is farthest
    * from the current value of auxvar
    */
   for( e = 0; e < SCIPgetExprNEnfosNonlinear(expr); ++e )
   {
      SCIP_NLHDLR* nlhdlr2;
      SCIP_NLHDLREXPRDATA* nlhdlr2exprdata;
      SCIP_NLHDLR_METHOD nlhdlr2participation;

      SCIPgetExprEnfoDataNonlinear(expr, e, &nlhdlr2, &nlhdlr2exprdata, &nlhdlr2participation, NULL, NULL, NULL);

      /* skip nlhdlr that do not participate or do not provide estimate */
      if( (nlhdlr2participation & SCIP_NLHDLR_METHOD_SEPABOTH) == 0 || !SCIPnlhdlrHasEstimate(nlhdlr2) )
         continue;

      SCIP_CALL( SCIPnlhdlrEvalaux(scip, nlhdlr2, expr, nlhdlr2exprdata, &enfoauxval, sol) );

      SCIPsetExprEnfoAuxValueNonlinear(expr, e, enfoauxval);

      if( REALABS(enfoauxval - auxvarvalue) > maxdiff && enfoauxval != SCIP_INVALID ) /*lint !e777*/
      {
         maxdiff = REALABS(enfoauxval - auxvarvalue);
         *auxvalue = enfoauxval;
      }
   }

   return SCIP_OKAY;
}

/** separation initialization method of a nonlinear handler */
static
SCIP_DECL_NLHDLRINITSEPA(nlhdlrInitSepaPerspective)
{ /*lint --e{715}*/
   int sindicators;

   sindicators = nlhdlrexprdata->nindicators;

   /* compute 'off' values of expr and subexprs (and thus auxvars too) */
   SCIP_CALL( computeOffValues(scip, SCIPnlhdlrGetData(nlhdlr), nlhdlrexprdata, expr) );

   /* some indicator variables might have been removed if evaluation failed, check how many remain */
   if( nlhdlrexprdata->nindicators == 0 )
   {
      SCIPfreeBlockMemoryArray(scip, &nlhdlrexprdata->indicators, sindicators);
      SCIPfreeBlockMemoryArray(scip, &nlhdlrexprdata->exprvals0, sindicators);
   }
   else if( nlhdlrexprdata->nindicators < sindicators )
   {
      SCIP_CALL( SCIPreallocBlockMemoryArray(scip, &nlhdlrexprdata->indicators, sindicators, nlhdlrexprdata->nindicators) );
      SCIP_CALL( SCIPreallocBlockMemoryArray(scip, &nlhdlrexprdata->exprvals0, sindicators, nlhdlrexprdata->nindicators) );
   }

   return SCIP_OKAY;
}

<<<<<<< HEAD

=======
>>>>>>> a85e608a
/** nonlinear handler enforcement callback
 *
 * "Perspectivies" cuts produced by other nonlinear handlers.
 *
 * Suppose that we want to separate \f$x\f$ from the set \f$\{ x : g(x) \leq 0\}\f$.
 * If \f$g(x) = g^0\f$ if indicator \f$z = 0\f$, and a cut is given by \f$\sum_i a_ix_i + c \leq \text{aux}\f$, where \f$x_i = x_i^0\f$ if \f$z = 0\f$ for all \f$i\f$,
 * then the "perspectivied" cut is \f[\sum_i a_ix_i + c + (1 - z)\,(g^0 - c - \sum_i a_ix_i^0) \leq \text{aux}.\f]
 * This ensures that at \f$z = 1\f$, the new cut is equivalent to the given cut, and at \f$z = 0\f$ it reduces to \f$g^0 \leq \text{aux}\f$.
 */
static
SCIP_DECL_NLHDLRENFO(nlhdlrEnfoPerspective)
{ /*lint --e{715}*/
   SCIP_ROWPREP* rowprep;
   SCIP_VAR* auxvar;
   int i;
   int j;
   SCIP_NLHDLRDATA* nlhdlrdata;
   SCIP_Real cst0;
   SCIP_VAR* indicator;
   SCIP_PTRARRAY* rowpreps2;
   SCIP_PTRARRAY* rowpreps;
   int nrowpreps;
   SCIP_SOL* solcopy;
   SCIP_Bool doprobing;
   SCIP_BOOLARRAY* addedbranchscores2;
   SCIP_Bool stop;
   int nenfos;
   int* enfoposs;
   SCIP_SOL* soladj;
   int pos;
   SCVARDATA* scvdata;

   nlhdlrdata = SCIPnlhdlrGetData(nlhdlr);

#ifdef SCIP_DEBUG
   SCIPinfoMessage(scip, NULL, "enforcement method of perspective nonlinear handler called for expr %p: ", (void*)expr);
   SCIP_CALL( SCIPprintExpr(scip, expr, NULL) );
   SCIPinfoMessage(scip, NULL, " at\n");
   for( i = 0; i < nlhdlrexprdata->nvars; ++i )
   {
      SCIPinfoMessage(scip, NULL, "%s = %g\n", SCIPvarGetName(nlhdlrexprdata->vars[i]),
              SCIPgetSolVal(scip, sol, nlhdlrexprdata->vars[i]));
   }
   SCIPinfoMessage(scip, NULL, "%s = %g", SCIPvarGetName(SCIPgetExprAuxVarNonlinear(expr)),
           SCIPgetSolVal(scip, sol, SCIPgetExprAuxVarNonlinear(expr)));
#endif

   assert(scip != NULL);
   assert(expr != NULL);
   assert(conshdlr != NULL);
   assert(nlhdlrexprdata != NULL);
   assert(nlhdlrdata != NULL);

   if( nlhdlrexprdata->nindicators == 0 )
   {
      /* we might have removed all indicators in initsepa */
      *result = SCIP_DIDNOTRUN;
      return SCIP_OKAY;
   }

   if( branchcandonly )
   {
      /* let the regular calls to the nlhdlrs after perspective register branching candidates */
      *result = SCIP_DIDNOTRUN;
      return SCIP_OKAY;
   }

   auxvar = SCIPgetExprAuxVarNonlinear(expr);
   assert(auxvar != NULL);

   /* detect should have picked only those expressions for which at least one other nlhdlr can enforce */
   assert(SCIPgetExprNEnfosNonlinear(expr) > 1);

   SCIP_CALL( SCIPallocBufferArray(scip, &enfoposs, SCIPgetExprNEnfosNonlinear(expr) - 1) );

   doprobing = FALSE;
   nenfos = 0;
   soladj = NULL;

   /* find suitable nlhdlrs and check if there is enough violation to do probing */
   for( j = 0; j < SCIPgetExprNEnfosNonlinear(expr); ++j )
   {
      SCIP_NLHDLR* nlhdlr2;
      SCIP_NLHDLREXPRDATA* nlhdlr2exprdata;
      SCIP_NLHDLR_METHOD nlhdlr2participate;
      SCIP_Real nlhdlr2auxvalue;
      SCIP_Real violation;
      SCIP_Bool violbelow;
      SCIP_Bool violabove;
      SCIP_Bool sepausesactivity = FALSE;

      SCIPgetExprEnfoDataNonlinear(expr, j, &nlhdlr2, &nlhdlr2exprdata, &nlhdlr2participate, !overestimate ? &sepausesactivity : NULL, overestimate ? &sepausesactivity: NULL, &nlhdlr2auxvalue);  /*lint !e826*/

      if( nlhdlr2 == nlhdlr )
         continue;

      /* if nlhdlr2 cannot estimate, then cannot use it */
      if( !SCIPnlhdlrHasEstimate(nlhdlr2) )
         continue;

      /* if nlhdlr2 does not participate in the separation on the desired side (overestimate), then skip it */
      if( (nlhdlr2participate & (overestimate ? SCIP_NLHDLR_METHOD_SEPAABOVE : SCIP_NLHDLR_METHOD_SEPABELOW)) == 0 )
         continue;

      /* if only working on convex-looking expressions, then skip nlhdlr if it uses activity for estimates */
      if( nlhdlrdata->convexonly && sepausesactivity )
         continue;

      /* evalaux should have called evalaux of nlhdlr2 by now
       * check whether handling the violation for nlhdlr2 requires under- or overestimation and this fits to
       * overestimate flag
       */
      SCIP_CALL( SCIPgetExprAbsAuxViolationNonlinear(scip, expr, nlhdlr2auxvalue, sol, &violation, &violbelow,
            &violabove) );
      assert(violation >= 0.0);

      if( (overestimate && !violabove) || (!overestimate && !violbelow) )
         continue;

      /* if violation is small, cuts would likely be weak - skip perspectification */
      if( !allowweakcuts && violation < SCIPfeastol(scip) )
         continue;

      enfoposs[nenfos] = j;
      ++nenfos;

      /* enable probing if tightening the domain could be useful for nlhdlr and violation is above threshold */
      if( sepausesactivity && violation >= nlhdlrdata->minviolprobing )
         doprobing = TRUE;
   }

   if( nenfos == 0 )
   {
      *result = SCIP_DIDNOTRUN;
      SCIPfreeBufferArray(scip, &enfoposs);
      return SCIP_OKAY;
   }

   /* check probing frequency against depth in b&b tree */
   if( nlhdlrdata->probingfreq == -1 || (nlhdlrdata->probingfreq == 0 && SCIPgetDepth(scip) != 0) ||
      (nlhdlrdata->probingfreq > 0 && SCIPgetDepth(scip) % nlhdlrdata->probingfreq != 0)  )
      doprobing = FALSE;

   /* if addbranchscores is TRUE, then we can assume to be in enforcement and not in separation */
   if( nlhdlrdata->probingonlyinsepa && addbranchscores )
      doprobing = FALSE;

   /* disable probing if already being in probing or if in a subscip */
   if( SCIPinProbing(scip) || SCIPgetSubscipDepth(scip) != 0 )
      doprobing = FALSE;

   nrowpreps = 0;
   *result = SCIP_DIDNOTFIND;
   solcopy = sol;
   stop = FALSE;

   SCIP_CALL( SCIPcreatePtrarray(scip, &rowpreps2) );
   SCIP_CALL( SCIPcreatePtrarray(scip, &rowpreps) );
   SCIP_CALL( SCIPcreateBoolarray(scip, &addedbranchscores2) );

   /* build cuts for every indicator variable */
   for( i = 0; i < nlhdlrexprdata->nindicators && !stop; ++i )
   {
      int v;
      int minidx;
      int maxidx;
      int r;
      SCIP_VAR** probingvars;
      SCIP_INTERVAL* probingdoms;
      int nprobingvars;
      SCIP_Bool doprobingind;
      SCIP_Real indval;
      SCIP_Real solval;
      SCIP_Bool adjrefpoint;

      indicator = nlhdlrexprdata->indicators[i];
      probingvars = NULL;
      probingdoms = NULL;
      nprobingvars = 0;
      doprobingind = doprobing;
      solval = SCIPgetSolVal(scip, solcopy, indicator);
      adjrefpoint = nlhdlrdata->adjrefpoint && !SCIPisFeasEQ(scip, solval, 1.0);

      SCIP_CALL( analyseOnoffBounds(scip, nlhdlrdata, nlhdlrexprdata, indicator, &probingvars, &probingdoms,
            &nprobingvars, &doprobingind, result) );

      /* don't add perspective cuts for fixed indicators since there is no use for perspectivy */
      if( SCIPvarGetLbLocal(indicator) >= 0.5 )
      {
         assert(!doprobingind);
         continue;
      }

      if( SCIPvarGetUbLocal(indicator) <= 0.5 )
      { /* this case is stronger as it implies that everything is fixed; therefore we are now happy */
         assert(!doprobingind);
         SCIPfreeBufferArrayNull(scip, &probingvars);
         SCIPfreeBufferArrayNull(scip, &probingdoms);
         goto TERMINATE;
      }

      if( doprobingind )
      {
         SCIP_Bool propagate;
         SCIP_Bool cutoff_probing = FALSE;
         SCIP_Bool cutoff;
         SCIP_Bool fixed;

#ifndef NDEBUG
         SCIP_Real* solvals;
         SCIP_CALL( SCIPallocBufferArray(scip, &solvals, nlhdlrexprdata->nvars) );
         for( v = 0; v < nlhdlrexprdata->nvars; ++v )
         {
            solvals[v] = SCIPgetSolVal(scip, sol, nlhdlrexprdata->vars[v]);
         }
#endif

         propagate = SCIPgetDepth(scip) == 0;

         SCIP_CALL( startProbing(scip, nlhdlrdata, nlhdlrexprdata, indicator, probingvars, probingdoms, nprobingvars,
               sol, &solcopy, &cutoff_probing) );

#ifndef NDEBUG
         for( v = 0; v < nlhdlrexprdata->nvars; ++v )
         {
            assert(solvals[v] == SCIPgetSolVal(scip, solcopy, nlhdlrexprdata->vars[v])); /*lint !e777*/
         }
         SCIPfreeBufferArray(scip, &solvals);
#endif

         SCIPfreeBufferArrayNull(scip, &probingvars);
         SCIPfreeBufferArrayNull(scip, &probingdoms);

         if( propagate )
         { /* we are in the root node and startProbing did propagation */
            /* probing propagation might have detected infeasibility */
            if( cutoff_probing )
            {
               /* indicator == 1 is infeasible -> set indicator to 0 */

               SCIP_CALL( SCIPendProbing(scip) );

               SCIP_CALL( SCIPfixVar(scip, indicator, 0.0, &cutoff, &fixed) );

               if( cutoff )
               {
                  *result = SCIP_CUTOFF;
                  goto TERMINATE;
               }

               continue;
            }

            /* probing propagation in the root node can provide better on/off bounds */
            SCIP_CALL( tightenOnBounds(nlhdlrexprdata, nlhdlrdata->scvars, indicator) );
         }
      }

      if( adjrefpoint )
      {
         /* make sure that when we adjust the point, we don't divide by something too close to 0.0 */
         indval = MAX(solval, 0.1);

         /* create an adjusted point x^adj = (x* - x0) / z* + x0 */
         SCIP_CALL( SCIPcreateSol(scip, &soladj, NULL) );
         for( v = 0; v < nlhdlrexprdata->nvars; ++v )
         {
            if( SCIPvarGetStatus(nlhdlrexprdata->vars[v]) == SCIP_VARSTATUS_FIXED )
               continue;

            scvdata = getSCVarDataInd(nlhdlrdata->scvars, nlhdlrexprdata->vars[v], indicator, &pos);

            /* a non-semicontinuous variable must be linear in expr; skip it */
            if( scvdata == NULL )
               continue;

            SCIP_CALL( SCIPsetSolVal(scip, soladj, nlhdlrexprdata->vars[v],
                  (SCIPgetSolVal(scip, solcopy, nlhdlrexprdata->vars[v]) - scvdata->vals0[pos]) / indval
                  + scvdata->vals0[pos]) );
         }
         for( v = 0; v < nlhdlrexprdata->nindicators; ++v )
         {
            if( SCIPvarGetStatus(nlhdlrexprdata->indicators[v]) == SCIP_VARSTATUS_FIXED )
               continue;

            SCIP_CALL( SCIPsetSolVal(scip, soladj, nlhdlrexprdata->indicators[v],
                  SCIPgetSolVal(scip, solcopy, nlhdlrexprdata->indicators[v])) );
         }
         if( SCIPvarGetStatus(auxvar) != SCIP_VARSTATUS_FIXED )
         {
            SCIP_CALL( SCIPsetSolVal(scip, soladj, auxvar, SCIPgetSolVal(scip, solcopy, auxvar)) );
         }
      }

      /* use cuts from every suitable nlhdlr */
      for( j = 0; j < nenfos; ++j )
      {
         SCIP_Bool addedbranchscores2j;
         SCIP_NLHDLR* nlhdlr2;
         SCIP_NLHDLREXPRDATA* nlhdlr2exprdata;
         SCIP_Real nlhdlr2auxvalue;
         SCIP_Bool success2;

         SCIPgetExprEnfoDataNonlinear(expr, enfoposs[j], &nlhdlr2, &nlhdlr2exprdata, NULL, NULL, NULL, &nlhdlr2auxvalue);
         assert(SCIPnlhdlrHasEstimate(nlhdlr2) && nlhdlr2 != nlhdlr);

         SCIPdebugMsg(scip, "asking nonlinear handler %s to %sestimate\n", SCIPnlhdlrGetName(nlhdlr2), overestimate ? "over" : "under");

         /* ask the nonlinear handler for an estimator */
         if( adjrefpoint )
         {
            SCIP_CALL( SCIPnlhdlrEvalaux(scip, nlhdlr2, expr, nlhdlr2exprdata, &nlhdlr2auxvalue, soladj) );

            /* coverity[copy_paste_error] */
            SCIP_CALL( SCIPnlhdlrEstimate(scip, conshdlr, nlhdlr2, expr,
                  nlhdlr2exprdata, soladj,
                  nlhdlr2auxvalue, overestimate, SCIPgetSolVal(scip, solcopy, auxvar),
                  FALSE, rowpreps2, &success2, &addedbranchscores2j) );
         }
         else
         {
            SCIP_CALL( SCIPnlhdlrEstimate(scip, conshdlr, nlhdlr2, expr,
                  nlhdlr2exprdata, solcopy,
                  nlhdlr2auxvalue, overestimate, SCIPgetSolVal(scip, solcopy, auxvar),
                  FALSE, rowpreps2, &success2, &addedbranchscores2j) );
         }

         minidx = SCIPgetPtrarrayMinIdx(scip, rowpreps2);
         maxidx = SCIPgetPtrarrayMaxIdx(scip, rowpreps2);

         assert((success2 && minidx <= maxidx) || (!success2 && minidx > maxidx));

         /* perspectivy all cuts from nlhdlr2 and add them to rowpreps */
         for( r = minidx; r <= maxidx; ++r )
         {
            SCIP_Real maxcoef;
            SCIP_Real* rowprepcoefs;
            SCIP_VAR** rowprepvars;

            rowprep = (SCIP_ROWPREP*) SCIPgetPtrarrayVal(scip, rowpreps2, r);
            assert(rowprep != NULL);

#ifdef SCIP_DEBUG
            SCIPinfoMessage(scip, NULL, "rowprep for expr ");
            SCIPprintExpr(scip, expr, NULL);
            SCIPinfoMessage(scip, NULL, "rowprep before perspectivy is: \n");
            SCIPprintRowprep(scip, rowprep, NULL);
#endif

            /* given a rowprep: sum aixi + sum biyi + c, where xi are semicontinuous variables and yi are
             * non-semicontinuous variables (which appear in expr linearly, which detect must have ensured),
             * perspectivy the semicontinuous part by adding (1-z)(g0 - c - sum aix0i) (the constant is
             * treated as belonging to the semicontinuous part)
             */

            /* we want cst0 = g0 - c - sum aix0i; first add g0 - c */
            cst0 = nlhdlrexprdata->exprvals0[i] + SCIProwprepGetSide(rowprep);

            maxcoef = 0.0;
            rowprepcoefs = SCIProwprepGetCoefs(rowprep);
            rowprepvars = SCIProwprepGetVars(rowprep);

            for( v = 0; v < SCIProwprepGetNVars(rowprep); ++v )
            {
               if( REALABS( rowprepcoefs[v]) > maxcoef )
               {
                  maxcoef = REALABS(rowprepcoefs[v]);
               }

               scvdata = getSCVarDataInd(nlhdlrdata->scvars, rowprepvars[v], indicator, &pos);

               /* a non-semicontinuous variable must be linear in expr; skip it */
               if( scvdata == NULL )
                  continue;

               cst0 -= rowprepcoefs[v] * scvdata->vals0[pos];
            }

            /* only perspectivy when the absolute value of cst0 is not too small
             * TODO on ex1252a there was cst0=0 - ok to still use the cut?
            */
            if( cst0 == 0.0 || maxcoef / REALABS(cst0) <= 10.0 / SCIPfeastol(scip) )
            {
               /* update the rowprep by adding cst0 - cst0*z */
               SCIProwprepAddConstant(rowprep, cst0);
               SCIP_CALL(SCIPaddRowprepTerm(scip, rowprep, indicator, -cst0));
            }
            else
            {
               SCIPfreeRowprep(scip, &rowprep);
               continue;
            }

            SCIP_CALL(SCIPaddRowprepTerm(scip, rowprep, auxvar, -1.0));

            SCIPdebugMsg(scip, "rowprep after perspectivy is: \n");
#ifdef SCIP_DEBUG
            SCIPprintRowprep(scip, rowprep, NULL);
#endif

            SCIP_CALL( SCIPsetPtrarrayVal(scip, rowpreps, nrowpreps, rowprep) );
            SCIP_CALL( SCIPsetBoolarrayVal(scip, addedbranchscores2, nrowpreps, addedbranchscores2j) );
            ++nrowpreps;
         }

         SCIP_CALL( SCIPclearPtrarray(scip, rowpreps2) );
      }

      if( adjrefpoint )
      {
         SCIP_CALL( SCIPfreeSol(scip, &soladj) );
      }

      if( doprobingind )
      {
         SCIP_CALL( SCIPendProbing(scip) );
      }

      /* add all cuts found for indicator i */
      for( r = SCIPgetPtrarrayMinIdx(scip, rowpreps); r <= SCIPgetPtrarrayMaxIdx(scip, rowpreps) && !stop; ++r )
      {
         SCIP_RESULT resultr;

#ifdef SCIP_DEBUG
         SCIPprintRowprep(scip, rowprep, NULL);
#endif
         rowprep = (SCIP_ROWPREP*) SCIPgetPtrarrayVal(scip, rowpreps, r);
         resultr = SCIP_DIDNOTFIND;

         (void) strcat(SCIProwprepGetName(rowprep), "_persp_indicator_");
         (void) strcat(SCIProwprepGetName(rowprep), SCIPvarGetName(indicator));

         SCIP_CALL( SCIPprocessRowprepNonlinear(scip, nlhdlr, cons, expr, rowprep, overestimate, auxvar, auxvalue,
               allowweakcuts, SCIPgetBoolarrayVal(scip, addedbranchscores2, r), FALSE, solcopy, &resultr) );

         if( resultr == SCIP_SEPARATED )
            *result = SCIP_SEPARATED;
         else if( resultr == SCIP_CUTOFF )
         {
            *result = SCIP_CUTOFF;
            stop = TRUE;
         }
         else if( resultr == SCIP_BRANCHED )
         {
            if( *result != SCIP_SEPARATED && *result != SCIP_REDUCEDDOM )
               *result = SCIP_BRANCHED;
         }
         else if( resultr != SCIP_DIDNOTFIND )
         {
            SCIPerrorMessage("estimate called by perspective nonlinear handler returned invalid result <%d>\n", resultr);
            return SCIP_INVALIDRESULT;
         }
      }

      /* free all rowpreps for indicator i */
      for( r = SCIPgetPtrarrayMinIdx(scip, rowpreps); r <= SCIPgetPtrarrayMaxIdx(scip, rowpreps); ++r )
      {
         rowprep = (SCIP_ROWPREP*) SCIPgetPtrarrayVal(scip, rowpreps, r);
         SCIPfreeRowprep(scip, &rowprep);
      }

      SCIP_CALL( SCIPclearPtrarray(scip, rowpreps) );
   }

TERMINATE:
   SCIP_CALL( SCIPfreeBoolarray(scip, &addedbranchscores2) );
   SCIP_CALL( SCIPfreePtrarray(scip, &rowpreps) );
   SCIP_CALL( SCIPfreePtrarray(scip, &rowpreps2) );
   if( solcopy != sol )
   {
      SCIP_CALL( SCIPfreeSol(scip, &solcopy) );
   }
   SCIPfreeBufferArray(scip, &enfoposs);

   return SCIP_OKAY;
}


/*
 * nonlinear handler specific interface methods
 */

/** includes perspective nonlinear handler in nonlinear constraint handler */
SCIP_RETCODE SCIPincludeNlhdlrPerspective(
   SCIP*                 scip                /**< SCIP data structure */
   )
{
   SCIP_NLHDLRDATA* nlhdlrdata;
   SCIP_NLHDLR* nlhdlr;

   assert(scip != NULL);

   /* create nonlinear handler data */
   SCIP_CALL( SCIPallocBlockMemory(scip, &nlhdlrdata) );
   BMSclearMemory(nlhdlrdata);

   SCIP_CALL( SCIPincludeNlhdlrNonlinear(scip, &nlhdlr, NLHDLR_NAME, NLHDLR_DESC, NLHDLR_DETECTPRIORITY,
      NLHDLR_ENFOPRIORITY, nlhdlrDetectPerspective, nlhdlrEvalauxPerspective, nlhdlrdata) );
   assert(nlhdlr != NULL);

   SCIP_CALL( SCIPaddIntParam(scip, "nlhdlr/" NLHDLR_NAME "/maxproprounds",
           "maximal number of propagation rounds in probing",
           &nlhdlrdata->maxproprounds, FALSE, DEFAULT_MAXPROPROUNDS, -1, INT_MAX, NULL, NULL) );

   SCIP_CALL( SCIPaddRealParam(scip, "nlhdlr/" NLHDLR_NAME "/mindomreduction",
           "minimal relative reduction in a variable's domain for applying probing",
           &nlhdlrdata->mindomreduction, FALSE, DEFAULT_MINDOMREDUCTION, 0.0, 1.0, NULL, NULL) );

   SCIP_CALL( SCIPaddRealParam(scip, "nlhdlr/" NLHDLR_NAME "/minviolprobing",
           "minimal violation w.r.t. auxiliary variables for applying probing",
           &nlhdlrdata->minviolprobing, FALSE, DEFAULT_MINVIOLPROBING, 0.0, SCIP_REAL_MAX, NULL, NULL) );

   SCIP_CALL( SCIPaddBoolParam(scip, "nlhdlr/" NLHDLR_NAME "/probingonlyinsepa",
           "whether to do probing only in separation",
           &nlhdlrdata->probingonlyinsepa, FALSE, DEFAULT_PROBINGONLYINSEPA, NULL, NULL) );

   SCIP_CALL( SCIPaddIntParam(scip, "nlhdlr/" NLHDLR_NAME "/probingfreq",
           "probing frequency (-1 - no probing, 0 - root node only)",
           &nlhdlrdata->probingfreq, FALSE, DEFAULT_PROBINGFREQ, -1, INT_MAX, NULL, NULL) );

   SCIP_CALL( SCIPaddBoolParam(scip, "nlhdlr/" NLHDLR_NAME "/convexonly",
           "whether perspective cuts are added only for convex expressions",
           &nlhdlrdata->convexonly, FALSE, DEFAULT_CONVEXONLY, NULL, NULL) );

   SCIP_CALL( SCIPaddBoolParam(scip, "nlhdlr/" NLHDLR_NAME "/tightenbounds",
           "whether variable semicontinuity is used to tighten variable bounds",
           &nlhdlrdata->tightenbounds, FALSE, DEFAULT_TIGHTENBOUNDS, NULL, NULL) );

   SCIP_CALL( SCIPaddBoolParam(scip, "nlhdlr/" NLHDLR_NAME "/adjrefpoint",
           "whether to adjust the reference point",
           &nlhdlrdata->adjrefpoint, FALSE, DEFAULT_ADJREFPOINT, NULL, NULL) );

   SCIPnlhdlrSetCopyHdlr(nlhdlr, nlhdlrCopyhdlrPerspective);
   SCIPnlhdlrSetFreeHdlrData(nlhdlr, nlhdlrFreehdlrdataPerspective);
   SCIPnlhdlrSetFreeExprData(nlhdlr, nlhdlrFreeExprDataPerspective);
   SCIPnlhdlrSetInitExit(nlhdlr, NULL, nlhdlrExitPerspective);
   SCIPnlhdlrSetSepa(nlhdlr, nlhdlrInitSepaPerspective, nlhdlrEnfoPerspective, NULL, NULL);

   return SCIP_OKAY;
}<|MERGE_RESOLUTION|>--- conflicted
+++ resolved
@@ -1241,10 +1241,6 @@
    return SCIP_OKAY;
 }
 
-<<<<<<< HEAD
-
-=======
->>>>>>> a85e608a
 /** callback to be called in deinitialization */
 static
 SCIP_DECL_NLHDLREXIT(nlhdlrExitPerspective)
@@ -1490,10 +1486,6 @@
    return SCIP_OKAY;
 }
 
-<<<<<<< HEAD
-
-=======
->>>>>>> a85e608a
 /** nonlinear handler enforcement callback
  *
  * "Perspectivies" cuts produced by other nonlinear handlers.
