/* * * * * * * * * * * * * * * * * * * * * * * * * * * * * * * * * * * * * * */
/*                                                                           */
/*                  This file is part of the program and library             */
/*         SCIP --- Solving Constraint Integer Programs                      */
/*                                                                           */
/*    Copyright (C) 2002-2019 Konrad-Zuse-Zentrum                            */
/*                            fuer Informationstechnik Berlin                */
/*                                                                           */
/*  SCIP is distributed under the terms of the ZIB Academic License.         */
/*                                                                           */
/*  You should have received a copy of the ZIB Academic License              */
/*  along with SCIP; see the file COPYING. If not visit scip.zib.de.         */
/*                                                                           */
/* * * * * * * * * * * * * * * * * * * * * * * * * * * * * * * * * * * * * * */

/**@file   benderscut_feas.c
 * @brief  Standard feasibility cuts for Benders' decomposition
 * @author Stephen J. Maher
 */

/*---+----1----+----2----+----3----+----4----+----5----+----6----+----7----+----8----+----9----+----0----+----1----+----2*/

#include "nlpi/exprinterpret.h"
#include "nlpi/pub_expr.h"
#include "scip/benderscut_feas.h"
#include "scip/benderscut_opt.h"
#include "scip/cons_linear.h"
#include "scip/pub_benderscut.h"
#include "scip/pub_benders.h"
#include "scip/pub_lp.h"
#include "scip/pub_message.h"
#include "scip/pub_misc.h"
#include "scip/pub_misc_linear.h"
#include "scip/pub_nlp.h"
#include "scip/pub_var.h"
#include "scip/scip_benders.h"
#include "scip/scip_cons.h"
#include "scip/scip_general.h"
#include "scip/scip_lp.h"
#include "scip/scip_mem.h"
#include "scip/scip_message.h"
#include "scip/scip_nlp.h"
#include "scip/scip_numerics.h"
#include "scip/scip_prob.h"
#include "scip/scip_solvingstats.h"
#include "scip/scip_var.h"

#define BENDERSCUT_NAME             "feas"
#define BENDERSCUT_DESC             "Standard feasibility cuts for Benders' decomposition"
#define BENDERSCUT_PRIORITY     10000
#define BENDERSCUT_LPCUT         TRUE

/*
 * Local methods
 */

/** adds a variable and value to the constraint/row arrays */
static
SCIP_RETCODE addVariableToArray(
   SCIP*                 masterprob,         /**< the SCIP instance of the master problem */
<<<<<<< HEAD
   SCIP_VAR**            vars,               /**< the variables in the generated cut with non-zero coefficient */
   SCIP_Real*            vals,               /**< the coefficients of the variables in the generated cut */
=======
   SCIP_VAR***           vars,               /**< pointer to array of variables in the generated cut with non-zero coefficient */
   SCIP_Real**           vals,               /**< pointer to array of coefficients of the variables in the generated cut */
>>>>>>> 6f596bcb
   SCIP_VAR*             addvar,             /**< the variable that will be added to the array */
   SCIP_Real             addval,             /**< the value that will be added to the array */
   int*                  nvars,              /**< the number of variables in the variable array */
   int*                  varssize            /**< the length of the variable size */
   )
{
   assert(masterprob != NULL);
   assert(vars != NULL);
<<<<<<< HEAD
   assert(vals != NULL);
=======
   assert(*vars != NULL);
   assert(vals != NULL);
   assert(*vals != NULL);
>>>>>>> 6f596bcb
   assert(addvar != NULL);
   assert(nvars != NULL);
   assert(varssize != NULL);

   if( *nvars >= *varssize )
   {
      *varssize = SCIPcalcMemGrowSize(masterprob, *varssize + 1);
<<<<<<< HEAD
      SCIP_CALL( SCIPreallocBufferArray(masterprob, &vars, *varssize) );
      SCIP_CALL( SCIPreallocBufferArray(masterprob, &vals, *varssize) );
   }
   assert(*nvars < *varssize);

   vars[*nvars] = addvar;
   vals[*nvars] = addval;
=======
      SCIP_CALL( SCIPreallocBufferArray(masterprob, vars, *varssize) );
      SCIP_CALL( SCIPreallocBufferArray(masterprob, vals, *varssize) );
   }
   assert(*nvars < *varssize);

   (*vars)[*nvars] = addvar;
   (*vals)[*nvars] = addval;
>>>>>>> 6f596bcb
   (*nvars)++;

   return SCIP_OKAY;
}

/** computing as standard Benders' feasibility cut from the dual solutions of the LP */
static
SCIP_RETCODE computeStandardLPFeasibilityCut(
   SCIP*                 masterprob,         /**< the SCIP instance of the master problem */
   SCIP*                 subproblem,         /**< the SCIP instance of the pricing problem */
   SCIP_BENDERS*         benders,            /**< the benders' decomposition structure */
<<<<<<< HEAD
   SCIP_VAR**            vars,               /**< the variables in the generated cut with non-zero coefficient */
   SCIP_Real*            vals,               /**< the coefficients of the variables in the generated cut */
=======
   SCIP_VAR***           vars,               /**< pointer to array of variables in the generated cut with non-zero coefficient */
   SCIP_Real**           vals,               /**< pointer to array of coefficients of the variables in the generated cut */
>>>>>>> 6f596bcb
   SCIP_Real*            lhs,                /**< the left hand side of the cut */
   int*                  nvars,              /**< the number of variables in the cut */
   int*                  varssize,           /**< the number of variables in the array */
   SCIP_Bool*            success             /**< was the cut generation successful? */
   )
{
   SCIP_VAR** subvars;
   int nsubvars;
   int nrows;
   SCIP_Real dualsol;
   SCIP_Real addval;    /* the value that must be added to the lhs */
   int i;

   assert(masterprob != NULL);
   assert(subproblem != NULL);
   assert(benders != NULL);
   assert(SCIPgetLPSolstat(subproblem) == SCIP_LPSOLSTAT_INFEASIBLE);

   (*success) = FALSE;

   /* looping over all LP rows and setting the coefficients of the cut */
   nrows = SCIPgetNLPRows(subproblem);
   for( i = 0; i < nrows; i++ )
   {
      SCIP_ROW* lprow;

      lprow = SCIPgetLPRows(subproblem)[i];
      assert(lprow != NULL);

      dualsol = SCIProwGetDualfarkas(lprow);
      assert( !SCIPisInfinity(subproblem, dualsol) && !SCIPisInfinity(subproblem, -dualsol) );

      if( SCIPisDualfeasZero(subproblem, dualsol) )
         continue;

      if( dualsol > 0.0 )
         addval = dualsol*SCIProwGetLhs(lprow);
      else
         addval = dualsol*SCIProwGetRhs(lprow);

      *lhs += addval;

      /* if the bound becomes infinite, then the cut generation terminates. */
      if( SCIPisInfinity(masterprob, *lhs) || SCIPisInfinity(masterprob, -*lhs)
         || SCIPisInfinity(masterprob, addval) || SCIPisInfinity(masterprob, -addval))
      {
         (*success) = FALSE;
         SCIPdebugMsg(masterprob, "Infinite bound when generating feasibility cut.\n");
         return SCIP_OKAY;
      }
   }

   nsubvars = SCIPgetNVars(subproblem);
   subvars = SCIPgetVars(subproblem);

   /* looping over all variables to update the coefficients in the computed cut. */
   for( i = 0; i < nsubvars; i++ )
   {
      SCIP_VAR* var;
      SCIP_VAR* mastervar;

      var = subvars[i];

      /* retrieving the master problem variable for the given subproblem variable. */
      SCIP_CALL( SCIPgetBendersMasterVar(masterprob, benders, var, &mastervar) );

      dualsol = SCIPgetVarFarkasCoef(subproblem, var);

      if( SCIPisZero(subproblem, dualsol) )
         continue;

      /* checking whether the original variable is a linking variable.
       * If this is the case, then the corresponding master variable is added to the generated cut.
       * If the pricing variable is not a linking variable, then the farkas dual value is added to the lhs
       */
      if( mastervar != NULL )
      {
         SCIPdebugMsg(masterprob ,"Adding coeffs to feasibility cut: <%s> dualsol %g\n", SCIPvarGetName(mastervar), dualsol);

         /* adding the variable to the storage */
         SCIP_CALL( addVariableToArray(masterprob, vars, vals, mastervar, dualsol, nvars, varssize) );
      }
      else
      {
         addval = 0;

         if( SCIPisPositive(subproblem, dualsol) )
            addval = dualsol*SCIPvarGetUbGlobal(var);
         else if( SCIPisNegative(subproblem, dualsol) )
            addval = dualsol*SCIPvarGetLbGlobal(var);

         *lhs -= addval;

         /* if the bound becomes infinite, then the cut generation terminates. */
         if( SCIPisInfinity(masterprob, *lhs) || SCIPisInfinity(masterprob, -*lhs)
            || SCIPisInfinity(masterprob, addval) || SCIPisInfinity(masterprob, -addval))
         {
            (*success) = FALSE;
            SCIPdebugMsg(masterprob, "Infinite bound when generating feasibility cut.\n");
            return SCIP_OKAY;
         }
      }
   }
<<<<<<< HEAD

   (*success) = TRUE;

   return SCIP_OKAY;
}


/** computing as standard Benders' feasibility cut from the dual solutions of the NLP
 *
 *  NOTE: The cut must be created before being passed to this function
 */
static
SCIP_RETCODE computeStandardNLPFeasibilityCut(
   SCIP*                 masterprob,         /**< the SCIP instance of the master problem */
   SCIP*                 subproblem,         /**< the SCIP instance of the pricing problem */
   SCIP_BENDERS*         benders,            /**< the benders' decomposition structure */
   SCIP_VAR**            vars,               /**< the variables in the generated cut with non-zero coefficient */
   SCIP_Real*            vals,               /**< the coefficients of the variables in the generated cut */
   SCIP_Real*            lhs,                /**< the left hand side of the cut */
   int*                  nvars,              /**< the number of variables in the cut */
   int*                  varssize,           /**< the number of variables in the array */
   SCIP_Bool*            success             /**< was the cut generation successful? */
   )
{
   SCIP_EXPRINT* exprinterpreter;
   SCIP_VAR** subvars;
   int nrows;
   int nsubvars;
   SCIP_Real activity;
   SCIP_Real dirderiv;
   SCIP_Real dualsol;
   int i;

   assert(masterprob != NULL);
   assert(subproblem != NULL);
   assert(benders != NULL);
   assert(SCIPisNLPConstructed(subproblem));
   assert(SCIPgetNLPSolstat(subproblem) == SCIP_NLPSOLSTAT_LOCINFEASIBLE || SCIPgetNLPSolstat(subproblem) == SCIP_NLPSOLSTAT_GLOBINFEASIBLE);

   (*success) = FALSE;

   nsubvars = SCIPgetNNLPVars(subproblem);
   subvars = SCIPgetNLPVars(subproblem);

   *lhs = 0.0;
   dirderiv = 0.0;

   SCIP_CALL( SCIPexprintCreate(SCIPblkmem(subproblem), &exprinterpreter) );

   /* looping over all NLP rows and setting the corresponding coefficients of the cut */
   nrows = SCIPgetNNLPNlRows(subproblem);
   for( i = 0; i < nrows; i++ )
   {
      SCIP_NLROW* nlrow;

      nlrow = SCIPgetNLPNlRows(subproblem)[i];
      assert(nlrow != NULL);

      dualsol = SCIPnlrowGetDualsol(nlrow);
      assert( !SCIPisInfinity(subproblem, dualsol) && !SCIPisInfinity(subproblem, -dualsol) );

      if( SCIPisZero(subproblem, dualsol) )
         continue;

      SCIP_CALL( SCIPaddNlRowGradientBenderscutOpt(masterprob, subproblem, benders, nlrow, exprinterpreter, -dualsol,
            &dirderiv, vars, vals, nvars, varssize) );

      SCIP_CALL( SCIPgetNlRowActivity(subproblem, nlrow, &activity) );

=======

   (*success) = TRUE;

   return SCIP_OKAY;
}


/** computing as standard Benders' feasibility cut from the dual solutions of the NLP
 *
 *  NOTE: The cut must be created before being passed to this function
 */
static
SCIP_RETCODE computeStandardNLPFeasibilityCut(
   SCIP*                 masterprob,         /**< the SCIP instance of the master problem */
   SCIP*                 subproblem,         /**< the SCIP instance of the pricing problem */
   SCIP_BENDERS*         benders,            /**< the benders' decomposition structure */
   SCIP_VAR***           vars,               /**< pointer to array of variables in the generated cut with non-zero coefficient */
   SCIP_Real**           vals,               /**< pointer to array of coefficients of the variables in the generated cut */
   SCIP_Real*            lhs,                /**< the left hand side of the cut */
   int*                  nvars,              /**< the number of variables in the cut */
   int*                  varssize,           /**< the number of variables in the array */
   SCIP_Bool*            success             /**< was the cut generation successful? */
   )
{
   SCIP_EXPRINT* exprinterpreter;
   SCIP_VAR** subvars;
   int nrows;
   int nsubvars;
   SCIP_Real activity;
   SCIP_Real dirderiv;
   SCIP_Real dualsol;
   int i;

   assert(masterprob != NULL);
   assert(subproblem != NULL);
   assert(benders != NULL);
   assert(SCIPisNLPConstructed(subproblem));
   assert(SCIPgetNLPSolstat(subproblem) == SCIP_NLPSOLSTAT_LOCINFEASIBLE || SCIPgetNLPSolstat(subproblem) == SCIP_NLPSOLSTAT_GLOBINFEASIBLE);

   (*success) = FALSE;

   nsubvars = SCIPgetNNLPVars(subproblem);
   subvars = SCIPgetNLPVars(subproblem);

   *lhs = 0.0;
   dirderiv = 0.0;

   SCIP_CALL( SCIPexprintCreate(SCIPblkmem(subproblem), &exprinterpreter) );

   /* looping over all NLP rows and setting the corresponding coefficients of the cut */
   nrows = SCIPgetNNLPNlRows(subproblem);
   for( i = 0; i < nrows; i++ )
   {
      SCIP_NLROW* nlrow;

      nlrow = SCIPgetNLPNlRows(subproblem)[i];
      assert(nlrow != NULL);

      dualsol = SCIPnlrowGetDualsol(nlrow);
      assert( !SCIPisInfinity(subproblem, dualsol) && !SCIPisInfinity(subproblem, -dualsol) );

      if( SCIPisZero(subproblem, dualsol) )
         continue;

      SCIP_CALL( SCIPaddNlRowGradientBenderscutOpt(masterprob, subproblem, benders, nlrow, exprinterpreter, -dualsol,
            &dirderiv, vars, vals, nvars, varssize) );

      SCIP_CALL( SCIPgetNlRowActivity(subproblem, nlrow, &activity) );

>>>>>>> 6f596bcb
      if( dualsol > 0.0 )
      {
         assert(!SCIPisInfinity(subproblem, SCIPnlrowGetRhs(nlrow)));
         *lhs += dualsol * (activity - SCIPnlrowGetRhs(nlrow));
      }
      else
      {
         assert(!SCIPisInfinity(subproblem, -SCIPnlrowGetLhs(nlrow)));
         *lhs += dualsol * (activity - SCIPnlrowGetLhs(nlrow));
      }
   }

   SCIP_CALL( SCIPexprintFree(&exprinterpreter) );

   /* looping over all variable bounds and updating the corresponding coefficients of the cut; compute checkobj */
   for( i = 0; i < nsubvars; i++ )
   {
      SCIP_VAR* var;
      SCIP_VAR* mastervar;
      SCIP_Real coef;

      var = subvars[i];

      /* retrieving the master problem variable for the given subproblem variable. */
      SCIP_CALL( SCIPgetBendersMasterVar(masterprob, benders, var, &mastervar) );

      dualsol = SCIPgetNLPVarsUbDualsol(subproblem)[i] - SCIPgetNLPVarsLbDualsol(subproblem)[i];

      /* checking whether the subproblem variable has a corresponding master variable. */
      if( mastervar == NULL || dualsol == 0.0 )
         continue;

      coef = -dualsol;

      /* adding the variable to the storage */
      SCIP_CALL( addVariableToArray(masterprob, vars, vals, mastervar, coef, nvars, varssize) );

      dirderiv += coef * SCIPvarGetNLPSol(var);
   }

   *lhs += dirderiv;

   /* if the side became infinite or dirderiv was infinite, then the cut generation terminates. */
   if( SCIPisInfinity(masterprob, *lhs) || SCIPisInfinity(masterprob, -*lhs)
      || SCIPisInfinity(masterprob, dirderiv) || SCIPisInfinity(masterprob, -dirderiv))
   {
      (*success) = FALSE;
      SCIPdebugMsg(masterprob, "Infinite bound when generating feasibility cut. lhs = %g dirderiv = %g.\n", lhs, dirderiv);
      return SCIP_OKAY;
   }

   (*success) = TRUE;

   return SCIP_OKAY;
}

/** generates and applies Benders' cuts */
static
SCIP_RETCODE generateAndApplyBendersCuts(
   SCIP*                 masterprob,         /**< the SCIP instance of the master problem */
   SCIP*                 subproblem,         /**< the SCIP instance of the pricing problem */
   SCIP_BENDERS*         benders,            /**< the benders' decomposition */
   SCIP_BENDERSCUT*      benderscut,         /**< the benders' decomposition cut method */
   SCIP_SOL*             sol,                /**< primal CIP solution */
   int                   probnumber,         /**< the number of the pricing problem */
   SCIP_RESULT*          result              /**< the result from solving the subproblems */
   )
{
   SCIP_CONS* cut;
   SCIP_VAR** vars;
   SCIP_Real* vals;
   SCIP_Real lhs;
   SCIP_Real activity;
   int nvars;
   int varssize;
   int nmastervars;
   char cutname[SCIP_MAXSTRLEN];
   SCIP_Bool success;

   assert(masterprob != NULL);
   assert(subproblem != NULL);
   assert(benders != NULL);
   assert(result != NULL);

   /* allocating memory for the variable and values arrays */
   nmastervars = SCIPgetNVars(masterprob) + SCIPgetNFixedVars(masterprob);
   SCIP_CALL( SCIPallocClearBufferArray(masterprob, &vars, nmastervars) );
   SCIP_CALL( SCIPallocClearBufferArray(masterprob, &vals, nmastervars) );
   lhs = 0.0;
   nvars = 0;
   varssize = nmastervars;

   /* setting the name of the generated cut */
   (void) SCIPsnprintf(cutname, SCIP_MAXSTRLEN, "feasibilitycut_%d_%d", probnumber,
      SCIPbenderscutGetNFound(benderscut) );

   if( SCIPisNLPConstructed(subproblem) && SCIPgetNNlpis(subproblem) )
   {
      /* computing the coefficients of the feasibility cut from the NLP */
<<<<<<< HEAD
      SCIP_CALL( computeStandardNLPFeasibilityCut(masterprob, subproblem, benders, vars, vals, &lhs, &nvars, &varssize,
=======
      SCIP_CALL( computeStandardNLPFeasibilityCut(masterprob, subproblem, benders, &vars, &vals, &lhs, &nvars, &varssize,
>>>>>>> 6f596bcb
            &success) );
   }
   else
   {
      if( SCIPgetNLPIterations(subproblem) == 0 )
      {
         SCIPverbMessage(masterprob, SCIP_VERBLEVEL_FULL, NULL, "There were no iterations in pricing problem %d. "
           "A Benders' decomposition feasibility cut will be generated from the presolved LP data.\n", probnumber);
      }

      /* computing the coefficients of the feasibility cut from the LP */
<<<<<<< HEAD
      SCIP_CALL( computeStandardLPFeasibilityCut(masterprob, subproblem, benders, vars, vals, &lhs, &nvars, &varssize,
=======
      SCIP_CALL( computeStandardLPFeasibilityCut(masterprob, subproblem, benders, &vars, &vals, &lhs, &nvars, &varssize,
>>>>>>> 6f596bcb
            &success) );
   }

   /* if success is FALSE, then there was an error in generating the feasibility cut. No cut will be added to the master
    * problem. Otherwise, the constraint is added to the master problem.
    */
   if( !success )
   {
      (*result) = SCIP_DIDNOTFIND;
      SCIPdebugMsg(masterprob, "Error in generating Benders' feasibility cut for problem %d.\n", probnumber);
   }
   else
   {
      /* creating a constraint with the variables and coefficients previously stored */
      SCIP_CALL( SCIPcreateConsBasicLinear(masterprob, &cut, cutname, nvars, vars, vals, lhs, SCIPinfinity(masterprob)) );
      SCIP_CALL( SCIPsetConsDynamic(masterprob, cut, TRUE) );
      SCIP_CALL( SCIPsetConsRemovable(masterprob, cut, TRUE) );

      assert(SCIPisInfinity(masterprob, SCIPgetRhsLinear(masterprob, cut)));

      /* the activity of the cut should be less than the lhs. This will ensure that the evaluated solution will be cut off.
       * It is possible that the activity is greater than the lhs. This could be caused by numerical difficulties. In this
       * case, no cut will be generated.
       */
      lhs = SCIPgetLhsLinear(masterprob, cut);
      activity = SCIPgetActivityLinear(masterprob, cut, sol);
      if( SCIPisGE(masterprob, activity, lhs) )
      {
         success = FALSE;
         SCIPdebugMsg(masterprob ,"Invalid feasibility cut - activity is greater than lhs %g >= %g.\n", activity, lhs);
#ifdef SCIP_DEBUG
         SCIPABORT();
#endif
      }

      assert(cut != NULL);

      if( success )
      {
         /* adding the constraint to the master problem */
         SCIP_CALL( SCIPaddCons(masterprob, cut) );

         SCIPdebugPrintCons(masterprob, cut, NULL);

         (*result) = SCIP_CONSADDED;
      }

      SCIP_CALL( SCIPreleaseCons(masterprob, &cut) );
   }

   SCIPfreeBufferArray(masterprob, &vals);
   SCIPfreeBufferArray(masterprob, &vars);

   return SCIP_OKAY;
}

/*
 * Callback methods of Benders' decomposition cuts
 */

/** execution method of Benders' decomposition cuts */
static
SCIP_DECL_BENDERSCUTEXEC(benderscutExecFeas)
{  /*lint --e{715}*/
   SCIP* subproblem;
   SCIP_Bool nlprelaxation;

   assert(scip != NULL);
   assert(benders != NULL);
   assert(benderscut != NULL);
   assert(result != NULL);
   assert(probnumber >= 0 && probnumber < SCIPbendersGetNSubproblems(benders));

   subproblem = SCIPbendersSubproblem(benders, probnumber);

   /* setting a flag to indicate whether the NLP relaxation should be used to generate cuts */
   nlprelaxation = SCIPisNLPConstructed(subproblem) && SCIPgetNNlpis(subproblem);

   /* only generate feasibility cuts if the subproblem LP or NLP is infeasible,
    * since we use the farkas proof from the LP or the dual solution of the NLP to construct the feasibility cut
    */
   if( SCIPgetStage(subproblem) == SCIP_STAGE_SOLVING &&
      ((!nlprelaxation && SCIPgetLPSolstat(subproblem) == SCIP_LPSOLSTAT_INFEASIBLE) ||
       (nlprelaxation && (SCIPgetNLPSolstat(subproblem) == SCIP_NLPSOLSTAT_LOCINFEASIBLE || SCIPgetNLPSolstat(subproblem) == SCIP_NLPSOLSTAT_GLOBINFEASIBLE))) )
   {
      /* generating a cut for a given subproblem */
      SCIP_CALL( generateAndApplyBendersCuts(scip, subproblem, benders, benderscut,
            sol, probnumber, result) );
   }

   return SCIP_OKAY;
}


/*
 * Benders' decomposition cuts specific interface methods
 */

/** creates the Standard Feasibility Benders' decomposition cuts and includes it in SCIP */
SCIP_RETCODE SCIPincludeBenderscutFeas(
   SCIP*                 scip,               /**< SCIP data structure */
   SCIP_BENDERS*         benders             /**< Benders' decomposition */
   )
{
   SCIP_BENDERSCUT* benderscut;

   assert(benders != NULL);

   benderscut = NULL;

   /* include Benders' decomposition cuts */
   SCIP_CALL( SCIPincludeBenderscutBasic(scip, benders, &benderscut, BENDERSCUT_NAME, BENDERSCUT_DESC,
         BENDERSCUT_PRIORITY, BENDERSCUT_LPCUT, benderscutExecFeas, NULL) );

   assert(benderscut != NULL);

   return SCIP_OKAY;
}<|MERGE_RESOLUTION|>--- conflicted
+++ resolved
@@ -58,13 +58,8 @@
 static
 SCIP_RETCODE addVariableToArray(
    SCIP*                 masterprob,         /**< the SCIP instance of the master problem */
-<<<<<<< HEAD
-   SCIP_VAR**            vars,               /**< the variables in the generated cut with non-zero coefficient */
-   SCIP_Real*            vals,               /**< the coefficients of the variables in the generated cut */
-=======
    SCIP_VAR***           vars,               /**< pointer to array of variables in the generated cut with non-zero coefficient */
    SCIP_Real**           vals,               /**< pointer to array of coefficients of the variables in the generated cut */
->>>>>>> 6f596bcb
    SCIP_VAR*             addvar,             /**< the variable that will be added to the array */
    SCIP_Real             addval,             /**< the value that will be added to the array */
    int*                  nvars,              /**< the number of variables in the variable array */
@@ -73,13 +68,9 @@
 {
    assert(masterprob != NULL);
    assert(vars != NULL);
-<<<<<<< HEAD
-   assert(vals != NULL);
-=======
    assert(*vars != NULL);
    assert(vals != NULL);
    assert(*vals != NULL);
->>>>>>> 6f596bcb
    assert(addvar != NULL);
    assert(nvars != NULL);
    assert(varssize != NULL);
@@ -87,15 +78,6 @@
    if( *nvars >= *varssize )
    {
       *varssize = SCIPcalcMemGrowSize(masterprob, *varssize + 1);
-<<<<<<< HEAD
-      SCIP_CALL( SCIPreallocBufferArray(masterprob, &vars, *varssize) );
-      SCIP_CALL( SCIPreallocBufferArray(masterprob, &vals, *varssize) );
-   }
-   assert(*nvars < *varssize);
-
-   vars[*nvars] = addvar;
-   vals[*nvars] = addval;
-=======
       SCIP_CALL( SCIPreallocBufferArray(masterprob, vars, *varssize) );
       SCIP_CALL( SCIPreallocBufferArray(masterprob, vals, *varssize) );
    }
@@ -103,7 +85,6 @@
 
    (*vars)[*nvars] = addvar;
    (*vals)[*nvars] = addval;
->>>>>>> 6f596bcb
    (*nvars)++;
 
    return SCIP_OKAY;
@@ -115,13 +96,8 @@
    SCIP*                 masterprob,         /**< the SCIP instance of the master problem */
    SCIP*                 subproblem,         /**< the SCIP instance of the pricing problem */
    SCIP_BENDERS*         benders,            /**< the benders' decomposition structure */
-<<<<<<< HEAD
-   SCIP_VAR**            vars,               /**< the variables in the generated cut with non-zero coefficient */
-   SCIP_Real*            vals,               /**< the coefficients of the variables in the generated cut */
-=======
    SCIP_VAR***           vars,               /**< pointer to array of variables in the generated cut with non-zero coefficient */
    SCIP_Real**           vals,               /**< pointer to array of coefficients of the variables in the generated cut */
->>>>>>> 6f596bcb
    SCIP_Real*            lhs,                /**< the left hand side of the cut */
    int*                  nvars,              /**< the number of variables in the cut */
    int*                  varssize,           /**< the number of variables in the array */
@@ -225,77 +201,6 @@
          }
       }
    }
-<<<<<<< HEAD
-
-   (*success) = TRUE;
-
-   return SCIP_OKAY;
-}
-
-
-/** computing as standard Benders' feasibility cut from the dual solutions of the NLP
- *
- *  NOTE: The cut must be created before being passed to this function
- */
-static
-SCIP_RETCODE computeStandardNLPFeasibilityCut(
-   SCIP*                 masterprob,         /**< the SCIP instance of the master problem */
-   SCIP*                 subproblem,         /**< the SCIP instance of the pricing problem */
-   SCIP_BENDERS*         benders,            /**< the benders' decomposition structure */
-   SCIP_VAR**            vars,               /**< the variables in the generated cut with non-zero coefficient */
-   SCIP_Real*            vals,               /**< the coefficients of the variables in the generated cut */
-   SCIP_Real*            lhs,                /**< the left hand side of the cut */
-   int*                  nvars,              /**< the number of variables in the cut */
-   int*                  varssize,           /**< the number of variables in the array */
-   SCIP_Bool*            success             /**< was the cut generation successful? */
-   )
-{
-   SCIP_EXPRINT* exprinterpreter;
-   SCIP_VAR** subvars;
-   int nrows;
-   int nsubvars;
-   SCIP_Real activity;
-   SCIP_Real dirderiv;
-   SCIP_Real dualsol;
-   int i;
-
-   assert(masterprob != NULL);
-   assert(subproblem != NULL);
-   assert(benders != NULL);
-   assert(SCIPisNLPConstructed(subproblem));
-   assert(SCIPgetNLPSolstat(subproblem) == SCIP_NLPSOLSTAT_LOCINFEASIBLE || SCIPgetNLPSolstat(subproblem) == SCIP_NLPSOLSTAT_GLOBINFEASIBLE);
-
-   (*success) = FALSE;
-
-   nsubvars = SCIPgetNNLPVars(subproblem);
-   subvars = SCIPgetNLPVars(subproblem);
-
-   *lhs = 0.0;
-   dirderiv = 0.0;
-
-   SCIP_CALL( SCIPexprintCreate(SCIPblkmem(subproblem), &exprinterpreter) );
-
-   /* looping over all NLP rows and setting the corresponding coefficients of the cut */
-   nrows = SCIPgetNNLPNlRows(subproblem);
-   for( i = 0; i < nrows; i++ )
-   {
-      SCIP_NLROW* nlrow;
-
-      nlrow = SCIPgetNLPNlRows(subproblem)[i];
-      assert(nlrow != NULL);
-
-      dualsol = SCIPnlrowGetDualsol(nlrow);
-      assert( !SCIPisInfinity(subproblem, dualsol) && !SCIPisInfinity(subproblem, -dualsol) );
-
-      if( SCIPisZero(subproblem, dualsol) )
-         continue;
-
-      SCIP_CALL( SCIPaddNlRowGradientBenderscutOpt(masterprob, subproblem, benders, nlrow, exprinterpreter, -dualsol,
-            &dirderiv, vars, vals, nvars, varssize) );
-
-      SCIP_CALL( SCIPgetNlRowActivity(subproblem, nlrow, &activity) );
-
-=======
 
    (*success) = TRUE;
 
@@ -365,7 +270,6 @@
 
       SCIP_CALL( SCIPgetNlRowActivity(subproblem, nlrow, &activity) );
 
->>>>>>> 6f596bcb
       if( dualsol > 0.0 )
       {
          assert(!SCIPisInfinity(subproblem, SCIPnlrowGetRhs(nlrow)));
@@ -465,11 +369,7 @@
    if( SCIPisNLPConstructed(subproblem) && SCIPgetNNlpis(subproblem) )
    {
       /* computing the coefficients of the feasibility cut from the NLP */
-<<<<<<< HEAD
-      SCIP_CALL( computeStandardNLPFeasibilityCut(masterprob, subproblem, benders, vars, vals, &lhs, &nvars, &varssize,
-=======
       SCIP_CALL( computeStandardNLPFeasibilityCut(masterprob, subproblem, benders, &vars, &vals, &lhs, &nvars, &varssize,
->>>>>>> 6f596bcb
             &success) );
    }
    else
@@ -481,11 +381,7 @@
       }
 
       /* computing the coefficients of the feasibility cut from the LP */
-<<<<<<< HEAD
-      SCIP_CALL( computeStandardLPFeasibilityCut(masterprob, subproblem, benders, vars, vals, &lhs, &nvars, &varssize,
-=======
       SCIP_CALL( computeStandardLPFeasibilityCut(masterprob, subproblem, benders, &vars, &vals, &lhs, &nvars, &varssize,
->>>>>>> 6f596bcb
             &success) );
    }
 
