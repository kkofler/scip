/* * * * * * * * * * * * * * * * * * * * * * * * * * * * * * * * * * * * * * */
/*                                                                           */
/*                  This file is part of the program and library             */
/*         SCIP --- Solving Constraint Integer Programs                      */
/*                                                                           */
/*    Copyright (C) 2002-2017 Konrad-Zuse-Zentrum                            */
/*                            fuer Informationstechnik Berlin                */
/*                                                                           */
/*  SCIP is distributed under the terms of the ZIB Academic License.         */
/*                                                                           */
/*  You should have received a copy of the ZIB Academic License              */
/*  along with SCIP; see the file COPYING. If not email to scip@zib.de.      */
/*                                                                           */
/* * * * * * * * * * * * * * * * * * * * * * * * * * * * * * * * * * * * * * */

/**@file   cons_expr_nlhdlr_perspective.c
 * @brief  perspective nonlinear handler
 * @author Ksenia Bestuzheva
 */

#include <string.h>

#include "scip/cons_varbound.h"
#include "scip/cons_expr_nlhdlr_perspective.h"
#include "scip/cons_expr.h"
#include "scip/cons_expr_var.h"
#include "scip/scip_sol.h"
#include "scip/cons_expr_iterator.h"
#include "struct_cons_expr.h"

/* fundamental nonlinear handler properties */
#define NLHDLR_NAME               "perspective"
#define NLHDLR_DESC               "perspective handler for expressions"
#define NLHDLR_DETECTPRIORITY     -20 /* detect last so that to make use of what other handlers detected */
#define NLHDLR_ENFOPRIORITY       125 /* enforce first because perspective cuts are always stronger */

#define DEFAULT_DETECTSUM    FALSE
#define DEFAULT_MULTCUTS     TRUE

/*
 * Data structures
 */

/** data structure to store information of a semicontinuous variable */
struct SCVarData
{
   SCIP_Real*            vals0;              /**< values of the variable when the corresponding bvars[i] = 0 */
   SCIP_VAR**            bvars;              /**< the binary variables on which the variable domain depends */
   int                   nbnds;              /**< number of suitable on/off bounds the var has */
   int                   bndssize;           /**< size of the arrays */
};
typedef struct SCVarData SCVARDATA;

/** nonlinear handler expression data */
struct SCIP_ConsExpr_NlhdlrExprData
{
   SCIP_EXPRCURV         curvature;          /**< curvature of the expression */

#ifdef SCIP_DISABLED_CODE
   SCIP_CONSEXPR_EXPR**  onoffterms;         /**< on/off terms for which we apply perspective cuts */
   SCIP_Real*            onoffcoefs;         /**< coefficients of onoffterms */
   int                   nonoffterms;        /**< number of on/off expressions */
   int                   onofftermssize;     /**< size of arrays describing on/off terms */
   SCIP_VAR***           termbvars;          /**< binary vars associated with onoffterms */
   int*                  ntermbvars;         /**< number of binary variables for each term */

   SCIP_CONSEXPR_EXPR**  convterms;          /**< convex terms for which we apply gradient cuts */
   SCIP_Real*            convcoefs;          /**< coefficients of convterms */
   int                   nconvterms;         /**< number of convterms */
   int                   convtermssize;      /**< size of the convterms array */
#endif

   SCIP_Real*            exprvals0;          /**< 'off' values of the expression for each indicator variable */

   SCIP_CONSEXPR_EXPR**  varexprs;           /**< variable expressions */
   int                   nvarexprs;          /**< total number of variable expressions */

   SCIP_VAR**            indicators;         /**< all indicator variables for the expression */
   int                   nindicators;        /**< number of indicator variables */
};

/** nonlinear handler data */
struct SCIP_ConsExpr_NlhdlrData
{
   SCIP_Bool             detectsum;          /**< whether to run detection when the root of an expression is a sum */
   SCIP_Bool             multcuts;           /**< whether to add cuts for all suitable indicator variables */ /* TODO do we need this? */
   SCIP_HASHMAP*         scvars;             /**< maps semicontinuous variables to their on/off bounds */
};

/*
 * Local methods
 */

/** adds an indicator to the data of a semicontinuous variable */
static
SCIP_RETCODE addSCVarIndicator(
   SCIP*                 scip,               /**< SCIP data structure */
   SCVARDATA*            scvdata,            /**< semicontinuous variable data */
   SCIP_VAR*             indicator,          /**< indicator to be added */
   SCIP_Real             val0,               /**< value of the variable when indicator = 0 */
   int                   pos                 /**< position where to insert the new indicator */
   )
{
   int newsize;
   int i;

   assert(scvdata != NULL);
   assert(indicator != NULL);
   assert(pos >= 0 && pos <= scvdata->nbnds);

   /* ensure sizes */
   if( scvdata->nbnds + 1 > scvdata->bndssize )
   {
      newsize = SCIPcalcMemGrowSize(scip, scvdata->nbnds + 1);
      SCIP_CALL( SCIPreallocBlockMemoryArray(scip, &scvdata->bvars, scvdata->bndssize, newsize) );
      SCIP_CALL( SCIPreallocBlockMemoryArray(scip, &scvdata->vals0, scvdata->bndssize, newsize) );
      scvdata->bndssize = newsize;
   }
   assert(scvdata->nbnds + 1 <= scvdata->bndssize);

   /* move entries if needed */
   for( i = scvdata->nbnds; i > pos; --i )
   {
      scvdata->bvars[i] = scvdata->bvars[i-1];
      scvdata->vals0[i] = scvdata->vals0[i-1];
   }

   scvdata->bvars[pos] = indicator;
   scvdata->vals0[pos] = val0;
   ++scvdata->nbnds;

   return SCIP_OKAY;
}

/** checks if a variable is semicontinuous and, if needed, updates the hashmap
 *
 * A variable is semicontinuous if its bounds depend on the binary variable bvar and bvar == 0 => var = v_off for some
 * real constant v_off. If the bvar is not specified, find the first binary variable that var depends on.
 */
static
SCIP_RETCODE varIsSemicontinuous(
   SCIP*                 scip,               /**< SCIP data structure */
   SCIP_VAR*             var,                /**< the variable to check */
   SCIP_HASHMAP*         scvars,             /**< semicontinuous variable information */
   SCIP_VAR*             indicator,          /**< indicator variable which var should depend on (NULL if doesn't matter) */
   SCIP_Real*            val0,               /**< buffer to store value of var when indicator == 0 (NULL if not interested) */
   SCIP_Bool*            result              /**< buffer to store whether var is semicontinuous */
   )
{
   SCIP_Real lb0;
   SCIP_Real ub0;
   SCIP_Real lb1;
   SCIP_Real ub1;
   SCIP_Real glb;
   SCIP_Real gub;
   SCIP_Bool exists;
   int c;
   int pos;
   int newsize;
   SCIP_VAR** vlbvars;
   SCIP_VAR** vubvars;
   SCIP_Real* vlbcoefs;
   SCIP_Real* vubcoefs;
   SCIP_Real* vlbconstants;
   SCIP_Real* vubconstants;
   int nvlbs;
   int nvubs;
   SCVARDATA* scvdata;
   SCIP_VAR* bvar;

   assert(scip != NULL);
   assert(var != NULL);
   assert(scvars != NULL);
   assert(result != NULL);

   scvdata = (SCVARDATA*) SCIPhashmapGetImage(scvars, (void*)var);
   if( scvdata != NULL )
   {
      *result = TRUE;

      if( indicator != NULL )
      { /* if the indicator variable matters, look for it */
         exists = SCIPsortedvecFindPtr((void**)scvdata->bvars, SCIPvarComp, (void*)indicator, scvdata->nbnds, &pos);
         if( !exists )
            *result = FALSE;
         else if( val0 != NULL )
            *val0 = scvdata->vals0[pos];
      }

      return SCIP_OKAY;
   }

   vlbvars = SCIPvarGetVlbVars(var);
   vubvars = SCIPvarGetVubVars(var);
   vlbcoefs = SCIPvarGetVlbCoefs(var);
   vubcoefs = SCIPvarGetVubCoefs(var);
   vlbconstants = SCIPvarGetVlbConstants(var);
   vubconstants = SCIPvarGetVubConstants(var);
   nvlbs = SCIPvarGetNVlbs(var);
   nvubs = SCIPvarGetNVubs(var);
   glb = SCIPvarGetLbGlobal(var);
   gub = SCIPvarGetUbGlobal(var);

   *result = FALSE;

   /* Scan through lower bounds; for each binary vlbvar save the corresponding lb0 and lb1.
    * Then check if there is an upper bound with this vlbvar and save ub0 and ub1.
    * If the found bounds imply that the var value is fixed to some val0 when vlbvar = 0,
    * save vlbvar and val0 to scvdata.
    */
   for( c = 0; c < nvlbs; ++c )
   {
      if( SCIPvarGetType(vlbvars[c]) != SCIP_VARTYPE_BINARY )
         continue;

      SCIPdebugMsg(scip, "var <%s>[%f, %f] lower bound: %f <%s> %+f", SCIPvarGetName(var), glb, gub, vlbcoefs[c], SCIPvarGetName(vlbvars[c]), vlbconstants[c]);

      bvar = vlbvars[c];

      lb0 = MAX(vlbconstants[c], glb);
      lb1 = MAX(vlbconstants[c] + vlbcoefs[c], glb);

      /* look for bvar in vubvars */
      if( vubvars != NULL )
         exists = SCIPsortedvecFindPtr((void**)vubvars, SCIPvarComp, bvar, nvubs, &pos);
      else
         exists = FALSE;
      if( exists )
      {/*lint --e{644}*/
         SCIPdebugMsgPrint(scip, ", upper bound: %f <%s> %+f", vubcoefs[pos], SCIPvarGetName(vubvars[pos]), vubconstants[pos]); /*lint !e613*/

         /* save the upper bounds */
         ub0 = MIN(vubconstants[pos], gub);
         ub1 = MIN(vubconstants[pos] + vubcoefs[pos], gub);
      }
      else
      {
         /* if there is no upper bound with vubvar = bvar, use global var bounds */
         ub0 = gub;
         ub1 = gub;
      }

      /* the 'off' domain of a semicontinuous var should reduce to a single point and be different from the 'on' domain */
      SCIPdebugMsgPrint(scip, " -> <%s> in [%f, %f] (off), [%f, %f] (on)\n", SCIPvarGetName(var), lb0, ub0, lb1, ub1);
      if( lb0 == ub0 && (lb0 != lb1 || ub0 != ub1) ) /*lint !e777*/
      {
         if( scvdata == NULL )
         {
            SCIP_CALL( SCIPallocClearBlockMemory(scip, &scvdata) );
         }

         addSCVarIndicator(scip, scvdata, bvar, lb0, scvdata->nbnds);
      }
   }

   /* look for vubvars that have not been processed yet */
   assert(vubvars != NULL || nvubs == 0);
   for( c = 0; c < nvubs; ++c )
   {
      if( SCIPvarGetType(vubvars[c]) != SCIP_VARTYPE_BINARY)  /*lint !e613*/
         continue;

      bvar = vubvars[c];  /*lint !e613*/

      /* skip vars that are in vlbvars */
      if( vlbvars != NULL && SCIPsortedvecFindPtr((void**)vlbvars, SCIPvarComp, bvar, nvlbs, &pos) )
         continue;

      SCIPdebugMsg(scip, "var <%s>[%f, %f] upper bound: %f <%s> %+f",
         SCIPvarGetName(var), glb, gub, vubcoefs[c], SCIPvarGetName(vubvars[c]), vubconstants[c]);  /*lint !e613*/

      lb0 = glb;
      lb1 = glb;
      ub0 = MIN(vubconstants[c], gub);
      ub1 = MIN(vubconstants[c] + vubcoefs[c], gub);

      /* the 'off' domain of a semicontinuous var should reduce to a single point and be different from the 'on' domain */
      SCIPdebugMsgPrint(scip, " -> <%s> in [%f, %f] (off), [%f, %f] (on)\n", SCIPvarGetName(var), lb0, ub0, lb1, ub1);
      if( lb0 == ub0 && (lb0 != lb1 || ub0 != ub1) ) /*lint !e777*/
      {
         if( scvdata == NULL )
         {
            SCIP_CALL( SCIPallocClearBlockMemory(scip, &scvdata) );
         }

         addSCVarIndicator(scip, scvdata, bvar, lb0, scvdata->nbnds);
      }
   }

   if( scvdata != NULL )
   {
      /* sort bvars and vals0 */
      SCIPsortPtrReal((void**)scvdata->bvars, scvdata->vals0, SCIPvarComp, scvdata->nbnds);
      SCIPdebugMsg(scip, "var <%s> has global bounds [%f, %f] and the following on/off bounds:\n", SCIPvarGetName(var), glb, gub);
      for( c = 0; c < scvdata->nbnds; ++c )
      {
         SCIPdebugMsg(scip, " c = %d, bvar <%s>: val0 = %f\n", c, SCIPvarGetName(scvdata->bvars[c]), scvdata->vals0[c]);
      }
      SCIP_CALL( SCIPhashmapInsert(scvars, var, scvdata) );
      *result = TRUE;
   }

   return SCIP_OKAY;
}

/* TODO keeping the unused functions for now, will decide if they are needed later */
#ifdef SCIP_DISABLED_CODE
/** adds an expression to the array of on/off expressions */
static
SCIP_RETCODE addOnoffTerm(
   SCIP*                         scip,                     /**< SCIP data structure */
   SCIP_CONSHDLR*                conshdlr,                 /**< constraint handler */
   SCIP_CONSEXPR_NLHDLREXPRDATA* nlhdlrexprdata,           /**< expression data */
   SCIP_Real                     coef,                     /**< coef of the added term */
   SCIP_CONSEXPR_EXPR*           expr,                     /**< expr to add */
   SCIP_VAR**                    bvars,                    /**< binary variables */
   int                           nbvars                    /**< number of binary variables */
)
{
   int newsize;

   assert(scip != NULL);
   assert(conshdlr != NULL);
   assert(expr != NULL);
   assert(bvars != NULL);

   if( nlhdlrexprdata->nonoffterms + 1 > nlhdlrexprdata->onofftermssize )
   {
      newsize = SCIPcalcMemGrowSize(scip, nlhdlrexprdata->nonoffterms + 1);
      SCIP_CALL( SCIPreallocBlockMemoryArray(scip, &nlhdlrexprdata->onoffterms,  nlhdlrexprdata->onofftermssize, newsize) );
      SCIP_CALL( SCIPreallocBlockMemoryArray(scip, &nlhdlrexprdata->onoffcoefs, nlhdlrexprdata->onofftermssize, newsize) );
      SCIP_CALL( SCIPreallocBlockMemoryArray(scip, &nlhdlrexprdata->termbvars, nlhdlrexprdata->onofftermssize, newsize) );
      SCIP_CALL( SCIPreallocBlockMemoryArray(scip, &nlhdlrexprdata->ntermbvars, nlhdlrexprdata->onofftermssize, newsize) );
      nlhdlrexprdata->onofftermssize = newsize;
   }
   assert(nlhdlrexprdata->nonoffterms + 1 <= nlhdlrexprdata->onofftermssize);

   nlhdlrexprdata->onoffcoefs[nlhdlrexprdata->nonoffterms] = coef;
   nlhdlrexprdata->onoffterms[nlhdlrexprdata->nonoffterms] = expr;
   nlhdlrexprdata->termbvars[nlhdlrexprdata->nonoffterms] = bvars;
   nlhdlrexprdata->ntermbvars[nlhdlrexprdata->nonoffterms] = nbvars;
   nlhdlrexprdata->nonoffterms++;

   return SCIP_OKAY;
}

/** adds an expression to the array of convex expressions */
static
SCIP_RETCODE addConvTerm(
   SCIP*                           scip,             /**< SCIP data structure */
   SCIP_CONSEXPR_NLHDLREXPRDATA*   nlhdlrexprdata,   /**< nonlinear handler expression data */
   SCIP_Real                       coef,             /**< coefficient of expr in the original expression */
   SCIP_CONSEXPR_EXPR*             expr              /**< expression to be added */
)
{
   int newsize;

   assert(scip != NULL);
   assert(nlhdlrexprdata != NULL);
   assert(expr != NULL);

   if( nlhdlrexprdata->nconvterms + 1 > nlhdlrexprdata->convtermssize )
   {
      newsize = SCIPcalcMemGrowSize(scip, nlhdlrexprdata->nconvterms + 1);
      SCIP_CALL( SCIPreallocBlockMemoryArray(scip, &nlhdlrexprdata->convterms,  nlhdlrexprdata->convtermssize, newsize) );
      SCIP_CALL( SCIPreallocBlockMemoryArray(scip, &nlhdlrexprdata->convcoefs, nlhdlrexprdata->convtermssize, newsize) );
      nlhdlrexprdata->convtermssize = newsize;
   }
   assert(nlhdlrexprdata->nconvterms + 1 <= nlhdlrexprdata->convtermssize);

   nlhdlrexprdata->convcoefs[nlhdlrexprdata->nconvterms] = coef;
   nlhdlrexprdata->convterms[nlhdlrexprdata->nconvterms] = expr;
   nlhdlrexprdata->nconvterms++;

   return SCIP_OKAY;
}

/** constructs gradient linearization of a given expression and adds it to rowprep */
static
SCIP_RETCODE addGradientLinearisation(
   SCIP*                 scip,               /**< SCIP data structure */
   SCIP_CONSHDLR*        conshdlr,           /**< constraint handler */
   SCIP_ROWPREP*         rowprep,            /**< a rowprep where the linearization is stored */
   SCIP_CONSEXPR_EXPR*   expr,               /**< expression to be linearized */
   SCIP_Real             coef,               /**< coefficient of expr in the original expression */
   SCIP_SOL*             sol,                /**< solution to be separated */
   SCIP_Bool*            success             /**< indicates whether the linearization could be computed */
)
{
   SCIP_CONSEXPR_EXPR** varexprs;
   SCIP_Real constant;
   int i, v, nvars;

   assert(scip != NULL);
   assert(conshdlr != NULL);
   assert(rowprep != NULL);
   assert(expr != NULL);
   assert(success != NULL);

   /* compute gradient */
   SCIP_CALL( SCIPcomputeConsExprExprGradient(scip, conshdlr, expr, sol, 0) );

   /* gradient evaluation error -> skip */
   if( SCIPgetConsExprExprDerivative(expr) == SCIP_INVALID ) /*lint !e777*/
   {
      *success = FALSE;
      SCIPdebugMsg(scip, "gradient evaluation error for %p\n", (void*)expr);
      return SCIP_OKAY;
   }

   /* get g(x*) */
   constant = SCIPgetConsExprExprValue(expr);

   /* evaluation error or a too large constant -> skip */
   if( SCIPisInfinity(scip, REALABS(constant)) )
   {
      *success = FALSE;
      SCIPdebugMsg(scip, "evaluation error / too large value (%g) for %p\n", constant, (void*)expr);
      return SCIP_OKAY;
   }

   /* compute gradient cut */
   SCIP_CALL( SCIPallocBufferArray(scip, &varexprs, SCIPgetNTotalVars(scip)) );
   SCIP_CALL( SCIPgetConsExprExprVarExprs(scip, conshdlr, expr, varexprs, &nvars) );
   for( i = 0; i < nvars; ++i )
   {
      SCIP_VAR* var;
      SCIP_Real derivative;
      SCIP_Real val;

      assert(varexprs[i] != NULL);
      assert(SCIPisConsExprExprVar(varexprs[i]));

      /* get the variable of the variable expression */
      var = SCIPgetConsExprExprVarVar(varexprs[i]);
      assert(var != NULL);

      /* get solution value */
      val = SCIPgetSolVal(scip, sol, var);

      /* avoid overhead of SCIPgetConsExprExprPartialDiff by accessing the derivative directly */
      derivative = SCIPgetConsExprExprDerivative(varexprs[i]);
      assert(SCIPgetConsExprExprPartialDiff(scip, conshdlr, expr, var) == derivative); /*lint !e777*/

      /* evaluation error or too large values -> skip */
      if( SCIPisInfinity(scip, REALABS(derivative * val)) )
      {
         *success = FALSE;
         SCIPdebugMsg(scip, "evaluation error / too large values (%g %g) for %s in %p\n", derivative, val,
                      SCIPvarGetName(var), (void*)expr);
         goto TERMINATE;
      }

      /* - grad(g(x*))_i x*_i */
      constant -= derivative * val;

      /* grad(g(x*))_i x_i */
      SCIP_CALL( SCIPaddRowprepTerm(scip, rowprep, var, coef*derivative) );
   }

   /* add constant */
   SCIPaddRowprepConstant(rowprep, coef*constant);

 TERMINATE:
   for( v = 0; v < nvars; ++v )
   {
      SCIP_CALL( SCIPreleaseConsExprExpr(scip, &varexprs[v]) );
   }
   SCIPfreeBufferArray(scip, &varexprs);

   return SCIP_OKAY;
}

/** constructs perspective linearization of a given expression and adds it to rowprep */
static
SCIP_RETCODE addPerspectiveLinearisation(
   SCIP*                 scip,               /**< SCIP data structure */
   SCIP_CONSHDLR*        conshdlr,           /**< constraint handler */
   SCIP_HASHMAP*         scvars,             /**< hashmap linking semicontinuous vars to their data */
   SCIP_ROWPREP*         rowprep,            /**< a rowprep where the linearization is stored */
   SCIP_CONSEXPR_EXPR*   expr,               /**< expression to be linearized */
   SCIP_Real             coef,               /**< coefficient of expr */
   SCIP_VAR*             bvar,               /**< binary variable */
   SCIP_SOL*             sol,                /**< solution to be separated */
   SCIP_Bool*            success             /**< indicates whether the linearization could be computed */
   )
{
   SCIP_SOL* sol0;
   SCIP_Real* vals0;
   SCIP_CONSEXPR_EXPR** varexprs;
   SCIP_VAR** vars;
   SCIP_Real scalar_prod, fval, fval0;
   int nvars, v, pos;

   assert(scip != NULL);
   assert(conshdlr != NULL);
   assert(scvars != NULL);
   assert(rowprep != NULL);
   assert(expr != NULL);
   assert(bvar != NULL);
   assert(success != NULL);

   /* add the cut: auxvar >= (x - x0) \nabla f(sol) + (f(sol) - f(x0) - (sol - x0) \nabla f(sol)) z + f(x0),
    * where x is semicontinuous, z is binary and x0 is the value of x when z = 0 */

   SCIP_CALL( SCIPcreateSol(scip, &sol0, NULL) );
   SCIP_CALL( SCIPallocBufferArray(scip, &varexprs, SCIPgetNTotalVars(scip)) );
   SCIP_CALL( SCIPgetConsExprExprVarExprs(scip, conshdlr, expr, varexprs, &nvars) );
   SCIP_CALL( SCIPallocBufferArray(scip, &vals0, nvars) );
   SCIP_CALL( SCIPallocBufferArray(scip, &vars, nvars) );
#ifdef SCIP_DEBUG
   SCIPdebugMsg(scip, "bvar = \n");
   SCIPprintVar(scip, bvar, NULL);
   SCIPdebugMsg(scip, NULL, "pexpr = \n");
   SCIPprintConsExprExpr(scip, conshdlr, expr, NULL);
#endif

   /* get x0 */
   for( v = 0; v < nvars; ++v )
   {
      SCVARDATA* vardata;
      vars[v] = SCIPgetConsExprExprVarVar(varexprs[v]);
      vardata = (SCVARDATA*)SCIPhashmapGetImage(scvars, (void*)vars[v]);

      /* find bvar in vardata->bvars */
      (void) SCIPsortedvecFindPtr((void**)vardata->bvars, SCIPvarComp, (void*)bvar, vardata->nbnds, &pos);
      assert(pos < vardata->nbnds);
      assert(vardata->bvars[pos] == bvar);

      vals0[v] = vardata->vals0[pos];
   }

   /* set x to x0 in sol0 */
   SCIP_CALL( SCIPsetSolVals(scip, sol0, nvars, vars, vals0) );

   /* get f(x0) */
   SCIP_CALL( SCIPevalConsExprExpr(scip, conshdlr, expr, sol0, 0) );
   fval0 = SCIPgetConsExprExprValue(expr);
   SCIP_CALL( SCIPfreeSol(scip, &sol0) );

   /* evaluation error or a too large constant -> skip */
   if( SCIPisInfinity(scip, REALABS(fval0)) )
   {
      *success = FALSE;
      SCIPdebugMsg(scip, "evaluation error / too large value (%g) for %p\n", fval0, (void*)expr);
      goto TERMINATE;
   }

   /* TODO it should not be necessary to reevaluate in sol, cons_expr should have done that already */
   /* get f(sol) */
   SCIP_CALL( SCIPevalConsExprExpr(scip, conshdlr, expr, sol, 0) );
   fval = SCIPgetConsExprExprValue(expr);

   /* evaluation error or a too large constant -> skip */
   if( SCIPisInfinity(scip, REALABS(fval)) )
   {
      *success = FALSE;
      SCIPdebugMsg(scip, "evaluation error / too large value (%g) for %p\n", fval, (void*)expr);
      goto TERMINATE;
   }

   /* add (f(sol) - f(x0))z + f(x0) */
   SCIP_CALL( SCIPaddRowprepTerm(scip, rowprep, bvar, coef*(fval - fval0)) );
   SCIPaddRowprepConstant(rowprep, coef*fval0);

   /* compute gradient */
   SCIP_CALL( SCIPcomputeConsExprExprGradient(scip, conshdlr, expr, sol, 0) );

   /* gradient evaluation error -> skip */
   if( SCIPgetConsExprExprDerivative(expr) == SCIP_INVALID ) /*lint !e777*/
   {
      *success = FALSE;
      SCIPdebugMsg(scip, "gradient evaluation error for %p\n", (void*)expr);
      goto TERMINATE;
   }

   scalar_prod = 0.0;
   for( v = 0; v < nvars; ++v )
   {
      SCIP_VAR* var;
      var = SCIPgetConsExprExprVarVar(varexprs[v]);

      /* add xi f'xi(sol) */
      SCIP_CALL( SCIPaddRowprepTerm(scip, rowprep, var, coef*SCIPgetConsExprExprPartialDiff(scip, conshdlr, expr, var)) );
      /* add -x0i f'xi(sol) */
      SCIPaddRowprepConstant(rowprep, -coef*vals0[v]*SCIPgetConsExprExprPartialDiff(scip, conshdlr, expr, var));

      /* compute -(soli - x0i) f'xi(sol) */
      scalar_prod -= (SCIPgetSolVal(scip, sol, var) - vals0[v])*SCIPgetConsExprExprPartialDiff(scip, conshdlr, expr, var);
   }

   /* add -(sol - x0) \nabla f(sol)) z */
   SCIP_CALL( SCIPaddRowprepTerm(scip, rowprep, bvar, coef*scalar_prod) );

 TERMINATE:
   SCIPfreeBufferArray(scip, &vars);
   SCIPfreeBufferArray(scip, &vals0);
   for( v = 0; v < nvars; ++v )
   {
      SCIP_CALL( SCIPreleaseConsExprExpr(scip, &varexprs[v]) );
   }
   SCIPfreeBufferArray(scip, &varexprs);

   return SCIP_OKAY;
}
#endif

/* checks if an expression is semicontinuous
 *
 * An expression is semicontinuous if all of its variables are semicontinuous
 * and share at least one common indicator variable
 */
static
SCIP_RETCODE exprIsSemicontinuous(
   SCIP*                 scip,               /**< SCIP data structure */
   SCIP_CONSEXPR_NLHDLRDATA* nlhdlrdata,     /**< nonlinear handler data */
   SCIP_CONSEXPR_NLHDLREXPRDATA* nlhdlrexprdata, /**< nlhdlr expression data */
   SCIP_Bool*            res                 /**< buffer to store whether the expression is semicontinuous */
   )
{
   int v;
   int nvarexprs;
   SCIP_CONSEXPR_EXPR** varexprs;
   SCIP_Bool var_is_sc;
   SCVARDATA* scvdata;
   SCIP_VAR* var;
   int nindicators;
   int nbnds0;
   SCIP_VAR** indicators;

   *res = FALSE;

   nvarexprs = nlhdlrexprdata->nvarexprs;
   varexprs = nlhdlrexprdata->varexprs;

   /* constant expression is not semicontinuous */
   if( nvarexprs == 0 )
   {
      return SCIP_OKAY;
   }

   /* all variables of an on/off term should be semicontinuous */
   /* TODO propagate auxiliary variables? */
   for( v = 0; v < nvarexprs; ++v )
   {
      var = SCIPgetConsExprExprVarVar(varexprs[v]);
      SCIP_CALL( varIsSemicontinuous(scip, var, nlhdlrdata->scvars, NULL, NULL, &var_is_sc) );
      if( !var_is_sc )
         return SCIP_OKAY;
   }

   /* find common binary variables for all variables of children[c] */
   scvdata = (SCVARDATA*)SCIPhashmapGetImage(nlhdlrdata->scvars, (void*)SCIPgetConsExprExprVarVar(varexprs[0]));
   nbnds0 = scvdata->nbnds;

   SCIP_CALL( SCIPallocBlockMemoryArray(scip, &indicators, nbnds0) );
   BMScopyMemoryArray(indicators, scvdata->bvars, nbnds0);
   nindicators = nbnds0;

   SCIPdebugMsg(scip, "\nArray intersection for vars %s, *nbvars = %d", SCIPvarGetName(SCIPgetConsExprExprVarVar(varexprs[0])), nindicators);
   for( v = 1; v < nvarexprs; ++v )
   {
#ifdef SCIP_DEBUG
      SCIPinfoMessage(scip, NULL, "\n%s; ", SCIPvarGetName(SCIPgetConsExprExprVarVar(varexprs[v])));
#endif
      scvdata = (SCVARDATA*)SCIPhashmapGetImage(nlhdlrdata->scvars, (void*)SCIPgetConsExprExprVarVar(varexprs[v]));

      SCIPcomputeArraysIntersectionPtr((void**)indicators, nindicators, (void**)scvdata->bvars, scvdata->nbnds, SCIPvarComp, (void**)indicators, &nindicators);

      /* if we have found out that the intersection is empty, expr is not semicontinuous */
      if( nindicators == 0 )
      {
         SCIPfreeBlockMemoryArray(scip, &indicators, nbnds0);
         return SCIP_OKAY;
      }
   }

   assert(nindicators > 0 && nindicators <= nbnds0);

   if( nindicators < nbnds0 )
   {
      SCIPreallocBlockMemoryArray(scip, &indicators, nbnds0, nindicators);
   }

   SCIPsortPtr((void**) indicators, SCIPvarComp, nindicators);

   nlhdlrexprdata->indicators = indicators;
   nlhdlrexprdata->nindicators = nindicators;
   *res = TRUE;

   return SCIP_OKAY;
}

/** add the cut given by rowprep to sepastore */
static
SCIP_RETCODE addCut(
<<<<<<< HEAD
   SCIP*                 scip,               /**< SCIP data structure */
   SCIP_CONS*            cons,               /**< expression constraint */
   SCIP_ROWPREP*         rowprep,            /**< cut to be added */
   SCIP_SOL*             sol,                /**< solution to be separated */
   double                mincutviolation,    /**< minimal acceptable cut violation */
   int*                  ncuts,              /**< pointer to store the number of added cuts */
   SCIP_RESULT*          result              /**< pointer to store result */
=======
   SCIP*         scip,
   SCIP_CONS*    cons,
   SCIP_ROWPREP* rowprep,
   SCIP_SOL*     sol,
   SCIP_RESULT*  result
>>>>>>> 90f7fd39
   )
{
   SCIP_Bool success;
   SCIP_ROW* row;

   /* merge coefficients that belong to same variable */
   SCIPmergeRowprepTerms(scip, rowprep);

   SCIP_CALL( SCIPcleanupRowprep(scip, rowprep, sol, SCIP_CONSEXPR_CUTMAXRANGE, SCIPgetLPFeastol(scip), NULL, &success) );

   /* if cut looks good (numerics ok and cutting off solution), then turn into row and add to sepastore */
   if( success )
   {
      SCIP_Bool infeasible;

      SCIP_CALL( SCIPgetRowprepRowCons(scip, &row, rowprep, cons) );

      SCIP_CALL( SCIPaddRow(scip, row, FALSE, &infeasible) );

      if( infeasible )
      {
         *result = SCIP_CUTOFF;
      }
      else
      {
         *result = SCIP_SEPARATED;
      }

      SCIP_CALL( SCIPreleaseRow(scip, &row) );
   }

   return SCIP_OKAY;
}

/** frees nlhdlrexprdata structure */
static
SCIP_RETCODE freeNlhdlrExprData(
   SCIP*                 scip,               /**< SCIP data structure */
   SCIP_CONSEXPR_NLHDLREXPRDATA* nlhdlrexprdata /**< nlhdlr expression data */
   )
{
   int c;

   if( nlhdlrexprdata->nindicators != 0 )
   {
      assert(nlhdlrexprdata->indicators != NULL);
      SCIPfreeBlockMemoryArray(scip, &(nlhdlrexprdata->indicators), nlhdlrexprdata->nindicators);
      SCIPfreeBlockMemoryArray(scip, &(nlhdlrexprdata->exprvals0), nlhdlrexprdata->nindicators);
   }

   if( nlhdlrexprdata->varexprs != NULL )
   {
      for( c = 0; c < nlhdlrexprdata->nvarexprs; ++c )
      {
         SCIP_CALL( SCIPreleaseConsExprExpr(scip, &(nlhdlrexprdata->varexprs[c])) );
      }
      SCIPfreeBlockMemoryArray(scip, &nlhdlrexprdata->varexprs, nlhdlrexprdata->nvarexprs);
   }

   return SCIP_OKAY;
}

/*
 * Callback methods of nonlinear handler
 */

/** nonlinear handler copy callback */
static
SCIP_DECL_CONSEXPR_NLHDLRCOPYHDLR(nlhdlrCopyhdlrPerspective)
{ /*lint --e{715}*/
   assert(targetscip != NULL);
   assert(targetconsexprhdlr != NULL);
   assert(sourcenlhdlr != NULL);
   assert(strcmp(SCIPgetConsExprNlhdlrName(sourcenlhdlr), NLHDLR_NAME) == 0);

   SCIP_CALL( SCIPincludeConsExprNlhdlrPerspective(targetscip, targetconsexprhdlr) );

   return SCIP_OKAY;
}


/** callback to free data of handler */
static
SCIP_DECL_CONSEXPR_NLHDLRFREEHDLRDATA(nlhdlrFreehdlrdataPerspective)
{ /*lint --e{715}*/
   SCIP_HASHMAPENTRY* entry;
   SCVARDATA* data;
   int c;

   if( (*nlhdlrdata)->scvars != NULL )
   {
      for( c = 0; c < SCIPhashmapGetNEntries((*nlhdlrdata)->scvars); ++c )
      {
         entry = SCIPhashmapGetEntry((*nlhdlrdata)->scvars, c);
         if( entry != NULL )
         {
            data = (SCVARDATA*) SCIPhashmapEntryGetImage(entry);
            SCIPfreeBlockMemoryArray(scip, &data->vals0, data->bndssize);
            SCIPfreeBlockMemoryArray(scip, &data->bvars, data->bndssize);
            SCIPfreeBlockMemory(scip, &data);
         }
      }
      SCIPhashmapFree(&((*nlhdlrdata)->scvars));
   }

   SCIPfreeBlockMemory(scip, nlhdlrdata);

   return SCIP_OKAY;
}


/** callback to free expression specific data */
static
SCIP_DECL_CONSEXPR_NLHDLRFREEEXPRDATA(nlhdlrFreeExprDataPerspective)
{  /*lint --e{715}*/
   SCIP_CALL( freeNlhdlrExprData(scip, *nlhdlrexprdata) );
   SCIPfreeBlockMemory(scip, nlhdlrexprdata);

   return SCIP_OKAY;
}


/** callback to be called in initialization */
#if 0
static
SCIP_DECL_CONSEXPR_NLHDLRINIT(nlhdlrInitPerspective)
{  /*lint --e{715}*/
   return SCIP_OKAY;
}
#endif


/** callback to be called in deinitialization */
#if 0
static
SCIP_DECL_CONSEXPR_NLHDLREXIT(nlhdlrExitPerspective)
{  /*lint --e{715}*/
   return SCIP_OKAY;
}
#endif

/** find the 'off' value of the expression for each indicator var */
static
SCIP_RETCODE computeOffValues(
   SCIP*                 scip,               /**< SCIP data structure */
   SCIP_CONSHDLR*        conshdlr,           /**< constraint handler */
   SCIP_CONSEXPR_NLHDLRDATA* nlhdlrdata,     /**< nonlinear handler data */
   SCIP_CONSEXPR_NLHDLREXPRDATA* nlexprdata, /**< nonlinear expression data */
   SCIP_CONSEXPR_EXPR*   expr                /**< expression */
)
{
   SCIP_SOL* sol0;
   SCIP_Real* vals0;
   int i;
   int j;
   SCIP_VAR** vars;
   SCIP_Bool var_is_sc;

   SCIP_CALL( SCIPallocBlockMemoryArray(scip, &(nlexprdata->exprvals0), nlexprdata->nindicators) );

   /* allocate memory for the solution */
   SCIP_CALL( SCIPcreateSol(scip, &sol0, NULL) );
   SCIP_CALL( SCIPallocBufferArray(scip, &vals0, nlexprdata->nvarexprs) );
   SCIP_CALL( SCIPallocBufferArray(scip, &vars, nlexprdata->nvarexprs) );

   /* get vars from varexprs */
   for( j = 0; j < nlexprdata->nvarexprs; ++j )
   {
      vars[j] = SCIPgetConsExprExprVarVar(nlexprdata->varexprs[j]);
   }

   /* loop through indicator variables */
   for( i = 0; i < nlexprdata->nindicators; ++i )
   {
      SCIP_Real exprval0;

      assert(nlexprdata->indicators[i] != NULL);

      exprval0 = 0.0;

      /* get x0 */
      for( j = 0; j < nlexprdata->nvarexprs; ++j )
      {
         /* get the off value of the variable */
         SCIP_CALL( varIsSemicontinuous(scip, vars[j], nlhdlrdata->scvars, nlexprdata->indicators[i], &vals0[j], &var_is_sc) );
         assert(var_is_sc);
      }

      /* set x to x0 in sol0 */
      SCIP_CALL( SCIPsetSolVals(scip, sol0, nlexprdata->nvarexprs, vars, vals0) );

      /* evaluate the expression */
      SCIP_CALL( SCIPevalConsExprExpr(scip, conshdlr, expr, sol0, 0) );
      exprval0 = SCIPgetConsExprExprValue(expr);

      /* save exprval0 */
      nlexprdata->exprvals0[i] = exprval0;
   }

   SCIPfreeBufferArray(scip, &vars);
   SCIPfreeBufferArray(scip, &vals0);
   SCIP_CALL( SCIPfreeSol(scip, &sol0) );

   return SCIP_OKAY;
}

/** identifies all semicontinuous auxiliary variables in an expression */
static
SCIP_RETCODE propSemicont(
   SCIP*                 scip,               /**< SCIP data structure */
   SCIP_CONSHDLR*        conshdlr,           /**< constraint handler */
   SCIP_CONSEXPR_NLHDLRDATA* hdlrdata,       /**< nonlinear handler data */
   SCIP_CONSEXPR_NLHDLREXPRDATA* exprdata,   /**< nonlinear expression data */
   SCIP_CONSEXPR_EXPR*   expr                /**< expression */
   )
{
   SCIP_CONSEXPR_ITERATOR* it;
   SCIP_SOL* sol;
   int i;
   int v;
   SCIP_Real* vals0;
   SCIP_VAR** vars;
   SCIP_Bool var_is_sc;
   SCVARDATA* scvdata;
   SCIP_VAR* auxvar;
   SCIP_CONSEXPR_EXPR* curexpr;
   SCIP_Bool exists;
   int pos;

   assert(expr != NULL);

   SCIP_CALL( SCIPcreateSol(scip, &sol, NULL) );
   SCIP_CALL( SCIPallocBufferArray(scip, &vars, exprdata->nvarexprs) );
   SCIP_CALL( SCIPallocBufferArray(scip, &vals0, exprdata->nvarexprs) );
   SCIP_CALL( SCIPexpriteratorCreate(&it, conshdlr, SCIPblkmem(scip)) );

   for( v = 0; v < exprdata->nvarexprs; ++v )
   {
      vars[v] = SCIPgetConsExprExprVarVar(exprdata->varexprs[v]);
   }

   for( i = 0; i < exprdata->nindicators; ++i )
   {
      /* TODO save solutions somewhere? */
      /* set sol to the off value of all expr vars for this indicator */
      for( v = 0; v < exprdata->nvarexprs; ++v )
      {
         SCIP_CALL( varIsSemicontinuous(scip, vars[v], hdlrdata->scvars, exprdata->indicators[i], &vals0[v], &var_is_sc) );
         assert(var_is_sc);
      }
      SCIPsetSolVals(scip, sol, exprdata->nvarexprs, vars, vals0);

      /* iterate through the expression and create scvdata for all aux vars */
      SCIP_CALL( SCIPexpriteratorInit(it, expr, SCIP_CONSEXPRITERATOR_DFS, TRUE) );
      curexpr = SCIPexpriteratorGetCurrent(it);

      while( !SCIPexpriteratorIsEnd(it) )
      {
         if( curexpr->auxvar != NULL )
         {
            /* we know that all vars are sc with respect to exprdata->indicators; it remains to:
             * - get or create the scvdata structure
             * - add it to scvars hashmap
             * - find the expr's off value
             * - add the indicator and off value to scvdata
             */
            auxvar = SCIPgetConsExprExprAuxVar(curexpr);

            if( strcmp(SCIPvarGetName(auxvar), "auxvar_pow_59") == 0 )
            {
               SCIPinfoMessage(scip, NULL, "\nauxvar59");
            }

            SCIP_CALL( SCIPevalConsExprExpr(scip, conshdlr, curexpr, sol, 0) );

            scvdata = (SCVARDATA*) SCIPhashmapGetImage(hdlrdata->scvars, (void*)auxvar);
            if( scvdata == NULL )
            {
               SCIP_CALL( SCIPallocClearBlockMemory(scip, &scvdata) );
               SCIP_CALL( SCIPallocBlockMemoryArray(scip, &scvdata->bvars,  exprdata->nindicators) );
               SCIP_CALL( SCIPallocBlockMemoryArray(scip, &scvdata->vals0, exprdata->nindicators) );
               scvdata->bndssize = exprdata->nindicators;
               SCIP_CALL( SCIPhashmapInsert(hdlrdata->scvars, auxvar, scvdata) );
            }

            /* has the indicator already been added? */
            exists = SCIPsortedvecFindPtr((void**)scvdata->bvars, SCIPvarComp, (void*)exprdata->indicators[i], scvdata->nbnds, &pos);

            if( !exists )
            {
               SCIP_CALL( addSCVarIndicator(scip, scvdata, exprdata->indicators[i], SCIPgetConsExprExprValue(expr), pos) );
            }
         }

         curexpr = SCIPexpriteratorGetNext(it);
      }
   }

   SCIPexpriteratorFree(&it);
   SCIPfreeBufferArray(scip, &vals0);
   SCIPfreeBufferArray(scip, &vars);
   SCIPfreeSol(scip, &sol);

   return SCIP_OKAY;
}

/** callback to detect structure in expression tree
 *
<<<<<<< HEAD
 *  We are looking for expressions g(x), where x is a vector of semicontinuous variables that all share at least one
 *  indicator variable.
=======
 * We are looking for expressions of the form: sum_{i=1}^p g_i(x_i) + g_0(x_0), where:
 *  each vector x_i has a single fixed value x^{off}_i when a binary var b_i is 0;
 *  g_i, i=1,..,p are nonlinear and either all convex or all concave;
 *  g_0 is either linear or has the same curvature as g_i, i=1,..,p;
 *  p != 0.
>>>>>>> 90f7fd39
 */
static
SCIP_DECL_CONSEXPR_NLHDLRDETECT(nlhdlrDetectPerspective)
{ /*lint --e{715}*/
   SCIP_CONSEXPR_NLHDLRDATA* nlhdlrdata;

   nlhdlrdata = SCIPgetConsExprNlhdlrData(nlhdlr);

   assert(scip != NULL);
   assert(nlhdlr != NULL);
   assert(expr != NULL);
   assert(enforcemethods != NULL);
   assert(enforcedbelow != NULL);
   assert(enforcedabove != NULL);
   assert(success != NULL);
   assert(nlhdlrexprdata != NULL);
   assert(nlhdlrdata != NULL);

   *success = FALSE;

   /* do not run in presolve, as we only do separation */
   if( SCIPgetStage(scip) <= SCIP_STAGE_INITSOLVE )
   {
      return SCIP_OKAY;
   }

#ifdef SCIP_DEBUG
   SCIPdebugMsg(scip, "Called perspective detect, expr = %p: ", expr);
   SCIPprintConsExprExpr(scip, conshdlr, expr, NULL);
   SCIPdebugMsgPrint(scip, "\n");
#endif

   /* some other nonlinear handler should be able to separate */
   if( !(*enforcemethods & SCIP_CONSEXPR_EXPRENFO_SEPABELOW) && !(*enforcemethods & SCIP_CONSEXPR_EXPRENFO_SEPAABOVE) )
   {
      SCIPdebugMsg(scip, "\nno enforcement method, exiting detect");
      return SCIP_OKAY;
   }

   /* allocate memory */
   SCIP_CALL( SCIPallocClearBlockMemory(scip, nlhdlrexprdata) );
   if( nlhdlrdata->scvars == NULL )
   {
      SCIP_CALL( SCIPhashmapCreate(&(nlhdlrdata->scvars), SCIPblkmem(scip), SCIPgetNVars(scip)) );
   }

   /* save varexprs to nlhdlrexprdata */
   SCIP_CALL( SCIPgetConsExprExprNVars(scip, conshdlr, expr, &(*nlhdlrexprdata)->nvarexprs) );
   SCIP_CALL( SCIPallocBlockMemoryArray(scip, &(*nlhdlrexprdata)->varexprs, (*nlhdlrexprdata)->nvarexprs) );
   SCIP_CALL( SCIPgetConsExprExprVarExprs(scip, conshdlr, expr, (*nlhdlrexprdata)->varexprs, &(*nlhdlrexprdata)->nvarexprs) );

   /* check if expr is semicontinuous and save indicator variables */
   SCIP_CALL( exprIsSemicontinuous(scip, nlhdlrdata, *nlhdlrexprdata, success) );

   if( *success )
   {
      assert((*nlhdlrexprdata)->nindicators > 0);

      /* propagate semicontinuity */
      SCIP_CALL( propSemicont(scip, conshdlr, nlhdlrdata, *nlhdlrexprdata, expr) );

      /* save off values */
      SCIP_CALL( computeOffValues(scip, conshdlr, nlhdlrdata, *nlhdlrexprdata, expr) );

      SCIPinfoMessage(scip, NULL, "\ndetected an on/off expr: ");
      SCIPprintConsExprExpr(scip, conshdlr, expr, NULL);

      /* if we get here, enforcemethods should have already been set by other handler(s) */
      assert(((*enforcemethods & SCIP_CONSEXPR_EXPRENFO_SEPABELOW) && *enforcedbelow)
         || ((*enforcemethods & SCIP_CONSEXPR_EXPRENFO_SEPAABOVE) && *enforcedabove));

      /* save curvature */
      (*nlhdlrexprdata)->curvature = SCIPgetConsExprExprCurvature(expr);
      SCIPdebugMsg(scip, "expr %p is %s\n", expr, (*nlhdlrexprdata)->curvature == SCIP_EXPRCURV_CONVEX ? "convex" : "concave");

      assert(*nlhdlrexprdata != NULL);
   }
   else
   {
      SCIP_CALL( freeNlhdlrExprData(scip, *nlhdlrexprdata) );
      SCIPfreeBlockMemory(scip, nlhdlrexprdata);
      *nlhdlrexprdata = NULL;
   }

   return SCIP_OKAY;
}


/** auxiliary evaluation callback of nonlinear handler */
static
SCIP_DECL_CONSEXPR_NLHDLREVALAUX(nlhdlrEvalauxPerspective)
{ /*lint --e{715}*/
   assert(scip != NULL);
   assert(expr != NULL);
   assert(auxvalue != NULL);

   *auxvalue = SCIPgetConsExprExprValue(expr);

   return SCIP_OKAY;
}


/** callback to detect structure in expression tree */
#if 0
static
SCIP_DECL_CONSEXPR_NLHDLRINITSEPA(nlhdlrInitSepaPerspective)
{ /*lint --e{715}*/
   SCIPerrorMessage("method of perspective nonlinear handler not implemented yet\n");
   SCIPABORT(); /*lint --e{527}*/

   return SCIP_OKAY;
}
#endif


/** separation deinitialization method of a nonlinear handler (called during CONSEXITSOL) */
#if 0
static
SCIP_DECL_CONSEXPR_NLHDLREXITSEPA(nlhdlrExitSepaPerspective)
{ /*lint --e{715}*/
   SCIPerrorMessage("method of perspective nonlinear handler not implemented yet\n");
   SCIPABORT(); /*lint --e{527}*/

   return SCIP_OKAY;
}
#endif


/** nonlinear handler enforcement callback
 *
 * "Perspectivies" cuts produced by other handlers. Suppose that we want to separate x from the set g(x) <= 0.
 * If g(x) = g0 if indicator z = 0, and a cut is given by sum aixi + c <= aux, where xi = xi0 if z = 0 for all i,
 * then the "perspectivied" cut is sum aixi + c + (1 - z)*(g0 - c - sum aix0i) <= aux. This ensures that at z = 1,
 * the new cut is equivalent to the given cut, and at z = 0 it reduces to g0 <= aux.
 */
static
SCIP_DECL_CONSEXPR_NLHDLRENFO(nlhdlrEnfoPerspective)
{ /*lint --e{715}*/
   SCIP_ROWPREP* rowprep;
   SCIP_VAR* auxvar;
   int i;
   int j;
   SCIP_Bool success;
   SCIP_CONSEXPR_NLHDLRDATA* nlhdlrdata;
   SCIP_CONSEXPR_NLHDLR* nlhdlr2;
   SCIP_Real cst0;
   SCIP_VAR* indicator;

   *result = SCIP_DIDNOTFIND;

   nlhdlrdata = SCIPgetConsExprNlhdlrData(nlhdlr);

#ifdef SCIP_DEBUG
   SCIPdebugMsg(scip, "enforcement method of perspective nonlinear handler called for expr %p: ", expr);
   SCIP_CALL( SCIPprintConsExprExpr(scip, conshdlr, expr, NULL) );
   SCIPinfoMessage(scip, NULL, "\n");
#endif

   assert(scip != NULL);
   assert(expr != NULL);
   assert(conshdlr != NULL);
   assert(nlhdlrexprdata != NULL);
   assert(result != NULL);
   assert(nlhdlrdata != NULL);

<<<<<<< HEAD
   *ncuts = 0;
=======
   /* if estimating on non-convex side, then do nothing */
   if( ( overestimate && nlhdlrexprdata->curvature == SCIP_EXPRCURV_CONVEX) ||
       (!overestimate && nlhdlrexprdata->curvature == SCIP_EXPRCURV_CONCAVE) )
   {
      SCIPdebugMsg(scip, "Estimating on non-convex side, do nothing\n");
      return SCIP_OKAY;
   }
>>>>>>> 90f7fd39

   auxvar = SCIPgetConsExprExprAuxVar(expr);
   assert(auxvar != NULL);

   /* build cuts for every indicator variable */
   for( i = 0; i < nlhdlrexprdata->nindicators; ++i )
   {
      indicator = nlhdlrexprdata->indicators[i];

      /* use cuts from every suitable nlhdlr */
      for( j = 0; j < expr->nenfos; ++j )
      {
         nlhdlr2 = expr->enfos[j]->nlhdlr;

         if( nlhdlr2->estimate == NULL )
            continue;

         SCIP_CALL( SCIPcreateRowprep(scip, &rowprep, overestimate ? SCIP_SIDETYPE_LEFT : SCIP_SIDETYPE_RIGHT, FALSE) );

         SCIPdebugMsg(scip, "\nasking handler %s to %sestimate", SCIPgetConsExprNlhdlrName(nlhdlr2), overestimate ? "over" : "under");

         /* evaluate auxiliary before calling estimate */
         SCIP_CALL( nlhdlr2->evalaux(scip, nlhdlr2, expr, expr->enfos[j]->nlhdlrexprdata, &expr->enfos[j]->auxvalue, sol) );

         /* ask the handler for an estimator */
         SCIP_CALL( nlhdlr2->estimate(scip, conshdlr, nlhdlr2, expr, expr->enfos[j]->nlhdlrexprdata, sol, auxvalue,
               overestimate, SCIPgetSolVal(scip, sol, auxvar), rowprep, &success) );

         if( success )
         {
            int v;
            SCIP_VAR* var;
            SCIP_Bool var_is_sc;

            SCIPdebugMsg(scip, "\nrowprep before perspectivy is: ");
#ifdef SCIP_DEBUG
            SCIPprintRowprep(scip, rowprep, NULL);
#endif

            /* perspectivy the estimator by adding (1-z)(g0 - c - sum aix0i),
             * where sum aixi + c = rowprep */

            /* we want cst0 = g0 - c - sum aix0i; first add g0 - c */
            cst0 = nlhdlrexprdata->exprvals0[i] + rowprep->side;

            for( v = 0; v < rowprep->nvars; ++v )
            {
               SCIP_Real val0;

<<<<<<< HEAD
               var = rowprep->vars[v];
=======
      if( success )
      {
         SCIP_CALL( addCut(scip, cons, rowprep, sol, result) );
      }
>>>>>>> 90f7fd39

               /* is var sc with respect to this indicator? */
               SCIP_CALL( varIsSemicontinuous(scip, var, nlhdlrdata->scvars, indicator, &val0, &var_is_sc) );

               assert(var_is_sc);

               cst0 -= rowprep->coefs[v]*val0;
            }

            /* update the rowprep by adding cst0 - cst0*z */
            SCIPaddRowprepConstant(rowprep, cst0);
            SCIP_CALL( SCIPaddRowprepTerm(scip, rowprep, indicator, -cst0) );

            SCIP_CALL( SCIPaddRowprepTerm(scip, rowprep, auxvar, -1.0) );

            SCIPdebugMsg(scip, "\nrowprep after perspectivy is: ");
#ifdef SCIP_DEBUG
            SCIPprintRowprep(scip, rowprep, NULL);
#endif

<<<<<<< HEAD
            SCIP_CALL( addCut(scip, cons, rowprep, sol, mincutviolation, ncuts, result) );
=======
         if( success )
         {
            SCIP_CALL( addCut(scip, cons, rowprep, sol, result) );
>>>>>>> 90f7fd39
         }

         SCIPfreeRowprep(scip, &rowprep);
      }
   }

   return SCIP_OKAY;
}


/** nonlinear handler under/overestimation callback */
#if 0
static
SCIP_DECL_CONSEXPR_NLHDLRESTIMATE(nlhdlrEstimatePerspective)
{ /*lint --e{715}*/
   SCIPerrorMessage("method of perspective nonlinear handler not implemented yet\n");
   SCIPABORT(); /*lint --e{527}*/

   return SCIP_OKAY;
}
#endif


/** nonlinear handler interval evaluation callback */
#if 0
static
SCIP_DECL_CONSEXPR_NLHDLRINTEVAL(nlhdlrIntevalPerspective)
{ /*lint --e{715}*/
   SCIPerrorMessage("method of perspective nonlinear handler not implemented yet\n");
   SCIPABORT(); /*lint --e{527}*/

   return SCIP_OKAY;
}
#endif


/** nonlinear handler callback for reverse propagation */
#if 0
static
SCIP_DECL_CONSEXPR_NLHDLRREVERSEPROP(nlhdlrReversepropPerspective)
{ /*lint --e{715}*/
   SCIPerrorMessage("method of perspective nonlinear handler not implemented yet\n");
   SCIPABORT(); /*lint --e{527}*/

   return SCIP_OKAY;
}
#endif


<<<<<<< HEAD
/** TODO do we still need this here or will other handlers take care of this? */
/** nonlinear handler callback for branching scores */
static
SCIP_DECL_CONSEXPR_NLHDLRBRANCHSCORE(nlhdlrBranchscorePerspective)
{ /*lint --e{715}*/
   SCIP_Real violation;
   int i;

   assert(scip != NULL);
   assert(expr != NULL);
   assert(SCIPgetConsExprExprCurvature(expr) == SCIP_EXPRCURV_CONVEX || SCIPgetConsExprExprCurvature(expr) == SCIP_EXPRCURV_CONCAVE);
   assert(SCIPgetConsExprExprAuxVar(expr) != NULL);
   assert(auxvalue == SCIPgetConsExprExprValue(expr)); /* given auxvalue should have been computed by nlhdlrEvalAuxConvex */  /*lint !e777*/
   assert(nlhdlrexprdata != NULL);
   assert(nlhdlrexprdata->varexprs != NULL);
   assert(nlhdlrexprdata->nvarexprs > 0);
   assert(success != NULL);

   *success = FALSE;

   /* we separate only convex functions here, so there should be little use for branching
    * if violations are small or there are numerical issues, then we will not have generated a cut, though
    * in that case, we will still branch, that is, register branchscores for all depending var exprs
    */

   /* compute violation */
   if( auxvalue == SCIP_INVALID ) /*lint !e777*/
      violation = SCIPinfinity(scip); /* evaluation error -> we should branch */
   else if( SCIPgetConsExprExprCurvature(expr) == SCIP_EXPRCURV_CONVEX  )
      violation = auxvalue - SCIPgetSolVal(scip, sol, SCIPgetConsExprExprAuxVar(expr));
   else
      violation = SCIPgetSolVal(scip, sol, SCIPgetConsExprExprAuxVar(expr)) - auxvalue;

   /* if violation is not on the side that we need to enforce, then no need for branching */
   if( violation <= 0.0 )
      return SCIP_OKAY;

   /* TODO try to figure out which variables appear linear and skip them here */
   for( i = 0; i < nlhdlrexprdata->nvarexprs; ++i )
   {
      assert(nlhdlrexprdata->varexprs[i] != NULL);
      assert(SCIPisConsExprExprVar(nlhdlrexprdata->varexprs[i]));

      SCIPaddConsExprExprBranchScore(scip, nlhdlrexprdata->varexprs[i], brscoretag, violation);
   }

   *success = TRUE;

   return SCIP_OKAY;
}

=======
>>>>>>> 90f7fd39
/** nonlinear handler callback for reformulation */
#if 0
static
SCIP_DECL_CONSEXPR_NLHDLRREFORMULATE(nlhdlrReformulatePerspective)
{ /*lint --e{715}*/

   /* set refexpr to expr and capture it if no reformulation is possible */
   *refexpr = expr;
   SCIPcaptureConsExprExpr(*refexpr);

   return SCIP_OKAY;
}
#endif

/*
 * nonlinear handler specific interface methods
 */

/** includes Perspective nonlinear handler to consexpr */
SCIP_RETCODE SCIPincludeConsExprNlhdlrPerspective(
   SCIP*                 scip,               /**< SCIP data structure */
   SCIP_CONSHDLR*        consexprhdlr        /**< expression constraint handler */
   )
{
   SCIP_CONSEXPR_NLHDLRDATA* nlhdlrdata;
   SCIP_CONSEXPR_NLHDLR* nlhdlr;

   assert(scip != NULL);
   assert(consexprhdlr != NULL);

   /* create nonlinear handler data */
   SCIP_CALL( SCIPallocBlockMemory(scip, &nlhdlrdata) );
   BMSclearMemory(nlhdlrdata);

   SCIP_CALL( SCIPincludeConsExprNlhdlrBasic(scip, consexprhdlr, &nlhdlr, NLHDLR_NAME, NLHDLR_DESC, NLHDLR_DETECTPRIORITY,
      NLHDLR_ENFOPRIORITY, nlhdlrDetectPerspective, nlhdlrEvalauxPerspective, nlhdlrdata) );
   assert(nlhdlr != NULL);

   SCIP_CALL( SCIPaddBoolParam(scip, "constraints/expr/nlhdlr/" NLHDLR_NAME "/detectsum",
      "whether to run convexity detection when the root of an expression is a sum",
      &nlhdlrdata->detectsum, FALSE, DEFAULT_DETECTSUM, NULL, NULL) );

   SCIP_CALL( SCIPaddBoolParam(scip, "constraints/expr/nlhdlr/" NLHDLR_NAME "/multcuts",
      "whether to add cuts for all suitable indicator variables",
      &nlhdlrdata->multcuts, FALSE, DEFAULT_MULTCUTS, NULL, NULL) );

   SCIPsetConsExprNlhdlrCopyHdlr(scip, nlhdlr, nlhdlrCopyhdlrPerspective);
   SCIPsetConsExprNlhdlrFreeHdlrData(scip, nlhdlr, nlhdlrFreehdlrdataPerspective);
   SCIPsetConsExprNlhdlrFreeExprData(scip, nlhdlr, nlhdlrFreeExprDataPerspective);
<<<<<<< HEAD
   SCIPsetConsExprNlhdlrSepa(scip, nlhdlr, NULL, nlhdlrSepaPerspective, NULL, NULL);
   /* SCIPsetConsExprNlhdlrBranchscore(scip, nlhdlr, nlhdlrBranchscorePerspective); */
=======
   SCIPsetConsExprNlhdlrSepa(scip, nlhdlr, NULL, nlhdlrEnfoPerspective, NULL, NULL);
>>>>>>> 90f7fd39

   return SCIP_OKAY;
}<|MERGE_RESOLUTION|>--- conflicted
+++ resolved
@@ -694,21 +694,11 @@
 /** add the cut given by rowprep to sepastore */
 static
 SCIP_RETCODE addCut(
-<<<<<<< HEAD
    SCIP*                 scip,               /**< SCIP data structure */
    SCIP_CONS*            cons,               /**< expression constraint */
    SCIP_ROWPREP*         rowprep,            /**< cut to be added */
    SCIP_SOL*             sol,                /**< solution to be separated */
-   double                mincutviolation,    /**< minimal acceptable cut violation */
-   int*                  ncuts,              /**< pointer to store the number of added cuts */
    SCIP_RESULT*          result              /**< pointer to store result */
-=======
-   SCIP*         scip,
-   SCIP_CONS*    cons,
-   SCIP_ROWPREP* rowprep,
-   SCIP_SOL*     sol,
-   SCIP_RESULT*  result
->>>>>>> 90f7fd39
    )
 {
    SCIP_Bool success;
@@ -1017,16 +1007,8 @@
 
 /** callback to detect structure in expression tree
  *
-<<<<<<< HEAD
  *  We are looking for expressions g(x), where x is a vector of semicontinuous variables that all share at least one
  *  indicator variable.
-=======
- * We are looking for expressions of the form: sum_{i=1}^p g_i(x_i) + g_0(x_0), where:
- *  each vector x_i has a single fixed value x^{off}_i when a binary var b_i is 0;
- *  g_i, i=1,..,p are nonlinear and either all convex or all concave;
- *  g_0 is either linear or has the same curvature as g_i, i=1,..,p;
- *  p != 0.
->>>>>>> 90f7fd39
  */
 static
 SCIP_DECL_CONSEXPR_NLHDLRDETECT(nlhdlrDetectPerspective)
@@ -1174,6 +1156,7 @@
    SCIP_CONSEXPR_NLHDLR* nlhdlr2;
    SCIP_Real cst0;
    SCIP_VAR* indicator;
+   SCIP_Bool addedbranchscores2;
 
    *result = SCIP_DIDNOTFIND;
 
@@ -1192,18 +1175,6 @@
    assert(result != NULL);
    assert(nlhdlrdata != NULL);
 
-<<<<<<< HEAD
-   *ncuts = 0;
-=======
-   /* if estimating on non-convex side, then do nothing */
-   if( ( overestimate && nlhdlrexprdata->curvature == SCIP_EXPRCURV_CONVEX) ||
-       (!overestimate && nlhdlrexprdata->curvature == SCIP_EXPRCURV_CONCAVE) )
-   {
-      SCIPdebugMsg(scip, "Estimating on non-convex side, do nothing\n");
-      return SCIP_OKAY;
-   }
->>>>>>> 90f7fd39
-
    auxvar = SCIPgetConsExprExprAuxVar(expr);
    assert(auxvar != NULL);
 
@@ -1229,12 +1200,12 @@
 
          /* ask the handler for an estimator */
          SCIP_CALL( nlhdlr2->estimate(scip, conshdlr, nlhdlr2, expr, expr->enfos[j]->nlhdlrexprdata, sol, auxvalue,
-               overestimate, SCIPgetSolVal(scip, sol, auxvar), rowprep, &success) );
+               overestimate, SCIPgetSolVal(scip, sol, auxvar), rowprep, &success, FALSE, &addedbranchscores2) );
 
          if( success )
          {
             int v;
-            SCIP_VAR* var;
+            SCIP_VAR *var;
             SCIP_Bool var_is_sc;
 
             SCIPdebugMsg(scip, "\nrowprep before perspectivy is: ");
@@ -1248,45 +1219,31 @@
             /* we want cst0 = g0 - c - sum aix0i; first add g0 - c */
             cst0 = nlhdlrexprdata->exprvals0[i] + rowprep->side;
 
-            for( v = 0; v < rowprep->nvars; ++v )
-            {
+            for( v = 0; v < rowprep->nvars; ++v ) {
                SCIP_Real val0;
 
-<<<<<<< HEAD
                var = rowprep->vars[v];
-=======
-      if( success )
-      {
-         SCIP_CALL( addCut(scip, cons, rowprep, sol, result) );
-      }
->>>>>>> 90f7fd39
 
                /* is var sc with respect to this indicator? */
-               SCIP_CALL( varIsSemicontinuous(scip, var, nlhdlrdata->scvars, indicator, &val0, &var_is_sc) );
+               SCIP_CALL(varIsSemicontinuous(scip, var, nlhdlrdata->scvars, indicator, &val0, &var_is_sc));
 
                assert(var_is_sc);
 
-               cst0 -= rowprep->coefs[v]*val0;
+               cst0 -= rowprep->coefs[v] * val0;
             }
 
             /* update the rowprep by adding cst0 - cst0*z */
             SCIPaddRowprepConstant(rowprep, cst0);
-            SCIP_CALL( SCIPaddRowprepTerm(scip, rowprep, indicator, -cst0) );
-
-            SCIP_CALL( SCIPaddRowprepTerm(scip, rowprep, auxvar, -1.0) );
+            SCIP_CALL(SCIPaddRowprepTerm(scip, rowprep, indicator, -cst0));
+
+            SCIP_CALL(SCIPaddRowprepTerm(scip, rowprep, auxvar, -1.0));
 
             SCIPdebugMsg(scip, "\nrowprep after perspectivy is: ");
 #ifdef SCIP_DEBUG
             SCIPprintRowprep(scip, rowprep, NULL);
 #endif
 
-<<<<<<< HEAD
-            SCIP_CALL( addCut(scip, cons, rowprep, sol, mincutviolation, ncuts, result) );
-=======
-         if( success )
-         {
-            SCIP_CALL( addCut(scip, cons, rowprep, sol, result) );
->>>>>>> 90f7fd39
+            SCIP_CALL(addCut(scip, cons, rowprep, sol, result));
          }
 
          SCIPfreeRowprep(scip, &rowprep);
@@ -1336,60 +1293,6 @@
 #endif
 
 
-<<<<<<< HEAD
-/** TODO do we still need this here or will other handlers take care of this? */
-/** nonlinear handler callback for branching scores */
-static
-SCIP_DECL_CONSEXPR_NLHDLRBRANCHSCORE(nlhdlrBranchscorePerspective)
-{ /*lint --e{715}*/
-   SCIP_Real violation;
-   int i;
-
-   assert(scip != NULL);
-   assert(expr != NULL);
-   assert(SCIPgetConsExprExprCurvature(expr) == SCIP_EXPRCURV_CONVEX || SCIPgetConsExprExprCurvature(expr) == SCIP_EXPRCURV_CONCAVE);
-   assert(SCIPgetConsExprExprAuxVar(expr) != NULL);
-   assert(auxvalue == SCIPgetConsExprExprValue(expr)); /* given auxvalue should have been computed by nlhdlrEvalAuxConvex */  /*lint !e777*/
-   assert(nlhdlrexprdata != NULL);
-   assert(nlhdlrexprdata->varexprs != NULL);
-   assert(nlhdlrexprdata->nvarexprs > 0);
-   assert(success != NULL);
-
-   *success = FALSE;
-
-   /* we separate only convex functions here, so there should be little use for branching
-    * if violations are small or there are numerical issues, then we will not have generated a cut, though
-    * in that case, we will still branch, that is, register branchscores for all depending var exprs
-    */
-
-   /* compute violation */
-   if( auxvalue == SCIP_INVALID ) /*lint !e777*/
-      violation = SCIPinfinity(scip); /* evaluation error -> we should branch */
-   else if( SCIPgetConsExprExprCurvature(expr) == SCIP_EXPRCURV_CONVEX  )
-      violation = auxvalue - SCIPgetSolVal(scip, sol, SCIPgetConsExprExprAuxVar(expr));
-   else
-      violation = SCIPgetSolVal(scip, sol, SCIPgetConsExprExprAuxVar(expr)) - auxvalue;
-
-   /* if violation is not on the side that we need to enforce, then no need for branching */
-   if( violation <= 0.0 )
-      return SCIP_OKAY;
-
-   /* TODO try to figure out which variables appear linear and skip them here */
-   for( i = 0; i < nlhdlrexprdata->nvarexprs; ++i )
-   {
-      assert(nlhdlrexprdata->varexprs[i] != NULL);
-      assert(SCIPisConsExprExprVar(nlhdlrexprdata->varexprs[i]));
-
-      SCIPaddConsExprExprBranchScore(scip, nlhdlrexprdata->varexprs[i], brscoretag, violation);
-   }
-
-   *success = TRUE;
-
-   return SCIP_OKAY;
-}
-
-=======
->>>>>>> 90f7fd39
 /** nonlinear handler callback for reformulation */
 #if 0
 static
@@ -1439,12 +1342,7 @@
    SCIPsetConsExprNlhdlrCopyHdlr(scip, nlhdlr, nlhdlrCopyhdlrPerspective);
    SCIPsetConsExprNlhdlrFreeHdlrData(scip, nlhdlr, nlhdlrFreehdlrdataPerspective);
    SCIPsetConsExprNlhdlrFreeExprData(scip, nlhdlr, nlhdlrFreeExprDataPerspective);
-<<<<<<< HEAD
-   SCIPsetConsExprNlhdlrSepa(scip, nlhdlr, NULL, nlhdlrSepaPerspective, NULL, NULL);
-   /* SCIPsetConsExprNlhdlrBranchscore(scip, nlhdlr, nlhdlrBranchscorePerspective); */
-=======
    SCIPsetConsExprNlhdlrSepa(scip, nlhdlr, NULL, nlhdlrEnfoPerspective, NULL, NULL);
->>>>>>> 90f7fd39
 
    return SCIP_OKAY;
 }