/* * * * * * * * * * * * * * * * * * * * * * * * * * * * * * * * * * * * * * */
/*                                                                           */
/*                  This file is part of the program and library             */
/*         SCIP --- Solving Constraint Integer Programs                      */
/*                                                                           */
/*    Copyright (C) 2002-2017 Konrad-Zuse-Zentrum                            */
/*                            fuer Informationstechnik Berlin                */
/*                                                                           */
/*  SCIP is distributed under the terms of the ZIB Academic License.         */
/*                                                                           */
/*  You should have received a copy of the ZIB Academic License              */
/*  along with SCIP; see the file COPYING. If not email to scip@zib.de.      */
/*                                                                           */
/* * * * * * * * * * * * * * * * * * * * * * * * * * * * * * * * * * * * * * */

/**@file   cons_expr_nlhdlr_perspective.c
 * @brief  perspective nonlinear handler
 * @author Ksenia Bestuzheva
 */

#include <string.h>

#include "scip/cons_varbound.h"
#include "scip/cons_expr_nlhdlr_perspective.h"
#include "scip/cons_expr.h"
#include "scip/cons_expr_var.h"
#include "scip/scip_sol.h"
#include "scip/cons_expr_iterator.h"
#include "struct_cons_expr.h"
#include "tree.h"

/* fundamental nonlinear handler properties */
<<<<<<< HEAD
#define NLHDLR_NAME               "perspective"
#define NLHDLR_DESC               "perspective handler for expressions"
#define NLHDLR_DETECTPRIORITY     -20 /**< detect last so that to make use of what other handlers detected */
#define NLHDLR_ENFOPRIORITY       125 /**< enforce first because perspective cuts are always stronger */

#define DEFAULT_DETECTSUM         FALSE /**< TODO this is not used currently */
#define DEFAULT_MULTCUTS          TRUE  /**< TODO this is not used currently */
#define DEFAULT_MAXPROPROUNDS     1     /**< maximal number of propagation rounds in probing */
#define DEFAULT_MINDOMREDUCTION   0.1   /**< minimal relative reduction in a variable's domain for applying probing */
#define DEFAULT_MINVIOLPROBING    1e-05 /**< minimal violation w.r.t. auxiliary variables for applying probing */
#define DEFAULT_PROBINGONLYINSEPA TRUE  /**< whether to do probing only in separation loop */
=======
#define NLHDLR_NAME         "perspective"
#define NLHDLR_DESC         "perspective handler for expressions"
#define NLHDLR_DETECTPRIORITY   75
#define NLHDLR_ENFOPRIORITY     75

#define DETECTSUM    FALSE
#define MULTCUTS     TRUE
>>>>>>> 1ea577b8

/*
 * Data structures
 */

/** data structure to store information of a semicontinuous variable */
struct SCVarData
{
   SCIP_Real*            vals0;              /**< values of the variable when the corresponding bvars[i] = 0 */
   SCIP_Real*            lbs1;               /**< global lower bounds of the variable when the corresponding bvars[i] = 1 */
   SCIP_Real*            ubs1;               /**< global upper bounds of the variable when the corresponding bvars[i] = 1 */
   SCIP_VAR**            bvars;              /**< the binary variables on which the variable domain depends */
   int                   nbnds;              /**< number of suitable on/off bounds the var has */
   int                   bndssize;           /**< size of the arrays */
};
typedef struct SCVarData SCVARDATA;

/** nonlinear handler expression data */
struct SCIP_ConsExpr_NlhdlrExprData
{
#ifdef SCIP_DISABLED_CODE
   SCIP_EXPRCURV         curvature;          /**< curvature of the expression */

   SCIP_CONSEXPR_EXPR**  onoffterms;         /**< on/off terms for which we apply perspective cuts */
   SCIP_Real*            onoffcoefs;         /**< coefficients of onoffterms */
   int                   nonoffterms;        /**< number of on/off expressions */
   int                   onofftermssize;     /**< size of arrays describing on/off terms */
   SCIP_VAR***           termbvars;          /**< binary vars associated with onoffterms */
   int*                  ntermbvars;         /**< number of binary variables for each term */

   SCIP_CONSEXPR_EXPR**  convterms;          /**< convex terms for which we apply gradient cuts */
   SCIP_Real*            convcoefs;          /**< coefficients of convterms */
   int                   nconvterms;         /**< number of convterms */
   int                   convtermssize;      /**< size of the convterms array */
#endif

   SCIP_Real*            exprvals0;          /**< 'off' values of the expression for each indicator variable */
   SCIP_VAR**            vars;               /**< expression variables (both original and auxiliary) */
   int                   nvars;              /**< total number of variables in the expression */
   int                   varssize;           /**< size of the vars array */
   SCIP_VAR**            indicators;         /**< all indicator variables for the expression */
   int                   nindicators;        /**< number of indicator variables */
};

/** nonlinear handler data */
struct SCIP_ConsExpr_NlhdlrData
{
   SCIP_HASHMAP*         scvars;             /**< maps semicontinuous variables to their on/off bounds */

   /* parameters */
   SCIP_Bool             detectsum;          /**< whether to run detection when the root of an expression is a sum */
   SCIP_Bool             multcuts;           /**< whether to add cuts for all suitable indicator variables */
   int                   maxproprounds;      /**< maximal number of propagation rounds in probing */
   SCIP_Real             mindomreduction;    /**< minimal relative reduction in a variable's domain for applying probing */
   SCIP_Real             minviolprobing;     /**< minimal violation w.r.t. auxiliary variables for applying probing */
   SCIP_Bool             probingonlyinsepa;  /**< whether to do probing only in separation loop */
};

/*
 * Local methods
 */

/** adds an indicator to the data of a semicontinuous variable */
static
SCIP_RETCODE addSCVarIndicator(
   SCIP*                 scip,               /**< SCIP data structure */
   SCVARDATA*            scvdata,            /**< semicontinuous variable data */
   SCIP_VAR*             indicator,          /**< indicator to be added */
   SCIP_Real             val0,               /**< value of the variable when indicator = 0 */
   SCIP_Real             lb1,                /**< lower bound of the variable when indicator = 1 */
   SCIP_Real             ub1                 /**< upper bound of the variable when indicator = 1 */
   )
{
   int newsize;
   int i;
   SCIP_Bool found;
   int pos;

   assert(scvdata != NULL);
   assert(indicator != NULL);

   /* ensure sizes */
   if( scvdata->nbnds + 1 > scvdata->bndssize )
   {
      newsize = SCIPcalcMemGrowSize(scip, scvdata->nbnds + 1);
      SCIP_CALL( SCIPreallocBlockMemoryArray(scip, &scvdata->bvars, scvdata->bndssize, newsize) );
      SCIP_CALL( SCIPreallocBlockMemoryArray(scip, &scvdata->vals0, scvdata->bndssize, newsize) );
      SCIP_CALL( SCIPreallocBlockMemoryArray(scip, &scvdata->lbs1, scvdata->bndssize, newsize) );
      SCIP_CALL( SCIPreallocBlockMemoryArray(scip, &scvdata->ubs1, scvdata->bndssize, newsize) );
      scvdata->bndssize = newsize;
   }
   assert(scvdata->nbnds + 1 <= scvdata->bndssize);

   /* find the position where to insert */
   found = SCIPsortedvecFindPtr((void**)scvdata->bvars, SCIPvarComp, (void*)indicator, scvdata->nbnds, &pos);

   if( found )
      return SCIP_OKAY;

   /* move entries if needed */
   for( i = scvdata->nbnds; i > pos; --i )
   {
      scvdata->bvars[i] = scvdata->bvars[i-1];
      scvdata->vals0[i] = scvdata->vals0[i-1];
      scvdata->lbs1[i] = scvdata->lbs1[i-1];
      scvdata->ubs1[i] = scvdata->ubs1[i-1];
   }

   scvdata->bvars[pos] = indicator;
   scvdata->vals0[pos] = val0;
   scvdata->lbs1[pos] = lb1;
   scvdata->ubs1[pos] = ub1;
   ++scvdata->nbnds;

   return SCIP_OKAY;
}

/** find scvardata of var and position of indicator in it
 *
 *  If indicator is not there, returns NULL.
 */
static
SCVARDATA* getSCVarDataInd(
   SCIP_HASHMAP*         scvars,             /**< hashmap linking variables to scvardata */
   SCIP_VAR*             var,                /**< variable */
   SCIP_VAR*             indicator,          /**< indicator variable */
   int*                  pos                 /**< pointer to store the position of indicator */
   )
{
   SCIP_Bool exists;
   SCVARDATA* scvdata;

   assert(var != NULL);
   assert(scvars != NULL);
   assert(indicator != NULL);

   scvdata = (SCVARDATA*) SCIPhashmapGetImage(scvars, (void*)var);
   if( scvdata != NULL )
   {
      /* look for the indicator variable */
      exists = SCIPsortedvecFindPtr((void**)scvdata->bvars, SCIPvarComp, (void*)indicator, scvdata->nbnds, pos);
      if( !exists )
         return NULL;

      return scvdata;
   }

   return NULL;
}

/** checks if a variable is semicontinuous and, if needed, updates the hashmap
 *
 * A variable is semicontinuous if its bounds depend on the binary variable bvar and bvar == 0 => var = v_off for some
 * real constant v_off. If the bvar is not specified, find the first binary variable that var depends on.
 */
static
SCIP_RETCODE varIsSemicontinuous(
   SCIP*                 scip,               /**< SCIP data structure */
   SCIP_VAR*             var,                /**< the variable to check */
   SCIP_HASHMAP*         scvars,             /**< semicontinuous variable information */
   SCIP_VAR*             indicator,          /**< indicator variable which var should depend on (NULL if doesn't matter) */
   SCIP_Real*            val0,               /**< buffer to store value of var when indicator == 0 (NULL if not interested) */
   SCIP_Bool*            result              /**< buffer to store whether var is semicontinuous */
   )
{
   SCIP_Real lb0;
   SCIP_Real ub0;
   SCIP_Real lb1;
   SCIP_Real ub1;
   SCIP_Real glb;
   SCIP_Real gub;
   SCIP_Bool exists;
   int c;
   int pos;
   SCIP_VAR** vlbvars;
   SCIP_VAR** vubvars;
   SCIP_Real* vlbcoefs;
   SCIP_Real* vubcoefs;
   SCIP_Real* vlbconstants;
   SCIP_Real* vubconstants;
   int nvlbs;
   int nvubs;
   SCVARDATA* scvdata;
   SCIP_VAR* bvar;

   assert(scip != NULL);
   assert(var != NULL);
   assert(scvars != NULL);
   assert(result != NULL);

   scvdata = (SCVARDATA*) SCIPhashmapGetImage(scvars, (void*)var);
   if( scvdata != NULL )
   {
      *result = TRUE;

      if( indicator != NULL )
      { /* if the indicator variable matters, look for it */
         exists = SCIPsortedvecFindPtr((void**)scvdata->bvars, SCIPvarComp, (void*)indicator, scvdata->nbnds, &pos);
         if( !exists )
            *result = FALSE;
         else if( val0 != NULL )
            *val0 = scvdata->vals0[pos];
      }

      return SCIP_OKAY;
   }

   vlbvars = SCIPvarGetVlbVars(var);
   vubvars = SCIPvarGetVubVars(var);
   vlbcoefs = SCIPvarGetVlbCoefs(var);
   vubcoefs = SCIPvarGetVubCoefs(var);
   vlbconstants = SCIPvarGetVlbConstants(var);
   vubconstants = SCIPvarGetVubConstants(var);
   nvlbs = SCIPvarGetNVlbs(var);
   nvubs = SCIPvarGetNVubs(var);
   glb = SCIPvarGetLbGlobal(var);
   gub = SCIPvarGetUbGlobal(var);

   *result = FALSE;

   /* Scan through lower bounds; for each binary vlbvar save the corresponding lb0 and lb1.
    * Then check if there is an upper bound with this vlbvar and save ub0 and ub1.
    * If the found bounds imply that the var value is fixed to some val0 when vlbvar = 0,
    * save vlbvar and val0 to scvdata.
    */
   for( c = 0; c < nvlbs; ++c )
   {
      if( SCIPvarGetType(vlbvars[c]) != SCIP_VARTYPE_BINARY )
         continue;

      SCIPdebugMsg(scip, "var <%s>[%f, %f] lower bound: %f <%s> %+f", SCIPvarGetName(var), glb, gub, vlbcoefs[c], SCIPvarGetName(vlbvars[c]), vlbconstants[c]);

      bvar = vlbvars[c];

      lb0 = MAX(vlbconstants[c], glb);
      lb1 = MAX(vlbconstants[c] + vlbcoefs[c], glb);

      /* look for bvar in vubvars */
      if( vubvars != NULL )
         exists = SCIPsortedvecFindPtr((void**)vubvars, SCIPvarComp, bvar, nvubs, &pos);
      else
         exists = FALSE;
      if( exists )
      { /*lint --e{644}*/
         SCIPdebugMsgPrint(scip, ", upper bound: %f <%s> %+f", vubcoefs[pos], SCIPvarGetName(vubvars[pos]), vubconstants[pos]); /*lint !e613*/

         /* save the upper bounds */
         ub0 = MIN(vubconstants[pos], gub);
         ub1 = MIN(vubconstants[pos] + vubcoefs[pos], gub);
      }
      else
      {
         /* if there is no upper bound with vubvar = bvar, use global var bounds */
         ub0 = gub;
         ub1 = gub;
      }

      /* the 'off' domain of a semicontinuous var should reduce to a single point and be different from the 'on' domain */
      SCIPdebugMsgPrint(scip, " -> <%s> in [%f, %f] (off), [%f, %f] (on)\n", SCIPvarGetName(var), lb0, ub0, lb1, ub1);
      if( lb0 == ub0 && (lb0 != lb1 || ub0 != ub1) ) /*lint !e777*/
      {
         if( scvdata == NULL )
         {
            SCIP_CALL( SCIPallocClearBlockMemory(scip, &scvdata) );
         }

         addSCVarIndicator(scip, scvdata, bvar, lb0, lb1, ub1);
      }
   }

   /* look for vubvars that have not been processed yet */
   assert(vubvars != NULL || nvubs == 0);
   for( c = 0; c < nvubs; ++c )
   {
      if( SCIPvarGetType(vubvars[c]) != SCIP_VARTYPE_BINARY)  /*lint !e613*/
         continue;

      bvar = vubvars[c];  /*lint !e613*/

      /* skip vars that are in vlbvars */
      if( vlbvars != NULL && SCIPsortedvecFindPtr((void**)vlbvars, SCIPvarComp, bvar, nvlbs, &pos) )
         continue;

      SCIPdebugMsg(scip, "var <%s>[%f, %f] upper bound: %f <%s> %+f",
         SCIPvarGetName(var), glb, gub, vubcoefs[c], SCIPvarGetName(vubvars[c]), vubconstants[c]);  /*lint !e613*/

      lb0 = glb;
      lb1 = glb;
      ub0 = MIN(vubconstants[c], gub);
      ub1 = MIN(vubconstants[c] + vubcoefs[c], gub);

      /* the 'off' domain of a semicontinuous var should reduce to a single point and be different from the 'on' domain */
      SCIPdebugMsgPrint(scip, " -> <%s> in [%f, %f] (off), [%f, %f] (on)\n", SCIPvarGetName(var), lb0, ub0, lb1, ub1);
      if( lb0 == ub0 && (lb0 != lb1 || ub0 != ub1) ) /*lint !e777*/
      {
         if( scvdata == NULL )
         {
            SCIP_CALL( SCIPallocClearBlockMemory(scip, &scvdata) );
         }

         addSCVarIndicator(scip, scvdata, bvar, lb0, lb1, ub1);
      }
   }

   if( scvdata != NULL )
   {
#ifdef SCIP_DEBUG
      SCIPdebugMsg(scip, "var <%s> has global bounds [%f, %f] and the following on/off bounds:\n", SCIPvarGetName(var), glb, gub);
      for( c = 0; c < scvdata->nbnds; ++c )
      {
         SCIPdebugMsg(scip, " c = %d, bvar <%s>: val0 = %f\n", c, SCIPvarGetName(scvdata->bvars[c]), scvdata->vals0[c]);
      }
#endif
      SCIP_CALL( SCIPhashmapInsert(scvars, var, scvdata) );
      *result = TRUE;
   }

   return SCIP_OKAY;
}

/* TODO keeping the unused functions for now, will decide if they are needed later */
#ifdef SCIP_DISABLED_CODE
/** adds an expression to the array of on/off expressions */
static
SCIP_RETCODE addOnoffTerm(
   SCIP*                         scip,                     /**< SCIP data structure */
   SCIP_CONSHDLR*                conshdlr,                 /**< constraint handler */
   SCIP_CONSEXPR_NLHDLREXPRDATA* nlhdlrexprdata,           /**< expression data */
   SCIP_Real                     coef,                     /**< coef of the added term */
   SCIP_CONSEXPR_EXPR*           expr,                     /**< expr to add */
   SCIP_VAR**                    bvars,                    /**< binary variables */
   int                           nbvars                    /**< number of binary variables */
)
{
   int newsize;

   assert(scip != NULL);
   assert(conshdlr != NULL);
   assert(expr != NULL);
   assert(bvars != NULL);

   if( nlhdlrexprdata->nonoffterms + 1 > nlhdlrexprdata->onofftermssize )
   {
      newsize = SCIPcalcMemGrowSize(scip, nlhdlrexprdata->nonoffterms + 1);
      SCIP_CALL( SCIPreallocBlockMemoryArray(scip, &nlhdlrexprdata->onoffterms,  nlhdlrexprdata->onofftermssize, newsize) );
      SCIP_CALL( SCIPreallocBlockMemoryArray(scip, &nlhdlrexprdata->onoffcoefs, nlhdlrexprdata->onofftermssize, newsize) );
      SCIP_CALL( SCIPreallocBlockMemoryArray(scip, &nlhdlrexprdata->termbvars, nlhdlrexprdata->onofftermssize, newsize) );
      SCIP_CALL( SCIPreallocBlockMemoryArray(scip, &nlhdlrexprdata->ntermbvars, nlhdlrexprdata->onofftermssize, newsize) );
      nlhdlrexprdata->onofftermssize = newsize;
   }
   assert(nlhdlrexprdata->nonoffterms + 1 <= nlhdlrexprdata->onofftermssize);

   nlhdlrexprdata->onoffcoefs[nlhdlrexprdata->nonoffterms] = coef;
   nlhdlrexprdata->onoffterms[nlhdlrexprdata->nonoffterms] = expr;
   nlhdlrexprdata->termbvars[nlhdlrexprdata->nonoffterms] = bvars;
   nlhdlrexprdata->ntermbvars[nlhdlrexprdata->nonoffterms] = nbvars;
   nlhdlrexprdata->nonoffterms++;

   return SCIP_OKAY;
}

/** adds an expression to the array of convex expressions */
static
SCIP_RETCODE addConvTerm(
   SCIP*                           scip,             /**< SCIP data structure */
   SCIP_CONSEXPR_NLHDLREXPRDATA*   nlhdlrexprdata,   /**< nonlinear handler expression data */
   SCIP_Real                       coef,             /**< coefficient of expr in the original expression */
   SCIP_CONSEXPR_EXPR*             expr              /**< expression to be added */
)
{
   int newsize;

   assert(scip != NULL);
   assert(nlhdlrexprdata != NULL);
   assert(expr != NULL);

   if( nlhdlrexprdata->nconvterms + 1 > nlhdlrexprdata->convtermssize )
   {
      newsize = SCIPcalcMemGrowSize(scip, nlhdlrexprdata->nconvterms + 1);
      SCIP_CALL( SCIPreallocBlockMemoryArray(scip, &nlhdlrexprdata->convterms,  nlhdlrexprdata->convtermssize, newsize) );
      SCIP_CALL( SCIPreallocBlockMemoryArray(scip, &nlhdlrexprdata->convcoefs, nlhdlrexprdata->convtermssize, newsize) );
      nlhdlrexprdata->convtermssize = newsize;
   }
   assert(nlhdlrexprdata->nconvterms + 1 <= nlhdlrexprdata->convtermssize);

   nlhdlrexprdata->convcoefs[nlhdlrexprdata->nconvterms] = coef;
   nlhdlrexprdata->convterms[nlhdlrexprdata->nconvterms] = expr;
   nlhdlrexprdata->nconvterms++;

   return SCIP_OKAY;
}

/** constructs gradient linearization of a given expression and adds it to rowprep */
static
SCIP_RETCODE addGradientLinearisation(
   SCIP*                 scip,               /**< SCIP data structure */
   SCIP_CONSHDLR*        conshdlr,           /**< constraint handler */
   SCIP_ROWPREP*         rowprep,            /**< a rowprep where the linearization is stored */
   SCIP_CONSEXPR_EXPR*   expr,               /**< expression to be linearized */
   SCIP_Real             coef,               /**< coefficient of expr in the original expression */
   SCIP_SOL*             sol,                /**< solution to be separated */
   SCIP_Bool*            success             /**< indicates whether the linearization could be computed */
)
{
   SCIP_CONSEXPR_EXPR** varexprs;
   SCIP_Real constant;
   int i, v, nvars;

   assert(scip != NULL);
   assert(conshdlr != NULL);
   assert(rowprep != NULL);
   assert(expr != NULL);
   assert(success != NULL);

   /* compute gradient */
   SCIP_CALL( SCIPcomputeConsExprExprGradient(scip, conshdlr, expr, sol, 0) );

   /* gradient evaluation error -> skip */
   if( SCIPgetConsExprExprDerivative(expr) == SCIP_INVALID ) /*lint !e777*/
   {
      *success = FALSE;
      SCIPdebugMsg(scip, "gradient evaluation error for %p\n", (void*)expr);
      return SCIP_OKAY;
   }

   /* get g(x*) */
   constant = SCIPgetConsExprExprValue(expr);

   /* evaluation error or a too large constant -> skip */
   if( SCIPisInfinity(scip, REALABS(constant)) )
   {
      *success = FALSE;
      SCIPdebugMsg(scip, "evaluation error / too large value (%g) for %p\n", constant, (void*)expr);
      return SCIP_OKAY;
   }

   /* compute gradient cut */
   SCIP_CALL( SCIPallocBufferArray(scip, &varexprs, SCIPgetNTotalVars(scip)) );
   SCIP_CALL( SCIPgetConsExprExprVarExprs(scip, conshdlr, expr, varexprs, &nvars) );
   for( i = 0; i < nvars; ++i )
   {
      SCIP_VAR* var;
      SCIP_Real derivative;
      SCIP_Real val;

      assert(varexprs[i] != NULL);
      assert(SCIPisConsExprExprVar(varexprs[i]));

      /* get the variable of the variable expression */
      var = SCIPgetConsExprExprVarVar(varexprs[i]);
      assert(var != NULL);

      /* get solution value */
      val = SCIPgetSolVal(scip, sol, var);

      /* avoid overhead of SCIPgetConsExprExprPartialDiff by accessing the derivative directly */
      derivative = SCIPgetConsExprExprDerivative(varexprs[i]);
      assert(SCIPgetConsExprExprPartialDiff(scip, conshdlr, expr, var) == derivative); /*lint !e777*/

      /* evaluation error or too large values -> skip */
      if( SCIPisInfinity(scip, REALABS(derivative * val)) )
      {
         *success = FALSE;
         SCIPdebugMsg(scip, "evaluation error / too large values (%g %g) for %s in %p\n", derivative, val,
                      SCIPvarGetName(var), (void*)expr);
         goto TERMINATE;
      }

      /* - grad(g(x*))_i x*_i */
      constant -= derivative * val;

      /* grad(g(x*))_i x_i */
      SCIP_CALL( SCIPaddRowprepTerm(scip, rowprep, var, coef*derivative) );
   }

   /* add constant */
   SCIPaddRowprepConstant(rowprep, coef*constant);

 TERMINATE:
   for( v = 0; v < nvars; ++v )
   {
      SCIP_CALL( SCIPreleaseConsExprExpr(scip, &varexprs[v]) );
   }
   SCIPfreeBufferArray(scip, &varexprs);

   return SCIP_OKAY;
}

/** constructs perspective linearization of a given expression and adds it to rowprep */
static
SCIP_RETCODE addPerspectiveLinearisation(
   SCIP*                 scip,               /**< SCIP data structure */
   SCIP_CONSHDLR*        conshdlr,           /**< constraint handler */
   SCIP_HASHMAP*         scvars,             /**< hashmap linking semicontinuous vars to their data */
   SCIP_ROWPREP*         rowprep,            /**< a rowprep where the linearization is stored */
   SCIP_CONSEXPR_EXPR*   expr,               /**< expression to be linearized */
   SCIP_Real             coef,               /**< coefficient of expr */
   SCIP_VAR*             bvar,               /**< binary variable */
   SCIP_SOL*             sol,                /**< solution to be separated */
   SCIP_Bool*            success             /**< indicates whether the linearization could be computed */
   )
{
   SCIP_SOL* sol0;
   SCIP_Real* vals0;
   SCIP_CONSEXPR_EXPR** varexprs;
   SCIP_VAR** vars;
   SCIP_Real scalar_prod, fval, fval0;
   int nvars, v, pos;

   assert(scip != NULL);
   assert(conshdlr != NULL);
   assert(scvars != NULL);
   assert(rowprep != NULL);
   assert(expr != NULL);
   assert(bvar != NULL);
   assert(success != NULL);

   /* add the cut: auxvar >= (x - x0) \nabla f(sol) + (f(sol) - f(x0) - (sol - x0) \nabla f(sol)) z + f(x0),
    * where x is semicontinuous, z is binary and x0 is the value of x when z = 0 */

   SCIP_CALL( SCIPcreateSol(scip, &sol0, NULL) );
   SCIP_CALL( SCIPallocBufferArray(scip, &varexprs, SCIPgetNTotalVars(scip)) );
   SCIP_CALL( SCIPgetConsExprExprVarExprs(scip, conshdlr, expr, varexprs, &nvars) );
   SCIP_CALL( SCIPallocBufferArray(scip, &vals0, nvars) );
   SCIP_CALL( SCIPallocBufferArray(scip, &vars, nvars) );
#ifdef SCIP_DEBUG
   SCIPdebugMsg(scip, "bvar = \n");
   SCIPprintVar(scip, bvar, NULL);
   SCIPdebugMsg(scip, NULL, "pexpr = \n");
   SCIPprintConsExprExpr(scip, conshdlr, expr, NULL);
#endif

   /* get x0 */
   for( v = 0; v < nvars; ++v )
   {
      SCVARDATA* vardata;
      vars[v] = SCIPgetConsExprExprVarVar(varexprs[v]);
      vardata = (SCVARDATA*)SCIPhashmapGetImage(scvars, (void*)vars[v]);

      /* find bvar in vardata->bvars */
      (void) SCIPsortedvecFindPtr((void**)vardata->bvars, SCIPvarComp, (void*)bvar, vardata->nbnds, &pos);
      assert(pos < vardata->nbnds);
      assert(vardata->bvars[pos] == bvar);

      vals0[v] = vardata->vals0[pos];
   }

   /* set x to x0 in sol0 */
   SCIP_CALL( SCIPsetSolVals(scip, sol0, nvars, vars, vals0) );

   /* get f(x0) */
   SCIP_CALL( SCIPevalConsExprExpr(scip, conshdlr, expr, sol0, 0) );
   fval0 = SCIPgetConsExprExprValue(expr);
   SCIP_CALL( SCIPfreeSol(scip, &sol0) );

   /* evaluation error or a too large constant -> skip */
   if( SCIPisInfinity(scip, REALABS(fval0)) )
   {
      *success = FALSE;
      SCIPdebugMsg(scip, "evaluation error / too large value (%g) for %p\n", fval0, (void*)expr);
      goto TERMINATE;
   }

   /* TODO it should not be necessary to reevaluate in sol, cons_expr should have done that already */
   /* get f(sol) */
   SCIP_CALL( SCIPevalConsExprExpr(scip, conshdlr, expr, sol, 0) );
   fval = SCIPgetConsExprExprValue(expr);

   /* evaluation error or a too large constant -> skip */
   if( SCIPisInfinity(scip, REALABS(fval)) )
   {
      *success = FALSE;
      SCIPdebugMsg(scip, "evaluation error / too large value (%g) for %p\n", fval, (void*)expr);
      goto TERMINATE;
   }

   /* add (f(sol) - f(x0))z + f(x0) */
   SCIP_CALL( SCIPaddRowprepTerm(scip, rowprep, bvar, coef*(fval - fval0)) );
   SCIPaddRowprepConstant(rowprep, coef*fval0);

   /* compute gradient */
   SCIP_CALL( SCIPcomputeConsExprExprGradient(scip, conshdlr, expr, sol, 0) );

   /* gradient evaluation error -> skip */
   if( SCIPgetConsExprExprDerivative(expr) == SCIP_INVALID ) /*lint !e777*/
   {
      *success = FALSE;
      SCIPdebugMsg(scip, "gradient evaluation error for %p\n", (void*)expr);
      goto TERMINATE;
   }

   scalar_prod = 0.0;
   for( v = 0; v < nvars; ++v )
   {
      SCIP_VAR* var;
      var = SCIPgetConsExprExprVarVar(varexprs[v]);

      /* add xi f'xi(sol) */
      SCIP_CALL( SCIPaddRowprepTerm(scip, rowprep, var, coef*SCIPgetConsExprExprPartialDiff(scip, conshdlr, expr, var)) );
      /* add -x0i f'xi(sol) */
      SCIPaddRowprepConstant(rowprep, -coef*vals0[v]*SCIPgetConsExprExprPartialDiff(scip, conshdlr, expr, var));

      /* compute -(soli - x0i) f'xi(sol) */
      scalar_prod -= (SCIPgetSolVal(scip, sol, var) - vals0[v])*SCIPgetConsExprExprPartialDiff(scip, conshdlr, expr, var);
   }

   /* add -(sol - x0) \nabla f(sol)) z */
   SCIP_CALL( SCIPaddRowprepTerm(scip, rowprep, bvar, coef*scalar_prod) );

 TERMINATE:
   SCIPfreeBufferArray(scip, &vars);
   SCIPfreeBufferArray(scip, &vals0);
   for( v = 0; v < nvars; ++v )
   {
      SCIP_CALL( SCIPreleaseConsExprExpr(scip, &varexprs[v]) );
   }
   SCIPfreeBufferArray(scip, &varexprs);

   return SCIP_OKAY;
}
#endif

/* checks if an expression is semicontinuous
 *
 * An expression is semicontinuous if all of its variables are semicontinuous
 * and share at least one common indicator variable
 */
static
SCIP_RETCODE exprIsSemicontinuous(
   SCIP*                 scip,               /**< SCIP data structure */
   SCIP_CONSHDLR*        conshdlr,           /**< expression constraint handler */
   SCIP_CONSEXPR_NLHDLRDATA* nlhdlrdata,     /**< nonlinear handler data */
   SCIP_CONSEXPR_NLHDLREXPRDATA* nlhdlrexprdata, /**< nlhdlr expression data */
   SCIP_CONSEXPR_EXPR*   expr,               /**< expression */
   SCIP_Bool*            res                 /**< buffer to store whether the expression is semicontinuous */
   )
{
   int v;
   SCIP_Bool var_is_sc;
   SCVARDATA* scvdata;
   SCIP_VAR* var;
   int nindicators;
   int nbnds0;
   int c;
   SCIP_VAR** indicators;

   *res = FALSE;

   /* constant expression is not semicontinuous */
   if( nlhdlrexprdata->nvars == 0 )
   {
      return SCIP_OKAY;
   }

   if( SCIPgetConsExprExprHdlr(expr) == SCIPgetConsExprExprHdlrSum(conshdlr) )
   {
      /* sums are treated separately because if there are variables that are non-semicontinuous but
       * appear only linearly, we still want to apply perspective to expr
       */
      for( c = 0; c < SCIPgetConsExprExprNChildren(expr); ++c )
      {
         SCIP_CONSEXPR_EXPR* child = SCIPgetConsExprExprChildren(expr)[c];
         SCIP_CONSEXPR_EXPR** childvarexprs;
         int nchildvarexprs;
         SCIP_Bool issc;

         if( SCIPisConsExprExprVar(child) )
         {
            /* save information on semicontinuity of child */
            SCIP_CALL( varIsSemicontinuous(scip, SCIPgetConsExprExprVarVar(child), nlhdlrdata->scvars, NULL, NULL,
                  &var_is_sc) );

            /* since child is a variable, go on regardless of the value of var_is_sc */
            continue;
         }

         SCIP_CALL( SCIPallocBufferArray(scip, &childvarexprs, nlhdlrexprdata->nvars) );
         SCIP_CALL( SCIPgetConsExprExprVarExprs(scip, conshdlr, child, childvarexprs, &nchildvarexprs) );

         issc = TRUE;

         /* all nonlinear terms of a sum should be semicontinuous */
         for( v = 0; v < nchildvarexprs; ++v )
         {
            var = SCIPgetConsExprExprVarVar(childvarexprs[v]);
            SCIP_CALL( varIsSemicontinuous(scip, var, nlhdlrdata->scvars, NULL, NULL, &var_is_sc) );

            if( !var_is_sc )
            {
               /* non-semicontinuous child which is (due to a previous check) not a var -> expr is non-semicontinuous */
               issc = FALSE;
               break;
            }
         }

         for( v = 0; v < nchildvarexprs; ++v )
         {
            SCIP_CALL( SCIPreleaseConsExprExpr(scip, &childvarexprs[v]) );
         }
         SCIPfreeBufferArray(scip, &childvarexprs);

         if( !issc )
            return SCIP_OKAY;
      }
   }
   else
   {
      /* all variables of a non-sum on/off term should be semicontinuous */
      for( v = 0; v < nlhdlrexprdata->nvars; ++v )
      {
         SCIP_CALL( varIsSemicontinuous(scip, nlhdlrexprdata->vars[v], nlhdlrdata->scvars, NULL, NULL, &var_is_sc) );
         if( !var_is_sc )
            return SCIP_OKAY;
      }
   }

   /* look for common binary variables for all variables of the expression */

   indicators = NULL;
   nindicators = 0;

   SCIPdebugMsg(scip, "Array intersection for vars %s, *nbvars = %d\n", SCIPvarGetName(nlhdlrexprdata->vars[0]), nindicators);
   for( v = 0; v < nlhdlrexprdata->nvars; ++v )
   {
#ifdef SCIP_DEBUG
      SCIPinfoMessage(scip, NULL, "\n%s; ", SCIPvarGetName(nlhdlrexprdata->vars[v]));
#endif
      scvdata = (SCVARDATA*)SCIPhashmapGetImage(nlhdlrdata->scvars, (void*) nlhdlrexprdata->vars[v]);

      if( scvdata == NULL )
         continue;

      if( indicators == NULL )
      {
         SCIP_CALL( SCIPduplicateBlockMemoryArray(scip, &indicators, scvdata->bvars, scvdata->nbnds) );
         nbnds0 = scvdata->nbnds;
         nindicators = nbnds0;
      }
      else
      {
         SCIPcomputeArraysIntersectionPtr((void**)indicators, nindicators, (void**)scvdata->bvars, scvdata->nbnds,
               SCIPvarComp, (void**)indicators, &nindicators);
      }

      /* if we have found out that the intersection is empty, expr is not semicontinuous */
      if( indicators != NULL && nindicators == 0 )
      {
         SCIPfreeBlockMemoryArray(scip, &indicators, nbnds0);
         return SCIP_OKAY;
      }
   }

   /* this can happen if all children are linear vars and none are semicontinuous */
   if( indicators == NULL )
   {
      return SCIP_OKAY;
   }
   assert(nindicators > 0 && nindicators <= nbnds0);

   if( nindicators < nbnds0 )
   {
      SCIP_CALL( SCIPreallocBlockMemoryArray(scip, &indicators, nbnds0, nindicators) );
   }

   for( v = 0; v < nindicators; ++v )
   {
      SCIP_CALL( SCIPcaptureVar(scip, indicators[v]) );
   }
   nlhdlrexprdata->indicators = indicators;
   nlhdlrexprdata->nindicators = nindicators;
   *res = TRUE;

   return SCIP_OKAY;
}

/** add the cut given by rowprep to sepastore */
static
SCIP_RETCODE addCut(
   SCIP*                 scip,               /**< SCIP data structure */
   SCIP_CONS*            cons,               /**< expression constraint */
   SCIP_ROWPREP*         rowprep,            /**< cut to be added */
   SCIP_SOL*             sol,                /**< solution to be separated */
   SCIP_RESULT*          result              /**< pointer to store result */
   )
{
   SCIP_Bool success;
   SCIP_ROW* row;

   /* merge coefficients that belong to same variable */
   SCIPmergeRowprepTerms(scip, rowprep);

   SCIP_CALL( SCIPcleanupRowprep(scip, rowprep, sol, SCIP_CONSEXPR_CUTMAXRANGE, SCIPgetLPFeastol(scip), NULL, &success) );

   /* if cut looks good (numerics ok and cutting off solution), then turn into row and add to sepastore */
   if( success )
   {
      SCIP_Bool infeasible;

      SCIP_CALL( SCIPgetRowprepRowCons(scip, &row, rowprep, cons) );

      SCIP_CALL( SCIPaddRow(scip, row, FALSE, &infeasible) );

      if( infeasible )
      {
         *result = SCIP_CUTOFF;
      }
      else
      {
         *result = SCIP_SEPARATED;
      }

      SCIP_CALL( SCIPreleaseRow(scip, &row) );
   }

   return SCIP_OKAY;
}

/** frees nlhdlrexprdata structure */
static
SCIP_RETCODE freeNlhdlrExprData(
   SCIP*                 scip,               /**< SCIP data structure */
   SCIP_CONSEXPR_NLHDLREXPRDATA* nlhdlrexprdata /**< nlhdlr expression data */
   )
{
   int v;

   if( nlhdlrexprdata->nindicators != 0 )
   {
      assert(nlhdlrexprdata->indicators != NULL);
      for( v = nlhdlrexprdata->nindicators - 1; v >= 0; --v )
      {
         SCIP_CALL( SCIPreleaseVar(scip, &(nlhdlrexprdata->indicators[v])) );
      }
      SCIPfreeBlockMemoryArray(scip, &(nlhdlrexprdata->indicators), nlhdlrexprdata->nindicators);
      SCIPfreeBlockMemoryArray(scip, &(nlhdlrexprdata->exprvals0), nlhdlrexprdata->nindicators);
   }

   for( v = nlhdlrexprdata->nvars - 1; v >= 0; --v )
   {
      SCIP_CALL( SCIPreleaseVar(scip, &(nlhdlrexprdata->vars[v])) );
   }
   SCIPfreeBlockMemoryArrayNull(scip, &nlhdlrexprdata->vars, nlhdlrexprdata->varssize);

   return SCIP_OKAY;
}

/** go into probing and set some variable bounds */
static
SCIP_RETCODE startProbing(
   SCIP*                 scip,               /**< SCIP data structure */
   SCIP_CONSEXPR_NLHDLRDATA* nlhdlrdata,     /**< nonlinear handler data */
   SCIP_CONSEXPR_NLHDLREXPRDATA* nlhdlrexprdata, /**< nonlinear expression data */
   SCIP_VAR**            probingvars,        /**< array of vars whose bounds we will change in probing */
   SCIP_INTERVAL*        probingdoms,        /**< array of intervals to which bounds of probingvars will be changed in probing */
   int                   nprobingvars,       /**< number of probing vars */
   SCIP_SOL*             sol,                /**< solution to be separated */
   SCIP_SOL**            solcopy             /**< buffer to store a copy of sol before going into probing */
)
{
   int v;
   SCIP_Real newlb;
   SCIP_Real newub;
   SCIP_Bool propagate;

   propagate = (int) SCIPgetCurrentNode(scip)->depth <= SCIPgetEffectiveRootDepth(scip);

   if( *solcopy == sol )
   {
      SCIP_CALL( SCIPcreateSol(scip, solcopy, NULL) );
      for( v = 0; v < nlhdlrexprdata->nvars; ++v )
      {
         SCIP_CALL( SCIPsetSolVal(scip, *solcopy, nlhdlrexprdata->vars[v], SCIPgetSolVal(scip, sol, nlhdlrexprdata->vars[v])) );
      }
      for( v = 0; v < nlhdlrexprdata->nindicators; ++v )
      {
         SCIP_CALL( SCIPsetSolVal(scip, *solcopy, nlhdlrexprdata->indicators[v], SCIPgetSolVal(scip, sol, nlhdlrexprdata->indicators[v])) );
      }
   }

   /* go into probing */
   SCIP_CALL( SCIPstartProbing(scip) );

   /* create a probing node */
   SCIP_CALL( SCIPnewProbingNode(scip) );

   /* apply stored bounds */
   for( v = 0; v < nprobingvars; ++v )
   {
      newlb = SCIPintervalGetInf(probingdoms[v]);
      newub = SCIPintervalGetSup(probingdoms[v]);

      if( SCIPisGT(scip, newlb, SCIPvarGetLbLocal(probingvars[v])) || (newlb >= 0.0 && SCIPvarGetLbLocal(probingvars[v]) < 0.0) )
      {
         SCIP_CALL( SCIPchgVarLbProbing(scip, probingvars[v], newlb) );
      }
      if( SCIPisLT(scip, newub, SCIPvarGetUbLocal(probingvars[v])) || (newub <= 0.0 && SCIPvarGetUbLocal(probingvars[v]) > 0.0) )
      {
         SCIP_CALL( SCIPchgVarUbProbing(scip, probingvars[v], newub) );
      }
   }

   if( propagate )
   {
      SCIP_Longint ndomreds;
      SCIP_Bool cutoff;

      SCIP_CALL( SCIPpropagateProbing(scip, nlhdlrdata->maxproprounds, &cutoff, &ndomreds) );
   }

   return SCIP_OKAY;
}

/* remove an indicator from nonlinear expression data */
static
void removeExprIndicator(
   SCIP_CONSEXPR_NLHDLREXPRDATA* nlexprdata,  /**< nonlinear expression data */
   int                    pos                 /**< position of the indicator */
)
{
   int i;

   assert(pos >= 0 && pos < nlexprdata->nindicators);

   for( i = pos; i < nlexprdata->nindicators - 1; ++i )
   {
      nlexprdata->indicators[i] = nlexprdata->indicators[i+1];
   }

   --nlexprdata->nindicators;
}

/** adds an auxiliary variable to the vars array in nlhdlrexprdata */
static
SCIP_RETCODE addAuxVar(
   SCIP*                 scip,               /**< SCIP data structure */
   SCIP_CONSEXPR_NLHDLREXPRDATA* nlhdlrexprdata, /**< nonlinear expression data */
   SCIP_HASHMAP*         auxvarmap,          /**< hashmap linking auxvars to positions in nlhdlrexprdata->vars */
   SCIP_VAR*             auxvar              /**< variable to be added */
)
{
   int pos;
   int newsize;

   assert(nlhdlrexprdata != NULL);
   assert(auxvar != NULL);

   pos = SCIPhashmapGetImageInt(auxvarmap, (void*) auxvar);

   if( pos != INT_MAX )
      return SCIP_OKAY;

   /* ensure size */
   if( nlhdlrexprdata->nvars + 1 > nlhdlrexprdata->varssize )
   {
      newsize = SCIPcalcMemGrowSize(scip, nlhdlrexprdata->nvars + 1);
      SCIP_CALL( SCIPreallocBlockMemoryArray(scip, &nlhdlrexprdata->vars, nlhdlrexprdata->varssize, newsize) );
      nlhdlrexprdata->varssize = newsize;
   }
   assert(nlhdlrexprdata->nvars + 1 <= nlhdlrexprdata->varssize);

   nlhdlrexprdata->vars[nlhdlrexprdata->nvars] = auxvar;
   SCIP_CALL( SCIPcaptureVar(scip, auxvar) );
   SCIP_CALL( SCIPhashmapSetImageInt(auxvarmap, (void*) auxvar, nlhdlrexprdata->nvars) );
   ++(nlhdlrexprdata->nvars);

   return SCIP_OKAY;
}

/** computes the 'off' value of the expression and the 'off' values of
  * semicontinuous auxiliary variables for each indicator variable
  */
static
SCIP_RETCODE computeOffValues(
   SCIP*                 scip,               /**< SCIP data structure */
   SCIP_CONSHDLR*        conshdlr,           /**< constraint handler */
   SCIP_CONSEXPR_NLHDLRDATA* hdlrdata,       /**< nonlinear handler data */
   SCIP_CONSEXPR_NLHDLREXPRDATA* exprdata,   /**< nonlinear expression data */
   SCIP_CONSEXPR_EXPR*   expr                /**< expression */
)
{
   SCIP_CONSEXPR_ITERATOR* it;
   SCIP_SOL* sol;
   int i;
   int v;
   int norigvars;
   SCIP_Real* origvals0;
   SCIP_VAR** origvars;
   SCIP_Bool var_is_sc;
   SCVARDATA* scvdata;
   SCIP_VAR* auxvar;
   SCIP_CONSEXPR_EXPR* curexpr;
   SCIP_HASHMAP* auxvarmap;
   SCIP_Bool hasnonsc;

   assert(expr != NULL);

   SCIP_CALL( SCIPallocBlockMemoryArray(scip, &(exprdata->exprvals0), exprdata->nindicators) );

   SCIP_CALL( SCIPcreateSol(scip, &sol, NULL) );
   SCIP_CALL( SCIPallocBufferArray(scip, &origvars, exprdata->nvars) );
   SCIP_CALL( SCIPallocBufferArray(scip, &origvals0, exprdata->nvars) );
   SCIP_CALL( SCIPhashmapCreate(&auxvarmap, SCIPblkmem(scip), 10) );
   SCIP_CALL( SCIPexpriteratorCreate(&it, conshdlr, SCIPblkmem(scip)) );

   for( v = 0; v < exprdata->nvars; ++v )
   {
      origvars[v] = exprdata->vars[v];
   }
   norigvars = exprdata->nvars;

   for( i = 0; i < exprdata->nindicators; ++i )
   {
      hasnonsc = FALSE;

      /* set sol to the off value of all expr vars for this indicator */
      for( v = 0; v < norigvars; ++v )
      {
         SCIP_CALL( varIsSemicontinuous(scip, origvars[v], hdlrdata->scvars, exprdata->indicators[i], &origvals0[v],
               &var_is_sc) );

         /* set vals0[v] = 0 if var is non-sc - then it will not contribute to exprvals0[i] since any
          * non-sc var must be linear
          */
         if( !var_is_sc )
         {
            origvals0[v] = 0.0;
            hasnonsc = TRUE;
         }
      }
      SCIPsetSolVals(scip, sol, norigvars, origvars, origvals0);
      SCIP_CALL( SCIPevalConsExprExpr(scip, conshdlr, expr, sol, 0) );

      if( SCIPgetConsExprExprValue(expr) == SCIP_INVALID )
      {
         SCIPdebugMsg(scip, "expression evaluation failed for %p, removing the indicator\n", (void*)expr);
         removeExprIndicator(exprdata, i);
         continue;
      }

      exprdata->exprvals0[i] = SCIPgetConsExprExprValue(expr);

      /* iterate through the expression and create scvdata for aux vars */
      SCIP_CALL( SCIPexpriteratorInit(it, expr, SCIP_CONSEXPRITERATOR_DFS, FALSE) );
      curexpr = SCIPexpriteratorGetCurrent(it);

      while( !SCIPexpriteratorIsEnd(it) )
      {
         if( curexpr->auxvar != NULL )
         {
            SCIP_Bool issc = TRUE;

            auxvar = SCIPgetConsExprExprAuxVar(curexpr);

            if( hasnonsc )
            {
               /* expr is a sum with non-semicontinuous terms. Therefore, curexpr might be
                * non-semicontinuous. In that case the auxvar is also non-semicontinuous, so
                * we will skip on/off bounds computation.
                */
               SCIP_CONSEXPR_EXPR** childvarexprs;
               int nchildvarexprs;
               SCIP_VAR* var;

               if( SCIPgetConsExprExprHdlr(curexpr) == SCIPgetConsExprExprHdlrVar(conshdlr) )
               {
                  /* easy case: curexpr is a variable, can check semicontinuity immediately */
                  SCIP_CALL( varIsSemicontinuous(scip, SCIPgetConsExprExprVarVar(curexpr), hdlrdata->scvars, NULL,
                        NULL, &var_is_sc) );
                  issc = var_is_sc;
               }
               else
               {
                  SCIP_CALL( SCIPallocBufferArray(scip, &childvarexprs, norigvars) );
                  SCIP_CALL( SCIPgetConsExprExprVarExprs(scip, conshdlr, curexpr, childvarexprs, &nchildvarexprs) );

                  /* all nonlinear variables of a sum on/off term should be semicontinuous */
                  for( v = 0; v < nchildvarexprs; ++v )
                  {
                     var = SCIPgetConsExprExprVarVar(childvarexprs[v]);
                     SCIP_CALL( varIsSemicontinuous(scip, var, hdlrdata->scvars, NULL, NULL, &var_is_sc) );

                     if( !var_is_sc )
                     {
                        issc = FALSE;
                        break;
                     }
                  }

                  for( v = 0; v < nchildvarexprs; ++v )
                  {
                     SCIP_CALL( SCIPreleaseConsExprExpr(scip, &childvarexprs[v]) );
                  }
                  SCIPfreeBufferArray(scip, &childvarexprs);
               }
            }

            if( issc )
            {
               /* we know that all vars are sc with respect to exprdata->indicators; it remains to:
                * - get or create the scvdata structure
                * - add it to scvars hashmap
                * - find the expr's off value
                * - add the indicator and off value to scvdata
                */
               scvdata = (SCVARDATA*) SCIPhashmapGetImage(hdlrdata->scvars, (void*)auxvar);
               if( scvdata == NULL )
               {
                  SCIP_CALL( SCIPallocClearBlockMemory(scip, &scvdata) );
                  SCIP_CALL( SCIPallocBlockMemoryArray(scip, &scvdata->bvars,  exprdata->nindicators) );
                  SCIP_CALL( SCIPallocBlockMemoryArray(scip, &scvdata->vals0, exprdata->nindicators) );
                  SCIP_CALL( SCIPallocBlockMemoryArray(scip, &scvdata->lbs1, exprdata->nindicators) );
                  SCIP_CALL( SCIPallocBlockMemoryArray(scip, &scvdata->ubs1, exprdata->nindicators) );
                  scvdata->bndssize = exprdata->nindicators;
                  SCIP_CALL( SCIPhashmapInsert(hdlrdata->scvars, auxvar, scvdata) );
               }

               SCIP_CALL( addSCVarIndicator(scip, scvdata, exprdata->indicators[i], SCIPgetConsExprExprValue(curexpr),
                     SCIPvarGetLbGlobal(auxvar), SCIPvarGetUbGlobal(auxvar)) );
            }

            SCIP_CALL( addAuxVar(scip, exprdata, auxvarmap, auxvar) );
         }

         curexpr = SCIPexpriteratorGetNext(it);
      }
   }

   SCIPexpriteratorFree(&it);
   SCIPhashmapFree(&auxvarmap);
   SCIPfreeBufferArray(scip, &origvals0);
   SCIPfreeBufferArray(scip, &origvars);
   SCIP_CALL( SCIPfreeSol(scip, &sol) );

   return SCIP_OKAY;
}

/** analyse on/off bounds on a variable for: 1) tightening bounds in probing for indicator = 1,
  * 2) fixing indicator / detecting cutoff if one or both states is infeasible,
  * 3) tightening local bounds if indicator is fixed.
  *
  * probinglb and probingub are set to SCIP_INVALID if bounds on var shouldn't be changed in probing.
  */
static
SCIP_RETCODE analyseVarOnoffBounds(
   SCIP*                 scip,               /**< SCIP data structure */
   SCIP_CONSEXPR_NLHDLRDATA* nlhdlrdata,     /**< nonlinear handler data */
   SCIP_VAR*             var,                /**< variable */
   SCIP_VAR*             indicator,          /**< indicator variable */
   SCIP_Bool             indvalue,           /**< indicator value for which the bounds are applied */
   SCIP_Bool*            infeas,             /**< pointer to store whether infeasibility has been detected */
   SCIP_Real*            probinglb,          /**< pointer to store the lower bound to be applied in probing */
   SCIP_Real*            probingub,          /**< pointer to store the upper bound to be applied in probing */
   SCIP_Bool             doprobing,          /**< whether we want to go into probing */
   SCIP_Bool*            reduceddom          /**< pointer to store whether any variables were fixed */
)
{
   SCVARDATA* scvdata;
   int pos;
   SCIP_Real sclb;
   SCIP_Real scub;
   SCIP_Real loclb;
   SCIP_Real locub;
   SCIP_Bool bndchgsuccess;

   assert(var != NULL);
   assert(indicator != NULL);
   assert(infeas != NULL);
   assert(reduceddom != NULL);

   /* shouldn't be called if indicator is fixed to !indvalue */
   assert((indvalue && SCIPvarGetUbLocal(indicator) > 0.5) || (!indvalue && SCIPvarGetLbLocal(indicator) < 0.5));

   *infeas = FALSE;
   *reduceddom = FALSE;
   scvdata = getSCVarDataInd(nlhdlrdata->scvars, var, indicator, &pos);
   if( doprobing )
   {
      assert(probinglb != NULL);
      assert(probingub != NULL);

      *probinglb = SCIP_INVALID;
      *probingub = SCIP_INVALID;
   }

   /* nothing to do for non-semicontinuous variables */
   if( scvdata == NULL )
   {
      return SCIP_OKAY;
   }

   sclb = indvalue ? scvdata->lbs1[pos] : scvdata->vals0[pos];
   scub = indvalue ? scvdata->ubs1[pos] : scvdata->vals0[pos];
   loclb = SCIPvarGetLbLocal(var);
   locub = SCIPvarGetUbLocal(var);

   /* use a non-redundant lower bound */
   if( SCIPisGT(scip, sclb, SCIPvarGetLbLocal(var)) || (sclb >= 0.0 && loclb < 0.0) )
   {
      /* first check for infeasibility */
      if( SCIPisFeasGT(scip, sclb, SCIPvarGetUbLocal(var)) )
      {
         SCIP_CALL( SCIPfixVar(scip, indicator, !indvalue, infeas, &bndchgsuccess) );
         *reduceddom += bndchgsuccess;
         if( *infeas )
         {
            return SCIP_OKAY;
         }
      }
      else if( SCIPvarGetUbLocal(indicator) <= 0.5 || SCIPvarGetLbLocal(indicator) >= 0.5 )
      {
         /* indicator is fixed; due to a previous check, here it can only be fixed to indvalue;
          * therefore, sclb is valid for the current node
          */

         if( indvalue == 0 )
         {
            assert(sclb == scub);
            SCIP_CALL( SCIPfixVar(scip, var, sclb, infeas, &bndchgsuccess) );
         }
         else
            SCIP_CALL( SCIPtightenVarLb(scip, var, sclb, FALSE, infeas, &bndchgsuccess) );
         *reduceddom += bndchgsuccess;
         if( *infeas )
         {
            return SCIP_OKAY;
         }
      }
   }

   /* use a non-redundant upper bound */
   if( SCIPisLT(scip, scub, SCIPvarGetUbLocal(var)) || (scub <= 0.0 && locub > 0.0) )
   {
      /* first check for infeasibility */
      if( SCIPisFeasLT(scip, scub, SCIPvarGetLbLocal(var)) )
      {
         SCIP_CALL( SCIPfixVar(scip, indicator, !indvalue, infeas, &bndchgsuccess) );
         *reduceddom += bndchgsuccess;
         if( *infeas )
         {
            return SCIP_OKAY;
         }
      }
      else if( SCIPvarGetUbLocal(indicator) <= 0.5 || SCIPvarGetLbLocal(indicator) >= 0.5 )
      {
         /* indicator is fixed; due to a previous check, here it can only be fixed to indvalue;
          * therefore, scub is valid for the current node
          */

         if( indvalue == 0 )
         {
            assert(sclb == scub);
            SCIP_CALL( SCIPfixVar(scip, var, sclb, infeas, &bndchgsuccess) );
         }
         else
            SCIP_CALL( SCIPtightenVarUb(scip, var, scub, FALSE, infeas, &bndchgsuccess) );
         *reduceddom += bndchgsuccess;
         if( *infeas )
         {
            return SCIP_OKAY;
         }
      }
   }

   /* If a bound change has been found and indvalue == TRUE, try to use the new bounds.
    * This is only done for indvalue == TRUE since this is where enfo asks other nlhdlrs to estimate,
    * and at indicator == FALSE we already only have a single point
    */
   if( doprobing && indvalue && (((scub - sclb) / (locub - loclb)) <= 1.0 - nlhdlrdata->mindomreduction ||
       (sclb >= 0.0 && loclb < 0.0) || (scub <= 0.0 && locub > 0.0)) )
   {
      *probinglb = sclb;
      *probingub = scub;
   }

#ifdef SCIP_DEBUG
   SCIPdebugMsg(scip, "%s in [%g, %g] instead of [%g, %g] (vals0 = %g)\n", SCIPvarGetName(var), sclb, scub,
                SCIPvarGetLbLocal(var), SCIPvarGetUbLocal(var), scvdata->vals0[pos]);
#endif

   return SCIP_OKAY;
}

/** looks for bound tightenings to be applied either in the current node or in probing
 *
 * Loops through both possible values of indicator and calls analyseVarOnoffBounds. Might update the *doprobing
 * flag by setting it to FALSE if:
 * - indicator is fixed or
 * - analyseVarOnoffBounds hasn't found a sufficient improvement at indicator==1.
 *
 * If *doprobing==TRUE, stores bounds suggested by analyseVarOnoffBounds in order to apply them in probing together
 * with the fixing indicator=1.
 */
static
SCIP_RETCODE analyseOnoffBounds(
   SCIP*                 scip,               /**< SCIP data structure */
   SCIP_CONSEXPR_NLHDLRDATA* nlhdlrdata,     /**< nonlinear handler data */
   SCIP_CONSEXPR_NLHDLREXPRDATA* nlhdlrexprdata, /**< nonlinear expression data */
   SCIP_VAR*             indicator,          /**< indicator variable */
   SCIP_VAR***           probingvars,        /**< array to store variables whose bounds will be changed in probing */
   SCIP_INTERVAL**       probingdoms,        /**< array to store bounds to be applied in probing */
   int*                  nprobingvars,       /**< pointer to store number of vars whose bounds will be changed in probing */
   SCIP_Bool*            doprobing,          /**< pointer to the flag telling whether we want to do probing */
   SCIP_RESULT*          result              /**< pointer to store the result */
)
{
   int v;
   SCIP_VAR* var;
   SCIP_Bool infeas;
   int b;
   SCIP_Real probinglb;
   SCIP_Real probingub;
   SCIP_Bool changed;
   SCIP_Bool reduceddom;

   assert(indicator != NULL);
   assert(nprobingvars != NULL);
   assert(doprobing != NULL);
   assert(result != NULL);

   changed = FALSE;

   /* no probing if indicator already fixed */
   if( SCIPvarGetUbLocal(indicator) <= 0.5 || SCIPvarGetLbLocal(indicator) >= 0.5 )
   {
      *doprobing = FALSE;
   }

   /* consider each possible value of indicator */
   for( b = 0; b < 2; ++b )
   {
      for( v = 0; v < nlhdlrexprdata->nvars; ++v )
      {
         /* nothing left to do if indicator is already fixed to !indvalue
          * (checked in the inner loop since analyseVarOnoff bounds might fix the indicator)
          */
         if( (b == 1 && SCIPvarGetUbLocal(indicator) <= 0.5) || (b == 0 && SCIPvarGetLbLocal(indicator) >= 0.5) )
         {
            *doprobing = FALSE;
            break;
         }

         var = nlhdlrexprdata->vars[v];

         SCIP_CALL( analyseVarOnoffBounds(scip, nlhdlrdata, var, indicator, b == 1, &infeas, &probinglb,
               &probingub, *doprobing, &reduceddom) );

         if( infeas )
         {
            *result = SCIP_CUTOFF;
            *doprobing = FALSE;
            return SCIP_OKAY;
         }
         else if( reduceddom )
         {
            *result = SCIP_REDUCEDDOM;
         }

         if( !(*doprobing) )
            continue;

         /* if bounds to be applied in probing have been found, store them */
         if( probinglb != SCIP_INVALID )
         {
            assert(probingub != SCIP_INVALID);

            SCIP_CALL( SCIPreallocBufferArray(scip, probingvars, *nprobingvars + 1) );
            SCIP_CALL( SCIPreallocBufferArray(scip, probingdoms, *nprobingvars + 1) );
            (*probingvars)[*nprobingvars] = var;
            (*probingdoms)[*nprobingvars].inf = probinglb;
            (*probingdoms)[*nprobingvars].sup = probingub;
            ++*nprobingvars;

            changed = TRUE;
         }
      }
   }

   if( !changed )
   {
      *doprobing = FALSE;
   }

   /* TODO only report SCIP_REDUCEDDOM if the new bounds cut off the current solution? */

   return SCIP_OKAY;
}

/*
 * Callback methods of nonlinear handler
 */

/** nonlinear handler copy callback */
static
SCIP_DECL_CONSEXPR_NLHDLRCOPYHDLR(nlhdlrCopyhdlrPerspective)
{ /*lint --e{715}*/
   assert(targetscip != NULL);
   assert(targetconsexprhdlr != NULL);
   assert(sourcenlhdlr != NULL);
   assert(strcmp(SCIPgetConsExprNlhdlrName(sourcenlhdlr), NLHDLR_NAME) == 0);

   SCIP_CALL( SCIPincludeConsExprNlhdlrPerspective(targetscip, targetconsexprhdlr) );

   return SCIP_OKAY;
}


/** callback to free data of handler */
static
SCIP_DECL_CONSEXPR_NLHDLRFREEHDLRDATA(nlhdlrFreehdlrdataPerspective)
{ /*lint --e{715}*/
   SCIP_HASHMAPENTRY* entry;
   SCVARDATA* data;
   int c;
   int i;

   if( (*nlhdlrdata)->scvars != NULL )
   {
      for( c = 0; c < SCIPhashmapGetNEntries((*nlhdlrdata)->scvars); ++c )
      {
         entry = SCIPhashmapGetEntry((*nlhdlrdata)->scvars, c);
         if( entry != NULL )
         {
            data = (SCVARDATA*) SCIPhashmapEntryGetImage(entry);
            SCIPfreeBlockMemoryArray(scip, &data->ubs1, data->bndssize);
            SCIPfreeBlockMemoryArray(scip, &data->lbs1, data->bndssize);
            SCIPfreeBlockMemoryArray(scip, &data->vals0, data->bndssize);
            SCIPfreeBlockMemoryArray(scip, &data->bvars, data->bndssize);
            SCIPfreeBlockMemory(scip, &data);
         }
      }
      SCIPhashmapFree(&((*nlhdlrdata)->scvars));
   }

   SCIPfreeBlockMemory(scip, nlhdlrdata);

   return SCIP_OKAY;
}


/** callback to free expression specific data */
static
SCIP_DECL_CONSEXPR_NLHDLRFREEEXPRDATA(nlhdlrFreeExprDataPerspective)
{  /*lint --e{715}*/
   SCIP_CALL( freeNlhdlrExprData(scip, *nlhdlrexprdata) );
   SCIPfreeBlockMemory(scip, nlhdlrexprdata);

   return SCIP_OKAY;
}

/** callback to be called in initialization */
#if 0
static
SCIP_DECL_CONSEXPR_NLHDLRINIT(nlhdlrInitPerspective)
{  /*lint --e{715}*/
   return SCIP_OKAY;
}
#endif

static
SCIP_DECL_CONSEXPR_NLHDLREXIT(nlhdlrExitPerspective)
{  /*lint --e{715}*/
   if( nlhdlr->ndetections != 0 )
   {
      SCIPinfoMessage(scip, NULL, "\nndetects = %d\n", nlhdlr->ndetections);
   }

   return SCIP_OKAY;
}

/** callback to detect structure in expression tree
 *
 *  We are looking for expressions g(x), where x is a vector of semicontinuous variables that all share at least one
 *  indicator variable.
 */
static
SCIP_DECL_CONSEXPR_NLHDLRDETECT(nlhdlrDetectPerspective)
{ /*lint --e{715}*/
   SCIP_CONSEXPR_NLHDLRDATA* nlhdlrdata;
   int i;
   SCIP_CONSEXPR_EXPR** varexprs;

   nlhdlrdata = SCIPgetConsExprNlhdlrData(nlhdlr);

   assert(scip != NULL);
   assert(nlhdlr != NULL);
   assert(expr != NULL);
   assert(enforcemethods != NULL);
   assert(enforcedbelow != NULL);
   assert(enforcedabove != NULL);
   assert(success != NULL);
   assert(nlhdlrexprdata != NULL);
   assert(nlhdlrdata != NULL);

   *success = FALSE;

   /* do not run in presolve, as we only do separation */
   if( SCIPgetStage(scip) <= SCIP_STAGE_INITSOLVE )
   {
      return SCIP_OKAY;
   }

   if( SCIPgetNBinVars(scip) == 0 )
   {
      SCIPdebugMsg(scip, "problem has no binary variables, not running perspective detection\n");
      return SCIP_OKAY;
   }

   /* some other nonlinear handler should be able to separate */
   if( !(*enforcemethods & SCIP_CONSEXPR_EXPRENFO_SEPABELOW) && !(*enforcemethods & SCIP_CONSEXPR_EXPRENFO_SEPAABOVE) )
   {
      SCIPdebugMsg(scip, "\nno enforcement method, exiting detect");
      return SCIP_OKAY;
   }

   if( SCIPgetConsExprExprHdlr(expr) == SCIPgetConsExprExprHdlrSum(conshdlr) )
   {
      /* If a sum expression is handled only by default nlhdlr, then all the children will have auxiliary vars.
       * Since the sum will then be linear in auxiliary variables, perspective can't improve anything for it
       */
      SCIP_Bool hasnondefault = FALSE;

      for( i = 0; i < expr->nenfos; ++i )
      {
         if( strcmp(SCIPgetConsExprNlhdlrName(expr->enfos[i]->nlhdlr), "default") != 0 )
         {
            hasnondefault = TRUE;
            break;
         }
      }

      if( !hasnondefault )
      {
         SCIPinfoMessage(scip, NULL, "\nignoring a sum with default nlhdlr only");
         return SCIP_OKAY;
      }
   }

#ifdef SCIP_DEBUG
      SCIPdebugMsg(scip, "Called perspective detect, expr = %p: ", expr);
   SCIPprintConsExprExpr(scip, conshdlr, expr, NULL);
   SCIPdebugMsgPrint(scip, "\n");
#endif

   /* allocate memory */
   SCIP_CALL( SCIPallocClearBlockMemory(scip, nlhdlrexprdata) );
   if( nlhdlrdata->scvars == NULL )
   {
      SCIP_CALL( SCIPhashmapCreate(&(nlhdlrdata->scvars), SCIPblkmem(scip), SCIPgetNVars(scip)) );
   }

   /* save varexprs to nlhdlrexprdata */
   SCIP_CALL( SCIPgetConsExprExprNVars(scip, conshdlr, expr, &(*nlhdlrexprdata)->nvars) );
   SCIP_CALL( SCIPallocBlockMemoryArray(scip, &(*nlhdlrexprdata)->vars, (*nlhdlrexprdata)->nvars) );
   SCIP_CALL( SCIPallocBufferArray(scip, &varexprs, (*nlhdlrexprdata)->nvars) );
   (*nlhdlrexprdata)->varssize = (*nlhdlrexprdata)->nvars;
   SCIP_CALL( SCIPgetConsExprExprVarExprs(scip, conshdlr, expr, varexprs, &(*nlhdlrexprdata)->nvars) );
   for( i = 0; i < (*nlhdlrexprdata)->nvars; ++i )
   {
      (*nlhdlrexprdata)->vars[i] = SCIPgetConsExprExprVarVar(varexprs[i]);
      SCIP_CALL( SCIPreleaseConsExprExpr(scip, &varexprs[i]) );
      SCIP_CALL( SCIPcaptureVar(scip, (*nlhdlrexprdata)->vars[i]) );
   }
   SCIPfreeBufferArray(scip, &varexprs);

   /* check if expr is semicontinuous and save indicator variables */
   SCIP_CALL( exprIsSemicontinuous(scip, conshdlr, nlhdlrdata, *nlhdlrexprdata, expr, success) );

   if( *success )
   {
      int sindicators;

      sindicators = (*nlhdlrexprdata)->nindicators;

      /* compute 'off' values and propagate semicontinuity */
      SCIP_CALL( computeOffValues(scip, conshdlr, nlhdlrdata, *nlhdlrexprdata, expr) );

      /* some indicator variables might have been removed if evaluation failed, check how many remain */
      if( (*nlhdlrexprdata)->nindicators == 0 )
      {
         *success = FALSE;
      }
      else if( (*nlhdlrexprdata)->nindicators < sindicators )
      {
         SCIP_CALL( SCIPreallocBlockMemoryArray(scip, &(*nlhdlrexprdata)->indicators, sindicators,
               (*nlhdlrexprdata)->nindicators) );
         SCIP_CALL( SCIPreallocBlockMemoryArray(scip, &(*nlhdlrexprdata)->exprvals0, sindicators,
                 (*nlhdlrexprdata)->nindicators) );
      }
   }

   if( *success )
   {
      assert((*nlhdlrexprdata)->nindicators > 0);

#ifdef SCIP_DEBUG
      SCIPinfoMessage(scip, NULL, "detected an on/off expr: ");
      SCIPprintConsExprExpr(scip, conshdlr, expr, NULL);
      SCIPinfoMessage(scip, NULL, "\n");
#endif

      /* if we get here, sepa enforcemethods should have already been set by other handler(s) */
      assert(((*enforcemethods & SCIP_CONSEXPR_EXPRENFO_SEPABELOW) && *enforcedbelow)
         || ((*enforcemethods & SCIP_CONSEXPR_EXPRENFO_SEPAABOVE) && *enforcedabove));

      assert(*nlhdlrexprdata != NULL);
   }
   else
   {
      SCIP_CALL( freeNlhdlrExprData(scip, *nlhdlrexprdata) );
      SCIPfreeBlockMemory(scip, nlhdlrexprdata);
      *nlhdlrexprdata = NULL;
   }

   return SCIP_OKAY;
}


/** auxiliary evaluation callback of nonlinear handler */
static
SCIP_DECL_CONSEXPR_NLHDLREVALAUX(nlhdlrEvalauxPerspective)
{ /*lint --e{715}*/
   int e;
   SCIP_Real maxdiff;
   SCIP_Real auxvarvalue;

   assert(scip != NULL);
   assert(expr != NULL);
   assert(auxvalue != NULL);

   auxvarvalue = SCIPgetSolVal(scip, sol, expr->auxvar);
   maxdiff = 0.0;
   *auxvalue = auxvarvalue;

   for( e = 0; e < expr->nenfos; ++e )
   {
      if( !SCIPhasConsExprNlhdlrEstimate(expr->enfos[e]->nlhdlr) )
         continue;

      SCIP_CALL( SCIPevalauxConsExprNlhdlr(scip, expr->enfos[e]->nlhdlr, expr, expr->enfos[e]->nlhdlrexprdata,
            &expr->enfos[e]->auxvalue, sol) );

      if( REALABS(expr->enfos[e]->auxvalue - auxvarvalue) > maxdiff && expr->enfos[e]->auxvalue != SCIP_INVALID )
      {
         maxdiff = REALABS(expr->enfos[e]->auxvalue - auxvarvalue);
         *auxvalue = expr->enfos[e]->auxvalue;
      }
   }

   return SCIP_OKAY;
}

/** callback to detect structure in expression tree */
#if 0
static
SCIP_DECL_CONSEXPR_NLHDLRINITSEPA(nlhdlrInitSepaPerspective)
{ /*lint --e{715}*/
   SCIPerrorMessage("method of perspective nonlinear handler not implemented yet\n");
   SCIPABORT(); /*lint --e{527}*/

   return SCIP_OKAY;
}
#endif


/** separation deinitialization method of a nonlinear handler (called during CONSEXITSOL) */
#if 0
static
SCIP_DECL_CONSEXPR_NLHDLREXITSEPA(nlhdlrExitSepaPerspective)
{ /*lint --e{715}*/
   SCIPerrorMessage("method of perspective nonlinear handler not implemented yet\n");
   SCIPABORT(); /*lint --e{527}*/

   return SCIP_OKAY;
}
#endif

/** saves local bounds on all expression variables, including auxiliary variables, obtained from propagating
 * indicator == 1 to the corresponding SCVARDATA (should only be used in the root node)
 * */
static
SCIP_RETCODE tightenOnBounds(
   SCIP*                 scip,               /**< SCIP data structure */
   SCIP_CONSEXPR_NLHDLREXPRDATA* nlhdlrexprdata, /**< nonlinear expression data */
   SCIP_HASHMAP*         scvars,             /**< hashmap with semicontinuous variables */
   SCIP_VAR*             indicator           /**< indicator variable */
   )
{
   int v;
   SCIP_VAR* var;
   SCVARDATA* scvdata;
   int pos;

   for( v = 0; v < nlhdlrexprdata->nvars; ++v )
   {
      var = nlhdlrexprdata->vars[v];
      scvdata = getSCVarDataInd(scvars, var, indicator, &pos);

      if( scvdata != NULL )
      {
         scvdata->lbs1[pos] = MAX(scvdata->lbs1[pos], SCIPvarGetLbLocal(var));
         scvdata->ubs1[pos] = MIN(scvdata->ubs1[pos], SCIPvarGetUbLocal(var));
      }
   }

   return SCIP_OKAY;
}

/** nonlinear handler enforcement callback
 *
 * "Perspectivies" cuts produced by other handlers. Suppose that we want to separate x from the set g(x) <= 0.
 * If g(x) = g0 if indicator z = 0, and a cut is given by sum aixi + c <= aux, where xi = xi0 if z = 0 for all i,
 * then the "perspectivied" cut is sum aixi + c + (1 - z)*(g0 - c - sum aix0i) <= aux. This ensures that at z = 1,
 * the new cut is equivalent to the given cut, and at z = 0 it reduces to g0 <= aux.
 */
static
SCIP_DECL_CONSEXPR_NLHDLRENFO(nlhdlrEnfoPerspective)
{ /*lint --e{715}*/
   SCIP_ROWPREP* rowprep;
   SCIP_VAR* auxvar;
   int i;
   int j;
   SCIP_CONSEXPR_NLHDLRDATA* nlhdlrdata;
   SCIP_Real cst0;
   SCIP_VAR* indicator;
   SCIP_PTRARRAY* rowpreps2;
   SCIP_PTRARRAY* rowpreps;
   int nrowpreps;
   SCIP_SOL* solcopy;
   SCIP_Bool doprobing;
   SCIP_BOOLARRAY* addedbranchscores2;
   SCIP_Bool stop;
   int nenfos;
   SCIP_CONSEXPR_EXPRENFO** enfos;

   nlhdlrdata = SCIPgetConsExprNlhdlrData(nlhdlr);

#ifdef SCIP_DEBUG
   SCIPdebugMsg(scip, "enforcement method of perspective nonlinear handler called for expr %p: ", expr);
   SCIP_CALL( SCIPprintConsExprExpr(scip, conshdlr, expr, NULL) );
   SCIPinfoMessage(scip, NULL, " at\n");
   for( i = 0; i < nlhdlrexprdata->nvars; ++i )
   {
      SCIPinfoMessage(scip, NULL, "%s = %g\n", SCIPvarGetName(nlhdlrexprdata->vars[i]),
              SCIPgetSolVal(scip, sol, nlhdlrexprdata->vars[i]));
   }
   SCIPinfoMessage(scip, NULL, "%s = %g", SCIPvarGetName(SCIPgetConsExprExprAuxVar(expr)),
           SCIPgetSolVal(scip, sol, SCIPgetConsExprExprAuxVar(expr)));
#endif

   assert(scip != NULL);
   assert(expr != NULL);
   assert(conshdlr != NULL);
   assert(nlhdlrexprdata != NULL);
   assert(nlhdlrdata != NULL);

   auxvar = SCIPgetConsExprExprAuxVar(expr);
   assert(auxvar != NULL);

   /* detect should have picked only those expressions for which at least one other nlhdlr can enforce */
   assert(expr->nenfos > 1);

   SCIP_CALL( SCIPallocBufferArray(scip, &enfos, expr->nenfos - 1) );

   doprobing = FALSE;
   nenfos = 0;

   /* find suitable nlhdlrs and check if there is enough violation to do probing */
   for( j = 0; j < expr->nenfos; ++j )
   {
      SCIP_CONSEXPR_NLHDLR* nlhdlr2;
      SCIP_Real violation;
      SCIP_Bool underestimate2;
      SCIP_Bool overestimate2;

      nlhdlr2 = expr->enfos[j]->nlhdlr;

      if( !SCIPhasConsExprNlhdlrEstimate(nlhdlr2) || nlhdlr2 == nlhdlr ) /* TODO if persp has no estimate, the latter is not needed */
         continue;

      /* evalaux should have called evalaux of other nlhdlrs by now */
      SCIP_CALL( SCIPgetConsExprExprAbsAuxViolation(scip, conshdlr, expr, expr->enfos[j]->auxvalue, sol, &violation,
            &underestimate2, &overestimate2) );
      assert(violation >= 0.0);

      if( (overestimate && !overestimate2) || (!overestimate && !underestimate2) )
         continue;

      if( !allowweakcuts && violation < SCIPfeastol(scip) )
         continue;

      enfos[nenfos] = expr->enfos[j];
      ++nenfos;

      if( violation >= nlhdlrdata->minviolprobing )
         doprobing = TRUE;
   }

   /* only do probing if expr is nonconvex and we are not in probing already */
   SCIP_CALL( SCIPcomputeConsExprExprCurvature(scip, expr) );
   if( (SCIPgetConsExprExprCurvature(expr) == SCIP_EXPRCURV_CONVEX && !overestimate) ||
       (SCIPgetConsExprExprCurvature(expr) == SCIP_EXPRCURV_CONCAVE && overestimate) ||
       SCIPinProbing(scip)  || SCIPgetSubscipDepth(scip) != 0 )
      doprobing = FALSE;

   if( nlhdlrdata->probingonlyinsepa && addbranchscores )
      doprobing = FALSE;

   nrowpreps = 0;
   *result = SCIP_DIDNOTFIND;
   solcopy = sol;
   stop = FALSE;

   SCIP_CALL( SCIPcreatePtrarray(scip, &rowpreps2) );
   SCIP_CALL( SCIPcreatePtrarray(scip, &rowpreps) );
   SCIP_CALL( SCIPcreateBoolarray(scip, &addedbranchscores2) );

   /* build cuts for every indicator variable */
   for( i = 0; i < nlhdlrexprdata->nindicators && !stop; ++i )
   {
      int v;
      int minidx;
      int maxidx;
      int r;
      SCIP_Bool var_is_sc;
      SCIP_Real val0;
      SCIP_VAR** probingvars;
      SCIP_INTERVAL* probingdoms;
      int nprobingvars;
      SCIP_Bool doprobingind;

      indicator = nlhdlrexprdata->indicators[i];
      probingvars = NULL;
      probingdoms = NULL;
      nprobingvars = 0;
      doprobingind = doprobing;

      SCIP_CALL( analyseOnoffBounds(scip, nlhdlrdata, nlhdlrexprdata, indicator, &probingvars, &probingdoms,
            &nprobingvars, &doprobingind, result) );

      /* don't add perspective cuts for fixed indicators since there is no use for perspectivy */
      if( SCIPvarGetLbLocal(indicator) >= 0.5 )
      {
         assert(!doprobingind);
         continue;
      }
      if( SCIPvarGetUbLocal(indicator) <= 0.5 )
      { /* this case is stronger as it implies that everything is fixed;
         * therefore we are now happy
         */
         assert(!doprobingind);
         goto TERMINATE;
      }

      if( doprobingind )
      {
         SCIP_Bool propagate;

         propagate = (int) SCIPgetCurrentNode(scip)->depth <= SCIPgetEffectiveRootDepth(scip);

#ifndef NDEBUG
         SCIP_Real* solvals;
         SCIP_CALL( SCIPallocBufferArray(scip, &solvals, nlhdlrexprdata->nvars) );
         for( v = 0; v < nlhdlrexprdata->nvars; ++v )
         {
            solvals[v] = SCIPgetSolVal(scip, sol, nlhdlrexprdata->vars[v]);
         }
#endif

         SCIP_CALL( SCIPstartClock(scip, nlhdlr->probingtime) );
         SCIP_CALL( startProbing(scip, nlhdlrdata, nlhdlrexprdata, probingvars, probingdoms, nprobingvars, sol, &solcopy) );
         SCIP_CALL( SCIPstopClock(scip, nlhdlr->probingtime) );

         if( propagate )
         {
            /* probing propagation in the root node can provide better on/off bounds */
            SCIP_CALL( tightenOnBounds(scip, nlhdlrexprdata, nlhdlrdata->scvars, indicator) );
         }

#ifndef NDEBUG
         for( v = 0; v < nlhdlrexprdata->nvars; ++v )
         {
            assert(solvals[v] == SCIPgetSolVal(scip, solcopy, nlhdlrexprdata->vars[v]));
         }
         SCIPfreeBufferArray(scip, &solvals);
#endif
      }

      /* use cuts from every suitable nlhdlr */
      for( j = 0; j < nenfos; ++j )
      {
         SCIP_Bool addedbranchscores2j;
         SCIP_CONSEXPR_NLHDLR* nlhdlr2;
         SCIP_Bool success2;

         nlhdlr2 = enfos[j]->nlhdlr;

         assert(SCIPhasConsExprNlhdlrEstimate(nlhdlr2) && nlhdlr2 != nlhdlr); /* TODO if persp has no estimate, the latter is not needed */

         SCIPdebugMsg(scip, "asking nonlinear handler %s to %sestimate\n", SCIPgetConsExprNlhdlrName(nlhdlr2), overestimate ? "over" : "under");

         /* ask the nonlinear handler for an estimator */
         SCIP_CALL( SCIPestimateConsExprNlhdlr(scip, conshdlr, nlhdlr2, expr, enfos[j]->nlhdlrexprdata, solcopy,
               enfos[j]->auxvalue, overestimate, SCIPgetSolVal(scip, solcopy, auxvar), rowpreps2, &success2,
               FALSE, &addedbranchscores2j) );

         minidx = SCIPgetPtrarrayMinIdx(scip, rowpreps2);
         maxidx = SCIPgetPtrarrayMaxIdx(scip, rowpreps2);

         assert((success2 && minidx <= maxidx) || (!success2 && minidx > maxidx));

         /* perspectivy all cuts from nlhdlr2 and add them to rowpreps */
         for( r = minidx; r <= maxidx; ++r )
         {
            SCIP_Real maxcoef;

            rowprep = (SCIP_ROWPREP*) SCIPgetPtrarrayVal(scip, rowpreps2, r);
            assert(rowprep != NULL);

#ifdef SCIP_DEBUG
            SCIPdebugMsg(scip, "rowprep for expr ");
            SCIPprintConsExprExpr(scip, conshdlr, expr, NULL);
            SCIPinfoMessage(scip, NULL, " before perspectivy is: \n");
            SCIPprintRowprep(scip, rowprep, NULL);
#endif

            /* perspectivy the estimator by adding (1-z)(g0 - c - sum aix0i),
             * where sum aixi + c = rowprep */

            /* we want cst0 = g0 - c - sum aix0i; first add g0 - c */
            cst0 = nlhdlrexprdata->exprvals0[i] + rowprep->side;

            maxcoef = 0.0;

            for( v = 0; v < rowprep->nvars; ++v )
            {
               if( REALABS( rowprep->coefs[v]) > maxcoef )
               {
                  maxcoef = REALABS(rowprep->coefs[v]);
               }

               /* is var sc with respect to this indicator? */
               SCIP_CALL(varIsSemicontinuous(scip, rowprep->vars[v], nlhdlrdata->scvars, indicator, &val0, &var_is_sc));

               if( !var_is_sc )
                  continue;

               cst0 -= rowprep->coefs[v] * val0;
            }

            /* only perspectivy when the absolute value of cst0 is not too small */
            if( maxcoef / REALABS(cst0) <= SCIP_CONSEXPR_CUTMAXRANGE )
            {
               /* update the rowprep by adding cst0 - cst0*z */
               SCIPaddRowprepConstant(rowprep, cst0);
               SCIP_CALL(SCIPaddRowprepTerm(scip, rowprep, indicator, -cst0));
            }

            SCIP_CALL(SCIPaddRowprepTerm(scip, rowprep, auxvar, -1.0));

            SCIPdebugMsg(scip, "rowprep after perspectivy is: \n");
#ifdef SCIP_DEBUG
            SCIPprintRowprep(scip, rowprep, NULL);
#endif

            SCIP_CALL( SCIPsetPtrarrayVal(scip, rowpreps, nrowpreps, rowprep) );
            SCIP_CALL( SCIPsetBoolarrayVal(scip, addedbranchscores2, nrowpreps, addedbranchscores2j) );
            ++nrowpreps;
         }

         SCIP_CALL( SCIPclearPtrarray(scip, rowpreps2) );
      }

      if( doprobingind )
      {
         SCIP_CALL( SCIPstartClock(scip, nlhdlr->probingtime) );
         SCIP_CALL( SCIPendProbing(scip) );
         SCIP_CALL( SCIPstopClock(scip, nlhdlr->probingtime) );
      }

      /* add all cuts found for indicator i */
      for( r = SCIPgetPtrarrayMinIdx(scip, rowpreps); r <= SCIPgetPtrarrayMaxIdx(scip, rowpreps) && !stop; ++r )
      {
         SCIP_RESULT resultr;

#ifdef SCIP_DEBUG
         SCIPprintRowprep(scip, rowprep, NULL);
#endif
         rowprep = (SCIP_ROWPREP*) SCIPgetPtrarrayVal(scip, rowpreps, r);
         resultr = SCIP_DIDNOTFIND;

         (void) SCIPsnprintf(rowprep->name, SCIP_MAXSTRLEN, "%s_perspective_cut_%p_lp%d_binvar_%s",
                             overestimate ? "over" : "under",
                             (void*)expr,
                             SCIPgetNLPs(scip),
                             SCIPvarGetName(indicator));

         SCIP_CALL( SCIPconsExprCutAndScore(scip, conshdlr, nlhdlr, cons, expr, rowprep, overestimate, auxvar,
               auxvalue, allowweakcuts, SCIPgetBoolarrayVal(scip, addedbranchscores2, r), addbranchscores, solcopy,
               &resultr) );

         if( resultr == SCIP_SEPARATED )
            *result = SCIP_SEPARATED;
         else if( resultr == SCIP_CUTOFF )
         {
            *result = SCIP_CUTOFF;
            stop = TRUE;
         }
         else if( resultr == SCIP_BRANCHED )
         {
            if( *result != SCIP_SEPARATED && *result != SCIP_REDUCEDDOM )
               *result = SCIP_BRANCHED;
         }
         else if( resultr != SCIP_DIDNOTFIND )
         {
            SCIPerrorMessage("estimate called by perspective nonlinear handler returned invalid result <%d>\n", resultr);
            return SCIP_INVALIDRESULT;
         }
      }

      /* free all rowpreps for indicator i */
      for( r = SCIPgetPtrarrayMinIdx(scip, rowpreps); r <= SCIPgetPtrarrayMaxIdx(scip, rowpreps); ++r )
      {
         rowprep = (SCIP_ROWPREP*) SCIPgetPtrarrayVal(scip, rowpreps, r);
         SCIPfreeRowprep(scip, &rowprep);
      }

      SCIPfreeBufferArrayNull(scip, &probingvars);
      SCIPfreeBufferArrayNull(scip, &probingdoms);
      SCIP_CALL( SCIPclearPtrarray(scip, rowpreps) );
   }

TERMINATE:
   SCIP_CALL( SCIPfreeBoolarray(scip, &addedbranchscores2) );
   SCIP_CALL( SCIPfreePtrarray(scip, &rowpreps) );
   SCIP_CALL( SCIPfreePtrarray(scip, &rowpreps2) );
   if( solcopy != sol )
   {
      SCIP_CALL( SCIPfreeSol(scip, &solcopy) );
   }
   SCIPfreeBufferArray(scip, &enfos);

   return SCIP_OKAY;
}

/** nonlinear handler estimation callback
 *
 * "Perspectivies" cuts produced by other handlers. Suppose that we want to separate x from the set g(x) <= 0.
 * If g(x) = g0 if indicator z = 0, and a cut is given by sum aixi + c <= aux, where xi = xi0 if z = 0 for all i,
 * then the "perspectivied" cut is sum aixi + c + (1 - z)*(g0 - c - sum aix0i) <= aux. This ensures that at z = 1,
 * the new cut is equivalent to the given cut, and at z = 0 it reduces to g0 <= aux.
 */
static
SCIP_DECL_CONSEXPR_NLHDLRESTIMATE(nlhdlrEstimatePerspective)
{ /*lint --e{715}*/
   SCIP_ROWPREP* rowprep;
   SCIP_VAR* auxvar;
   int i;
   int j;
   SCIP_CONSEXPR_NLHDLRDATA* nlhdlrdata;
   SCIP_Real cst0;
   SCIP_VAR* indicator;
   SCIP_PTRARRAY* rowpreps2;
   int nrowpreps;

   nlhdlrdata = SCIPgetConsExprNlhdlrData(nlhdlr);

#ifdef SCIP_DEBUG
   SCIPdebugMsg(scip, "enforcement method of perspective nonlinear handler called for expr %p: ", expr);
   SCIP_CALL( SCIPprintConsExprExpr(scip, conshdlr, expr, NULL) );
   SCIPinfoMessage(scip, NULL, "\n");
#endif

   assert(scip != NULL);
   assert(expr != NULL);
   assert(conshdlr != NULL);
   assert(nlhdlrexprdata != NULL);
   assert(rowpreps != NULL);
   assert(nlhdlrdata != NULL);

   auxvar = SCIPgetConsExprExprAuxVar(expr);
   assert(auxvar != NULL);

   nrowpreps = 0;
   *success = FALSE;

   SCIP_CALL( SCIPcreatePtrarray(scip, &rowpreps2) );

   /* build cuts for every indicator variable */
   for( i = 0; i < nlhdlrexprdata->nindicators; ++i )
   {
      int v;
      int pos;
      SCIP_Bool changed;
      SCIP_Bool cutoff;
      SCIP_Longint ndomreds;

      indicator = nlhdlrexprdata->indicators[i];

      if( SCIPvarGetLbLocal(indicator) >= 0.5 || SCIPvarGetUbLocal(indicator) <= 0.5 )
      {
         continue; /* nothing to do if indicator is already fixed */
      }

      /* go into probing */
      SCIP_CALL( SCIPstartProbing(scip) );

      changed = FALSE;

      SCIPfixVarProbing(scip, indicator, 1);

      /* change bounds to those at indicators[i] = 1 */
      for( v = 0; v < nlhdlrexprdata->nvars; ++v )
      {
         SCIP_VAR* var;
         SCVARDATA* scvdata;
#ifdef SCIP_DEBUG
         SCIP_Real oldlb;
         SCIP_Real oldub;
#endif

         var = nlhdlrexprdata->vars[v];
         scvdata = getSCVarDataInd(nlhdlrdata->scvars, var, indicator, &pos);
         assert(scvdata != NULL);

#ifdef SCIP_DEBUG
         oldlb = SCIPvarGetLbLocal(var);
         oldub = SCIPvarGetUbLocal(var);
#endif

         if( SCIPisGT(scip, scvdata->lbs1[pos], SCIPvarGetLbLocal(var)) )
         {
              changed = TRUE;
              SCIP_CALL( SCIPchgVarLbProbing(scip, var, scvdata->lbs1[pos]) );
         }

         if( SCIPisLT(scip, scvdata->ubs1[pos], SCIPvarGetUbLocal(var)) )
         {
             changed = TRUE;
             SCIP_CALL( SCIPchgVarUbProbing(scip, var, scvdata->ubs1[pos]) );
         }

#ifdef SCIP_DEBUG
         SCIPdebugMsg(scip, "%s in [%g, %g] instead of [%g, %g] (vals0 = %g)\n", SCIPvarGetName(var), SCIPvarGetLbLocal(var),
                            SCIPvarGetUbLocal(var), oldlb, oldub, scvdata->vals0[pos]);
#endif
      }

      if( changed && SCIPgetDepth(scip) == 0 )
      {
         SCIP_CALL( SCIPpropagateProbing(scip, nlhdlrdata->maxproprounds, &cutoff, &ndomreds) );
         SCIPdebugMsg(scip, "ndomreds = %d\n", ndomreds);
      }

      /* use cuts from every suitable nlhdlr */
      for( j = 0; j < expr->nenfos; ++j )
      {
         SCIP_Bool addedbranchscores2;
         SCIP_CONSEXPR_NLHDLR* nlhdlr2;
         int minidx;
         int maxidx;
         int r;
         SCIP_Bool success2;

         nlhdlr2 = expr->enfos[j]->nlhdlr;

         if( !SCIPhasConsExprNlhdlrEstimate(nlhdlr2) || nlhdlr2 == nlhdlr )
            continue;

         SCIPdebugMsg(scip, "asking nonlinear handler %s to %sestimate\n", SCIPgetConsExprNlhdlrName(nlhdlr2), overestimate ? "over" : "under");

         /* evaluate auxiliary before calling estimate */
         SCIP_CALL( SCIPevalauxConsExprNlhdlr(scip, nlhdlr2, expr, expr->enfos[j]->nlhdlrexprdata, &expr->enfos[j]->auxvalue, sol) );

         /* ask the nonlinear handler for an estimator */
         SCIP_CALL( SCIPestimateConsExprNlhdlr(scip, conshdlr, nlhdlr2, expr, expr->enfos[j]->nlhdlrexprdata, sol, expr->enfos[j]->auxvalue,
               overestimate, SCIPgetSolVal(scip, sol, auxvar), rowpreps2, &success2, FALSE, &addedbranchscores2) );

         minidx = SCIPgetPtrarrayMinIdx(scip, rowpreps2);
         maxidx = SCIPgetPtrarrayMaxIdx(scip, rowpreps2);

         assert((success2 && minidx <= maxidx) || (!success2 && minidx > maxidx));

         for( r = minidx; r <= maxidx; ++r )
         {
            SCIP_VAR *var;
            SCIP_Bool var_is_sc;

            rowprep = (SCIP_ROWPREP*) SCIPgetPtrarrayVal(scip, rowpreps2, r);

            assert(rowprep != NULL);

#ifdef SCIP_DEBUG
            SCIPdebugMsg(scip, "rowprep for expr ");
            SCIPprintConsExprExpr(scip, conshdlr, expr, NULL);
            SCIPinfoMessage(scip, NULL, " before perspectivy is: \n");
            SCIPprintRowprep(scip, rowprep, NULL);
#endif

            /* perspectivy the estimator by adding (1-z)(g0 - c - sum aix0i),
             * where sum aixi + c = rowprep */

            /* we want cst0 = g0 - c - sum aix0i; first add g0 - c */
            cst0 = nlhdlrexprdata->exprvals0[i] + rowprep->side;

            for( v = 0; v < rowprep->nvars; ++v )
            {
               SCIP_Real val0;

               var = rowprep->vars[v];

               /* is var sc with respect to this indicator? */
               SCIP_CALL(varIsSemicontinuous(scip, var, nlhdlrdata->scvars, indicator, &val0, &var_is_sc));

               assert(var_is_sc);

               cst0 -= rowprep->coefs[v] * val0;
            }

            /* update the rowprep by adding cst0 - cst0*z */
            SCIPaddRowprepConstant(rowprep, cst0);
            SCIP_CALL(SCIPaddRowprepTerm(scip, rowprep, indicator, -cst0));

            SCIPdebugMsg(scip, "rowprep after perspectivy is: \n");
#ifdef SCIP_DEBUG
            SCIPprintRowprep(scip, rowprep, NULL);
#endif

            *success = TRUE;

            (void) SCIPsnprintf(rowprep->name, SCIP_MAXSTRLEN, "%s_perspective_cut_%p_lp%d_binvar_%s",
                                overestimate ? "over" : "under",
                                (void*)expr,
                                SCIPgetNLPs(scip),
                                SCIPvarGetName(indicator));

            SCIP_CALL( SCIPsetPtrarrayVal(scip, rowpreps, nrowpreps, rowprep) );
            ++nrowpreps;
         }

         SCIP_CALL( SCIPclearPtrarray(scip, rowpreps2) );
      }

      SCIP_CALL( SCIPendProbing(scip) );
   }

   SCIP_CALL( SCIPfreePtrarray(scip, &rowpreps2) );

   return SCIP_OKAY;
}

/** find the intersection of two disconnected domains given as arrays of intervals */
static
void intersectDisconnectedDomains(
   SCIP_INTERVAL*        intervals1,
   SCIP_INTERVAL*        intervals2,
   SCIP_INTERVAL*        intervals,
   int                   n1,
   int                   n2,
   int*                  n
   )
{
   int i1;
   int i2;
   SCIP_INTERVAL interval;

   assert(intervals1 != NULL);
   assert(intervals2 != NULL);
   assert(intervals != NULL);
   assert(n != NULL);

   i1 = 0;
   i2 = 0;
   *n = 0;

   while( i1 < n1 && i2 < n2 )
   {
      SCIPintervalIntersect(&interval, intervals1[i1], intervals2[i2]);

      /* if the result is empty, choose the array with the leftmost current interval
       * and shift to the next interval there
       */
      if( interval.inf > interval.sup )
      {
         if( intervals1[i1].inf < intervals2[i2].inf )
            ++i1;
         else
            ++i2;
         continue;
      }

      /* if we've reached the end of an interval, switch to the next one */
      if( intervals1[i1].sup == interval.sup )
         ++i1;
      if( intervals2[i2].sup == interval.sup )
         ++i2;

      intervals[*n] = interval;
      ++(*n);
   }
}

static
void printDisconnectedDomain(
   SCIP*                 scip,
   SCIP_INTERVAL*        intervals,
   int                   n
   )
{
   int i;

   SCIPinfoMessage(scip, NULL, "\ndomain: ");
   for( i = 0; i < n; ++i )
   {
      SCIPinfoMessage(scip, NULL, "[%g, %g]; ", intervals[i].inf, intervals[i].sup);
   }
}

/** nonlinear handler interval evaluation callback
 *
 *  Fixes each indicator to either 0 or 1 and propagates the change.
 *  If one of the states (on or off) is infeasible, fixes the indicator to the other.
 *  Uses information from all indicators to update the range of the expression.
 */
static
SCIP_DECL_CONSEXPR_NLHDLRINTEVAL(nlhdlrIntevalPerspective)
{ /*lint --e{715}*/
   SCIP_CONSEXPR_NLHDLRDATA* nlhdlrdata;
   int i;
   int ncur;
   int nres;
   int sres;
   int scur;
   SCIP_VAR* auxvar;
   SCVARDATA* wscvdata;
   SCIP_INTERVAL* curintervals;
   SCIP_INTERVAL* resintervals;
   SCIP_CONSHDLR* conshdlr;
   SCIP_Bool success;

   if( SCIPinProbing(scip) || SCIPinRepropagation(scip) )
      return SCIP_OKAY;

   assert(scip != NULL);
   assert(nlhdlr != NULL);
   assert(expr != NULL);
   assert(nlhdlrexprdata != NULL);
   assert(interval != NULL);

   nlhdlrdata = SCIPgetConsExprNlhdlrData(nlhdlr);
   auxvar = SCIPgetConsExprExprAuxVar(expr);
   wscvdata = (SCVARDATA*) SCIPhashmapGetImage(nlhdlrdata->scvars, (void*)auxvar);
   conshdlr = SCIPfindConshdlr(scip, "expr");

   assert(conshdlr != NULL);
   assert(nlhdlrdata != NULL);
   assert(auxvar != NULL);
   assert(wscvdata != NULL);

   ncur = 1;
   scur = 1;
   nres = 2;
   sres = 2;
   SCIP_CALL( SCIPallocBufferArray(scip, &curintervals, scur) );
   SCIP_CALL( SCIPallocBufferArray(scip, &resintervals, sres) );

   /* set curintervals to the current activity interval */
   curintervals[0] = *interval;
   success = FALSE;

   SCIPdebugMsg(scip, "perspective inteval called with interval = [%g, %g]\n", SCIPintervalGetInf(*interval),
                SCIPintervalGetSup(*interval));

   for( i = 0; i < nlhdlrexprdata->nindicators; ++i )
   {
      SCIP_INTERVAL indintervals[2];
      int nind;
      int snew;
      int v;
      int pos;
      int posw;
      SCIP_VAR* indicator;
      SCIP_VAR* var;
      SCIP_Bool fixed;
      SCIP_Bool cutoff;
      SCIP_Bool changed;
      SCIP_Bool infeasible;
      SCVARDATA* scvdata;

      indicator = nlhdlrexprdata->indicators[i];

      /* nothing to do if the indicator is already fixed */
      if( SCIPvarGetLbLocal(indicator) >= 0.5 || SCIPvarGetUbLocal(indicator) <= 0.5 )
         continue;

      /* TODO probing at 0 too */
      /* TODO make sure to avoid infinite probing */

      changed = FALSE;

      /* see if we can tighten the bounds for at least one var by setting indicator = 1 */
      for( v = 0; v < nlhdlrexprdata->nvars; ++v )
      {
         var = nlhdlrexprdata->vars[v];
         scvdata = getSCVarDataInd(nlhdlrdata->scvars, var, indicator, &pos);
         assert(scvdata != NULL);

         if( SCIPisGT(scip, scvdata->lbs1[pos], SCIPvarGetLbLocal(var)) ||
             SCIPisLT(scip, scvdata->ubs1[pos], SCIPvarGetUbLocal(var)) )
         {
            changed = TRUE;
            break;
         }
      }

      if( changed )
      {
         SCIPdebugMsg(scip, "fixing %s = 1\n", SCIPvarGetName(indicator));

         /* go into probing */
         SCIP_CALL( SCIPstartProbing(scip) );

         SCIP_CALL( SCIPnewProbingNode(scip) );
         SCIP_CALL( SCIPfixVarProbing(scip, indicator, 1) );

         SCIP_CALL( SCIPpropagateProbing(scip, nlhdlrdata->maxproprounds, &cutoff, NULL) );

         /* TODO note: propagate probing might detect more proper sc expressions */

         if( cutoff )
         {
            SCIPdebugMsg(scip, "cutoff!\n");
            /* if this fixing is infeasible, fix indicator to the other value */
            SCIP_CALL( SCIPfixVar(scip, indicator, 0, &infeasible, &fixed) );

            if( infeasible )
            {
               /* if the other fixing is also infeasible, the node is infeasible */
               SCIP_CALL( SCIPendProbing(scip) );
               SCIPintervalSetEmpty(interval);
               goto TERMINATE;
            }

            /* indicator is fixed -> w0 cup [wlb1,wub1] = w0 */
            SCIPevalConsExprExprActivity(scip, conshdlr, expr, &indintervals[0], FALSE, FALSE);

            /* TODO as long as we only allow expressions where all vars are semicontinuous, this should hold */
            assert(indintervals[0].inf == indintervals[0].sup);

            nind = 1;
         }
         else
         {
            SCIPdebugMsg(scip, "no cutoff\n");

            SCIPsortedvecFindPtr((void**)wscvdata->bvars, SCIPvarComp, (void*)indicator, wscvdata->nbnds, &posw);

            /* save w0 cup [wlb1,wub1] */
            indintervals[0].inf = MIN(wscvdata->vals0[posw], wscvdata->lbs1[posw]);

            if( wscvdata->lbs1[posw] <= wscvdata->vals0[posw] && wscvdata->vals0[posw] <= wscvdata->ubs1[posw] )
            {
               /* val0 in [lb1,ub1] -> we have only one interval */
               indintervals[0].sup = MAX(wscvdata->vals0[posw], wscvdata->ubs1[posw]);
               SCIPintervalSetEmpty(&indintervals[1]);
               nind = 1;
            }
            else
            {
               indintervals[0].sup = MIN(wscvdata->vals0[posw], wscvdata->ubs1[posw]);
               indintervals[1].inf = MAX(wscvdata->vals0[posw], wscvdata->lbs1[posw]);
               indintervals[1].sup = MAX(wscvdata->vals0[posw], wscvdata->ubs1[posw]);
               nind = 2;
            }
         }

#ifdef SCIP_DEBUG
         SCIPdebugMsg(scip, "indintervals: ");
         printDisconnectedDomain(scip, indintervals, nind);
         SCIPdebugMsg(scip, "curintervals: ");
         printDisconnectedDomain(scip, curintervals, ncur);
#endif

         /* intersect curinterval with intervali = w0 cup [wlb1,wub1] */
         snew = ncur == nind ? ncur * 2 - 1 : MIN(ncur, nind) * 2;
         if( snew > sres )
         {
            sres = snew;
            SCIP_CALL( SCIPreallocBufferArray(scip, &resintervals, sres) );
         }
         intersectDisconnectedDomains(curintervals, indintervals, resintervals, ncur, nind, &nres);

#ifdef SCIP_DEBUG
         SCIPdebugMsg(scip, "resintervals: ");
         printDisconnectedDomain(scip, resintervals, nres);
#endif

         if( i < nlhdlrexprdata->nindicators - 1 )
         {
            /* save the result to curintervals */
            if( sres > scur )
            {
               scur = sres;
               SCIP_CALL( SCIPreallocBufferArray(scip, &curintervals, scur) );
            }
            BMScopyMemoryArray(curintervals, resintervals, nres);
            ncur = nres;
         }

         /* TODO handle cutoff */

         SCIP_CALL( SCIPendProbing(scip) );

         success = TRUE;
      }
   }

#ifdef SCIP_DEBUG
   SCIPdebugMsg(scip, "final resintervals: ");
   printDisconnectedDomain(scip, resintervals, nres);
#endif

   if( success )
      SCIPintervalSetBounds(interval, resintervals[0].inf, resintervals[nres - 1].sup);

 TERMINATE:
   SCIPfreeBufferArray(scip, &resintervals);
   SCIPfreeBufferArray(scip, &curintervals);

   return SCIP_OKAY;
}

/** nonlinear handler callback for reformulation */
#if 0
static
SCIP_DECL_CONSEXPR_NLHDLRREFORMULATE(nlhdlrReformulatePerspective)
{ /*lint --e{715}*/

   /* set refexpr to expr and capture it if no reformulation is possible */
   *refexpr = expr;
   SCIPcaptureConsExprExpr(*refexpr);

   return SCIP_OKAY;
}
#endif

/*
 * nonlinear handler specific interface methods
 */

/** includes Perspective nonlinear handler to consexpr */
SCIP_RETCODE SCIPincludeConsExprNlhdlrPerspective(
   SCIP*                 scip,               /**< SCIP data structure */
   SCIP_CONSHDLR*        consexprhdlr        /**< expression constraint handler */
   )
{
   SCIP_CONSEXPR_NLHDLRDATA* nlhdlrdata;
   SCIP_CONSEXPR_NLHDLR* nlhdlr;

   assert(scip != NULL);
   assert(consexprhdlr != NULL);

   /* create nonlinear handler data */
   SCIP_CALL( SCIPallocBlockMemory(scip, &nlhdlrdata) );
   BMSclearMemory(nlhdlrdata);

<<<<<<< HEAD
   SCIP_CALL( SCIPincludeConsExprNlhdlrBasic(scip, consexprhdlr, &nlhdlr, NLHDLR_NAME, NLHDLR_DESC, NLHDLR_DETECTPRIORITY,
      NLHDLR_ENFOPRIORITY, nlhdlrDetectPerspective, nlhdlrEvalauxPerspective, nlhdlrdata) );
=======

   SCIP_CALL( SCIPincludeConsExprNlhdlrBasic(scip, consexprhdlr, &nlhdlr, NLHDLR_NAME, NLHDLR_DESC,
         NLHDLR_DETECTPRIORITY, NLHDLR_ENFOPRIORITY, nlhdlrDetectPerspective, nlhdlrEvalauxPerspective, nlhdlrdata) );
>>>>>>> 1ea577b8
   assert(nlhdlr != NULL);

   SCIP_CALL( SCIPaddBoolParam(scip, "constraints/expr/nlhdlr/" NLHDLR_NAME "/detectsum",
      "whether to run convexity detection when the root of an expression is a sum",
      &nlhdlrdata->detectsum, FALSE, DEFAULT_DETECTSUM, NULL, NULL) );

   SCIP_CALL( SCIPaddBoolParam(scip, "constraints/expr/nlhdlr/" NLHDLR_NAME "/multcuts",
      "whether to add cuts for all suitable indicator variables",
      &nlhdlrdata->multcuts, FALSE, DEFAULT_MULTCUTS, NULL, NULL) );

   SCIP_CALL( SCIPaddIntParam(scip, "constraints/expr/nlhdlr/" NLHDLR_NAME "/maxproprounds",
           "maximal number of propagation rounds in probing",
           &nlhdlrdata->maxproprounds, FALSE, DEFAULT_MAXPROPROUNDS, -1, INT_MAX, NULL, NULL) );

   SCIP_CALL( SCIPaddRealParam(scip, "constraints/expr/nlhdlr/" NLHDLR_NAME "/mindomreduction",
           "minimal relative reduction in a variable's domain for applying probing",
           &nlhdlrdata->mindomreduction, FALSE, DEFAULT_MINDOMREDUCTION, 0.0, 1.0, NULL, NULL) );

   SCIP_CALL( SCIPaddRealParam(scip, "constraints/expr/nlhdlr/" NLHDLR_NAME "/minviolprobing",
           "minimal violation w.r.t. auxiliary variables for applying probing",
           &nlhdlrdata->minviolprobing, FALSE, DEFAULT_MINVIOLPROBING, 0.0, SCIP_REAL_MAX, NULL, NULL) );

   SCIP_CALL( SCIPaddBoolParam(scip, "constraints/expr/nlhdlr/" NLHDLR_NAME "/probingonlyinsepa",
           "whether to do probing only in separation",
           &nlhdlrdata->probingonlyinsepa, FALSE, DEFAULT_PROBINGONLYINSEPA, NULL, NULL) );

   SCIPsetConsExprNlhdlrInitExit(scip, nlhdlr, NULL, nlhdlrExitPerspective);
   SCIPsetConsExprNlhdlrCopyHdlr(scip, nlhdlr, nlhdlrCopyhdlrPerspective);
   SCIPsetConsExprNlhdlrFreeHdlrData(scip, nlhdlr, nlhdlrFreehdlrdataPerspective);
   SCIPsetConsExprNlhdlrFreeExprData(scip, nlhdlr, nlhdlrFreeExprDataPerspective);
   SCIPsetConsExprNlhdlrSepa(scip, nlhdlr, NULL, nlhdlrEnfoPerspective, NULL, NULL);

   return SCIP_OKAY;
}<|MERGE_RESOLUTION|>--- conflicted
+++ resolved
@@ -30,7 +30,6 @@
 #include "tree.h"
 
 /* fundamental nonlinear handler properties */
-<<<<<<< HEAD
 #define NLHDLR_NAME               "perspective"
 #define NLHDLR_DESC               "perspective handler for expressions"
 #define NLHDLR_DETECTPRIORITY     -20 /**< detect last so that to make use of what other handlers detected */
@@ -42,15 +41,6 @@
 #define DEFAULT_MINDOMREDUCTION   0.1   /**< minimal relative reduction in a variable's domain for applying probing */
 #define DEFAULT_MINVIOLPROBING    1e-05 /**< minimal violation w.r.t. auxiliary variables for applying probing */
 #define DEFAULT_PROBINGONLYINSEPA TRUE  /**< whether to do probing only in separation loop */
-=======
-#define NLHDLR_NAME         "perspective"
-#define NLHDLR_DESC         "perspective handler for expressions"
-#define NLHDLR_DETECTPRIORITY   75
-#define NLHDLR_ENFOPRIORITY     75
-
-#define DETECTSUM    FALSE
-#define MULTCUTS     TRUE
->>>>>>> 1ea577b8
 
 /*
  * Data structures
@@ -2047,7 +2037,7 @@
                              SCIPgetNLPs(scip),
                              SCIPvarGetName(indicator));
 
-         SCIP_CALL( SCIPconsExprCutAndScore(scip, conshdlr, nlhdlr, cons, expr, rowprep, overestimate, auxvar,
+         SCIP_CALL( SCIPprocessConsExprRowprep(scip, conshdlr, nlhdlr, cons, expr, rowprep, overestimate, auxvar,
                auxvalue, allowweakcuts, SCIPgetBoolarrayVal(scip, addedbranchscores2, r), addbranchscores, solcopy,
                &resultr) );
 
@@ -2616,14 +2606,8 @@
    SCIP_CALL( SCIPallocBlockMemory(scip, &nlhdlrdata) );
    BMSclearMemory(nlhdlrdata);
 
-<<<<<<< HEAD
    SCIP_CALL( SCIPincludeConsExprNlhdlrBasic(scip, consexprhdlr, &nlhdlr, NLHDLR_NAME, NLHDLR_DESC, NLHDLR_DETECTPRIORITY,
       NLHDLR_ENFOPRIORITY, nlhdlrDetectPerspective, nlhdlrEvalauxPerspective, nlhdlrdata) );
-=======
-
-   SCIP_CALL( SCIPincludeConsExprNlhdlrBasic(scip, consexprhdlr, &nlhdlr, NLHDLR_NAME, NLHDLR_DESC,
-         NLHDLR_DETECTPRIORITY, NLHDLR_ENFOPRIORITY, nlhdlrDetectPerspective, nlhdlrEvalauxPerspective, nlhdlrdata) );
->>>>>>> 1ea577b8
    assert(nlhdlr != NULL);
 
    SCIP_CALL( SCIPaddBoolParam(scip, "constraints/expr/nlhdlr/" NLHDLR_NAME "/detectsum",
