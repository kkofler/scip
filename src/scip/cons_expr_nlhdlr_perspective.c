/* * * * * * * * * * * * * * * * * * * * * * * * * * * * * * * * * * * * * * */
/*                                                                           */
/*                  This file is part of the program and library             */
/*         SCIP --- Solving Constraint Integer Programs                      */
/*                                                                           */
/*    Copyright (C) 2002-2017 Konrad-Zuse-Zentrum                            */
/*                            fuer Informationstechnik Berlin                */
/*                                                                           */
/*  SCIP is distributed under the terms of the ZIB Academic License.         */
/*                                                                           */
/*  You should have received a copy of the ZIB Academic License              */
/*  along with SCIP; see the file COPYING. If not email to scip@zib.de.      */
/*                                                                           */
/* * * * * * * * * * * * * * * * * * * * * * * * * * * * * * * * * * * * * * */

/**@file   cons_expr_nlhdlr_perspective.c
 * @brief  perspective nonlinear handler
 * @author Ksenia Bestuzheva
 */

#include <string.h>

#include "scip/cons_varbound.h"
#include "scip/cons_expr_nlhdlr_perspective.h"
#include "scip/cons_expr.h"
#include "scip/cons_expr_var.h"
#include "scip/scip_sol.h"
#include "scip/cons_expr_iterator.h"

/* fundamental nonlinear handler properties */
#define NLHDLR_NAME               "perspective"
#define NLHDLR_DESC               "perspective handler for expressions"
#define NLHDLR_DETECTPRIORITY     -20 /**< detect last so that to make use of what other handlers detected */
#define NLHDLR_ENFOPRIORITY       125 /**< enforce first because perspective cuts are always stronger */

#define DEFAULT_MAXPROPROUNDS     1     /**< maximal number of propagation rounds in probing */
#define DEFAULT_MINDOMREDUCTION   0.1   /**< minimal relative reduction in a variable's domain for applying probing */
#define DEFAULT_MINVIOLPROBING    1e-05 /**< minimal violation w.r.t. auxiliary variables for applying probing */
#define DEFAULT_PROBINGONLYINSEPA TRUE  /**< whether to do probing only in separation loop */
#define DEFAULT_PROBINGFREQ       1     /**< probing frequency (-1 - no probing, 0 - root node only) */
#define DEFAULT_CONVEXONLY        FALSE /**< whether perspective cuts are added only for convex expressions */
#define DEFAULT_TIGHTENBOUNDS     TRUE  /**< whether variable semicontinuity is used to tighten variable bounds */

/*
 * Data structures
 */

/** data structure to store information of a semicontinuous variable
 *
 * For a variable x (not stored in the struct), this stores the data of nbnds implications
 *   bvars[i] = 0 -> x = vals[i]
 *   bvars[i] = 1 -> lbs[i] <= x <= ubs[i]
 * where bvars[i] are binary variables.
 */
struct SCVarData
{
   SCIP_Real*            vals0;              /**< values of the variable when the corresponding bvars[i] = 0 */
   SCIP_Real*            lbs1;               /**< global lower bounds of the variable when the corresponding bvars[i] = 1 */
   SCIP_Real*            ubs1;               /**< global upper bounds of the variable when the corresponding bvars[i] = 1 */
   SCIP_VAR**            bvars;              /**< the binary variables on which the variable domain depends */
   int                   nbnds;              /**< number of suitable on/off bounds the var has */
   int                   bndssize;           /**< size of the arrays */
};
typedef struct SCVarData SCVARDATA;

/** nonlinear handler expression data
 *
 * For an expression expr (not stored in the struct), this stores the data of nindicators implications
 *   indicators[i] = 0 -> expr = exprvals[0]
 * where indicators[i] is an indicator (binary) variable, corresponding to some bvars entry in SCVarData.
 *
 * Also stores the variables the expression depends on.
 */
struct SCIP_ConsExpr_NlhdlrExprData
{
   SCIP_Real*            exprvals0;          /**< 'off' values of the expression for each indicator variable */
   SCIP_VAR**            vars;               /**< expression variables (both original and auxiliary) */
   int                   nvars;              /**< total number of variables in the expression */
   int                   varssize;           /**< size of the vars array */
   SCIP_VAR**            indicators;         /**< all indicator variables for the expression */
   int                   nindicators;        /**< number of indicator variables */
};

/** nonlinear handler data */
struct SCIP_ConsExpr_NlhdlrData
{
   SCIP_HASHMAP*         scvars;             /**< maps semicontinuous variables to their on/off bounds (SCVarData) */

   /* parameters */
   int                   maxproprounds;      /**< maximal number of propagation rounds in probing */
   SCIP_Real             mindomreduction;    /**< minimal relative reduction in a variable's domain for applying probing */
   SCIP_Real             minviolprobing;     /**< minimal violation w.r.t. auxiliary variables for applying probing */
   SCIP_Bool             probingonlyinsepa;  /**< whether to do probing only in separation loop */
   int                   probingfreq;        /**< if and when to do probing */
   SCIP_Bool             convexonly;         /**< whether perspective cuts are added only for convex expressions */
   SCIP_Bool             tightenbounds;      /**< whether variable semicontinuity is used to tighten variable bounds */
};

/*
 * Local methods
 */

/*
 * Helper methods for working with nlhdlrExprData
 */

/** frees nlhdlrexprdata structure */
static
SCIP_RETCODE freeNlhdlrExprData(
   SCIP*                 scip,               /**< SCIP data structure */
   SCIP_CONSEXPR_NLHDLREXPRDATA* nlhdlrexprdata /**< nlhdlr expression data */
   )
{
   int v;

   if( nlhdlrexprdata->nindicators != 0 )
   {
      assert(nlhdlrexprdata->indicators != NULL);
      for( v = nlhdlrexprdata->nindicators - 1; v >= 0; --v )
      {
         SCIP_CALL( SCIPreleaseVar(scip, &(nlhdlrexprdata->indicators[v])) );
      }
      SCIPfreeBlockMemoryArray(scip, &(nlhdlrexprdata->indicators), nlhdlrexprdata->nindicators);
      SCIPfreeBlockMemoryArray(scip, &(nlhdlrexprdata->exprvals0), nlhdlrexprdata->nindicators);
   }

   for( v = nlhdlrexprdata->nvars - 1; v >= 0; --v )
   {
      SCIP_CALL( SCIPreleaseVar(scip, &(nlhdlrexprdata->vars[v])) );
   }
   SCIPfreeBlockMemoryArrayNull(scip, &nlhdlrexprdata->vars, nlhdlrexprdata->varssize);

   return SCIP_OKAY;
}

/* remove an indicator from nlhdlr expression data */
static
void removeIndicator(
   SCIP_CONSEXPR_NLHDLREXPRDATA* nlexprdata, /**< nlhdlr expression data */
   int                    pos                /**< position of the indicator */
   )
{
   int i;

   assert(pos >= 0 && pos < nlexprdata->nindicators);

   for( i = pos; i < nlexprdata->nindicators - 1; ++i )
   {
      nlexprdata->indicators[i] = nlexprdata->indicators[i+1];
   }

   --nlexprdata->nindicators;
}

/** adds an auxiliary variable to the vars array in nlhdlrexprdata */
static
SCIP_RETCODE addAuxVar(
   SCIP*                 scip,               /**< SCIP data structure */
   SCIP_CONSEXPR_NLHDLREXPRDATA* nlhdlrexprdata, /**< nlhdlr expression data */
   SCIP_HASHMAP*         auxvarmap,          /**< hashmap linking auxvars to positions in nlhdlrexprdata->vars */
   SCIP_VAR*             auxvar              /**< variable to be added */
   )
{
   int pos;
   int newsize;

   assert(nlhdlrexprdata != NULL);
   assert(auxvar != NULL);

   pos = SCIPhashmapGetImageInt(auxvarmap, (void*) auxvar);

   if( pos != INT_MAX )
      return SCIP_OKAY;

   /* ensure size */
   if( nlhdlrexprdata->nvars + 1 > nlhdlrexprdata->varssize )
   {
      newsize = SCIPcalcMemGrowSize(scip, nlhdlrexprdata->nvars + 1);
      SCIP_CALL( SCIPreallocBlockMemoryArray(scip, &nlhdlrexprdata->vars, nlhdlrexprdata->varssize, newsize) );
      nlhdlrexprdata->varssize = newsize;
   }
   assert(nlhdlrexprdata->nvars + 1 <= nlhdlrexprdata->varssize);

   nlhdlrexprdata->vars[nlhdlrexprdata->nvars] = auxvar;
   SCIP_CALL( SCIPcaptureVar(scip, auxvar) );
   SCIP_CALL( SCIPhashmapSetImageInt(auxvarmap, (void*) auxvar, nlhdlrexprdata->nvars) );
   ++(nlhdlrexprdata->nvars);

   return SCIP_OKAY;
}

/*
 * Semicontinuous variable methods
 */

/** adds an indicator to the data of a semicontinuous variable */
static
SCIP_RETCODE addSCVarIndicator(
   SCIP*                 scip,               /**< SCIP data structure */
   SCVARDATA*            scvdata,            /**< semicontinuous variable data */
   SCIP_VAR*             indicator,          /**< indicator to be added */
   SCIP_Real             val0,               /**< value of the variable when indicator == 0 */
   SCIP_Real             lb1,                /**< lower bound of the variable when indicator == 1 */
   SCIP_Real             ub1                 /**< upper bound of the variable when indicator == 1 */
   )
{
   int newsize;
   int i;
   SCIP_Bool found;
   int pos;

   assert(scvdata != NULL);
   assert(indicator != NULL);

   /* find the position where to insert */
   if( scvdata->bvars == NULL )
   {
      assert(scvdata->nbnds == 0 && scvdata->bndssize == 0);
      found = FALSE;
      pos = 0;
   }
   else
   {
      found = SCIPsortedvecFindPtr((void**)scvdata->bvars, SCIPvarComp, (void*)indicator, scvdata->nbnds, &pos);
   }

   if( found )
      return SCIP_OKAY;

   /* ensure sizes */
   if( scvdata->nbnds + 1 > scvdata->bndssize )
   {
      newsize = SCIPcalcMemGrowSize(scip, scvdata->nbnds + 1);
      SCIP_CALL( SCIPreallocBlockMemoryArray(scip, &scvdata->bvars, scvdata->bndssize, newsize) );
      SCIP_CALL( SCIPreallocBlockMemoryArray(scip, &scvdata->vals0, scvdata->bndssize, newsize) );
      SCIP_CALL( SCIPreallocBlockMemoryArray(scip, &scvdata->lbs1, scvdata->bndssize, newsize) );
      SCIP_CALL( SCIPreallocBlockMemoryArray(scip, &scvdata->ubs1, scvdata->bndssize, newsize) );
      scvdata->bndssize = newsize;
   }
   assert(scvdata->nbnds + 1 <= scvdata->bndssize);
   assert(scvdata->bvars != NULL);

   /* move entries if needed */
   for( i = scvdata->nbnds; i > pos; --i )
   {
      scvdata->bvars[i] = scvdata->bvars[i-1];
      scvdata->vals0[i] = scvdata->vals0[i-1];
      scvdata->lbs1[i] = scvdata->lbs1[i-1];
      scvdata->ubs1[i] = scvdata->ubs1[i-1];
   }

   scvdata->bvars[pos] = indicator;
   scvdata->vals0[pos] = val0;
   scvdata->lbs1[pos] = lb1;
   scvdata->ubs1[pos] = ub1;
   ++scvdata->nbnds;

   return SCIP_OKAY;
}

/** find scvardata of var and position of indicator in it
 *
 *  If indicator is not there, returns NULL.
 */
static
SCVARDATA* getSCVarDataInd(
   SCIP_HASHMAP*         scvars,             /**< hashmap linking variables to scvardata */
   SCIP_VAR*             var,                /**< variable */
   SCIP_VAR*             indicator,          /**< indicator variable */
   int*                  pos                 /**< pointer to store the position of indicator */
   )
{
   SCIP_Bool exists;
   SCVARDATA* scvdata;

   assert(var != NULL);
   assert(scvars != NULL);
   assert(indicator != NULL);

   scvdata = (SCVARDATA*) SCIPhashmapGetImage(scvars, (void*)var);
   if( scvdata != NULL )
   {
      /* look for the indicator variable */
      exists = SCIPsortedvecFindPtr((void**)scvdata->bvars, SCIPvarComp, (void*)indicator, scvdata->nbnds, pos);
      if( !exists )
         return NULL;

      return scvdata;
   }

   return NULL;
}

/** checks if a variable is semicontinuous and, if needed, updates the scvars hashmap
 *
 * A variable x is semicontinuous if its bounds depend on at least one binary variable called the indicator,
 * and indicator == 0 => x == x^0 for some real constant x^0.
 */
static
SCIP_RETCODE varIsSemicontinuous(
   SCIP*                 scip,               /**< SCIP data structure */
   SCIP_VAR*             var,                /**< the variable to check */
   SCIP_HASHMAP*         scvars,             /**< semicontinuous variable information */
   SCIP_Bool*            result              /**< buffer to store whether var is semicontinuous */
   )
{
   SCIP_Real lb0;
   SCIP_Real ub0;
   SCIP_Real lb1;
   SCIP_Real ub1;
   SCIP_Real glb;
   SCIP_Real gub;
   SCIP_Bool exists;
   int c;
   int pos;
   SCIP_VAR** vlbvars;
   SCIP_VAR** vubvars;
   SCIP_Real* vlbcoefs;
   SCIP_Real* vubcoefs;
   SCIP_Real* vlbconstants;
   SCIP_Real* vubconstants;
   int nvlbs;
   int nvubs;
   SCVARDATA* scvdata;
   SCIP_VAR* bvar;

   assert(scip != NULL);
   assert(var != NULL);
   assert(scvars != NULL);
   assert(result != NULL);

   scvdata = (SCVARDATA*) SCIPhashmapGetImage(scvars, (void*)var);
   if( scvdata != NULL )
   {
      *result = TRUE;
      return SCIP_OKAY;
   }

   vlbvars = SCIPvarGetVlbVars(var);
   vubvars = SCIPvarGetVubVars(var);
   vlbcoefs = SCIPvarGetVlbCoefs(var);
   vubcoefs = SCIPvarGetVubCoefs(var);
   vlbconstants = SCIPvarGetVlbConstants(var);
   vubconstants = SCIPvarGetVubConstants(var);
   nvlbs = SCIPvarGetNVlbs(var);
   nvubs = SCIPvarGetNVubs(var);
   glb = SCIPvarGetLbGlobal(var);
   gub = SCIPvarGetUbGlobal(var);

   *result = FALSE;

   /* Scan through lower bounds; for each binary vlbvar save the corresponding lb0 and lb1.
    * Then check if there is an upper bound with this vlbvar and save ub0 and ub1.
    * If the found bounds imply that the var value is fixed to some val0 when vlbvar = 0,
    * save vlbvar and val0 to scvdata.
    */
   for( c = 0; c < nvlbs; ++c )
   {
      if( SCIPvarGetType(vlbvars[c]) != SCIP_VARTYPE_BINARY )
         continue;

      SCIPdebugMsg(scip, "var <%s>[%f, %f] lower bound: %f <%s> %+f", SCIPvarGetName(var), glb, gub, vlbcoefs[c], SCIPvarGetName(vlbvars[c]), vlbconstants[c]);

      bvar = vlbvars[c];

      lb0 = MAX(vlbconstants[c], glb);
      lb1 = MAX(vlbconstants[c] + vlbcoefs[c], glb);

      /* look for bvar in vubvars */
      if( vubvars != NULL )
         exists = SCIPsortedvecFindPtr((void**)vubvars, SCIPvarComp, bvar, nvubs, &pos);
      else
         exists = FALSE;
      if( exists )
      { /*lint --e{644}*/
         SCIPdebugMsgPrint(scip, ", upper bound: %f <%s> %+f", vubcoefs[pos], SCIPvarGetName(vubvars[pos]), vubconstants[pos]); /*lint !e613*/

         /* save the upper bounds */
         ub0 = MIN(vubconstants[pos], gub);
         ub1 = MIN(vubconstants[pos] + vubcoefs[pos], gub);
      }
      else
      {
         /* if there is no upper bound with vubvar = bvar, use global var bounds */
         ub0 = gub;
         ub1 = gub;
      }

      /* the 'off' domain of a semicontinuous var should reduce to a single point and be different from the 'on' domain */
      SCIPdebugMsgPrint(scip, " -> <%s> in [%f, %f] (off), [%f, %f] (on)\n", SCIPvarGetName(var), lb0, ub0, lb1, ub1);
      if( SCIPisEQ(scip, lb0, ub0) && (!SCIPisEQ(scip, lb0, lb1) || !SCIPisEQ(scip, ub0, ub1)) )
      {
         if( scvdata == NULL )
         {
            SCIP_CALL( SCIPallocClearBlockMemory(scip, &scvdata) );
         }

         SCIP_CALL( addSCVarIndicator(scip, scvdata, bvar, lb0, lb1, ub1) );
      }
   }

   /* look for vubvars that have not been processed yet */
   assert(vubvars != NULL || nvubs == 0);
   for( c = 0; c < nvubs; ++c )
   {
      if( SCIPvarGetType(vubvars[c]) != SCIP_VARTYPE_BINARY )  /*lint !e613*/
         continue;

      bvar = vubvars[c];  /*lint !e613*/

      /* skip vars that are in vlbvars */
      if( vlbvars != NULL && SCIPsortedvecFindPtr((void**)vlbvars, SCIPvarComp, bvar, nvlbs, &pos) )
         continue;

      SCIPdebugMsg(scip, "var <%s>[%f, %f] upper bound: %f <%s> %+f",
         SCIPvarGetName(var), glb, gub, vubcoefs[c], SCIPvarGetName(vubvars[c]), vubconstants[c]);  /*lint !e613*/

      lb0 = glb;
      lb1 = glb;
      ub0 = MIN(vubconstants[c], gub);
      ub1 = MIN(vubconstants[c] + vubcoefs[c], gub);

      /* the 'off' domain of a semicontinuous var should reduce to a single point and be different from the 'on' domain */
      SCIPdebugMsgPrint(scip, " -> <%s> in [%f, %f] (off), [%f, %f] (on)\n", SCIPvarGetName(var), lb0, ub0, lb1, ub1);
      if( SCIPisEQ(scip, lb0, ub0) && (!SCIPisEQ(scip, lb0, lb1) || !SCIPisEQ(scip, ub0, ub1)) )
      {
         if( scvdata == NULL )
         {
            SCIP_CALL( SCIPallocClearBlockMemory(scip, &scvdata) );
         }

         SCIP_CALL( addSCVarIndicator(scip, scvdata, bvar, lb0, lb1, ub1) );
      }
   }

   if( scvdata != NULL )
   {
#ifdef SCIP_DEBUG
      SCIPdebugMsg(scip, "var <%s> has global bounds [%f, %f] and the following on/off bounds:\n", SCIPvarGetName(var), glb, gub);
      for( c = 0; c < scvdata->nbnds; ++c )
      {
         SCIPdebugMsg(scip, " c = %d, bvar <%s>: val0 = %f\n", c, SCIPvarGetName(scvdata->bvars[c]), scvdata->vals0[c]);
      }
#endif
      SCIP_CALL( SCIPhashmapInsert(scvars, var, scvdata) );
      *result = TRUE;
   }

   return SCIP_OKAY;
}

/*
 * Semicontinuous expression methods
 */

/* checks if an expression is semicontinuous
 *
 * An expression is semicontinuous if all of its nonlinear variables are semicontinuous
 * and share at least one common indicator variable
 */
static
SCIP_RETCODE exprIsSemicontinuous(
   SCIP*                 scip,               /**< SCIP data structure */
   SCIP_CONSHDLR*        conshdlr,           /**< expression constraint handler */
   SCIP_CONSEXPR_NLHDLRDATA* nlhdlrdata,     /**< nonlinear handler data */
   SCIP_CONSEXPR_NLHDLREXPRDATA* nlhdlrexprdata, /**< nlhdlr expression data */
   SCIP_CONSEXPR_EXPR*   expr,               /**< expression */
   SCIP_Bool*            res                 /**< buffer to store whether the expression is semicontinuous */
   )
{
   int v;
   SCIP_Bool var_is_sc;
   SCVARDATA* scvdata;
   SCIP_VAR* var;
   int nindicators;
   int nbnds0;
   int c;
   SCIP_VAR** indicators;
   SCIP_Bool* linear;

   *res = FALSE;

   /* constant expression is not semicontinuous; variable expressions are of no interest here */
   if( nlhdlrexprdata->nvars == 0 )
      return SCIP_OKAY;

   indicators = NULL;
   nindicators = 0;
   nbnds0 = 0;

   if( SCIPgetConsExprExprHdlr(expr) == SCIPgetConsExprExprHdlrSum(conshdlr) )
   {
      SCIP_CONSEXPR_ITERATOR* it;
      SCIP_CONSEXPR_EXPR* child;
      SCIP_CONSEXPR_EXPR* curexpr;
      int pos;
      SCIP_Bool issc;

      /* sums are treated separately because if there are variables that are non-semicontinuous but
       * appear only linearly, we still want to apply perspective to expr
       */

      SCIP_CALL( SCIPallocClearBufferArray(scip, &linear, nlhdlrexprdata->nvars) );
      SCIP_CALL( SCIPexpriteratorCreate(&it, conshdlr, SCIPblkmem(scip)) );

      for( c = 0; c < SCIPgetConsExprExprNChildren(expr); ++c )
      {
         child = SCIPgetConsExprExprChildren(expr)[c];

         if( SCIPisConsExprExprVar(child) )
         {
            var = SCIPgetConsExprExprVarVar(child);

            /* save information on semicontinuity of child */
            SCIP_CALL( varIsSemicontinuous(scip, var, nlhdlrdata->scvars, &var_is_sc) );

            /* mark the variable as linear */
            (void) SCIPsortedvecFindPtr((void**) nlhdlrexprdata->vars, SCIPvarComp, (void*) var, nlhdlrexprdata->nvars,
                  &pos);
            assert(0 <= pos && pos < nlhdlrexprdata->nvars);
            linear[pos] = TRUE;

            /* since child is a variable, go on regardless of the value of var_is_sc */
            continue;
         }

         issc = TRUE;

         SCIP_CALL( SCIPexpriteratorInit(it, expr, SCIP_CONSEXPRITERATOR_DFS, FALSE) );
         curexpr = SCIPexpriteratorGetCurrent(it);

         /* all nonlinear terms of a sum should be semicontinuous in original variables */
         while( !SCIPexpriteratorIsEnd(it) )
         {
            assert(curexpr != NULL);

            if( SCIPisConsExprExprVar(curexpr) )
            {
               var = SCIPgetConsExprExprVarVar(curexpr);

               if( !SCIPvarIsRelaxationOnly(var) )
               {
                  SCIP_CALL( varIsSemicontinuous(scip, var, nlhdlrdata->scvars, &var_is_sc) );

                  if( !var_is_sc )
                  {
                     /* non-semicontinuous child which is (due to a previous check) not a var ->
                      * expr is non-semicontinuous
                      */
                     issc = FALSE;
                     break;
                  }
               }
            }
            curexpr = SCIPexpriteratorGetNext(it);
         }

         if( !issc )
         {
            SCIPexpriteratorFree(&it);
            goto TERMINATE;
         }
      }
      SCIPexpriteratorFree(&it);
   }
   else
   {
      /* non-sum expression */
      linear = NULL;

      /* all variables of a non-sum on/off expression should be semicontinuous */
      for( v = 0; v < nlhdlrexprdata->nvars; ++v )
      {
         SCIP_CALL( varIsSemicontinuous(scip, nlhdlrexprdata->vars[v], nlhdlrdata->scvars, &var_is_sc) );
         if( !var_is_sc )
            return SCIP_OKAY;
      }
   }

   /* look for common binary variables for all variables of the expression */

   SCIPdebugMsg(scip, "Array intersection for var <%s>\n", SCIPvarGetName(nlhdlrexprdata->vars[0]));
   for( v = 0; v < nlhdlrexprdata->nvars; ++v )
   {
      SCIPdebugMsg(scip, "%s; \n", SCIPvarGetName(nlhdlrexprdata->vars[v]));

      if( linear != NULL && linear[v] )
         continue;

      scvdata = (SCVARDATA*)SCIPhashmapGetImage(nlhdlrdata->scvars, (void*) nlhdlrexprdata->vars[v]);

      /* we should have exited earlier if there is a nonlinear non-semicontinuous variable */
      assert(scvdata != NULL);

      if( indicators == NULL )
      {
         SCIP_CALL( SCIPduplicateBlockMemoryArray(scip, &indicators, scvdata->bvars, scvdata->nbnds) );
         nbnds0 = scvdata->nbnds;
         nindicators = nbnds0;
      }
      else
      {
         SCIPcomputeArraysIntersectionPtr((void**)indicators, nindicators, (void**)scvdata->bvars, scvdata->nbnds,
               SCIPvarComp, (void**)indicators, &nindicators);
      }

      /* if we have found out that the intersection is empty, expr is not semicontinuous */
      if( indicators != NULL && nindicators == 0 )
      {
         SCIPfreeBlockMemoryArray(scip, &indicators, nbnds0);
         goto TERMINATE;
      }
   }

   /* this can happen if all children are linear vars and none are semicontinuous */
   if( indicators == NULL )
   {
      goto TERMINATE;
   }
   assert(nindicators > 0 && nindicators <= nbnds0);

   if( nindicators < nbnds0 )
   {
      SCIP_CALL( SCIPreallocBlockMemoryArray(scip, &indicators, nbnds0, nindicators) );
   }

   for( v = 0; v < nindicators; ++v )
   {
      SCIP_CALL( SCIPcaptureVar(scip, indicators[v]) );
   }
   nlhdlrexprdata->indicators = indicators;
   nlhdlrexprdata->nindicators = nindicators;
   *res = TRUE;

 TERMINATE:
   SCIPfreeBufferArrayNull(scip, &linear);

   return SCIP_OKAY;
}

/** computes the 'off' value of the expression and the 'off' values of
  * semicontinuous auxiliary variables for each indicator variable
  */
static
SCIP_RETCODE computeOffValues(
   SCIP*                 scip,               /**< SCIP data structure */
   SCIP_CONSHDLR*        conshdlr,           /**< constraint handler */
   SCIP_CONSEXPR_NLHDLRDATA* nlhdlrdata,     /**< nonlinear handler data */
   SCIP_CONSEXPR_NLHDLREXPRDATA* nlhdlrexprdata, /**< nlhdlr expression data */
   SCIP_CONSEXPR_EXPR*   expr                /**< expression */
   )
{
   SCIP_CONSEXPR_ITERATOR* it;
   SCIP_SOL* sol;
   int i;
   int v;
   int norigvars;
   SCIP_Real* origvals0;
   SCIP_VAR** origvars;
   SCVARDATA* scvdata;
   SCIP_VAR* auxvar;
   SCIP_CONSEXPR_EXPR* curexpr;
   SCIP_HASHMAP* auxvarmap;
   SCIP_Bool hasnonsc;
   int pos;

   assert(expr != NULL);

   SCIP_CALL( SCIPallocBlockMemoryArray(scip, &(nlhdlrexprdata->exprvals0), nlhdlrexprdata->nindicators) );
   SCIP_CALL( SCIPcreateSol(scip, &sol, NULL) );
   SCIP_CALL( SCIPallocBufferArray(scip, &origvals0, nlhdlrexprdata->nvars) );
   SCIP_CALL( SCIPhashmapCreate(&auxvarmap, SCIPblkmem(scip), 10) );
   SCIP_CALL( SCIPexpriteratorCreate(&it, conshdlr, SCIPblkmem(scip)) );
   SCIP_CALL( SCIPduplicateBufferArray(scip, &origvars, nlhdlrexprdata->vars, nlhdlrexprdata->nvars) );
   norigvars = nlhdlrexprdata->nvars;

   for( i = nlhdlrexprdata->nindicators - 1; i >= 0; --i )
   {
      hasnonsc = FALSE;

      /* set sol to the off value of all expr vars for this indicator */
      for( v = 0; v < norigvars; ++v )
      {
         /* set vals0[v] = 0 if var is non-sc with respect to indicators[i] - then it will not
          * contribute to exprvals0[i] since any non-sc var must be linear
          */
         scvdata = getSCVarDataInd(nlhdlrdata->scvars, origvars[v], nlhdlrexprdata->indicators[i], &pos);
         if( scvdata == NULL )
         {
            origvals0[v] = 0.0;
            hasnonsc = TRUE;
         }
         else
         {
            origvals0[v] = scvdata->vals0[pos];
         }
      }
      SCIP_CALL( SCIPsetSolVals(scip, sol, norigvars, origvars, origvals0) );
      SCIP_CALL( SCIPevalConsExprExpr(scip, conshdlr, expr, sol, 0) );

      if( SCIPgetConsExprExprValue(expr) == SCIP_INVALID ) /*lint !e777*/
      {
         SCIPdebugMsg(scip, "expression evaluation failed for %p, removing indicator %s\n",
                             (void*)expr, SCIPvarGetName(nlhdlrexprdata->indicators[i]));
         /* since the loop is backwards, this only modifies the already processed part of nlhdlrexprdata->indicators */
         removeIndicator(nlhdlrexprdata, i);
         continue;
      }

      nlhdlrexprdata->exprvals0[i] = SCIPgetConsExprExprValue(expr);

      /* iterate through the expression and create scvdata for aux vars */
      SCIP_CALL( SCIPexpriteratorInit(it, expr, SCIP_CONSEXPRITERATOR_DFS, FALSE) );
      curexpr = SCIPexpriteratorGetCurrent(it);

      while( !SCIPexpriteratorIsEnd(it) )
      {
         auxvar = SCIPgetConsExprExprAuxVar(curexpr);

         if( auxvar != NULL )
         {
            SCIP_Bool issc = TRUE;
#ifndef NDEBUG
            SCIP_CONSEXPR_EXPR** childvarexprs;
            int nchildvarexprs;
            SCIP_VAR* var;
#endif

            if( hasnonsc )
            {
               /* expr is a sum with non-semicontinuous linear terms. Therefore, curexpr might be
                * non-semicontinuous. In that case the auxvar is also non-semicontinuous, so
                * we will skip on/off bounds computation.
                */
               if( SCIPgetConsExprExprHdlr(curexpr) == SCIPgetConsExprExprHdlrVar(conshdlr) )
               {
                  /* easy case: curexpr is a variable, can check semicontinuity immediately */
                  scvdata = getSCVarDataInd(nlhdlrdata->scvars, SCIPgetConsExprExprVarVar(curexpr),
                        nlhdlrexprdata->indicators[i], &pos);
                  issc = scvdata != NULL;
               }
               else
               {
                  /* curexpr is a non-variable expression, so it belongs to the non-linear part of expr
                   * since the non-linear part of expr must be semicontinuous with respect to
                   * nlhdlrexprdata->indicators[i], curexpr must be semicontinuous
                   */
                  issc = TRUE;

#ifndef NDEBUG
                  SCIP_CALL( SCIPallocBufferArray(scip, &childvarexprs, norigvars) );
                  SCIP_CALL( SCIPgetConsExprExprVarExprs(scip, conshdlr, curexpr, childvarexprs, &nchildvarexprs) );

                  /* all nonlinear variables of a sum on/off term should be semicontinuous */
                  for( v = 0; v < nchildvarexprs; ++v )
                  {
                     var = SCIPgetConsExprExprVarVar(childvarexprs[v]);
                     scvdata = getSCVarDataInd(nlhdlrdata->scvars, var, nlhdlrexprdata->indicators[i], &pos);
                     assert(scvdata != NULL);

                     SCIP_CALL( SCIPreleaseConsExprExpr(scip, &childvarexprs[v]) );
                  }

                  SCIPfreeBufferArray(scip, &childvarexprs);
#endif
               }
            }

            if( issc )
            {
               /* we know that all vars are semicontinuous with respect to exprdata->indicators; it remains to:
                * - get or create the scvardata structure for auxvar
                * - if had to create scvardata, add it to scvars hashmap
                * - add the indicator and the off value (= curexpr's off value) to scvardata
                */
               scvdata = (SCVARDATA*) SCIPhashmapGetImage(nlhdlrdata->scvars, (void*)auxvar);
               if( scvdata == NULL )
               {
                  SCIP_CALL( SCIPallocClearBlockMemory(scip, &scvdata) );
                  SCIP_CALL( SCIPallocBlockMemoryArray(scip, &scvdata->bvars,  nlhdlrexprdata->nindicators) );
                  SCIP_CALL( SCIPallocBlockMemoryArray(scip, &scvdata->vals0, nlhdlrexprdata->nindicators) );
                  SCIP_CALL( SCIPallocBlockMemoryArray(scip, &scvdata->lbs1, nlhdlrexprdata->nindicators) );
                  SCIP_CALL( SCIPallocBlockMemoryArray(scip, &scvdata->ubs1, nlhdlrexprdata->nindicators) );
                  scvdata->bndssize = nlhdlrexprdata->nindicators;
                  SCIP_CALL( SCIPhashmapInsert(nlhdlrdata->scvars, auxvar, scvdata) );
               }

               SCIP_CALL( addSCVarIndicator(scip, scvdata, nlhdlrexprdata->indicators[i],
                     SCIPgetConsExprExprValue(curexpr), SCIPvarGetLbGlobal(auxvar), SCIPvarGetUbGlobal(auxvar)) );
            }

            SCIP_CALL( addAuxVar(scip, nlhdlrexprdata, auxvarmap, auxvar) );
         }

         curexpr = SCIPexpriteratorGetNext(it);
      }
   }

   SCIPexpriteratorFree(&it);
   SCIPhashmapFree(&auxvarmap);
   SCIPfreeBufferArray(scip, &origvals0);
   SCIPfreeBufferArray(scip, &origvars);
   SCIP_CALL( SCIPfreeSol(scip, &sol) );

   return SCIP_OKAY;
}

/*
 * Probing and bound tightening methods
 */

/** go into probing and set some variable bounds */
static
SCIP_RETCODE startProbing(
   SCIP*                 scip,               /**< SCIP data structure */
   SCIP_CONSEXPR_NLHDLRDATA* nlhdlrdata,     /**< nonlinear handler data */
   SCIP_CONSEXPR_NLHDLREXPRDATA* nlhdlrexprdata, /**< nlhdlr expression data */
   SCIP_VAR*             indicator,          /**< indicator variable */
   SCIP_VAR**            probingvars,        /**< array of vars whose bounds we will change in probing */
   SCIP_INTERVAL*        probingdoms,        /**< array of intervals to which bounds of probingvars will be changed in probing */
   int                   nprobingvars,       /**< number of probing vars */
   SCIP_SOL*             sol,                /**< solution to be separated */
   SCIP_SOL**            solcopy,            /**< buffer for a copy of sol before going into probing; if *solcopy == sol, then copy is created */
   SCIP_Bool*            cutoff_probing      /**< pointer to store whether indicator == 1 is infeasible */
   )
{
   int v;
   SCIP_Real newlb;
   SCIP_Real newub;
   SCIP_Bool propagate;

   propagate = SCIPgetDepth(scip) == 0;

   /* if a copy of sol has not been created yet, then create one now and copy the relevant var values from sol,
    * because sol can change after SCIPstartProbing, e.g., when linked to the LP solution
    */
   if( *solcopy == sol )
   {
      SCIP_CALL( SCIPcreateSol(scip, solcopy, NULL) );
      for( v = 0; v < nlhdlrexprdata->nvars; ++v )
      {
         SCIP_CALL( SCIPsetSolVal(scip, *solcopy, nlhdlrexprdata->vars[v], SCIPgetSolVal(scip, sol, nlhdlrexprdata->vars[v])) );
      }
      for( v = 0; v < nlhdlrexprdata->nindicators; ++v )
      {
         SCIP_CALL( SCIPsetSolVal(scip, *solcopy, nlhdlrexprdata->indicators[v], SCIPgetSolVal(scip, sol, nlhdlrexprdata->indicators[v])) );
      }
   }

   /* go into probing */
   SCIP_CALL( SCIPstartProbing(scip) );

   /* create a probing node */
   SCIP_CALL( SCIPnewProbingNode(scip) );

   /* set indicator to 1 */
   SCIP_CALL( SCIPchgVarLbProbing(scip, indicator, 1.0) );

   /* apply stored bounds */
   for( v = 0; v < nprobingvars; ++v )
   {
      newlb = SCIPintervalGetInf(probingdoms[v]);
      newub = SCIPintervalGetSup(probingdoms[v]);

      if( SCIPisGT(scip, newlb, SCIPvarGetLbLocal(probingvars[v])) || (newlb >= 0.0 && SCIPvarGetLbLocal(probingvars[v]) < 0.0) )
      {
         SCIP_CALL( SCIPchgVarLbProbing(scip, probingvars[v], newlb) );
      }
      if( SCIPisLT(scip, newub, SCIPvarGetUbLocal(probingvars[v])) || (newub <= 0.0 && SCIPvarGetUbLocal(probingvars[v]) > 0.0) )
      {
         SCIP_CALL( SCIPchgVarUbProbing(scip, probingvars[v], newub) );
      }
   }

   if( propagate )
   {
      SCIP_Longint ndomreds;

      SCIP_CALL( SCIPpropagateProbing(scip, nlhdlrdata->maxproprounds, cutoff_probing, &ndomreds) );
   }

   return SCIP_OKAY;
}

/** analyse on/off bounds on a variable for: 1) tightening bounds in probing for indicator = 1,
  * 2) fixing indicator / detecting cutoff if one or both states are infeasible,
  * 3) tightening local bounds if indicator is fixed.
  *
  * probinglb and probingub are only set if doprobing is TRUE.
  * They are either set to bounds that should be used in probing or to SCIP_INVALID if bounds on
  * var shouldn't be changed in probing.
  */
static
SCIP_RETCODE analyseVarOnoffBounds(
   SCIP*                 scip,               /**< SCIP data structure */
   SCIP_CONSEXPR_NLHDLRDATA* nlhdlrdata,     /**< nonlinear handler data */
   SCIP_VAR*             var,                /**< variable */
   SCIP_VAR*             indicator,          /**< indicator variable */
   SCIP_Bool             indvalue,           /**< indicator value for which the bounds are applied */
   SCIP_Bool*            infeas,             /**< pointer to store whether infeasibility has been detected */
   SCIP_Real*            probinglb,          /**< pointer to store the lower bound to be applied in probing */
   SCIP_Real*            probingub,          /**< pointer to store the upper bound to be applied in probing */
   SCIP_Bool             doprobing,          /**< whether we currently consider to go into probing */
   SCIP_Bool*            reduceddom          /**< pointer to store whether any variables were fixed */
   )
{
   SCVARDATA* scvdata;
   int pos;
   SCIP_Real sclb;
   SCIP_Real scub;
   SCIP_Real loclb;
   SCIP_Real locub;
   SCIP_Bool bndchgsuccess;

   assert(var != NULL);
   assert(indicator != NULL);
   assert(infeas != NULL);
   assert(reduceddom != NULL);

   /* shouldn't be called if indicator is fixed to !indvalue */
   assert((indvalue && SCIPvarGetUbLocal(indicator) > 0.5) || (!indvalue && SCIPvarGetLbLocal(indicator) < 0.5));

   *infeas = FALSE;
   *reduceddom = FALSE;
   scvdata = getSCVarDataInd(nlhdlrdata->scvars, var, indicator, &pos);
   if( doprobing )
   {
      assert(probinglb != NULL);
      assert(probingub != NULL);

      *probinglb = SCIP_INVALID;
      *probingub = SCIP_INVALID;
   }

   /* nothing to do for non-semicontinuous variables */
   if( scvdata == NULL )
   {
      return SCIP_OKAY;
   }

   sclb = indvalue ? scvdata->lbs1[pos] : scvdata->vals0[pos];
   scub = indvalue ? scvdata->ubs1[pos] : scvdata->vals0[pos];
   loclb = SCIPvarGetLbLocal(var);
   locub = SCIPvarGetUbLocal(var);

   /* use a non-redundant lower bound */
   if( SCIPisGT(scip, sclb, SCIPvarGetLbLocal(var)) || (sclb >= 0.0 && loclb < 0.0) )
   {
      /* first check for infeasibility */
      if( SCIPisFeasGT(scip, sclb, SCIPvarGetUbLocal(var)) )
      {
         SCIP_CALL( SCIPfixVar(scip, indicator, indvalue ? 0.0 : 1.0, infeas, &bndchgsuccess) );
         *reduceddom += bndchgsuccess;
         if( *infeas )
         {
            return SCIP_OKAY;
         }
      }
      else if( nlhdlrdata->tightenbounds &&
              (SCIPvarGetUbLocal(indicator) <= 0.5 || SCIPvarGetLbLocal(indicator) >= 0.5) )
      {
         /* indicator is fixed; due to a previous check, here it can only be fixed to indvalue;
          * therefore, sclb is valid for the current node
          */

         if( indvalue == 0 )
         {
            assert(sclb == scub); /*lint !e777*/
            SCIP_CALL( SCIPfixVar(scip, var, sclb, infeas, &bndchgsuccess) );
         }
         else
         {
            SCIP_CALL( SCIPtightenVarLb(scip, var, sclb, FALSE, infeas, &bndchgsuccess) );
         }
         *reduceddom += bndchgsuccess;
         if( *infeas )
         {
            return SCIP_OKAY;
         }
      }
   }

   /* use a non-redundant upper bound */
   if( SCIPisLT(scip, scub, SCIPvarGetUbLocal(var)) || (scub <= 0.0 && locub > 0.0) )
   {
      /* first check for infeasibility */
      if( SCIPisFeasLT(scip, scub, SCIPvarGetLbLocal(var)) )
      {
         SCIP_CALL( SCIPfixVar(scip, indicator, indvalue ? 0.0 : 1.0, infeas, &bndchgsuccess) );
         *reduceddom += bndchgsuccess;
         if( *infeas )
         {
            return SCIP_OKAY;
         }
      }
      else if( nlhdlrdata->tightenbounds &&
              (SCIPvarGetUbLocal(indicator) <= 0.5 || SCIPvarGetLbLocal(indicator) >= 0.5) )
      {
         /* indicator is fixed; due to a previous check, here it can only be fixed to indvalue;
          * therefore, scub is valid for the current node
          */

         if( indvalue == 0 )
         {
            assert(sclb == scub); /*lint !e777*/
            SCIP_CALL( SCIPfixVar(scip, var, sclb, infeas, &bndchgsuccess) );
         }
         else
         {
            SCIP_CALL( SCIPtightenVarUb(scip, var, scub, FALSE, infeas, &bndchgsuccess) );
         }
         *reduceddom += bndchgsuccess;
         if( *infeas )
         {
            return SCIP_OKAY;
         }
      }
   }

   /* If a bound change has been found and indvalue == TRUE, try to use the new bounds.
    * This is only done for indvalue == TRUE since this is where enfo asks other nlhdlrs to estimate,
    * and at indicator == FALSE we already only have a single point
    */
   if( doprobing && indvalue && (((scub - sclb) / (locub - loclb)) <= 1.0 - nlhdlrdata->mindomreduction ||
       (sclb >= 0.0 && loclb < 0.0) || (scub <= 0.0 && locub > 0.0)) )
   {
      *probinglb = sclb;
      *probingub = scub;
   }

   SCIPdebugMsg(scip, "%s in [%g, %g] instead of [%g, %g] (vals0 = %g)\n", SCIPvarGetName(var), sclb, scub,
                SCIPvarGetLbLocal(var), SCIPvarGetUbLocal(var), scvdata->vals0[pos]);

   return SCIP_OKAY;
}

/** looks for bound tightenings to be applied either in the current node or in probing
 *
 * Loops through both possible values of indicator and calls analyseVarOnoffBounds. Might update the *doprobing
 * flag by setting it to FALSE if:
 * - indicator is fixed or
 * - analyseVarOnoffBounds hasn't found a sufficient improvement at indicator==1.
 *
 * If *doprobing==TRUE, stores bounds suggested by analyseVarOnoffBounds in order to apply them in probing together
 * with the fixing indicator=1.
 */
static
SCIP_RETCODE analyseOnoffBounds(
   SCIP*                 scip,               /**< SCIP data structure */
   SCIP_CONSEXPR_NLHDLRDATA* nlhdlrdata,     /**< nonlinear handler data */
   SCIP_CONSEXPR_NLHDLREXPRDATA* nlhdlrexprdata, /**< nlhdlr expression data */
   SCIP_VAR*             indicator,          /**< indicator variable */
   SCIP_VAR***           probingvars,        /**< array to store variables whose bounds will be changed in probing */
   SCIP_INTERVAL**       probingdoms,        /**< array to store bounds to be applied in probing */
   int*                  nprobingvars,       /**< pointer to store number of vars whose bounds will be changed in probing */
   SCIP_Bool*            doprobing,          /**< pointer to the flag telling whether we want to do probing */
   SCIP_RESULT*          result              /**< pointer to store the result */
   )
{
   int v;
   SCIP_VAR* var;
   SCIP_Bool infeas;
   int b;
   SCIP_Real probinglb = SCIP_INVALID;
   SCIP_Real probingub = SCIP_INVALID;
   SCIP_Bool changed;
   SCIP_Bool reduceddom;

   assert(indicator != NULL);
   assert(nprobingvars != NULL);
   assert(doprobing != NULL);
   assert(result != NULL);

   changed = FALSE;

   /* no probing if indicator already fixed */
   if( SCIPvarGetUbLocal(indicator) <= 0.5 || SCIPvarGetLbLocal(indicator) >= 0.5 )
   {
      *doprobing = FALSE;
   }

   /* consider each possible value of indicator */
   for( b = 0; b < 2; ++b )
   {
      for( v = 0; v < nlhdlrexprdata->nvars; ++v )
      {
         /* nothing left to do if indicator is already fixed to !indvalue
          * (checked in the inner loop since analyseVarOnoff bounds might fix the indicator)
          */
         if( (b == 1 && SCIPvarGetUbLocal(indicator) <= 0.5) || (b == 0 && SCIPvarGetLbLocal(indicator) >= 0.5) )
         {
            *doprobing = FALSE;
            break;
         }

         var = nlhdlrexprdata->vars[v];

         SCIP_CALL( analyseVarOnoffBounds(scip, nlhdlrdata, var, indicator, b == 1, &infeas, &probinglb,
               &probingub, *doprobing, &reduceddom) );

         if( infeas )
         {
            *result = SCIP_CUTOFF;
            *doprobing = FALSE;
            return SCIP_OKAY;
         }
         else if( reduceddom )
         {
            *result = SCIP_REDUCEDDOM;
         }

         if( !(*doprobing) )
            continue;

         /* if bounds to be applied in probing have been found, store them */
         if( probinglb != SCIP_INVALID ) /*lint !e777*/
         {
            assert(probingub != SCIP_INVALID); /*lint !e777*/

            SCIP_CALL( SCIPreallocBufferArray(scip, probingvars, *nprobingvars + 1) );
            SCIP_CALL( SCIPreallocBufferArray(scip, probingdoms, *nprobingvars + 1) );
            (*probingvars)[*nprobingvars] = var;
            (*probingdoms)[*nprobingvars].inf = probinglb;
            (*probingdoms)[*nprobingvars].sup = probingub;
            ++*nprobingvars;

            changed = TRUE;
         }
      }
   }

   if( !changed )
   {
      *doprobing = FALSE;
   }

   return SCIP_OKAY;
}

/** saves local bounds on all expression variables, including auxiliary variables, obtained from propagating
 * indicator == 1 to the corresponding SCVARDATA (should only be used in the root node)
 * */
static
SCIP_RETCODE tightenOnBounds(
   SCIP_CONSEXPR_NLHDLREXPRDATA* nlhdlrexprdata, /**< nlhdlr expression data */
   SCIP_HASHMAP*         scvars,             /**< hashmap with semicontinuous variables */
   SCIP_VAR*             indicator           /**< indicator variable */
   )
{
   int v;
   SCIP_VAR* var;
   SCVARDATA* scvdata;
   int pos;
   SCIP_Real lb;
   SCIP_Real ub;

   for( v = 0; v < nlhdlrexprdata->nvars; ++v )
   {
      var = nlhdlrexprdata->vars[v];
      lb = SCIPvarGetLbLocal(var);
      ub = SCIPvarGetUbLocal(var);
      scvdata = getSCVarDataInd(scvars, var, indicator, &pos);

      if( scvdata != NULL )
      {
         scvdata->lbs1[pos] = MAX(scvdata->lbs1[pos], lb);
         scvdata->ubs1[pos] = MIN(scvdata->ubs1[pos], ub);
      }
   }

   return SCIP_OKAY;
}

/*
 * Callback methods of nonlinear handler
 */

/** nonlinear handler copy callback */
static
SCIP_DECL_CONSEXPR_NLHDLRCOPYHDLR(nlhdlrCopyhdlrPerspective)
{ /*lint --e{715}*/
   assert(targetscip != NULL);
   assert(targetconsexprhdlr != NULL);
   assert(sourcenlhdlr != NULL);
   assert(strcmp(SCIPgetConsExprNlhdlrName(sourcenlhdlr), NLHDLR_NAME) == 0);

   SCIP_CALL( SCIPincludeConsExprNlhdlrPerspective(targetscip, targetconsexprhdlr) );

   return SCIP_OKAY;
}


/** callback to free data of handler */
static
SCIP_DECL_CONSEXPR_NLHDLRFREEHDLRDATA(nlhdlrFreehdlrdataPerspective)
{ /*lint --e{715}*/
   SCIPfreeBlockMemory(scip, nlhdlrdata);

   return SCIP_OKAY;
}


/** callback to free expression specific data */
static
SCIP_DECL_CONSEXPR_NLHDLRFREEEXPRDATA(nlhdlrFreeExprDataPerspective)
{  /*lint --e{715}*/
   SCIP_CALL( freeNlhdlrExprData(scip, *nlhdlrexprdata) );
   SCIPfreeBlockMemory(scip, nlhdlrexprdata);

   return SCIP_OKAY;
}

/** callback to be called in initialization */
#if 0
static
SCIP_DECL_CONSEXPR_NLHDLRINIT(nlhdlrInitPerspective)
{  /*lint --e{715}*/
   return SCIP_OKAY;
}
#endif

/** callback to be called in deinitialization */
static
SCIP_DECL_CONSEXPR_NLHDLREXIT(nlhdlrExitPerspective)
{  /*lint --e{715}*/
   SCIP_HASHMAPENTRY* entry;
   SCVARDATA* data;
   int c;
   SCIP_CONSEXPR_NLHDLRDATA* nlhdlrdata;

   nlhdlrdata = SCIPgetConsExprNlhdlrData(nlhdlr);
   assert(nlhdlrdata != NULL);

   if( nlhdlrdata->scvars != NULL )
   {
      for( c = 0; c < SCIPhashmapGetNEntries(nlhdlrdata->scvars); ++c )
      {
         entry = SCIPhashmapGetEntry(nlhdlrdata->scvars, c);
         if( entry != NULL )
         {
            data = (SCVARDATA*) SCIPhashmapEntryGetImage(entry);
            SCIPfreeBlockMemoryArray(scip, &data->ubs1, data->bndssize);
            SCIPfreeBlockMemoryArray(scip, &data->lbs1, data->bndssize);
            SCIPfreeBlockMemoryArray(scip, &data->vals0, data->bndssize);
            SCIPfreeBlockMemoryArray(scip, &data->bvars, data->bndssize);
            SCIPfreeBlockMemory(scip, &data);
         }
      }
      SCIPhashmapFree(&nlhdlrdata->scvars);
      assert(nlhdlrdata->scvars == NULL);
   }

   return SCIP_OKAY;
}

/** callback to detect structure in expression tree
 *
 *  We are looking for expressions g(x), where x is a vector of semicontinuous variables that all share at least one
 *  indicator variable.
 */
static
SCIP_DECL_CONSEXPR_NLHDLRDETECT(nlhdlrDetectPerspective)
{ /*lint --e{715}*/
   SCIP_CONSEXPR_NLHDLRDATA* nlhdlrdata;
<<<<<<< HEAD
   SCIP_Bool success;
=======
   int i;
   SCIP_CONSEXPR_EXPR** varexprs;
>>>>>>> 2cbaf160

   nlhdlrdata = SCIPgetConsExprNlhdlrData(nlhdlr);

   assert(scip != NULL);
   assert(nlhdlr != NULL);
   assert(expr != NULL);
   assert(participating != NULL);
   assert(enforcing != NULL);
   assert(nlhdlrexprdata != NULL);
   assert(nlhdlrdata != NULL);

<<<<<<< HEAD
   /* do not run if we will have no auxvar to add a cut for */
   if( SCIPgetConsExprExprNAuxvarUses(expr) == 0 )
=======
   *success = FALSE;

   /* do not run in presolve, as we only do separation */
   if( SCIPgetStage(scip) < SCIP_STAGE_INITSOLVE )
   {
>>>>>>> 2cbaf160
      return SCIP_OKAY;

<<<<<<< HEAD
#ifdef SCIP_DEBUG
   SCIPdebugMsg(scip, "Called perspective detect, expr = %p: ", expr);
   SCIPprintConsExprExpr(scip, conshdlr, expr, NULL);
   SCIPdebugMsgPrint(scip, "\n");
#endif

   /* ignore sums */
   if( !DETECTSUM && SCIPgetConsExprExprHdlr(expr) == SCIPgetConsExprExprHdlrSum(conshdlr) ) /*lint !e506 !e774*/
=======
   if( SCIPgetNBinVars(scip) == 0 )
   {
      SCIPdebugMsg(scip, "problem has no binary variables, not running perspective detection\n");
>>>>>>> 2cbaf160
      return SCIP_OKAY;

<<<<<<< HEAD
   /* ignore unknown curvature or linear (e.g., variables and constants) */
   if( SCIPgetConsExprExprCurvature(expr) == SCIP_EXPRCURV_UNKNOWN || SCIPgetConsExprExprCurvature(expr) == SCIP_EXPRCURV_LINEAR )
   {
      SCIPdebugMsg(scip, "curvature of expr %p is %s\n", expr, SCIPexprcurvGetName(SCIPgetConsExprExprCurvature(expr)));
      return SCIP_OKAY;
   }

   success = TRUE;

   SCIP_CALL( SCIPallocClearBlockMemory(scip, nlhdlrexprdata) );
   (*nlhdlrexprdata)->curvature = SCIPgetConsExprExprCurvature(expr);
   SCIPdebugMsg(scip, "expr %p is %s\n", expr, (*nlhdlrexprdata)->curvature == SCIP_EXPRCURV_CONVEX ? "convex" : "concave");

   SCIP_CALL( SCIPgetConsExprExprNVars(scip, conshdlr, expr, &(*nlhdlrexprdata)->nvarexprs) );
   if( nlhdlrdata->scvars == NULL )
   {
      SCIP_CALL( SCIPhashmapCreate(&(nlhdlrdata->scvars), SCIPblkmem(scip), (*nlhdlrexprdata)->nvarexprs) );
   }

   /* prepare the list of terms */
=======
   /* some other nonlinear handler should be able to separate */
   if( !(*enforcemethods & SCIP_CONSEXPR_EXPRENFO_SEPABELOW) && !(*enforcemethods & SCIP_CONSEXPR_EXPRENFO_SEPAABOVE) )
   {
      SCIPdebugMsg(scip, "\nno enforcement method, exiting detect");
      return SCIP_OKAY;
   }

>>>>>>> 2cbaf160
   if( SCIPgetConsExprExprHdlr(expr) == SCIPgetConsExprExprHdlrSum(conshdlr) )
   {
      /* If a sum expression is handled only by default nlhdlr, then all the children will have auxiliary vars.
       * Since the sum will then be linear in auxiliary variables, perspective can't improve anything for it
       */
      SCIP_Bool hasnondefault = FALSE;

      for( i = 0; i < SCIPgetConsExprExprNEnfos(expr); ++i )
      {
<<<<<<< HEAD
         success = FALSE;
         break;
=======
         if( strcmp(SCIPgetConsExprNlhdlrName(SCIPgetConsExprExprEnfoNlhdlr(expr, i)), "default") != 0 )
         {
            hasnondefault = TRUE;
            break;
         }
      }

      if( !hasnondefault )
      {
         return SCIP_OKAY;
>>>>>>> 2cbaf160
      }
   }

<<<<<<< HEAD
   if( (*nlhdlrexprdata)->nonoffterms == 0 )
      success = FALSE;
=======
#ifdef SCIP_DEBUG
   SCIPdebugMsg(scip, "Called perspective detect, expr = %p: ", expr);
   SCIPprintConsExprExpr(scip, conshdlr, expr, NULL);
   SCIPdebugMsgPrint(scip, "\n");
#endif

   /* allocate memory */
   SCIP_CALL( SCIPallocClearBlockMemory(scip, nlhdlrexprdata) );
   if( nlhdlrdata->scvars == NULL )
   {
      SCIP_CALL( SCIPhashmapCreate(&(nlhdlrdata->scvars), SCIPblkmem(scip), SCIPgetNVars(scip)) );
   }
>>>>>>> 2cbaf160

   /* save varexprs to nlhdlrexprdata */
   SCIP_CALL( SCIPgetConsExprExprNVars(scip, conshdlr, expr, &(*nlhdlrexprdata)->nvars) );
   SCIP_CALL( SCIPallocBlockMemoryArray(scip, &(*nlhdlrexprdata)->vars, (*nlhdlrexprdata)->nvars) );
   SCIP_CALL( SCIPallocBufferArray(scip, &varexprs, (*nlhdlrexprdata)->nvars) );
   (*nlhdlrexprdata)->varssize = (*nlhdlrexprdata)->nvars;
   SCIP_CALL( SCIPgetConsExprExprVarExprs(scip, conshdlr, expr, varexprs, &(*nlhdlrexprdata)->nvars) );
   for( i = 0; i < (*nlhdlrexprdata)->nvars; ++i )
   {
      (*nlhdlrexprdata)->vars[i] = SCIPgetConsExprExprVarVar(varexprs[i]);
      SCIP_CALL( SCIPreleaseConsExprExpr(scip, &varexprs[i]) );
      SCIP_CALL( SCIPcaptureVar(scip, (*nlhdlrexprdata)->vars[i]) );
   }
   SCIPsortPtr((void**) (*nlhdlrexprdata)->vars, SCIPvarComp, (*nlhdlrexprdata)->nvars);
   SCIPfreeBufferArray(scip, &varexprs);

   /* check if expr is semicontinuous and save indicator variables */
   SCIP_CALL( exprIsSemicontinuous(scip, conshdlr, nlhdlrdata, *nlhdlrexprdata, expr, success) );

   if( success )
   {
      int sindicators;

      sindicators = (*nlhdlrexprdata)->nindicators;

      /* compute 'off' values of expr and subexprs (and thus auxvars too) */
      SCIP_CALL( computeOffValues(scip, conshdlr, nlhdlrdata, *nlhdlrexprdata, expr) );

      /* some indicator variables might have been removed if evaluation failed, check how many remain */
      if( (*nlhdlrexprdata)->nindicators == 0 )
      {
<<<<<<< HEAD
         *participating |= SCIP_CONSEXPR_EXPRENFO_SEPABELOW;
         SCIPdebugMsg(scip, "detected expr to be convex -> can enforce expr <= auxvar\n");
=======
         *success = FALSE;
>>>>>>> 2cbaf160
      }
      else if( (*nlhdlrexprdata)->nindicators < sindicators )
      {
<<<<<<< HEAD
         *participating |= SCIP_CONSEXPR_EXPRENFO_SEPAABOVE;
         SCIPdebugMsg(scip, "detected expr to be concave -> can enforce expr >= auxvar\n");
=======
         SCIP_CALL( SCIPreallocBlockMemoryArray(scip, &(*nlhdlrexprdata)->indicators, sindicators,
               (*nlhdlrexprdata)->nindicators) );
         SCIP_CALL( SCIPreallocBlockMemoryArray(scip, &(*nlhdlrexprdata)->exprvals0, sindicators,
                 (*nlhdlrexprdata)->nindicators) );
>>>>>>> 2cbaf160
      }
   }

#ifndef NDEBUG
   if( *success )
   {
      /* if detect succeeded, sepa enforcemethods should have already been set by other handler(s) */
      assert(((*enforcemethods & SCIP_CONSEXPR_EXPRENFO_SEPABELOW) && *enforcedbelow)
         || ((*enforcemethods & SCIP_CONSEXPR_EXPRENFO_SEPAABOVE) && *enforcedabove));

      assert(*nlhdlrexprdata != NULL);
<<<<<<< HEAD

      /* we enforce if we participate, probably because we do not need the convex or default nlhdlr to run as well */
      *enforcing |= *participating;
=======
      assert((*nlhdlrexprdata)->nindicators > 0);
>>>>>>> 2cbaf160
   }
#endif

#ifdef SCIP_DEBUG
   if( *success )
   {
      SCIPinfoMessage(scip, NULL, "detected an on/off expr: ");
      SCIPprintConsExprExpr(scip, conshdlr, expr, NULL);
      SCIPinfoMessage(scip, NULL, "\n");
   }
#endif

   if( !(*success) )
   {
      SCIP_CALL( nlhdlrFreeExprDataPerspective(scip, nlhdlr, expr, nlhdlrexprdata) );
   }

   return SCIP_OKAY;
}


/** auxiliary evaluation callback of nonlinear handler */
static
SCIP_DECL_CONSEXPR_NLHDLREVALAUX(nlhdlrEvalauxPerspective)
{ /*lint --e{715}*/
   int e;
   SCIP_Real maxdiff;
   SCIP_Real auxvarvalue;
   SCIP_Real enfoauxval;

   assert(scip != NULL);
   assert(expr != NULL);
   assert(auxvalue != NULL);

   auxvarvalue = SCIPgetSolVal(scip, sol, SCIPgetConsExprExprAuxVar(expr));
   maxdiff = 0.0;
   *auxvalue = auxvarvalue;

   /* use the auxvalue from one of the other nlhdlrs that handle this expr: take the one that is farthest
    * from the current value of auxvar
    */
   for( e = 0; e < SCIPgetConsExprExprNEnfos(expr); ++e )
   {
      /* TODO when available, this should be extended by a check whether the nlhdlr will participate in separation (below or above) */
      if( !SCIPhasConsExprNlhdlrEstimate(SCIPgetConsExprExprEnfoNlhdlr(expr, e)) )
         continue;

      SCIP_CALL( SCIPevalauxConsExprNlhdlr(scip, SCIPgetConsExprExprEnfoNlhdlr(expr, e), expr,
            SCIPgetConsExprExprEnfoNlhdlrExprData(expr, e), &enfoauxval, sol) );

      SCIPsetConsExprExprEnfoAuxValue(expr, e, enfoauxval);

      if( REALABS(enfoauxval - auxvarvalue) > maxdiff && enfoauxval != SCIP_INVALID ) /*lint !e777*/
      {
         maxdiff = REALABS(enfoauxval - auxvarvalue);
         *auxvalue = enfoauxval;
      }
   }

   return SCIP_OKAY;
}

/** callback to detect structure in expression tree */
#if 0
static
SCIP_DECL_CONSEXPR_NLHDLRINITSEPA(nlhdlrInitSepaPerspective)
{ /*lint --e{715}*/
   SCIPerrorMessage("method of perspective nonlinear handler not implemented yet\n");
   SCIPABORT(); /*lint --e{527}*/

   return SCIP_OKAY;
}
#endif


/** separation deinitialization method of a nonlinear handler (called during CONSEXITSOL) */
#if 0
static
SCIP_DECL_CONSEXPR_NLHDLREXITSEPA(nlhdlrExitSepaPerspective)
{ /*lint --e{715}*/
   SCIPerrorMessage("method of perspective nonlinear handler not implemented yet\n");
   SCIPABORT(); /*lint --e{527}*/

   return SCIP_OKAY;
}
#endif

/** nonlinear handler enforcement callback
 *
 * "Perspectivies" cuts produced by other handlers. Suppose that we want to separate x from the set g(x) <= 0.
 * If g(x) = g0 if indicator z = 0, and a cut is given by sum aixi + c <= aux, where xi = xi0 if z = 0 for all i,
 * then the "perspectivied" cut is sum aixi + c + (1 - z)*(g0 - c - sum aix0i) <= aux. This ensures that at z = 1,
 * the new cut is equivalent to the given cut, and at z = 0 it reduces to g0 <= aux.
 */
static
SCIP_DECL_CONSEXPR_NLHDLRENFO(nlhdlrEnfoPerspective)
{ /*lint --e{715}*/
   SCIP_ROWPREP* rowprep;
   SCIP_VAR* auxvar;
   int i;
   int j;
   SCIP_CONSEXPR_NLHDLRDATA* nlhdlrdata;
   SCIP_Real cst0;
   SCIP_VAR* indicator;
   SCIP_PTRARRAY* rowpreps2;
   SCIP_PTRARRAY* rowpreps;
   int nrowpreps;
   SCIP_SOL* solcopy;
   SCIP_Bool doprobing;
   SCIP_BOOLARRAY* addedbranchscores2;
   SCIP_Bool stop;
   int nenfos;
   int* enfoposs;

   nlhdlrdata = SCIPgetConsExprNlhdlrData(nlhdlr);

#ifdef SCIP_DEBUG
   SCIPinfoMessage(scip, NULL, "enforcement method of perspective nonlinear handler called for expr %p: ", expr);
   SCIP_CALL( SCIPprintConsExprExpr(scip, conshdlr, expr, NULL) );
   SCIPinfoMessage(scip, NULL, " at\n");
   for( i = 0; i < nlhdlrexprdata->nvars; ++i )
   {
      SCIPinfoMessage(scip, NULL, "%s = %g\n", SCIPvarGetName(nlhdlrexprdata->vars[i]),
              SCIPgetSolVal(scip, sol, nlhdlrexprdata->vars[i]));
   }
   SCIPinfoMessage(scip, NULL, "%s = %g", SCIPvarGetName(SCIPgetConsExprExprAuxVar(expr)),
           SCIPgetSolVal(scip, sol, SCIPgetConsExprExprAuxVar(expr)));
#endif

   assert(scip != NULL);
   assert(expr != NULL);
   assert(conshdlr != NULL);
   assert(nlhdlrexprdata != NULL);
   assert(nlhdlrdata != NULL);

<<<<<<< HEAD
   /* we should be called only for the convex side */
   assert(!overestimate || (nlhdlrexprdata->curvature == SCIP_EXPRCURV_CONCAVE));
   assert( overestimate || (nlhdlrexprdata->curvature == SCIP_EXPRCURV_CONVEX));
=======
   SCIP_CALL( SCIPcomputeConsExprExprCurvature(scip, expr) );
   if( nlhdlrdata->convexonly )
   {
      if( (!overestimate && SCIPgetConsExprExprCurvature(expr) != SCIP_EXPRCURV_CONVEX) ||
          (overestimate && SCIPgetConsExprExprCurvature(expr) != SCIP_EXPRCURV_CONCAVE) )
         return SCIP_OKAY;
   }
>>>>>>> 2cbaf160

   auxvar = SCIPgetConsExprExprAuxVar(expr);
   assert(auxvar != NULL);

   /* detect should have picked only those expressions for which at least one other nlhdlr can enforce */
   assert(SCIPgetConsExprExprNEnfos(expr) > 1);

   SCIP_CALL( SCIPallocBufferArray(scip, &enfoposs, SCIPgetConsExprExprNEnfos(expr) - 1) );

   doprobing = FALSE;
   nenfos = 0;

   /* find suitable nlhdlrs and check if there is enough violation to do probing */
   for( j = 0; j < SCIPgetConsExprExprNEnfos(expr); ++j )
   {
      SCIP_CONSEXPR_NLHDLR* nlhdlr2;
      SCIP_Real violation;
      SCIP_Bool underestimate2;
      SCIP_Bool overestimate2;

      nlhdlr2 = SCIPgetConsExprExprEnfoNlhdlr(expr, j);

      if( !SCIPhasConsExprNlhdlrEstimate(nlhdlr2) )
         continue;

      assert(nlhdlr2 != nlhdlr);

      /* evalaux should have called evalaux of other nlhdlrs by now
       * check whether handling the violation for nlhdlr2 required under- or overestimation
       */
      SCIP_CALL( SCIPgetConsExprExprAbsAuxViolation(scip, conshdlr, expr, SCIPgetConsExprExprEnfoAuxValue(expr, j),
            sol, &violation, &underestimate2, &overestimate2) );
      assert(violation >= 0.0);

      if( (overestimate && !overestimate2) || (!overestimate && !underestimate2) )
         continue;

      /* if violation is small, cuts would likely be weak - skip perspectification */
      if( !allowweakcuts && violation < SCIPfeastol(scip) )
         continue;

      enfoposs[nenfos] = j;
      ++nenfos;

      if( violation >= nlhdlrdata->minviolprobing )
         doprobing = TRUE;
   }

   if( nlhdlrdata->probingfreq == -1 || (nlhdlrdata->probingfreq == 0 && SCIPgetDepth(scip) != 0) ||
      (nlhdlrdata->probingfreq > 0 && SCIPgetDepth(scip) % nlhdlrdata->probingfreq != 0)  )
      doprobing = FALSE;

   /* if addbranchscores is TRUE, then we can assume to be in enforcement and not in separation */
   if( nlhdlrdata->probingonlyinsepa && addbranchscores )
      doprobing = FALSE;

   /* only do probing if tightening the domain of expr is useful (using curvature for now)
    * and we are not in probing or a subscip
    * TODO use (updated) ndomainuses
    */
   if( SCIPinProbing(scip) || SCIPgetSubscipDepth(scip) != 0 ||
      (SCIPgetConsExprExprCurvature(expr) == SCIP_EXPRCURV_CONVEX && !overestimate) ||
      (SCIPgetConsExprExprCurvature(expr) == SCIP_EXPRCURV_CONCAVE && overestimate) )
      doprobing = FALSE;

   nrowpreps = 0;
   *result = SCIP_DIDNOTFIND;
   solcopy = sol;
   stop = FALSE;

   SCIP_CALL( SCIPcreatePtrarray(scip, &rowpreps2) );
   SCIP_CALL( SCIPcreatePtrarray(scip, &rowpreps) );
   SCIP_CALL( SCIPcreateBoolarray(scip, &addedbranchscores2) );

   /* build cuts for every indicator variable */
   for( i = 0; i < nlhdlrexprdata->nindicators && !stop; ++i )
   {
      int v;
      int minidx;
      int maxidx;
      int r;
      SCIP_VAR** probingvars;
      SCIP_INTERVAL* probingdoms;
      int nprobingvars;
      SCIP_Bool doprobingind;

      indicator = nlhdlrexprdata->indicators[i];
      probingvars = NULL;
      probingdoms = NULL;
      nprobingvars = 0;
      doprobingind = doprobing;

      SCIP_CALL( analyseOnoffBounds(scip, nlhdlrdata, nlhdlrexprdata, indicator, &probingvars, &probingdoms,
            &nprobingvars, &doprobingind, result) );

      /* don't add perspective cuts for fixed indicators since there is no use for perspectivy */
      if( SCIPvarGetLbLocal(indicator) >= 0.5 )
      {
         assert(!doprobingind);
         continue;
      }
      if( SCIPvarGetUbLocal(indicator) <= 0.5 )
      { /* this case is stronger as it implies that everything is fixed;
         * therefore we are now happy
         */
         assert(!doprobingind);
         goto TERMINATE;
      }

      if( doprobingind )
      {
         SCIP_Bool propagate;
         SCIP_Bool cutoff_probing;
         SCIP_Bool cutoff;
         SCIP_Bool fixed;

#ifndef NDEBUG
         SCIP_Real* solvals;
         SCIP_CALL( SCIPallocBufferArray(scip, &solvals, nlhdlrexprdata->nvars) );
         for( v = 0; v < nlhdlrexprdata->nvars; ++v )
         {
            solvals[v] = SCIPgetSolVal(scip, sol, nlhdlrexprdata->vars[v]);
         }
#endif

         propagate = SCIPgetDepth(scip) == 0;

         SCIP_CALL( startProbing(scip, nlhdlrdata, nlhdlrexprdata, indicator, probingvars, probingdoms, nprobingvars,
               sol, &solcopy, &cutoff_probing) );

#ifndef NDEBUG
         for( v = 0; v < nlhdlrexprdata->nvars; ++v )
         {
            assert(solvals[v] == SCIPgetSolVal(scip, solcopy, nlhdlrexprdata->vars[v])); /*lint !e777*/
         }
         SCIPfreeBufferArray(scip, &solvals);
#endif

         if( propagate )
         { /* we are in the root node and startProbing did propagation */
            /* probing propagation might have detected infeasibility */
            if( cutoff_probing )
            {
               /* indicator == 1 is infeasible -> set indicator to 0 */
               SCIPfreeBufferArrayNull(scip, &probingvars);
               SCIPfreeBufferArrayNull(scip, &probingdoms);

               SCIP_CALL( SCIPendProbing(scip) );

               SCIP_CALL( SCIPfixVar(scip, indicator, 0.0, &cutoff, &fixed) );

               if( cutoff )
               {
                  *result = SCIP_CUTOFF;
                  goto TERMINATE;
               }

               continue;
            }

            /* probing propagation in the root node can provide better on/off bounds */
            SCIP_CALL( tightenOnBounds(nlhdlrexprdata, nlhdlrdata->scvars, indicator) );
         }
      }

      /* use cuts from every suitable nlhdlr */
      for( j = 0; j < nenfos; ++j )
      {
         SCIP_Bool addedbranchscores2j;
         SCIP_CONSEXPR_NLHDLR* nlhdlr2;
         SCIP_Bool success2;

         nlhdlr2 = SCIPgetConsExprExprEnfoNlhdlr(expr, enfoposs[j]);

         assert(SCIPhasConsExprNlhdlrEstimate(nlhdlr2) && nlhdlr2 != nlhdlr);

         SCIPdebugMsg(scip, "asking nonlinear handler %s to %sestimate\n", SCIPgetConsExprNlhdlrName(nlhdlr2), overestimate ? "over" : "under");

         /* ask the nonlinear handler for an estimator */
         SCIP_CALL( SCIPestimateConsExprNlhdlr(scip, conshdlr, nlhdlr2, expr,
               SCIPgetConsExprExprEnfoNlhdlrExprData(expr, enfoposs[j]), solcopy,
               SCIPgetConsExprExprEnfoAuxValue(expr, enfoposs[j]), overestimate, SCIPgetSolVal(scip, solcopy, auxvar),
               rowpreps2, &success2, FALSE, &addedbranchscores2j) );

         minidx = SCIPgetPtrarrayMinIdx(scip, rowpreps2);
         maxidx = SCIPgetPtrarrayMaxIdx(scip, rowpreps2);

         assert((success2 && minidx <= maxidx) || (!success2 && minidx > maxidx));

         /* perspectivy all cuts from nlhdlr2 and add them to rowpreps */
         for( r = minidx; r <= maxidx; ++r )
         {
            SCIP_Real maxcoef;
            int pos;
            SCVARDATA* scvdata;

            rowprep = (SCIP_ROWPREP*) SCIPgetPtrarrayVal(scip, rowpreps2, r);
            assert(rowprep != NULL);

#ifdef SCIP_DEBUG
            SCIPinfoMessage(scip, NULL, "rowprep for expr ");
            SCIPprintConsExprExpr(scip, conshdlr, expr, NULL);
            SCIPinfoMessage(scip, NULL, "rowprep before perspectivy is: \n");
            SCIPprintRowprep(scip, rowprep, NULL);
#endif

            /* given a rowprep: sum aixi + sum biyi + c, where xi are semicontinuous variables and yi are
             * non-semicontinuous variables (which appear in expr linearly, which detect must have ensured),
             * perspectivy the semicontinuous part by adding (1-z)(g0 - c - sum aix0i) (the constant is
             * treated as belonging to the semicontinuous part)
             */

            /* we want cst0 = g0 - c - sum aix0i; first add g0 - c */
            cst0 = nlhdlrexprdata->exprvals0[i] + rowprep->side;

            maxcoef = 0.0;

            for( v = 0; v < rowprep->nvars; ++v )
            {
               if( REALABS( rowprep->coefs[v]) > maxcoef )
               {
                  maxcoef = REALABS(rowprep->coefs[v]);
               }

               scvdata = getSCVarDataInd(nlhdlrdata->scvars, rowprep->vars[v], indicator, &pos);

               /* a non-semicontinuous variable must be linear in expr; skip it */
               if( scvdata == NULL )
                  continue;

               cst0 -= rowprep->coefs[v] * scvdata->vals0[pos];
            }

            /* only perspectivy when the absolute value of cst0 is not too small */
            if( maxcoef / REALABS(cst0) <= SCIP_CONSEXPR_CUTMAXRANGE )
            {
               /* update the rowprep by adding cst0 - cst0*z */
               SCIPaddRowprepConstant(rowprep, cst0);
               SCIP_CALL(SCIPaddRowprepTerm(scip, rowprep, indicator, -cst0));
            }
            else
            {
               SCIPfreeRowprep(scip, &rowprep);
               continue;
            }

            SCIP_CALL(SCIPaddRowprepTerm(scip, rowprep, auxvar, -1.0));

            SCIPdebugMsg(scip, "rowprep after perspectivy is: \n");
#ifdef SCIP_DEBUG
            SCIPprintRowprep(scip, rowprep, NULL);
#endif

            SCIP_CALL( SCIPsetPtrarrayVal(scip, rowpreps, nrowpreps, rowprep) );
            SCIP_CALL( SCIPsetBoolarrayVal(scip, addedbranchscores2, nrowpreps, addedbranchscores2j) );
            ++nrowpreps;
         }

         SCIP_CALL( SCIPclearPtrarray(scip, rowpreps2) );
      }

      if( doprobingind )
      {
         SCIP_CALL( SCIPendProbing(scip) );
      }

      /* add all cuts found for indicator i */
      for( r = SCIPgetPtrarrayMinIdx(scip, rowpreps); r <= SCIPgetPtrarrayMaxIdx(scip, rowpreps) && !stop; ++r )
      {
         SCIP_RESULT resultr;

#ifdef SCIP_DEBUG
         SCIPprintRowprep(scip, rowprep, NULL);
#endif
         rowprep = (SCIP_ROWPREP*) SCIPgetPtrarrayVal(scip, rowpreps, r);
         resultr = SCIP_DIDNOTFIND;

         (void) strcat(rowprep->name, "_persp_indicator_");
         (void) strcat(rowprep->name, SCIPvarGetName(indicator));

         SCIP_CALL( SCIPprocessConsExprRowprep(scip, conshdlr, nlhdlr, cons, expr, rowprep, overestimate, auxvar,
               auxvalue, allowweakcuts, SCIPgetBoolarrayVal(scip, addedbranchscores2, r), addbranchscores, solcopy,
               &resultr) );

         if( resultr == SCIP_SEPARATED )
            *result = SCIP_SEPARATED;
         else if( resultr == SCIP_CUTOFF )
         {
            *result = SCIP_CUTOFF;
            stop = TRUE;
         }
         else if( resultr == SCIP_BRANCHED )
         {
            if( *result != SCIP_SEPARATED && *result != SCIP_REDUCEDDOM )
               *result = SCIP_BRANCHED;
         }
         else if( resultr != SCIP_DIDNOTFIND )
         {
            SCIPerrorMessage("estimate called by perspective nonlinear handler returned invalid result <%d>\n", resultr);
            return SCIP_INVALIDRESULT;
         }
      }

      /* free all rowpreps for indicator i */
      for( r = SCIPgetPtrarrayMinIdx(scip, rowpreps); r <= SCIPgetPtrarrayMaxIdx(scip, rowpreps); ++r )
      {
         rowprep = (SCIP_ROWPREP*) SCIPgetPtrarrayVal(scip, rowpreps, r);
         SCIPfreeRowprep(scip, &rowprep);
      }

      SCIPfreeBufferArrayNull(scip, &probingvars);
      SCIPfreeBufferArrayNull(scip, &probingdoms);
      SCIP_CALL( SCIPclearPtrarray(scip, rowpreps) );
   }

TERMINATE:
   SCIP_CALL( SCIPfreeBoolarray(scip, &addedbranchscores2) );
   SCIP_CALL( SCIPfreePtrarray(scip, &rowpreps) );
   SCIP_CALL( SCIPfreePtrarray(scip, &rowpreps2) );
   if( solcopy != sol )
   {
      SCIP_CALL( SCIPfreeSol(scip, &solcopy) );
   }
   SCIPfreeBufferArray(scip, &enfoposs);

   return SCIP_OKAY;
}

/** nonlinear handler callback for reformulation */
#if 0
static
SCIP_DECL_CONSEXPR_NLHDLRREFORMULATE(nlhdlrReformulatePerspective)
{ /*lint --e{715}*/

   /* set refexpr to expr and capture it if no reformulation is possible */
   *refexpr = expr;
   SCIPcaptureConsExprExpr(*refexpr);

   return SCIP_OKAY;
}
#endif

/*
 * nonlinear handler specific interface methods
 */

/** includes Perspective nonlinear handler to consexpr */
SCIP_RETCODE SCIPincludeConsExprNlhdlrPerspective(
   SCIP*                 scip,               /**< SCIP data structure */
   SCIP_CONSHDLR*        consexprhdlr        /**< expression constraint handler */
   )
{
   SCIP_CONSEXPR_NLHDLRDATA* nlhdlrdata;
   SCIP_CONSEXPR_NLHDLR* nlhdlr;

   assert(scip != NULL);
   assert(consexprhdlr != NULL);

   /* create nonlinear handler data */
   SCIP_CALL( SCIPallocBlockMemory(scip, &nlhdlrdata) );
   BMSclearMemory(nlhdlrdata);

   SCIP_CALL( SCIPincludeConsExprNlhdlrBasic(scip, consexprhdlr, &nlhdlr, NLHDLR_NAME, NLHDLR_DESC, NLHDLR_DETECTPRIORITY,
      NLHDLR_ENFOPRIORITY, nlhdlrDetectPerspective, nlhdlrEvalauxPerspective, nlhdlrdata) );
   assert(nlhdlr != NULL);

   SCIP_CALL( SCIPaddIntParam(scip, "constraints/expr/nlhdlr/" NLHDLR_NAME "/maxproprounds",
           "maximal number of propagation rounds in probing",
           &nlhdlrdata->maxproprounds, FALSE, DEFAULT_MAXPROPROUNDS, -1, INT_MAX, NULL, NULL) );

   SCIP_CALL( SCIPaddRealParam(scip, "constraints/expr/nlhdlr/" NLHDLR_NAME "/mindomreduction",
           "minimal relative reduction in a variable's domain for applying probing",
           &nlhdlrdata->mindomreduction, FALSE, DEFAULT_MINDOMREDUCTION, 0.0, 1.0, NULL, NULL) );

   SCIP_CALL( SCIPaddRealParam(scip, "constraints/expr/nlhdlr/" NLHDLR_NAME "/minviolprobing",
           "minimal violation w.r.t. auxiliary variables for applying probing",
           &nlhdlrdata->minviolprobing, FALSE, DEFAULT_MINVIOLPROBING, 0.0, SCIP_REAL_MAX, NULL, NULL) );

   SCIP_CALL( SCIPaddBoolParam(scip, "constraints/expr/nlhdlr/" NLHDLR_NAME "/probingonlyinsepa",
           "whether to do probing only in separation",
           &nlhdlrdata->probingonlyinsepa, FALSE, DEFAULT_PROBINGONLYINSEPA, NULL, NULL) );

   SCIP_CALL( SCIPaddIntParam(scip, "constraints/expr/nlhdlr/" NLHDLR_NAME "/probingfreq",
           "probing frequency (-1 - no probing, 0 - root node only)",
           &nlhdlrdata->probingfreq, FALSE, DEFAULT_PROBINGFREQ, -1, INT_MAX, NULL, NULL) );

   SCIP_CALL( SCIPaddBoolParam(scip, "constraints/expr/nlhdlr/" NLHDLR_NAME "/convexonly",
           "whether perspective cuts are added only for convex expressions",
           &nlhdlrdata->convexonly, FALSE, DEFAULT_CONVEXONLY, NULL, NULL) );

   SCIP_CALL( SCIPaddBoolParam(scip, "constraints/expr/nlhdlr/" NLHDLR_NAME "/tightenbounds",
           "whether variable semicontinuity is used to tighten variable bounds",
           &nlhdlrdata->tightenbounds, FALSE, DEFAULT_TIGHTENBOUNDS, NULL, NULL) );

   SCIPsetConsExprNlhdlrCopyHdlr(scip, nlhdlr, nlhdlrCopyhdlrPerspective);
   SCIPsetConsExprNlhdlrFreeHdlrData(scip, nlhdlr, nlhdlrFreehdlrdataPerspective);
   SCIPsetConsExprNlhdlrFreeExprData(scip, nlhdlr, nlhdlrFreeExprDataPerspective);
   SCIPsetConsExprNlhdlrInitExit(scip, nlhdlr, NULL, nlhdlrExitPerspective);
   SCIPsetConsExprNlhdlrSepa(scip, nlhdlr, NULL, nlhdlrEnfoPerspective, NULL, NULL);

   return SCIP_OKAY;
}<|MERGE_RESOLUTION|>--- conflicted
+++ resolved
@@ -1262,12 +1262,9 @@
 SCIP_DECL_CONSEXPR_NLHDLRDETECT(nlhdlrDetectPerspective)
 { /*lint --e{715}*/
    SCIP_CONSEXPR_NLHDLRDATA* nlhdlrdata;
-<<<<<<< HEAD
-   SCIP_Bool success;
-=======
+   SCIP_CONSEXPR_EXPR** varexprs;
+   SCIP_Bool success = FALSE;
    int i;
-   SCIP_CONSEXPR_EXPR** varexprs;
->>>>>>> 2cbaf160
 
    nlhdlrdata = SCIPgetConsExprNlhdlrData(nlhdlr);
 
@@ -1279,108 +1276,61 @@
    assert(nlhdlrexprdata != NULL);
    assert(nlhdlrdata != NULL);
 
-<<<<<<< HEAD
    /* do not run if we will have no auxvar to add a cut for */
    if( SCIPgetConsExprExprNAuxvarUses(expr) == 0 )
-=======
-   *success = FALSE;
-
-   /* do not run in presolve, as we only do separation */
-   if( SCIPgetStage(scip) < SCIP_STAGE_INITSOLVE )
-   {
->>>>>>> 2cbaf160
       return SCIP_OKAY;
 
-<<<<<<< HEAD
+   if( SCIPgetNBinVars(scip) == 0 )
+   {
+      SCIPdebugMsg(scip, "problem has no binary variables, not running perspective detection\n");
+      return SCIP_OKAY;
+   }
+
+   /* some other nonlinear handler should be able to separate */
+   /* TODO since there is an auxvar, some nlhdlr will be here to separate
+    * does it matter to check that it has already detected?
+   if( !(*enforcemethods & SCIP_CONSEXPR_EXPRENFO_SEPABELOW) && !(*enforcemethods & SCIP_CONSEXPR_EXPRENFO_SEPAABOVE) )
+   {
+      SCIPdebugMsg(scip, "\nno enforcement method, exiting detect");
+      return SCIP_OKAY;
+   }
+   */
+
+   if( SCIPgetConsExprExprHdlr(expr) == SCIPgetConsExprExprHdlrSum(conshdlr) )
+   {
+      /* If a sum expression is handled only by default nlhdlr, then all the children will have auxiliary vars.
+       * Since the sum will then be linear in auxiliary variables, perspective can't improve anything for it
+       * FIXME: SCIPgetConsExprExprNEnfos(expr) is always 0 here, since we are still in the detect of this expr!
+       */
+      SCIP_Bool hasnondefault = FALSE;
+
+      for( i = 0; i < SCIPgetConsExprExprNEnfos(expr); ++i )
+      {
+         if( strcmp(SCIPgetConsExprNlhdlrName(SCIPgetConsExprExprEnfoNlhdlr(expr, i)), "default") != 0 )
+         {
+            hasnondefault = TRUE;
+            break;
+         }
+      }
+
+      if( !hasnondefault )
+      {
+         return SCIP_OKAY;
+      }
+   }
+
 #ifdef SCIP_DEBUG
    SCIPdebugMsg(scip, "Called perspective detect, expr = %p: ", expr);
    SCIPprintConsExprExpr(scip, conshdlr, expr, NULL);
    SCIPdebugMsgPrint(scip, "\n");
 #endif
 
-   /* ignore sums */
-   if( !DETECTSUM && SCIPgetConsExprExprHdlr(expr) == SCIPgetConsExprExprHdlrSum(conshdlr) ) /*lint !e506 !e774*/
-=======
-   if( SCIPgetNBinVars(scip) == 0 )
-   {
-      SCIPdebugMsg(scip, "problem has no binary variables, not running perspective detection\n");
->>>>>>> 2cbaf160
-      return SCIP_OKAY;
-
-<<<<<<< HEAD
-   /* ignore unknown curvature or linear (e.g., variables and constants) */
-   if( SCIPgetConsExprExprCurvature(expr) == SCIP_EXPRCURV_UNKNOWN || SCIPgetConsExprExprCurvature(expr) == SCIP_EXPRCURV_LINEAR )
-   {
-      SCIPdebugMsg(scip, "curvature of expr %p is %s\n", expr, SCIPexprcurvGetName(SCIPgetConsExprExprCurvature(expr)));
-      return SCIP_OKAY;
-   }
-
-   success = TRUE;
-
-   SCIP_CALL( SCIPallocClearBlockMemory(scip, nlhdlrexprdata) );
-   (*nlhdlrexprdata)->curvature = SCIPgetConsExprExprCurvature(expr);
-   SCIPdebugMsg(scip, "expr %p is %s\n", expr, (*nlhdlrexprdata)->curvature == SCIP_EXPRCURV_CONVEX ? "convex" : "concave");
-
-   SCIP_CALL( SCIPgetConsExprExprNVars(scip, conshdlr, expr, &(*nlhdlrexprdata)->nvarexprs) );
-   if( nlhdlrdata->scvars == NULL )
-   {
-      SCIP_CALL( SCIPhashmapCreate(&(nlhdlrdata->scvars), SCIPblkmem(scip), (*nlhdlrexprdata)->nvarexprs) );
-   }
-
-   /* prepare the list of terms */
-=======
-   /* some other nonlinear handler should be able to separate */
-   if( !(*enforcemethods & SCIP_CONSEXPR_EXPRENFO_SEPABELOW) && !(*enforcemethods & SCIP_CONSEXPR_EXPRENFO_SEPAABOVE) )
-   {
-      SCIPdebugMsg(scip, "\nno enforcement method, exiting detect");
-      return SCIP_OKAY;
-   }
-
->>>>>>> 2cbaf160
-   if( SCIPgetConsExprExprHdlr(expr) == SCIPgetConsExprExprHdlrSum(conshdlr) )
-   {
-      /* If a sum expression is handled only by default nlhdlr, then all the children will have auxiliary vars.
-       * Since the sum will then be linear in auxiliary variables, perspective can't improve anything for it
-       */
-      SCIP_Bool hasnondefault = FALSE;
-
-      for( i = 0; i < SCIPgetConsExprExprNEnfos(expr); ++i )
-      {
-<<<<<<< HEAD
-         success = FALSE;
-         break;
-=======
-         if( strcmp(SCIPgetConsExprNlhdlrName(SCIPgetConsExprExprEnfoNlhdlr(expr, i)), "default") != 0 )
-         {
-            hasnondefault = TRUE;
-            break;
-         }
-      }
-
-      if( !hasnondefault )
-      {
-         return SCIP_OKAY;
->>>>>>> 2cbaf160
-      }
-   }
-
-<<<<<<< HEAD
-   if( (*nlhdlrexprdata)->nonoffterms == 0 )
-      success = FALSE;
-=======
-#ifdef SCIP_DEBUG
-   SCIPdebugMsg(scip, "Called perspective detect, expr = %p: ", expr);
-   SCIPprintConsExprExpr(scip, conshdlr, expr, NULL);
-   SCIPdebugMsgPrint(scip, "\n");
-#endif
-
    /* allocate memory */
    SCIP_CALL( SCIPallocClearBlockMemory(scip, nlhdlrexprdata) );
    if( nlhdlrdata->scvars == NULL )
    {
       SCIP_CALL( SCIPhashmapCreate(&(nlhdlrdata->scvars), SCIPblkmem(scip), SCIPgetNVars(scip)) );
    }
->>>>>>> 2cbaf160
 
    /* save varexprs to nlhdlrexprdata */
    SCIP_CALL( SCIPgetConsExprExprNVars(scip, conshdlr, expr, &(*nlhdlrexprdata)->nvars) );
@@ -1398,7 +1348,7 @@
    SCIPfreeBufferArray(scip, &varexprs);
 
    /* check if expr is semicontinuous and save indicator variables */
-   SCIP_CALL( exprIsSemicontinuous(scip, conshdlr, nlhdlrdata, *nlhdlrexprdata, expr, success) );
+   SCIP_CALL( exprIsSemicontinuous(scip, conshdlr, nlhdlrdata, *nlhdlrexprdata, expr, &success) );
 
    if( success )
    {
@@ -1412,55 +1362,32 @@
       /* some indicator variables might have been removed if evaluation failed, check how many remain */
       if( (*nlhdlrexprdata)->nindicators == 0 )
       {
-<<<<<<< HEAD
-         *participating |= SCIP_CONSEXPR_EXPRENFO_SEPABELOW;
-         SCIPdebugMsg(scip, "detected expr to be convex -> can enforce expr <= auxvar\n");
-=======
-         *success = FALSE;
->>>>>>> 2cbaf160
+         success = FALSE;
       }
       else if( (*nlhdlrexprdata)->nindicators < sindicators )
       {
-<<<<<<< HEAD
-         *participating |= SCIP_CONSEXPR_EXPRENFO_SEPAABOVE;
-         SCIPdebugMsg(scip, "detected expr to be concave -> can enforce expr >= auxvar\n");
-=======
-         SCIP_CALL( SCIPreallocBlockMemoryArray(scip, &(*nlhdlrexprdata)->indicators, sindicators,
-               (*nlhdlrexprdata)->nindicators) );
-         SCIP_CALL( SCIPreallocBlockMemoryArray(scip, &(*nlhdlrexprdata)->exprvals0, sindicators,
-                 (*nlhdlrexprdata)->nindicators) );
->>>>>>> 2cbaf160
-      }
-   }
-
-#ifndef NDEBUG
-   if( *success )
-   {
-      /* if detect succeeded, sepa enforcemethods should have already been set by other handler(s) */
-      assert(((*enforcemethods & SCIP_CONSEXPR_EXPRENFO_SEPABELOW) && *enforcedbelow)
-         || ((*enforcemethods & SCIP_CONSEXPR_EXPRENFO_SEPAABOVE) && *enforcedabove));
-
+         SCIP_CALL( SCIPreallocBlockMemoryArray(scip, &(*nlhdlrexprdata)->indicators, sindicators, (*nlhdlrexprdata)->nindicators) );
+         SCIP_CALL( SCIPreallocBlockMemoryArray(scip, &(*nlhdlrexprdata)->exprvals0, sindicators, (*nlhdlrexprdata)->nindicators) );
+      }
+   }
+
+   if( success )
+   {
       assert(*nlhdlrexprdata != NULL);
-<<<<<<< HEAD
-
-      /* we enforce if we participate, probably because we do not need the convex or default nlhdlr to run as well */
-      *enforcing |= *participating;
-=======
       assert((*nlhdlrexprdata)->nindicators > 0);
->>>>>>> 2cbaf160
-   }
-#endif
+
+      /* we don't know at this point whether other nlhdlr will separate below or above,
+       * but whatever they do, we want to be in and it doesn't harm to claim more than necessary
+       */
+      *participating |= SCIP_CONSEXPR_EXPRENFO_SEPABOTH;
 
 #ifdef SCIP_DEBUG
-   if( *success )
-   {
       SCIPinfoMessage(scip, NULL, "detected an on/off expr: ");
       SCIPprintConsExprExpr(scip, conshdlr, expr, NULL);
       SCIPinfoMessage(scip, NULL, "\n");
-   }
 #endif
-
-   if( !(*success) )
+   }
+   else if( *nlhdlrexprdata != NULL )
    {
       SCIP_CALL( nlhdlrFreeExprDataPerspective(scip, nlhdlr, expr, nlhdlrexprdata) );
    }
@@ -1583,11 +1510,6 @@
    assert(nlhdlrexprdata != NULL);
    assert(nlhdlrdata != NULL);
 
-<<<<<<< HEAD
-   /* we should be called only for the convex side */
-   assert(!overestimate || (nlhdlrexprdata->curvature == SCIP_EXPRCURV_CONCAVE));
-   assert( overestimate || (nlhdlrexprdata->curvature == SCIP_EXPRCURV_CONVEX));
-=======
    SCIP_CALL( SCIPcomputeConsExprExprCurvature(scip, expr) );
    if( nlhdlrdata->convexonly )
    {
@@ -1595,7 +1517,6 @@
           (overestimate && SCIPgetConsExprExprCurvature(expr) != SCIP_EXPRCURV_CONCAVE) )
          return SCIP_OKAY;
    }
->>>>>>> 2cbaf160
 
    auxvar = SCIPgetConsExprExprAuxVar(expr);
    assert(auxvar != NULL);
