--- conflicted
+++ resolved
@@ -61,10 +61,7 @@
 #define DEFAULT_EXTRATIME    FALSE      /* should the RENS sub-CIP get its own full time limit? This is only
                                          * implemented for testing and not recommended to be used!
                                          */
-<<<<<<< HEAD
-=======
 #define DEFAULT_ADDALLSOLS   FALSE      /* should all subproblem solutions be added to the original SCIP?       */
->>>>>>> 70dc277f
 
 /* enable statistic output by defining macro STATISTIC_INFORMATION */
 #ifdef STATISTIC_INFORMATION
@@ -96,11 +93,8 @@
    SCIP_Bool             extratime;          /**< should the RENS sub-CIP get its own full time limit? This is only
                                               *   implemented for testing and not recommended to be used!
                                               */
-<<<<<<< HEAD
-=======
    SCIP_Bool             addallsols;         /**< should all subproblem solutions be added to the original SCIP?      */
 
->>>>>>> 70dc277f
 };
 
 
@@ -590,12 +584,7 @@
          if( success )
             *result = SCIP_FOUNDSOL;
       }
-<<<<<<< HEAD
-      if( success )
-         *result = SCIP_FOUNDSOL;
-=======
-
->>>>>>> 70dc277f
+
       STATISTIC(
          SCIPinfoMessage(scip, NULL, "RENS statistic: fixed %6.3f integer variables, %6.3f all variables, needed %6.1f seconds, %d nodes, solution %10.4f found at node %"SCIP_LONGINT_FORMAT"\n", 
             intfixingrate, allfixingrate, SCIPgetSolvingTime(subscip), SCIPgetNNodes(subscip), success ? SCIPgetPrimalbound(scip) : SCIPinfinity(scip), 
@@ -817,12 +806,9 @@
          "should the RENS sub-CIP get its own full time limit? This is only for tesing and not recommended!",
          &heurdata->extratime, TRUE, DEFAULT_EXTRATIME, NULL, NULL) );
 
-<<<<<<< HEAD
-=======
    SCIP_CALL( SCIPaddBoolParam(scip, "heuristics/"HEUR_NAME"/addallsols",
          "should all subproblem solutions be added to the original SCIP?",
          &heurdata->addallsols, TRUE, DEFAULT_ADDALLSOLS, NULL, NULL) );
 
->>>>>>> 70dc277f
    return SCIP_OKAY;
 }