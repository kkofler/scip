--- conflicted
+++ resolved
@@ -156,12 +156,9 @@
 #define DEFAULT_CONSSADDLP           TRUE    /**< Should the symmetry breaking constraints be added to the LP? */
 #define DEFAULT_ADDSYMRESACKS        TRUE    /**< Add inequalities for symresacks for each generator? */
 #define DEFAULT_DETECTORBITOPES      TRUE    /**< Should we check whether the components of the symmetry group can be handled by orbitopes? */
-<<<<<<< HEAD
+#define DEFAULT_ORBITOPEPCTBINROWS    0.9    /**< percentage of binary rows of an orbitope matrix below which orbitopes are not added */
 #define DEFAULT_DETECTSUBGROUPS     FALSE    /**< Should we try to detect orbitopes in subgroups of the symmetry group? */
 #define DEFAULT_ADDWEAKSBCS          TRUE    /**< Should we add weak SBCs for enclosing orbit of symmetric subgroups? */
-=======
-#define DEFAULT_ORBITOPEPCTBINROWS    0.9    /**< percentage of binary rows of an orbitope matrix below which orbitopes are not added */
->>>>>>> 4a459ddd
 #define DEFAULT_ADDCONSSTIMING          2    /**< timing of adding constraints (0 = before presolving, 1 = during presolving, 2 = after presolving) */
 #define DEFAULT_ROWCOLUMNRATIO        3.0    /**< If symmetric subgroup inducing orbitope is detected, discard this orbitope if nrows / ncols is
                                               *   greater than this value. */
@@ -255,12 +252,9 @@
    int                   genlinconsssize;    /**< size of linear constraints array */
    int                   nsymresacks;        /**< number of symresack constraints */
    SCIP_Bool             detectorbitopes;    /**< Should we check whether the components of the symmetry group can be handled by orbitopes? */
-<<<<<<< HEAD
+   SCIP_Real             orbitopepctbinrows; /**< percentage of binary rows of an orbitope matrix below which orbitopes are not added */
    SCIP_Bool             detectsubgroups;    /**< Should we try to detect orbitopes in subgroups of the symmetry group? */
    SCIP_Bool             addweaksbcs;        /**< Should we add weak SBCs for enclosing orbit of symmetric subgroups? */
-=======
-   SCIP_Real             orbitopepctbinrows; /**< percentage of binary rows of an orbitope matrix below which orbitopes are not added */
->>>>>>> 4a459ddd
    int                   norbitopes;         /**< number of orbitope constraints */
    SCIP_Real             rowcolumnratio;     /**< If symmetric subgroup inducing orbitope is detected, discard this orbitope if nrows / ncols is
                                               *   greater than this value. */
@@ -2648,14 +2642,16 @@
 static
 SCIP_RETCODE checkTwoCyclePermsAreOrbitope(
    SCIP*                 scip,               /**< SCIP instance */
+   SCIP_VAR**            permvars,           /**< array of all permutation variables */
+   int                   npermvars,          /**< number of permutation variables */
    int**                 perms,              /**< array of all permutations of the symmety group */
    int*                  activeperms,        /**< indices of the relevant permutations in perms */
-   int                   npermvars,          /**< number of permutation variables */
    int                   ntwocycles,         /**< number of 2-cycles in the permutations */
    int                   nactiveperms,       /**< number of active permutations */
    int**                 orbitopevaridx,     /**< pointer to store variable index matrix */
    int*                  columnorder,        /**< pointer to store column order */
    int*                  nusedelems,         /**< pointer to store how often each element was used */
+   int*                  rowisbinary,        /**< pointer to store which rows are binary (or NULL) */
    SCIP_Bool*            isorbitope,         /**< buffer to store result */
    SCIP_HASHSET*         activevars          /**< hashset of relevant variable indices (+1) (or NULL) */
    )
@@ -2670,6 +2666,7 @@
    SCIP_Bool foundperm;
 
    assert( scip != NULL );
+   assert( permvars != NULL );
    assert( perms != NULL );
    assert( activeperms != NULL );
    assert( orbitopevaridx != NULL );
@@ -2694,102 +2691,14 @@
    /* look for the first active permutation which moves an active variable */
    while (!foundperm)
    {
-<<<<<<< HEAD
       int permidx;
-=======
-      SCIP_VAR*** vars;
-      SCIP_VAR*** varsallocorder;
-      SCIP_CONS* cons;
-      SCIP_Bool* usedperm;
-      SCIP_Bool* rowisbinary;
-      SCIP_Bool isorbitope = TRUE;
-      SCIP_Bool infeasibleorbitope;
-      int** orbitopevaridx;
-      int* columnorder;
-      int npermsincomponent;
-      int ntwocyclescomp = INT_MAX;
-      int nbincyclescomp = INT_MAX;
-      int nfilledcols;
-      int nusedperms;
-      int* nusedelems;
-      int coltoextend;
-      int j;
-      int row;
-      int cnt;
-
-      /* get properties of permutations */
-      npermsincomponent = componentbegins[i + 1] - componentbegins[i];
-      assert( npermsincomponent > 0 );
-      for (j = componentbegins[i]; j < componentbegins[i + 1]; ++j)
-      {
-         SCIP_Bool iscompoftwocycles = FALSE;
-         SCIP_Bool allvarsbinary;
-         int ntwocyclesperm = 0;
-         int nbincyclesperm = 0;
-         SCIP_Bool onlybinorbitopes;
-
-         onlybinorbitopes = propdata->orbitopepctbinrows == 1.0 ? TRUE : FALSE;
-         SCIP_CALL( SCIPgetPropertiesPerm(perms[components[j]], permvars, npermvars, &iscompoftwocycles,
-               &ntwocyclesperm, &nbincyclesperm, &allvarsbinary, onlybinorbitopes) );
-
-         /* if we are checking the first permutation */
-         if ( ntwocyclescomp == INT_MAX )
-         {
-            ntwocyclescomp = ntwocyclesperm;
-            nbincyclescomp = nbincyclesperm;
-
-            /* if the percentage of binary rows in the orbitope's action var matrix is too small, discard the orbitope */
-            if ( (SCIP_Real) nbincyclescomp <= (SCIP_Real) ntwocyclesperm * propdata->orbitopepctbinrows )
-            {
-               isorbitope = FALSE;
-               break;
-            }
-         }
-
-         /* no or different number of 2-cycles or not all vars binary: permutations cannot generate orbitope */
-         if ( ntwocyclescomp != ntwocyclesperm || nbincyclesperm != nbincyclescomp )
-         {
-            isorbitope = FALSE;
-            break;
-         }
-      }
-
-      /* if no orbitope was detected */
-      if ( ! isorbitope )
-         continue;
-      assert( ntwocyclescomp > 0 );
-      assert( ntwocyclescomp < INT_MAX );
-
-      /* iterate over permutations and check whether for each permutation there exists
-       * another permutation whose 2-cycles intersect pairwise in exactly one element */
-
-      /* whether a permutation was considered to contribute to orbitope */
-      SCIP_CALL( SCIPallocClearBufferArray(scip, &usedperm, npermsincomponent) );
-      nusedperms = 0;
-
-      /* orbitope matrix for indices of variables in permvars array */
-      SCIP_CALL( SCIPallocBufferArray(scip, &orbitopevaridx, ntwocyclescomp) );
-      for (j = 0; j < ntwocyclescomp; ++j)
-      {
-         SCIP_CALL( SCIPallocBufferArray(scip, &orbitopevaridx[j], npermsincomponent + 1) ); /*lint !e866*/
-      }
->>>>>>> 4a459ddd
 
       assert( ntestedperms < nactiveperms );
 
       permidx = activeperms[ntestedperms];
 
-<<<<<<< HEAD
-=======
-      /* store whether a row of the potential orbitope contains only binary variables */
-      SCIP_CALL( SCIPallocClearBufferArray(scip, &rowisbinary, ntwocyclescomp) );
-
-      /* fill first two columns of orbitopevaridx matrix */
-      row = 0;
->>>>>>> 4a459ddd
       for (j = 0; j < npermvars; ++j)
       {
-
          if ( activevars != NULL && !SCIPhashsetExists(activevars, (void*) (size_t) (j+1)) )
             continue;
 
@@ -2800,7 +2709,7 @@
          {
             assert( SCIPvarIsBinary(permvars[j]) == SCIPvarIsBinary(permvars[perms[permidx][j]]) );
 
-            if ( SCIPvarIsBinary(permvars[j]) )
+            if ( rowisbinary != NULL && SCIPvarIsBinary(permvars[j]) )
                rowisbinary[row] = TRUE;
 
             orbitopevaridx[row][0] = j;
@@ -2840,13 +2749,8 @@
       if ( usedperm[j] )
          continue;
 
-<<<<<<< HEAD
       SCIP_CALL( SCIPextendSubOrbitope(orbitopevaridx, ntwocycles, nfilledcols, coltoextend,
-            perms[activeperms[j]], TRUE, &nusedelems, &success, &infeasible) );
-=======
-         SCIP_CALL( SCIPextendSubOrbitope(orbitopevaridx, ntwocyclescomp, nfilledcols, coltoextend,
-               perms[components[componentbegins[i] + j]], TRUE, &nusedelems, permvars, rowisbinary, &success, &infeasible) );
->>>>>>> 4a459ddd
+            perms[activeperms[j]], TRUE, &nusedelems, permvars, NULL, &success, &infeasible) );
 
       if ( infeasible )
       {
@@ -2881,20 +2785,14 @@
       if ( usedperm[j] )
          continue;
 
-<<<<<<< HEAD
       SCIP_CALL( SCIPextendSubOrbitope(orbitopevaridx, ntwocycles, nfilledcols, coltoextend,
-            perms[activeperms[j]], FALSE, &nusedelems, &success, &infeasible) );
-=======
-         SCIP_CALL( SCIPextendSubOrbitope(orbitopevaridx, ntwocyclescomp, nfilledcols, coltoextend,
-               perms[components[componentbegins[i] + j]], FALSE, &nusedelems, permvars, rowisbinary, &success, &infeasible) );
->>>>>>> 4a459ddd
+            perms[activeperms[j]], FALSE, &nusedelems, permvars, NULL, &success, &infeasible) );
 
       if ( infeasible )
       {
          *isorbitope = FALSE;
          break;
       }
-<<<<<<< HEAD
       else if ( success )
       {
          usedperm[j] = TRUE;
@@ -2910,40 +2808,6 @@
       *isorbitope = FALSE;
 
    assert( activevars == NULL || nusedperms == SCIPhashsetGetNElements(activevars) / ntwocycles - 1 );
-=======
-
-      if ( nusedperms < npermsincomponent ) /*lint !e850*/
-         isorbitope = FALSE;
-
-      if ( ! isorbitope )
-         goto FREEDATASTRUCTURES;
-
-      /* we have found a potential orbitope, prepare data for orbitope conshdlr */
-      SCIP_CALL( SCIPallocBufferArray(scip, &vars, nbincyclescomp) );
-      SCIP_CALL( SCIPallocBufferArray(scip, &varsallocorder, nbincyclescomp) );
-      cnt = 0;
-      for (j = 0; j < ntwocyclescomp; ++j)
-      {
-         if ( ! rowisbinary[j] )
-            continue;
-
-         SCIP_CALL( SCIPallocBufferArray(scip, &vars[cnt], npermsincomponent + 1) ); /*lint !e866*/
-         varsallocorder[cnt] = vars[cnt]; /* to ensure that we can free the buffer in reverse order */
-         ++cnt;
-      }
-      assert( cnt == nbincyclescomp );
-
-      /* prepare variable matrix (reorder columns of orbitopevaridx) */
-      infeasibleorbitope = FALSE;
-      SCIP_CALL( SCIPgenerateOrbitopeVarsMatrix(&vars, ntwocyclescomp, npermsincomponent + 1, permvars, npermvars,
-            orbitopevaridx, columnorder, nusedelems, rowisbinary, &infeasibleorbitope) );
-
-      if ( ! infeasibleorbitope )
-      {
-         SCIP_CALL( SCIPcreateConsOrbitope(scip, &cons, "orbitope", vars, SCIP_ORBITOPETYPE_FULL,
-               nbincyclescomp, npermsincomponent + 1, TRUE, FALSE,
-               propdata->conssaddlp, TRUE, FALSE, TRUE, TRUE, FALSE, FALSE, FALSE, FALSE, FALSE) );
->>>>>>> 4a459ddd
 
    SCIPfreeBufferArray(scip, &usedperm);
 
@@ -2951,7 +2815,6 @@
 }
 
 
-<<<<<<< HEAD
 /** choose an order in which the generators should be added for subgroup detection */
 static
 SCIP_RETCODE chooseOrderOfGenerators(
@@ -2997,10 +2860,12 @@
    for (i = 0; i < npermsincomp; ++i)
    {
       int* perm;
+      SCIP_Bool* nbincycles;
 
       perm = perms[components[componentbegins[compidx] + i]];
 
-      SCIP_CALL( SCIPisInvolutionPerm(perm, NULL, npermvars, &(ntwocycles[i]), FALSE) );
+      SCIP_CALL( SCIPisInvolutionPerm(perm, propdata->permvars, npermvars, &(ntwocycles[i]),
+            nbincycles, FALSE) );
 
       /* we skip permutations which do not purely consist of 2-cycles */
       if ( ntwocycles[i] == 0 )
@@ -3449,9 +3314,9 @@
    assert( SCIPhashsetGetNElements(activevars) == nrows * ncols );
 
    /* build the variable index matrix for the orbitope */
-   SCIP_CALL( checkTwoCyclePermsAreOrbitope(scip, propdata->perms, usedperms,
-         propdata->npermvars, nrows, nusedperms, orbitopevaridx, columnorder,
-         nusedelems, &isorbitope, activevars) );
+   SCIP_CALL( checkTwoCyclePermsAreOrbitope(scip, propdata->permvars, propdata->npermvars,
+         propdata->perms, usedperms, nrows, nusedperms, orbitopevaridx, columnorder,
+         nusedelems, NULL, &isorbitope, activevars) );
 
    assert( isorbitope );
 
@@ -3512,7 +3377,7 @@
    /* build the matrix containing the actual variables of the orbitope */
    SCIP_CALL( SCIPgenerateOrbitopeVarsMatrix(&orbitopevarmatrix, nrows, ncols,
          propdata->permvars, propdata->npermvars, orbitopevaridx, columnorder,
-         nusedelems, &infeasible) );
+         nusedelems, NULL, &infeasible) );
 
    assert( ! infeasible );
    assert( firstvaridx == NULL || propdata->permvars[*firstvaridx] == orbitopevarmatrix[0][0] );
@@ -4169,14 +4034,17 @@
       SCIP_VAR*** vars;
       SCIP_VAR*** varsallocorder;
       SCIP_CONS* cons;
+      SCIP_Bool* rowisbinary;
       SCIP_Bool isorbitope = TRUE;
       SCIP_Bool infeasibleorbitope;
       int** orbitopevaridx;
       int* columnorder;
       int npermsincomponent;
       int ntwocyclescomp = INT_MAX;
+      int nbincyclescomp = INT_MAX;
       int* nusedelems;
       int j;
+      int cnt;
 
       /* orbitopes are detected first, so no component should be blocked */
       assert( ! propdata->componentblocked[i] );
@@ -4186,16 +4054,37 @@
       assert( npermsincomponent > 0 );
       for (j = componentbegins[i]; j < componentbegins[i + 1]; ++j)
       {
+         SCIP_Bool allvarsbinary;
          int ntwocyclesperm = 0;
-
-         SCIP_CALL( SCIPisInvolutionPerm(perms[components[j]], permvars, npermvars, &ntwocyclesperm, TRUE) );
+         int nbincyclesperm = 0;
+         SCIP_Bool onlybinorbitopes;
+
+         onlybinorbitopes = propdata->orbitopepctbinrows == 1.0 ? TRUE : FALSE;
+         SCIP_CALL( SCIPisInvolutionPerm(perms[components[j]], permvars, npermvars,
+               &ntwocyclesperm, &nbincyclesperm, onlybinorbitopes) );
+
+         if ( ntwocyclescomp == 0 )
+         {
+            isorbitope = FALSE;
+            break;
+         }
 
          /* if we are checking the first permutation */
          if ( ntwocyclescomp == INT_MAX )
+         {
             ntwocyclescomp = ntwocyclesperm;
+            nbincyclescomp = nbincyclesperm;
+
+            /* if the percentage of binary rows in the orbitope's action var matrix is too small, discard the orbitope */
+            if ( (SCIP_Real) nbincyclescomp <= (SCIP_Real) ntwocyclesperm * propdata->orbitopepctbinrows )
+            {
+               isorbitope = FALSE;
+               break;
+            }
+         }
 
          /* no or different number of 2-cycles or not all vars binary: permutations cannot generate orbitope */
-         if ( ntwocyclescomp == 0 || ntwocyclescomp != ntwocyclesperm )
+         if ( ntwocyclescomp != ntwocyclesperm || nbincyclesperm != nbincyclescomp )
          {
             isorbitope = FALSE;
             break;
@@ -4226,26 +4115,36 @@
       /* count how often an element was used in the potential orbitope */
       SCIP_CALL( SCIPallocClearBufferArray(scip, &nusedelems, npermvars) );
 
+      /* store whether a row of the potential orbitope contains only binary variables */
+      SCIP_CALL( SCIPallocClearBufferArray(scip, &rowisbinary, ntwocyclescomp) );
+
       /* check if the permutations fulfill properties of an orbitope */
-      SCIP_CALL( checkTwoCyclePermsAreOrbitope(scip, perms, &(components[componentbegins[i]]), npermvars,
-            ntwocyclescomp, npermsincomponent, orbitopevaridx, columnorder, nusedelems, &isorbitope, NULL) );
+      SCIP_CALL( checkTwoCyclePermsAreOrbitope(scip, permvars, npermvars, perms,
+            &(components[componentbegins[i]]), ntwocyclescomp, npermsincomponent,
+            orbitopevaridx, columnorder, nusedelems, rowisbinary, &isorbitope, NULL) );
 
       if ( ! isorbitope )
          goto FREEDATASTRUCTURES;
 
       /* we have found a potential orbitope, prepare data for orbitope conshdlr */
-      SCIP_CALL( SCIPallocBufferArray(scip, &vars, ntwocyclescomp) );
-      SCIP_CALL( SCIPallocBufferArray(scip, &varsallocorder, ntwocyclescomp) );
+      SCIP_CALL( SCIPallocBufferArray(scip, &vars, nbincyclescomp) );
+      SCIP_CALL( SCIPallocBufferArray(scip, &varsallocorder, nbincyclescomp) );
+      cnt = 0;
       for (j = 0; j < ntwocyclescomp; ++j)
       {
-         SCIP_CALL( SCIPallocBufferArray(scip, &vars[j], npermsincomponent + 1) ); /*lint !e866*/
-         varsallocorder[j] = vars[j]; /* to ensure that we can free the buffer in reverse order */
-      }
+         if ( ! rowisbinary[j] )
+            continue;
+
+         SCIP_CALL( SCIPallocBufferArray(scip, &vars[cnt], npermsincomponent + 1) ); /*lint !e866*/
+         varsallocorder[cnt] = vars[cnt]; /* to ensure that we can free the buffer in reverse order */
+         ++cnt;
+      }
+      assert( cnt == nbincyclescomp );
 
       /* prepare variable matrix (reorder columns of orbitopevaridx) */
       infeasibleorbitope = FALSE;
-      SCIP_CALL( SCIPgenerateOrbitopeVarsMatrix(&vars, ntwocyclescomp, npermsincomponent + 1, permvars, npermvars,
-            orbitopevaridx, columnorder, nusedelems, &infeasibleorbitope) );
+      SCIP_CALL( SCIPgenerateOrbitopeVarsMatrix(&vars, ntwocyclescomp, npermsincomponent + 1, permvars,
+            npermvars, orbitopevaridx, columnorder, nusedelems, rowisbinary, &infeasibleorbitope) );
 
       if ( ! infeasibleorbitope )
       {
@@ -4257,7 +4156,7 @@
          (void) SCIPsnprintf(name, SCIP_MAXSTRLEN, "orbitope_component%d", i);
 
          SCIP_CALL( SCIPcreateConsOrbitope(scip, &cons, name, vars, SCIP_ORBITOPETYPE_FULL,
-               ntwocyclescomp, npermsincomponent + 1, propdata->usedynamicprop, TRUE, FALSE,
+               nbincyclescomp, npermsincomponent + 1, propdata->usedynamicprop, TRUE, FALSE,
                propdata->conssaddlp, TRUE, FALSE, TRUE, TRUE, FALSE, FALSE, FALSE, FALSE, FALSE) );
 
          SCIP_CALL( SCIPaddCons(scip, cons) );
@@ -4271,23 +4170,15 @@
       }
 
       /* free data structures */
-      for (j = ntwocyclescomp - 1; j >= 0; --j)
-=======
-      /* free data structures */
       for (j = nbincyclescomp - 1; j >= 0; --j)
->>>>>>> 4a459ddd
       {
          SCIPfreeBufferArray(scip, &varsallocorder[j]);
       }
       SCIPfreeBufferArray(scip, &varsallocorder);
       SCIPfreeBufferArray(scip, &vars);
 
-<<<<<<< HEAD
-FREEDATASTRUCTURES:
-=======
    FREEDATASTRUCTURES:
       SCIPfreeBufferArray(scip, &rowisbinary);
->>>>>>> 4a459ddd
       SCIPfreeBufferArray(scip, &nusedelems);
       SCIPfreeBufferArray(scip, &columnorder);
       for (j = ntwocyclescomp - 1; j >= 0; --j)
@@ -5473,7 +5364,10 @@
          "Should we check whether the components of the symmetry group can be handled by orbitopes?",
          &propdata->detectorbitopes, TRUE, DEFAULT_DETECTORBITOPES, NULL, NULL) );
 
-<<<<<<< HEAD
+   SCIP_CALL( SCIPaddRealParam(scip,
+         "propagating/" PROP_NAME "/orbitopepctbinrows",
+         "percentage of binary rows of an orbitope matrix below which orbitopes are not added",
+         &propdata->orbitopepctbinrows, TRUE, DEFAULT_ORBITOPEPCTBINROWS, 0.0, 1.0, NULL, NULL) );
    SCIP_CALL( SCIPaddBoolParam(scip,
          "propagating/" PROP_NAME "/detectsubgroups",
          "Should we try to detect symmetric subgroups of the symmetry group on binary variables?",
@@ -5483,12 +5377,6 @@
          "propagating/" PROP_NAME "/addweaksbcs",
          "Should we add weak SBCs for enclosing orbit of symmetric subgroups?",
          &propdata->addweaksbcs, TRUE, DEFAULT_ADDWEAKSBCS, NULL, NULL) );
-=======
-   SCIP_CALL( SCIPaddRealParam(scip,
-         "propagating/" PROP_NAME "/orbitopepctbinrows",
-         "percentage of binary rows of an orbitope matrix below which orbitopes are not added",
-         &propdata->orbitopepctbinrows, TRUE, DEFAULT_ORBITOPEPCTBINROWS, 0.0, 1.0, NULL, NULL) );
->>>>>>> 4a459ddd
 
    SCIP_CALL( SCIPaddIntParam(scip,
          "propagating/" PROP_NAME "/addconsstiming",
@@ -5526,7 +5414,6 @@
          "Should the number of conss a variable is contained in be exploited in symmetry detection?",
          &propdata->usecolumnsparsity, TRUE, DEFAULT_USECOLUMNSPARSITY, NULL, NULL) );
 
-<<<<<<< HEAD
    SCIP_CALL( SCIPaddRealParam(scip,
          "propagating/" PROP_NAME "/rowcolumnratio",
          "If symmetric subgroup inducing orbitope is detected, discard this orbitope if nrows / ncols is greater than this value",
@@ -5546,12 +5433,11 @@
          "propagating/" PROP_NAME "/onlybinsubgroups",
          "Should only subgroups on binary variables be handled?",
          &propdata->onlybinsubgroups, TRUE, DEFAULT_ONLYBINSUBGROUPS, NULL, NULL) );
-=======
+
    SCIP_CALL( SCIPaddBoolParam(scip,
          "propagating/" PROP_NAME "/disableofrestart",
          "Shall orbital fixing be disabled if orbital fixing has found a reduction and a restart occurs?",
          &propdata->disableofrestart, TRUE, DEFAULT_DISABLEOFRESTART, NULL, NULL) );
->>>>>>> 4a459ddd
 
    /* possibly add description */
    if ( SYMcanComputeSymmetry() )
