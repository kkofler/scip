/* * * * * * * * * * * * * * * * * * * * * * * * * * * * * * * * * * * * * * */
/*                                                                           */
/*                  This file is part of the program and library             */
/*         SCIP --- Solving Constraint Integer Programs                      */
/*                                                                           */
/*    Copyright (C) 2002-2021 Konrad-Zuse-Zentrum                            */
/*                            fuer Informationstechnik Berlin                */
/*                                                                           */
/*  SCIP is distributed under the terms of the ZIB Academic License.         */
/*                                                                           */
/*  You should have received a copy of the ZIB Academic License              */
/*  along with SCIP; see the file COPYING. If not visit scipopt.org.         */
/*                                                                           */
/* * * * * * * * * * * * * * * * * * * * * * * * * * * * * * * * * * * * * * */

/**@file   prop_symmetry.c
 * @ingroup DEFPLUGINS_PROP
 * @brief  propagator for handling symmetries
 * @author Marc Pfetsch
 * @author Thomas Rehn
 * @author Christopher Hojny
 * @author Fabian Wegscheider
 *
 * This propagator combines the following symmetry handling functionalities:
 * - It allows to compute symmetries of the problem and to store this information in adequate form. The symmetry
 *   information can be accessed through external functions.
 * - It allows to add the following symmetry breaking constraints:
 *    - symresack constraints, which separate minimal cover inequalities
 *    - orbitope constraints, if special symmetry group structures are detected
 * - It allows to apply orbital fixing.
 *
 *
 * @section SYMCOMP Symmetry Computation
 *
 * The following comments apply to symmetry computation.
 *
 * - The generic functionality of the compute_symmetry.h interface is used.
 * - We treat implicit integer variables as if they were continuous/real variables. The reason is that there is currently
 *   no distinction between implicit integer and implicit binary. Moreover, currently implicit integer variables hurt
 *   our code more than continuous/real variables (we basically do not handle integral variables at all).
 * - We do not copy symmetry information, since it is not clear how this information transfers. Moreover, copying
 *   symmetry might inhibit heuristics. But note that solving a sub-SCIP might then happen without symmetry information!
 *
 *
 * @section SYMBREAK Symmetry Handling Constraints
 *
 * The following comments apply to adding symmetry handling constraints.
 *
 * - The code automatically detects whether symmetry substructures like symresacks or orbitopes are present and possibly
 *   adds the corresponding constraints.
 * - If orbital fixing is active, only orbitopes are added (if present) and no symresacks.
 * - We try to compute symmetry as late as possible and then add constraints based on this information.
 * - Currently, we only allocate memory for pointers to symresack constraints for group generators. If further
 *   constraints are considered, we have to reallocate memory.
 *
 *
 * @section OF Orbital Fixing
 *
 * Orbital fixing is implemented as introduced by@n
 * F. Margot: Exploiting orbits in symmetric ILP. Math. Program., 98(1-3):3–21, 2003.
 *
 * The method computes orbits of variables with respect to the subgroup of the symmetry group that stabilizes the
 * variables globally fixed or branched to 1. Then one can fix all variables in an orbit to 0 or 1 if one of the other
 * variables in the orbit is fixed to 0 or 1, respectively. Different from Margot, the subgroup is obtained by filtering
 * out generators that do not individually stabilize the variables branched to 1.
 *
 * @pre All variable fixings applied by other components are required to be strict, i.e., if one variable is fixed to
 *      a certain value v, all other variables in the same variable orbit can be fixed to v as well, c.f.@n
 *      F. Margot: Symmetry in integer linear programming. 50 Years of Integer Programming, 647-686, Springer 2010.
 *
 * To illustrate this, consider the example \f$\max\{x_1 + x_2 : x_1 + x_2 \leq 1, Ay \leq b,
 * (x,y) \in \{0,1\}^{2 + n}\} \f$. Since \f$x_1\f$ and \f$x_2\f$ are independent from the remaining problem, the
 * setppc constraint handler may fix \f$(x_1,x_2) = (1,0)\f$. However, since both variables are symmetric, this setting
 * is not strict (if it was strict, both variables would have been set to the same value) and orbital fixing would
 * declare this subsolution as infeasible (there exists an orbit of non-branching variables that are fixed to different
 * values). To avoid this situation, we have to assume that all non-strict settings fix variables globally, i.e., we
 * can take care of it by taking variables into account that have been globally fixed to 1. In fact, it suffices to
 * consider one kind of global fixings since stabilizing one kind prevents an orbit to contain variables that have
 * been fixed globally to different values.
 *
 * @pre All non-strict settings are global settings, since otherwise, we cannot (efficiently) take care of them.
 *
 * @pre No non-strict setting algorithm is interrupted early (e.g., by a time or iteration limit), since this may lead to
 * wrong decisions by orbital fixing as well. For example, if cons_setppc in the above toy example starts by fixing
 * \f$x_2 = 0\f$ and is interrupted afterwards, orbital fixing detects that the orbit \f$\{x_1, x_2\}\f$ contains
 * one variable that is fixed to 0, and thus, it fixes \f$x_1\f$ to 0 as well. Thus, after these reductions, every
 * feasible solution has objective 0 which is not optimal. This situation would not occur if the non-strict setting is
 * complete, because then \f$x_1\f$ is globally fixed to 1, and thus, is stabilized in orbital fixing.
 *
 * Note that orbital fixing might lead to wrong results if it is called in repropagation of a node, because the path
 * from the node to the root might have been changed. Thus, the stabilizers of global 1-fixing and 1-branchings of the
 * initial propagation and repropagation might differ, which may cause conflicts. For this reason, orbital fixing cannot
 * be called in repropagation.
 *
 * @note If, besides orbital fixing, also symmetry handling constraints shall be added, orbital fixing is only applied
 *       to symmetry components that are not handled by orbitope constraints.
 *
 *
 * @section SST Cuts derived from the Schreier Sims table
 *
 * SST cuts have been introduced by@n
 * D. Salvagnin: Symmetry Breaking Inequalities from the Schreier-Sims table. CPAIOR 2018 Proceedings, 521-529, 2018.
 *
 * These inequalities are computed as follows. Throughout these procedure a set of so-called leaders is maintained.
 * Initially the set of leaders is empty. In a first step, select a variable \f$x_i\f$ and compute its orbit w.r.t.
 * the symmetry group of the mixed-integer program. For each variable \f$x_j\f$ in the orbit of \f$x_i\f$, the
 * inequality \f$x_i \geq x_j\f$ is a valid symmetry handling inequality, which can be added to the mixed-integer
 * program. We call \f$x_i\f$ the leader of this inequality. Add the leader \f$x_i\f$ to the set of leaders and
 * compute the pointwise stabilizer of the leader set. In the next step, select a new variable, compute its orbit
 * w.r.t. the stabilizer group of the leaders, add the inequalities based on this orbit, and add the new leader
 * to the set of leaders. This procedure is iterated until the pointwise stabilizer group of the leaders has become
 * trivial.
 *
 * @todo Possibly turn off propagator in subtrees.
 * @todo Check application of conflict resolution.
 * @todo Check whether one should switch the role of 0 and 1
 * @todo Implement stablizer computation?
 * @todo Implement isomorphism pruning?
 * @todo Implement particular preprocessing rules
 * @todo Separate permuted cuts (first experiments not successful)
 * @todo Allow the computation of local symmetries
 * @todo Order rows of orbitopes (in particular packing/partitioning) w.r.t. cliques in conflict graph.
 */
/* #define SCIP_OUTPUT */
/* #define SCIP_OUTPUT_COMPONENT */

/*---+----1----+----2----+----3----+----4----+----5----+----6----+----7----+----8----+----9----+----0----+----1----+----2*/

#include <scip/cons_linear.h>
#include <scip/cons_knapsack.h>
#include <scip/cons_varbound.h>
#include <scip/cons_setppc.h>
#include <scip/cons_and.h>
#include <scip/cons_logicor.h>
#include <scip/cons_or.h>
#include <scip/cons_orbitope.h>
#include <scip/cons_symresack.h>
#include <scip/cons_xor.h>
#include <scip/cons_linking.h>
#include <scip/cons_bounddisjunction.h>
#include <scip/misc.h>
#include <scip/scip_datastructures.h>

#include <scip/prop_symmetry.h>
#include <symmetry/compute_symmetry.h>
#include <scip/symmetry.h>

#include <string.h>

/* propagator properties */
#define PROP_NAME            "symmetry"
#define PROP_DESC            "propagator for handling symmetry"
#define PROP_TIMING    SCIP_PROPTIMING_BEFORELP   /**< propagation timing mask */
#define PROP_PRIORITY          -1000000           /**< propagator priority */
#define PROP_FREQ                     1           /**< propagator frequency */
#define PROP_DELAY                FALSE           /**< should propagation method be delayed, if other propagators found reductions? */

#define PROP_PRESOL_PRIORITY  -10000000           /**< priority of the presolving method (>= 0: before, < 0: after constraint handlers) */
#define PROP_PRESOLTIMING   SCIP_PRESOLTIMING_EXHAUSTIVE /* timing of the presolving method (fast, medium, or exhaustive) */
#define PROP_PRESOL_MAXROUNDS        -1           /**< maximal number of presolving rounds the presolver participates in (-1: no limit) */


/* default parameter values for symmetry computation */
#define DEFAULT_MAXGENERATORS        1500    /**< limit on the number of generators that should be produced within symmetry detection (0 = no limit) */
#define DEFAULT_CHECKSYMMETRIES     FALSE    /**< Should all symmetries be checked after computation? */
#define DEFAULT_DISPLAYNORBITVARS   FALSE    /**< Should the number of variables affected by some symmetry be displayed? */
#define DEFAULT_USECOLUMNSPARSITY   FALSE    /**< Should the number of conss a variable is contained in be exploited in symmetry detection? */
#define DEFAULT_DOUBLEEQUATIONS     FALSE    /**< Double equations to positive/negative version? */
#define DEFAULT_COMPRESSSYMMETRIES   TRUE    /**< Should non-affected variables be removed from permutation to save memory? */
#define DEFAULT_COMPRESSTHRESHOLD     0.5    /**< Compression is used if percentage of moved vars is at most the threshold. */
#define DEFAULT_SYMFIXNONBINARYVARS FALSE    /**< Whether all non-binary variables shall be not affected by symmetries if OF is active? */

/* default parameters for symmetry constraints */
#define DEFAULT_CONSSADDLP           TRUE    /**< Should the symmetry breaking constraints be added to the LP? */
#define DEFAULT_ADDSYMRESACKS       FALSE    /**< Add inequalities for symresacks for each generator? */
#define DEFAULT_DETECTORBITOPES      TRUE    /**< Should we check whether the components of the symmetry group can be handled by orbitopes? */
#define DEFAULT_DETECTSUBGROUPS      TRUE    /**< Should we try to detect orbitopes in subgroups of the symmetry group? */
#define DEFAULT_ADDWEAKSBCS          TRUE    /**< Should we add weak SBCs for enclosing orbit of symmetric subgroups? */
#define DEFAULT_ADDSTRONGSBCS       FALSE    /**< Should we add strong SBCs for enclosing orbit of symmetric subgroups if orbitopes are not used? */
#define DEFAULT_ADDCONSSTIMING          2    /**< timing of adding constraints (0 = before presolving, 1 = during presolving, 2 = after presolving) */
#define DEFAULT_MAXNCONSSSUBGROUP  500000    /**< Maximum number of constraints up to which subgroup structures are detected */
#define DEFAULT_USEDYNAMICPROP       TRUE    /**< whether dynamic propagation should be used for full orbitopes */
#define DEFAULT_PREFERLESSROWS       TRUE    /**< Shall orbitopes with less rows be preferred in detection? */

/* default parameters for orbital fixing */
#define DEFAULT_OFSYMCOMPTIMING         2    /**< timing of symmetry computation for orbital fixing (0 = before presolving, 1 = during presolving, 2 = at first call) */
#define DEFAULT_PERFORMPRESOLVING   FALSE    /**< Run orbital fixing during presolving? */
#define DEFAULT_RECOMPUTERESTART        0    /**< Recompute symmetries after a restart has occurred? (0 = never, 1 = always, 2 = if OF found reduction) */

/* default parameters for Schreier Sims constraints */
#define DEFAULT_SSTTIEBREAKRULE   1          /**< index of tie break rule for selecting orbit for Schreier Sims constraints? */
#define DEFAULT_SSTLEADERRULE     0          /**< index of rule for selecting leader variables for Schreier Sims constraints? */
#define DEFAULT_SSTLEADERVARTYPE 14          /**< bitset encoding which variable types can be leaders (1: binary; 2: integer; 4: impl. int; 8: continuous);
                                              *   if multiple types are allowed, take the one with most affected vars */
#define DEFAULT_ADDCONFLICTCUTS       TRUE   /**< Should Schreier Sims constraints be added if we use a conflict based rule? */
#define DEFAULT_SSTADDCUTS            TRUE   /**< Should Schreier Sims constraints be added? */
#define DEFAULT_SSTMIXEDCOMPONENTS    TRUE   /**< Should Schreier Sims constraints be added if a symmetry component contains variables of different types? */

/* event handler properties */
#define EVENTHDLR_SYMMETRY_NAME    "symmetry"
#define EVENTHDLR_SYMMETRY_DESC    "filter global variable fixing event handler for orbital fixing"

/* output table properties */
#define TABLE_NAME_ORBITALFIXING        "orbitalfixing"
#define TABLE_DESC_ORBITALFIXING        "orbital fixing statistics"
#define TABLE_POSITION_ORBITALFIXING    7001                    /**< the position of the statistics table */
#define TABLE_EARLIEST_ORBITALFIXING    SCIP_STAGE_SOLVING      /**< output of the statistics table is only printed from this stage onwards */


/* other defines */
#define MAXGENNUMERATOR          64000000    /**< determine maximal number of generators by dividing this number by the number of variables */
#define SCIP_SPECIALVAL 1.12345678912345e+19 /**< special floating point value for handling zeros in bound disjunctions */
#define COMPRESSNVARSLB             25000    /**< lower bound on the number of variables above which compression could be performed */

/* macros for getting activeness of symmetry handling methods */
#define ISSYMRETOPESACTIVE(x)      (((unsigned) x & SYM_HANDLETYPE_SYMBREAK) != 0)
#define ISORBITALFIXINGACTIVE(x)   (((unsigned) x & SYM_HANDLETYPE_ORBITALFIXING) != 0)
#define ISSSTACTIVE(x)             (((unsigned) x & SYM_HANDLETYPE_SST) != 0)

#define ISSSTBINACTIVE(x)          (((unsigned) x & SCIP_SSTTYPE_BINARY) != 0)
#define ISSSTINTACTIVE(x)          (((unsigned) x & SCIP_SSTTYPE_INTEGER) != 0)
#define ISSSTIMPLINTACTIVE(x)      (((unsigned) x & SCIP_SSTTYPE_IMPLINT) != 0)
#define ISSSTCONTACTIVE(x)         (((unsigned) x & SCIP_SSTTYPE_CONTINUOUS) != 0)


/** propagator data */
struct SCIP_PropData
{
   /* symmetry group information */
   int                   npermvars;          /**< number of variables for permutations */
   int                   nbinpermvars;       /**< number of binary variables for permuations */
   SCIP_VAR**            permvars;           /**< variables on which permutations act */
#ifndef NDEBUG
   SCIP_Real*            permvarsobj;        /**< objective values of permuted variables (for debugging) */
#endif
   int                   nperms;             /**< number of permutations */
   int                   nmaxperms;          /**< maximal number of permutations (needed for freeing storage) */
   int**                 perms;              /**< pointer to store permutation generators as (nperms x npermvars) matrix */
   int**                 permstrans;         /**< pointer to store transposed permutation generators as (npermvars x nperms) matrix */
   SCIP_HASHMAP*         permvarmap;         /**< map of variables to indices in permvars array */
   int                   nmovedpermvars;     /**< number of variables moved by any permutation */
   int                   nmovedbinpermvars;  /**< number of binary variables moved by any permutation */
   int                   nmovedintpermvars;  /**< number of integer variables moved by any permutation */
   int                   nmovedimplintpermvars; /**< number of implicitly integer variables moved by any permutation */
   int                   nmovedcontpermvars; /**< number of continuous variables moved by any permutation */
   SCIP_Shortbool*       nonbinpermvarcaptured; /**< array to store which non-binary variables have been captured
                                                 *   (only necessary for SST cuts) */

   /* components of symmetry group */
   int                   ncomponents;        /**< number of components of symmetry group */
   int                   ncompblocked;       /**< number of components that have been blocked */
   int*                  components;         /**< array containing the indices of permutations sorted by components */
   int*                  componentbegins;    /**< array containing in i-th position the first position of
                                              *   component i in components array */
   int*                  vartocomponent;     /**< array containing for each permvar the index of the component it is
                                              *   contained in (-1 if not affected) */
   unsigned*             componentblocked;   /**< array to store which symmetry methods have been applied to a component using
                                              *   the same bitset as for misc/usesymmetry */

   /* further symmetry information */
   int                   nmovedvars;         /**< number of variables moved by some permutation */
   SCIP_Real             log10groupsize;     /**< log10 of size of symmetry group */
   SCIP_Bool             binvaraffected;     /**< whether binary variables are affected by some symmetry */

   /* for symmetry computation */
   int                   maxgenerators;      /**< limit on the number of generators that should be produced within symmetry detection (0 = no limit) */
   SCIP_Bool             checksymmetries;    /**< Should all symmetries be checked after computation? */
   SCIP_Bool             displaynorbitvars;  /**< Whether the number of variables in non-trivial orbits shall be computed */
   SCIP_Bool             compresssymmetries; /**< Should non-affected variables be removed from permutation to save memory? */
   SCIP_Real             compressthreshold;  /**< Compression is used if percentage of moved vars is at most the threshold. */
   SCIP_Bool             compressed;         /**< Whether symmetry data has been compressed */
   SCIP_Bool             computedsymmetry;   /**< Have we already tried to compute symmetries? */
   int                   usesymmetry;        /**< encoding of active symmetry handling methods (for debugging) */
   SCIP_Bool             usecolumnsparsity;  /**< Should the number of conss a variable is contained in be exploited in symmetry detection? */
   SCIP_Bool             doubleequations;    /**< Double equations to positive/negative version? */
   SCIP_Bool             symfixnonbinaryvars; /**< Whether all non-binary variables shall be not affected by symmetries if OF is active? */

   /* for symmetry constraints */
   SCIP_Bool             symconsenabled;     /**< Should symmetry constraints be added? */
   SCIP_Bool             triedaddconss;      /**< whether we already tried to add symmetry breaking constraints */
   SCIP_Bool             conssaddlp;         /**< Should the symmetry breaking constraints be added to the LP? */
   SCIP_Bool             addsymresacks;      /**< Add symresack constraints for each generator? */
   int                   addconsstiming;     /**< timing of adding constraints (0 = before presolving, 1 = during presolving, 2 = after presolving) */
   SCIP_CONS**           genorbconss;        /**< list of generated orbitope/orbisack/symresack constraints */
   SCIP_CONS**           genlinconss;        /**< list of generated linear constraints */
   int                   ngenorbconss;       /**< number of generated orbitope/orbisack/symresack constraints */
   int                   ngenlinconss;       /**< number of generated linear constraints */
   int                   genlinconsssize;    /**< size of linear constraints array */
   int                   nsymresacks;        /**< number of symresack constraints */
   SCIP_Bool             detectorbitopes;    /**< Should we check whether the components of the symmetry group can be handled by orbitopes? */
   SCIP_Bool             detectsubgroups;    /**< Should we try to detect orbitopes in subgroups of the symmetry group? */
   SCIP_Bool             addweaksbcs;        /**< Should we add weak SBCs for enclosing orbit of symmetric subgroups? */
   SCIP_Bool             addstrongsbcs;      /**< Should we add strong SBCs for enclosing orbit of symmetric subgroups if orbitopes are not used? */
   int                   norbitopes;         /**< number of orbitope constraints */
   int                   maxnconsssubgroup;  /**< maximum number of constraints up to which subgroup structures are detected */
   SCIP_Bool             usedynamicprop;     /**< whether dynamic propagation should be used for full orbitopes */
   SCIP_Bool             preferlessrows;     /**< Shall orbitopes with less rows be preferred in detection? */

   /* data necessary for orbital fixing */
   SCIP_Bool             ofenabled;          /**< Run orbital fixing? */
   SCIP_EVENTHDLR*       eventhdlr;          /**< event handler for handling global variable fixings */
   SCIP_Shortbool*       bg0;                /**< bitset to store variables globally fixed to 0 */
   int*                  bg0list;            /**< list of variables globally fixed to 0 */
   int                   nbg0;               /**< number of variables in bg0 and bg0list */
   SCIP_Shortbool*       bg1;                /**< bitset to store variables globally fixed or branched to 1 */
   int*                  bg1list;            /**< list of variables globally fixed or branched to 1 */
   int                   nbg1;               /**< number of variables in bg1 and bg1list */
   int*                  permvarsevents;     /**< stores events caught for permvars */
   SCIP_Shortbool*       inactiveperms;      /**< array to store whether permutations are inactive */
   SCIP_Bool             performpresolving;  /**< Run orbital fixing during presolving? */
   int                   recomputerestart;   /**< Recompute symmetries after a restart has occured? (0 = never, 1 = always, 2 = if OF found reduction) */
   int                   ofsymcomptiming;    /**< timing of orbital fixing (0 = before presolving, 1 = during presolving, 2 = at first call) */
   int                   lastrestart;        /**< last restart for which symmetries have been computed */
   int                   nfixedzero;         /**< number of variables fixed to 0 */
   int                   nfixedone;          /**< number of variables fixed to 1 */
   SCIP_Longint          nodenumber;         /**< number of node where propagation has been last applied */
   SCIP_Bool             offoundreduction;   /**< whether orbital fixing has found a reduction since the last time computing symmetries */
<<<<<<< HEAD
   SCIP_Bool             disableofrestart;   /**< whether OF shall be disabled if OF has found a reduction and a restart occurs */
=======
>>>>>>> 6283bf4e

   /* data necessary for Schreier Sims constraints */
   SCIP_Bool             sstenabled;         /**< Use Schreier Sims constraints? */
   SCIP_CONS**           sstconss;           /**< list of generated schreier sims conss */
   int                   nsstconss;          /**< number of generated schreier sims conss */
   int                   maxnsstconss;       /**< maximum number of conss in sstconss */
   int                   sstleaderrule;      /**< rule to select leader  */
   int                   ssttiebreakrule;    /**< tie break rule for leader selection */
   int                   sstleadervartype;   /**< bitset encoding which variable types can be leaders;
                                              *   if multiple types are allowed, take the one with most affected vars */
   int*                  leaders;            /**< index of orbit leaders in permvars */
   int                   nleaders;           /**< number of orbit leaders in leaders array */
   int                   maxnleaders;        /**< maximum number of leaders in leaders array */
   SCIP_Bool             addconflictcuts;    /**< Should Schreier Sims constraints be added if we use a conflict based rule? */
   SCIP_Bool             sstaddcuts;         /**< Should Schreier Sims constraints be added? */
   SCIP_Bool             sstmixedcomponents; /**< Should Schreier Sims constraints be added if a symmetry component contains variables of different types? */
};

/** node data of a given node in the conflict graph */
struct SCIP_NodeData
{
   SCIP_VAR*             var;                /**< variable belonging to node */
   int                   orbitidx;           /**< orbit of variable w.r.t. current stabilizer subgroup
                                              *   or -1 if not affected by symmetry */
   int                   nconflictinorbit;   /**< number of variables the node's var is in conflict with */
   int                   orbitsize;          /**< size of the variable's orbit */
   int                   posinorbit;         /**< position of variable in its orbit */
   SCIP_Bool             active;             /**< whether variable has not been fixed by Schreier Sims code */
};
typedef struct SCIP_NodeData SCIP_NODEDATA;


/*
 * Event handler callback methods
 */

/** exec the event handler for handling global variable bound changes (necessary for orbital fixing)
 *
 *  Global variable fixings during the solving process might arise because parts of the tree are pruned or if certain
 *  preprocessing steps are performed that do not correspond to strict setting algorithms. Since these fixings might be
 *  caused by or be in conflict with orbital fixing, they can be in conflict with the symmetry handling decisions of
 *  orbital fixing in the part of the tree that is not pruned. Thus, we have to take global fixings into account when
 *  filtering out symmetries.
 */
static
SCIP_DECL_EVENTEXEC(eventExecSymmetry)
{
   SCIP_PROPDATA* propdata;
   SCIP_VAR* var;
   int varidx;

   assert( eventhdlr != NULL );
   assert( eventdata != NULL );
   assert( strcmp(SCIPeventhdlrGetName(eventhdlr), EVENTHDLR_SYMMETRY_NAME) == 0 );
   assert( event != NULL );

   propdata = (SCIP_PROPDATA*) eventdata;
   assert( propdata != NULL );
   assert( propdata->permvarmap != NULL );
   assert( propdata->permstrans != NULL );
   assert( propdata->nperms > 0 );
   assert( propdata->permvars != NULL );
   assert( propdata->npermvars > 0 );

   /* get fixed variable */
   var = SCIPeventGetVar(event);
   assert( var != NULL );
   assert( SCIPvarGetType(var) == SCIP_VARTYPE_BINARY );

   if ( ! SCIPhashmapExists(propdata->permvarmap, (void*) var) )
   {
      SCIPerrorMessage("Invalid variable.\n");
      SCIPABORT();
      return SCIP_INVALIDDATA; /*lint !e527*/
   }
   varidx = SCIPhashmapGetImageInt(propdata->permvarmap, (void*) var);
   assert( 0 <= varidx && varidx < propdata->npermvars );

   if ( SCIPeventGetType(event) == SCIP_EVENTTYPE_GUBCHANGED )
   {
      assert( SCIPisEQ(scip, SCIPeventGetNewbound(event), 0.0) );
      assert( SCIPisEQ(scip, SCIPeventGetOldbound(event), 1.0) );

      SCIPdebugMsg(scip, "Mark variable <%s> as globally fixed to 0.\n", SCIPvarGetName(var));
      assert( ! propdata->bg0[varidx] );
      propdata->bg0[varidx] = TRUE;
      propdata->bg0list[propdata->nbg0++] = varidx;
      assert( propdata->nbg0 <= propdata->npermvars );
   }

   if ( SCIPeventGetType(event) == SCIP_EVENTTYPE_GLBCHANGED )
   {
      assert( SCIPisEQ(scip, SCIPeventGetNewbound(event), 1.0) );
      assert( SCIPisEQ(scip, SCIPeventGetOldbound(event), 0.0) );

      SCIPdebugMsg(scip, "Mark variable <%s> as globally fixed to 1.\n", SCIPvarGetName(var));
      assert( ! propdata->bg1[varidx] );
      propdata->bg1[varidx] = TRUE;
      propdata->bg1list[propdata->nbg1++] = varidx;
      assert( propdata->nbg1 <= propdata->npermvars );
   }

   return SCIP_OKAY;
}




/*
 * Table callback methods
 */

/** table data */
struct SCIP_TableData
{
   SCIP_PROPDATA*        propdata;           /** pass data of propagator for table output function */
};


/** output method of orbital fixing propagator statistics table to output file stream 'file' */
static
SCIP_DECL_TABLEOUTPUT(tableOutputOrbitalfixing)
{
   SCIP_TABLEDATA* tabledata;

   assert( scip != NULL );
   assert( table != NULL );

   tabledata = SCIPtableGetData(table);
   assert( tabledata != NULL );
   assert( tabledata->propdata != NULL );

   if ( tabledata->propdata->nperms > 0 )
   {
      SCIPverbMessage(scip, SCIP_VERBLEVEL_MINIMAL, file, "Orbital fixing     :\n");
      SCIPverbMessage(scip, SCIP_VERBLEVEL_MINIMAL, file, "  vars fixed to 0  :%11d\n", tabledata->propdata->nfixedzero);
      SCIPverbMessage(scip, SCIP_VERBLEVEL_MINIMAL, file, "  vars fixed to 1  :%11d\n", tabledata->propdata->nfixedone);
   }

   return SCIP_OKAY;
}


/** destructor of statistics table to free user data (called when SCIP is exiting) */
static
SCIP_DECL_TABLEFREE(tableFreeOrbitalfixing)
{
   SCIP_TABLEDATA* tabledata;
   tabledata = SCIPtableGetData(table);
   assert( tabledata != NULL );

   SCIPfreeBlockMemory(scip, &tabledata);

   return SCIP_OKAY;
}



/*
 * local data structures
 */

/** gets the key of the given element */
static
SCIP_DECL_HASHGETKEY(SYMhashGetKeyVartype)
{  /*lint --e{715}*/
   return elem;
}

/** returns TRUE iff both keys are equal
 *
 *  Compare the types of two variables according to objective, lower and upper bound, variable type, and column sparsity.
 */
static
SCIP_DECL_HASHKEYEQ(SYMhashKeyEQVartype)
{
   SCIP* scip;
   SYM_VARTYPE* k1;
   SYM_VARTYPE* k2;

   scip = (SCIP*) userptr;
   k1 = (SYM_VARTYPE*) key1;
   k2 = (SYM_VARTYPE*) key2;

   /* first check objective coefficients */
   if ( ! SCIPisEQ(scip, k1->obj, k2->obj) )
      return FALSE;

   /* if still undecided, take lower bound */
   if ( ! SCIPisEQ(scip, k1->lb, k2->lb) )
      return FALSE;

   /* if still undecided, take upper bound */
   if ( ! SCIPisEQ(scip, k1->ub, k2->ub) )
      return FALSE;

   /* if still undecided, take variable type */
   if ( k1->type != k2->type )
      return FALSE;

   /* if still undecided, take number of conss var is contained in */
   if ( k1->nconss != k2->nconss )
      return FALSE;

   return TRUE;
}

/** returns the hash value of the key */
static
SCIP_DECL_HASHKEYVAL(SYMhashKeyValVartype)
{  /*lint --e{715}*/
   SYM_VARTYPE* k;

   k = (SYM_VARTYPE*) key;

   return SCIPhashFour(SCIPrealHashCode(k->obj), SCIPrealHashCode(k->lb), SCIPrealHashCode((double) k->nconss), SCIPrealHashCode(k->ub));
}

/** data structure to store arrays used for sorting rhs types */
struct SYM_Sortrhstype
{
   SCIP_Real*            vals;               /**< array of values */
   SYM_RHSSENSE*         senses;             /**< array of senses of rhs */
   int                   nrhscoef;           /**< size of arrays (for debugging) */
};
typedef struct SYM_Sortrhstype SYM_SORTRHSTYPE;

/** data structure to store arrays used for sorting colored component types */
struct SYM_Sortgraphcompvars
{
   int*                  components;         /**< array of components */
   int*                  colors;             /**< array of colors */
};
typedef struct SYM_Sortgraphcompvars SYM_SORTGRAPHCOMPVARS;

/** sorts rhs types - first by sense, then by value
 *
 *  Due to numerical issues, we first sort by sense, then by value.
 *
 *  result:
 *    < 0: ind1 comes before (is better than) ind2
 *    = 0: both indices have the same value
 *    > 0: ind2 comes after (is worse than) ind2
 */
static
SCIP_DECL_SORTINDCOMP(SYMsortRhsTypes)
{
   SYM_SORTRHSTYPE* data;
   SCIP_Real diffvals;

   data = (SYM_SORTRHSTYPE*) dataptr;
   assert( 0 <= ind1 && ind1 < data->nrhscoef );
   assert( 0 <= ind2 && ind2 < data->nrhscoef );

   /* first sort by senses */
   if ( data->senses[ind1] < data->senses[ind2] )
      return -1;
   else if ( data->senses[ind1] > data->senses[ind2] )
      return 1;

   /* senses are equal, use values */
   diffvals = data->vals[ind1] - data->vals[ind2];

   if ( diffvals < 0.0 )
      return -1;
   else if ( diffvals > 0.0 )
      return 1;

   return 0;
}

/** sorts matrix coefficients
 *
 *  result:
 *    < 0: ind1 comes before (is better than) ind2
 *    = 0: both indices have the same value
 *    > 0: ind2 comes after (is worse than) ind2
 */
static
SCIP_DECL_SORTINDCOMP(SYMsortMatCoef)
{
   SCIP_Real diffvals;
   SCIP_Real* vals;

   vals = (SCIP_Real*) dataptr;
   diffvals = vals[ind1] - vals[ind2];

   if ( diffvals < 0.0 )
      return -1;
   else if ( diffvals > 0.0 )
      return 1;

   return 0;
}


/** sorts variable indices according to their corresponding component in the graph
 *
 *  Variables are sorted first by the color of their component and then by the component index.
 *
 *  result:
 *    < 0: ind1 comes before (is better than) ind2
 *    = 0: both indices have the same value
 *    > 0: ind2 comes after (is worse than) ind2
 */
static
SCIP_DECL_SORTINDCOMP(SYMsortGraphCompVars)
{
   SYM_SORTGRAPHCOMPVARS* data;

   data = (SYM_SORTGRAPHCOMPVARS*) dataptr;

   if ( data->colors[ind1] < data->colors[ind2] )
      return -1;
   else if ( data->colors[ind1] > data->colors[ind2] )
      return 1;

   if ( data->components[ind1] < data->components[ind2] )
      return -1;
   if ( data->components[ind1] > data->components[ind2] )
      return 1;

   return 0;
}



/*
 * Local methods
 */

#ifndef NDEBUG
/** checks that symmetry data is all freed */
static
SCIP_Bool checkSymmetryDataFree(
   SCIP_PROPDATA*        propdata            /**< propagator data */
   )
{
   assert( propdata->permvarmap == NULL );
   assert( propdata->permvarsevents == NULL );
   assert( propdata->bg0list == NULL );
   assert( propdata->bg0 == NULL );
   assert( propdata->bg1list == NULL );
   assert( propdata->bg1 == NULL );
   assert( propdata->nbg0 == 0 );
   assert( propdata->nbg1 == 0 );
   assert( propdata->genorbconss == NULL );
   assert( propdata->genlinconss == NULL );
   assert( propdata->sstconss == NULL );
   assert( propdata->leaders == NULL );

   assert( propdata->permvars == NULL );
   assert( propdata->permvarsobj == NULL );
   assert( propdata->inactiveperms == NULL );
   assert( propdata->perms == NULL );
   assert( propdata->permstrans == NULL );
   assert( propdata->nonbinpermvarcaptured == NULL );
   assert( propdata->npermvars == 0 );
   assert( propdata->nbinpermvars == 0 );
   assert( propdata->nperms == -1 || propdata->nperms == 0 );
   assert( propdata->nmaxperms == 0 );
   assert( propdata->nmovedpermvars == -1 );
   assert( propdata->nmovedbinpermvars == 0 );
   assert( propdata->nmovedintpermvars == 0 );
   assert( propdata->nmovedimplintpermvars == 0 );
   assert( propdata->nmovedcontpermvars == 0 );
   assert( propdata->nmovedvars == -1 );
   assert( propdata->binvaraffected == FALSE );

   assert( propdata->componentblocked == NULL );
   assert( propdata->componentbegins == NULL );
   assert( propdata->components == NULL );
   assert( propdata->ncomponents == -1 );
   assert( propdata->ncompblocked == 0 );

   return TRUE;
}
#endif


/** checks whether a variable has a type compatible with the leader vartype */
static
SCIP_Bool isLeadervartypeCompatible(
   SCIP_VAR*             var,                /**< variable to check */
   int                   leadervartype       /**< bit set encoding possible leader variable types */
   )
{
   SCIP_VARTYPE vartype;
   unsigned int vartypeencoding;

   assert( var != NULL );
   assert( leadervartype >= 0 );
   assert( leadervartype <= 15 );

   vartype = SCIPvarGetType(var);

   if ( vartype == SCIP_VARTYPE_BINARY )
      vartypeencoding = 1;
   else if ( vartype == SCIP_VARTYPE_INTEGER )
      vartypeencoding = 2;
   else if ( vartype == SCIP_VARTYPE_IMPLINT )
      vartypeencoding = 4;
   else
      vartypeencoding = 8;

   return (SCIP_Bool) (vartypeencoding & (unsigned) leadervartype);
}


/** frees symmetry data */
static
SCIP_RETCODE freeSymmetryData(
   SCIP*                 scip,               /**< SCIP pointer */
   SCIP_PROPDATA*        propdata            /**< propagator data */
   )
{
   int i;

   assert( scip != NULL );
   assert( propdata != NULL );

   if ( propdata->permvarmap != NULL )
   {
      SCIPhashmapFree(&propdata->permvarmap);
   }

   /* drop events */
   if ( propdata->permvarsevents != NULL )
   {
      assert( propdata->permvars != NULL );
      assert( propdata->npermvars > 0 );

      for (i = 0; i < propdata->npermvars; ++i)
      {
         if ( SCIPvarGetType(propdata->permvars[i]) == SCIP_VARTYPE_BINARY )
         {
            /* If symmetry is computed before presolving, it might happen that some variables are turned into binary
             * variables, for which no event has been catched. Since there currently is no way of checking whether a var
             * event has been caught for a particular variable, we use the stored eventfilter positions. */
            if ( propdata->permvarsevents[i] >= 0 )
            {
               SCIP_CALL( SCIPdropVarEvent(scip, propdata->permvars[i], SCIP_EVENTTYPE_GLBCHANGED | SCIP_EVENTTYPE_GUBCHANGED,
                     propdata->eventhdlr, (SCIP_EVENTDATA*) propdata, propdata->permvarsevents[i]) );
            }
         }
      }
      SCIPfreeBlockMemoryArray(scip, &propdata->permvarsevents, propdata->npermvars);
   }

   /* release variables */
   if ( propdata->nonbinpermvarcaptured != NULL )
   {
      int cnt;

      /* memory should have been allocated only if the leader type is not binary */
      assert( propdata->sstenabled && propdata->sstleadervartype != (int) SCIP_SSTTYPE_BINARY );

      for (i = propdata->nbinpermvars, cnt = 0; i < propdata->npermvars; ++i, ++cnt)
      {
         /* release captured non-binary variables
          * (cannot use isLeadervartypeCompatible(), because vartype may have changed in between)
          */
         if ( propdata->nonbinpermvarcaptured[cnt] )
         {
            SCIP_CALL( SCIPreleaseVar(scip, &propdata->permvars[i]) );
         }
      }
      SCIPfreeBlockMemoryArray(scip, &propdata->nonbinpermvarcaptured, propdata->npermvars - propdata->nbinpermvars);
      propdata->nonbinpermvarcaptured = NULL;
   }

   if ( propdata->binvaraffected )
   {
      for (i = 0; i < propdata->nbinpermvars; ++i)
      {
         SCIP_CALL( SCIPreleaseVar(scip, &propdata->permvars[i]) );
      }
   }

   /* free lists for orbitopal fixing */
   if ( propdata->bg0list != NULL )
   {
      assert( propdata->bg0 != NULL );
      assert( propdata->bg1list != NULL );
      assert( propdata->bg1 != NULL );

      SCIPfreeBlockMemoryArray(scip, &propdata->bg0list, propdata->npermvars);
      SCIPfreeBlockMemoryArray(scip, &propdata->bg0, propdata->npermvars);
      SCIPfreeBlockMemoryArray(scip, &propdata->bg1list, propdata->npermvars);
      SCIPfreeBlockMemoryArray(scip, &propdata->bg1, propdata->npermvars);

      propdata->nbg0 = 0;
      propdata->nbg1 = 0;
   }

   /* other data */
   SCIPfreeBlockMemoryArrayNull(scip, &propdata->inactiveperms, propdata->nperms);

   /* free permstrans matrix*/
   if ( propdata->permstrans != NULL )
   {
      assert( propdata->nperms > 0 );
      assert( propdata->permvars != NULL );
      assert( propdata->npermvars > 0 );
      assert( propdata->nmaxperms > 0 );

      for (i = 0; i < propdata->npermvars; ++i)
      {
         SCIPfreeBlockMemoryArray(scip, &propdata->permstrans[i], propdata->nmaxperms);
      }
      SCIPfreeBlockMemoryArray(scip, &propdata->permstrans, propdata->npermvars);
   }

   /* free data of added orbitope/orbisack/symresack constraints */
   if ( propdata->genorbconss != NULL )
   {
      assert( propdata->ngenorbconss + propdata->ngenlinconss > 0
         || (ISORBITALFIXINGACTIVE(propdata->usesymmetry) && propdata->norbitopes == 0) );

      /* release constraints */
      for (i = 0; i < propdata->ngenorbconss; ++i)
      {
         assert( propdata->genorbconss[i] != NULL );
         SCIP_CALL( SCIPreleaseCons(scip, &propdata->genorbconss[i]) );
      }

      /* free pointers to symmetry group and binary variables */
      SCIPfreeBlockMemoryArray(scip, &propdata->genorbconss, propdata->nperms);
      propdata->ngenorbconss = 0;
   }

   /* free data of added constraints */
   if ( propdata->genlinconss != NULL )
   {
      /* release constraints */
      for (i = 0; i < propdata->ngenlinconss; ++i)
      {
         assert( propdata->genlinconss[i] != NULL );
         SCIP_CALL( SCIPreleaseCons(scip, &propdata->genlinconss[i]) );
      }

      /* free pointers to symmetry group and binary variables */
      SCIPfreeBlockMemoryArray(scip, &propdata->genlinconss, propdata->genlinconsssize);
      propdata->ngenlinconss = 0;
      propdata->genlinconsssize = 0;
   }

   if ( propdata->sstconss != NULL )
   {
      assert( propdata->nsstconss > 0 );

      /* release constraints */
      for (i = 0; i < propdata->nsstconss; ++i)
      {
         assert( propdata->sstconss[i] != NULL );
         SCIP_CALL( SCIPreleaseCons(scip, &propdata->sstconss[i]) );
      }

      /* free pointers to symmetry group and binary variables */
      SCIPfreeBlockMemoryArray(scip, &propdata->sstconss, propdata->maxnsstconss);
      propdata->sstconss = NULL;
      propdata->nsstconss = 0;
      propdata->maxnsstconss = 0;
   }

   if ( propdata->leaders != NULL )
   {
      assert( propdata->maxnleaders > 0 );

      SCIPfreeBlockMemoryArray(scip, &propdata->leaders, propdata->maxnleaders);
      propdata->maxnleaders = 0;
      propdata->leaders = NULL;
      propdata->nleaders = 0;
   }

   /* free components */
   if ( propdata->ncomponents > 0 )
   {
      assert( propdata->componentblocked != NULL );
      assert( propdata->vartocomponent != NULL );
      assert( propdata->componentbegins != NULL );
      assert( propdata->components != NULL );

      SCIPfreeBlockMemoryArray(scip, &propdata->componentblocked, propdata->ncomponents);
      SCIPfreeBlockMemoryArray(scip, &propdata->vartocomponent, propdata->npermvars);
      SCIPfreeBlockMemoryArray(scip, &propdata->componentbegins, propdata->ncomponents + 1);
      SCIPfreeBlockMemoryArray(scip, &propdata->components, propdata->nperms);

      propdata->ncomponents = -1;
      propdata->ncompblocked = 0;
   }

   /* free main symmetry data */
   if ( propdata->nperms > 0 )
   {
      assert( propdata->permvars != NULL );

      SCIPfreeBlockMemoryArray(scip, &propdata->permvars, propdata->npermvars);

      /* if orbital fixing runs exclusively, propdata->perms was already freed in determineSymmetry() */
      if ( propdata->perms != NULL )
      {
         for (i = 0; i < propdata->nperms; ++i)
         {
            SCIPfreeBlockMemoryArray(scip, &propdata->perms[i], propdata->npermvars);
         }
         SCIPfreeBlockMemoryArray(scip, &propdata->perms, propdata->nmaxperms);
      }

#ifndef NDEBUG
      SCIPfreeBlockMemoryArrayNull(scip, &propdata->permvarsobj, propdata->npermvars);
#endif

      propdata->npermvars = 0;
      propdata->nbinpermvars = 0;
      propdata->nperms = -1;
      propdata->nmaxperms = 0;
      propdata->nmovedpermvars = -1;
      propdata->nmovedbinpermvars = 0;
      propdata->nmovedintpermvars = 0;
      propdata->nmovedimplintpermvars = 0;
      propdata->nmovedcontpermvars = 0;
      propdata->nmovedvars = -1;
      propdata->log10groupsize = -1.0;
      propdata->binvaraffected = FALSE;
   }
   propdata->nperms = -1;

   assert( checkSymmetryDataFree(propdata) );

   propdata->computedsymmetry = FALSE;
   propdata->compressed = FALSE;

   return SCIP_OKAY;
}


/** deletes symmetry handling constraints */
static
SCIP_RETCODE delSymConss(
   SCIP*                 scip,               /**< SCIP pointer */
   SCIP_PROPDATA*        propdata            /**< propagator data */
   )
{
   int i;

   assert( scip != NULL );
   assert( propdata != NULL );

   if ( propdata->ngenorbconss == 0 )
   {
      SCIPfreeBlockMemoryArrayNull(scip, &propdata->genorbconss, propdata->nperms);
   }
   else
   {
      assert( propdata->genorbconss != NULL );
      assert( propdata->nperms > 0 );
      assert( propdata->nperms >= propdata->ngenorbconss );

      for (i = 0; i < propdata->ngenorbconss; ++i)
      {
         assert( propdata->genorbconss[i] != NULL );

         SCIP_CALL( SCIPdelCons(scip, propdata->genorbconss[i]) );
         SCIP_CALL( SCIPreleaseCons(scip, &propdata->genorbconss[i]) );
      }

      SCIPfreeBlockMemoryArray(scip, &propdata->genorbconss, propdata->nperms);
      propdata->ngenorbconss = 0;
   }

   /* free Schreier Sims data */
   if ( propdata->nsstconss > 0 )
   {
      for (i = 0; i < propdata->nsstconss; ++i)
      {
         assert( propdata->sstconss[i] != NULL );

         SCIP_CALL( SCIPdelCons(scip, propdata->sstconss[i]) );
         SCIP_CALL( SCIPreleaseCons(scip, &propdata->sstconss[i]) );
      }

      SCIPfreeBlockMemoryArray(scip, &propdata->sstconss, propdata->maxnsstconss);
      propdata->nsstconss = 0;
      propdata->maxnsstconss = 0;
   }

   if ( propdata->ngenlinconss == 0 )
   {
      SCIPfreeBlockMemoryArrayNull(scip, &propdata->genlinconss, propdata->genlinconsssize);
   }
   else
   {
      assert( propdata->genlinconss != NULL );
      assert( propdata->nperms > 0 );

      for (i = 0; i < propdata->ngenlinconss; ++i)
      {
         assert( propdata->genlinconss[i] != NULL );

         SCIP_CALL( SCIPdelCons(scip, propdata->genlinconss[i]) );
         SCIP_CALL( SCIPreleaseCons(scip, &propdata->genlinconss[i]) );
      }

      SCIPfreeBlockMemoryArray(scip, &propdata->genlinconss, propdata->genlinconsssize);
      propdata->ngenlinconss = 0;
   }

   /* free pointers to symmetry group and binary variables */
   assert( propdata->nperms > 0 );
   assert( propdata->nperms >= propdata->ngenorbconss );
   SCIPfreeBlockMemoryArrayNull(scip, &propdata->genorbconss, propdata->nperms);
   propdata->ngenorbconss = 0;
   propdata->triedaddconss = FALSE;

   return SCIP_OKAY;
}


/** determines whether variable should be fixed by permutations */
static
SCIP_Bool SymmetryFixVar(
   SYM_SPEC              fixedtype,          /**< bitset of variable types that should be fixed */
   SCIP_VAR*             var                 /**< variable to be considered */
   )
{
   if ( (fixedtype & SYM_SPEC_INTEGER) && SCIPvarGetType(var) == SCIP_VARTYPE_INTEGER )
      return TRUE;
   if ( (fixedtype & SYM_SPEC_BINARY) && SCIPvarGetType(var) == SCIP_VARTYPE_BINARY )
      return TRUE;
   if ( (fixedtype & SYM_SPEC_REAL) &&
      (SCIPvarGetType(var) == SCIP_VARTYPE_CONTINUOUS || SCIPvarGetType(var) == SCIP_VARTYPE_IMPLINT) )
      return TRUE;
   return FALSE;
}


/** Transforms given variables, scalars, and constant to the corresponding active variables, scalars, and constant.
 *
 *  @note @p constant needs to be initialized!
 */
static
SCIP_RETCODE getActiveVariables(
   SCIP*                 scip,               /**< SCIP data structure */
   SCIP_VAR***           vars,               /**< pointer to vars array to get active variables for */
   SCIP_Real**           scalars,            /**< pointer to scalars a_1, ..., a_n in linear sum a_1*x_1 + ... + a_n*x_n + c */
   int*                  nvars,              /**< pointer to number of variables and values in vars and vals array */
   SCIP_Real*            constant,           /**< pointer to constant c in linear sum a_1*x_1 + ... + a_n*x_n + c */
   SCIP_Bool             transformed         /**< transformed constraint? */
   )
{
   int requiredsize;
   int v;

   assert( scip != NULL );
   assert( vars != NULL );
   assert( scalars != NULL );
   assert( *vars != NULL );
   assert( *scalars != NULL );
   assert( nvars != NULL );
   assert( constant != NULL );

   if ( transformed )
   {
      SCIP_CALL( SCIPgetProbvarLinearSum(scip, *vars, *scalars, nvars, *nvars, constant, &requiredsize, TRUE) );

      if ( requiredsize > *nvars )
      {
         SCIP_CALL( SCIPreallocBufferArray(scip, vars, requiredsize) );
         SCIP_CALL( SCIPreallocBufferArray(scip, scalars, requiredsize) );

         SCIP_CALL( SCIPgetProbvarLinearSum(scip, *vars, *scalars, nvars, requiredsize, constant, &requiredsize, TRUE) );
         assert( requiredsize <= *nvars );
      }
   }
   else
   {
      for (v = 0; v < *nvars; ++v)
      {
         SCIP_CALL( SCIPvarGetOrigvarSum(&(*vars)[v], &(*scalars)[v], constant) );
      }
   }
   return SCIP_OKAY;
}


/** fills in matrix elements into coefficient arrays */
static
SCIP_RETCODE collectCoefficients(
   SCIP*                 scip,               /**< SCIP data structure */
   SCIP_Bool             doubleequations,    /**< Double equations to positive/negative version? */
   SCIP_VAR**            linvars,            /**< array of linear variables */
   SCIP_Real*            linvals,            /**< array of linear coefficients values (or NULL if all linear coefficient values are 1) */
   int                   nlinvars,           /**< number of linear variables */
   SCIP_Real             lhs,                /**< left hand side */
   SCIP_Real             rhs,                /**< right hand side */
   SCIP_Bool             istransformed,      /**< whether the constraint is transformed */
   SYM_RHSSENSE          rhssense,           /**< identifier of constraint type */
   SYM_MATRIXDATA*       matrixdata,         /**< matrix data to be filled in */
   int*                  nconssforvar        /**< pointer to array to store for each var the number of conss */
   )
{
   SCIP_VAR** vars;
   SCIP_Real* vals;
   SCIP_Real constant = 0.0;
   int nrhscoef;
   int nmatcoef;
   int nvars;
   int j;

   assert( scip != NULL );
   assert( nlinvars == 0 || linvars != NULL );
   assert( lhs <= rhs );

   /* do nothing if constraint is empty */
   if ( nlinvars == 0 )
      return SCIP_OKAY;

   /* ignore redundant constraints */
   if ( SCIPisInfinity(scip, -lhs) && SCIPisInfinity(scip, rhs) )
      return SCIP_OKAY;

   /* duplicate variable and value array */
   nvars = nlinvars;
   SCIP_CALL( SCIPduplicateBufferArray(scip, &vars, linvars, nvars) );
   if ( linvals != NULL )
   {
      SCIP_CALL( SCIPduplicateBufferArray(scip, &vals, linvals, nvars) );
   }
   else
   {
      SCIP_CALL( SCIPallocBufferArray(scip, &vals, nvars) );
      for (j = 0; j < nvars; ++j)
         vals[j] = 1.0;
   }
   assert( vars != NULL );
   assert( vals != NULL );

   /* get active variables */
   SCIP_CALL( getActiveVariables(scip, &vars, &vals, &nvars, &constant, istransformed) );

   /* check whether constraint is empty after transformation to active variables */
   if ( nvars <= 0 )
   {
      SCIPfreeBufferArray(scip, &vals);
      SCIPfreeBufferArray(scip, &vars);
      return SCIP_OKAY;
   }

   /* handle constant */
   if ( ! SCIPisInfinity(scip, -lhs) )
      lhs -= constant;
   if ( ! SCIPisInfinity(scip, rhs) )
      rhs -= constant;

   /* check whether we have to resize; note that we have to add 2 * nvars since two inequalities may be added */
   if ( matrixdata->nmatcoef + 2 * nvars > matrixdata->nmaxmatcoef )
   {
      int newsize;

      newsize = SCIPcalcMemGrowSize(scip, matrixdata->nmatcoef + 2 * nvars);
      assert( newsize >= 0 );
      SCIP_CALL( SCIPreallocBlockMemoryArray(scip, &(matrixdata->matidx), matrixdata->nmaxmatcoef, newsize) );
      SCIP_CALL( SCIPreallocBlockMemoryArray(scip, &(matrixdata->matrhsidx), matrixdata->nmaxmatcoef, newsize) );
      SCIP_CALL( SCIPreallocBlockMemoryArray(scip, &(matrixdata->matvaridx), matrixdata->nmaxmatcoef, newsize) );
      SCIP_CALL( SCIPreallocBlockMemoryArray(scip, &(matrixdata->matcoef), matrixdata->nmaxmatcoef, newsize) );
      SCIPdebugMsg(scip, "Resized matrix coefficients from %d to %d.\n", matrixdata->nmaxmatcoef, newsize);
      matrixdata->nmaxmatcoef = newsize;
   }

   nrhscoef = matrixdata->nrhscoef;
   nmatcoef = matrixdata->nmatcoef;

   /* check lhs/rhs */
   if ( SCIPisEQ(scip, lhs, rhs) )
   {
      SCIP_Bool poscoef = FALSE;
      SCIP_Bool negcoef = FALSE;

      assert( ! SCIPisInfinity(scip, rhs) );

      /* equality constraint */
      matrixdata->rhscoef[nrhscoef] = rhs;

      /* if we deal with special constraints */
      if ( rhssense >= SYM_SENSE_XOR )
         matrixdata->rhssense[nrhscoef] = rhssense;
      else
         matrixdata->rhssense[nrhscoef] = SYM_SENSE_EQUATION;
      matrixdata->rhsidx[nrhscoef] = nrhscoef;

      for (j = 0; j < nvars; ++j)
      {
         assert( nmatcoef < matrixdata->nmaxmatcoef );

         matrixdata->matidx[nmatcoef] = nmatcoef;
         matrixdata->matrhsidx[nmatcoef] = nrhscoef;

         assert( 0 <= SCIPvarGetProbindex(vars[j]) && SCIPvarGetProbindex(vars[j]) < SCIPgetNVars(scip) );

         if ( nconssforvar != NULL )
            nconssforvar[SCIPvarGetProbindex(vars[j])] += 1;
         matrixdata->matvaridx[nmatcoef] = SCIPvarGetProbindex(vars[j]);
         matrixdata->matcoef[nmatcoef++] = vals[j];
         if ( SCIPisPositive(scip, vals[j]) )
            poscoef = TRUE;
         else
            negcoef = TRUE;
      }
      nrhscoef++;

      /* add negative of equation; increases chance to detect symmetry, but might increase time to compute symmetry. */
      if ( doubleequations && poscoef && negcoef )
      {
         for (j = 0; j < nvars; ++j)
         {
            assert( nmatcoef < matrixdata->nmaxmatcoef );
            assert( 0 <= SCIPvarGetProbindex(vars[j]) && SCIPvarGetProbindex(vars[j]) < SCIPgetNVars(scip) );

            matrixdata->matidx[nmatcoef] = nmatcoef;
            matrixdata->matrhsidx[nmatcoef] = nrhscoef;
            matrixdata->matvaridx[nmatcoef] = SCIPvarGetProbindex(vars[j]);
            matrixdata->matcoef[nmatcoef++] = -vals[j];
         }
         matrixdata->rhssense[nrhscoef] = SYM_SENSE_EQUATION;
         matrixdata->rhsidx[nrhscoef] = nrhscoef;
         matrixdata->rhscoef[nrhscoef++] = -rhs;
      }
   }
   else
   {
#ifndef NDEBUG
      if ( rhssense == SYM_SENSE_BOUNDIS_TYPE_2 )
      {
         assert( ! SCIPisInfinity(scip, -lhs) );
         assert( ! SCIPisInfinity(scip, rhs) );
      }
#endif

      if ( ! SCIPisInfinity(scip, -lhs) )
      {
         matrixdata->rhscoef[nrhscoef] = -lhs;
         if ( rhssense >= SYM_SENSE_XOR )
         {
            assert( rhssense == SYM_SENSE_BOUNDIS_TYPE_2 );
            matrixdata->rhssense[nrhscoef] = rhssense;
         }
         else
            matrixdata->rhssense[nrhscoef] = SYM_SENSE_INEQUALITY;

         matrixdata->rhsidx[nrhscoef] = nrhscoef;

         for (j = 0; j < nvars; ++j)
         {
            assert( nmatcoef < matrixdata->nmaxmatcoef );
            matrixdata->matidx[nmatcoef] = nmatcoef;
            matrixdata->matrhsidx[nmatcoef] = nrhscoef;
            matrixdata->matvaridx[nmatcoef] = SCIPvarGetProbindex(vars[j]);

            assert( 0 <= SCIPvarGetProbindex(vars[j]) && SCIPvarGetProbindex(vars[j]) < SCIPgetNVars(scip) );

            if ( nconssforvar != NULL )
               nconssforvar[SCIPvarGetProbindex(vars[j])] += 1;

            matrixdata->matcoef[nmatcoef++] = -vals[j];
         }
         nrhscoef++;
      }

      if ( ! SCIPisInfinity(scip, rhs) )
      {
         matrixdata->rhscoef[nrhscoef] = rhs;
         if ( rhssense >= SYM_SENSE_XOR )
         {
            assert( rhssense == SYM_SENSE_BOUNDIS_TYPE_2 );
            matrixdata->rhssense[nrhscoef] = rhssense;
         }
         else
            matrixdata->rhssense[nrhscoef] = SYM_SENSE_INEQUALITY;

         matrixdata->rhsidx[nrhscoef] = nrhscoef;

         for (j = 0; j < nvars; ++j)
         {
            assert( nmatcoef < matrixdata->nmaxmatcoef );
            matrixdata->matidx[nmatcoef] = nmatcoef;
            matrixdata->matrhsidx[nmatcoef] = nrhscoef;

            assert( 0 <= SCIPvarGetProbindex(vars[j]) && SCIPvarGetProbindex(vars[j]) < SCIPgetNVars(scip) );

            if ( nconssforvar != NULL )
               nconssforvar[SCIPvarGetProbindex(vars[j])] += 1;

            matrixdata->matvaridx[nmatcoef] = SCIPvarGetProbindex(vars[j]);
            matrixdata->matcoef[nmatcoef++] = vals[j];
         }
         nrhscoef++;
      }
   }
   matrixdata->nrhscoef = nrhscoef;
   matrixdata->nmatcoef = nmatcoef;

   SCIPfreeBufferArray(scip, &vals);
   SCIPfreeBufferArray(scip, &vars);

   return SCIP_OKAY;
}


/** checks whether given permutations form a symmetry of a MIP
 *
 *  We need the matrix and rhs in the original order in order to speed up the comparison process. The matrix is needed
 *  in the right order to easily check rows. The rhs is used because of cache effects.
 */
static
SCIP_RETCODE checkSymmetriesAreSymmetries(
   SCIP*                 scip,               /**< SCIP data structure */
   SYM_SPEC              fixedtype,          /**< variable types that must be fixed by symmetries */
   SYM_MATRIXDATA*       matrixdata,         /**< matrix data */
   int                   nperms,             /**< number of permutations */
   int**                 perms               /**< permutations */
   )
{
   SCIP_Real* permrow = 0;
   int* rhsmatbeg = 0;
   int oldrhs;
   int j;
   int p;

   SCIPdebugMsg(scip, "Checking whether symmetries are symmetries (generators: %d).\n", nperms);

   /* set up dense row for permuted row */
   SCIP_CALL( SCIPallocBlockMemoryArray(scip, &permrow, matrixdata->npermvars) );

   /* set up map between rows and first entry in matcoef array */
   SCIP_CALL( SCIPallocBlockMemoryArray(scip, &rhsmatbeg, matrixdata->nrhscoef) );
   for (j = 0; j < matrixdata->nrhscoef; ++j)
      rhsmatbeg[j] = -1;

   /* build map from rhs into matrix */
   oldrhs = -1;
   for (j = 0; j < matrixdata->nmatcoef; ++j)
   {
      int rhs;

      rhs = matrixdata->matrhsidx[j];
      if ( rhs != oldrhs )
      {
         assert( 0 <= rhs && rhs < matrixdata->nrhscoef );
         rhsmatbeg[rhs] = j;
         oldrhs = rhs;
      }
   }

   /* create row */
   for (j = 0; j < matrixdata->npermvars; ++j)
      permrow[j] = 0.0;

   /* check all generators */
   for (p = 0; p < nperms; ++p)
   {
      int* P;
      int r1;
      int r2;

      SCIPdebugMsg(scip, "Verifying automorphism group generator #%d ...\n", p);
      P = perms[p];
      assert( P != NULL );

      for (j = 0; j < matrixdata->npermvars; ++j)
      {
         if ( SymmetryFixVar(fixedtype, matrixdata->permvars[j]) && P[j] != j )
         {
            SCIPdebugMsg(scip, "Permutation does not fix types %u, moving variable %d.\n", fixedtype, j);
            return SCIP_ERROR;
         }
      }

      /* check all constraints == rhs */
      for (r1 = 0; r1 < matrixdata->nrhscoef; ++r1)
      {
         int npermuted = 0;

         /* fill row into permrow (dense) */
         j = rhsmatbeg[r1];
         assert( 0 <= j && j < matrixdata->nmatcoef );
         assert( matrixdata->matrhsidx[j] == r1 ); /* note: row cannot be empty by construction */

         /* loop through row */
         while ( j < matrixdata->nmatcoef && matrixdata->matrhsidx[j] == r1 )
         {
            int varidx;

            assert( matrixdata->matvaridx[j] < matrixdata->npermvars );
            varidx = P[matrixdata->matvaridx[j]];
            assert( 0 <= varidx && varidx < matrixdata->npermvars );
            if ( varidx != matrixdata->matvaridx[j] )
               ++npermuted;
            assert( SCIPisZero(scip, permrow[varidx]) );
            permrow[varidx] = matrixdata->matcoef[j];
            ++j;
         }

         /* if row is not affected by permutation, we do not have to check it */
         if ( npermuted > 0 )
         {
            /* check other rows (sparse) */
            SCIP_Bool found = FALSE;
            for (r2 = 0; r2 < matrixdata->nrhscoef; ++r2)
            {
               /* a permutation must map constraints of the same type and respect rhs coefficients */
               if ( matrixdata->rhssense[r1] == matrixdata->rhssense[r2] && SCIPisEQ(scip, matrixdata->rhscoef[r1], matrixdata->rhscoef[r2]) )
               {
                  j = rhsmatbeg[r2];
                  assert( 0 <= j && j < matrixdata->nmatcoef );
                  assert( matrixdata->matrhsidx[j] == r2 );
                  assert( matrixdata->matvaridx[j] < matrixdata->npermvars );

                  /* loop through row r2 and check whether it is equal to permuted row r */
                  while (j < matrixdata->nmatcoef && matrixdata->matrhsidx[j] == r2 && SCIPisEQ(scip, permrow[matrixdata->matvaridx[j]], matrixdata->matcoef[j]) )
                     ++j;

                  /* check whether rows are completely equal */
                  if ( j >= matrixdata->nmatcoef || matrixdata->matrhsidx[j] != r2 )
                  {
                     /* perm[p] is indeed a symmetry */
                     found = TRUE;
                     break;
                  }
               }
            }

            assert( found );
            if ( ! found ) /*lint !e774*/
            {
               SCIPerrorMessage("Found permutation that is not a symmetry.\n");
               return SCIP_ERROR;
            }
         }

         /* reset permrow */
         j = rhsmatbeg[r1];
         while ( j < matrixdata->nmatcoef && matrixdata->matrhsidx[j] == r1 )
         {
            int varidx;
            varidx = P[matrixdata->matvaridx[j]];
            permrow[varidx] = 0.0;
            ++j;
         }
      }
   }

   SCIPfreeBlockMemoryArray(scip, &rhsmatbeg, matrixdata->nrhscoef);
   SCIPfreeBlockMemoryArray(scip, &permrow, matrixdata->npermvars);

   return SCIP_OKAY;
}


/** returns the number of active constraints that can be handled by symmetry */
static
int getNSymhandableConss(
   SCIP*                 scip                /**< SCIP instance */
   )
{
   SCIP_CONSHDLR* conshdlr;
   int nhandleconss = 0;

   assert( scip != NULL );

   conshdlr = SCIPfindConshdlr(scip, "linear");
   nhandleconss += SCIPconshdlrGetNActiveConss(conshdlr);
   conshdlr = SCIPfindConshdlr(scip, "linking");
   nhandleconss += SCIPconshdlrGetNActiveConss(conshdlr);
   conshdlr = SCIPfindConshdlr(scip, "setppc");
   nhandleconss += SCIPconshdlrGetNActiveConss(conshdlr);
   conshdlr = SCIPfindConshdlr(scip, "xor");
   nhandleconss += SCIPconshdlrGetNActiveConss(conshdlr);
   conshdlr = SCIPfindConshdlr(scip, "and");
   nhandleconss += SCIPconshdlrGetNActiveConss(conshdlr);
   conshdlr = SCIPfindConshdlr(scip, "or");
   nhandleconss += SCIPconshdlrGetNActiveConss(conshdlr);
   conshdlr = SCIPfindConshdlr(scip, "logicor");
   nhandleconss += SCIPconshdlrGetNActiveConss(conshdlr);
   conshdlr = SCIPfindConshdlr(scip, "knapsack");
   nhandleconss += SCIPconshdlrGetNActiveConss(conshdlr);
   conshdlr = SCIPfindConshdlr(scip, "varbound");
   nhandleconss += SCIPconshdlrGetNActiveConss(conshdlr);
   conshdlr = SCIPfindConshdlr(scip, "bounddisjunction");
   nhandleconss += SCIPconshdlrGetNActiveConss(conshdlr);

   return nhandleconss;
}


/** set symmetry data */
static
SCIP_RETCODE setSymmetryData(
   SCIP*                 scip,               /**< SCIP pointer */
   SCIP_VAR**            vars,               /**< vars present at time of symmetry computation */
   int                   nvars,              /**< number of vars present at time of symmetry computation */
   int                   nbinvars,           /**< number of binary vars present at time of symmetry computation */
   SCIP_VAR***           permvars,           /**< pointer to permvars array */
   int*                  npermvars,          /**< pointer to store number of permvars */
   int*                  nbinpermvars,       /**< pointer to store number of binary permvars */
   int**                 perms,              /**< permutations matrix (nperms x nvars) */
   int                   nperms,             /**< number of permutations */
   int*                  nmovedvars,         /**< pointer to store number of vars affected by symmetry (if usecompression) or NULL */
   SCIP_Bool*            binvaraffected,     /**< pointer to store whether a binary variable is affected by symmetry */
   SCIP_Bool             usecompression,     /**< whether symmetry data shall be compressed */
   SCIP_Real             compressthreshold,  /**< if percentage of moved vars is at most threshold, compression is done */
   SCIP_Bool*            compressed          /**< pointer to store whether compression has been performed */
   )
{
   int i;
   int p;

   assert( scip != NULL );
   assert( vars != NULL );
   assert( nvars > 0 );
   assert( permvars != NULL );
   assert( npermvars != NULL );
   assert( nbinpermvars != NULL );
   assert( perms != NULL );
   assert( nperms > 0 );
   assert( binvaraffected != NULL );
   assert( SCIPisGE(scip, compressthreshold, 0.0) );
   assert( SCIPisLE(scip, compressthreshold, 1.0) );
   assert( compressed != NULL );

   /* set default return values */
   *permvars = vars;
   *npermvars = nvars;
   *nbinpermvars = nbinvars;
   *binvaraffected = FALSE;
   *compressed = FALSE;

   /* if we possibly perform compression */
   if ( usecompression && SCIPgetNVars(scip) >= COMPRESSNVARSLB )
   {
      SCIP_Real percentagemovedvars;
      int* labelmovedvars;
      int* labeltopermvaridx;
      int nbinvarsaffected = 0;

      assert( nmovedvars != NULL );

      *nmovedvars = 0;

      /* detect number of moved vars and label moved vars */
      SCIP_CALL( SCIPallocBufferArray(scip, &labelmovedvars, nvars) );
      SCIP_CALL( SCIPallocBufferArray(scip, &labeltopermvaridx, nvars) );
      for (i = 0; i < nvars; ++i)
      {
         labelmovedvars[i] = -1;

         for (p = 0; p < nperms; ++p)
         {
            if ( perms[p][i] != i )
            {
               labeltopermvaridx[*nmovedvars] = i;
               labelmovedvars[i] = (*nmovedvars)++;

               if ( SCIPvarIsBinary(vars[i]) )
                  ++nbinvarsaffected;
               break;
            }
         }
      }

      if ( nbinvarsaffected > 0 )
         *binvaraffected = TRUE;

      /* check whether compression should be performed */
      percentagemovedvars = (SCIP_Real) *nmovedvars / (SCIP_Real) nvars;
      if ( *nmovedvars > 0 && SCIPisLE(scip, percentagemovedvars, compressthreshold) )
      {
         /* remove variables from permutations that are not affected by any permutation */
         for (p = 0; p < nperms; ++p)
         {
            /* iterate over labels and adapt permutation */
            for (i = 0; i < *nmovedvars; ++i)
            {
               assert( i <= labeltopermvaridx[i] );
               perms[p][i] = labelmovedvars[perms[p][labeltopermvaridx[i]]];
            }

            SCIP_CALL( SCIPreallocBlockMemoryArray(scip, &perms[p], nvars, *nmovedvars) );
         }

         /* remove variables from permvars array that are not affected by any symmetry */
         SCIP_CALL( SCIPallocBlockMemoryArray(scip, permvars, *nmovedvars) );
         for (i = 0; i < *nmovedvars; ++i)
         {
            (*permvars)[i] = vars[labeltopermvaridx[i]];
         }
         *npermvars = *nmovedvars;
         *nbinpermvars = nbinvarsaffected;
         *compressed = TRUE;

         SCIPfreeBlockMemoryArray(scip, &vars, nvars);
      }
      SCIPfreeBufferArray(scip, &labeltopermvaridx);
      SCIPfreeBufferArray(scip, &labelmovedvars);
   }
   else
   {
      /* detect whether binary variable is affected by symmetry and count number of binary permvars */
      for (i = 0; i < nbinvars; ++i)
      {
         for (p = 0; p < nperms && ! *binvaraffected; ++p)
         {
            if ( perms[p][i] != i )
            {
               if ( SCIPvarIsBinary(vars[i]) )
                  *binvaraffected = TRUE;
               break;
            }
         }
      }
   }

   return SCIP_OKAY;
}


/** computes symmetry group of a MIP */
static
SCIP_RETCODE computeSymmetryGroup(
   SCIP*                 scip,               /**< SCIP pointer */
   SCIP_Bool             doubleequations,    /**< Double equations to positive/negative version? */
   SCIP_Bool             compresssymmetries, /**< Should non-affected variables be removed from permutation to save memory? */
   SCIP_Real             compressthreshold,  /**< Compression is used if percentage of moved vars is at most the threshold. */
   int                   maxgenerators,      /**< maximal number of generators constructed (= 0 if unlimited) */
   SYM_SPEC              fixedtype,          /**< variable types that must be fixed by symmetries */
   SCIP_Bool             local,              /**< Use local variable bounds? */
   SCIP_Bool             checksymmetries,    /**< Should all symmetries be checked after computation? */
   SCIP_Bool             usecolumnsparsity,  /**< Should the number of conss a variable is contained in be exploited in symmetry detection? */
   int*                  npermvars,          /**< pointer to store number of variables for permutations */
   int*                  nbinpermvars,       /**< pointer to store number of binary variables for permutations */
   SCIP_VAR***           permvars,           /**< pointer to store variables on which permutations act */
   int*                  nperms,             /**< pointer to store number of permutations */
   int*                  nmaxperms,          /**< pointer to store maximal number of permutations (needed for freeing storage) */
   int***                perms,              /**< pointer to store permutation generators as (nperms x npermvars) matrix */
   SCIP_Real*            log10groupsize,     /**< pointer to store log10 of size of group */
   int*                  nmovedvars,         /**< pointer to store number of moved vars */
   SCIP_Bool*            binvaraffected,     /**< pointer to store wether a binary variable is affected by symmetry */
   SCIP_Bool*            compressed,         /**< pointer to store whether compression has been performed */
   SCIP_Bool*            success             /**< pointer to store whether symmetry computation was successful */
   )
{
   SCIP_CONSHDLR* conshdlr;
   SYM_MATRIXDATA matrixdata;
   SCIP_HASHTABLE* vartypemap;
   SCIP_VAR** consvars;
   SCIP_Real* consvals;
   SCIP_CONS** conss;
   SCIP_VAR** vars;
   SYM_VARTYPE* uniquevararray;
   SYM_RHSSENSE oldsense = SYM_SENSE_UNKOWN;
   SYM_SORTRHSTYPE sortrhstype;
   SCIP_Real oldcoef = SCIP_INVALID;
   SCIP_Real val;
   int* nconssforvar = NULL;
   int nuniquevararray = 0;
   int nhandleconss;
   int nactiveconss;
   int nconss;
   int nvars;
   int nbinvars;
   int nvarsorig;
   int nallvars;
   int c;
   int j;

   assert( scip != NULL );
   assert( npermvars != NULL );
   assert( nbinpermvars != NULL );
   assert( permvars != NULL );
   assert( nperms != NULL );
   assert( nmaxperms != NULL );
   assert( perms != NULL );
   assert( log10groupsize != NULL );
   assert( binvaraffected != NULL );
   assert( compressed != NULL );
   assert( success != NULL );
   assert( SYMcanComputeSymmetry() );

   /* init */
   *npermvars = 0;
   *nbinpermvars = 0;
   *permvars = NULL;
   *nperms = 0;
   *nmaxperms = 0;
   *perms = NULL;
   *log10groupsize = 0;
   *nmovedvars = -1;
   *binvaraffected = FALSE;
   *compressed = FALSE;
   *success = FALSE;

   nconss = SCIPgetNConss(scip);
   nvars = SCIPgetNVars(scip);
   nbinvars = SCIPgetNBinVars(scip);
   nvarsorig = nvars;

   /* exit if no constraints or no variables are available */
   if ( nconss == 0 || nvars == 0 )
   {
      *success = TRUE;
      return SCIP_OKAY;
   }

   conss = SCIPgetConss(scip);
   assert( conss != NULL );

   /* compute the number of active constraints */
   nactiveconss = SCIPgetNActiveConss(scip);

   /* exit if no active constraints are available */
   if ( nactiveconss == 0 )
   {
      *success = TRUE;
      return SCIP_OKAY;
   }

   /* before we set up the matrix, check whether we can handle all constraints */
   nhandleconss = getNSymhandableConss(scip);
   assert( nhandleconss <= nactiveconss );
   if ( nhandleconss < nactiveconss )
   {
      /* In this case we found unkown constraints and we exit, since we cannot handle them. */
      *success = FALSE;
      *nperms = -1;
      return SCIP_OKAY;
   }

   SCIPdebugMsg(scip, "Detecting %ssymmetry on %d variables and %d constraints.\n", local ? "local " : "", nvars, nactiveconss);

   /* copy variables */
   SCIP_CALL( SCIPduplicateBlockMemoryArray(scip, &vars, SCIPgetVars(scip), nvars) ); /*lint !e666*/
   assert( vars != NULL );

   /* fill matrixdata */

   /* use a staggered scheme for allocating space for non-zeros of constraint matrix since it can become large */
   if ( nvars <= 100000 )
      matrixdata.nmaxmatcoef = 100 * nvars;
   else if ( nvars <= 1000000 )
      matrixdata.nmaxmatcoef = 32 * nvars;
   else if ( nvars <= 16700000 )
      matrixdata.nmaxmatcoef = 16 * nvars;
   else
      matrixdata.nmaxmatcoef = INT_MAX / 10;

   matrixdata.nmatcoef = 0;
   matrixdata.nrhscoef = 0;
   matrixdata.nuniquemat = 0;
   matrixdata.nuniquevars = 0;
   matrixdata.nuniquerhs = 0;
   matrixdata.npermvars = nvars;
   matrixdata.permvars = vars;
   matrixdata.permvarcolors = NULL;
   matrixdata.matcoefcolors = NULL;
   matrixdata.rhscoefcolors = NULL;

   /* prepare matrix data (use block memory, since this can become large) */
   SCIP_CALL( SCIPallocBlockMemoryArray(scip, &matrixdata.matcoef, matrixdata.nmaxmatcoef) );
   SCIP_CALL( SCIPallocBlockMemoryArray(scip, &matrixdata.matidx, matrixdata.nmaxmatcoef) );
   SCIP_CALL( SCIPallocBlockMemoryArray(scip, &matrixdata.matrhsidx, matrixdata.nmaxmatcoef) );
   SCIP_CALL( SCIPallocBlockMemoryArray(scip, &matrixdata.matvaridx, matrixdata.nmaxmatcoef) );
   SCIP_CALL( SCIPallocBlockMemoryArray(scip, &matrixdata.rhscoef, 2 * nactiveconss) );
   SCIP_CALL( SCIPallocBlockMemoryArray(scip, &matrixdata.rhssense, 2 * nactiveconss) );
   SCIP_CALL( SCIPallocBlockMemoryArray(scip, &matrixdata.rhsidx, 2 * nactiveconss) );

   /* prepare temporary constraint data (use block memory, since this can become large);
    * also allocate memory for fixed vars since some vars might have been deactivated meanwhile */
   nallvars = nvars + SCIPgetNFixedVars(scip);
   SCIP_CALL( SCIPallocBlockMemoryArray(scip, &consvars, nallvars) );
   SCIP_CALL( SCIPallocBlockMemoryArray(scip, &consvals, nallvars) );

   /* allocate memory for getting the number of constraints that contain a variable */
   if ( usecolumnsparsity )
   {
      SCIP_CALL( SCIPallocClearBlockMemoryArray(scip, &nconssforvar, nvars) );
   }

   /* loop through all constraints */
   for (c = 0; c < nconss; ++c)
   {
      const char* conshdlrname;
      SCIP_CONS* cons;
      SCIP_VAR** linvars;
      int nconsvars;

      /* get constraint */
      cons = conss[c];
      assert( cons != NULL );

      /* skip non-active constraints */
      if ( ! SCIPconsIsActive(cons) )
         continue;

      /* Skip conflict constraints if we are late in the solving process */
      if ( SCIPgetStage(scip) == SCIP_STAGE_SOLVING && SCIPconsIsConflict(cons) )
         continue;

      /* get constraint handler */
      conshdlr = SCIPconsGetHdlr(cons);
      assert( conshdlr != NULL );

      conshdlrname = SCIPconshdlrGetName(conshdlr);
      assert( conshdlrname != NULL );

      /* check type of constraint */
      if ( strcmp(conshdlrname, "linear") == 0 )
      {
         SCIP_CALL( collectCoefficients(scip, doubleequations, SCIPgetVarsLinear(scip, cons), SCIPgetValsLinear(scip, cons),
               SCIPgetNVarsLinear(scip, cons), SCIPgetLhsLinear(scip, cons), SCIPgetRhsLinear(scip, cons),
               SCIPconsIsTransformed(cons), SYM_SENSE_UNKOWN, &matrixdata, nconssforvar) );
      }
      else if ( strcmp(conshdlrname, "linking") == 0 )
      {
         SCIP_VAR** curconsvars;
         SCIP_Real* curconsvals;
         int i;

         /* get constraint variables and their coefficients */
         curconsvals = SCIPgetValsLinking(scip, cons);
         SCIP_CALL( SCIPgetBinvarsLinking(scip, cons, &curconsvars, &nconsvars) );
         /* SCIPgetBinVarsLinking returns the number of binary variables, but we also need the integer variable */
         nconsvars++;

         /* copy vars and vals for binary variables */
         for (i = 0; i < nconsvars - 1; i++)
         {
            consvars[i] = curconsvars[i];
            consvals[i] = (SCIP_Real) curconsvals[i];
         }

         /* set final entry of vars and vals to the linking variable and its coefficient, respectively */
         consvars[nconsvars - 1] = SCIPgetLinkvarLinking(scip, cons);
         consvals[nconsvars - 1] = -1.0;

         SCIP_CALL( collectCoefficients(scip, doubleequations, consvars, consvals, nconsvars, 0.0, 0.0,
               SCIPconsIsTransformed(cons), SYM_SENSE_UNKOWN, &matrixdata, nconssforvar) );
         SCIP_CALL( collectCoefficients(scip, doubleequations, consvars, NULL, nconsvars - 1, 1.0, 1.0,
               SCIPconsIsTransformed(cons), SYM_SENSE_UNKOWN, &matrixdata, nconssforvar) );
      }
      else if ( strcmp(conshdlrname, "setppc") == 0 )
      {
         linvars = SCIPgetVarsSetppc(scip, cons);
         nconsvars = SCIPgetNVarsSetppc(scip, cons);

         switch ( SCIPgetTypeSetppc(scip, cons) )
         {
         case SCIP_SETPPCTYPE_PARTITIONING :
            SCIP_CALL( collectCoefficients(scip, doubleequations, linvars, 0, nconsvars, 1.0, 1.0, SCIPconsIsTransformed(cons), SYM_SENSE_EQUATION, &matrixdata, nconssforvar) );
            break;
         case SCIP_SETPPCTYPE_PACKING :
            SCIP_CALL( collectCoefficients(scip, doubleequations, linvars, 0, nconsvars, -SCIPinfinity(scip), 1.0, SCIPconsIsTransformed(cons), SYM_SENSE_INEQUALITY, &matrixdata, nconssforvar) );
            break;
         case SCIP_SETPPCTYPE_COVERING :
            SCIP_CALL( collectCoefficients(scip, doubleequations, linvars, 0, nconsvars, 1.0, SCIPinfinity(scip), SCIPconsIsTransformed(cons), SYM_SENSE_INEQUALITY, &matrixdata, nconssforvar) );
            break;
         default:
            SCIPerrorMessage("Unknown setppc type %d.\n", SCIPgetTypeSetppc(scip, cons));
            return SCIP_ERROR;
         }
      }
      else if ( strcmp(conshdlrname, "xor") == 0 )
      {
         SCIP_VAR** curconsvars;
         SCIP_VAR* var;

         /* get number of variables of XOR constraint (without integer variable) */
         nconsvars = SCIPgetNVarsXor(scip, cons);

         /* get variables of XOR constraint */
         curconsvars = SCIPgetVarsXor(scip, cons);
         for (j = 0; j < nconsvars; ++j)
         {
            assert( curconsvars[j] != NULL );
            consvars[j] = curconsvars[j];
            consvals[j] = 1.0;
         }

         /* intVar of xor constraint might have been removed */
         var = SCIPgetIntVarXor(scip, cons);
         if ( var != NULL )
         {
            consvars[nconsvars] = var;
            consvals[nconsvars++] = 2.0;
         }
         assert( nconsvars <= nallvars );

         SCIP_CALL( collectCoefficients(scip, doubleequations, consvars, consvals, nconsvars, (SCIP_Real) SCIPgetRhsXor(scip, cons),
               (SCIP_Real) SCIPgetRhsXor(scip, cons), SCIPconsIsTransformed(cons), SYM_SENSE_XOR, &matrixdata, nconssforvar) );
      }
      else if ( strcmp(conshdlrname, "and") == 0 )
      {
         SCIP_VAR** curconsvars;

         /* get number of variables of AND constraint (without resultant) */
         nconsvars = SCIPgetNVarsAnd(scip, cons);

         /* get variables of AND constraint */
         curconsvars = SCIPgetVarsAnd(scip, cons);

         for (j = 0; j < nconsvars; ++j)
         {
            assert( curconsvars[j] != NULL );
            consvars[j] = curconsvars[j];
            consvals[j] = 1.0;
         }

         assert( SCIPgetResultantAnd(scip, cons) != NULL );
         consvars[nconsvars] = SCIPgetResultantAnd(scip, cons);
         consvals[nconsvars++] = 2.0;
         assert( nconsvars <= nallvars );

         SCIP_CALL( collectCoefficients(scip, doubleequations, consvars, consvals, nconsvars, 0.0, 0.0,
               SCIPconsIsTransformed(cons), SYM_SENSE_AND, &matrixdata, nconssforvar) );
      }
      else if ( strcmp(conshdlrname, "or") == 0 )
      {
         SCIP_VAR** curconsvars;

         /* get number of variables of OR constraint (without resultant) */
         nconsvars = SCIPgetNVarsOr(scip, cons);

         /* get variables of OR constraint */
         curconsvars = SCIPgetVarsOr(scip, cons);

         for (j = 0; j < nconsvars; ++j)
         {
            assert( curconsvars[j] != NULL );
            consvars[j] = curconsvars[j];
            consvals[j] = 1.0;
         }

         assert( SCIPgetResultantOr(scip, cons) != NULL );
         consvars[nconsvars] = SCIPgetResultantOr(scip, cons);
         consvals[nconsvars++] = 2.0;
         assert( nconsvars <= nallvars );

         SCIP_CALL( collectCoefficients(scip, doubleequations, consvars, consvals, nconsvars, 0.0, 0.0,
               SCIPconsIsTransformed(cons), SYM_SENSE_OR, &matrixdata, nconssforvar) );
      }
      else if ( strcmp(conshdlrname, "logicor") == 0 )
      {
         SCIP_CALL( collectCoefficients(scip, doubleequations, SCIPgetVarsLogicor(scip, cons), 0, SCIPgetNVarsLogicor(scip, cons),
               1.0, SCIPinfinity(scip), SCIPconsIsTransformed(cons), SYM_SENSE_INEQUALITY, &matrixdata, nconssforvar) );
      }
      else if ( strcmp(conshdlrname, "knapsack") == 0 )
      {
         SCIP_Longint* weights;

         nconsvars = SCIPgetNVarsKnapsack(scip, cons);

         /* copy Longint array to SCIP_Real array and get active variables of constraint */
         weights = SCIPgetWeightsKnapsack(scip, cons);
         for (j = 0; j < nconsvars; ++j)
            consvals[j] = (SCIP_Real) weights[j];
         assert( nconsvars <= nallvars );

         SCIP_CALL( collectCoefficients(scip, doubleequations, SCIPgetVarsKnapsack(scip, cons), consvals, nconsvars, -SCIPinfinity(scip),
               (SCIP_Real) SCIPgetCapacityKnapsack(scip, cons), SCIPconsIsTransformed(cons), SYM_SENSE_INEQUALITY, &matrixdata, nconssforvar) );
      }
      else if ( strcmp(conshdlrname, "varbound") == 0 )
      {
         consvars[0] = SCIPgetVarVarbound(scip, cons);
         consvals[0] = 1.0;

         consvars[1] = SCIPgetVbdvarVarbound(scip, cons);
         consvals[1] = SCIPgetVbdcoefVarbound(scip, cons);

         SCIP_CALL( collectCoefficients(scip, doubleequations, consvars, consvals, 2, SCIPgetLhsVarbound(scip, cons),
               SCIPgetRhsVarbound(scip, cons), SCIPconsIsTransformed(cons), SYM_SENSE_INEQUALITY, &matrixdata, nconssforvar) );
      }
      else if ( strcmp(conshdlrname, "bounddisjunction") == 0 )
      {
         /* To model bound disjunctions, we normalize each constraint
          * \f[
          *   (x_1 \{\leq,\geq\} b_1) \vee \ldots \vee (x_n \{\leq,\geq\} b_n)
          * \f]
          * to a constraint of type
          * \f[
          *   (x_1 \leq b'_1 \vee \ldots \vee (x_n \leq b'_n).
          * \f]
          *
          * If no variable appears twice in such a normalized constraint, we say this bound disjunction
          * is of type 1. If the bound disjunction has length two and both disjunctions contain the same variable,
          * we say the bound disjunction is of type 2. Further bound disjunctions are possible, but can currently
          * not be handled.
          *
          * Bound disjunctions of type 1 are modeled as the linear constraint
          * \f[
          *    b'_1 \cdot x_1 + \ldots +  b'_n \cdot x_n = 0
          * \f]
          * and bound disjunctions of type 2 are modeled as the linear constraint
          * \f[
          *    \min\{b'_1, b'_2\} \leq x_1 \leq \max\{b'_1, b'_2\}.
          * \f]
          * Note that problems arise if \fb'_i = 0\f for some variable \fx_i\f, because its coefficient in the
          * linear constraint is 0. To avoid this, we replace 0 by a special number.
          */
         SCIP_VAR** bounddisjvars;
         SCIP_BOUNDTYPE* boundtypes;
         SCIP_Real* bounds;
         SCIP_Bool repetition = FALSE;
         int nbounddisjvars;
         int k;

         /* collect coefficients for normalized constraint */
         nbounddisjvars = SCIPgetNVarsBounddisjunction(scip, cons);
         bounddisjvars = SCIPgetVarsBounddisjunction(scip, cons);
         boundtypes = SCIPgetBoundtypesBounddisjunction(scip, cons);
         bounds = SCIPgetBoundsBounddisjunction(scip, cons);

         /* copy data */
         for (j = 0; j < nbounddisjvars; ++j)
         {
            consvars[j] = bounddisjvars[j];

            /* normalize bounddisjunctions to SCIP_BOUNDTYPE_LOWER */
            if ( boundtypes[j] == SCIP_BOUNDTYPE_LOWER )
               consvals[j] = - bounds[j];
            else
               consvals[j] = bounds[j];

            /* special treatment of 0 values */
            if ( SCIPisZero(scip, consvals[j]) )
               consvals[j] = SCIP_SPECIALVAL;

            /* detect whether a variable appears in two literals */
            for (k = 0; k < j && ! repetition; ++k)
            {
               if ( consvars[j] == consvars[k] )
                  repetition = TRUE;
            }

            /* stop, we cannot handle bounddisjunctions with more than two variables that contain a variable twice */
            if ( repetition && nbounddisjvars > 2 )
            {
               *success = FALSE;

               SCIPverbMessage(scip, SCIP_VERBLEVEL_HIGH, NULL,
                  "   Deactivated symmetry handling methods, there exist constraints that cannot be handled by symmetry methods.\n");

               if ( usecolumnsparsity )
                  SCIPfreeBlockMemoryArrayNull(scip, &nconssforvar, nvars);

               SCIPfreeBlockMemoryArrayNull(scip, &consvals, nallvars);
               SCIPfreeBlockMemoryArrayNull(scip, &consvars, nallvars);
               SCIPfreeBlockMemoryArrayNull(scip, &matrixdata.rhsidx, 2 * nactiveconss);
               SCIPfreeBlockMemoryArrayNull(scip, &matrixdata.rhssense, 2 * nactiveconss);
               SCIPfreeBlockMemoryArrayNull(scip, &matrixdata.rhscoef, 2 * nactiveconss);
               SCIPfreeBlockMemoryArrayNull(scip, &matrixdata.matvaridx, matrixdata.nmaxmatcoef);
               SCIPfreeBlockMemoryArrayNull(scip, &matrixdata.matrhsidx, matrixdata.nmaxmatcoef);
               SCIPfreeBlockMemoryArrayNull(scip, &matrixdata.matidx, matrixdata.nmaxmatcoef);
               SCIPfreeBlockMemoryArrayNull(scip, &matrixdata.matcoef, matrixdata.nmaxmatcoef);
               SCIPfreeBlockMemoryArrayNull(scip, &vars, nvars);

               return SCIP_OKAY;
            }
         }
         assert( ! repetition || nbounddisjvars == 2 );

         /* if no variable appears twice */
         if ( ! repetition )
         {
            /* add information for bounddisjunction of type 1 */
            SCIP_CALL( collectCoefficients(scip, doubleequations, consvars, consvals, nbounddisjvars, 0.0, 0.0,
                  SCIPconsIsTransformed(cons), SYM_SENSE_BOUNDIS_TYPE_1, &matrixdata, nconssforvar) );
         }
         else
         {
            /* add information for bounddisjunction of type 2 */
            SCIP_Real lhs;
            SCIP_Real rhs;

            lhs = MIN(consvals[0], consvals[1]);
            rhs = MAX(consvals[0], consvals[1]);

            consvals[0] = 1.0;

            SCIP_CALL( collectCoefficients(scip, doubleequations, consvars, consvals, 1, lhs, rhs,
                  SCIPconsIsTransformed(cons), SYM_SENSE_BOUNDIS_TYPE_2, &matrixdata, nconssforvar) );
         }
      }
      else
      {
         SCIPerrorMessage("Cannot determine symmetries for constraint <%s> of constraint handler <%s>.\n",
            SCIPconsGetName(cons), SCIPconshdlrGetName(conshdlr) );
         return SCIP_ERROR;
      }
   }
   assert( matrixdata.nrhscoef <= 2 * nactiveconss );
   assert( matrixdata.nrhscoef >= 0 );

   SCIPfreeBlockMemoryArray(scip, &consvals, nallvars);
   SCIPfreeBlockMemoryArray(scip, &consvars, nallvars);

   /* if no active constraint contains active variables */
   if ( matrixdata.nrhscoef == 0 )
   {
      *success = TRUE;

      if ( usecolumnsparsity )
         SCIPfreeBlockMemoryArrayNull(scip, &nconssforvar, nvars);

      /* free matrix data */
      SCIPfreeBlockMemoryArrayNull(scip, &matrixdata.rhsidx, 2 * nactiveconss);
      SCIPfreeBlockMemoryArrayNull(scip, &matrixdata.rhssense, 2 * nactiveconss);
      SCIPfreeBlockMemoryArrayNull(scip, &matrixdata.rhscoef, 2 * nactiveconss);
      SCIPfreeBlockMemoryArrayNull(scip, &matrixdata.matvaridx, matrixdata.nmaxmatcoef);
      SCIPfreeBlockMemoryArrayNull(scip, &matrixdata.matrhsidx, matrixdata.nmaxmatcoef);
      SCIPfreeBlockMemoryArrayNull(scip, &matrixdata.matidx, matrixdata.nmaxmatcoef);
      SCIPfreeBlockMemoryArrayNull(scip, &matrixdata.matcoef, matrixdata.nmaxmatcoef);

      SCIPfreeBlockMemoryArray(scip, &vars, nvars);

      return SCIP_OKAY;
   }

   /* sort matrix coefficients (leave matrix array intact) */
   SCIPsort(matrixdata.matidx, SYMsortMatCoef, (void*) matrixdata.matcoef, matrixdata.nmatcoef);

   /* sort rhs types (first by sense, then by value, leave rhscoef intact) */
   sortrhstype.vals = matrixdata.rhscoef;
   sortrhstype.senses = matrixdata.rhssense;
   sortrhstype.nrhscoef = matrixdata.nrhscoef;
   SCIPsort(matrixdata.rhsidx, SYMsortRhsTypes, (void*) &sortrhstype, matrixdata.nrhscoef);

   /* create map for variables to indices */
   SCIP_CALL( SCIPhashtableCreate(&vartypemap, SCIPblkmem(scip), 5 * nvars, SYMhashGetKeyVartype, SYMhashKeyEQVartype, SYMhashKeyValVartype, (void*) scip) );
   assert( vartypemap != NULL );

   /* allocate space for mappings to colors */
   SCIP_CALL( SCIPallocBlockMemoryArray(scip, &matrixdata.permvarcolors, nvars) );
   SCIP_CALL( SCIPallocBlockMemoryArray(scip, &matrixdata.matcoefcolors, matrixdata.nmatcoef) );
   SCIP_CALL( SCIPallocBlockMemoryArray(scip, &matrixdata.rhscoefcolors, matrixdata.nrhscoef) );
   SCIP_CALL( SCIPallocBlockMemoryArray(scip, &uniquevararray, nvars) );

   /* determine number of different coefficents */

   /* find non-equivalent variables: same objective, lower and upper bounds, and variable type */
   for (j = 0; j < nvars; ++j)
   {
      SCIP_VAR* var;

      var = vars[j];
      assert( var != NULL );

      /* if the variable type should be fixed, just increase the color */
      if ( SymmetryFixVar(fixedtype, var) )
      {
         matrixdata.permvarcolors[j] = matrixdata.nuniquevars++;
#ifdef SCIP_OUTPUT
         SCIPdebugMsg(scip, "Detected variable <%s> of fixed type %d - color %d.\n", SCIPvarGetName(var), SCIPvarGetType(var), matrixdata.nuniquevars - 1);
#endif
      }
      else
      {
         SYM_VARTYPE* vt;

         vt = &uniquevararray[nuniquevararray];
         assert( nuniquevararray <= matrixdata.nuniquevars );

         vt->obj = SCIPvarGetObj(var);
         if ( local )
         {
            vt->lb = SCIPvarGetLbLocal(var);
            vt->ub = SCIPvarGetUbLocal(var);
         }
         else
         {
            vt->lb = SCIPvarGetLbGlobal(var);
            vt->ub = SCIPvarGetUbGlobal(var);
         }
         vt->type = SCIPvarGetType(var);
         vt->nconss = usecolumnsparsity ? nconssforvar[j] : 0; /*lint !e613*/

         if ( ! SCIPhashtableExists(vartypemap, (void*) vt) )
         {
            SCIP_CALL( SCIPhashtableInsert(vartypemap, (void*) vt) );
            vt->color = matrixdata.nuniquevars;
            matrixdata.permvarcolors[j] = matrixdata.nuniquevars++;
            ++nuniquevararray;
#ifdef SCIP_OUTPUT
            SCIPdebugMsg(scip, "Detected variable <%s> of new type (probindex: %d, obj: %g, lb: %g, ub: %g, type: %d) - color %d.\n",
               SCIPvarGetName(var), SCIPvarGetProbindex(var), vt->obj, vt->lb, vt->ub, vt->type, matrixdata.nuniquevars - 1);
#endif
         }
         else
         {
            SYM_VARTYPE* vtr;

            vtr = (SYM_VARTYPE*) SCIPhashtableRetrieve(vartypemap, (void*) vt);
            matrixdata.permvarcolors[j] = vtr->color;
         }
      }
   }

   /* If every variable is unique, terminate. -> no symmetries can be present */
   if ( matrixdata.nuniquevars == nvars )
   {
      *success = TRUE;

      /* free matrix data */
      SCIPfreeBlockMemoryArray(scip, &uniquevararray, nvars);

      SCIPfreeBlockMemoryArrayNull(scip, &matrixdata.rhscoefcolors, matrixdata.nrhscoef);
      SCIPfreeBlockMemoryArrayNull(scip, &matrixdata.matcoefcolors, matrixdata.nmatcoef);
      SCIPfreeBlockMemoryArrayNull(scip, &matrixdata.permvarcolors, nvars);
      SCIPhashtableFree(&vartypemap);

      if ( usecolumnsparsity )
         SCIPfreeBlockMemoryArrayNull(scip, &nconssforvar, nvars);

      SCIPfreeBlockMemoryArrayNull(scip, &matrixdata.rhsidx, 2 * nactiveconss);
      SCIPfreeBlockMemoryArrayNull(scip, &matrixdata.rhssense, 2 * nactiveconss);
      SCIPfreeBlockMemoryArrayNull(scip, &matrixdata.rhscoef, 2 * nactiveconss);
      SCIPfreeBlockMemoryArrayNull(scip, &matrixdata.matvaridx, matrixdata.nmaxmatcoef);
      SCIPfreeBlockMemoryArrayNull(scip, &matrixdata.matrhsidx, matrixdata.nmaxmatcoef);
      SCIPfreeBlockMemoryArrayNull(scip, &matrixdata.matidx, matrixdata.nmaxmatcoef);
      SCIPfreeBlockMemoryArrayNull(scip, &matrixdata.matcoef, matrixdata.nmaxmatcoef);

      SCIPfreeBlockMemoryArray(scip, &vars, nvars);

      return SCIP_OKAY;
   }

   /* find non-equivalent matrix entries (use sorting to avoid too many map calls) */
   for (j = 0; j < matrixdata.nmatcoef; ++j)
   {
      int idx;

      idx = matrixdata.matidx[j];
      assert( 0 <= idx && idx < matrixdata.nmatcoef );

      val = matrixdata.matcoef[idx];
      assert( oldcoef == SCIP_INVALID || oldcoef <= val ); /*lint !e777*/

      if ( ! SCIPisEQ(scip, val, oldcoef) )
      {
#ifdef SCIP_OUTPUT
         SCIPdebugMsg(scip, "Detected new matrix entry type %f - color: %d\n.", val, matrixdata.nuniquemat);
#endif
         matrixdata.matcoefcolors[idx] = matrixdata.nuniquemat++;
         oldcoef = val;
      }
      else
      {
         assert( matrixdata.nuniquemat > 0 );
         matrixdata.matcoefcolors[idx] = matrixdata.nuniquemat - 1;
      }
   }

   /* find non-equivalent rhs */
   oldcoef = SCIP_INVALID;
   for (j = 0; j < matrixdata.nrhscoef; ++j)
   {
      SYM_RHSSENSE sense;
      int idx;

      idx = matrixdata.rhsidx[j];
      assert( 0 <= idx && idx < matrixdata.nrhscoef );
      sense = matrixdata.rhssense[idx];
      val = matrixdata.rhscoef[idx];

      /* make sure that new senses are treated with new color */
      if ( sense != oldsense )
         oldcoef = SCIP_INVALID;
      oldsense = sense;
      assert( oldcoef == SCIP_INVALID || oldcoef <= val ); /*lint !e777*/

      /* assign new color to new type */
      if ( ! SCIPisEQ(scip, val, oldcoef) )
      {
#ifdef SCIP_OUTPUT
         SCIPdebugMsg(scip, "Detected new rhs type %f, type: %u - color: %d\n", val, sense, matrixdata.nuniquerhs);
#endif
         matrixdata.rhscoefcolors[idx] = matrixdata.nuniquerhs++;
         oldcoef = val;
      }
      else
      {
         assert( matrixdata.nuniquerhs > 0 );
         matrixdata.rhscoefcolors[idx] = matrixdata.nuniquerhs - 1;
      }
   }
   assert( 0 < matrixdata.nuniquevars && matrixdata.nuniquevars <= nvars );
   assert( 0 < matrixdata.nuniquerhs && matrixdata.nuniquerhs <= matrixdata.nrhscoef );
   assert( 0 < matrixdata.nuniquemat && matrixdata.nuniquemat <= matrixdata.nmatcoef );

   SCIPdebugMsg(scip, "Number of detected different variables: %d (total: %d).\n", matrixdata.nuniquevars, nvars);
   SCIPdebugMsg(scip, "Number of detected different rhs types: %d (total: %d).\n", matrixdata.nuniquerhs, matrixdata.nrhscoef);
   SCIPdebugMsg(scip, "Number of detected different matrix coefficients: %d (total: %d).\n", matrixdata.nuniquemat, matrixdata.nmatcoef);

   /* do not compute symmetry if all variables are non-equivalent (unique) or if all matrix coefficients are different */
   if ( matrixdata.nuniquevars < nvars && matrixdata.nuniquemat < matrixdata.nmatcoef )
   {
      /* determine generators */
      SCIP_CALL( SYMcomputeSymmetryGenerators(scip, maxgenerators, &matrixdata, nperms, nmaxperms, perms, log10groupsize) );
      assert( *nperms <= *nmaxperms );

      /* SCIPisStopped() might call SCIPgetGap() which is only available after initpresolve */
      if ( checksymmetries && SCIPgetStage(scip) > SCIP_STAGE_INITPRESOLVE && ! SCIPisStopped(scip) )
      {
         SCIP_CALL( checkSymmetriesAreSymmetries(scip, fixedtype, &matrixdata, *nperms, *perms) );
      }

      if ( *nperms > 0 )
      {
         SCIP_CALL( setSymmetryData(scip, vars, nvars, nbinvars, permvars, npermvars, nbinpermvars, *perms, *nperms,
               nmovedvars, binvaraffected, compresssymmetries, compressthreshold, compressed) );
      }
      else
      {
         SCIPfreeBlockMemoryArray(scip, &vars, nvars);
      }
   }
   else
   {
      SCIPfreeBlockMemoryArray(scip, &vars, nvars);
   }
   *success = TRUE;

   /* free matrix data */
   SCIPfreeBlockMemoryArray(scip, &uniquevararray, nvarsorig);

   SCIPfreeBlockMemoryArrayNull(scip, &matrixdata.rhscoefcolors, matrixdata.nrhscoef);
   SCIPfreeBlockMemoryArrayNull(scip, &matrixdata.matcoefcolors, matrixdata.nmatcoef);
   SCIPfreeBlockMemoryArrayNull(scip, &matrixdata.permvarcolors, nvarsorig);
   SCIPhashtableFree(&vartypemap);

   if ( usecolumnsparsity )
      SCIPfreeBlockMemoryArrayNull(scip, &nconssforvar, nvarsorig);

   SCIPfreeBlockMemoryArrayNull(scip, &matrixdata.rhsidx, 2 * nactiveconss);
   SCIPfreeBlockMemoryArrayNull(scip, &matrixdata.rhssense, 2 * nactiveconss);
   SCIPfreeBlockMemoryArrayNull(scip, &matrixdata.rhscoef, 2 * nactiveconss);
   SCIPfreeBlockMemoryArrayNull(scip, &matrixdata.matvaridx, matrixdata.nmaxmatcoef);
   SCIPfreeBlockMemoryArrayNull(scip, &matrixdata.matrhsidx, matrixdata.nmaxmatcoef);
   SCIPfreeBlockMemoryArrayNull(scip, &matrixdata.matidx, matrixdata.nmaxmatcoef);
   SCIPfreeBlockMemoryArrayNull(scip, &matrixdata.matcoef, matrixdata.nmaxmatcoef);

   return SCIP_OKAY;
}


/** determines symmetry */
static
SCIP_RETCODE determineSymmetry(
   SCIP*                 scip,               /**< SCIP instance */
   SCIP_PROPDATA*        propdata,           /**< propagator data */
   SYM_SPEC              symspecrequire,     /**< symmetry specification for which we need to compute symmetries */
   SYM_SPEC              symspecrequirefixed /**< symmetry specification of variables which must be fixed by symmetries */
   )
{ /*lint --e{641}*/
   SCIP_Bool successful;
   int maxgenerators;
   int nhandleconss;
   int nconss;
   unsigned int type = 0;
   int nvars;
   int j;
   int p;

   assert( scip != NULL );
   assert( propdata != NULL );
   assert( propdata->usesymmetry >= 0 );
   assert( propdata->ofenabled || propdata->symconsenabled || propdata->sstenabled );

   /* do not compute symmetry if reoptimization is enabled */
   if ( SCIPisReoptEnabled(scip) )
   {
      propdata->ofenabled = FALSE;
      propdata->symconsenabled = FALSE;
      propdata->sstenabled = FALSE;
      return SCIP_OKAY;
   }

   /* do not compute symmetry if Benders decomposition enabled */
   if ( SCIPgetNActiveBenders(scip) > 0 )
   {
      propdata->ofenabled = FALSE;
      propdata->symconsenabled = FALSE;
      propdata->sstenabled = FALSE;
      return SCIP_OKAY;
   }

   /* skip symmetry computation if no graph automorphism code was linked */
   if ( ! SYMcanComputeSymmetry() )
   {
      propdata->ofenabled = FALSE;
      propdata->symconsenabled = FALSE;
      propdata->sstenabled = FALSE;

      nconss = SCIPgetNActiveConss(scip);
      nhandleconss = getNSymhandableConss(scip);

      /* print verbMessage only if problem consists of symmetry handable constraints */
      assert( nhandleconss <=  nconss );
      if ( nhandleconss < nconss )
         return SCIP_OKAY;

      SCIPverbMessage(scip, SCIP_VERBLEVEL_HIGH, NULL,
         "   Deactivated symmetry handling methods, since SCIP was built without symmetry detector (SYM=none).\n");

      return SCIP_OKAY;
   }

   /* do not compute symmetry if there are active pricers */
   if ( SCIPgetNActivePricers(scip) > 0 )
   {
      propdata->ofenabled = FALSE;
      propdata->symconsenabled = FALSE;
      propdata->sstenabled = FALSE;

      return SCIP_OKAY;
   }

   /* avoid trivial cases */
   nvars = SCIPgetNVars(scip);
   if ( nvars <= 0 )
   {
      propdata->ofenabled = FALSE;
      propdata->symconsenabled = FALSE;
      propdata->sstenabled = FALSE;

      return SCIP_OKAY;
   }

   /* do not compute symmetry if there are no binary variables and non-binary variables cannot be handled */
   if ( SCIPgetNBinVars(scip) == 0 )
   {
      propdata->ofenabled = FALSE;
      propdata->symconsenabled = FALSE;

      /* terminate if only Schreier Sims for binary variables is selected */
      if ( propdata->sstenabled )
      {
         if ( ! ((ISSSTINTACTIVE(propdata->sstleadervartype) && SCIPgetNIntVars(scip) > 0)
               || (ISSSTIMPLINTACTIVE(propdata->sstleadervartype) && SCIPgetNImplVars(scip) > 0)
               || (ISSSTCONTACTIVE(propdata->sstleadervartype) && SCIPgetNContVars(scip) > 0)) )
            return SCIP_OKAY;
      }
      else
         return SCIP_OKAY;
   }

   /* determine symmetry specification */
   if ( SCIPgetNBinVars(scip) > 0 )
      type |= (int) SYM_SPEC_BINARY;
   if ( SCIPgetNIntVars(scip) > 0 )
      type |= (int) SYM_SPEC_INTEGER;
   /* count implicit integer variables as real variables, since we cannot currently handle integral variables well */
   if ( SCIPgetNContVars(scip) > 0 || SCIPgetNImplVars(scip) > 0 )
      type |= (int) SYM_SPEC_REAL;

   /* skip symmetry computation if required variables are not present */
   if ( ! (type & symspecrequire) )
   {
      SCIPverbMessage(scip, SCIP_VERBLEVEL_HIGH, NULL,
         "   (%.1fs) symmetry computation skipped: type (bin %c, int %c, cont %c) does not match requirements (bin %c, int %c, cont %c).\n",
         SCIPgetSolvingTime(scip),
         SCIPgetNBinVars(scip) > 0 ? '+' : '-',
         SCIPgetNIntVars(scip) > 0  ? '+' : '-',
         SCIPgetNContVars(scip) + SCIPgetNImplVars(scip) > 0 ? '+' : '-',
         (symspecrequire & (int) SYM_SPEC_BINARY) != 0 ? '+' : '-',
         (symspecrequire & (int) SYM_SPEC_INTEGER) != 0 ? '+' : '-',
         (symspecrequire & (int) SYM_SPEC_REAL) != 0 ? '+' : '-');

      propdata->ofenabled = FALSE;
      propdata->symconsenabled = FALSE;
      propdata->sstenabled = FALSE;

      return SCIP_OKAY;
   }

   /* if a restart occured, possibly prepare symmetry data to be recomputed */
   if ( SCIPgetNRuns(scip) > propdata->lastrestart && (propdata->recomputerestart == SCIP_RECOMPUTESYM_ALWAYS ||
         (propdata->recomputerestart == SCIP_RECOMPUTESYM_OFFOUNDRED && propdata->offoundreduction)) )
   {
      /* reset symmetry information */
      SCIP_CALL( delSymConss(scip, propdata) );
      SCIP_CALL( freeSymmetryData(scip, propdata) );

      propdata->lastrestart = SCIPgetNRuns(scip);
      propdata->offoundreduction = FALSE;
   }

   /* skip computation if symmetry has already been computed */
   if ( propdata->computedsymmetry )
      return SCIP_OKAY;

   /* skip symmetry computation if there are constraints that cannot be handled by symmetry */
   nconss = SCIPgetNActiveConss(scip);
   nhandleconss = getNSymhandableConss(scip);
   if ( nhandleconss < nconss )
   {
      SCIPverbMessage(scip, SCIP_VERBLEVEL_HIGH, NULL,
         "   (%.1fs) symmetry computation skipped: there exist constraints that cannot be handled by symmetry methods.\n",
         SCIPgetSolvingTime(scip));

      propdata->ofenabled = FALSE;
      propdata->symconsenabled = FALSE;
      propdata->sstenabled = FALSE;

      return SCIP_OKAY;
   }

   assert( propdata->npermvars == 0 );
   assert( propdata->permvars == NULL );
#ifndef NDEBUG
   assert( propdata->permvarsobj == NULL );
#endif
   assert( propdata->nperms < 0 );
   assert( propdata->nmaxperms == 0 );
   assert( propdata->perms == NULL );

   /* output message */
   SCIPverbMessage(scip, SCIP_VERBLEVEL_HIGH, NULL,
      "   (%.1fs) symmetry computation started: requiring (bin %c, int %c, cont %c), (fixed: bin %c, int %c, cont %c)\n",
      SCIPgetSolvingTime(scip),
      (symspecrequire & (int) SYM_SPEC_BINARY) != 0 ? '+' : '-',
      (symspecrequire & (int) SYM_SPEC_INTEGER) != 0 ? '+' : '-',
      (symspecrequire & (int) SYM_SPEC_REAL) != 0 ? '+' : '-',
      (symspecrequirefixed & (int) SYM_SPEC_BINARY) != 0 ? '+' : '-',
      (symspecrequirefixed & (int) SYM_SPEC_INTEGER) != 0 ? '+' : '-',
      (symspecrequirefixed & (int) SYM_SPEC_REAL) != 0 ? '+' : '-');

   /* output warning if we want to fix certain symmetry parts that we also want to compute */
   if ( symspecrequire & symspecrequirefixed )
      SCIPwarningMessage(scip, "Warning: some required symmetries must be fixed.\n");

   /* determine maximal number of generators depending on the number of variables */
   maxgenerators = propdata->maxgenerators;
   maxgenerators = MIN(maxgenerators, MAXGENNUMERATOR / nvars);

   /* actually compute (global) symmetry */
   SCIP_CALL( computeSymmetryGroup(scip, propdata->doubleequations, propdata->compresssymmetries, propdata->compressthreshold,
	 maxgenerators, symspecrequirefixed, FALSE, propdata->checksymmetries, propdata->usecolumnsparsity,
         &propdata->npermvars, &propdata->nbinpermvars, &propdata->permvars, &propdata->nperms, &propdata->nmaxperms,
         &propdata->perms, &propdata->log10groupsize, &propdata->nmovedvars, &propdata->binvaraffected,
         &propdata->compressed, &successful) );

   /* mark that we have computed the symmetry group */
   propdata->computedsymmetry = TRUE;

   /* store restart level */
   propdata->lastrestart = SCIPgetNRuns(scip);

   /* return if not successful */
   if ( ! successful )
   {
      assert( checkSymmetryDataFree(propdata) );
      SCIPverbMessage(scip, SCIP_VERBLEVEL_HIGH, NULL, "   (%.1fs) could not compute symmetry\n", SCIPgetSolvingTime(scip));

      propdata->ofenabled = FALSE;
      propdata->symconsenabled = FALSE;
      propdata->sstenabled = FALSE;

      return SCIP_OKAY;
   }

   /* return if no symmetries found */
   if ( propdata->nperms == 0 )
   {
      assert( checkSymmetryDataFree(propdata) );
      SCIPverbMessage(scip, SCIP_VERBLEVEL_HIGH, NULL, "   (%.1fs) no symmetry present\n", SCIPgetSolvingTime(scip));

      propdata->ofenabled = FALSE;
      propdata->symconsenabled = FALSE;
      propdata->sstenabled = FALSE;

      return SCIP_OKAY;
   }

   /* display statistics */
   SCIPverbMessage(scip, SCIP_VERBLEVEL_HIGH, NULL, "   (%.1fs) symmetry computation finished: %d generators found (max: ",
      SCIPgetSolvingTime(scip), propdata->nperms);

   /* display statistics: maximum number of generators */
   if ( maxgenerators == 0 )
      SCIPverbMessage(scip, SCIP_VERBLEVEL_HIGH, NULL, "-");
   else
      SCIPverbMessage(scip, SCIP_VERBLEVEL_HIGH, NULL, "%d", maxgenerators);

   /* display statistics: log10 group size, number of affected vars*/
   SCIPverbMessage(scip, SCIP_VERBLEVEL_HIGH, NULL, ", log10 of symmetry group size: %.1f", propdata->log10groupsize);

   if ( propdata->displaynorbitvars )
   {
      if ( propdata->nmovedvars == -1 )
      {
         SCIP_CALL( SCIPdetermineNVarsAffectedSym(scip, propdata->perms, propdata->nperms, propdata->permvars,
               propdata->npermvars, &(propdata->nmovedvars)) );
      }
      SCIPverbMessage(scip, SCIP_VERBLEVEL_HIGH, NULL, ", number of affected variables: %d)\n", propdata->nmovedvars);
   }
   SCIPverbMessage(scip, SCIP_VERBLEVEL_HIGH, NULL, ")\n");

   /* exit if no binary variables are affected by symmetry and we cannot handle non-binary symmetries */
   if ( ! propdata->binvaraffected )
   {
      SCIPverbMessage(scip, SCIP_VERBLEVEL_HIGH, NULL, "   (%.1fs) no symmetry on binary variables present.\n", SCIPgetSolvingTime(scip));

      /* disable OF and symmetry handling constraints based on symretopes */
      propdata->ofenabled = FALSE;
      propdata->symconsenabled = FALSE;

      /* currently we can only handle non-binary symmetries by Schreier-Sims constraints */
      if ( ! propdata->sstenabled )
         return SCIP_OKAY;
   }

   assert( propdata->nperms > 0 );
   assert( propdata->npermvars > 0 );

   /* compute components */
   assert( propdata->components == NULL );
   assert( propdata->componentbegins == NULL );
   assert( propdata->vartocomponent == NULL );

#ifdef SCIP_OUTPUT_COMPONENT
   SCIPverbMessage(scip, SCIP_VERBLEVEL_HIGH, NULL, "   (%.1fs) component computation started\n", SCIPgetSolvingTime(scip));
#endif

   /* we only need the components for orbital fixing, orbitope and subgroup detection, and Schreier Sims constraints */
   if ( propdata->ofenabled || ( propdata->symconsenabled && propdata->detectorbitopes ) || propdata->detectsubgroups || propdata->sstenabled )
   {
      SCIP_CALL( SCIPcomputeComponentsSym(scip, propdata->perms, propdata->nperms, propdata->permvars,
            propdata->npermvars, FALSE, &propdata->components, &propdata->componentbegins,
            &propdata->vartocomponent, &propdata->componentblocked, &propdata->ncomponents) );
   }

#ifdef SCIP_OUTPUT_COMPONENT
   SCIPverbMessage(scip, SCIP_VERBLEVEL_HIGH, NULL, "   (%.1fs) component computation finished\n", SCIPgetSolvingTime(scip));
#endif

   /* set up data for OF */
   if ( propdata->ofenabled )
   {
      int componentidx;
      int v;

      /* transpose symmetries matrix here if necessary */
      SCIP_CALL( SCIPallocBlockMemoryArray(scip, &propdata->permstrans, propdata->npermvars) );
      for (v = 0; v < propdata->npermvars; ++v)
      {
         SCIP_CALL( SCIPallocBlockMemoryArray(scip, &(propdata->permstrans[v]), propdata->nmaxperms) );
         for (p = 0; p < propdata->nperms; ++p)
         {
            if ( SCIPvarIsBinary(propdata->permvars[v]) || propdata->sstenabled )
               propdata->permstrans[v][p] = propdata->perms[p][v];
            else
               propdata->permstrans[v][p] = v; /* ignore symmetry information on non-binary variables */
         }
      }

      /* prepare array for active permutations */
      SCIP_CALL( SCIPallocBlockMemoryArray(scip, &propdata->inactiveperms, propdata->nperms) );
      for (v = 0; v < propdata->nperms; ++v)
         propdata->inactiveperms[v] = FALSE;

      /* create hashmap for storing the indices of variables */
      assert( propdata->permvarmap == NULL );
      SCIP_CALL( SCIPhashmapCreate(&propdata->permvarmap, SCIPblkmem(scip), propdata->npermvars) );

      /* prepare data structures */
      SCIP_CALL( SCIPallocBlockMemoryArray(scip, &propdata->permvarsevents, propdata->npermvars) );
      SCIP_CALL( SCIPallocBlockMemoryArray(scip, &propdata->bg0, propdata->npermvars) );
      SCIP_CALL( SCIPallocBlockMemoryArray(scip, &propdata->bg0list, propdata->npermvars) );
      SCIP_CALL( SCIPallocBlockMemoryArray(scip, &propdata->bg1, propdata->npermvars) );
      SCIP_CALL( SCIPallocBlockMemoryArray(scip, &propdata->bg1list, propdata->npermvars) );

      /* insert variables into hashmap  */
      assert( propdata->nmovedpermvars == -1 );
      propdata->nmovedpermvars = 0;
      for (v = 0; v < propdata->npermvars; ++v)
      {
         SCIP_CALL( SCIPhashmapInsertInt(propdata->permvarmap, propdata->permvars[v], v) );

         propdata->bg0[v] = FALSE;
         propdata->bg1[v] = FALSE;
         propdata->permvarsevents[v] = -1;

         /* collect number of moved permvars */
         componentidx = propdata->vartocomponent[v];
         if ( componentidx > -1 && ! propdata->componentblocked[componentidx] )
         {
            propdata->nmovedpermvars += 1;

            if ( SCIPvarGetType(propdata->permvars[v]) == SCIP_VARTYPE_BINARY )
               ++propdata->nmovedbinpermvars;
            else if ( SCIPvarGetType(propdata->permvars[v]) == SCIP_VARTYPE_INTEGER )
               ++propdata->nmovedintpermvars;
            else if ( SCIPvarGetType(propdata->permvars[v]) == SCIP_VARTYPE_IMPLINT )
               ++propdata->nmovedimplintpermvars;
            else
               ++propdata->nmovedcontpermvars;
         }

         /* Only catch binary variables, since integer variables should be fixed pointwise; implicit integer variables
          * are not branched on. */
         if ( SCIPvarGetType(propdata->permvars[v]) == SCIP_VARTYPE_BINARY )
         {
            /* catch whether binary variables are globally fixed; also store filter position */
            SCIP_CALL( SCIPcatchVarEvent(scip, propdata->permvars[v], SCIP_EVENTTYPE_GLBCHANGED | SCIP_EVENTTYPE_GUBCHANGED,
                  propdata->eventhdlr, (SCIP_EVENTDATA*) propdata, &propdata->permvarsevents[v]) );
         }
      }
      assert( propdata->nbg1 == 0 );
   }

<<<<<<< HEAD
   /* set up data for Schreier Sims constraints */
   if ( propdata->sstenabled && ! propdata->ofenabled )
=======
   /* set up data for Schreier Sims constraints or subgroup detection */
   if ( (propdata->sstenabled || propdata->detectsubgroups) && ! propdata->ofenabled )
>>>>>>> 6283bf4e
   {
      int v;

      /* transpose symmetries matrix here if necessary */
      assert( propdata->permstrans == NULL );
      SCIP_CALL( SCIPallocBlockMemoryArray(scip, &propdata->permstrans, propdata->npermvars) );
      for (v = 0; v < propdata->npermvars; ++v)
      {
         SCIP_CALL( SCIPallocBlockMemoryArray(scip, &(propdata->permstrans[v]), propdata->nmaxperms) );
         for (p = 0; p < propdata->nperms; ++p)
            propdata->permstrans[v][p] = propdata->perms[p][v];
      }

      /* create hashmap for storing the indices of variables */
      assert( propdata->permvarmap == NULL );
      SCIP_CALL( SCIPhashmapCreate(&propdata->permvarmap, SCIPblkmem(scip), propdata->npermvars) );

      /* insert variables into hashmap  */
      for (v = 0; v < propdata->npermvars; ++v)
      {
         SCIP_CALL( SCIPhashmapInsertInt(propdata->permvarmap, propdata->permvars[v], v) );
      }
   }

   /* handle several general aspects */
#ifndef NDEBUG
   /* store objective coefficients for debug purposes */
   SCIP_CALL( SCIPallocBlockMemoryArray(scip, &propdata->permvarsobj, propdata->npermvars) );
   for (j = 0; j < propdata->npermvars; ++j)
      propdata->permvarsobj[j] = SCIPvarGetObj(propdata->permvars[j]);
#endif

   /* capture symmetric variables and forbid multi aggregation */

   /* binary symmetries are always handled
    *
    * note: binary variables are in the beginning of permvars
    */
   if ( propdata->binvaraffected )
   {
      for (j = 0; j < propdata->nbinpermvars; ++j)
      {
         SCIP_CALL( SCIPcaptureVar(scip, propdata->permvars[j]) );

         if ( propdata->compressed )
         {
            SCIP_CALL( SCIPmarkDoNotMultaggrVar(scip, propdata->permvars[j]) );
         }
         else
         {
            for (p = 0; p < propdata->nperms; ++p)
            {
               if ( propdata->perms[p][j] != j )
               {
                  SCIP_CALL( SCIPmarkDoNotMultaggrVar(scip, propdata->permvars[j]) );
                  break;
               }
            }
         }
      }
   }

   /* if Schreier-Sims constraints are enabled, also capture symmetric variables and forbid multi aggregation of handable vars */
   if ( propdata->sstenabled && propdata->sstleadervartype != (int) SCIP_SSTTYPE_BINARY )
   {
      int cnt;

      SCIP_CALL( SCIPallocBlockMemoryArray(scip, &propdata->nonbinpermvarcaptured,
            propdata->npermvars - propdata->nbinpermvars) );
      for (j = propdata->nbinpermvars, cnt = 0; j < propdata->npermvars; ++j, ++cnt)
      {
         if ( ! isLeadervartypeCompatible(propdata->permvars[j], propdata->sstleadervartype) )
         {
            propdata->nonbinpermvarcaptured[cnt] = FALSE;
            continue;
         }

         SCIP_CALL( SCIPcaptureVar(scip, propdata->permvars[j]) );
         propdata->nonbinpermvarcaptured[cnt] = TRUE;

         if ( propdata->compressed )
<<<<<<< HEAD
         {
            SCIP_CALL( SCIPmarkDoNotMultaggrVar(scip, propdata->permvars[j]) );
         }
         else
         {
=======
         {
            SCIP_CALL( SCIPmarkDoNotMultaggrVar(scip, propdata->permvars[j]) );
         }
         else
         {
>>>>>>> 6283bf4e
            for (p = 0; p < propdata->nperms; ++p)
            {
               if ( propdata->perms[p][j] != j )
               {
                  SCIP_CALL( SCIPmarkDoNotMultaggrVar(scip, propdata->permvars[j]) );
                  break;
               }
            }
         }
      }
   }

   /* free original perms matrix if no symmetry constraints are added */
   if ( ! propdata->symconsenabled )
   {
      for (p = 0; p < propdata->nperms; ++p)
      {
         SCIPfreeBlockMemoryArray(scip, &(propdata->perms)[p], propdata->npermvars);
      }
      SCIPfreeBlockMemoryArrayNull(scip, &propdata->perms, propdata->nmaxperms);
   }

   return SCIP_OKAY;
}


/*
 * Functions for symmetry constraints
 */


/** Checks whether given set of 2-cycle permutations forms an orbitope and if so, builds the variable index matrix.
 *
 *  If @p activevars == NULL, then the function assumes all permutations of the component are active and therefore all
 *  moved vars are considered.
 *
<<<<<<< HEAD
=======
 *  We need to keep track of the number of generatored columns, because we might not be able to detect all orbitopes.
 *  For example (1,2), (2,3), (3,4), (3,5) defines the symmetric group on {1,2,3,4,5}, but the generators we expect
 *  in our construction need shape (1,2), (2,3), (3,4), (4,5).
 *
>>>>>>> 6283bf4e
 *  @pre @p orbitopevaridx has to be an initialized 2D array of size @p ntwocycles x @p nperms
 *  @pre @p columnorder has to be an initialized array of size nperms
 *  @pre @p nusedelems has to be an initialized array of size npermvars
 */
static
SCIP_RETCODE checkTwoCyclePermsAreOrbitope(
   SCIP*                 scip,               /**< SCIP instance */
   SCIP_VAR**            permvars,           /**< array of all permutation variables */
   int                   npermvars,          /**< number of permutation variables */
   int**                 perms,              /**< array of all permutations of the symmety group */
   int*                  activeperms,        /**< indices of the relevant permutations in perms */
   int                   ntwocycles,         /**< number of 2-cycles in the permutations */
   int                   nactiveperms,       /**< number of active permutations */
   int**                 orbitopevaridx,     /**< pointer to store variable index matrix */
   int*                  columnorder,        /**< pointer to store column order */
   int*                  nusedelems,         /**< pointer to store how often each element was used */
<<<<<<< HEAD
   SCIP_Shortbool*       rowisbinary,        /**< pointer to store which rows are binary (or NULL) */
   SCIP_Bool*            isorbitope,         /**< buffer to store result */
   SCIP_Shortbool*       activevars,         /**< bitset to store whether a variable is active (or NULL) */
   int                   nactivevars         /**< number of active vars (if activevars not NULL) */
=======
   int*                  nusedcols,          /**< pointer to store numer of columns used in orbitope (or NULL) */
   SCIP_Shortbool*       rowisbinary,        /**< pointer to store which rows are binary (or NULL) */
   SCIP_Bool*            isorbitope,         /**< buffer to store result */
   SCIP_Shortbool*       activevars          /**< bitset to store whether a variable is active (or NULL) */
>>>>>>> 6283bf4e
   )
{  /*lint --e{571}*/
   SCIP_Bool* usedperm;
   SCIP_Bool foundperm = FALSE;
   int nusedperms = 0;
   int nfilledcols;
   int coltoextend;
   int ntestedperms = 0;
   int row = 0;
   int j;

   assert( scip != NULL );
   assert( permvars != NULL );
   assert( perms != NULL );
   assert( activeperms != NULL );
   assert( orbitopevaridx != NULL );
   assert( columnorder != NULL );
   assert( nusedelems != NULL );
   assert( isorbitope != NULL );
   assert( nactiveperms > 0 );
   assert( ntwocycles > 0 );
   assert( npermvars > 0 );
   assert( activevars == NULL || (0 <= nactiveperms && nactiveperms < npermvars) );

   *isorbitope = TRUE;
<<<<<<< HEAD
=======
   if ( nusedcols != NULL )
      *nusedcols = 0;
>>>>>>> 6283bf4e

   /* whether a permutation was considered to contribute to orbitope */
   SCIP_CALL( SCIPallocClearBufferArray(scip, &usedperm, nactiveperms) );

   /* fill first two columns of orbitopevaridx matrix */

   /* look for the first active permutation which moves an active variable */
   while ( ! foundperm )
   {
      int permidx;

      assert( ntestedperms < nactiveperms );

      permidx = activeperms[ntestedperms];

      for (j = 0; j < npermvars; ++j)
      {
         if ( activevars != NULL && ! activevars[j] )
            continue;

         assert( activevars == NULL || activevars[perms[permidx][j]] );

         /* avoid adding the same 2-cycle twice */
         if ( perms[permidx][j] > j )
         {
            assert( SCIPvarIsBinary(permvars[j]) == SCIPvarIsBinary(permvars[perms[permidx][j]]) );

            if ( rowisbinary != NULL && SCIPvarIsBinary(permvars[j]) )
               rowisbinary[row] = TRUE;

            orbitopevaridx[row][0] = j;
            orbitopevaridx[row++][1] = perms[permidx][j];
            ++(nusedelems[j]);
            ++(nusedelems[perms[permidx][j]]);

            foundperm = TRUE;
         }

         if ( row == ntwocycles )
            break;
      }

      ++ntestedperms;
   }
<<<<<<< HEAD
   assert( row == ntwocycles );
=======

   /* in the subgroup case it might happen that a generator has less than ntwocycles many 2-cyles */
   if ( row < ntwocycles )
   {
      *isorbitope = FALSE;
      SCIPfreeBufferArray(scip, &usedperm);
      return SCIP_OKAY;
   }
>>>>>>> 6283bf4e

   usedperm[ntestedperms - 1] = TRUE;
   ++nusedperms;
   columnorder[0] = 0;
   columnorder[1] = 1;
   nfilledcols = 2;

   /* extend orbitopevaridx matrix to the left, i.e., iteratively find new permutations that
    * intersect the last added left column in each row in exactly one entry, starting with
    * column 0 */
   coltoextend = 0;
   for (j = ntestedperms; j < nactiveperms; ++j)
   {  /* lint --e{850} */
      SCIP_Bool success = FALSE;
      SCIP_Bool infeasible = FALSE;

      if ( nusedperms == nactiveperms )
         break;

      if ( usedperm[j] )
<<<<<<< HEAD
         continue;

      SCIP_CALL( SCIPextendSubOrbitope(orbitopevaridx, ntwocycles, nfilledcols, coltoextend,
            perms[activeperms[j]], TRUE, &nusedelems, permvars, NULL, &success, &infeasible) );

      if ( infeasible )
      {
         *isorbitope = FALSE;
         break;
      }
      else if ( success )
      {
         usedperm[j] = TRUE;
         ++nusedperms;
         coltoextend = nfilledcols;
         columnorder[nfilledcols++] = -1; /* mark column to be filled from the left */
         j = 0; /*lint !e850*/ /* reset j since previous permutations can now intersect with the latest added column */
      }
   }

   if ( ! *isorbitope ) /*lint !e850*/
   {
      SCIPfreeBufferArray(scip, &usedperm);
      return SCIP_OKAY;
   }

   coltoextend = 1;
   for (j = ntestedperms; j < nactiveperms; ++j)
   {  /*lint --e(850)*/
      SCIP_Bool success = FALSE;
      SCIP_Bool infeasible = FALSE;

      if ( nusedperms == nactiveperms )
         break;

      if ( usedperm[j] )
         continue;

      SCIP_CALL( SCIPextendSubOrbitope(orbitopevaridx, ntwocycles, nfilledcols, coltoextend,
            perms[activeperms[j]], FALSE, &nusedelems, permvars, NULL, &success, &infeasible) );

      if ( infeasible )
      {
         *isorbitope = FALSE;
         break;
      }
      else if ( success )
      {
         usedperm[j] = TRUE;
         ++nusedperms;
         coltoextend = nfilledcols;
         columnorder[nfilledcols] = 1; /* mark column to be filled from the right */
         ++nfilledcols;
         j = 0; /*lint !e850*/ /* reset j since previous permutations can now intersect with the latest added column */
      }
   }

   if ( activevars == NULL && nusedperms < nactiveperms ) /*lint !e850*/
      *isorbitope = FALSE;

   assert( activevars == NULL || nusedperms == nactivevars / ntwocycles - 1 );

   SCIPfreeBufferArray(scip, &usedperm);

   return SCIP_OKAY;
}

/** choose an order in which the generators should be added for subgroup detection */
static
SCIP_RETCODE chooseOrderOfGenerators(
   SCIP*                 scip,               /**< SCIP instance */
   SCIP_PROPDATA*        propdata,           /**< pointer to data of symmetry propagator */
   int                   compidx,            /**< index of component */
   int**                 genorder,           /**< (initialized) buffer to store the resulting order of generator */
   int*                  ntwocycleperms      /**< pointer to store the number of 2-cycle permutations in component compidx */
   )
{
   int** perms;
   int* components;
   int* componentbegins;
   int* ntwocycles;
   int npermvars;
   int npermsincomp;
   int i;

   assert( scip != NULL );
   assert( propdata != NULL );
   assert( compidx >= 0 );
   assert( compidx < propdata->ncomponents );
   assert( genorder != NULL );
   assert( *genorder != NULL );
   assert( ntwocycleperms != NULL );
   assert( propdata->computedsymmetry );
   assert( propdata->nperms > 0 );
   assert( propdata->perms != NULL );
   assert( propdata->npermvars > 0 );
   assert( propdata->ncomponents > 0 );
   assert( propdata->components != NULL );
   assert( propdata->componentbegins != NULL );

   perms = propdata->perms;
   npermvars = propdata->npermvars;
   components = propdata->components;
   componentbegins = propdata->componentbegins;
   npermsincomp = componentbegins[compidx + 1] - componentbegins[compidx];
   *ntwocycleperms = npermsincomp;

   SCIP_CALL( SCIPallocBufferArray(scip, &ntwocycles, npermsincomp) );

   for (i = 0; i < npermsincomp; ++i)
   {
      int* perm;
      int nbincycles;

      perm = perms[components[componentbegins[compidx] + i]];

      SCIP_CALL( SCIPisInvolutionPerm(perm, propdata->permvars, npermvars, &(ntwocycles[i]), &nbincycles, FALSE) );

      /* we skip permutations which do not purely consist of 2-cycles */
      if ( ntwocycles[i] == 0 )
      {
         /* we change the number of two cycles for this perm so that it will be sorted to the end */
         if ( propdata->preferlessrows )
            ntwocycles[i] = npermvars;
         else
            ntwocycles[i] = 0;
         --(*ntwocycleperms);
      }
      else if ( ! propdata->preferlessrows )
         ntwocycles[i] = - ntwocycles[i];
   }

   SCIPsortIntInt(ntwocycles, *genorder, npermsincomp);

   SCIPfreeBufferArray(scip, &ntwocycles);

   return SCIP_OKAY;
}


/** builds the graph for symmetric subgroup detection from the given permutation of generators
 *
 *  After execution, @p graphcomponents contains all permvars sorted by their color and component,
 *  @p graphcompbegins points to the indices where new components in @p graphcomponents start and
 *  @p compcolorbegins points to the indices where new colors in @p graphcompbegins start.
*/
static
SCIP_RETCODE buildSubgroupGraph(
   SCIP*                 scip,               /**< SCIP instance */
   SCIP_PROPDATA*        propdata,           /**< pointer to data of symmetry propagator */
   int*                  genorder,           /**< order in which the generators should be considered */
   int                   ntwocycleperms,     /**< number of 2-cycle permutations in this component */
   int                   compidx,            /**< index of the component */
   int**                 graphcomponents,    /**< buffer to store the components of the graph (ordered var indices) */
   int**                 graphcompbegins,    /**< buffer to store the indices of each new graph component */
   int**                 compcolorbegins,    /**< buffer to store at which indices a new color begins */
   int*                  ngraphcomponents,   /**< pointer to store the number of graph components */
   int*                  ncompcolors,        /**< pointer to store the number of different colors */
   int**                 usedperms,          /**< buffer to store the indices of permutations that were used */
   int*                  nusedperms,         /**< pointer to store the number of used permutations in the graph */
   int                   usedpermssize,      /**< initial size of usedperms */
   SCIP_Shortbool*       permused            /**< initialized buffer to store which permutations have been used
                                              *   (identified by index in component) */
   )
{
   SCIP_DISJOINTSET* vartocomponent;
   SCIP_DISJOINTSET* comptocolor;
   int** perms;
   int* components;
   int* componentbegins;
   int* componentslastperm;
   SYM_SORTGRAPHCOMPVARS graphcompvartype;
   int npermvars;
   int nextcolor;
   int nextcomp;
   int j;
   int k;

   assert( scip != NULL );
   assert( propdata != NULL );
   assert( graphcomponents != NULL );
   assert( graphcompbegins != NULL );
   assert( compcolorbegins != NULL );
   assert( ngraphcomponents != NULL );
   assert( ncompcolors != NULL );
   assert( genorder != NULL );
   assert( usedperms != NULL );
   assert( nusedperms != NULL );
   assert( usedpermssize > 0 );
   assert( permused != NULL );
   assert( ntwocycleperms >= 0 );
   assert( compidx >= 0 );
   assert( compidx < propdata->ncomponents );
   assert( propdata->computedsymmetry );
   assert( propdata->nperms > 0 );
   assert( propdata->perms != NULL );
   assert( propdata->npermvars > 0 );
   assert( propdata->ncomponents > 0 );
   assert( propdata->components != NULL );
   assert( propdata->componentbegins != NULL );
   assert( !propdata->componentblocked[compidx] );

   perms = propdata->perms;
   npermvars = propdata->npermvars;
   components = propdata->components;
   componentbegins = propdata->componentbegins;
   *nusedperms = 0;

   assert( ntwocycleperms <= componentbegins[compidx + 1] - componentbegins[compidx] );

   SCIP_CALL( SCIPcreateDisjointset(scip, &vartocomponent, npermvars) );
   SCIP_CALL( SCIPcreateDisjointset(scip, &comptocolor, npermvars) );
   SCIP_CALL( SCIPallocBufferArray( scip, &componentslastperm, npermvars) );

   for (k = 0; k < npermvars; ++k)
      componentslastperm[k] = -1;

   for (j = 0; j < ntwocycleperms; ++j)
   {
      int* perm;
      int firstcolor = -1;

      /* use given order of generators */
      perm = perms[components[componentbegins[compidx] + genorder[j]]];
      assert( perm != NULL );

      /* iteratively handle each swap of perm until an invalid one is found or all edges have been added */
      for (k = 0; k < npermvars; ++k)
      {
         int comp1;
         int comp2;
         int color1;
         int color2;
         int img;

         img = perm[k];
         assert( perm[img] == k );

         if ( img <= k )
            continue;

         comp1 = SCIPdisjointsetFind(vartocomponent, k);
         comp2 = SCIPdisjointsetFind(vartocomponent, img);

         if ( comp1 == comp2 )
         {
            /* another permutation has already merged these variables into one component; store its color */
            if ( firstcolor < 0 )
            {
               assert( SCIPdisjointsetFind(comptocolor, comp1) == SCIPdisjointsetFind(comptocolor, comp2) );
               firstcolor = SCIPdisjointsetFind(comptocolor, comp1);
            }
            componentslastperm[comp1] = j;
            continue;
         }

         /* if it is the second time that the component is used for this generator,
          * it is not guaranteed that the group acts like the symmetric group, so skip it
          */
         if ( componentslastperm[comp1] == j || componentslastperm[comp2] == j )
            break;

         color1 = SCIPdisjointsetFind(comptocolor, comp1);
         color2 = SCIPdisjointsetFind(comptocolor, comp2);

         /* a generator is not allowed to connect two components of the same color, since they depend on each other */
         if ( color1 == color2 )
            break;

         componentslastperm[comp1] = j;
         componentslastperm[comp2] = j;

         if ( firstcolor < 0 )
            firstcolor = color1;
      }

      /* if the generator is invalid, delete the newly added edges, go to next generator */
      if ( k < npermvars )
         continue;

      /* if the generator only acts on already existing components, we don't have to store it */
      if ( firstcolor == -1 )
         continue;

      /* check whether we need to resize */
      if ( *nusedperms >= usedpermssize )
      {
         int newsize = SCIPcalcMemGrowSize(scip, (*nusedperms) + 1);
         assert( newsize > usedpermssize );

         SCIP_CALL( SCIPreallocBufferArray(scip, usedperms, newsize) );

         usedpermssize = newsize;
      }

      (*usedperms)[*nusedperms] = components[componentbegins[compidx] + genorder[j]];
      ++(*nusedperms);
      permused[genorder[j]] = TRUE;

      /* if the generator can be added, update the datastructures for graph components and colors */
      for (k = 0; k < npermvars; ++k)
      {
         int comp1;
         int comp2;
         int color1;
         int color2;
         int img;

         img = perm[k];
         assert( perm[img] == k );

         if ( img <= k )
            continue;

         comp1 = SCIPdisjointsetFind(vartocomponent, k);
         comp2 = SCIPdisjointsetFind(vartocomponent, img);

         /* components and colors don't have to be updated if the components are the same */
         if ( comp1 == comp2 )
            continue;

         color1 = SCIPdisjointsetFind(comptocolor, comp1);
         color2 = SCIPdisjointsetFind(comptocolor, comp2);

         if ( color1 != color2 )
         {
            SCIPdisjointsetUnion(comptocolor, firstcolor, color1, TRUE);
            SCIPdisjointsetUnion(comptocolor, firstcolor, color2, TRUE);
         }

         SCIPdisjointsetUnion(vartocomponent, comp1, comp2, FALSE);

         assert( SCIPdisjointsetFind(vartocomponent, k) == SCIPdisjointsetFind(vartocomponent, img) );
         assert( SCIPdisjointsetFind(comptocolor, SCIPdisjointsetFind(vartocomponent, k)) == firstcolor );
         assert( SCIPdisjointsetFind(comptocolor, SCIPdisjointsetFind(vartocomponent, img)) == firstcolor );
      }
   }

   SCIP_CALL( SCIPallocBlockMemoryArray(scip, graphcomponents, npermvars) );
   SCIP_CALL( SCIPallocBufferArray(scip, &(graphcompvartype.components), npermvars) );
   SCIP_CALL( SCIPallocBufferArray(scip, &(graphcompvartype.colors), npermvars) );

   /*
    * At this point, we have built the colored graph. Now we transform the information in the
    * disjoint sets to the arrays graphcomponents, graphcompbegins, and compcolorbegins (see above).
    */

   /* build the struct graphcompvartype which is used to sort the graphcomponents array */
   for (j = 0; j < npermvars; ++j)
   {
      int comp;

      comp = SCIPdisjointsetFind(vartocomponent, j);

      graphcompvartype.components[j] = comp;
      graphcompvartype.colors[j] = SCIPdisjointsetFind(comptocolor, comp);

      (*graphcomponents)[j] = j;
   }

   /* sort graphcomponents first by color, then by component */
   SCIPsort(*graphcomponents, SYMsortGraphCompVars, (void*) &graphcompvartype, npermvars);

   *ngraphcomponents = SCIPdisjointsetGetComponentCount(vartocomponent);
   *ncompcolors = SCIPdisjointsetGetComponentCount(comptocolor);
   SCIP_CALL( SCIPallocBlockMemoryArray(scip, graphcompbegins, (*ngraphcomponents) + 1) );
   SCIP_CALL( SCIPallocBlockMemoryArray(scip, compcolorbegins, (*ncompcolors) + 1) );

   nextcolor = 1;
   nextcomp = 1;
   (*graphcompbegins)[0] = 0;
   (*compcolorbegins)[0] = 0;

   /* find the starting indices of new components and new colors */
   for (j = 1; j < npermvars; ++j)
   {
      int idx1;
      int idx2;

      idx1 = (*graphcomponents)[j];
      idx2 = (*graphcomponents)[j-1];

      assert( graphcompvartype.colors[idx1] >= graphcompvartype.colors[idx2] );

      if ( graphcompvartype.components[idx1] != graphcompvartype.components[idx2] )
      {
         (*graphcompbegins)[nextcomp] = j;

         if ( graphcompvartype.colors[idx1] > graphcompvartype.colors[idx2] )
         {
            (*compcolorbegins)[nextcolor] = nextcomp;
            ++nextcolor;
         }

         ++nextcomp;
      }
   }
   assert( nextcomp == *ngraphcomponents );
   assert( nextcolor == *ncompcolors );

   (*compcolorbegins)[nextcolor] = *ngraphcomponents;
   (*graphcompbegins)[nextcomp] = npermvars;

   SCIPfreeBufferArray(scip, &(graphcompvartype.colors));
   SCIPfreeBufferArray(scip, &(graphcompvartype.components));
   SCIPfreeBufferArray(scip, &componentslastperm);
   SCIPfreeDisjointset(scip, &comptocolor);
   SCIPfreeDisjointset(scip, &vartocomponent);

   return SCIP_OKAY;
}

/** adds an orbitope constraint for a suitable color of the subgroup graph */
static
SCIP_RETCODE addOrbitopeSubgroup(
   SCIP*                 scip,               /**< SCIP instance */
   SCIP_PROPDATA*        propdata,           /**< pointer to data of symmetry propagator */
   int*                  usedperms,          /**< array of the permutations that build the orbitope */
   int                   nusedperms,         /**< number of permutations in usedperms */
   int*                  compcolorbegins,    /**< array indicating where a new graphcolor begins */
   int*                  graphcompbegins,    /**< array indicating where a new graphcomponent begins */
   int*                  graphcomponents,    /**< array of all variable indices sorted by color and comp */
   int                   graphcoloridx,      /**< index of the graph color */
   int                   nrows,              /**< number of rows in the orbitope  */
   int                   ncols,              /**< number of columns in the orbitope  */
   int*                  firstvaridx,        /**< buffer to store the index of the largest variable (or NULL) */
   int*                  compidxfirstrow,    /**< buffer to store the comp index for the first row (or NULL) */
   int**                 lexorder,           /**< pointer to array storing lexicographic order defined by sub orbitopes */
   int*                  nvarslexorder,      /**< number of variables in lexicographic order */
   int*                  maxnvarslexorder,   /**< maximum number of variables in lexicographic order */
   SCIP_Bool             mayinteract,        /**< whether orbitope's symmetries might interact with other symmetries */
   SCIP_Bool*            success             /**< whether the orbitpe could be added */
   )
{  /*lint --e{571}*/
   char name[SCIP_MAXSTRLEN];
   SCIP_VAR*** orbitopevarmatrix;
   SCIP_Shortbool* activevars;
   int** orbitopevaridx;
   int* columnorder;
   int* nusedelems;
   SCIP_CONS* cons;
   SCIP_Bool isorbitope;
   SCIP_Bool infeasible = FALSE;
   int nactivevars = 0;
   int k;

   assert( scip != NULL );
   assert( propdata != NULL );
   assert( usedperms != NULL );
   assert( compcolorbegins != NULL );
   assert( graphcompbegins != NULL );
   assert( graphcomponents != NULL );
   assert( nusedperms > 0 );
   assert( nrows > 0 );
   assert( ncols > 0 );
   assert( lexorder != NULL );
   assert( nvarslexorder != NULL );
   assert( maxnvarslexorder != NULL );

   *success = FALSE;

   /* create hashset to mark variables */
   SCIP_CALL( SCIPallocClearBufferArray(scip, &activevars, propdata->npermvars) );

   /* orbitope matrix for indices of variables in permvars array */
   SCIP_CALL( SCIPallocBufferArray(scip, &orbitopevaridx, nrows) );
   for (k = 0; k < nrows; ++k)
   {
      SCIP_CALL( SCIPallocBufferArray(scip, &orbitopevaridx[k], ncols) ); /*lint !e866*/
   }

   /* order of columns of orbitopevaridx */
   SCIP_CALL( SCIPallocBufferArray(scip, &columnorder, ncols) );
   for (k = 0; k < ncols; ++k)
      columnorder[k] = ncols + 1;

   /* count how often an element was used in the potential orbitope */
   SCIP_CALL( SCIPallocClearBufferArray(scip, &nusedelems, propdata->npermvars) );

   /* mark variables in this subgroup orbitope */
   for (k = compcolorbegins[graphcoloridx]; k < compcolorbegins[graphcoloridx+1]; ++k)
   {
      SCIP_VAR* firstvar;
      int compstart;
      int l;

      compstart = graphcompbegins[k];
      firstvar = propdata->permvars[graphcomponents[compstart]];

      if ( ! SCIPvarIsBinary(firstvar) )
         continue;

      for (l = 0; l < ncols; ++l)
      {
         int varidx;

         varidx = graphcomponents[compstart + l];
         assert( ! activevars[varidx] );

         activevars[varidx] = TRUE;
         ++nactivevars;
      }
   }
   assert( nactivevars == nrows * ncols );

   /* build the variable index matrix for the orbitope */
   SCIP_CALL( checkTwoCyclePermsAreOrbitope(scip, propdata->permvars, propdata->npermvars,
         propdata->perms, usedperms, nrows, nusedperms, orbitopevaridx, columnorder,
         nusedelems, NULL, &isorbitope, activevars, nactivevars) );

   /* it might happen that we cannot detect the orbitope if it is generated by permutations with different
    *  number of 2-cycles.
    */
   if ( ! isorbitope )
   {
      SCIPfreeBufferArray(scip, &nusedelems);
      SCIPfreeBufferArray(scip, &columnorder);
      SCIPfreeBufferArray(scip, &orbitopevaridx);
      SCIPfreeBufferArray(scip, &activevars);

      return SCIP_OKAY;
   }

   /* There are three possibilities for the structure of columnorder:
    * 1)  [0, 1, -1, -1, ..., -1]
    * 2)  [0, 1, 1, 1, ..., 1]
    * 3)  [0, 1, -1, -1, ...., -1, 1, 1, ..., 1]
    *
    * The '1'-columns will be added to the matrix first and in the last 2
    * cases the method starts from the right. So to store the variable index
    * that will be in the upper-left corner, we need either the entryin the
    * second column (case 1) or the entry in the last column (cases 2 and 3).
    */
   if ( firstvaridx != NULL )
   {
      if ( columnorder[ncols-1] > -1 )
         *firstvaridx = orbitopevaridx[0][ncols-1];
      else
         *firstvaridx = orbitopevaridx[0][1];
   }

   /* find corresponding graphcomponent of first variable (needed for weak sbcs) */
   if ( compidxfirstrow != NULL && firstvaridx != NULL )
   {
      *compidxfirstrow = -1;

      for (k = compcolorbegins[graphcoloridx]; k < compcolorbegins[graphcoloridx+1] && (*compidxfirstrow) < 0; ++k)
      {
         SCIP_VAR* firstvar;
         int compstart;
         int l;

         compstart = graphcompbegins[k];
         firstvar = propdata->permvars[graphcomponents[compstart]];

         if ( ! SCIPvarIsBinary(firstvar) )
            continue;

         for (l = 0; l < ncols; ++l)
         {
            if ( graphcomponents[compstart + l] == *firstvaridx )
            {
               *compidxfirstrow = k;
               break;
            }
         }
      }
      assert( *compidxfirstrow > -1 );
   }

   /* prepare orbitope variable matrix */
   SCIP_CALL( SCIPallocBufferArray(scip, &orbitopevarmatrix, nrows) );
   for (k = 0; k < nrows; ++k)
   {
      SCIP_CALL( SCIPallocBufferArray(scip, &orbitopevarmatrix[k], ncols) );
   }

   /* build the matrix containing the actual variables of the orbitope */
   SCIP_CALL( SCIPgenerateOrbitopeVarsMatrix(scip, &orbitopevarmatrix, nrows, ncols,
         propdata->permvars, propdata->npermvars, orbitopevaridx, columnorder,
         nusedelems, NULL, &infeasible, TRUE, lexorder, nvarslexorder, maxnvarslexorder) );

   assert( ! infeasible );
   assert( firstvaridx == NULL || propdata->permvars[*firstvaridx] == orbitopevarmatrix[0][0] );

   (void) SCIPsnprintf(name, SCIP_MAXSTRLEN, "suborbitope_%d_%d", graphcoloridx, propdata->norbitopes);

   SCIP_CALL( SCIPcreateConsOrbitope(scip, &cons, name, orbitopevarmatrix,
         SCIP_ORBITOPETYPE_FULL, nrows, ncols, FALSE, mayinteract, FALSE, FALSE, propdata->conssaddlp,
         TRUE, FALSE, TRUE, TRUE, FALSE, FALSE, FALSE, FALSE, FALSE) );

   SCIP_CALL( SCIPaddCons(scip, cons) );
   *success = TRUE;

   /* do not release constraint here - will be done later */
   propdata->genorbconss[propdata->ngenorbconss++] = cons;
   ++propdata->norbitopes;

   for (k = nrows - 1; k >= 0; --k)
      SCIPfreeBufferArray(scip, &orbitopevarmatrix[k]);
   SCIPfreeBufferArray(scip, &orbitopevarmatrix);
   SCIPfreeBufferArray(scip, &nusedelems);
   SCIPfreeBufferArray(scip, &columnorder);
   for (k = nrows - 1; k >= 0; --k)
      SCIPfreeBufferArray(scip, &orbitopevaridx[k]);
   SCIPfreeBufferArray(scip, &orbitopevaridx);
   SCIPfreeBufferArray(scip, &activevars);

   return SCIP_OKAY;
}

/** adds strong SBCs for a suitable color of the subgroup graph */
static
SCIP_RETCODE addStrongSBCsSubgroup(
   SCIP*                 scip,               /**< SCIP instance */
   SCIP_PROPDATA*        propdata,           /**< pointer to data of symmetry propagator */
   int*                  graphcompbegins,    /**< array indicating where a new graphcomponent begins */
   int*                  graphcomponents,    /**< array of all variable indices sorted by color and comp */
   int                   graphcompidx,       /**< index of the graph component */
   SCIP_Bool             storelexorder,      /**< whether the lexicographic order induced by the orbitope shall be stored */
   int**                 lexorder,           /**< pointer to array storing lexicographic order defined by sub orbitopes */
   int*                  nvarsorder,         /**< number of variables in lexicographic order */
   int*                  maxnvarsorder       /**< maximum number of variables in lexicographic order */
   )
{
   int k;

   assert( scip != NULL );
   assert( propdata != NULL );
   assert( graphcompbegins != NULL );
   assert( graphcomponents != NULL );
   assert( graphcompidx >= 0 );
   assert( ! storelexorder || lexorder != NULL );
   assert( ! storelexorder || nvarsorder != NULL );
   assert( ! storelexorder || maxnvarsorder != NULL );

   /* possibly store lexicographic order defined by strong SBCs */
   if ( storelexorder )
   {
      if ( *maxnvarsorder == 0 )
      {
         *maxnvarsorder = graphcompbegins[graphcompidx + 1] - graphcompbegins[graphcompidx + 1];
         *nvarsorder = 0;

         SCIP_CALL( SCIPallocBlockMemoryArray(scip, lexorder, *maxnvarsorder) );
      }
      else
      {
         assert( *nvarsorder == *maxnvarsorder );

         *maxnvarsorder += graphcompbegins[graphcompidx + 1] - graphcompbegins[graphcompidx + 1];

         SCIP_CALL( SCIPreallocBlockMemoryArray(scip, lexorder, *nvarsorder, *maxnvarsorder) );
      }

      (*lexorder)[*nvarsorder++] = graphcomponents[graphcompbegins[graphcompidx]];
   }

   /* add strong SBCs (lex-max order) for chosen graph component */
   for (k = graphcompbegins[graphcompidx]+1; k < graphcompbegins[graphcompidx+1]; ++k)
   {
      char name[SCIP_MAXSTRLEN];
      SCIP_CONS* cons;
      SCIP_VAR* vars[2];
      SCIP_Real vals[2] = {1, -1};

      vars[0] = propdata->permvars[graphcomponents[k-1]];
      vars[1] = propdata->permvars[graphcomponents[k]];

      if ( storelexorder )
         (*lexorder)[*nvarsorder++] = graphcomponents[k];

      (void) SCIPsnprintf(name, SCIP_MAXSTRLEN, "strong_sbcs_%s_%s", SCIPvarGetName(vars[0]), SCIPvarGetName(vars[1]));

      SCIP_CALL( SCIPcreateConsLinear(scip, &cons, name, 2, vars, vals, 0.0,
            SCIPinfinity(scip), propdata->conssaddlp, propdata->conssaddlp, TRUE,
            FALSE, TRUE, FALSE, FALSE, FALSE, FALSE, FALSE) );

      SCIP_CALL( SCIPaddCons(scip, cons) );

#ifdef SCIP_MORE_DEBUG
      SCIP_CALL( SCIPprintCons(scip, cons, NULL) );
      SCIPinfoMessage(scip, NULL, "\n");
#endif

      /* check whether we need to resize */
      if ( propdata->ngenlinconss >= propdata->genlinconsssize )
      {
         int newsize;

         newsize = SCIPcalcMemGrowSize(scip, propdata->ngenlinconss + 1);
         assert( newsize > propdata->ngenlinconss );

         SCIP_CALL( SCIPreallocBlockMemoryArray(scip, &propdata->genlinconss, propdata->genlinconsssize, newsize) );

         propdata->genlinconsssize = newsize;
      }

      propdata->genlinconss[propdata->ngenlinconss] = cons;
      ++propdata->ngenlinconss;
   }

   return SCIP_OKAY;
}

/** adds weak SBCs for a suitable color of the subgroup graph */
static
SCIP_RETCODE addWeakSBCsSubgroup(
   SCIP*                 scip,               /**< SCIP instance */
   SCIP_PROPDATA*        propdata,           /**< pointer to data of symmetry propagator */
   int*                  compcolorbegins,    /**< array indicating where a new graphcolor begins */
   int*                  graphcompbegins,    /**< array indicating where a new graphcomponent begins */
   int*                  graphcomponents,    /**< array of all variable indices sorted by color and comp */
   int                   ncompcolors,        /**< number of colors in the graph  */
   int*                  chosencomppercolor, /**< array indicating which comp was handled per color */
   int*                  firstvaridxpercolor,/**< array indicating the largest variable per color */
   int                   symgrpcompidx,      /**< index of the component of the symmetry group */
   int*                  naddedconss,        /**< buffer to store the number of added constraints */
   SCIP_Bool             storelexorder,      /**< whether the lexicographic order induced by the orbitope shall be stored */
   int**                 lexorder,           /**< pointer to array storing lexicographic order defined by sub orbitopes */
   int*                  nvarsorder,         /**< number of variables in lexicographic order */
   int*                  maxnvarsorder       /**< maximum number of variables in lexicographic order */
   )
{  /*lint --e{571}*/
   SCIP_Shortbool* usedvars;
   SCIP_VAR* vars[2];
   SCIP_Real vals[2] = {1, -1};
   SCIP_Shortbool* varfound;
   int* orbit[2];
   int orbitsize[2] = {1, 1};
   int activeorb = 0;
   int chosencolor = -1;
   int j;

   assert( scip != NULL );
   assert( propdata != NULL );
   assert( compcolorbegins != NULL );
   assert( graphcompbegins != NULL );
   assert( graphcomponents != NULL );
   assert( firstvaridxpercolor != NULL );
   assert( chosencomppercolor != NULL );
   assert( naddedconss != NULL );
   assert( symgrpcompidx >= 0 );
   assert( symgrpcompidx < propdata->ncomponents );
   assert( ! storelexorder || lexorder != NULL );
   assert( ! storelexorder || nvarsorder != NULL );
   assert( ! storelexorder || maxnvarsorder != NULL );

   *naddedconss = 0;

   SCIP_CALL( SCIPallocCleanBufferArray(scip, &usedvars, propdata->npermvars) );
   SCIP_CALL( SCIPallocClearBufferArray(scip, &varfound, propdata->npermvars) );
   SCIP_CALL( SCIPallocBufferArray(scip, &orbit[0], propdata->npermvars) );
   SCIP_CALL( SCIPallocBufferArray(scip, &orbit[1], propdata->npermvars) );

   /* We will store the newest and the largest orbit and activeorb will be used to mark at which entry of the array
    * orbit the newly computed one will be stored. */
   for (j = 0; j < ncompcolors; ++j)
   {
      int graphcomp;
      int graphcompsize;
      int k;

      /* skip color for which we did not add anything */
      if ( chosencomppercolor[j] < 0 )
         continue;

      graphcomp = chosencomppercolor[j];
      graphcompsize = graphcompbegins[graphcomp+1] - graphcompbegins[graphcomp];

      /* if the first variable was already contained in another orbit or if there are no variables left anyway, skip the
       * component */
      if ( varfound[ firstvaridxpercolor[j]] || graphcompsize == propdata->npermvars )
         continue;

      /* mark all variables that have been used in strong SBCs */
      for (k = graphcompbegins[graphcomp]; k < graphcompbegins[graphcomp+1]; ++k)
      {
         assert( 0 <= graphcomponents[k] && graphcomponents[k] < propdata->npermvars );

         usedvars[graphcomponents[k]] = TRUE;
      }

      SCIP_CALL( SCIPcomputeOrbitVar(scip, propdata->npermvars, propdata->perms,
            propdata->permstrans, propdata->components, propdata->componentbegins,
            usedvars, varfound, firstvaridxpercolor[j],symgrpcompidx,
            orbit[activeorb], &orbitsize[activeorb]) );

      assert( orbit[activeorb][0] ==  firstvaridxpercolor[j] );

      if ( orbitsize[activeorb] > orbitsize[1 - activeorb] ) /*lint !e514*/
      {
         /* if the new orbit is larger then the old largest one, flip activeorb */
         activeorb = 1 - activeorb;
         chosencolor = j;
      }

      /* reset array */
      for (k = graphcompbegins[graphcomp]; k < graphcompbegins[graphcomp+1]; ++k)
         usedvars[graphcomponents[k]] = FALSE;
   }

   /* check if we have found at least one non-empty orbit */
   if ( chosencolor > -1 )
   {
      /* flip activeorb again to avoid confusion, it is then at the largest orbit */
      activeorb = 1 - activeorb;

      assert( orbit[activeorb][0] == firstvaridxpercolor[chosencolor] );
      vars[0] = propdata->permvars[orbit[activeorb][0]];

      assert( chosencolor > -1 );
      SCIPdebugMsg(scip, "    adding %d weak sbcs for enclosing orbit of color %d.\n", orbitsize[activeorb]-1, chosencolor);

      *naddedconss = orbitsize[activeorb] - 1;

      /* add weak SBCs for rest of enclosing orbit */
      for (j = 1; j < orbitsize[activeorb]; ++j)
      {
         SCIP_CONS* cons;
         char name[SCIP_MAXSTRLEN];

         vars[1] = propdata->permvars[orbit[activeorb][j]];

         (void) SCIPsnprintf(name, SCIP_MAXSTRLEN, "weak_sbcs_%d_%s_%s", symgrpcompidx, SCIPvarGetName(vars[0]), SCIPvarGetName(vars[1]));

         SCIP_CALL( SCIPcreateConsLinear(scip, &cons, name, 2, vars, vals, 0.0,
               SCIPinfinity(scip), propdata->conssaddlp, propdata->conssaddlp, TRUE,
               FALSE, TRUE, FALSE, FALSE, FALSE, FALSE, FALSE) );

         SCIP_CALL( SCIPaddCons(scip, cons) );

#ifdef SCIP_MORE_DEBUG
         SCIP_CALL( SCIPprintCons(scip, cons, NULL) );
         SCIPinfoMessage(scip, NULL, "\n");
#endif

         /* check whether we need to resize */
         if ( propdata->ngenlinconss >= propdata->genlinconsssize )
         {
            int newsize;

            newsize = SCIPcalcMemGrowSize(scip, propdata->ngenlinconss + 1);
            assert( newsize > propdata->ngenlinconss );

            SCIP_CALL( SCIPreallocBlockMemoryArray(scip, &propdata->genlinconss, propdata->genlinconsssize, newsize) );

            propdata->genlinconsssize = newsize;
         }

         propdata->genlinconss[propdata->ngenlinconss] = cons;
         ++propdata->ngenlinconss;
      }

      /* possibly store lexicographic order defined by weak SBCs */
      if ( storelexorder )
      {
         if ( *maxnvarsorder == 0 )
         {
            *maxnvarsorder = 1;
            *nvarsorder = 0;

            SCIP_CALL( SCIPallocBlockMemoryArray(scip, lexorder, *maxnvarsorder) );
            (*lexorder)[(*nvarsorder)++] = orbit[activeorb][0];
         }
         else
         {
            assert( *nvarsorder == *maxnvarsorder );

            ++(*maxnvarsorder);

            SCIP_CALL( SCIPreallocBlockMemoryArray(scip, lexorder, *nvarsorder, *maxnvarsorder) );

            /* the leader of the weak inequalities has to be the first element in the lexicographic order */
            (*lexorder)[(*nvarsorder)++] = (*lexorder)[0];
            (*lexorder)[0] = orbit[activeorb][0];
         }
      }
   }
   else
      SCIPdebugMsg(scip, "  no further weak sbcs are valid\n");

   SCIPfreeBufferArray(scip, &orbit[1]);
   SCIPfreeBufferArray(scip, &orbit[0]);
   SCIPfreeBufferArray(scip, &varfound);
   SCIPfreeCleanBufferArray(scip, &usedvars);

   return SCIP_OKAY;
}


/** temporarily adapt symmetry data to new variable order given by Schreier Sims */
static
SCIP_RETCODE adaptSymmetryDataSST(
   SCIP*                 scip,               /**< SCIP instance */
   int**                 origperms,          /**< permutation matrix w.r.t. original variable ordering */
   int**                 modifiedperms,      /**< memory for permutation matrix w.r.t. new variable ordering */
   int                   nperms,             /**< number of permutations */
   SCIP_VAR**            origpermvars,       /**< array of permutation vars w.r.t. original variable ordering */
   SCIP_VAR**            modifiedpermvars,   /**< memory for array of permutation vars w.r.t. new variable ordering */
   int                   npermvars,          /**< length or modifiedpermvars array */
   int*                  leaders,            /**< leaders of Schreier Sims constraints */
   int                   nleaders            /**< number of leaders */
   )
{
   int* permvaridx;
   int* posinpermvar;
   int leader;
   int curposleader;
   int varidx;
   int lidx;
   int i;
   int l;
   int p;

   assert( scip != NULL );
   assert( origperms != NULL );
   assert( modifiedperms != NULL );
   assert( nperms > 0 );
   assert( origpermvars != NULL );
   assert( modifiedpermvars != NULL );
   assert( npermvars > 0 );
   assert( leaders != NULL );
   assert( nleaders > 0 );

   /* initialize map from position in lexicographic order to index of original permvar */
   SCIP_CALL( SCIPallocBufferArray(scip, &permvaridx, npermvars) );
   for (i = 0; i < npermvars; ++i)
      permvaridx[i] = i;

   /* initialize map from permvaridx to its current position in the reordered permvars array */
   SCIP_CALL( SCIPallocBufferArray(scip, &posinpermvar, npermvars) );
   for (i = 0; i < npermvars; ++i)
      posinpermvar[i] = i;

   /* Iterate over leaders and put the l-th leader to the l-th position of the lexicographic order.
    * We do this by swapping the l-th leader with the element at position l of the current permvars array. */
   for (l = 0; l < nleaders; ++l)
   {
      leader = leaders[l];
      curposleader = posinpermvar[leader];
      varidx = permvaridx[curposleader];
      lidx = permvaridx[l];

      /* swap the permvar at position l with the l-th leader */
      permvaridx[curposleader] = lidx;
      permvaridx[l] = varidx;

      /* update the position map */
      posinpermvar[lidx] = curposleader;
      posinpermvar[leader] = l;
   }

   /* update the permvars array to new variable order */
   for (i = 0; i < npermvars; ++i)
      modifiedpermvars[i] = origpermvars[permvaridx[i]];

   /* update the permutation to the new variable order */
   for (p = 0; p < nperms; ++p)
   {
      for (i = 0; i < npermvars; ++i)
         modifiedperms[p][i] = posinpermvar[origperms[p][permvaridx[i]]];
   }

   SCIPfreeBufferArray(scip, &permvaridx);
   SCIPfreeBufferArray(scip, &posinpermvar);

   return SCIP_OKAY;
}


/* returns the number of found orbitopes with at least three columns per graph component or 0
 * if the found orbitopes do not satisfy certain criteria for being used
 */
static
int getNOrbitopesInComp(
   SCIP_VAR**            permvars,           /**< array of variables affected by symmetry */
   int*                  graphcomponents,    /**< array of graph components */
   int*                  graphcompbegins,    /**< array indicating starting position of graph components */
   int*                  compcolorbegins,    /**< array indicating starting positions of potential orbitopes */
   int                   ncompcolors,        /**< number of components encoded in compcolorbegins */
   int                   symcompsize         /**< size of symmetry component for that we detect suborbitopes */
   )
{
   SCIP_Bool oneorbitopecriterion = FALSE;
   SCIP_Bool multorbitopecriterion = FALSE;
   int norbitopes = 0;
   int j;

   assert( graphcompbegins != NULL );
   assert( compcolorbegins != NULL );
   assert( ncompcolors >= 0 );
   assert( symcompsize > 0 );

   for (j = 0; j < ncompcolors; ++j)
   {
      SCIP_VAR* firstvar;
      int largestcompsize = 0;
      int nbinrows= 0;
      int k;

      /* skip trivial components */
      if ( graphcompbegins[compcolorbegins[j+1]] - graphcompbegins[compcolorbegins[j]] < 2 )
         continue;

      /* check whether components of this color build an orbitope (with > 2 columns) */
      for (k = compcolorbegins[j]; k < compcolorbegins[j+1]; ++k)
      {
         int compsize;

         compsize = graphcompbegins[k+1] - graphcompbegins[k];

         /* the first component that we are looking at for this color */
         if ( largestcompsize < 1 )
         {
            if ( compsize < 3 )
               break;

            largestcompsize = compsize;
         }
         else if ( compsize != largestcompsize )
            break;

         firstvar = permvars[graphcomponents[graphcompbegins[k]]];

         /* count number of binary orbits (comps) */
         if ( SCIPvarIsBinary(firstvar) )
            ++nbinrows;
      }

      /* we have found an orbitope */
      if ( k == compcolorbegins[j+1] )
      {
         SCIP_Real threshold;
         int ncols;

         ++norbitopes;
         ncols = graphcompbegins[compcolorbegins[j] + 1] - graphcompbegins[compcolorbegins[j]];

         threshold = 0.7 * (SCIP_Real) symcompsize;

         /* check whether criteria for adding orbitopes are satisfied */
         if ( nbinrows <= 2 * ncols || (nbinrows <= 8 * ncols && nbinrows < 100) )
            multorbitopecriterion = TRUE;
         else if ( nbinrows <= 3 * ncols || (SCIP_Real) nbinrows * ncols >= threshold )
            oneorbitopecriterion = TRUE;
      }
   }

   if ( (norbitopes == 1 && oneorbitopecriterion) || (norbitopes >= 2 && multorbitopecriterion) )
      return norbitopes;

   return 0;
}


/** checks whether subgroups of the components are symmetric groups and adds SBCs for them */
static
SCIP_RETCODE detectAndHandleSubgroups(
   SCIP*                 scip,               /**< SCIP instance */
   SCIP_PROPDATA*        propdata            /**< pointer to data of symmetry propagator */
   )
{
   int* genorder;
   int i;
#ifdef SCIP_DEBUG
   int norbitopes = 0;
   int nstrongsbcs = 0;
   int nweaksbcs = 0;
#endif
   int** modifiedperms;
   SCIP_VAR** modifiedpermvars;
   int* nvarsincomponent;

   assert( scip != NULL );
   assert( propdata != NULL );
   assert( propdata->computedsymmetry );
   assert( propdata->components != NULL );
   assert( propdata->componentbegins != NULL );
   assert( propdata->ncomponents > 0 );
   assert( propdata->nperms >= 0 );

   /* exit if no symmetry is present */
   if ( propdata->nperms == 0 )
      return SCIP_OKAY;

   /* exit if instance is too large */
   if ( SCIPgetNConss(scip) > propdata->maxnconsssubgroup )
      return SCIP_OKAY;

   assert( propdata->nperms > 0 );
   assert( propdata->perms != NULL );
   assert( propdata->npermvars > 0 );
   assert( propdata->permvars != NULL );

   /* create array for permutation order */
   SCIP_CALL( SCIPallocBufferArray(scip, &genorder, propdata->nperms) );

   /* create arrays for modified permutations in case we adapt the lexicographic order because of suborbitopes */
   SCIP_CALL( SCIPallocBufferArray(scip, &modifiedperms, propdata->nperms) );
   for (i = 0; i < propdata->nperms; ++i)
   {
      SCIP_CALL( SCIPallocBufferArray(scip, &modifiedperms[i], propdata->npermvars) );
   }
   SCIP_CALL( SCIPallocBufferArray(scip, &modifiedpermvars, propdata->npermvars) );

   SCIP_CALL( SCIPallocClearBufferArray(scip, &nvarsincomponent, propdata->npermvars) );
   for (i = 0; i < propdata->npermvars; ++i)
   {
      if ( propdata->vartocomponent[i] >= 0 )
         ++nvarsincomponent[propdata->vartocomponent[i]];
   }

   SCIPdebugMsg(scip, "starting subgroup detection routine for %d components\n", propdata->ncomponents);

   /* iterate over components */
   for (i = 0; i < propdata->ncomponents; ++i)
   {
      int* graphcomponents;
      int* graphcompbegins;
      int* compcolorbegins;
      int* chosencomppercolor = NULL;
      int* firstvaridxpercolor = NULL;
      int* usedperms;
      int usedpermssize;
      int ngraphcomponents;
      int ncompcolors;
      int ntwocycleperms;
      int npermsincomp;
      int nusedperms;
      int ntrivialcolors = 0;
      int j;
      SCIP_Bool useorbitope;
      int* lexorder = NULL;
      int nvarslexorder = 0;
      int maxnvarslexorder = 0;
      SCIP_Shortbool* permused;
      SCIP_Bool allpermsused = FALSE;
      SCIP_Bool handlednonbinarysymmetry = FALSE;
      int norbitopesincomp;

      /* if component is blocked, skip it */
      if ( propdata->componentblocked[i] )
      {
         SCIPdebugMsg(scip, "component %d has already been handled and will be skipped\n", i);
         continue;
      }

      npermsincomp = propdata->componentbegins[i + 1] - propdata->componentbegins[i];

      /* set the first npermsincomp entries of genorder; the others are not used for this component */
      for (j = 0; j < npermsincomp; ++j)
         genorder[j] = j;

      SCIP_CALL( chooseOrderOfGenerators(scip, propdata, i, &genorder, &ntwocycleperms) );

      assert( ntwocycleperms >= 0 );
      assert( ntwocycleperms <= npermsincomp );

      SCIPdebugMsg(scip, "component %d has %d permutations consisting of 2-cycles\n", i, ntwocycleperms);

#ifdef SCIP_MORE_DEBUG
      SCIP_Bool* used;
      int perm;
      int p;
      int k;

      SCIP_CALL( SCIPallocBufferArray(scip, &used, propdata->npermvars) );
      for (p = propdata->componentbegins[i]; p < propdata->componentbegins[i+1]; ++p)
      {
         perm = propdata->components[p];

         for (k = 0; k < propdata->npermvars; ++k)
            used[k] = FALSE;

         SCIPverbMessage(scip, SCIP_VERBLEVEL_HIGH, NULL, "permutation %d\n", perm);

         for (k = 0; k < propdata->npermvars; ++k)
         {
            if ( used[k] )
               continue;

            j = propdata->perms[perm][k];

            if ( k == j )
               continue;

            SCIPverbMessage(scip, SCIP_VERBLEVEL_HIGH, NULL, "(%s,", SCIPvarGetName(propdata->permvars[k]));
            used[k] = TRUE;
            while (j != k)
            {
               SCIPverbMessage(scip, SCIP_VERBLEVEL_HIGH, NULL, "%s,", SCIPvarGetName(propdata->permvars[j]));
               used[j] = TRUE;

               j = propdata->perms[perm][j];
            }
            SCIPverbMessage(scip, SCIP_VERBLEVEL_HIGH, NULL, ")");
         }
         SCIPverbMessage(scip, SCIP_VERBLEVEL_HIGH, NULL, "\n");
      }

      SCIPfreeBufferArray(scip, &used);
#endif

      if ( ntwocycleperms < 2 )
      {
         SCIPdebugMsg(scip, "  --> skip\n");
         continue;
      }

      usedpermssize = ntwocycleperms / 2;
      SCIP_CALL( SCIPallocBufferArray(scip, &usedperms, usedpermssize) );
      SCIP_CALL( SCIPallocClearBufferArray(scip, &permused, npermsincomp) );

      SCIP_CALL( buildSubgroupGraph(scip, propdata, genorder, ntwocycleperms, i,
            &graphcomponents, &graphcompbegins, &compcolorbegins, &ngraphcomponents,
            &ncompcolors, &usedperms, &nusedperms, usedpermssize, permused) );

      SCIPdebugMsg(scip, "  created subgroup detection graph using %d of the permutations\n", nusedperms);

      if ( nusedperms == npermsincomp )
         allpermsused = TRUE;

      assert( graphcomponents != NULL );
      assert( graphcompbegins != NULL );
      assert( compcolorbegins != NULL );
      assert( ngraphcomponents > 0 );
      assert( ncompcolors > 0 );
      assert( nusedperms <= ntwocycleperms );
      assert( ncompcolors < propdata->npermvars );

      if ( nusedperms == 0 )
      {
         SCIPdebugMsg(scip, "  -> skipping component, since less no permutation was used\n");

         SCIPfreeBufferArray(scip, &permused);
         SCIPfreeBufferArray(scip, &usedperms);

         continue;
      }

      SCIPdebugMsg(scip, "  number of different colors in the graph: %d\n", ncompcolors);

      if ( propdata->addstrongsbcs || propdata->addweaksbcs )
      {
         SCIP_CALL( SCIPallocBufferArray(scip, &chosencomppercolor, ncompcolors) );
         SCIP_CALL( SCIPallocBufferArray(scip, &firstvaridxpercolor, ncompcolors) );
      }

      norbitopesincomp = getNOrbitopesInComp(propdata->permvars, graphcomponents, graphcompbegins, compcolorbegins,
         ncompcolors, nvarsincomponent[i]);

      /* if there is just one orbitope satisfying the requirements, handle the full component by symresacks */
      if ( norbitopesincomp == 1 )
      {
         int k;

         for (k = 0; k < npermsincomp; ++k)
         {
            SCIP_CONS* cons;
            char name[SCIP_MAXSTRLEN];

            (void) SCIPsnprintf(name, SCIP_MAXSTRLEN, "symresack_comp%d_perm%d", i, k);

            SCIP_CALL( SCIPcreateSymbreakCons(scip, &cons, name, propdata->perms[propdata->components[propdata->componentbegins[i] + k]],
                  propdata->permvars, propdata->npermvars, FALSE,
                  propdata->conssaddlp, TRUE, FALSE, TRUE, TRUE, FALSE, FALSE, FALSE, FALSE, FALSE) );
            SCIP_CALL( SCIPaddCons(scip, cons));

            /* do not release constraint here - will be done later */
            propdata->genorbconss[propdata->ngenorbconss++] = cons;
            ++propdata->nsymresacks;

            if ( ! propdata->componentblocked[i] )
            {
               propdata->componentblocked[i] |= SYM_HANDLETYPE_SYMBREAK;
               ++propdata->ncompblocked;
            }

            SCIPdebugMsg(scip, "  add symresack for permutation %d of component %d\n", k, i);
         }

         goto FREELOOPMEMORY;
      }

      for (j = 0; j < ncompcolors; ++j)
      {
         int nbinarycomps = 0;
         int largestcolorcomp = -1;
         int largestcompsize = 0;
         int k;
         SCIP_Bool isorbitope = TRUE;
         SCIP_Bool orbitopeadded = FALSE;
#ifdef SCIP_DEBUG
         SCIP_Bool binaffected = FALSE;
         SCIP_Bool intaffected = FALSE;
         SCIP_Bool contaffected = FALSE;
#endif

         /* skip trivial components */
         if ( graphcompbegins[compcolorbegins[j+1]] - graphcompbegins[compcolorbegins[j]] < 2 )
         {
            if( chosencomppercolor != NULL )
               chosencomppercolor[j] = -1;

            ++ntrivialcolors;
            continue;
         }

         SCIPdebugMsg(scip, "    color %d has %d components with overall %d variables\n", j, compcolorbegins[j+1] - compcolorbegins[j],
            graphcompbegins[compcolorbegins[j+1]] - graphcompbegins[compcolorbegins[j]]);

         /* check whether components of this color might build an orbitope (with > 2 columns) */
         for (k = compcolorbegins[j]; k < compcolorbegins[j+1]; ++k)
         {
            SCIP_VAR* firstvar;
            int compsize;

            compsize = graphcompbegins[k+1] - graphcompbegins[k];

            /* the first component that we are looking at for this color */
            if ( largestcompsize < 1 )
            {
               if ( compsize < 3 )
               {
                  isorbitope = FALSE;
                  break;
               }

               largestcompsize = compsize;
               largestcolorcomp = k;
            }
            else if ( compsize != largestcompsize )
            {
               /* variable orbits (compsize) have not the same size, cannot define orbitope */
               isorbitope = FALSE;
               break;
            }

            firstvar = propdata->permvars[graphcomponents[graphcompbegins[k]]];

            /* count number of binary orbits (comps) */
            if ( SCIPvarIsBinary(firstvar) )
               ++nbinarycomps;
         }

#ifdef SCIP_DEBUG
         for (k = compcolorbegins[j]; k < compcolorbegins[j+1]; ++k)
         {
            SCIP_VAR* firstvar;

            firstvar = propdata->permvars[graphcomponents[graphcompbegins[k]]];

            if ( SCIPvarIsBinary(firstvar) )
               binaffected = TRUE;
            else if (SCIPvarIsIntegral(firstvar) )
               intaffected = TRUE;
            else
               contaffected = TRUE;
         }

         SCIPdebugMsg(scip, "      affected types (bin,int,cont): (%d,%d,%d)\n", binaffected, intaffected, contaffected);
#endif

         /* only use the orbitope if there are binary rows */
         useorbitope = FALSE;
         if ( norbitopesincomp > 0 && nbinarycomps > 0 )
            useorbitope = TRUE;

         if ( isorbitope && useorbitope )
         {
            int* firstvaridx;
            int* chosencomp;

            SCIPdebugMsg(scip, "      detected an orbitope with %d rows and %d columns\n", nbinarycomps, largestcompsize);

            assert( nbinarycomps > 0 );
            assert( largestcompsize > 2 );

            firstvaridx = propdata->addweaksbcs ? &(firstvaridxpercolor[j]) : NULL; /*lint !e613*/
            chosencomp = propdata->addweaksbcs ? &(chosencomppercolor[j]) : NULL; /*lint !e613*/

            assert( firstvaridxpercolor == NULL || firstvaridxpercolor[j] >= 0 );
            assert( firstvaridxpercolor == NULL || firstvaridxpercolor[j] < propdata->npermvars );

            /* add the orbitope constraint for this color
             *
             * It might happen that we cannot generate the orbitope matrix if the orbitope is not generated by permutations
             * all having the same number of 2-cycles, e.g., the orbitope generated by (1,2)(4,5), (2,3), (5,6).
             */
            SCIP_CALL( addOrbitopeSubgroup(scip, propdata, usedperms, nusedperms, compcolorbegins,
                  graphcompbegins, graphcomponents, j, nbinarycomps, largestcompsize, firstvaridx, chosencomp,
                  &lexorder, &nvarslexorder, &maxnvarslexorder, allpermsused, &orbitopeadded) );

            if ( orbitopeadded )
            {
               if ( ! propdata->componentblocked[i] )
               {
                  propdata->componentblocked[i] |= SYM_HANDLETYPE_SYMBREAK;
                  ++propdata->ncompblocked;
               }

#ifdef SCIP_DEBUG
               ++norbitopes;
#endif
            }
         }

         /* if no (useable) orbitope was found, possibly add strong SBCs */
         if ( propdata->addstrongsbcs && ! orbitopeadded )
         {
            assert( largestcolorcomp >= 0 );
            assert( largestcolorcomp < ngraphcomponents );
            assert( largestcompsize > 0 );

            if( propdata->addweaksbcs )
            {
               assert( chosencomppercolor != NULL );
               assert( firstvaridxpercolor != NULL );

               chosencomppercolor[j] = largestcolorcomp;
               firstvaridxpercolor[j] = graphcomponents[graphcompbegins[largestcolorcomp]];
            }

            SCIPdebugMsg(scip, "      choosing component %d with %d variables and adding strong SBCs\n",
               largestcolorcomp, graphcompbegins[largestcolorcomp+1] - graphcompbegins[largestcolorcomp]);

            /* add the strong SBCs for the corresponding component */
            SCIP_CALL( addStrongSBCsSubgroup(scip, propdata, graphcompbegins, graphcomponents, largestcolorcomp,
                  propdata->addsymresacks, &lexorder, &nvarslexorder, &maxnvarslexorder) );

            /* store whether symmetries on non-binary symmetries have been handled */
            if ( ! SCIPvarIsBinary(propdata->permvars[graphcomponents[graphcompbegins[largestcolorcomp]]]) )
               handlednonbinarysymmetry = TRUE;

            if ( ! propdata->componentblocked[i] )
            {
               propdata->componentblocked[i] |= SYM_HANDLETYPE_SYMBREAK;
               ++propdata->ncompblocked;
            }

#ifdef SCIP_DEBUG
            nstrongsbcs += graphcompbegins[largestcolorcomp+1] - graphcompbegins[largestcolorcomp] - 1;
#endif
         }
         else if ( ! orbitopeadded )
         {
            SCIPdebugMsg(scip, "      no useable orbitope found and no SBCs added\n");

            /* mark the color as not handled */
            if ( propdata->addweaksbcs )
            {
               assert( chosencomppercolor != NULL );
               chosencomppercolor[j] = -1; /*lint !e613*/
            }
         }
      }

      SCIPdebugMsg(scip, "    skipped %d trivial colors\n", ntrivialcolors);

      /* possibly add weak SBCs for enclosing orbit of first component */
      if ( propdata->addweaksbcs && propdata->componentblocked[i] && nusedperms < npermsincomp )
      {
         int naddedconss;

         assert( firstvaridxpercolor != NULL );
         assert( chosencomppercolor != NULL );

         SCIP_CALL( addWeakSBCsSubgroup(scip, propdata, compcolorbegins, graphcompbegins,
               graphcomponents, ncompcolors, chosencomppercolor, firstvaridxpercolor,
               i, &naddedconss, propdata->addsymresacks, &lexorder, &nvarslexorder, &maxnvarslexorder) );

         assert( naddedconss < propdata->npermvars );

#ifdef SCIP_DEBUG
         nweaksbcs += naddedconss;
#endif
      }
      else
         SCIPdebugMsg(scip, "  don't add weak sbcs because all generators were used or the settings forbid it\n");

      /* if suborbitopes or strong group actions have been found, potentially add symresacks adapted to
       * variable order given by lexorder if no symmetries on non-binary variables have been handled
       */
      if ( nvarslexorder > 0 && propdata->addsymresacks && ! handlednonbinarysymmetry )
      {
         int k;

         SCIP_CALL( adaptSymmetryDataSST(scip, propdata->perms, modifiedperms, propdata->nperms,
               propdata->permvars, modifiedpermvars, propdata->npermvars, lexorder, nvarslexorder) );

         for (k = 0; k < npermsincomp; ++k)
         {
            SCIP_CONS* cons;
            char name[SCIP_MAXSTRLEN];

            /* skip permutations that have been used to build an orbitope */
            if ( permused[k] )
               continue;

            (void) SCIPsnprintf(name, SCIP_MAXSTRLEN, "symresack_comp%d_perm%d", i, k);

            SCIP_CALL( SCIPcreateSymbreakCons(scip, &cons, name, modifiedperms[propdata->components[propdata->componentbegins[i] + k]],
                  modifiedpermvars, propdata->npermvars, FALSE,
                  propdata->conssaddlp, TRUE, FALSE, TRUE, TRUE, FALSE, FALSE, FALSE, FALSE, FALSE) );
            SCIP_CALL( SCIPaddCons(scip, cons));

            /* do not release constraint here - will be done later */
            propdata->genorbconss[propdata->ngenorbconss++] = cons;
            ++propdata->nsymresacks;

            if ( ! propdata->componentblocked[i] )
            {
               propdata->componentblocked[i] |= SYM_HANDLETYPE_SYMBREAK;
               ++propdata->ncompblocked;
            }

            SCIPdebugMsg(scip, "  add symresack for permutation %d of component %d adapted to suborbitope lexorder\n", k, i);
         }
      }

   FREELOOPMEMORY:
      SCIPfreeBlockMemoryArrayNull(scip, &lexorder, maxnvarslexorder);

      SCIPfreeBufferArrayNull(scip, &firstvaridxpercolor);
      SCIPfreeBufferArrayNull(scip, &chosencomppercolor);
      SCIPfreeBlockMemoryArrayNull(scip, &compcolorbegins, ncompcolors + 1);
      SCIPfreeBlockMemoryArrayNull(scip, &graphcompbegins, ngraphcomponents + 1);
      SCIPfreeBlockMemoryArrayNull(scip, &graphcomponents, propdata->npermvars);
      SCIPfreeBufferArrayNull(scip, &permused);
      SCIPfreeBufferArrayNull(scip, &usedperms);
   }

#ifdef SCIP_DEBUG
   SCIPdebugMsg(scip, "total number of added (sub-)orbitopes: %d\n", norbitopes);
   SCIPdebugMsg(scip, "total number of added strong sbcs: %d\n", nstrongsbcs);
   SCIPdebugMsg(scip, "total number of added weak sbcs: %d\n", nweaksbcs);
#endif

   SCIPfreeBufferArray(scip, &nvarsincomponent);

   SCIPfreeBufferArray(scip, &modifiedpermvars);
   for (i = propdata->nperms - 1; i >= 0; --i)
   {
      SCIPfreeBufferArray(scip, &modifiedperms[i]);
   }
   SCIPfreeBufferArray(scip, &modifiedperms);
   SCIPfreeBufferArray(scip, &genorder);

   return SCIP_OKAY;
}


/*
 * Functions for symmetry constraints
 */


/** sorts orbitope vars matrix such that rows are sorted increasingly w.r.t. minimum variable index in row;
 *  columns are sorted such that first row is sorted increasingly w.r.t. variable indices
 */
static
SCIP_RETCODE SCIPsortOrbitope(
   SCIP*                 scip,               /**< SCIP instance */
   int**                 orbitopevaridx,     /**< variable index matrix of orbitope */
   SCIP_VAR***           vars,               /**< variable matrix of orbitope */
   int                   nrows,              /**< number of binary rows of orbitope */
   int                   ncols               /**< number of columns of orbitope */
   )
{
   SCIP_VAR** sortedrow;
   int* colorder;
   int* idcs;
   int arrlen;
   int minrowidx = INT_MAX;
   int minrow = INT_MAX;
   int i;
   int j;

   assert( scip != NULL );
   assert( orbitopevaridx != NULL );
   assert( vars != NULL );
   assert( nrows > 0 );
   assert( ncols > 0 );

   arrlen = MAX(nrows, ncols);
   SCIP_CALL( SCIPallocBufferArray(scip, &idcs, arrlen) );

   /* detect minimum index per row */
   for (i = 0; i < nrows; ++i)
   {
      int idx;

      idcs[i] = INT_MAX;

      for (j = 0; j < ncols; ++j)
      {
         idx = orbitopevaridx[i][j];

         if ( idx < idcs[i] )
            idcs[i] = idx;

         if ( idx < minrowidx )
         {
            minrowidx = idx;
            minrow = i;
         }
      }
   }

   /* sort rows increasingly w.r.t. minimum variable indices */
   SCIPsortIntPtr(idcs, (void**) vars, nrows);

   /* sort columns increasingly w.r.t. variable indices of first row */
   SCIP_CALL( SCIPallocBufferArray(scip, &colorder, ncols) );
   for (j = 0; j < ncols; ++j)
   {
      idcs[j] = orbitopevaridx[minrow][j];
      colorder[j] = j;
   }

   /* sort columns of first row and store new column order */
   SCIPsortIntIntPtr(idcs, colorder, (void**) vars[0], ncols);

   /* adapt rows 1, ..., nrows - 1 to new column order*/
   SCIP_CALL( SCIPallocBufferArray(scip, &sortedrow, ncols) );
   for (i = 1; i < nrows; ++i)
   {
      for (j = 0; j < ncols; ++j)
         sortedrow[j] = vars[i][colorder[j]];
      for (j = 0; j < ncols; ++j)
         vars[i][j] = sortedrow[j];
   }

   SCIPfreeBufferArray(scip, &sortedrow);
   SCIPfreeBufferArray(scip, &colorder);
   SCIPfreeBufferArray(scip, &idcs);

   return SCIP_OKAY;
}


/** checks whether components of the symmetry group can be completely handled by orbitopes */
static
SCIP_RETCODE detectOrbitopes(
   SCIP*                 scip,               /**< SCIP instance */
   SCIP_PROPDATA*        propdata,           /**< pointer to data of symmetry propagator */
   int*                  components,         /**< array containing components of symmetry group */
   int*                  componentbegins,    /**< array containing begin positions of components in components array */
   int                   ncomponents         /**< number of components */
   )
{
   SCIP_VAR** permvars;
   int** perms;
   int npermvars;
   int i;

   assert( scip != NULL );
   assert( propdata != NULL );
   assert( components != NULL );
   assert( componentbegins != NULL );
   assert( ncomponents > 0 );
   assert( propdata->nperms >= 0 );

   /* exit if no symmetry is present */
   if ( propdata->nperms == 0 )
      return SCIP_OKAY;

   assert( propdata->nperms > 0 );
   assert( propdata->perms != NULL );
   assert( propdata->nbinpermvars >= 0 );
   assert( propdata->npermvars >= 0 );
   assert( propdata->permvars != NULL );

   /* exit if no symmetry on binary variables is present */
   if ( propdata->nbinpermvars == 0 )
   {
      assert( ! propdata->binvaraffected );
      return SCIP_OKAY;
   }

   perms = propdata->perms;
   npermvars = propdata->npermvars;
   permvars = propdata->permvars;

   /* iterate over components */
   for (i = 0; i < ncomponents; ++i)
   {
      SCIP_VAR*** vars;
      SCIP_VAR*** varsallocorder;
      SCIP_CONS* cons;
      SCIP_Shortbool* rowisbinary;
      SCIP_Bool isorbitope = TRUE;
      SCIP_Bool infeasibleorbitope;
      int** orbitopevaridx;
      int* columnorder;
      int npermsincomponent;
      int ntwocyclescomp = INT_MAX;
      int nbincyclescomp = INT_MAX;
      int* nusedelems;
      int j;
      int cnt;

      /* orbitopes are detected first, so no component should be blocked */
      assert( ! propdata->componentblocked[i] );

      /* get properties of permutations */
      npermsincomponent = componentbegins[i + 1] - componentbegins[i];
      assert( npermsincomponent > 0 );
      for (j = componentbegins[i]; j < componentbegins[i + 1]; ++j)
      {
         int ntwocyclesperm = 0;
         int nbincyclesperm = 0;

         SCIP_CALL( SCIPisInvolutionPerm(perms[components[j]], permvars, npermvars,
               &ntwocyclesperm, &nbincyclesperm, FALSE) );

         if ( ntwocyclescomp == 0 )
         {
            isorbitope = FALSE;
            break;
         }

         /* if we are checking the first permutation */
         if ( ntwocyclescomp == INT_MAX )
         {
            ntwocyclescomp = ntwocyclesperm;
            nbincyclescomp = nbincyclesperm;

            /* if there are no binary rows */
            if ( nbincyclescomp == 0 )
            {
               isorbitope = FALSE;
               break;
            }
         }

         /* no or different number of 2-cycles or not all vars binary: permutations cannot generate orbitope */
         if ( ntwocyclescomp != ntwocyclesperm || nbincyclesperm != nbincyclescomp )
         {
            isorbitope = FALSE;
            break;
         }
      }

      /* if no orbitope was detected */
      if ( ! isorbitope )
         continue;
      assert( ntwocyclescomp > 0 );
      assert( ntwocyclescomp < INT_MAX );

      /* iterate over permutations and check whether for each permutation there exists
       * another permutation whose 2-cycles intersect pairwise in exactly one element */

      /* orbitope matrix for indices of variables in permvars array */
      SCIP_CALL( SCIPallocBufferArray(scip, &orbitopevaridx, ntwocyclescomp) );
      for (j = 0; j < ntwocyclescomp; ++j)
      {
         SCIP_CALL( SCIPallocBufferArray(scip, &orbitopevaridx[j], npermsincomponent + 1) ); /*lint !e866*/
      }

      /* order of columns of orbitopevaridx */
      SCIP_CALL( SCIPallocBufferArray(scip, &columnorder, npermsincomponent + 1) );
      for (j = 0; j < npermsincomponent + 1; ++j)
         columnorder[j] = npermsincomponent + 2;

      /* count how often an element was used in the potential orbitope */
      SCIP_CALL( SCIPallocClearBufferArray(scip, &nusedelems, npermvars) );

      /* store whether a row of the potential orbitope contains only binary variables */
      SCIP_CALL( SCIPallocClearBufferArray(scip, &rowisbinary, ntwocyclescomp) );

      /* check if the permutations fulfill properties of an orbitope */
      SCIP_CALL( checkTwoCyclePermsAreOrbitope(scip, permvars, npermvars, perms,
            &(components[componentbegins[i]]), ntwocyclescomp, npermsincomponent,
            orbitopevaridx, columnorder, nusedelems, rowisbinary, &isorbitope, NULL, 0) );

      if ( ! isorbitope )
         goto FREEDATASTRUCTURES;

      /* we have found a potential orbitope, prepare data for orbitope conshdlr */
      SCIP_CALL( SCIPallocBufferArray(scip, &vars, nbincyclescomp) );
      SCIP_CALL( SCIPallocBufferArray(scip, &varsallocorder, nbincyclescomp) );
      cnt = 0;
      for (j = 0; j < ntwocyclescomp; ++j)
      {
         if ( ! rowisbinary[j] )
            continue;

         SCIP_CALL( SCIPallocBufferArray(scip, &vars[cnt], npermsincomponent + 1) ); /*lint !e866*/
         varsallocorder[cnt] = vars[cnt]; /* to ensure that we can free the buffer in reverse order */
         ++cnt;
      }
      assert( cnt == nbincyclescomp );

      /* prepare variable matrix (reorder columns of orbitopevaridx) */
      infeasibleorbitope = FALSE;
      SCIP_CALL( SCIPgenerateOrbitopeVarsMatrix(scip, &vars, ntwocyclescomp, npermsincomponent + 1, permvars,
            npermvars, orbitopevaridx, columnorder, nusedelems, rowisbinary, &infeasibleorbitope, FALSE, NULL, NULL, NULL) );

      if ( ! infeasibleorbitope )
      {
         char name[SCIP_MAXSTRLEN];

         SCIPdebugMsg(scip, "found an orbitope of size %d x %d in component %d\n", ntwocyclescomp, npermsincomponent + 1, i);

         (void) SCIPsnprintf(name, SCIP_MAXSTRLEN, "orbitope_component%d", i);

         /* to ensure same orbitope is added if different sets of generators are found */
         SCIP_CALL( SCIPsortOrbitope(scip, orbitopevaridx, vars, nbincyclescomp, npermsincomponent + 1) );

         SCIP_CALL( SCIPcreateConsOrbitope(scip, &cons, name, vars, SCIP_ORBITOPETYPE_FULL,
               nbincyclescomp, npermsincomponent + 1, propdata->usedynamicprop, FALSE, FALSE, FALSE,
               propdata->conssaddlp, TRUE, FALSE, TRUE, TRUE, FALSE, FALSE, FALSE, FALSE, FALSE) );

         SCIP_CALL( SCIPaddCons(scip, cons) );

         /* do not release constraint here - will be done later */
         propdata->genorbconss[propdata->ngenorbconss++] = cons;
         ++propdata->norbitopes;

         propdata->componentblocked[i] |= SYM_HANDLETYPE_SYMBREAK;
      }

      /* free data structures */
      for (j = nbincyclescomp - 1; j >= 0; --j)
      {
         SCIPfreeBufferArray(scip, &varsallocorder[j]);
      }
      SCIPfreeBufferArray(scip, &varsallocorder);
      SCIPfreeBufferArray(scip, &vars);

   FREEDATASTRUCTURES:
      SCIPfreeBufferArray(scip, &rowisbinary);
      SCIPfreeBufferArray(scip, &nusedelems);
      SCIPfreeBufferArray(scip, &columnorder);
      for (j = ntwocyclescomp - 1; j >= 0; --j)
      {
         SCIPfreeBufferArray(scip, &orbitopevaridx[j]);
      }
      SCIPfreeBufferArray(scip, &orbitopevaridx);
   }

   return SCIP_OKAY;
}


/** update symmetry information of conflict graph */
static
SCIP_RETCODE updateSymInfoConflictGraphSST(
   SCIP*                 scip,               /**< SCIP instance */
   SCIP_DIGRAPH*         conflictgraph,      /**< conflict graph */
   SCIP_VAR**            graphvars,          /**< variables encoded in conflict graph (either all vars or permvars) */
   int                   ngraphvars,         /**< number of nodes/vars in conflict graph */
   SCIP_VAR**            permvars,           /**< variables considered in permutations */
   int                   npermvars,          /**< number of permvars */
   SCIP_Bool             onlypermvars,       /**< whether conflict graph contains only permvars */
   SCIP_HASHMAP*         varmap,             /**< map from graphvar to node label in conflict graph
                                              *   (or NULL if onlypermvars == TRUE) */
   int*                  orbits,             /**< array of non-trivial orbits */
   int*                  orbitbegins,        /**< array containing begin positions of new orbits in orbits array */
   int                   norbits             /**< number of non-trivial orbits */
   )
{
   int i;
   int j;

   assert( scip != NULL );
   assert( conflictgraph != NULL );
   assert( graphvars != NULL );
   assert( ngraphvars > 0 );
   assert( permvars != NULL );
   assert( npermvars > 0 );
   assert( onlypermvars || varmap != NULL );
   assert( orbits != NULL );
   assert( orbitbegins != NULL );
   assert( norbits >= 0 );

   /* initialize/reset variable information of nodes in conflict graph */
   for (i = 0; i < ngraphvars; ++i)
   {
      SCIP_NODEDATA* nodedata;

      nodedata = (SCIP_NODEDATA*) SCIPdigraphGetNodeData(conflictgraph, i);

      /* possibly create node data */
      if ( nodedata == NULL )
      {
         SCIP_CALL( SCIPallocBlockMemory(scip, &nodedata) );
         nodedata->var = graphvars[i];
         nodedata->active = TRUE;
      }

      /* (re-)set node data */
      nodedata->orbitidx = -1;
      nodedata->nconflictinorbit = 0;
      nodedata->orbitsize = -1;
      nodedata->posinorbit = -1;

      /* set node data */
      SCIPdigraphSetNodeData(conflictgraph, (void*) nodedata, i);
   }

   /* add orbit information to nodes of conflict graph */
   for (j = 0; j < norbits; ++j)
   {
      int posinorbit = 0;
      int orbitsize;

      orbitsize = orbitbegins[j + 1] - orbitbegins[j];
      assert( orbitsize >= 0 );

      for (i = orbitbegins[j]; i < orbitbegins[j + 1]; ++i)
      {
         SCIP_NODEDATA* nodedata;
         SCIP_VAR* var;
         int pos;

         /* get variable and position in conflict graph */
         if ( onlypermvars )
         {
            pos = orbits[i];
            var = permvars[pos];
         }
         else
         {
            var = permvars[orbits[i]];
            assert( var != NULL );

            assert( SCIPhashmapExists(varmap, var) );
            pos = SCIPhashmapGetImageInt(varmap, var);
            assert( pos != INT_MAX );
         }

         /* get node data */
         nodedata = (SCIP_NODEDATA*) SCIPdigraphGetNodeData(conflictgraph, pos);
         assert( nodedata != NULL );
         assert( nodedata->var == var );

         nodedata->orbitidx = j;
         nodedata->orbitsize = orbitsize;
         nodedata->posinorbit = posinorbit++;
      }
   }

   /* add information on number of conflicts within orbit to conflict graph */
   for (i = 0; i < ngraphvars; ++i)
   {
      SCIP_NODEDATA* nodedata;
      SCIP_NODEDATA* nodedataconflict;
      int* conflictvaridx;
      int nconflictinorbit = 0;
      int curorbit;

      nodedata = (SCIP_NODEDATA*) SCIPdigraphGetNodeData(conflictgraph, i);
      conflictvaridx = SCIPdigraphGetSuccessors(conflictgraph, i);

      assert( nodedata != NULL );
      assert( nodedata->nconflictinorbit == 0 );
      assert( conflictvaridx != NULL || SCIPdigraphGetNSuccessors(conflictgraph, i) == 0 );

      curorbit = nodedata->orbitidx;

      /* i-th variable is fixed by all permutations */
      if ( curorbit == -1 )
      {
         nodedata->nconflictinorbit = 0;
         continue;
      }

      /* get conflicts in orbit by couting the active neighbors of i in the same orbit */
      for (j = 0; j < SCIPdigraphGetNSuccessors(conflictgraph, i); ++j)
      {
         assert( conflictvaridx != NULL );
         nodedataconflict = (SCIP_NODEDATA*) SCIPdigraphGetNodeData(conflictgraph, conflictvaridx[j]);
         assert( nodedataconflict != NULL );

         if ( nodedataconflict->active && nodedataconflict->orbitidx == curorbit )
            ++nconflictinorbit;
      }

      nodedata->nconflictinorbit = nconflictinorbit;
   }

   return SCIP_OKAY;
}


/** create conflict graph either for symmetric or for all variables
 *
 *  This routine just creates the graph, but does not add (symmetry) information to its nodes.
 *  This has to be done separately by the routine updateSymInfoConflictGraphSST().
 */
static
SCIP_RETCODE createConflictGraphSST(
   SCIP*                 scip,               /**< SCIP instance */
   SCIP_DIGRAPH**        conflictgraph,      /**< pointer to store conflict graph */
   SCIP_VAR**            graphvars,          /**< variables encoded in conflict graph */
   int                   ngraphvars,         /**< number of vars encoded in conflict graph */
   SCIP_Bool             onlypermvars,       /**< whether conflict graph contains only permvars */
   SCIP_HASHMAP*         permvarmap,         /**< map of variables to indices in permvars array (or NULL) */
   SCIP_Bool*            success             /**< pointer to store whether conflict graph could be created successfully */
   )
{
   SCIP_CONSHDLR* setppcconshdlr;
   SCIP_CONS** setppcconss;
   SCIP_VAR** setppcvars;
   SCIP_CONS* cons;
   int nsetppcconss;
   int nsetppcvars;
   int nodei;
   int nodej;
   int c;
   int i;
   int j;
   int nedges = 0;

   assert( scip != NULL );
   assert( conflictgraph != NULL );
   assert( graphvars != NULL );
   assert( ngraphvars > 0 );
   assert( success != NULL );

   *success = FALSE;

   /* get setppcconss for creating conflict graph */
   setppcconshdlr = SCIPfindConshdlr(scip, "setppc");
   if ( setppcconshdlr == NULL )
   {
      SCIPdebugMsg(scip, "Could not find setppc conshdlr --> construction of conflict graph aborted.\n");
      return SCIP_OKAY;
   }
   assert( setppcconshdlr != NULL );

   setppcconss = SCIPconshdlrGetConss(setppcconshdlr);
   nsetppcconss = SCIPconshdlrGetNConss(setppcconshdlr);
   if ( nsetppcconss == 0 )
   {
      SCIPdebugMsg(scip, "No setppc constraints present --> construction of conflict graph aborted.\n");
      return SCIP_OKAY;
   }

   /* construct conflict graph */
   SCIP_CALL( SCIPcreateDigraph(scip, conflictgraph, ngraphvars) );
   *success = TRUE;

   SCIPdebugMsg(scip, "Construction of conflict graph:\n");

   for (c = 0; c < nsetppcconss; ++c)
   {
      cons = setppcconss[c];
      assert( cons != NULL );

      /* skip covering constraints */
      if ( SCIPgetTypeSetppc(scip, cons) == SCIP_SETPPCTYPE_COVERING )
         continue;

      setppcvars = SCIPgetVarsSetppc(scip, cons);
      nsetppcvars = SCIPgetNVarsSetppc(scip, cons);
      assert( setppcvars != NULL );
      assert( nsetppcvars > 0 );

      SCIPdebugMsg(scip, "\tAdd edges for constraint %s.\n", SCIPconsGetName(cons));

      /* iterate over pairs of variables in constraint and add bidirected arc
       * if both are affected by a symmetry or active */
      for (i = 0; i < nsetppcvars; ++i)
      {
         if ( onlypermvars )
         {
            nodei = SCIPhashmapGetImageInt(permvarmap, setppcvars[i]);

            /* skip variables that are not affected by symmetry */
            if ( nodei == INT_MAX )
               continue;
         }
         else
         {
            nodei = SCIPvarGetProbindex(setppcvars[i]);

            /* skip inactive variables */
            if ( nodei < 0 )
               continue;
         }

         for (j = i + 1; j < nsetppcvars; ++j)
         {
            if ( onlypermvars )
            {
               nodej = SCIPhashmapGetImageInt(permvarmap, setppcvars[j]);

               /* skip variables that are not affected by symmetyr */
               if ( nodej == INT_MAX )
                  continue;
            }
            else
            {
               nodej = SCIPvarGetProbindex(setppcvars[j]);

               /* skip inactive variables */
               if ( nodej < 0 )
                  continue;
            }

            SCIP_CALL( SCIPdigraphAddArcSafe(*conflictgraph, nodei, nodej, NULL) );
            SCIP_CALL( SCIPdigraphAddArcSafe(*conflictgraph, nodej, nodei, NULL) );
            ++nedges;
         }
      }
   }
   SCIPdebugMsg(scip, "Construction of conflict graph terminated; %d conflicts detected.\n", nedges);

   return SCIP_OKAY;
}


/** frees conflict graph */
static
SCIP_RETCODE freeConflictGraphSST(
   SCIP*                 scip,               /**< SCIP instance */
   SCIP_DIGRAPH**        conflictgraph,      /**< conflict graph */
   int                   nnodes              /**< number of nodes in conflict graph */
   )
{
   int i;

   assert( scip != NULL );
   assert( conflictgraph != NULL );
   assert( *conflictgraph != NULL );
   assert( nnodes > 0 );

   /* free node data */
   for (i = 0; i < nnodes; ++i)
   {
      SCIP_NODEDATA* nodedata;

      /* get node data */
      nodedata = (SCIP_NODEDATA*) SCIPdigraphGetNodeData(*conflictgraph, i);

      /* free node data (might not have been allocated if all components are already blocked) */
      if ( nodedata != NULL )
      {
         SCIPfreeBlockMemory(scip, &nodedata);
      }
   }

   /* free conflict graph */
   SCIPdigraphFree(conflictgraph);

   return SCIP_OKAY;
}


/** adds symresack constraints */
static
SCIP_RETCODE addSymresackConss(
   SCIP*                 scip,               /**< SCIP instance */
   SCIP_PROP*            prop,               /**< symmetry breaking propagator */
   int*                  components,         /**< array containing components of symmetry group */
   int*                  componentbegins,    /**< array containing begin positions of components in components array */
   int                   ncomponents         /**< number of components */
   )
{ /*lint --e{641}*/
   SCIP_PROPDATA* propdata;
   SCIP_VAR** permvars;
   SCIP_Bool conssaddlp;
   int** modifiedperms = NULL;
   SCIP_VAR** modifiedpermvars = NULL;
   int** perms;
   int nsymresackcons = 0;
   int npermvars;
   int nperms;
   int i;
   int p;

   assert( scip != NULL );
   assert( prop != NULL );

   propdata = SCIPpropGetData(prop);
   assert( propdata != NULL );
   assert( propdata->npermvars >= 0 );
   assert( propdata->nbinpermvars >= 0 );

   /* if no symmetries on binary variables are present */
   if ( propdata->nbinpermvars == 0 )
   {
      assert( propdata->binvaraffected == 0 );
      return SCIP_OKAY;
   }

   perms = propdata->perms;
   nperms = propdata->nperms;
   permvars = propdata->permvars;
   npermvars = propdata->npermvars;
   conssaddlp = propdata->conssaddlp;

   assert( nperms <= 0 || perms != NULL );
   assert( permvars != NULL );
   assert( npermvars > 0 );

   /* adapt natural variable order to a variable order that is compatible with Schreier Sims constraints */
   if ( propdata->nleaders > 0 && ISSSTBINACTIVE(propdata->sstleadervartype) )
   {
      SCIP_CALL( SCIPallocBufferArray(scip, &modifiedperms, nperms) );
      for (p = 0; p < nperms; ++p)
      {
         SCIP_CALL( SCIPallocBufferArray(scip, &modifiedperms[p], npermvars) );
      }
      SCIP_CALL( SCIPallocBufferArray(scip, &modifiedpermvars, npermvars) );

      for (i = 0; i < npermvars; ++i)
         modifiedpermvars[i] = permvars[i];

      SCIP_CALL( adaptSymmetryDataSST(scip, perms, modifiedperms, nperms, permvars, modifiedpermvars, npermvars,
            propdata->leaders, propdata->nleaders) );
   }

   /* if components have not been computed */
   if ( ncomponents == -1 )
   {
      assert( ! propdata->ofenabled );
      assert( ! propdata->detectorbitopes );
      assert( ! propdata->sstenabled );

      /* loop through perms and add symresack constraints */
      for (p = 0; p < propdata->nperms; ++p)
      {
         SCIP_CONS* cons;
         char name[SCIP_MAXSTRLEN];

         (void) SCIPsnprintf(name, SCIP_MAXSTRLEN, "symbreakcons_perm%d", p);

         SCIP_CALL( SCIPcreateSymbreakCons(scip, &cons, name, perms[p], permvars, npermvars, FALSE,
                  conssaddlp, TRUE, FALSE, TRUE, TRUE, FALSE, FALSE, FALSE, FALSE, FALSE) );

         SCIP_CALL( SCIPaddCons(scip, cons) );

         /* do not release constraint here - will be done later */
         propdata->genorbconss[propdata->ngenorbconss++] = cons;
         ++propdata->nsymresacks;
         ++nsymresackcons;
      }
   }
   else
   {
      /* loop through components */
      for (i = 0; i < ncomponents; ++i)
      {
         SCIP_Bool sstcompatible = TRUE;

         if ( ISSSTINTACTIVE(propdata->sstleadervartype)
            || ISSSTIMPLINTACTIVE(propdata->sstleadervartype)
            || ISSSTCONTACTIVE(propdata->sstleadervartype) )
            sstcompatible = FALSE;

         /* skip components that were treated by incompatible symmetry handling techniques */
         if ( (propdata->componentblocked[i] & SYM_HANDLETYPE_SYMBREAK) != 0
            || (propdata->componentblocked[i] & SYM_HANDLETYPE_ORBITALFIXING) != 0
            || ((propdata->componentblocked[i] & SYM_HANDLETYPE_SST) != 0 && ! sstcompatible) )
            continue;

         /* loop through perms in component i and add symresack constraints */
         for (p = componentbegins[i]; p < componentbegins[i + 1]; ++p)
         {
            SCIP_CONS* cons;
            int permidx;
            char name[SCIP_MAXSTRLEN];

            permidx = components[p];

            (void) SCIPsnprintf(name, SCIP_MAXSTRLEN, "symbreakcons_component%d_perm%d", i, permidx);

            /* adapt permutation to leader */
            if ( propdata->nleaders > 0 && ISSSTBINACTIVE(propdata->sstleadervartype) )
            {
               assert( (propdata->componentblocked[i] & SYM_HANDLETYPE_SST) != 0 );
               assert( modifiedperms != NULL );
               assert( modifiedpermvars != NULL );

               SCIP_CALL( SCIPcreateSymbreakCons(scip, &cons, name, modifiedperms[permidx], modifiedpermvars, npermvars, FALSE,
                     conssaddlp, TRUE, FALSE, TRUE, TRUE, FALSE, FALSE, FALSE, FALSE, FALSE) );
            }
            else
            {
               SCIP_CALL( SCIPcreateSymbreakCons(scip, &cons, name, perms[permidx], permvars, npermvars, FALSE,
                     conssaddlp, TRUE, FALSE, TRUE, TRUE, FALSE, FALSE, FALSE, FALSE, FALSE) );
            }
            propdata->componentblocked[i] |= SYM_HANDLETYPE_SYMBREAK;
            SCIP_CALL( SCIPaddCons(scip, cons) );

            /* do not release constraint here - will be done later */
            propdata->genorbconss[propdata->ngenorbconss++] = cons;
            ++propdata->nsymresacks;
            ++nsymresackcons;
         }
      }
   }

=======
         continue;

      SCIP_CALL( SCIPextendSubOrbitope(orbitopevaridx, ntwocycles, nfilledcols, coltoextend,
            perms[activeperms[j]], TRUE, &nusedelems, permvars, NULL, &success, &infeasible) );

      if ( infeasible )
      {
         *isorbitope = FALSE;
         break;
      }
      else if ( success )
      {
         usedperm[j] = TRUE;
         ++nusedperms;
         coltoextend = nfilledcols;
         columnorder[nfilledcols++] = -1; /* mark column to be filled from the left */
         j = 0; /*lint !e850*/ /* reset j since previous permutations can now intersect with the latest added column */
      }
   }

   if ( ! *isorbitope ) /*lint !e850*/
   {
      SCIPfreeBufferArray(scip, &usedperm);
      return SCIP_OKAY;
   }

   coltoextend = 1;
   for (j = ntestedperms; j < nactiveperms; ++j)
   {  /*lint --e(850)*/
      SCIP_Bool success = FALSE;
      SCIP_Bool infeasible = FALSE;

      if ( nusedperms == nactiveperms )
         break;

      if ( usedperm[j] )
         continue;

      SCIP_CALL( SCIPextendSubOrbitope(orbitopevaridx, ntwocycles, nfilledcols, coltoextend,
            perms[activeperms[j]], FALSE, &nusedelems, permvars, NULL, &success, &infeasible) );

      if ( infeasible )
      {
         *isorbitope = FALSE;
         break;
      }
      else if ( success )
      {
         usedperm[j] = TRUE;
         ++nusedperms;
         coltoextend = nfilledcols;
         columnorder[nfilledcols] = 1; /* mark column to be filled from the right */
         ++nfilledcols;
         j = 0; /*lint !e850*/ /* reset j since previous permutations can now intersect with the latest added column */
      }
   }

   if ( activevars == NULL && nusedperms < nactiveperms ) /*lint !e850*/
      *isorbitope = FALSE;

   if ( nusedcols != NULL )
      *nusedcols = nfilledcols;
   assert( ! *isorbitope || activevars == NULL || nusedperms < nfilledcols );

   SCIPfreeBufferArray(scip, &usedperm);

   return SCIP_OKAY;
}

/** choose an order in which the generators should be added for subgroup detection */
static
SCIP_RETCODE chooseOrderOfGenerators(
   SCIP*                 scip,               /**< SCIP instance */
   SCIP_PROPDATA*        propdata,           /**< pointer to data of symmetry propagator */
   int                   compidx,            /**< index of component */
   int**                 genorder,           /**< (initialized) buffer to store the resulting order of generator */
   int*                  ntwocycleperms      /**< pointer to store the number of 2-cycle permutations in component compidx */
   )
{
   int** perms;
   int* components;
   int* componentbegins;
   int* ntwocycles;
   int npermvars;
   int npermsincomp;
   int i;

   assert( scip != NULL );
   assert( propdata != NULL );
   assert( compidx >= 0 );
   assert( compidx < propdata->ncomponents );
   assert( genorder != NULL );
   assert( *genorder != NULL );
   assert( ntwocycleperms != NULL );
   assert( propdata->computedsymmetry );
   assert( propdata->nperms > 0 );
   assert( propdata->perms != NULL );
   assert( propdata->npermvars > 0 );
   assert( propdata->ncomponents > 0 );
   assert( propdata->components != NULL );
   assert( propdata->componentbegins != NULL );

   perms = propdata->perms;
   npermvars = propdata->npermvars;
   components = propdata->components;
   componentbegins = propdata->componentbegins;
   npermsincomp = componentbegins[compidx + 1] - componentbegins[compidx];
   *ntwocycleperms = npermsincomp;

   SCIP_CALL( SCIPallocBufferArray(scip, &ntwocycles, npermsincomp) );

   for (i = 0; i < npermsincomp; ++i)
   {
      int* perm;
      int nbincycles;

      perm = perms[components[componentbegins[compidx] + i]];

      SCIP_CALL( SCIPisInvolutionPerm(perm, propdata->permvars, npermvars, &(ntwocycles[i]), &nbincycles, FALSE) );

      /* we skip permutations which do not purely consist of 2-cycles */
      if ( ntwocycles[i] == 0 )
      {
         /* we change the number of two cycles for this perm so that it will be sorted to the end */
         if ( propdata->preferlessrows )
            ntwocycles[i] = npermvars;
         else
            ntwocycles[i] = 0;
         --(*ntwocycleperms);
      }
      else if ( ! propdata->preferlessrows )
         ntwocycles[i] = - ntwocycles[i];
   }

   SCIPsortIntInt(ntwocycles, *genorder, npermsincomp);

   SCIPfreeBufferArray(scip, &ntwocycles);

   return SCIP_OKAY;
}


/** builds the graph for symmetric subgroup detection from the given permutation of generators
 *
 *  After execution, @p graphcomponents contains all permvars sorted by their color and component,
 *  @p graphcompbegins points to the indices where new components in @p graphcomponents start and
 *  @p compcolorbegins points to the indices where new colors in @p graphcompbegins start.
*/
static
SCIP_RETCODE buildSubgroupGraph(
   SCIP*                 scip,               /**< SCIP instance */
   SCIP_PROPDATA*        propdata,           /**< pointer to data of symmetry propagator */
   int*                  genorder,           /**< order in which the generators should be considered */
   int                   ntwocycleperms,     /**< number of 2-cycle permutations in this component */
   int                   compidx,            /**< index of the component */
   int**                 graphcomponents,    /**< buffer to store the components of the graph (ordered var indices) */
   int**                 graphcompbegins,    /**< buffer to store the indices of each new graph component */
   int**                 compcolorbegins,    /**< buffer to store at which indices a new color begins */
   int*                  ngraphcomponents,   /**< pointer to store the number of graph components */
   int*                  ncompcolors,        /**< pointer to store the number of different colors */
   int**                 usedperms,          /**< buffer to store the indices of permutations that were used */
   int*                  nusedperms,         /**< pointer to store the number of used permutations in the graph */
   int                   usedpermssize,      /**< initial size of usedperms */
   SCIP_Shortbool*       permused            /**< initialized buffer to store which permutations have been used
                                              *   (identified by index in component) */
   )
{
   SCIP_DISJOINTSET* vartocomponent;
   SCIP_DISJOINTSET* comptocolor;
   int** perms;
   int* components;
   int* componentbegins;
   int* componentslastperm;
   SYM_SORTGRAPHCOMPVARS graphcompvartype;
   int npermvars;
   int nextcolor;
   int nextcomp;
   int j;
   int k;

   assert( scip != NULL );
   assert( propdata != NULL );
   assert( graphcomponents != NULL );
   assert( graphcompbegins != NULL );
   assert( compcolorbegins != NULL );
   assert( ngraphcomponents != NULL );
   assert( ncompcolors != NULL );
   assert( genorder != NULL );
   assert( usedperms != NULL );
   assert( nusedperms != NULL );
   assert( usedpermssize > 0 );
   assert( permused != NULL );
   assert( ntwocycleperms >= 0 );
   assert( compidx >= 0 );
   assert( compidx < propdata->ncomponents );
   assert( propdata->computedsymmetry );
   assert( propdata->nperms > 0 );
   assert( propdata->perms != NULL );
   assert( propdata->npermvars > 0 );
   assert( propdata->ncomponents > 0 );
   assert( propdata->components != NULL );
   assert( propdata->componentbegins != NULL );
   assert( !propdata->componentblocked[compidx] );

   perms = propdata->perms;
   npermvars = propdata->npermvars;
   components = propdata->components;
   componentbegins = propdata->componentbegins;
   *nusedperms = 0;

   assert( ntwocycleperms <= componentbegins[compidx + 1] - componentbegins[compidx] );

   SCIP_CALL( SCIPcreateDisjointset(scip, &vartocomponent, npermvars) );
   SCIP_CALL( SCIPcreateDisjointset(scip, &comptocolor, npermvars) );
   SCIP_CALL( SCIPallocBufferArray( scip, &componentslastperm, npermvars) );

   for (k = 0; k < npermvars; ++k)
      componentslastperm[k] = -1;

   for (j = 0; j < ntwocycleperms; ++j)
   {
      int* perm;
      int firstcolor = -1;

      /* use given order of generators */
      perm = perms[components[componentbegins[compidx] + genorder[j]]];
      assert( perm != NULL );

      /* iteratively handle each swap of perm until an invalid one is found or all edges have been added */
      for (k = 0; k < npermvars; ++k)
      {
         int comp1;
         int comp2;
         int color1;
         int color2;
         int img;

         img = perm[k];
         assert( perm[img] == k );

         if ( img <= k )
            continue;

         comp1 = SCIPdisjointsetFind(vartocomponent, k);
         comp2 = SCIPdisjointsetFind(vartocomponent, img);

         if ( comp1 == comp2 )
         {
            /* another permutation has already merged these variables into one component; store its color */
            if ( firstcolor < 0 )
            {
               assert( SCIPdisjointsetFind(comptocolor, comp1) == SCIPdisjointsetFind(comptocolor, comp2) );
               firstcolor = SCIPdisjointsetFind(comptocolor, comp1);
            }
            componentslastperm[comp1] = j;
            continue;
         }

         /* if it is the second time that the component is used for this generator,
          * it is not guaranteed that the group acts like the symmetric group, so skip it
          */
         if ( componentslastperm[comp1] == j || componentslastperm[comp2] == j )
            break;

         color1 = SCIPdisjointsetFind(comptocolor, comp1);
         color2 = SCIPdisjointsetFind(comptocolor, comp2);

         /* a generator is not allowed to connect two components of the same color, since they depend on each other */
         if ( color1 == color2 )
            break;

         componentslastperm[comp1] = j;
         componentslastperm[comp2] = j;

         if ( firstcolor < 0 )
            firstcolor = color1;
      }

      /* if the generator is invalid, delete the newly added edges, go to next generator */
      if ( k < npermvars )
         continue;

      /* if the generator only acts on already existing components, we don't have to store it */
      if ( firstcolor == -1 )
         continue;

      /* check whether we need to resize */
      if ( *nusedperms >= usedpermssize )
      {
         int newsize = SCIPcalcMemGrowSize(scip, (*nusedperms) + 1);
         assert( newsize > usedpermssize );

         SCIP_CALL( SCIPreallocBufferArray(scip, usedperms, newsize) );

         usedpermssize = newsize;
      }

      (*usedperms)[*nusedperms] = components[componentbegins[compidx] + genorder[j]];
      ++(*nusedperms);
      permused[genorder[j]] = TRUE;

      /* if the generator can be added, update the datastructures for graph components and colors */
      for (k = 0; k < npermvars; ++k)
      {
         int comp1;
         int comp2;
         int color1;
         int color2;
         int img;

         img = perm[k];
         assert( perm[img] == k );

         if ( img <= k )
            continue;

         comp1 = SCIPdisjointsetFind(vartocomponent, k);
         comp2 = SCIPdisjointsetFind(vartocomponent, img);

         /* components and colors don't have to be updated if the components are the same */
         if ( comp1 == comp2 )
            continue;

         color1 = SCIPdisjointsetFind(comptocolor, comp1);
         color2 = SCIPdisjointsetFind(comptocolor, comp2);

         if ( color1 != color2 )
         {
            SCIPdisjointsetUnion(comptocolor, firstcolor, color1, TRUE);
            SCIPdisjointsetUnion(comptocolor, firstcolor, color2, TRUE);
         }

         SCIPdisjointsetUnion(vartocomponent, comp1, comp2, FALSE);

         assert( SCIPdisjointsetFind(vartocomponent, k) == SCIPdisjointsetFind(vartocomponent, img) );
         assert( SCIPdisjointsetFind(comptocolor, SCIPdisjointsetFind(vartocomponent, k)) == firstcolor );
         assert( SCIPdisjointsetFind(comptocolor, SCIPdisjointsetFind(vartocomponent, img)) == firstcolor );
      }
   }

   SCIP_CALL( SCIPallocBlockMemoryArray(scip, graphcomponents, npermvars) );
   SCIP_CALL( SCIPallocBufferArray(scip, &(graphcompvartype.components), npermvars) );
   SCIP_CALL( SCIPallocBufferArray(scip, &(graphcompvartype.colors), npermvars) );

   /*
    * At this point, we have built the colored graph. Now we transform the information in the
    * disjoint sets to the arrays graphcomponents, graphcompbegins, and compcolorbegins (see above).
    */

   /* build the struct graphcompvartype which is used to sort the graphcomponents array */
   for (j = 0; j < npermvars; ++j)
   {
      int comp;

      comp = SCIPdisjointsetFind(vartocomponent, j);

      graphcompvartype.components[j] = comp;
      graphcompvartype.colors[j] = SCIPdisjointsetFind(comptocolor, comp);

      (*graphcomponents)[j] = j;
   }

   /* sort graphcomponents first by color, then by component */
   SCIPsort(*graphcomponents, SYMsortGraphCompVars, (void*) &graphcompvartype, npermvars);

   *ngraphcomponents = SCIPdisjointsetGetComponentCount(vartocomponent);
   *ncompcolors = SCIPdisjointsetGetComponentCount(comptocolor);
   SCIP_CALL( SCIPallocBlockMemoryArray(scip, graphcompbegins, (*ngraphcomponents) + 1) );
   SCIP_CALL( SCIPallocBlockMemoryArray(scip, compcolorbegins, (*ncompcolors) + 1) );

   nextcolor = 1;
   nextcomp = 1;
   (*graphcompbegins)[0] = 0;
   (*compcolorbegins)[0] = 0;

   /* find the starting indices of new components and new colors */
   for (j = 1; j < npermvars; ++j)
   {
      int idx1;
      int idx2;

      idx1 = (*graphcomponents)[j];
      idx2 = (*graphcomponents)[j-1];

      assert( graphcompvartype.colors[idx1] >= graphcompvartype.colors[idx2] );

      if ( graphcompvartype.components[idx1] != graphcompvartype.components[idx2] )
      {
         (*graphcompbegins)[nextcomp] = j;

         if ( graphcompvartype.colors[idx1] > graphcompvartype.colors[idx2] )
         {
            (*compcolorbegins)[nextcolor] = nextcomp;
            ++nextcolor;
         }

         ++nextcomp;
      }
   }
   assert( nextcomp == *ngraphcomponents );
   assert( nextcolor == *ncompcolors );

   (*compcolorbegins)[nextcolor] = *ngraphcomponents;
   (*graphcompbegins)[nextcomp] = npermvars;

   SCIPfreeBufferArray(scip, &(graphcompvartype.colors));
   SCIPfreeBufferArray(scip, &(graphcompvartype.components));
   SCIPfreeBufferArray(scip, &componentslastperm);
   SCIPfreeDisjointset(scip, &comptocolor);
   SCIPfreeDisjointset(scip, &vartocomponent);

   return SCIP_OKAY;
}

/** adds an orbitope constraint for a suitable color of the subgroup graph */
static
SCIP_RETCODE addOrbitopeSubgroup(
   SCIP*                 scip,               /**< SCIP instance */
   SCIP_PROPDATA*        propdata,           /**< pointer to data of symmetry propagator */
   int*                  usedperms,          /**< array of the permutations that build the orbitope */
   int                   nusedperms,         /**< number of permutations in usedperms */
   int*                  compcolorbegins,    /**< array indicating where a new graphcolor begins */
   int*                  graphcompbegins,    /**< array indicating where a new graphcomponent begins */
   int*                  graphcomponents,    /**< array of all variable indices sorted by color and comp */
   int                   graphcoloridx,      /**< index of the graph color */
   int                   nrows,              /**< number of rows in the orbitope  */
   int                   ncols,              /**< number of columns in the orbitope  */
   int*                  firstvaridx,        /**< buffer to store the index of the largest variable (or NULL) */
   int*                  compidxfirstrow,    /**< buffer to store the comp index for the first row (or NULL) */
   int**                 lexorder,           /**< pointer to array storing lexicographic order defined by sub orbitopes */
   int*                  nvarslexorder,      /**< number of variables in lexicographic order */
   int*                  maxnvarslexorder,   /**< maximum number of variables in lexicographic order */
   SCIP_Bool             mayinteract,        /**< whether orbitope's symmetries might interact with other symmetries */
   SCIP_Bool*            success             /**< whether the orbitpe could be added */
   )
{  /*lint --e{571}*/
   char name[SCIP_MAXSTRLEN];
   SCIP_VAR*** orbitopevarmatrix;
   SCIP_Shortbool* activevars;
   int** orbitopevaridx;
   int* columnorder;
   int* nusedelems;
   SCIP_CONS* cons;
   SCIP_Bool isorbitope;
   SCIP_Bool infeasible = FALSE;
   int nactivevars = 0;
   int ngencols = 0;
   int k;

   assert( scip != NULL );
   assert( propdata != NULL );
   assert( usedperms != NULL );
   assert( compcolorbegins != NULL );
   assert( graphcompbegins != NULL );
   assert( graphcomponents != NULL );
   assert( nusedperms > 0 );
   assert( nrows > 0 );
   assert( ncols > 0 );
   assert( lexorder != NULL );
   assert( nvarslexorder != NULL );
   assert( maxnvarslexorder != NULL );

   *success = FALSE;

   /* create hashset to mark variables */
   SCIP_CALL( SCIPallocClearBufferArray(scip, &activevars, propdata->npermvars) );

   /* orbitope matrix for indices of variables in permvars array */
   SCIP_CALL( SCIPallocBufferArray(scip, &orbitopevaridx, nrows) );
   for (k = 0; k < nrows; ++k)
   {
      SCIP_CALL( SCIPallocBufferArray(scip, &orbitopevaridx[k], ncols) ); /*lint !e866*/
   }

   /* order of columns of orbitopevaridx */
   SCIP_CALL( SCIPallocBufferArray(scip, &columnorder, ncols) );
   for (k = 0; k < ncols; ++k)
      columnorder[k] = ncols + 1;

   /* count how often an element was used in the potential orbitope */
   SCIP_CALL( SCIPallocClearBufferArray(scip, &nusedelems, propdata->npermvars) );

   /* mark variables in this subgroup orbitope */
   for (k = compcolorbegins[graphcoloridx]; k < compcolorbegins[graphcoloridx+1]; ++k)
   {
      SCIP_VAR* firstvar;
      int compstart;
      int l;

      compstart = graphcompbegins[k];
      firstvar = propdata->permvars[graphcomponents[compstart]];

      if ( ! SCIPvarIsBinary(firstvar) )
         continue;

      for (l = 0; l < ncols; ++l)
      {
         int varidx;

         varidx = graphcomponents[compstart + l];
         assert( ! activevars[varidx] );

         activevars[varidx] = TRUE;
         ++nactivevars;
      }
   }
   assert( nactivevars == nrows * ncols );

   /* build the variable index matrix for the orbitope
    *
    * It is possible that we find an orbitope, but not using all possible columns. For example
    * (1,2), (2,3), (3,4), (3,5) defines the symmetric group on {1,2,3,4,5}, but the generators
    * we expect in our construction need shape (1,2), (2,3), (3,4), (4,5). For this reason,
    * we need to store how many columns have been generated.
    *
    * @todo ensure compatibility with more general generators
    */
   SCIP_CALL( checkTwoCyclePermsAreOrbitope(scip, propdata->permvars, propdata->npermvars,
         propdata->perms, usedperms, nrows, nusedperms, orbitopevaridx, columnorder,
         nusedelems, &ngencols, NULL, &isorbitope, activevars) );

   /* it might happen that we cannot detect the orbitope if it is generated by permutations with different
    *  number of 2-cycles.
    */
   if ( ! isorbitope )
   {
      SCIPfreeBufferArray(scip, &nusedelems);
      SCIPfreeBufferArray(scip, &columnorder);
      SCIPfreeBufferArray(scip, &orbitopevaridx);
      SCIPfreeBufferArray(scip, &activevars);

      return SCIP_OKAY;
   }

   /* There are three possibilities for the structure of columnorder:
    * 1)  [0, 1, -1, -1, ..., -1]
    * 2)  [0, 1, 1, 1, ..., 1]
    * 3)  [0, 1, -1, -1, ...., -1, 1, 1, ..., 1]
    *
    * The '1'-columns will be added to the matrix first and in the last 2
    * cases the method starts from the right. So to store the variable index
    * that will be in the upper-left corner, we need either the entryin the
    * second column (case 1) or the entry in the last column (cases 2 and 3).
    */
   if ( firstvaridx != NULL )
   {
      if ( columnorder[ngencols-1] > -1 )
         *firstvaridx = orbitopevaridx[0][ngencols-1];
      else
         *firstvaridx = orbitopevaridx[0][1];
   }

   /* find corresponding graphcomponent of first variable (needed for weak sbcs) */
   if ( compidxfirstrow != NULL && firstvaridx != NULL )
   {
      *compidxfirstrow = -1;

      for (k = compcolorbegins[graphcoloridx]; k < compcolorbegins[graphcoloridx+1] && (*compidxfirstrow) < 0; ++k)
      {
         SCIP_VAR* firstvar;
         int compstart;
         int l;

         compstart = graphcompbegins[k];
         firstvar = propdata->permvars[graphcomponents[compstart]];

         if ( ! SCIPvarIsBinary(firstvar) )
            continue;

         /* iterate over all columns (elements in orbit), because we cannot see from ngencols which columns
          * have been left out
          */
         for (l = 0; l < ncols; ++l)
         {
            if ( graphcomponents[compstart + l] == *firstvaridx )
            {
               *compidxfirstrow = k;
               break;
            }
         }
      }
      assert( *compidxfirstrow > -1 );
   }

   /* prepare orbitope variable matrix */
   SCIP_CALL( SCIPallocBufferArray(scip, &orbitopevarmatrix, nrows) );
   for (k = 0; k < nrows; ++k)
   {
      SCIP_CALL( SCIPallocBufferArray(scip, &orbitopevarmatrix[k], ngencols) );
   }

   /* build the matrix containing the actual variables of the orbitope */
   SCIP_CALL( SCIPgenerateOrbitopeVarsMatrix(scip, &orbitopevarmatrix, nrows, ngencols,
         propdata->permvars, propdata->npermvars, orbitopevaridx, columnorder,
         nusedelems, NULL, &infeasible, TRUE, lexorder, nvarslexorder, maxnvarslexorder) );

   assert( ! infeasible );
   assert( firstvaridx == NULL || propdata->permvars[*firstvaridx] == orbitopevarmatrix[0][0] );

   (void) SCIPsnprintf(name, SCIP_MAXSTRLEN, "suborbitope_%d_%d", graphcoloridx, propdata->norbitopes);

   SCIP_CALL( SCIPcreateConsOrbitope(scip, &cons, name, orbitopevarmatrix,
         SCIP_ORBITOPETYPE_FULL, nrows, ngencols, FALSE, mayinteract, FALSE, FALSE, propdata->conssaddlp,
         TRUE, FALSE, TRUE, TRUE, FALSE, FALSE, FALSE, FALSE, FALSE) );

   SCIP_CALL( SCIPaddCons(scip, cons) );
   *success = TRUE;

   /* do not release constraint here - will be done later */
   propdata->genorbconss[propdata->ngenorbconss++] = cons;
   ++propdata->norbitopes;

   for (k = nrows - 1; k >= 0; --k)
      SCIPfreeBufferArray(scip, &orbitopevarmatrix[k]);
   SCIPfreeBufferArray(scip, &orbitopevarmatrix);
   SCIPfreeBufferArray(scip, &nusedelems);
   SCIPfreeBufferArray(scip, &columnorder);
   for (k = nrows - 1; k >= 0; --k)
      SCIPfreeBufferArray(scip, &orbitopevaridx[k]);
   SCIPfreeBufferArray(scip, &orbitopevaridx);
   SCIPfreeBufferArray(scip, &activevars);

   return SCIP_OKAY;
}

/** adds strong SBCs for a suitable color of the subgroup graph */
static
SCIP_RETCODE addStrongSBCsSubgroup(
   SCIP*                 scip,               /**< SCIP instance */
   SCIP_PROPDATA*        propdata,           /**< pointer to data of symmetry propagator */
   int*                  graphcompbegins,    /**< array indicating where a new graphcomponent begins */
   int*                  graphcomponents,    /**< array of all variable indices sorted by color and comp */
   int                   graphcompidx,       /**< index of the graph component */
   SCIP_Bool             storelexorder,      /**< whether the lexicographic order induced by the orbitope shall be stored */
   int**                 lexorder,           /**< pointer to array storing lexicographic order defined by sub orbitopes */
   int*                  nvarsorder,         /**< number of variables in lexicographic order */
   int*                  maxnvarsorder       /**< maximum number of variables in lexicographic order */
   )
{
   int k;

   assert( scip != NULL );
   assert( propdata != NULL );
   assert( graphcompbegins != NULL );
   assert( graphcomponents != NULL );
   assert( graphcompidx >= 0 );
   assert( ! storelexorder || lexorder != NULL );
   assert( ! storelexorder || nvarsorder != NULL );
   assert( ! storelexorder || maxnvarsorder != NULL );

   /* possibly store lexicographic order defined by strong SBCs */
   if ( storelexorder )
   {
      if ( *maxnvarsorder == 0 )
      {
         *maxnvarsorder = graphcompbegins[graphcompidx + 1] - graphcompbegins[graphcompidx + 1];
         *nvarsorder = 0;

         SCIP_CALL( SCIPallocBlockMemoryArray(scip, lexorder, *maxnvarsorder) );
      }
      else
      {
         assert( *nvarsorder == *maxnvarsorder );

         *maxnvarsorder += graphcompbegins[graphcompidx + 1] - graphcompbegins[graphcompidx + 1];

         SCIP_CALL( SCIPreallocBlockMemoryArray(scip, lexorder, *nvarsorder, *maxnvarsorder) );
      }

      (*lexorder)[*nvarsorder++] = graphcomponents[graphcompbegins[graphcompidx]];
   }

   /* add strong SBCs (lex-max order) for chosen graph component */
   for (k = graphcompbegins[graphcompidx]+1; k < graphcompbegins[graphcompidx+1]; ++k)
   {
      char name[SCIP_MAXSTRLEN];
      SCIP_CONS* cons;
      SCIP_VAR* vars[2];
      SCIP_Real vals[2] = {1, -1};

      vars[0] = propdata->permvars[graphcomponents[k-1]];
      vars[1] = propdata->permvars[graphcomponents[k]];

      if ( storelexorder )
         (*lexorder)[*nvarsorder++] = graphcomponents[k];

      (void) SCIPsnprintf(name, SCIP_MAXSTRLEN, "strong_sbcs_%s_%s", SCIPvarGetName(vars[0]), SCIPvarGetName(vars[1]));

      SCIP_CALL( SCIPcreateConsLinear(scip, &cons, name, 2, vars, vals, 0.0,
            SCIPinfinity(scip), propdata->conssaddlp, propdata->conssaddlp, TRUE,
            FALSE, TRUE, FALSE, FALSE, FALSE, FALSE, FALSE) );

      SCIP_CALL( SCIPaddCons(scip, cons) );

#ifdef SCIP_MORE_DEBUG
      SCIP_CALL( SCIPprintCons(scip, cons, NULL) );
      SCIPinfoMessage(scip, NULL, "\n");
#endif

      /* check whether we need to resize */
      if ( propdata->ngenlinconss >= propdata->genlinconsssize )
      {
         int newsize;

         newsize = SCIPcalcMemGrowSize(scip, propdata->ngenlinconss + 1);
         assert( newsize > propdata->ngenlinconss );

         SCIP_CALL( SCIPreallocBlockMemoryArray(scip, &propdata->genlinconss, propdata->genlinconsssize, newsize) );

         propdata->genlinconsssize = newsize;
      }

      propdata->genlinconss[propdata->ngenlinconss] = cons;
      ++propdata->ngenlinconss;
   }

   return SCIP_OKAY;
}

/** adds weak SBCs for a suitable color of the subgroup graph */
static
SCIP_RETCODE addWeakSBCsSubgroup(
   SCIP*                 scip,               /**< SCIP instance */
   SCIP_PROPDATA*        propdata,           /**< pointer to data of symmetry propagator */
   int*                  compcolorbegins,    /**< array indicating where a new graphcolor begins */
   int*                  graphcompbegins,    /**< array indicating where a new graphcomponent begins */
   int*                  graphcomponents,    /**< array of all variable indices sorted by color and comp */
   int                   ncompcolors,        /**< number of colors in the graph  */
   int*                  chosencomppercolor, /**< array indicating which comp was handled per color */
   int*                  firstvaridxpercolor,/**< array indicating the largest variable per color */
   int                   symgrpcompidx,      /**< index of the component of the symmetry group */
   int*                  naddedconss,        /**< buffer to store the number of added constraints */
   SCIP_Bool             storelexorder,      /**< whether the lexicographic order induced by the orbitope shall be stored */
   int**                 lexorder,           /**< pointer to array storing lexicographic order defined by sub orbitopes */
   int*                  nvarsorder,         /**< number of variables in lexicographic order */
   int*                  maxnvarsorder       /**< maximum number of variables in lexicographic order */
   )
{  /*lint --e{571}*/
   SCIP_Shortbool* usedvars;
   SCIP_VAR* vars[2];
   SCIP_Real vals[2] = {1, -1};
   SCIP_Shortbool* varfound;
   int* orbit[2];
   int orbitsize[2] = {1, 1};
   int activeorb = 0;
   int chosencolor = -1;
   int j;

   assert( scip != NULL );
   assert( propdata != NULL );
   assert( compcolorbegins != NULL );
   assert( graphcompbegins != NULL );
   assert( graphcomponents != NULL );
   assert( firstvaridxpercolor != NULL );
   assert( chosencomppercolor != NULL );
   assert( naddedconss != NULL );
   assert( symgrpcompidx >= 0 );
   assert( symgrpcompidx < propdata->ncomponents );
   assert( ! storelexorder || lexorder != NULL );
   assert( ! storelexorder || nvarsorder != NULL );
   assert( ! storelexorder || maxnvarsorder != NULL );

   *naddedconss = 0;

   SCIP_CALL( SCIPallocCleanBufferArray(scip, &usedvars, propdata->npermvars) );
   SCIP_CALL( SCIPallocClearBufferArray(scip, &varfound, propdata->npermvars) );
   SCIP_CALL( SCIPallocBufferArray(scip, &orbit[0], propdata->npermvars) );
   SCIP_CALL( SCIPallocBufferArray(scip, &orbit[1], propdata->npermvars) );

   /* We will store the newest and the largest orbit and activeorb will be used to mark at which entry of the array
    * orbit the newly computed one will be stored. */
   for (j = 0; j < ncompcolors; ++j)
   {
      int graphcomp;
      int graphcompsize;
      int k;

      /* skip color for which we did not add anything */
      if ( chosencomppercolor[j] < 0 )
         continue;

      graphcomp = chosencomppercolor[j];
      graphcompsize = graphcompbegins[graphcomp+1] - graphcompbegins[graphcomp];

      /* if the first variable was already contained in another orbit or if there are no variables left anyway, skip the
       * component */
      if ( varfound[ firstvaridxpercolor[j]] || graphcompsize == propdata->npermvars )
         continue;

      /* mark all variables that have been used in strong SBCs */
      for (k = graphcompbegins[graphcomp]; k < graphcompbegins[graphcomp+1]; ++k)
      {
         assert( 0 <= graphcomponents[k] && graphcomponents[k] < propdata->npermvars );

         usedvars[graphcomponents[k]] = TRUE;
      }

      SCIP_CALL( SCIPcomputeOrbitVar(scip, propdata->npermvars, propdata->perms,
            propdata->permstrans, propdata->components, propdata->componentbegins,
            usedvars, varfound, firstvaridxpercolor[j],symgrpcompidx,
            orbit[activeorb], &orbitsize[activeorb]) );

      assert( orbit[activeorb][0] ==  firstvaridxpercolor[j] );

      if ( orbitsize[activeorb] > orbitsize[1 - activeorb] ) /*lint !e514*/
      {
         /* if the new orbit is larger then the old largest one, flip activeorb */
         activeorb = 1 - activeorb;
         chosencolor = j;
      }

      /* reset array */
      for (k = graphcompbegins[graphcomp]; k < graphcompbegins[graphcomp+1]; ++k)
         usedvars[graphcomponents[k]] = FALSE;
   }

   /* check if we have found at least one non-empty orbit */
   if ( chosencolor > -1 )
   {
      /* flip activeorb again to avoid confusion, it is then at the largest orbit */
      activeorb = 1 - activeorb;

      assert( orbit[activeorb][0] == firstvaridxpercolor[chosencolor] );
      vars[0] = propdata->permvars[orbit[activeorb][0]];

      assert( chosencolor > -1 );
      SCIPdebugMsg(scip, "    adding %d weak sbcs for enclosing orbit of color %d.\n", orbitsize[activeorb]-1, chosencolor);

      *naddedconss = orbitsize[activeorb] - 1;

      /* add weak SBCs for rest of enclosing orbit */
      for (j = 1; j < orbitsize[activeorb]; ++j)
      {
         SCIP_CONS* cons;
         char name[SCIP_MAXSTRLEN];

         vars[1] = propdata->permvars[orbit[activeorb][j]];

         (void) SCIPsnprintf(name, SCIP_MAXSTRLEN, "weak_sbcs_%d_%s_%s", symgrpcompidx, SCIPvarGetName(vars[0]), SCIPvarGetName(vars[1]));

         SCIP_CALL( SCIPcreateConsLinear(scip, &cons, name, 2, vars, vals, 0.0,
               SCIPinfinity(scip), propdata->conssaddlp, propdata->conssaddlp, TRUE,
               FALSE, TRUE, FALSE, FALSE, FALSE, FALSE, FALSE) );

         SCIP_CALL( SCIPaddCons(scip, cons) );

#ifdef SCIP_MORE_DEBUG
         SCIP_CALL( SCIPprintCons(scip, cons, NULL) );
         SCIPinfoMessage(scip, NULL, "\n");
#endif

         /* check whether we need to resize */
         if ( propdata->ngenlinconss >= propdata->genlinconsssize )
         {
            int newsize;

            newsize = SCIPcalcMemGrowSize(scip, propdata->ngenlinconss + 1);
            assert( newsize > propdata->ngenlinconss );

            SCIP_CALL( SCIPreallocBlockMemoryArray(scip, &propdata->genlinconss, propdata->genlinconsssize, newsize) );

            propdata->genlinconsssize = newsize;
         }

         propdata->genlinconss[propdata->ngenlinconss] = cons;
         ++propdata->ngenlinconss;
      }

      /* possibly store lexicographic order defined by weak SBCs */
      if ( storelexorder )
      {
         if ( *maxnvarsorder == 0 )
         {
            *maxnvarsorder = 1;
            *nvarsorder = 0;

            SCIP_CALL( SCIPallocBlockMemoryArray(scip, lexorder, *maxnvarsorder) );
            (*lexorder)[(*nvarsorder)++] = orbit[activeorb][0];
         }
         else
         {
            assert( *nvarsorder == *maxnvarsorder );

            ++(*maxnvarsorder);

            SCIP_CALL( SCIPreallocBlockMemoryArray(scip, lexorder, *nvarsorder, *maxnvarsorder) );

            /* the leader of the weak inequalities has to be the first element in the lexicographic order */
            (*lexorder)[(*nvarsorder)++] = (*lexorder)[0];
            (*lexorder)[0] = orbit[activeorb][0];
         }
      }
   }
   else
      SCIPdebugMsg(scip, "  no further weak sbcs are valid\n");

   SCIPfreeBufferArray(scip, &orbit[1]);
   SCIPfreeBufferArray(scip, &orbit[0]);
   SCIPfreeBufferArray(scip, &varfound);
   SCIPfreeCleanBufferArray(scip, &usedvars);

   return SCIP_OKAY;
}


/** temporarily adapt symmetry data to new variable order given by Schreier Sims */
static
SCIP_RETCODE adaptSymmetryDataSST(
   SCIP*                 scip,               /**< SCIP instance */
   int**                 origperms,          /**< permutation matrix w.r.t. original variable ordering */
   int**                 modifiedperms,      /**< memory for permutation matrix w.r.t. new variable ordering */
   int                   nperms,             /**< number of permutations */
   SCIP_VAR**            origpermvars,       /**< array of permutation vars w.r.t. original variable ordering */
   SCIP_VAR**            modifiedpermvars,   /**< memory for array of permutation vars w.r.t. new variable ordering */
   int                   npermvars,          /**< length or modifiedpermvars array */
   int*                  leaders,            /**< leaders of Schreier Sims constraints */
   int                   nleaders            /**< number of leaders */
   )
{
   int* permvaridx;
   int* posinpermvar;
   int leader;
   int curposleader;
   int varidx;
   int lidx;
   int i;
   int l;
   int p;

   assert( scip != NULL );
   assert( origperms != NULL );
   assert( modifiedperms != NULL );
   assert( nperms > 0 );
   assert( origpermvars != NULL );
   assert( modifiedpermvars != NULL );
   assert( npermvars > 0 );
   assert( leaders != NULL );
   assert( nleaders > 0 );

   /* initialize map from position in lexicographic order to index of original permvar */
   SCIP_CALL( SCIPallocBufferArray(scip, &permvaridx, npermvars) );
   for (i = 0; i < npermvars; ++i)
      permvaridx[i] = i;

   /* initialize map from permvaridx to its current position in the reordered permvars array */
   SCIP_CALL( SCIPallocBufferArray(scip, &posinpermvar, npermvars) );
   for (i = 0; i < npermvars; ++i)
      posinpermvar[i] = i;

   /* Iterate over leaders and put the l-th leader to the l-th position of the lexicographic order.
    * We do this by swapping the l-th leader with the element at position l of the current permvars array. */
   for (l = 0; l < nleaders; ++l)
   {
      leader = leaders[l];
      curposleader = posinpermvar[leader];
      varidx = permvaridx[curposleader];
      lidx = permvaridx[l];

      /* swap the permvar at position l with the l-th leader */
      permvaridx[curposleader] = lidx;
      permvaridx[l] = varidx;

      /* update the position map */
      posinpermvar[lidx] = curposleader;
      posinpermvar[leader] = l;
   }

   /* update the permvars array to new variable order */
   for (i = 0; i < npermvars; ++i)
      modifiedpermvars[i] = origpermvars[permvaridx[i]];

   /* update the permutation to the new variable order */
   for (p = 0; p < nperms; ++p)
   {
      for (i = 0; i < npermvars; ++i)
         modifiedperms[p][i] = posinpermvar[origperms[p][permvaridx[i]]];
   }

   SCIPfreeBufferArray(scip, &permvaridx);
   SCIPfreeBufferArray(scip, &posinpermvar);

   return SCIP_OKAY;
}


/* returns the number of found orbitopes with at least three columns per graph component or 0
 * if the found orbitopes do not satisfy certain criteria for being used
 */
static
int getNOrbitopesInComp(
   SCIP_VAR**            permvars,           /**< array of variables affected by symmetry */
   int*                  graphcomponents,    /**< array of graph components */
   int*                  graphcompbegins,    /**< array indicating starting position of graph components */
   int*                  compcolorbegins,    /**< array indicating starting positions of potential orbitopes */
   int                   ncompcolors,        /**< number of components encoded in compcolorbegins */
   int                   symcompsize         /**< size of symmetry component for that we detect suborbitopes */
   )
{
   SCIP_Bool oneorbitopecriterion = FALSE;
   SCIP_Bool multorbitopecriterion = FALSE;
   int norbitopes = 0;
   int j;

   assert( graphcompbegins != NULL );
   assert( compcolorbegins != NULL );
   assert( ncompcolors >= 0 );
   assert( symcompsize > 0 );

   for (j = 0; j < ncompcolors; ++j)
   {
      SCIP_VAR* firstvar;
      int largestcompsize = 0;
      int nbinrows= 0;
      int k;

      /* skip trivial components */
      if ( graphcompbegins[compcolorbegins[j+1]] - graphcompbegins[compcolorbegins[j]] < 2 )
         continue;

      /* check whether components of this color build an orbitope (with > 2 columns) */
      for (k = compcolorbegins[j]; k < compcolorbegins[j+1]; ++k)
      {
         int compsize;

         compsize = graphcompbegins[k+1] - graphcompbegins[k];

         /* the first component that we are looking at for this color */
         if ( largestcompsize < 1 )
         {
            if ( compsize < 3 )
               break;

            largestcompsize = compsize;
         }
         else if ( compsize != largestcompsize )
            break;

         firstvar = permvars[graphcomponents[graphcompbegins[k]]];

         /* count number of binary orbits (comps) */
         if ( SCIPvarIsBinary(firstvar) )
            ++nbinrows;
      }

      /* we have found an orbitope */
      if ( k == compcolorbegins[j+1] )
      {
         SCIP_Real threshold;
         int ncols;

         ++norbitopes;
         ncols = graphcompbegins[compcolorbegins[j] + 1] - graphcompbegins[compcolorbegins[j]];

         threshold = 0.7 * (SCIP_Real) symcompsize;

         /* check whether criteria for adding orbitopes are satisfied */
         if ( nbinrows <= 2 * ncols || (nbinrows <= 8 * ncols && nbinrows < 100) )
            multorbitopecriterion = TRUE;
         else if ( nbinrows <= 3 * ncols || (SCIP_Real) nbinrows * ncols >= threshold )
            oneorbitopecriterion = TRUE;
      }
   }

   if ( (norbitopes == 1 && oneorbitopecriterion) || (norbitopes >= 2 && multorbitopecriterion) )
      return norbitopes;

   return 0;
}


/** checks whether subgroups of the components are symmetric groups and adds SBCs for them */
static
SCIP_RETCODE detectAndHandleSubgroups(
   SCIP*                 scip,               /**< SCIP instance */
   SCIP_PROPDATA*        propdata            /**< pointer to data of symmetry propagator */
   )
{
   int* genorder;
   int i;
#ifdef SCIP_DEBUG
   int norbitopes = 0;
   int nstrongsbcs = 0;
   int nweaksbcs = 0;
#endif
   int** modifiedperms;
   SCIP_VAR** modifiedpermvars;
   int* nvarsincomponent;

   assert( scip != NULL );
   assert( propdata != NULL );
   assert( propdata->computedsymmetry );
   assert( propdata->components != NULL );
   assert( propdata->componentbegins != NULL );
   assert( propdata->ncomponents > 0 );
   assert( propdata->nperms >= 0 );

   /* exit if no symmetry is present */
   if ( propdata->nperms == 0 )
      return SCIP_OKAY;

   /* exit if instance is too large */
   if ( SCIPgetNConss(scip) > propdata->maxnconsssubgroup )
      return SCIP_OKAY;

   assert( propdata->nperms > 0 );
   assert( propdata->perms != NULL );
   assert( propdata->npermvars > 0 );
   assert( propdata->permvars != NULL );

   /* create array for permutation order */
   SCIP_CALL( SCIPallocBufferArray(scip, &genorder, propdata->nperms) );

   /* create arrays for modified permutations in case we adapt the lexicographic order because of suborbitopes */
   SCIP_CALL( SCIPallocBufferArray(scip, &modifiedperms, propdata->nperms) );
   for (i = 0; i < propdata->nperms; ++i)
   {
      SCIP_CALL( SCIPallocBufferArray(scip, &modifiedperms[i], propdata->npermvars) );
   }
   SCIP_CALL( SCIPallocBufferArray(scip, &modifiedpermvars, propdata->npermvars) );

   SCIP_CALL( SCIPallocClearBufferArray(scip, &nvarsincomponent, propdata->npermvars) );
   for (i = 0; i < propdata->npermvars; ++i)
   {
      if ( propdata->vartocomponent[i] >= 0 )
         ++nvarsincomponent[propdata->vartocomponent[i]];
   }

   SCIPdebugMsg(scip, "starting subgroup detection routine for %d components\n", propdata->ncomponents);

   /* iterate over components */
   for (i = 0; i < propdata->ncomponents; ++i)
   {
      int* graphcomponents;
      int* graphcompbegins;
      int* compcolorbegins;
      int* chosencomppercolor = NULL;
      int* firstvaridxpercolor = NULL;
      int* usedperms;
      int usedpermssize;
      int ngraphcomponents;
      int ncompcolors;
      int ntwocycleperms;
      int npermsincomp;
      int nusedperms;
      int ntrivialcolors = 0;
      int j;
      int* lexorder = NULL;
      int nvarslexorder = 0;
      int maxnvarslexorder = 0;
      SCIP_Shortbool* permused;
      SCIP_Bool allpermsused = FALSE;
      SCIP_Bool handlednonbinarysymmetry = FALSE;
      int norbitopesincomp;

      /* if component is blocked, skip it */
      if ( propdata->componentblocked[i] )
      {
         SCIPdebugMsg(scip, "component %d has already been handled and will be skipped\n", i);
         continue;
      }

      npermsincomp = propdata->componentbegins[i + 1] - propdata->componentbegins[i];

      /* set the first npermsincomp entries of genorder; the others are not used for this component */
      for (j = 0; j < npermsincomp; ++j)
         genorder[j] = j;

      SCIP_CALL( chooseOrderOfGenerators(scip, propdata, i, &genorder, &ntwocycleperms) );

      assert( ntwocycleperms >= 0 );
      assert( ntwocycleperms <= npermsincomp );

      SCIPdebugMsg(scip, "component %d has %d permutations consisting of 2-cycles\n", i, ntwocycleperms);

#ifdef SCIP_MORE_DEBUG
      SCIP_Bool* used;
      int perm;
      int p;
      int k;

      SCIP_CALL( SCIPallocBufferArray(scip, &used, propdata->npermvars) );
      for (p = propdata->componentbegins[i]; p < propdata->componentbegins[i+1]; ++p)
      {
         perm = propdata->components[p];

         for (k = 0; k < propdata->npermvars; ++k)
            used[k] = FALSE;

         SCIPverbMessage(scip, SCIP_VERBLEVEL_HIGH, NULL, "permutation %d\n", perm);

         for (k = 0; k < propdata->npermvars; ++k)
         {
            if ( used[k] )
               continue;

            j = propdata->perms[perm][k];

            if ( k == j )
               continue;

            SCIPverbMessage(scip, SCIP_VERBLEVEL_HIGH, NULL, "(%s,", SCIPvarGetName(propdata->permvars[k]));
            used[k] = TRUE;
            while (j != k)
            {
               SCIPverbMessage(scip, SCIP_VERBLEVEL_HIGH, NULL, "%s,", SCIPvarGetName(propdata->permvars[j]));
               used[j] = TRUE;

               j = propdata->perms[perm][j];
            }
            SCIPverbMessage(scip, SCIP_VERBLEVEL_HIGH, NULL, ")");
         }
         SCIPverbMessage(scip, SCIP_VERBLEVEL_HIGH, NULL, "\n");
      }

      SCIPfreeBufferArray(scip, &used);
#endif

      if ( ntwocycleperms < 2 )
      {
         SCIPdebugMsg(scip, "  --> skip\n");
         continue;
      }

      usedpermssize = ntwocycleperms / 2;
      SCIP_CALL( SCIPallocBufferArray(scip, &usedperms, usedpermssize) );
      SCIP_CALL( SCIPallocClearBufferArray(scip, &permused, npermsincomp) );

      SCIP_CALL( buildSubgroupGraph(scip, propdata, genorder, ntwocycleperms, i,
            &graphcomponents, &graphcompbegins, &compcolorbegins, &ngraphcomponents,
            &ncompcolors, &usedperms, &nusedperms, usedpermssize, permused) );

      SCIPdebugMsg(scip, "  created subgroup detection graph using %d of the permutations\n", nusedperms);

      if ( nusedperms == npermsincomp )
         allpermsused = TRUE;

      assert( graphcomponents != NULL );
      assert( graphcompbegins != NULL );
      assert( compcolorbegins != NULL );
      assert( ngraphcomponents > 0 );
      assert( ncompcolors > 0 );
      assert( nusedperms <= ntwocycleperms );
      assert( ncompcolors < propdata->npermvars );

      if ( nusedperms == 0 )
      {
         SCIPdebugMsg(scip, "  -> skipping component, since less no permutation was used\n");

         SCIPfreeBufferArray(scip, &permused);
         SCIPfreeBufferArray(scip, &usedperms);

         continue;
      }

      SCIPdebugMsg(scip, "  number of different colors in the graph: %d\n", ncompcolors);

      if ( propdata->addstrongsbcs || propdata->addweaksbcs )
      {
         SCIP_CALL( SCIPallocBufferArray(scip, &chosencomppercolor, ncompcolors) );
         SCIP_CALL( SCIPallocBufferArray(scip, &firstvaridxpercolor, ncompcolors) );
      }

      norbitopesincomp = getNOrbitopesInComp(propdata->permvars, graphcomponents, graphcompbegins, compcolorbegins,
         ncompcolors, nvarsincomponent[i]);

      /* if there is just one orbitope satisfying the requirements, handle the full component by symresacks */
      if ( norbitopesincomp == 1 )
      {
         int k;

         for (k = 0; k < npermsincomp; ++k)
         {
            SCIP_CONS* cons;
            char name[SCIP_MAXSTRLEN];

            (void) SCIPsnprintf(name, SCIP_MAXSTRLEN, "symresack_comp%d_perm%d", i, k);

            SCIP_CALL( SCIPcreateSymbreakCons(scip, &cons, name, propdata->perms[propdata->components[propdata->componentbegins[i] + k]],
                  propdata->permvars, propdata->npermvars, FALSE,
                  propdata->conssaddlp, TRUE, FALSE, TRUE, TRUE, FALSE, FALSE, FALSE, FALSE, FALSE) );
            SCIP_CALL( SCIPaddCons(scip, cons));

            /* do not release constraint here - will be done later */
            propdata->genorbconss[propdata->ngenorbconss++] = cons;
            ++propdata->nsymresacks;

            if ( ! propdata->componentblocked[i] )
            {
               propdata->componentblocked[i] |= SYM_HANDLETYPE_SYMBREAK;
               ++propdata->ncompblocked;
            }

            SCIPdebugMsg(scip, "  add symresack for permutation %d of component %d\n", k, i);
         }

         goto FREELOOPMEMORY;
      }

      for (j = 0; j < ncompcolors; ++j)
      {
         int nbinarycomps = 0;
         int largestcolorcomp = -1;
         int largestcompsize = 0;
         int k;
         SCIP_Bool isorbitope = TRUE;
         SCIP_Bool orbitopeadded = FALSE;
         SCIP_Bool useorbitope;
#ifdef SCIP_DEBUG
         SCIP_Bool binaffected = FALSE;
         SCIP_Bool intaffected = FALSE;
         SCIP_Bool contaffected = FALSE;
#endif

         /* skip trivial components */
         if ( graphcompbegins[compcolorbegins[j+1]] - graphcompbegins[compcolorbegins[j]] < 2 )
         {
            if( chosencomppercolor != NULL )
               chosencomppercolor[j] = -1;

            ++ntrivialcolors;
            continue;
         }

         SCIPdebugMsg(scip, "    color %d has %d components with overall %d variables\n", j, compcolorbegins[j+1] - compcolorbegins[j],
            graphcompbegins[compcolorbegins[j+1]] - graphcompbegins[compcolorbegins[j]]);

         /* check whether components of this color might build an orbitope (with > 2 columns) */
         for (k = compcolorbegins[j]; k < compcolorbegins[j+1]; ++k)
         {
            SCIP_VAR* firstvar;
            int compsize;

            compsize = graphcompbegins[k+1] - graphcompbegins[k];

            /* the first component that we are looking at for this color */
            if ( largestcompsize < 1 )
            {
               if ( compsize < 3 )
               {
                  isorbitope = FALSE;
                  break;
               }

               largestcompsize = compsize;
               largestcolorcomp = k;
            }
            else if ( compsize != largestcompsize )
            {
               /* variable orbits (compsize) have not the same size, cannot define orbitope */
               isorbitope = FALSE;
               break;
            }

            firstvar = propdata->permvars[graphcomponents[graphcompbegins[k]]];

            /* count number of binary orbits (comps) */
            if ( SCIPvarIsBinary(firstvar) )
               ++nbinarycomps;
         }

#ifdef SCIP_DEBUG
         for (k = compcolorbegins[j]; k < compcolorbegins[j+1]; ++k)
         {
            SCIP_VAR* firstvar;

            firstvar = propdata->permvars[graphcomponents[graphcompbegins[k]]];

            if ( SCIPvarIsBinary(firstvar) )
               binaffected = TRUE;
            else if (SCIPvarIsIntegral(firstvar) )
               intaffected = TRUE;
            else
               contaffected = TRUE;
         }

         SCIPdebugMsg(scip, "      affected types (bin,int,cont): (%d,%d,%d)\n", binaffected, intaffected, contaffected);
#endif

         /* only use the orbitope if there are binary rows */
         useorbitope = FALSE;
         if ( norbitopesincomp > 0 && nbinarycomps > 0 )
            useorbitope = TRUE;

         if ( isorbitope && useorbitope )
         {
            int* firstvaridx;
            int* chosencomp;

            SCIPdebugMsg(scip, "      detected an orbitope with %d rows and %d columns\n", nbinarycomps, largestcompsize);

            assert( nbinarycomps > 0 );
            assert( largestcompsize > 2 );

            firstvaridx = propdata->addweaksbcs ? &(firstvaridxpercolor[j]) : NULL; /*lint !e613*/
            chosencomp = propdata->addweaksbcs ? &(chosencomppercolor[j]) : NULL; /*lint !e613*/

            assert( firstvaridxpercolor == NULL || firstvaridxpercolor[j] >= 0 );
            assert( firstvaridxpercolor == NULL || firstvaridxpercolor[j] < propdata->npermvars );

            /* add the orbitope constraint for this color
             *
             * It might happen that we cannot generate the orbitope matrix if the orbitope is not generated by permutations
             * all having the same number of 2-cycles, e.g., the orbitope generated by (1,2)(4,5), (2,3), (5,6).
             */
            SCIP_CALL( addOrbitopeSubgroup(scip, propdata, usedperms, nusedperms, compcolorbegins,
                  graphcompbegins, graphcomponents, j, nbinarycomps, largestcompsize, firstvaridx, chosencomp,
                  &lexorder, &nvarslexorder, &maxnvarslexorder, allpermsused, &orbitopeadded) );

            if ( orbitopeadded )
            {
               if ( ! propdata->componentblocked[i] )
               {
                  propdata->componentblocked[i] |= SYM_HANDLETYPE_SYMBREAK;
                  ++propdata->ncompblocked;
               }

#ifdef SCIP_DEBUG
               ++norbitopes;
#endif
            }
         }

         /* if no (useable) orbitope was found, possibly add strong SBCs */
         if ( propdata->addstrongsbcs && ! orbitopeadded )
         {
            assert( largestcolorcomp >= 0 );
            assert( largestcolorcomp < ngraphcomponents );
            assert( largestcompsize > 0 );

            if( propdata->addweaksbcs )
            {
               assert( chosencomppercolor != NULL );
               assert( firstvaridxpercolor != NULL );

               chosencomppercolor[j] = largestcolorcomp;
               firstvaridxpercolor[j] = graphcomponents[graphcompbegins[largestcolorcomp]];
            }

            SCIPdebugMsg(scip, "      choosing component %d with %d variables and adding strong SBCs\n",
               largestcolorcomp, graphcompbegins[largestcolorcomp+1] - graphcompbegins[largestcolorcomp]);

            /* add the strong SBCs for the corresponding component */
            SCIP_CALL( addStrongSBCsSubgroup(scip, propdata, graphcompbegins, graphcomponents, largestcolorcomp,
                  propdata->addsymresacks, &lexorder, &nvarslexorder, &maxnvarslexorder) );

            /* store whether symmetries on non-binary symmetries have been handled */
            if ( ! SCIPvarIsBinary(propdata->permvars[graphcomponents[graphcompbegins[largestcolorcomp]]]) )
               handlednonbinarysymmetry = TRUE;

            if ( ! propdata->componentblocked[i] )
            {
               propdata->componentblocked[i] |= SYM_HANDLETYPE_SYMBREAK;
               ++propdata->ncompblocked;
            }

#ifdef SCIP_DEBUG
            nstrongsbcs += graphcompbegins[largestcolorcomp+1] - graphcompbegins[largestcolorcomp] - 1;
#endif
         }
         else if ( ! orbitopeadded )
         {
            SCIPdebugMsg(scip, "      no useable orbitope found and no SBCs added\n");

            /* mark the color as not handled */
            if ( propdata->addweaksbcs )
            {
               assert( chosencomppercolor != NULL );
               chosencomppercolor[j] = -1; /*lint !e613*/
            }
         }
      }

      SCIPdebugMsg(scip, "    skipped %d trivial colors\n", ntrivialcolors);

      /* possibly add weak SBCs for enclosing orbit of first component */
      if ( propdata->addweaksbcs && propdata->componentblocked[i] && nusedperms < npermsincomp )
      {
         int naddedconss;

         assert( firstvaridxpercolor != NULL );
         assert( chosencomppercolor != NULL );

         SCIP_CALL( addWeakSBCsSubgroup(scip, propdata, compcolorbegins, graphcompbegins,
               graphcomponents, ncompcolors, chosencomppercolor, firstvaridxpercolor,
               i, &naddedconss, propdata->addsymresacks, &lexorder, &nvarslexorder, &maxnvarslexorder) );

         assert( naddedconss < propdata->npermvars );

#ifdef SCIP_DEBUG
         nweaksbcs += naddedconss;
#endif
      }
      else
         SCIPdebugMsg(scip, "  don't add weak sbcs because all generators were used or the settings forbid it\n");

      /* if suborbitopes or strong group actions have been found, potentially add symresacks adapted to
       * variable order given by lexorder if no symmetries on non-binary variables have been handled
       */
      if ( nvarslexorder > 0 && propdata->addsymresacks && ! handlednonbinarysymmetry )
      {
         int k;

         SCIP_CALL( adaptSymmetryDataSST(scip, propdata->perms, modifiedperms, propdata->nperms,
               propdata->permvars, modifiedpermvars, propdata->npermvars, lexorder, nvarslexorder) );

         for (k = 0; k < npermsincomp; ++k)
         {
            SCIP_CONS* cons;
            char name[SCIP_MAXSTRLEN];

            /* skip permutations that have been used to build an orbitope */
            if ( permused[k] )
               continue;

            (void) SCIPsnprintf(name, SCIP_MAXSTRLEN, "symresack_comp%d_perm%d", i, k);

            SCIP_CALL( SCIPcreateSymbreakCons(scip, &cons, name, modifiedperms[propdata->components[propdata->componentbegins[i] + k]],
                  modifiedpermvars, propdata->npermvars, FALSE,
                  propdata->conssaddlp, TRUE, FALSE, TRUE, TRUE, FALSE, FALSE, FALSE, FALSE, FALSE) );
            SCIP_CALL( SCIPaddCons(scip, cons));

            /* do not release constraint here - will be done later */
            propdata->genorbconss[propdata->ngenorbconss++] = cons;
            ++propdata->nsymresacks;

            if ( ! propdata->componentblocked[i] )
            {
               propdata->componentblocked[i] |= SYM_HANDLETYPE_SYMBREAK;
               ++propdata->ncompblocked;
            }

            SCIPdebugMsg(scip, "  add symresack for permutation %d of component %d adapted to suborbitope lexorder\n", k, i);
         }
      }

   FREELOOPMEMORY:
      SCIPfreeBlockMemoryArrayNull(scip, &lexorder, maxnvarslexorder);

      SCIPfreeBufferArrayNull(scip, &firstvaridxpercolor);
      SCIPfreeBufferArrayNull(scip, &chosencomppercolor);
      SCIPfreeBlockMemoryArrayNull(scip, &compcolorbegins, ncompcolors + 1);
      SCIPfreeBlockMemoryArrayNull(scip, &graphcompbegins, ngraphcomponents + 1);
      SCIPfreeBlockMemoryArrayNull(scip, &graphcomponents, propdata->npermvars);
      SCIPfreeBufferArrayNull(scip, &permused);
      SCIPfreeBufferArrayNull(scip, &usedperms);
   }

#ifdef SCIP_DEBUG
   SCIPdebugMsg(scip, "total number of added (sub-)orbitopes: %d\n", norbitopes);
   SCIPdebugMsg(scip, "total number of added strong sbcs: %d\n", nstrongsbcs);
   SCIPdebugMsg(scip, "total number of added weak sbcs: %d\n", nweaksbcs);
#endif

   SCIPfreeBufferArray(scip, &nvarsincomponent);

   SCIPfreeBufferArray(scip, &modifiedpermvars);
   for (i = propdata->nperms - 1; i >= 0; --i)
   {
      SCIPfreeBufferArray(scip, &modifiedperms[i]);
   }
   SCIPfreeBufferArray(scip, &modifiedperms);
   SCIPfreeBufferArray(scip, &genorder);

   return SCIP_OKAY;
}


/*
 * Functions for symmetry constraints
 */


/** sorts orbitope vars matrix such that rows are sorted increasingly w.r.t. minimum variable index in row;
 *  columns are sorted such that first row is sorted increasingly w.r.t. variable indices
 */
static
SCIP_RETCODE SCIPsortOrbitope(
   SCIP*                 scip,               /**< SCIP instance */
   int**                 orbitopevaridx,     /**< variable index matrix of orbitope */
   SCIP_VAR***           vars,               /**< variable matrix of orbitope */
   int                   nrows,              /**< number of binary rows of orbitope */
   int                   ncols               /**< number of columns of orbitope */
   )
{
   SCIP_VAR** sortedrow;
   int* colorder;
   int* idcs;
   int arrlen;
   int minrowidx = INT_MAX;
   int minrow = INT_MAX;
   int i;
   int j;

   assert( scip != NULL );
   assert( orbitopevaridx != NULL );
   assert( vars != NULL );
   assert( nrows > 0 );
   assert( ncols > 0 );

   arrlen = MAX(nrows, ncols);
   SCIP_CALL( SCIPallocBufferArray(scip, &idcs, arrlen) );

   /* detect minimum index per row */
   for (i = 0; i < nrows; ++i)
   {
      int idx;

      idcs[i] = INT_MAX;

      for (j = 0; j < ncols; ++j)
      {
         idx = orbitopevaridx[i][j];

         if ( idx < idcs[i] )
            idcs[i] = idx;

         if ( idx < minrowidx )
         {
            minrowidx = idx;
            minrow = i;
         }
      }
   }

   /* sort rows increasingly w.r.t. minimum variable indices */
   SCIPsortIntPtr(idcs, (void**) vars, nrows);

   /* sort columns increasingly w.r.t. variable indices of first row */
   SCIP_CALL( SCIPallocBufferArray(scip, &colorder, ncols) );
   for (j = 0; j < ncols; ++j)
   {
      idcs[j] = orbitopevaridx[minrow][j];
      colorder[j] = j;
   }

   /* sort columns of first row and store new column order */
   SCIPsortIntIntPtr(idcs, colorder, (void**) vars[0], ncols);

   /* adapt rows 1, ..., nrows - 1 to new column order*/
   SCIP_CALL( SCIPallocBufferArray(scip, &sortedrow, ncols) );
   for (i = 1; i < nrows; ++i)
   {
      for (j = 0; j < ncols; ++j)
         sortedrow[j] = vars[i][colorder[j]];
      for (j = 0; j < ncols; ++j)
         vars[i][j] = sortedrow[j];
   }

   SCIPfreeBufferArray(scip, &sortedrow);
   SCIPfreeBufferArray(scip, &colorder);
   SCIPfreeBufferArray(scip, &idcs);

   return SCIP_OKAY;
}


/** checks whether components of the symmetry group can be completely handled by orbitopes */
static
SCIP_RETCODE detectOrbitopes(
   SCIP*                 scip,               /**< SCIP instance */
   SCIP_PROPDATA*        propdata,           /**< pointer to data of symmetry propagator */
   int*                  components,         /**< array containing components of symmetry group */
   int*                  componentbegins,    /**< array containing begin positions of components in components array */
   int                   ncomponents         /**< number of components */
   )
{
   SCIP_VAR** permvars;
   int** perms;
   int npermvars;
   int i;

   assert( scip != NULL );
   assert( propdata != NULL );
   assert( components != NULL );
   assert( componentbegins != NULL );
   assert( ncomponents > 0 );
   assert( propdata->nperms >= 0 );

   /* exit if no symmetry is present */
   if ( propdata->nperms == 0 )
      return SCIP_OKAY;

   assert( propdata->nperms > 0 );
   assert( propdata->perms != NULL );
   assert( propdata->nbinpermvars >= 0 );
   assert( propdata->npermvars >= 0 );
   assert( propdata->permvars != NULL );

   /* exit if no symmetry on binary variables is present */
   if ( propdata->nbinpermvars == 0 )
   {
      assert( ! propdata->binvaraffected );
      return SCIP_OKAY;
   }

   perms = propdata->perms;
   npermvars = propdata->npermvars;
   permvars = propdata->permvars;

   /* iterate over components */
   for (i = 0; i < ncomponents; ++i)
   {
      SCIP_VAR*** vars;
      SCIP_VAR*** varsallocorder;
      SCIP_CONS* cons;
      SCIP_Shortbool* rowisbinary;
      SCIP_Bool isorbitope = TRUE;
      SCIP_Bool infeasibleorbitope;
      int** orbitopevaridx;
      int* columnorder;
      int npermsincomponent;
      int ntwocyclescomp = INT_MAX;
      int nbincyclescomp = INT_MAX;
      int* nusedelems;
      int j;
      int cnt;

      /* orbitopes are detected first, so no component should be blocked */
      assert( ! propdata->componentblocked[i] );

      /* get properties of permutations */
      npermsincomponent = componentbegins[i + 1] - componentbegins[i];
      assert( npermsincomponent > 0 );
      for (j = componentbegins[i]; j < componentbegins[i + 1]; ++j)
      {
         int ntwocyclesperm = 0;
         int nbincyclesperm = 0;

         SCIP_CALL( SCIPisInvolutionPerm(perms[components[j]], permvars, npermvars,
               &ntwocyclesperm, &nbincyclesperm, FALSE) );

         if ( ntwocyclescomp == 0 )
         {
            isorbitope = FALSE;
            break;
         }

         /* if we are checking the first permutation */
         if ( ntwocyclescomp == INT_MAX )
         {
            ntwocyclescomp = ntwocyclesperm;
            nbincyclescomp = nbincyclesperm;

            /* if there are no binary rows */
            if ( nbincyclescomp == 0 )
            {
               isorbitope = FALSE;
               break;
            }
         }

         /* no or different number of 2-cycles or not all vars binary: permutations cannot generate orbitope */
         if ( ntwocyclescomp != ntwocyclesperm || nbincyclesperm != nbincyclescomp )
         {
            isorbitope = FALSE;
            break;
         }
      }

      /* if no orbitope was detected */
      if ( ! isorbitope )
         continue;
      assert( ntwocyclescomp > 0 );
      assert( ntwocyclescomp < INT_MAX );

      /* iterate over permutations and check whether for each permutation there exists
       * another permutation whose 2-cycles intersect pairwise in exactly one element */

      /* orbitope matrix for indices of variables in permvars array */
      SCIP_CALL( SCIPallocBufferArray(scip, &orbitopevaridx, ntwocyclescomp) );
      for (j = 0; j < ntwocyclescomp; ++j)
      {
         SCIP_CALL( SCIPallocBufferArray(scip, &orbitopevaridx[j], npermsincomponent + 1) ); /*lint !e866*/
      }

      /* order of columns of orbitopevaridx */
      SCIP_CALL( SCIPallocBufferArray(scip, &columnorder, npermsincomponent + 1) );
      for (j = 0; j < npermsincomponent + 1; ++j)
         columnorder[j] = npermsincomponent + 2;

      /* count how often an element was used in the potential orbitope */
      SCIP_CALL( SCIPallocClearBufferArray(scip, &nusedelems, npermvars) );

      /* store whether a row of the potential orbitope contains only binary variables */
      SCIP_CALL( SCIPallocClearBufferArray(scip, &rowisbinary, ntwocyclescomp) );

      /* check if the permutations fulfill properties of an orbitope */
      SCIP_CALL( checkTwoCyclePermsAreOrbitope(scip, permvars, npermvars, perms,
            &(components[componentbegins[i]]), ntwocyclescomp, npermsincomponent,
            orbitopevaridx, columnorder, nusedelems, NULL, rowisbinary, &isorbitope, NULL) );

      if ( ! isorbitope )
         goto FREEDATASTRUCTURES;

      /* we have found a potential orbitope, prepare data for orbitope conshdlr */
      SCIP_CALL( SCIPallocBufferArray(scip, &vars, nbincyclescomp) );
      SCIP_CALL( SCIPallocBufferArray(scip, &varsallocorder, nbincyclescomp) );
      cnt = 0;
      for (j = 0; j < ntwocyclescomp; ++j)
      {
         if ( ! rowisbinary[j] )
            continue;

         SCIP_CALL( SCIPallocBufferArray(scip, &vars[cnt], npermsincomponent + 1) ); /*lint !e866*/
         varsallocorder[cnt] = vars[cnt]; /* to ensure that we can free the buffer in reverse order */
         ++cnt;
      }
      assert( cnt == nbincyclescomp );

      /* prepare variable matrix (reorder columns of orbitopevaridx) */
      infeasibleorbitope = FALSE;
      SCIP_CALL( SCIPgenerateOrbitopeVarsMatrix(scip, &vars, ntwocyclescomp, npermsincomponent + 1, permvars,
            npermvars, orbitopevaridx, columnorder, nusedelems, rowisbinary, &infeasibleorbitope, FALSE, NULL, NULL, NULL) );

      if ( ! infeasibleorbitope )
      {
         char name[SCIP_MAXSTRLEN];

         SCIPdebugMsg(scip, "found an orbitope of size %d x %d in component %d\n", ntwocyclescomp, npermsincomponent + 1, i);

         (void) SCIPsnprintf(name, SCIP_MAXSTRLEN, "orbitope_component%d", i);

         /* to ensure same orbitope is added if different sets of generators are found */
         SCIP_CALL( SCIPsortOrbitope(scip, orbitopevaridx, vars, nbincyclescomp, npermsincomponent + 1) );

         SCIP_CALL( SCIPcreateConsOrbitope(scip, &cons, name, vars, SCIP_ORBITOPETYPE_FULL,
               nbincyclescomp, npermsincomponent + 1, propdata->usedynamicprop, FALSE, FALSE, FALSE,
               propdata->conssaddlp, TRUE, FALSE, TRUE, TRUE, FALSE, FALSE, FALSE, FALSE, FALSE) );

         SCIP_CALL( SCIPaddCons(scip, cons) );

         /* do not release constraint here - will be done later */
         propdata->genorbconss[propdata->ngenorbconss++] = cons;
         ++propdata->norbitopes;

         propdata->componentblocked[i] |= SYM_HANDLETYPE_SYMBREAK;
      }

      /* free data structures */
      for (j = nbincyclescomp - 1; j >= 0; --j)
      {
         SCIPfreeBufferArray(scip, &varsallocorder[j]);
      }
      SCIPfreeBufferArray(scip, &varsallocorder);
      SCIPfreeBufferArray(scip, &vars);

   FREEDATASTRUCTURES:
      SCIPfreeBufferArray(scip, &rowisbinary);
      SCIPfreeBufferArray(scip, &nusedelems);
      SCIPfreeBufferArray(scip, &columnorder);
      for (j = ntwocyclescomp - 1; j >= 0; --j)
      {
         SCIPfreeBufferArray(scip, &orbitopevaridx[j]);
      }
      SCIPfreeBufferArray(scip, &orbitopevaridx);
   }

   return SCIP_OKAY;
}


/** update symmetry information of conflict graph */
static
SCIP_RETCODE updateSymInfoConflictGraphSST(
   SCIP*                 scip,               /**< SCIP instance */
   SCIP_DIGRAPH*         conflictgraph,      /**< conflict graph */
   SCIP_VAR**            graphvars,          /**< variables encoded in conflict graph (either all vars or permvars) */
   int                   ngraphvars,         /**< number of nodes/vars in conflict graph */
   SCIP_VAR**            permvars,           /**< variables considered in permutations */
   int                   npermvars,          /**< number of permvars */
   SCIP_Bool             onlypermvars,       /**< whether conflict graph contains only permvars */
   SCIP_HASHMAP*         varmap,             /**< map from graphvar to node label in conflict graph
                                              *   (or NULL if onlypermvars == TRUE) */
   int*                  orbits,             /**< array of non-trivial orbits */
   int*                  orbitbegins,        /**< array containing begin positions of new orbits in orbits array */
   int                   norbits             /**< number of non-trivial orbits */
   )
{
   int i;
   int j;

   assert( scip != NULL );
   assert( conflictgraph != NULL );
   assert( graphvars != NULL );
   assert( ngraphvars > 0 );
   assert( permvars != NULL );
   assert( npermvars > 0 );
   assert( onlypermvars || varmap != NULL );
   assert( orbits != NULL );
   assert( orbitbegins != NULL );
   assert( norbits >= 0 );

   /* initialize/reset variable information of nodes in conflict graph */
   for (i = 0; i < ngraphvars; ++i)
   {
      SCIP_NODEDATA* nodedata;

      nodedata = (SCIP_NODEDATA*) SCIPdigraphGetNodeData(conflictgraph, i);

      /* possibly create node data */
      if ( nodedata == NULL )
      {
         SCIP_CALL( SCIPallocBlockMemory(scip, &nodedata) );
         nodedata->var = graphvars[i];
         nodedata->active = TRUE;
      }

      /* (re-)set node data */
      nodedata->orbitidx = -1;
      nodedata->nconflictinorbit = 0;
      nodedata->orbitsize = -1;
      nodedata->posinorbit = -1;

      /* set node data */
      SCIPdigraphSetNodeData(conflictgraph, (void*) nodedata, i);
   }

   /* add orbit information to nodes of conflict graph */
   for (j = 0; j < norbits; ++j)
   {
      int posinorbit = 0;
      int orbitsize;

      orbitsize = orbitbegins[j + 1] - orbitbegins[j];
      assert( orbitsize >= 0 );

      for (i = orbitbegins[j]; i < orbitbegins[j + 1]; ++i)
      {
         SCIP_NODEDATA* nodedata;
         SCIP_VAR* var;
         int pos;

         /* get variable and position in conflict graph */
         if ( onlypermvars )
         {
            pos = orbits[i];
            var = permvars[pos];
         }
         else
         {
            var = permvars[orbits[i]];
            assert( var != NULL );

            assert( SCIPhashmapExists(varmap, var) );
            pos = SCIPhashmapGetImageInt(varmap, var);
            assert( pos != INT_MAX );
         }

         /* get node data */
         nodedata = (SCIP_NODEDATA*) SCIPdigraphGetNodeData(conflictgraph, pos);
         assert( nodedata != NULL );
         assert( nodedata->var == var );

         nodedata->orbitidx = j;
         nodedata->orbitsize = orbitsize;
         nodedata->posinorbit = posinorbit++;
      }
   }

   /* add information on number of conflicts within orbit to conflict graph */
   for (i = 0; i < ngraphvars; ++i)
   {
      SCIP_NODEDATA* nodedata;
      SCIP_NODEDATA* nodedataconflict;
      int* conflictvaridx;
      int nconflictinorbit = 0;
      int curorbit;

      nodedata = (SCIP_NODEDATA*) SCIPdigraphGetNodeData(conflictgraph, i);
      conflictvaridx = SCIPdigraphGetSuccessors(conflictgraph, i);

      assert( nodedata != NULL );
      assert( nodedata->nconflictinorbit == 0 );
      assert( conflictvaridx != NULL || SCIPdigraphGetNSuccessors(conflictgraph, i) == 0 );

      curorbit = nodedata->orbitidx;

      /* i-th variable is fixed by all permutations */
      if ( curorbit == -1 )
      {
         nodedata->nconflictinorbit = 0;
         continue;
      }

      /* get conflicts in orbit by couting the active neighbors of i in the same orbit */
      for (j = 0; j < SCIPdigraphGetNSuccessors(conflictgraph, i); ++j)
      {
         assert( conflictvaridx != NULL );
         nodedataconflict = (SCIP_NODEDATA*) SCIPdigraphGetNodeData(conflictgraph, conflictvaridx[j]);
         assert( nodedataconflict != NULL );

         if ( nodedataconflict->active && nodedataconflict->orbitidx == curorbit )
            ++nconflictinorbit;
      }

      nodedata->nconflictinorbit = nconflictinorbit;
   }

   return SCIP_OKAY;
}


/** create conflict graph either for symmetric or for all variables
 *
 *  This routine just creates the graph, but does not add (symmetry) information to its nodes.
 *  This has to be done separately by the routine updateSymInfoConflictGraphSST().
 */
static
SCIP_RETCODE createConflictGraphSST(
   SCIP*                 scip,               /**< SCIP instance */
   SCIP_DIGRAPH**        conflictgraph,      /**< pointer to store conflict graph */
   SCIP_VAR**            graphvars,          /**< variables encoded in conflict graph */
   int                   ngraphvars,         /**< number of vars encoded in conflict graph */
   SCIP_Bool             onlypermvars,       /**< whether conflict graph contains only permvars */
   SCIP_HASHMAP*         permvarmap,         /**< map of variables to indices in permvars array (or NULL) */
   SCIP_Bool*            success             /**< pointer to store whether conflict graph could be created successfully */
   )
{
   SCIP_CONSHDLR* setppcconshdlr;
   SCIP_CONS** setppcconss;
   SCIP_VAR** setppcvars;
   SCIP_CONS* cons;
   int nsetppcconss;
   int nsetppcvars;
   int nodei;
   int nodej;
   int c;
   int i;
   int j;
   int nedges = 0;

   assert( scip != NULL );
   assert( conflictgraph != NULL );
   assert( graphvars != NULL );
   assert( ngraphvars > 0 );
   assert( success != NULL );

   *success = FALSE;

   /* get setppcconss for creating conflict graph */
   setppcconshdlr = SCIPfindConshdlr(scip, "setppc");
   if ( setppcconshdlr == NULL )
   {
      SCIPdebugMsg(scip, "Could not find setppc conshdlr --> construction of conflict graph aborted.\n");
      return SCIP_OKAY;
   }
   assert( setppcconshdlr != NULL );

   setppcconss = SCIPconshdlrGetConss(setppcconshdlr);
   nsetppcconss = SCIPconshdlrGetNConss(setppcconshdlr);
   if ( nsetppcconss == 0 )
   {
      SCIPdebugMsg(scip, "No setppc constraints present --> construction of conflict graph aborted.\n");
      return SCIP_OKAY;
   }

   /* construct conflict graph */
   SCIP_CALL( SCIPcreateDigraph(scip, conflictgraph, ngraphvars) );
   *success = TRUE;

   SCIPdebugMsg(scip, "Construction of conflict graph:\n");

   for (c = 0; c < nsetppcconss; ++c)
   {
      cons = setppcconss[c];
      assert( cons != NULL );

      /* skip covering constraints */
      if ( SCIPgetTypeSetppc(scip, cons) == SCIP_SETPPCTYPE_COVERING )
         continue;

      setppcvars = SCIPgetVarsSetppc(scip, cons);
      nsetppcvars = SCIPgetNVarsSetppc(scip, cons);
      assert( setppcvars != NULL );
      assert( nsetppcvars > 0 );

      SCIPdebugMsg(scip, "\tAdd edges for constraint %s.\n", SCIPconsGetName(cons));

      /* iterate over pairs of variables in constraint and add bidirected arc
       * if both are affected by a symmetry or active */
      for (i = 0; i < nsetppcvars; ++i)
      {
         if ( onlypermvars )
         {
            nodei = SCIPhashmapGetImageInt(permvarmap, setppcvars[i]);

            /* skip variables that are not affected by symmetry */
            if ( nodei == INT_MAX )
               continue;
         }
         else
         {
            nodei = SCIPvarGetProbindex(setppcvars[i]);

            /* skip inactive variables */
            if ( nodei < 0 )
               continue;
         }

         for (j = i + 1; j < nsetppcvars; ++j)
         {
            if ( onlypermvars )
            {
               nodej = SCIPhashmapGetImageInt(permvarmap, setppcvars[j]);

               /* skip variables that are not affected by symmetyr */
               if ( nodej == INT_MAX )
                  continue;
            }
            else
            {
               nodej = SCIPvarGetProbindex(setppcvars[j]);

               /* skip inactive variables */
               if ( nodej < 0 )
                  continue;
            }

            SCIP_CALL( SCIPdigraphAddArcSafe(*conflictgraph, nodei, nodej, NULL) );
            SCIP_CALL( SCIPdigraphAddArcSafe(*conflictgraph, nodej, nodei, NULL) );
            ++nedges;
         }
      }
   }
   SCIPdebugMsg(scip, "Construction of conflict graph terminated; %d conflicts detected.\n", nedges);

   return SCIP_OKAY;
}


/** frees conflict graph */
static
SCIP_RETCODE freeConflictGraphSST(
   SCIP*                 scip,               /**< SCIP instance */
   SCIP_DIGRAPH**        conflictgraph,      /**< conflict graph */
   int                   nnodes              /**< number of nodes in conflict graph */
   )
{
   int i;

   assert( scip != NULL );
   assert( conflictgraph != NULL );
   assert( *conflictgraph != NULL );
   assert( nnodes > 0 );

   /* free node data */
   for (i = 0; i < nnodes; ++i)
   {
      SCIP_NODEDATA* nodedata;

      /* get node data */
      nodedata = (SCIP_NODEDATA*) SCIPdigraphGetNodeData(*conflictgraph, i);

      /* free node data (might not have been allocated if all components are already blocked) */
      if ( nodedata != NULL )
      {
         SCIPfreeBlockMemory(scip, &nodedata);
      }
   }

   /* free conflict graph */
   SCIPdigraphFree(conflictgraph);

   return SCIP_OKAY;
}


/** adds symresack constraints */
static
SCIP_RETCODE addSymresackConss(
   SCIP*                 scip,               /**< SCIP instance */
   SCIP_PROP*            prop,               /**< symmetry breaking propagator */
   int*                  components,         /**< array containing components of symmetry group */
   int*                  componentbegins,    /**< array containing begin positions of components in components array */
   int                   ncomponents         /**< number of components */
   )
{ /*lint --e{641}*/
   SCIP_PROPDATA* propdata;
   SCIP_VAR** permvars;
   SCIP_Bool conssaddlp;
   int** modifiedperms = NULL;
   SCIP_VAR** modifiedpermvars = NULL;
   int** perms;
   int nsymresackcons = 0;
   int npermvars;
   int nperms;
   int i;
   int p;

   assert( scip != NULL );
   assert( prop != NULL );

   propdata = SCIPpropGetData(prop);
   assert( propdata != NULL );
   assert( propdata->npermvars >= 0 );
   assert( propdata->nbinpermvars >= 0 );

   /* if no symmetries on binary variables are present */
   if ( propdata->nbinpermvars == 0 )
   {
      assert( propdata->binvaraffected == 0 );
      return SCIP_OKAY;
   }

   perms = propdata->perms;
   nperms = propdata->nperms;
   permvars = propdata->permvars;
   npermvars = propdata->npermvars;
   conssaddlp = propdata->conssaddlp;

   assert( nperms <= 0 || perms != NULL );
   assert( permvars != NULL );
   assert( npermvars > 0 );

   /* adapt natural variable order to a variable order that is compatible with Schreier Sims constraints */
   if ( propdata->nleaders > 0 && ISSSTBINACTIVE(propdata->sstleadervartype) )
   {
      SCIP_CALL( SCIPallocBufferArray(scip, &modifiedperms, nperms) );
      for (p = 0; p < nperms; ++p)
      {
         SCIP_CALL( SCIPallocBufferArray(scip, &modifiedperms[p], npermvars) );
      }
      SCIP_CALL( SCIPallocBufferArray(scip, &modifiedpermvars, npermvars) );

      for (i = 0; i < npermvars; ++i)
         modifiedpermvars[i] = permvars[i];

      SCIP_CALL( adaptSymmetryDataSST(scip, perms, modifiedperms, nperms, permvars, modifiedpermvars, npermvars,
            propdata->leaders, propdata->nleaders) );
   }

   /* if components have not been computed */
   if ( ncomponents == -1 )
   {
      assert( ! propdata->ofenabled );
      assert( ! propdata->detectorbitopes );
      assert( ! propdata->sstenabled );

      /* loop through perms and add symresack constraints */
      for (p = 0; p < propdata->nperms; ++p)
      {
         SCIP_CONS* cons;
         char name[SCIP_MAXSTRLEN];

         (void) SCIPsnprintf(name, SCIP_MAXSTRLEN, "symbreakcons_perm%d", p);

         SCIP_CALL( SCIPcreateSymbreakCons(scip, &cons, name, perms[p], permvars, npermvars, FALSE,
                  conssaddlp, TRUE, FALSE, TRUE, TRUE, FALSE, FALSE, FALSE, FALSE, FALSE) );

         SCIP_CALL( SCIPaddCons(scip, cons) );

         /* do not release constraint here - will be done later */
         propdata->genorbconss[propdata->ngenorbconss++] = cons;
         ++propdata->nsymresacks;
         ++nsymresackcons;
      }
   }
   else
   {
      /* loop through components */
      for (i = 0; i < ncomponents; ++i)
      {
         SCIP_Bool sstcompatible = TRUE;

         if ( ISSSTINTACTIVE(propdata->sstleadervartype)
            || ISSSTIMPLINTACTIVE(propdata->sstleadervartype)
            || ISSSTCONTACTIVE(propdata->sstleadervartype) )
            sstcompatible = FALSE;

         /* skip components that were treated by incompatible symmetry handling techniques */
         if ( (propdata->componentblocked[i] & SYM_HANDLETYPE_SYMBREAK) != 0
            || (propdata->componentblocked[i] & SYM_HANDLETYPE_ORBITALFIXING) != 0
            || ((propdata->componentblocked[i] & SYM_HANDLETYPE_SST) != 0 && ! sstcompatible) )
            continue;

         /* loop through perms in component i and add symresack constraints */
         for (p = componentbegins[i]; p < componentbegins[i + 1]; ++p)
         {
            SCIP_CONS* cons;
            int permidx;
            char name[SCIP_MAXSTRLEN];

            permidx = components[p];

            (void) SCIPsnprintf(name, SCIP_MAXSTRLEN, "symbreakcons_component%d_perm%d", i, permidx);

            /* adapt permutation to leader */
            if ( propdata->nleaders > 0 && ISSSTBINACTIVE(propdata->sstleadervartype) )
            {
               assert( (propdata->componentblocked[i] & SYM_HANDLETYPE_SST) != 0 );
               assert( modifiedperms != NULL );
               assert( modifiedpermvars != NULL );

               SCIP_CALL( SCIPcreateSymbreakCons(scip, &cons, name, modifiedperms[permidx], modifiedpermvars, npermvars, FALSE,
                     conssaddlp, TRUE, FALSE, TRUE, TRUE, FALSE, FALSE, FALSE, FALSE, FALSE) );
            }
            else
            {
               SCIP_CALL( SCIPcreateSymbreakCons(scip, &cons, name, perms[permidx], permvars, npermvars, FALSE,
                     conssaddlp, TRUE, FALSE, TRUE, TRUE, FALSE, FALSE, FALSE, FALSE, FALSE) );
            }
            propdata->componentblocked[i] |= SYM_HANDLETYPE_SYMBREAK;
            SCIP_CALL( SCIPaddCons(scip, cons) );

            /* do not release constraint here - will be done later */
            propdata->genorbconss[propdata->ngenorbconss++] = cons;
            ++propdata->nsymresacks;
            ++nsymresackcons;
         }
      }
   }

>>>>>>> 6283bf4e
   if ( propdata->nleaders > 0 && ISSSTBINACTIVE(propdata->sstleadervartype) )
   {
      assert( modifiedperms != NULL );
      assert( modifiedpermvars != NULL );

      SCIPfreeBufferArray(scip, &modifiedpermvars);
      for (p = nperms - 1; p >= 0; --p)
      {
         SCIPfreeBufferArray(scip, &modifiedperms[p]);
      }
      SCIPfreeBufferArray(scip, &modifiedperms);
   }

   SCIPdebugMsg(scip, "Added %d symresack constraints.\n", nsymresackcons);

   return SCIP_OKAY;
}


/** add Schreier Sims constraints for a specific orbit and update Schreier Sims table */
static
SCIP_RETCODE addSSTConssOrbitAndUpdateSST(
   SCIP*                 scip,               /**< SCIP instance */
   SCIP_DIGRAPH*         conflictgraph,      /**< conflict graph or NULL if useconflictgraph == FALSE */
   SCIP_PROPDATA*        propdata,           /**< data of symmetry propagator */
   SCIP_VAR**            permvars,           /**< permvars array */
   int*                  orbits,             /**< symmetry orbits */
   int*                  orbitbegins,        /**< array storing begin position for each orbit */
   int                   orbitidx,           /**< index of orbit for Schreier Sims constraints */
   int                   orbitleaderidx,     /**< index of leader variable for Schreier Sims constraints */
   SCIP_Shortbool*       orbitvarinconflict, /**< indicator whether orbitvar is in conflict with orbit leader */
   int                   norbitvarinconflict, /**< number of variables in conflict with orbit leader */
   int*                  nchgbds,            /**< pointer to store number of bound changes (or NULL) */
   SCIP_Bool             useconflictgraph    /**< whether conflict graph shall be used */
   )
{ /*lint --e{613,641}*/
   SCIP_CONS* cons;
   char name[SCIP_MAXSTRLEN];
   SCIP_VAR* vars[2];
   SCIP_Real vals[2];
   int orbitsize;
   int posleader;
   int poscur;
   int ncuts = 0;
   SCIP_Bool addcuts = FALSE;
   int i;
#ifndef NDEBUG
   int j;
#endif

   assert( scip != NULL );
   assert( conflictgraph != NULL || ! useconflictgraph );
   assert( propdata != NULL );
   assert( permvars != NULL );
   assert( orbits != NULL );
   assert( orbitbegins != NULL );
   assert( orbitidx >= 0 );
   assert( orbitleaderidx >= 0 );
   assert( orbitvarinconflict != NULL || ! useconflictgraph );
   assert( norbitvarinconflict >= 0 );
   assert( nchgbds != NULL );

   orbitsize = orbitbegins[orbitidx + 1] - orbitbegins[orbitidx];

   /* variables in conflict with leader are fixed and not treated by a cut; trailing -1 to not count the leader */
   if ( propdata->sstaddcuts )
      addcuts = TRUE;
   else if ( propdata->sstleaderrule == SCIP_LEADERRULE_MAXCONFLICTSINORBIT
      || propdata->sstleaderrule == SCIP_LEADERRULE_MAXCONFLICTS
      || propdata->ssttiebreakrule == SCIP_LEADERTIEBREAKRULE_MAXCONFLICTSINORBIT )
      addcuts = propdata->addconflictcuts;

   if ( addcuts )
      ncuts = orbitsize - norbitvarinconflict - 1;

   /* (re-)allocate memory for Schreier Sims constraints and leaders */
   if ( ncuts > 0 )
   {
      if ( propdata->nsstconss == 0 )
      {
         assert( propdata->sstconss == NULL );
         assert( propdata->maxnsstconss == 0 );
         propdata->maxnsstconss = 2 * ncuts;
         SCIP_CALL( SCIPallocBlockMemoryArray(scip, &(propdata->sstconss), propdata->maxnsstconss) );
      }
      else if ( propdata->nsstconss + ncuts > propdata->maxnsstconss )
      {
         int newsize;

         newsize = SCIPcalcMemGrowSize(scip, propdata->maxnsstconss + 2 * ncuts);
         SCIP_CALL( SCIPreallocBlockMemoryArray(scip, &(propdata->sstconss),
               propdata->maxnsstconss, newsize) );
         propdata->maxnsstconss = newsize;
      }
   }

   if ( propdata->nleaders == 0 )
   {
      propdata->maxnleaders = MIN(propdata->nperms, propdata->npermvars);
      SCIP_CALL( SCIPallocBlockMemoryArray(scip, &(propdata->leaders), propdata->maxnleaders) );
   }
   assert( propdata->nleaders < propdata->maxnleaders );

   /* add Schreier Sims constraints vars[0] >= vars[1], where vars[0] is always the leader */
   posleader = orbitbegins[orbitidx] + orbitleaderidx;
   vars[0] = permvars[orbits[posleader]];
   vals[0] = -1.0;
   vals[1] = 1.0;
   propdata->leaders[propdata->nleaders++] = orbits[posleader];
   *nchgbds = 0;
   for (i = 0, poscur = orbitbegins[orbitidx]; i < orbitsize; ++i, ++poscur)
   {
      if ( i == orbitleaderidx )
      {
         assert( orbitvarinconflict == NULL || ! orbitvarinconflict[i] );
         continue;
      }

      vars[1] = permvars[orbits[poscur]];
#ifndef NDEBUG
      for (j = 0; j < propdata->nleaders - 1; ++j)
      {
         assert( propdata->leaders[j] != orbits[poscur] );
      }
#endif

      /* if the i-th variable in the orbit is in a conflict with the leader, fix it to 0 */
      if ( useconflictgraph )
      {
         if ( orbitvarinconflict[i] )
         {
            assert( SCIPvarIsBinary(vars[1]) );
            assert( SCIPvarGetLbLocal(vars[1]) < 0.5 );
            assert( useconflictgraph );

            /* if variable is fixed */
            if ( SCIPvarGetUbLocal(vars[1]) > 0.5 )
            {
               SCIP_NODEDATA* nodedata;

               SCIP_CALL( SCIPchgVarUb(scip, vars[1], 0.0) );
               ++(*nchgbds);

               /* deactivate the fixed variable (cannot contribute to a conflict anymore) */
               nodedata = (SCIP_NODEDATA*) SCIPdigraphGetNodeData(conflictgraph, orbits[poscur]);
               assert( nodedata != NULL );
               assert( nodedata->active );

               nodedata->active = FALSE;
            }

            /* reset value */
            orbitvarinconflict[i] = FALSE;
         }
         else if ( addcuts )
         {
            (void) SCIPsnprintf(name, SCIP_MAXSTRLEN, "SSTcut_%d_%d", orbits[posleader], orbits[poscur]);
            SCIP_CALL( SCIPcreateConsLinear(scip, &cons, name, 2, vars, vals, - SCIPinfinity(scip), 0.0,
                  FALSE, TRUE, TRUE, TRUE, TRUE, FALSE, FALSE, FALSE, FALSE, FALSE) );

            SCIP_CALL( SCIPaddCons(scip, cons) );
            propdata->sstconss[propdata->nsstconss++] = cons;
         }
      }
      else if ( addcuts )
      {
         (void) SCIPsnprintf(name, SCIP_MAXSTRLEN, "SSTcut_%d_%d", orbits[posleader], orbits[poscur]);
         SCIP_CALL( SCIPcreateConsLinear(scip, &cons, name, 2, vars, vals, - SCIPinfinity(scip), 0.0,
               FALSE, TRUE, TRUE, TRUE, TRUE, FALSE, FALSE, FALSE, FALSE, FALSE) );

         SCIP_CALL( SCIPaddCons(scip, cons) );
         propdata->sstconss[propdata->nsstconss++] = cons;
      }
   }

   return SCIP_OKAY;
}


/** selection rule of next orbit/leader in orbit for Schreier Sims constraints */
static
SCIP_RETCODE selectOrbitLeaderSSTConss(
   SCIP*                 scip,               /**< SCIP instance */
   SCIP_DIGRAPH*         conflictgraph,      /**< conflict graph or NULL if useconflictgraph == FALSE */
   SCIP_VAR**            graphvars,          /**< variables encoded in conflict graph */
   int                   ngraphvars,         /**< number of variables encoded in conflict graph */
   SCIP_HASHMAP*         varmap,             /**< map from variable to node label in conflict graph or NULL if useconflictgraph == FALSE  */
   SCIP_VAR**            permvars,           /**< vars encoded in a permutation */
   int                   npermvars,          /**< number of vars in a permutation */
   int*                  orbits,             /**< orbits of stabilizer subgroup */
   int*                  orbitbegins,        /**< array storing the begin position of each orbit in orbits */
   int                   norbits,            /**< number of orbits */
   int                   leaderrule,         /**< rule to select leader */
   int                   tiebreakrule,       /**< tie break rule to select leader */
   SCIP_VARTYPE          leadervartype,      /**< variable type of leader */
   int*                  orbitidx,           /**< pointer to index of selected orbit */
   int*                  leaderidx,          /**< pointer to leader in orbit */
   SCIP_Shortbool*       orbitvarinconflict, /**< array to store whether a var in the orbit is conflicting with leader */
   int*                  norbitvarinconflict, /**< pointer to store number of vars in the orbit in conflict with leader */
   SCIP_Bool             useconflictgraph,   /**< whether conflict graph shall be used */
   SCIP_Bool*            success             /**< pointer to store whether orbit cut be selected successfully */
   )
{
   SCIP_NODEDATA* nodedata;
   int* conflictvars;
   int nconflictvars = 0;
   int varidx;
   int orbitcriterion;
   int curcriterion = INT_MIN;
   int orbitsize;
   int i;
   SCIP_NODEDATA* neighbordata;
   int leader = -1;
   int j;

   assert( scip != NULL );
   assert( conflictgraph != NULL || ! useconflictgraph );
   assert( graphvars != NULL );
   assert( ngraphvars > 0 );
   assert( varmap != NULL || ! useconflictgraph );
   assert( permvars != NULL );
   assert( npermvars > 0 );
   assert( orbits != NULL );
   assert( orbitbegins != NULL );
   assert( norbits > 0 );
   assert( orbitidx != NULL );
   assert( leaderidx != NULL );
   assert( orbitvarinconflict != NULL || ! useconflictgraph );
   assert( norbitvarinconflict != NULL );
   assert( success != NULL );

   *orbitidx = 0;
   *leaderidx = 0;
   *norbitvarinconflict = 0;
   *success = FALSE;

   /* terminate if leader or tiebreak rule cannot be checked */
   if ( ! useconflictgraph && (leaderrule == (int) SCIP_LEADERRULE_MAXCONFLICTS
         || leaderrule == (int) SCIP_LEADERRULE_MAXCONFLICTSINORBIT
         || tiebreakrule == (int) SCIP_LEADERTIEBREAKRULE_MAXCONFLICTSINORBIT) )
      return SCIP_OKAY;

   /* select the leader and its orbit */
   if ( leaderrule == (int) SCIP_LEADERRULE_FIRSTINORBIT || leaderrule == (int) SCIP_LEADERRULE_LASTINORBIT )
   {
      orbitcriterion = INT_MIN;

      /* iterate over orbits and select the first one that meets the tiebreak rule */
      for (i = 0; i < norbits; ++i)
      {
         /* skip orbits containing vars different to the leader's vartype */
         if ( SCIPvarGetType(permvars[orbits[orbitbegins[i]]]) != leadervartype )
            continue;

         if ( tiebreakrule == (int) SCIP_LEADERTIEBREAKRULE_MINORBIT )
            curcriterion = orbitbegins[i] - orbitbegins[i + 1];
         else if ( tiebreakrule == (int) SCIP_LEADERTIEBREAKRULE_MAXORBIT )
            curcriterion = orbitbegins[i + 1] - orbitbegins[i];
         else
         {
            /* get first or last active variable in orbit */
            if ( leaderrule == (int) SCIP_LEADERRULE_FIRSTINORBIT )
            {
               int cnt = orbitbegins[i];

               do
               {
                  varidx = SCIPvarGetProbindex(permvars[orbits[cnt++]]);
               }
               while ( varidx == -1 && cnt < orbitbegins[i + 1]);
            }
            else
            {
               int cnt = orbitbegins[i + 1] - 1;

               do
               {
                  varidx = SCIPvarGetProbindex(permvars[orbits[cnt--]]);
               }
               while ( varidx == -1 && cnt >= orbitbegins[i]);
            }

            /* skip inactive variables */
            if ( varidx == -1 )
               continue;

            nodedata = (SCIP_NODEDATA*) SCIPdigraphGetNodeData(conflictgraph, varidx);
            assert( nodedata != NULL );
            assert( nodedata->orbitidx == i );

            if ( nodedata->nconflictinorbit > 0 )
               curcriterion = nodedata->nconflictinorbit;
         }

         /* update selected orbit */
         if ( curcriterion > orbitcriterion )
         {
            orbitcriterion = curcriterion;
            *orbitidx = i;
            *success = TRUE;

            if ( leaderrule == (int) SCIP_LEADERRULE_FIRSTINORBIT )
               *leaderidx = 0;
            else
               *leaderidx = orbitbegins[i + 1] - orbitbegins[i] - 1;
         }
      }

      /* store variables in conflict with leader */
      if ( useconflictgraph )
      {
         leader = SCIPhashmapGetImageInt(varmap, permvars[orbits[orbitbegins[*orbitidx] + *leaderidx]]);
         assert( leader < SCIPdigraphGetNNodes(conflictgraph) );

         nconflictvars = SCIPdigraphGetNSuccessors(conflictgraph, leader);
      }

      if ( *success && tiebreakrule == (int) SCIP_LEADERTIEBREAKRULE_MAXCONFLICTSINORBIT && nconflictvars > 0 )
      {
         SCIP_VAR* var;
         orbitsize = orbitbegins[*orbitidx + 1] - orbitbegins[*orbitidx];
         assert( useconflictgraph );
         assert( leader >= 0 && leader < npermvars );

         conflictvars = SCIPdigraphGetSuccessors(conflictgraph, leader);
         assert( conflictvars != NULL );
         assert( orbitvarinconflict != NULL );

         for (i = 0; i < orbitsize; ++i)
         {
            /* skip the leader */
            if ( i == *leaderidx )
               continue;

            var = permvars[orbits[orbitbegins[*orbitidx] + i]];

            for (j = 0; j < nconflictvars; ++j)
            {
               neighbordata = (SCIP_NODEDATA*) SCIPdigraphGetNodeData(conflictgraph, conflictvars[j]);

               assert( neighbordata != NULL );

               if ( neighbordata->var == var && neighbordata->active )
               {
                  orbitvarinconflict[i] = TRUE;
                  *norbitvarinconflict += 1;
                  break;
               }
            }
         }
      }
   }
   else if ( useconflictgraph )
   {
      orbitcriterion = 0;

      /* iterate over variables and select the first one that meets the tiebreak rule */
      for (i = 0; i < ngraphvars; ++i)
      {
         /* skip vars different to the leader's vartype */
         if ( SCIPvarGetType(graphvars[i]) != leadervartype )
            continue;

         nodedata = (SCIP_NODEDATA*) SCIPdigraphGetNodeData(conflictgraph, i);
         assert( nodedata != NULL );

         /* skip variables not affected by symmetry */
         if ( nodedata->orbitidx == -1 )
            continue;

         if ( leaderrule == (int) SCIP_LEADERRULE_MAXCONFLICTSINORBIT )
            curcriterion = nodedata->nconflictinorbit;
         else
            curcriterion = SCIPdigraphGetNSuccessors(conflictgraph, i);

         if ( curcriterion > orbitcriterion )
         {
            orbitcriterion = curcriterion;
            *orbitidx = nodedata->orbitidx;
            *leaderidx = nodedata->posinorbit;
            *success = TRUE;
         }
      }

      /* store variables in conflict with leader */
      leader = SCIPhashmapGetImageInt(varmap, permvars[orbits[orbitbegins[*orbitidx] + *leaderidx]]);
      assert( leader < SCIPdigraphGetNNodes(conflictgraph) );
      assert( norbitvarinconflict != NULL );

      nconflictvars = SCIPdigraphGetNSuccessors(conflictgraph, leader);
      if ( *success && nconflictvars > 0 )
      {
         SCIP_VAR* var;
         assert( orbitvarinconflict != NULL );

         orbitsize = orbitbegins[*orbitidx + 1] - orbitbegins[*orbitidx];

         conflictvars = SCIPdigraphGetSuccessors(conflictgraph, leader);
         assert( conflictvars != NULL );

         for (i = 0; i < orbitsize; ++i)
         {
            /* skip the leader */
            if ( i == *leaderidx )
               continue;

            var = permvars[orbits[orbitbegins[*orbitidx] + i]];

            for (j = 0; j < nconflictvars; ++j)
            {
               neighbordata = (SCIP_NODEDATA*) SCIPdigraphGetNodeData(conflictgraph, conflictvars[j]);
               assert( neighbordata != NULL );

               if ( neighbordata->var == var && neighbordata->active )
               {
                  orbitvarinconflict[i] = TRUE;
                  *norbitvarinconflict += 1;
                  break;
               }
            }
         }
      }
   }

   return SCIP_OKAY;
}


/** add Schreier Sims constraints to the problem */
static
SCIP_RETCODE addSSTConss(
   SCIP*                 scip,               /**< SCIP instance */
   SCIP_PROPDATA*        propdata,           /**< datas of symmetry propagator */
   int*                  nchgbds             /**< pointer to store number of bound changes (or NULL) */
   )
{ /*lint --e{641}*/
   SCIP_DIGRAPH* conflictgraph = NULL;
   SCIP_HASHMAP* varmap = NULL;
   SCIP_VAR** vars;
   int nvars;

   SCIP_HASHMAP* permvarmap;
   SCIP_VAR** permvars;
   int** permstrans;
   int npermvars;
   int nmovedpermvars;
   int nmovedbinpermvars;
   int nmovedintpermvars;
   int nmovedimplintpermvars;
   int nmovedcontpermvars;
   int nperms;

   int* orbits;
   int* orbitbegins;
   int norbits;
   int* components;
   int* componentbegins;
   int* vartocomponent;
   int ncomponents;
   unsigned* componentblocked;

   int orbitidx;
   int orbitleaderidx;
   SCIP_Shortbool* orbitvarinconflict = NULL;
   int norbitvarinconflict;
   SCIP_Shortbool* inactiveperms;
   int ninactiveperms;
   int posleader;
   int leaderrule;
   int tiebreakrule;
   int leadervartype;
   SCIP_VARTYPE selectedtype = SCIP_VARTYPE_CONTINUOUS;
   int nvarsselectedtype;
   SCIP_Bool conflictgraphcreated = FALSE;
   SCIP_Bool mixedcomponents;
   int* norbitleadercomponent;

   int c;
   int v;
   int p;

   assert( scip != NULL );
   assert( propdata != NULL );

   permvars = propdata->permvars;
   npermvars = propdata->npermvars;
   permvarmap = propdata->permvarmap;
   permstrans = propdata->permstrans;
   nperms = propdata->nperms;
   components = propdata->components;
   componentbegins = propdata->componentbegins;
   componentblocked = propdata->componentblocked;
   vartocomponent = propdata->vartocomponent;
   ncomponents = propdata->ncomponents;
   nmovedpermvars = propdata->nmovedpermvars;
   nmovedbinpermvars = propdata->nmovedbinpermvars;
   nmovedintpermvars = propdata->nmovedintpermvars;
   nmovedimplintpermvars = propdata->nmovedimplintpermvars;
   nmovedcontpermvars = propdata->nmovedcontpermvars;

   assert( permvars != NULL );
   assert( npermvars > 0 );
   assert( permvarmap != NULL );
   assert( permstrans != NULL );
   assert( nperms > 0 );
   assert( components != NULL );
   assert( componentbegins != NULL );
   assert( vartocomponent != NULL );
   assert( ncomponents > 0 );
   assert( nmovedpermvars > 0 || ! propdata->ofenabled );
   assert( nmovedbinpermvars > 0 || ! propdata->ofenabled );

   leaderrule = propdata->sstleaderrule;
   tiebreakrule = propdata->ssttiebreakrule;
   leadervartype = propdata->sstleadervartype;
   mixedcomponents = propdata->sstmixedcomponents;

   /* if not already computed, get number of affected vars */
   if ( nmovedpermvars == -1 )
   {
      nmovedpermvars = 0;

      for (v = 0; v < npermvars; ++v)
      {
         for (p = 0; p < nperms; ++p)
         {
            if ( permstrans[v][p] != v )
            {
               ++nmovedpermvars;

               switch ( SCIPvarGetType(permvars[v]) )
               {
               case SCIP_VARTYPE_BINARY:
                  ++nmovedbinpermvars;
                  break;
               case SCIP_VARTYPE_INTEGER:
                  ++nmovedintpermvars;
                  break;
               case SCIP_VARTYPE_IMPLINT:
                  ++nmovedimplintpermvars;
                  break;
               case SCIP_VARTYPE_CONTINUOUS:
               default:
                  ++nmovedcontpermvars;
               }
            }
         }
      }
   }
   propdata->nmovedbinpermvars = nmovedbinpermvars;
   propdata->nmovedintpermvars = nmovedintpermvars;
   propdata->nmovedimplintpermvars = nmovedimplintpermvars;
   propdata->nmovedcontpermvars = nmovedcontpermvars;

   vars = SCIPgetVars(scip);
   nvars = SCIPgetNVars(scip);

   /* determine the leader's vartype */
   nvarsselectedtype = 0;
   if ( ISSSTBINACTIVE(leadervartype) && nmovedbinpermvars > nvarsselectedtype )
   {
      selectedtype = SCIP_VARTYPE_BINARY;
      nvarsselectedtype = nmovedbinpermvars;
   }

   if ( ISSSTINTACTIVE(leadervartype) && nmovedintpermvars > nvarsselectedtype )
   {
      selectedtype = SCIP_VARTYPE_INTEGER;
      nvarsselectedtype = nmovedintpermvars;
   }

   if ( ISSSTIMPLINTACTIVE(leadervartype) && nmovedimplintpermvars > nvarsselectedtype )
   {
      selectedtype = SCIP_VARTYPE_IMPLINT;
      nvarsselectedtype = nmovedimplintpermvars;
   }

   if ( ISSSTCONTACTIVE(leadervartype) && nmovedcontpermvars > nvarsselectedtype )
   {
      selectedtype = SCIP_VARTYPE_CONTINUOUS;
      nvarsselectedtype = nmovedcontpermvars;
   }

   /* terminate if no variables of a possible leader type is affected */
   if ( nvarsselectedtype == 0 )
      return SCIP_OKAY;

   /* possibly create conflict graph; graph is not created if no setppc conss are present */
   if ( selectedtype == SCIP_VARTYPE_BINARY && (leaderrule == SCIP_LEADERRULE_MAXCONFLICTSINORBIT
         || leaderrule == SCIP_LEADERRULE_MAXCONFLICTS
         || tiebreakrule == SCIP_LEADERTIEBREAKRULE_MAXCONFLICTSINORBIT) )
   {
      SCIP_CALL( createConflictGraphSST(scip, &conflictgraph, vars, nvars, FALSE,
            permvarmap, &conflictgraphcreated) );
   }

   /* allocate data structures necessary for orbit computations and conflict graph */
   SCIP_CALL( SCIPallocBufferArray(scip, &inactiveperms, nperms) );
   SCIP_CALL( SCIPallocBufferArray(scip, &orbits, npermvars) );
   SCIP_CALL( SCIPallocBufferArray(scip, &orbitbegins, npermvars) );

   if ( conflictgraphcreated )
   {
      SCIP_CALL( SCIPallocClearBufferArray(scip, &orbitvarinconflict, npermvars) );
      SCIP_CALL( SCIPhashmapCreate(&varmap, SCIPblkmem(scip), nvars) );
      for (v = 0; v < nvars; ++v)
      {
         assert( ! SCIPhashmapExists(varmap, vars[v]) );
         SCIP_CALL( SCIPhashmapInsertInt(varmap, vars[v], v) );
      }
   }

   SCIPdebugMsg(scip, "Start selection of orbits and leaders for Schreier Sims constraints.\n");
   SCIPdebugMsg(scip, "orbitidx\tleaderidx\torbitsize\n");

   if ( nchgbds != NULL )
      *nchgbds = 0;

   /* initialize array indicating whether permutations shall not be considered for orbit permutations */
   for (p = 0; p < nperms; ++p)
      inactiveperms[p] = TRUE;

   SCIP_CALL( SCIPallocBufferArray(scip, &norbitleadercomponent, ncomponents) );
   for (c = 0; c < ncomponents; ++c)
      norbitleadercomponent[c] = 0;

   /* iterate over components and compute orbits */
   for (c = 0; c < ncomponents; ++c)
   {
      SCIP_Bool success = TRUE;

      if ( componentblocked[c] )
         continue;

      for (p = componentbegins[c]; p < componentbegins[c + 1]; ++p)
         inactiveperms[components[p]] = FALSE;
      ninactiveperms = nperms - componentbegins[c + 1] + componentbegins[c];

      /* as long as the stabilizer is non-trivial, add Schreier Sims constraints */
      while ( ninactiveperms < nperms )
      {
         int nchanges = 0;

         /* compute orbits w.r.t. active perms */
         SCIP_CALL( SCIPcomputeOrbitsFilterSym(scip, npermvars, permstrans, nperms, inactiveperms,
               orbits, orbitbegins, &norbits, components, componentbegins, vartocomponent,
               componentblocked, ncomponents, nmovedpermvars) );

         /* stop if we require pure components and a component contains variables of different types */
         if ( ! mixedcomponents )
         {
            for (p = 0; p < norbits; ++p)
            {
               /* stop if the first element of an orbits has the wrong vartype */
               if ( SCIPvarGetType(permvars[orbits[orbitbegins[p]]]) != selectedtype )
               {
                  success = FALSE;
                  break;
               }
            }
         }

         if ( ! success )
            break;

         /* update symmetry information of conflict graph */
         if ( conflictgraphcreated )
         {
            assert( conflictgraph != NULL );
            SCIP_CALL( updateSymInfoConflictGraphSST(scip, conflictgraph, vars, nvars, permvars, npermvars, FALSE,
                  varmap, orbits, orbitbegins, norbits) );
         }

         /* possibly adapt the leader and tie-break rule */
         if ( (leaderrule == SCIP_LEADERRULE_MAXCONFLICTSINORBIT || leaderrule == SCIP_LEADERRULE_MAXCONFLICTS)
            && ! conflictgraphcreated )
            leaderrule = SCIP_LEADERRULE_FIRSTINORBIT;
         if ( (leaderrule == SCIP_LEADERRULE_MAXCONFLICTSINORBIT || leaderrule == SCIP_LEADERRULE_MAXCONFLICTS)
            && selectedtype != SCIP_VARTYPE_BINARY )
            leaderrule = SCIP_LEADERRULE_FIRSTINORBIT;
         if ( tiebreakrule == SCIP_LEADERTIEBREAKRULE_MAXCONFLICTSINORBIT && ! conflictgraphcreated )
            tiebreakrule = SCIP_LEADERTIEBREAKRULE_MAXORBIT;
         if ( tiebreakrule == SCIP_LEADERTIEBREAKRULE_MAXCONFLICTSINORBIT && selectedtype != SCIP_VARTYPE_BINARY )
            tiebreakrule = SCIP_LEADERTIEBREAKRULE_MAXORBIT;

         /* select orbit and leader */
         SCIP_CALL( selectOrbitLeaderSSTConss(scip, conflictgraph, vars, nvars, varmap,
               permvars, npermvars, orbits, orbitbegins, norbits, propdata->sstleaderrule, propdata->ssttiebreakrule, selectedtype,
               &orbitidx, &orbitleaderidx, orbitvarinconflict, &norbitvarinconflict, conflictgraphcreated, &success) );

         if ( ! success )
            break;

         assert( 0 <= orbitidx && orbitidx < norbits );
         assert( 0 <= orbitleaderidx && orbitleaderidx < orbitbegins[orbitidx + 1] - orbitbegins[orbitidx] );
         SCIPdebugMsg(scip, "%d\t\t%d\t\t%d\n", orbitidx, orbitleaderidx, orbitbegins[orbitidx + 1] - orbitbegins[orbitidx]);

         /* add Schreier Sims constraints for the selected orbit and update Schreier Sims table */
         SCIP_CALL( addSSTConssOrbitAndUpdateSST(scip, conflictgraph, propdata, permvars,
               orbits, orbitbegins, orbitidx, orbitleaderidx, orbitvarinconflict, norbitvarinconflict, &nchanges, conflictgraphcreated) );

         ++norbitleadercomponent[propdata->vartocomponent[orbits[orbitbegins[orbitidx] + orbitleaderidx]]];

         if ( nchgbds != NULL )
            *nchgbds += nchanges;

         /* deactivate permutations that move the orbit leader */
         posleader = orbits[orbitbegins[orbitidx] + orbitleaderidx];
         for (p = 0; p < nperms; ++p)
         {
            if ( inactiveperms[p] )
               continue;

            if ( permstrans[posleader][p] != posleader )
            {
               inactiveperms[p] = TRUE;
               ++ninactiveperms;
            }
         }
      }

      for (p = componentbegins[c]; p < componentbegins[c + 1]; ++p)
         inactiveperms[components[p]] = TRUE;
   }

   /* if Schreier Sims constraints have been added, store that Schreier Sims has been used for this component */
   for (c = 0; c < ncomponents; ++c)
   {
      if ( norbitleadercomponent[c] > 0 )
         componentblocked[c] |= SYM_HANDLETYPE_SST;
   }
   SCIPfreeBufferArray(scip, &norbitleadercomponent);

   if ( conflictgraphcreated )
   {
      SCIPhashmapFree(&varmap);
      SCIPfreeBufferArray(scip, &orbitvarinconflict);
   }
   SCIPfreeBufferArray(scip, &orbitbegins);
   SCIPfreeBufferArray(scip, &orbits);
   if ( conflictgraphcreated )
   {
      assert( conflictgraph != NULL );
      SCIP_CALL( freeConflictGraphSST(scip, &conflictgraph, nvars) );
   }
   SCIPfreeBufferArray(scip, &inactiveperms);

   return SCIP_OKAY;
}


/** finds problem symmetries */
static
SCIP_RETCODE tryAddSymmetryHandlingConss(
   SCIP*                 scip,               /**< SCIP instance */
   SCIP_PROP*            prop,               /**< symmetry breaking propagator */
   int*                  nchgbds,            /**< pointer to store number of bound changes (or NULL)*/
   SCIP_Bool*            earlyterm           /**< pointer to store whether we terminated early (or NULL) */
   )
{
   SCIP_PROPDATA* propdata;

   assert( prop != NULL );
   assert( scip != NULL );

   propdata = SCIPpropGetData(prop);
   assert( propdata != NULL );
   assert( propdata->symconsenabled || propdata->sstenabled );

   /* if constraints have already been added */
   if ( propdata->triedaddconss )
   {
      assert( propdata->nperms > 0 );

      if ( earlyterm != NULL )
         *earlyterm = TRUE;

      return SCIP_OKAY;
   }

   /* possibly compute symmetry */
   if ( propdata->ofenabled && SCIPgetNBinVars(scip) > 1 )
   {
      SCIP_Bool oldsymconsenabled;

      oldsymconsenabled = propdata->symconsenabled;

      if ( propdata->symfixnonbinaryvars )
      {
         SCIP_CALL( determineSymmetry(scip, propdata, SYM_SPEC_BINARY, SYM_SPEC_INTEGER | SYM_SPEC_REAL) );
      }
      else
      {
         SCIP_CALL( determineSymmetry(scip, propdata, SYM_SPEC_BINARY | SYM_SPEC_REAL, SYM_SPEC_INTEGER) );
      }

      /* if there is no symmetry compatible with OF, check whether there are more general symmetries */
      if ( propdata->nperms == 0 && SCIPgetNIntVars(scip) + SCIPgetNImplVars(scip) > 1 )
      {
         SCIP_CALL( freeSymmetryData(scip, propdata) );
         propdata->symconsenabled = oldsymconsenabled;
         propdata->ofenabled = FALSE;
         propdata->sstenabled = FALSE;

         SCIP_CALL( determineSymmetry(scip, propdata, SYM_SPEC_BINARY | SYM_SPEC_INTEGER | SYM_SPEC_REAL, 0) );
      }
   }
   else
   {
      SCIP_CALL( determineSymmetry(scip, propdata, SYM_SPEC_BINARY | SYM_SPEC_INTEGER | SYM_SPEC_REAL, 0) );
   }
   assert( propdata->binvaraffected || ! propdata->symconsenabled );

   if ( propdata->nperms <= 0 || (! propdata->symconsenabled && ! propdata->sstenabled) )
      return SCIP_OKAY;

   assert( propdata->nperms > 0 );
   assert( propdata->binvaraffected || propdata->sstenabled );

   propdata->triedaddconss = TRUE;

   if ( propdata->symconsenabled )
   {
      SCIP_CALL( SCIPallocBlockMemoryArray(scip, &propdata->genorbconss, propdata->nperms) );

      if ( propdata->detectorbitopes )
      {
         SCIP_CALL( detectOrbitopes(scip, propdata, propdata->components, propdata->componentbegins, propdata->ncomponents) );
      }
   }

   /* disable orbital fixing if all components are handled by orbitopes */
   if ( propdata->ncomponents == propdata->norbitopes )
      propdata->ofenabled = FALSE;

   /* possibly stop */
   if ( SCIPisStopped(scip) )
   {
      if ( propdata->ngenorbconss == 0 )
      {
         SCIPfreeBlockMemoryArrayNull(scip, &propdata->genorbconss, propdata->nperms);
      }
      return SCIP_OKAY;
   }

   if ( propdata->ncompblocked < propdata->ncomponents && propdata->detectsubgroups && propdata->symconsenabled )
   {
      /* @TODO: create array only when needed */
      propdata->genlinconsssize = propdata->nperms;
      SCIP_CALL( SCIPallocBlockMemoryArray(scip, &propdata->genlinconss, propdata->genlinconsssize) );

      SCIP_CALL( detectAndHandleSubgroups(scip, propdata) );
   }

   if ( propdata->sstenabled )
   {
      SCIP_CALL( addSSTConss(scip, propdata, nchgbds) );
   }

   /* possibly stop */
   if ( SCIPisStopped(scip) || ! propdata->symconsenabled )
      return SCIP_OKAY;

   /* add symmetry breaking constraints if orbital fixing is not used outside orbitopes */
   if ( ! propdata->ofenabled )
   {
      /* exit if no or only trivial symmetry group is available */
      if ( propdata->nperms <= 0 || ! propdata->binvaraffected )
         return SCIP_OKAY;

      if ( propdata->addsymresacks )
      {
         SCIP_CALL( addSymresackConss(scip, prop, propdata->components, propdata->componentbegins, propdata->ncomponents) );
      }

      /* free symmetry conss if no orbitope/symresack constraints have been found (may happen if Schreier-Sims constraints are active) */
      if ( propdata->ngenorbconss == 0 )
         SCIPfreeBlockMemoryArrayNull(scip, &propdata->genorbconss, propdata->nperms);
   }

   return SCIP_OKAY;
}



/*
 * Local methods for orbital fixing
 */


/** performs orbital fixing
 *
 *  Note that we do not have to distinguish between variables that have been fixed or branched to 1, since the
 *  stabilizer is with respect to the variables that have been branched to 1. Thus, if an orbit contains a variable that
 *  has been branched to 1, the whole orbit only contains variables that have been branched to 1 - and nothing can be
 *  fixed.
 */
static
SCIP_RETCODE performOrbitalFixing(
   SCIP*                 scip,               /**< SCIP pointer */
   SCIP_VAR**            permvars,           /**< variables */
   int                   npermvars,          /**< number of variables */
   int*                  orbits,             /**< array of non-trivial orbits */
   int*                  orbitbegins,        /**< array containing begin positions of new orbits in orbits array */
   int                   norbits,            /**< number of orbits */
   SCIP_Bool*            infeasible,         /**< pointer to store whether problem is infeasible */
   int*                  nfixedzero,         /**< pointer to store number of variables fixed to 0 */
   int*                  nfixedone           /**< pointer to store number of variables fixed to 1 */
   )
{
   SCIP_Bool tightened;
   int i;

   assert( scip != NULL );
   assert( permvars != NULL );
   assert( orbits != NULL );
   assert( orbitbegins != NULL );
   assert( infeasible != NULL );
   assert( nfixedzero != NULL );
   assert( nfixedone != NULL );
   assert( norbits > 0 );
   assert( orbitbegins[0] == 0 );

   *infeasible = FALSE;
   *nfixedzero = 0;
   *nfixedone = 0;

   /* check all orbits */
   for (i = 0; i < norbits; ++i)
   {
      SCIP_Bool havefixedone = FALSE;
      SCIP_Bool havefixedzero = FALSE;
      SCIP_VAR* var;
      int j;

      /* we only have nontrivial orbits */
      assert( orbitbegins[i+1] - orbitbegins[i] >= 2 );

      /* check all variables in the orbit */
      for (j = orbitbegins[i]; j < orbitbegins[i+1]; ++j)
      {
         assert( 0 <= orbits[j] && orbits[j] < npermvars );
         var = permvars[orbits[j]];
         assert( var != NULL );

         /* check whether variable is not binary (and not implicit integer!) */
         if ( SCIPvarGetType(var) != SCIP_VARTYPE_BINARY )
         {
            /* skip orbit if there are non-binary variables */
            havefixedone = FALSE;
            havefixedzero = FALSE;
            break;
         }

         /* if variable is fixed to 1 -> can fix all variables in orbit to 1 */
         if ( SCIPvarGetLbLocal(var) > 0.5 )
            havefixedone = TRUE;

         /* check for zero-fixed variables */
         if ( SCIPvarGetUbLocal(var) < 0.5 )
            havefixedzero = TRUE;
      }

      /* check consistency */
      if ( havefixedone && havefixedzero )
      {
         *infeasible = TRUE;
         return SCIP_OKAY;
      }

      /* fix all variables to 0 if there is one variable fixed to 0 */
      if ( havefixedzero )
      {
         assert( ! havefixedone );

         for (j = orbitbegins[i]; j < orbitbegins[i+1]; ++j)
         {
            assert( 0 <= orbits[j] && orbits[j] < npermvars );
            var = permvars[orbits[j]];
            assert( var != NULL );

            /* only variables that are not yet fixed to 0 */
            if ( SCIPvarGetUbLocal(var) > 0.5 )
            {
               SCIPdebugMsg(scip, "can fix <%s> (index %d) to 0.\n", SCIPvarGetName(var), orbits[j]);
               assert( SCIPvarGetType(var) == SCIP_VARTYPE_BINARY );
               /* due to aggregation, var might already be fixed to 1, so do not put assert here */

               /* do not use SCIPinferBinvarProp(), since conflict analysis is not valid */
               SCIP_CALL( SCIPtightenVarUb(scip, var, 0.0, FALSE, infeasible, &tightened) );
               if ( *infeasible )
                  return SCIP_OKAY;
               if ( tightened )
                  ++(*nfixedzero);
            }
         }
      }

      /* fix all variables to 1 if there is one variable fixed to 1 */
      if ( havefixedone )
      {
         assert( ! havefixedzero );

         for (j = orbitbegins[i]; j < orbitbegins[i+1]; ++j)
         {
            assert( 0 <= orbits[j] && orbits[j] < npermvars );
            var = permvars[orbits[j]];
            assert( var != NULL );

            /* only variables that are not yet fixed to 1 */
            if ( SCIPvarGetLbLocal(var) < 0.5)
            {
               SCIPdebugMsg(scip, "can fix <%s> (index %d) to 1.\n", SCIPvarGetName(var), orbits[j]);
               assert( SCIPvarGetType(var) == SCIP_VARTYPE_BINARY );
               /* due to aggregation, var might already be fixed to 0, so do not put assert here */

               /* do not use SCIPinferBinvarProp(), since conflict analysis is not valid */
               SCIP_CALL( SCIPtightenVarLb(scip, var, 1.0, FALSE, infeasible, &tightened) );
               if ( *infeasible )
                  return SCIP_OKAY;
               if ( tightened )
                  ++(*nfixedone);
            }
         }
      }
   }

   return SCIP_OKAY;
}


/** Gets branching variables on the path to root
 *
 *  The variables are added to bg1 and bg1list, which are prefilled with the variables globally fixed to 1.
 */
static
SCIP_RETCODE computeBranchingVariables(
   SCIP*                 scip,               /**< SCIP pointer */
   int                   nvars,              /**< number of variables */
   SCIP_HASHMAP*         varmap,             /**< map of variables to indices in vars array */
   SCIP_Shortbool*       bg1,                /**< bitset marking the variables globally fixed or branched to 1 */
   int*                  bg1list,            /**< array to store the variable indices globally fixed or branched to 1 */
   int*                  nbg1                /**< pointer to store the number of variables in bg1 and bg1list */
   )
{
   SCIP_NODE* node;

   assert( scip != NULL );
   assert( varmap != NULL );
   assert( bg1 != NULL );
   assert( bg1list != NULL );
   assert( nbg1 != NULL );
   assert( *nbg1 >= 0 );

   /* get current node */
   node = SCIPgetCurrentNode(scip);

#ifdef SCIP_OUTPUT
   SCIP_CALL( SCIPprintNodeRootPath(scip, node, NULL) );
#endif

   /* follow path to the root (in the root no domains were changed due to branching) */
   while ( SCIPnodeGetDepth(node) != 0 )
   {
      SCIP_BOUNDCHG* boundchg;
      SCIP_DOMCHG* domchg;
      SCIP_VAR* branchvar;
      int nboundchgs;
      int i;

      /* get domain changes of current node */
      domchg = SCIPnodeGetDomchg(node);

      /* If we stopped due to a solving limit, it might happen that a non-root node has no domain changes, in all other
       * cases domchg should not be NULL. */
      if ( domchg != NULL )
      {
         /* loop through all bound changes */
         nboundchgs = SCIPdomchgGetNBoundchgs(domchg);
         for (i = 0; i < nboundchgs; ++i)
         {
            /* get bound change info */
            boundchg = SCIPdomchgGetBoundchg(domchg, i);
            assert( boundchg != NULL );

            /* branching decisions have to be in the beginning of the bound change array */
            if ( SCIPboundchgGetBoundchgtype(boundchg) != SCIP_BOUNDCHGTYPE_BRANCHING )
               break;

            /* get corresponding branching variable */
            branchvar = SCIPboundchgGetVar(boundchg);

            /* we only consider binary variables */
            if ( SCIPvarGetType(branchvar) == SCIP_VARTYPE_BINARY )
            {
               /* if branching variable is not known (may have been created meanwhile,
                * e.g., by prop_inttobinary; may have been removed from symmetry data
                * due to compression), continue with parent node */
               if ( ! SCIPhashmapExists(varmap, (void*) branchvar) )
                  break;

               if ( SCIPvarGetLbLocal(branchvar) > 0.5 )
               {
                  int branchvaridx;

                  branchvaridx = SCIPhashmapGetImageInt(varmap, (void*) branchvar);
                  assert( branchvaridx < nvars );

                  /* the variable might already be fixed to 1 */
                  if ( ! bg1[branchvaridx] )
                  {
                     bg1[branchvaridx] = TRUE;
                     bg1list[(*nbg1)++] = branchvaridx;
                  }
               }
            }
         }
      }

      node = SCIPnodeGetParent(node);
   }

   return SCIP_OKAY;
}


/** propagates orbital fixing */
static
SCIP_RETCODE propagateOrbitalFixing(
   SCIP*                 scip,               /**< SCIP pointer */
   SCIP_PROPDATA*        propdata,           /**< data of symmetry breaking propagator */
   SCIP_Bool*            infeasible,         /**< pointer to store whether the node is detected to be infeasible */
   int*                  nprop               /**< pointer to store the number of propagations */
   )
{
   SCIP_Shortbool* inactiveperms;
   SCIP_Shortbool* bg0;
   SCIP_Shortbool* bg1;
   SCIP_VAR** permvars;
   int* orbitbegins;
   int* orbits;
   int* components;
   int* componentbegins;
   int* vartocomponent;
   int ncomponents;
   int* bg0list;
   int nbg0;
   int* bg1list;
   int nbg1;
   int nactiveperms;
   int norbits;
   int npermvars;
   int nbinpermvars;
   int** permstrans;
   int nperms;
   int p;
   int v;
   int j;
   int componentidx;

   assert( scip != NULL );
   assert( propdata != NULL );
   assert( propdata->ofenabled );
   assert( infeasible != NULL );
   assert( nprop != NULL );

   *infeasible = FALSE;
   *nprop = 0;

   /* possibly compute symmetry */
   if ( propdata->symfixnonbinaryvars )
   {
      SCIP_CALL( determineSymmetry(scip, propdata, SYM_SPEC_BINARY, SYM_SPEC_INTEGER | SYM_SPEC_REAL) );
   }
   else
   {
      SCIP_CALL( determineSymmetry(scip, propdata, SYM_SPEC_BINARY | SYM_SPEC_REAL, SYM_SPEC_INTEGER) );
   }
   assert( propdata->binvaraffected || ! propdata->ofenabled );

   /* return if there is no symmetry available */
   nperms = propdata->nperms;
   if ( nperms <= 0 || ! propdata->ofenabled )
      return SCIP_OKAY;

   assert( propdata->permvars != NULL );
   assert( propdata->npermvars > 0 );
   assert( propdata->permvarmap != NULL );
   assert( propdata->permstrans != NULL );
   assert( propdata->inactiveperms != NULL );
   assert( propdata->components != NULL );
   assert( propdata->componentbegins != NULL );
   assert( propdata->vartocomponent != NULL );
   assert( propdata->ncomponents > 0 );

   permvars = propdata->permvars;
   npermvars = propdata->npermvars;
   nbinpermvars = propdata->nbinpermvars;
   permstrans = propdata->permstrans;
   inactiveperms = propdata->inactiveperms;
   components = propdata->components;
   componentbegins = propdata->componentbegins;
   vartocomponent = propdata->vartocomponent;
   ncomponents = propdata->ncomponents;

   /* init bitset for marking variables (globally fixed or) branched to 1 */
   assert( propdata->bg1 != NULL );
   assert( propdata->bg1list != NULL );
   assert( propdata->nbg1 >= 0 );
   assert( propdata->nbg1 <= npermvars );

   bg1 = propdata->bg1;
   bg1list = propdata->bg1list;
   nbg1 = propdata->nbg1;

   /* get branching variables */
   SCIP_CALL( computeBranchingVariables(scip, npermvars, propdata->permvarmap, bg1, bg1list, &nbg1) );
   assert( nbg1 >= propdata->nbg1 );

   /* reset inactive permutations */
   nactiveperms = nperms;
   for (p = 0; p < nperms; ++p)
      propdata->inactiveperms[p] = FALSE;

   /* get pointers for bg0 */
   assert( propdata->bg0 != NULL );
   assert( propdata->bg0list != NULL );
   assert( propdata->nbg0 >= 0 );
   assert( propdata->nbg0 <= npermvars );

   bg0 = propdata->bg0;
   bg0list = propdata->bg0list;
   nbg0 = propdata->nbg0;

   /* filter out permutations that move variables that are fixed to 0 */
   for (j = 0; j < nbg0 && nactiveperms > 0; ++j)
   {
      int* pt;

      v = bg0list[j];
      assert( 0 <= v && v < npermvars );
      assert( bg0[v] );

      componentidx = vartocomponent[v];

      /* skip unaffected variables and blocked components */
      if ( componentidx < 0 || propdata->componentblocked[componentidx] )
         continue;

      pt = permstrans[v];
      assert( pt != NULL );

      for (p = componentbegins[componentidx]; p < componentbegins[componentidx + 1]; ++p)
      {
         int img;
         int perm;

         perm = components[p];

         /* skip inactive permutations */
         if ( inactiveperms[perm] )
            continue;

         img = pt[perm];

         if ( img != v )
         {
#ifndef NDEBUG
            SCIP_VAR* varv = permvars[v];
            SCIP_VAR* varimg = permvars[img];

            /* check whether moved variables have the same type (might have been aggregated in the meanwhile) */
            assert( SCIPvarGetType(varv) == SCIPvarGetType(varimg) ||
               (SCIPvarIsBinary(varv) && SCIPvarIsBinary(varimg)) ||
               (SCIPvarGetType(varv) == SCIP_VARTYPE_IMPLINT && SCIPvarGetType(varimg) == SCIP_VARTYPE_CONTINUOUS &&
                  SCIPisEQ(scip, SCIPvarGetLbGlobal(varv), SCIPvarGetLbGlobal(varimg)) &&
                  SCIPisEQ(scip, SCIPvarGetUbGlobal(varv), SCIPvarGetUbGlobal(varimg))) ||
               (SCIPvarGetType(varv) == SCIP_VARTYPE_CONTINUOUS && SCIPvarGetType(varimg) == SCIP_VARTYPE_IMPLINT &&
                  SCIPisEQ(scip, SCIPvarGetLbGlobal(varv), SCIPvarGetLbGlobal(varimg)) &&
                  SCIPisEQ(scip, SCIPvarGetUbGlobal(varv), SCIPvarGetUbGlobal(varimg))) );
            assert( SCIPisEQ(scip, propdata->permvarsobj[v], propdata->permvarsobj[img]) );
#endif

            /* we are moving a variable globally fixed to 0 to a variable not of this type */
            if ( ! bg0[img] )
            {
               inactiveperms[perm] = TRUE; /* mark as inactive */
               --nactiveperms;
            }
         }
      }
   }

   /* filter out permutations that move variables that are fixed to different values */
   for (j = 0; j < nbg1 && nactiveperms > 0; ++j)
   {
      int* pt;

      v = bg1list[j];
      assert( 0 <= v && v < npermvars );
      assert( bg1[v] );

      componentidx = vartocomponent[v];

      /* skip unaffected variables and blocked components */
      if ( componentidx < 0 || propdata->componentblocked[componentidx] )
         continue;

      pt = permstrans[v];
      assert( pt != NULL );

      for (p = componentbegins[componentidx]; p < componentbegins[componentidx + 1]; ++p)
      {
         int img;
         int perm;

         perm = components[p];

         /* skip inactive permutations */
         if ( inactiveperms[perm] )
            continue;

         img = pt[perm];

         if ( img != v )
         {
#ifndef NDEBUG
            SCIP_VAR* varv = permvars[v];
            SCIP_VAR* varimg = permvars[img];

            /* check whether moved variables have the same type (might have been aggregated in the meanwhile) */
            assert( SCIPvarGetType(varv) == SCIPvarGetType(varimg) ||
               (SCIPvarIsBinary(varv) && SCIPvarIsBinary(varimg)) ||
               (SCIPvarGetType(varv) == SCIP_VARTYPE_IMPLINT && SCIPvarGetType(varimg) == SCIP_VARTYPE_CONTINUOUS &&
                  SCIPisEQ(scip, SCIPvarGetLbGlobal(varv), SCIPvarGetLbGlobal(varimg)) &&
                  SCIPisEQ(scip, SCIPvarGetUbGlobal(varv), SCIPvarGetUbGlobal(varimg))) ||
               (SCIPvarGetType(varv) == SCIP_VARTYPE_CONTINUOUS && SCIPvarGetType(varimg) == SCIP_VARTYPE_IMPLINT &&
                  SCIPisEQ(scip, SCIPvarGetLbGlobal(varv), SCIPvarGetLbGlobal(varimg)) &&
                  SCIPisEQ(scip, SCIPvarGetUbGlobal(varv), SCIPvarGetUbGlobal(varimg))) );
            assert( SCIPisEQ(scip, propdata->permvarsobj[v], propdata->permvarsobj[img]) );
#endif

            /* we are moving a variable globally fixed or branched to 1 to a variable not of this type */
            if ( ! bg1[img] )
            {
               inactiveperms[perm] = TRUE; /* mark as inactive */
               --nactiveperms;
            }
         }
      }
   }

   /* Clean bg1 list - need to do this after the main loop! (Not needed for bg0.)
    * Note that variables globally fixed to 1 are not resetted, since the loop starts at propdata->nbg1. */
   for (j = propdata->nbg1; j < nbg1; ++j)
      bg1[bg1list[j]] = FALSE;

   /* exit if no active permuations left */
   if ( nactiveperms == 0 )
      return SCIP_OKAY;

   /* compute orbits of binary variables */
   SCIP_CALL( SCIPallocBufferArray(scip, &orbits, nbinpermvars) );
   SCIP_CALL( SCIPallocBufferArray(scip, &orbitbegins, nbinpermvars) );
   SCIP_CALL( SCIPcomputeOrbitsFilterSym(scip, nbinpermvars, permstrans, nperms, inactiveperms,
         orbits, orbitbegins, &norbits, components, componentbegins, vartocomponent, propdata->componentblocked, ncomponents, propdata->nmovedpermvars) );

   if ( norbits > 0 )
   {
      int nfixedzero = 0;
      int nfixedone = 0;

      SCIPdebugMsg(scip, "Perform orbital fixing on %d orbits (%d active perms).\n", norbits, nactiveperms);
      SCIP_CALL( performOrbitalFixing(scip, permvars, nbinpermvars, orbits, orbitbegins, norbits, infeasible, &nfixedzero, &nfixedone) );

      propdata->nfixedzero += nfixedzero;
      propdata->nfixedone += nfixedone;
      *nprop = nfixedzero + nfixedone;

      SCIPdebugMsg(scip, "Orbital fixings: %d 0s, %d 1s.\n", nfixedzero, nfixedone);
   }

   SCIPfreeBufferArray(scip, &orbitbegins);
   SCIPfreeBufferArray(scip, &orbits);

   return SCIP_OKAY;
}



/*
 * Callback methods of propagator
 */

/** presolving initialization method of propagator (called when presolving is about to begin) */
static
SCIP_DECL_PROPINITPRE(propInitpreSymmetry)
{  /*lint --e{715}*/
   SCIP_PROPDATA* propdata;

   assert( scip != NULL );
   assert( prop != NULL );

   propdata = SCIPpropGetData(prop);
   assert( propdata != NULL );

   /* check whether we should run */
   if ( propdata->usesymmetry < 0 )
   {
      SCIP_CALL( SCIPgetIntParam(scip, "misc/usesymmetry", &propdata->usesymmetry) );

      if ( ISSYMRETOPESACTIVE(propdata->usesymmetry) )
         propdata->symconsenabled = TRUE;
      else
         propdata->symconsenabled = FALSE;

      if ( ISORBITALFIXINGACTIVE(propdata->usesymmetry) )
         propdata->ofenabled = TRUE;
      else
         propdata->ofenabled = FALSE;

      if ( ISSSTACTIVE(propdata->usesymmetry) )
         propdata->sstenabled = TRUE;
      else
         propdata->sstenabled = FALSE;
   }

   /* add symmetry handling constraints if required  */
   if ( (propdata->symconsenabled || propdata->sstenabled) && propdata->addconsstiming == 0 )
   {
      SCIPdebugMsg(scip, "Try to add symmetry handling constraints before presolving.");

      SCIP_CALL( tryAddSymmetryHandlingConss(scip, prop, NULL, NULL) );
   }
   else if ( propdata->ofenabled && propdata->ofsymcomptiming == 0 )
   {
      SCIPverbMessage(scip, SCIP_VERBLEVEL_HIGH, NULL, "Symmetry computation before presolving:\n");

      /* otherwise compute symmetry if timing requests it */
      if ( propdata->symfixnonbinaryvars )
      {
         SCIP_CALL( determineSymmetry(scip, propdata, SYM_SPEC_BINARY, SYM_SPEC_INTEGER | SYM_SPEC_REAL) );
      }
      else
      {
         SCIP_CALL( determineSymmetry(scip, propdata, SYM_SPEC_BINARY | SYM_SPEC_REAL, SYM_SPEC_INTEGER) );
      }
      assert( propdata->binvaraffected || ! propdata->ofenabled );
   }

   return SCIP_OKAY;
}


/** presolving deinitialization method of propagator (called after presolving has been finished) */
static
SCIP_DECL_PROPEXITPRE(propExitpreSymmetry)
{  /*lint --e{715}*/
   SCIP_PROPDATA* propdata;

   assert( scip != NULL );
   assert( prop != NULL );
   assert( strcmp(SCIPpropGetName(prop), PROP_NAME) == 0 );

   SCIPdebugMsg(scip, "Exitpre method of propagator <%s> ...\n", PROP_NAME);

   propdata = SCIPpropGetData(prop);
   assert( propdata != NULL );
   assert( propdata->usesymmetry >= 0 );

   /* guarantee that symmetries are computed (and handled) if the solving process has not been interrupted
    * and even if presolving has been disabled */
   if ( (propdata->symconsenabled || propdata->sstenabled) && SCIPgetStatus(scip) == SCIP_STATUS_UNKNOWN )
   {
      SCIP_CALL( tryAddSymmetryHandlingConss(scip, prop, NULL, NULL) );
   }

   /* if timing requests it, guarantee that symmetries are computed even if presolving is disabled */
   if ( propdata->ofenabled && propdata->ofsymcomptiming <= 1 && SCIPgetStatus(scip) == SCIP_STATUS_UNKNOWN )
   {
      if ( propdata->symfixnonbinaryvars )
      {
         SCIP_CALL( determineSymmetry(scip, propdata, SYM_SPEC_BINARY, SYM_SPEC_INTEGER | SYM_SPEC_REAL) );
      }
      else
      {
         SCIP_CALL( determineSymmetry(scip, propdata, SYM_SPEC_BINARY | SYM_SPEC_REAL, SYM_SPEC_INTEGER) );
      }
      assert( propdata->binvaraffected || ! propdata->ofenabled );
   }

   return SCIP_OKAY;
}


/** presolving method of propagator */
static
SCIP_DECL_PROPPRESOL(propPresolSymmetry)
{  /*lint --e{715}*/
   SCIP_PROPDATA* propdata;
   int i;

   assert( scip != NULL );
   assert( prop != NULL );
   assert( result != NULL );
   assert( SCIPgetStage(scip) == SCIP_STAGE_PRESOLVING );

   *result = SCIP_DIDNOTRUN;

   propdata = SCIPpropGetData(prop);
   assert( propdata != NULL );
   assert( propdata->usesymmetry >= 0 );

   /* possibly create symmetry handling constraints */
   if ( propdata->symconsenabled || propdata->sstenabled )
   {
      int noldngenconns;
      int nchanges = 0;
      SCIP_Bool earlyterm = FALSE;

      /* skip presolving if we are not at the end if addconsstiming == 2 */
      assert( 0 <= propdata->addconsstiming && propdata->addconsstiming <= SYM_COMPUTETIMING_AFTERPRESOL );
      if ( propdata->addconsstiming > SYM_COMPUTETIMING_DURINGPRESOL && ! SCIPisPresolveFinished(scip) )
         return SCIP_OKAY;

      /* possibly stop */
      if ( SCIPisStopped(scip) )
         return SCIP_OKAY;

      noldngenconns = propdata->ngenorbconss + propdata->nsstconss + propdata->ngenlinconss;

      SCIP_CALL( tryAddSymmetryHandlingConss(scip, prop, &nchanges, &earlyterm) );

      /* if we actually tried to add symmetry handling constraints */
      if ( ! earlyterm )
      {
         *result = SCIP_DIDNOTFIND;

         if ( nchanges > 0 )
         {
            *result = SCIP_SUCCESS;
            *nchgbds += nchanges;
         }

         /* if symmetry handling constraints have been added, presolve each */
         if ( propdata->ngenorbconss > 0 || propdata->ngenlinconss > 0 || propdata->nsstconss > 0 )
         {
            /* at this point, the symmetry group should be computed and nontrivial */
            assert( propdata->nperms > 0 );
            assert( propdata->triedaddconss );

            /* we have added at least one symmetry handling constraints, i.e., we were successful */
            *result = SCIP_SUCCESS;

            *naddconss += propdata->ngenorbconss + propdata->ngenlinconss + propdata->nsstconss - noldngenconns;
            SCIPdebugMsg(scip, "Added symmetry breaking constraints: %d.\n", *naddconss);

            /* if constraints have been added, loop through generated constraints and presolve each */
            for (i = 0; i < propdata->ngenorbconss; ++i)
            {
               SCIP_CALL( SCIPpresolCons(scip, propdata->genorbconss[i], nrounds, SCIP_PROPTIMING_ALWAYS, nnewfixedvars, nnewaggrvars, nnewchgvartypes,
                     nnewchgbds, nnewholes, nnewdelconss, nnewaddconss, nnewupgdconss, nnewchgcoefs, nnewchgsides, nfixedvars, naggrvars,
                     nchgvartypes, nchgbds, naddholes, ndelconss, naddconss, nupgdconss, nchgcoefs, nchgsides, result) );

               /* exit if cutoff or unboundedness has been detected */
               if ( *result == SCIP_CUTOFF || *result == SCIP_UNBOUNDED )
               {
                  SCIPdebugMsg(scip, "Presolving constraint <%s> detected cutoff or unboundedness.\n", SCIPconsGetName(propdata->genorbconss[i]));
                  return SCIP_OKAY;
               }
            }

            for (i = 0; i < propdata->ngenlinconss; ++i)
            {
               SCIP_CALL( SCIPpresolCons(scip, propdata->genlinconss[i], nrounds, SCIP_PROPTIMING_ALWAYS, nnewfixedvars, nnewaggrvars, nnewchgvartypes,
                     nnewchgbds, nnewholes, nnewdelconss, nnewaddconss, nnewupgdconss, nnewchgcoefs, nnewchgsides, nfixedvars, naggrvars,
                     nchgvartypes, nchgbds, naddholes, ndelconss, naddconss, nupgdconss, nchgcoefs, nchgsides, result) );

               /* exit if cutoff or unboundedness has been detected */
               if ( *result == SCIP_CUTOFF || *result == SCIP_UNBOUNDED )
               {
                  SCIPdebugMsg(scip, "Presolving constraint <%s> detected cutoff or unboundedness.\n", SCIPconsGetName(propdata->genlinconss[i]));
                  return SCIP_OKAY;
               }
            }
            SCIPdebugMsg(scip, "Presolved %d generated constraints.\n",
               propdata->ngenorbconss + propdata->ngenlinconss);

            for (i = 0; i < propdata->nsstconss; ++i)
            {
               SCIP_CALL( SCIPpresolCons(scip, propdata->sstconss[i], nrounds, SCIP_PROPTIMING_ALWAYS, nnewfixedvars, nnewaggrvars, nnewchgvartypes,
                     nnewchgbds, nnewholes, nnewdelconss, nnewaddconss, nnewupgdconss, nnewchgcoefs, nnewchgsides, nfixedvars, naggrvars,
                     nchgvartypes, nchgbds, naddholes, ndelconss, naddconss, nupgdconss, nchgcoefs, nchgsides, result) );

               /* exit if cutoff or unboundedness has been detected */
               if ( *result == SCIP_CUTOFF || *result == SCIP_UNBOUNDED )
               {
                  SCIPdebugMsg(scip, "Presolving constraint <%s> detected cutoff or unboundedness.\n", SCIPconsGetName(propdata->sstconss[i]));
                  return SCIP_OKAY;
               }
            }
            SCIPdebugMsg(scip, "Presolved %d generated Schreier Sims constraints.\n", propdata->nsstconss);
         }
      }
   }

   /* run OF presolving */
   assert( 0 <= propdata->ofsymcomptiming && propdata->ofsymcomptiming <= SYM_COMPUTETIMING_AFTERPRESOL );
   if ( propdata->ofenabled && propdata->performpresolving && propdata->ofsymcomptiming <= SYM_COMPUTETIMING_DURINGPRESOL )
   {
      SCIP_Bool infeasible;
      int nprop;

      /* if we have not tried to add symmetry handling constraints */
      if ( *result == SCIP_DIDNOTRUN )
         *result = SCIP_DIDNOTFIND;

      SCIPdebugMsg(scip, "Presolving <%s>.\n", PROP_NAME);

      SCIP_CALL( propagateOrbitalFixing(scip, propdata, &infeasible, &nprop) );

      if ( infeasible )
      {
         *result = SCIP_CUTOFF;
         propdata->offoundreduction = TRUE;
      }
      else if ( nprop > 0 )
      {
         *result = SCIP_SUCCESS;
         *nfixedvars += nprop;
         propdata->offoundreduction = TRUE;
      }
   }
   else if ( propdata->ofenabled && propdata->ofsymcomptiming == SYM_COMPUTETIMING_DURINGPRESOL )
   {
      /* otherwise compute symmetry early if timing requests it */
      if ( propdata->symfixnonbinaryvars )
      {
         SCIP_CALL( determineSymmetry(scip, propdata, SYM_SPEC_BINARY, SYM_SPEC_INTEGER | SYM_SPEC_REAL) );
      }
      else
      {
         SCIP_CALL( determineSymmetry(scip, propdata, SYM_SPEC_BINARY | SYM_SPEC_REAL, SYM_SPEC_INTEGER) );
      }
      assert( propdata->binvaraffected || ! propdata->ofenabled );
   }

   return SCIP_OKAY;
}


/** execution method of propagator */
static
SCIP_DECL_PROPEXEC(propExecSymmetry)
{  /*lint --e{715}*/
   SCIP_PROPDATA* propdata;
   SCIP_Bool infeasible = FALSE;
   SCIP_Longint nodenumber;
   int nprop = 0;

   assert( scip != NULL );
   assert( result != NULL );

   *result = SCIP_DIDNOTRUN;

   /* do not run if we are in the root or not yet solving */
   if ( SCIPgetDepth(scip) <= 0 || SCIPgetStage(scip) < SCIP_STAGE_SOLVING )
      return SCIP_OKAY;

   /* do nothing if we are in a probing node */
   if ( SCIPinProbing(scip) )
      return SCIP_OKAY;

   /* do not run again in repropagation, since the path to the root might have changed */
   if ( SCIPinRepropagation(scip) )
      return SCIP_OKAY;

   /* get data */
   propdata = SCIPpropGetData(prop);
   assert( propdata != NULL );

   /* if usesymmetry has not been read so far */
   if ( propdata->usesymmetry < 0 )
   {
      SCIP_CALL( SCIPgetIntParam(scip, "misc/usesymmetry", &propdata->usesymmetry) );
      if ( ISSYMRETOPESACTIVE(propdata->usesymmetry) )
         propdata->symconsenabled = TRUE;
      else
         propdata->symconsenabled = FALSE;

      if ( ISORBITALFIXINGACTIVE(propdata->usesymmetry) )
         propdata->ofenabled = TRUE;
      else
         propdata->ofenabled = FALSE;

      if ( ISSSTACTIVE(propdata->usesymmetry) )
         propdata->sstenabled = TRUE;
      else
         propdata->sstenabled = FALSE;
   }

   /* do not propagate if orbital fixing is not enabled */
   if ( ! propdata->ofenabled )
      return SCIP_OKAY;

   /* return if there is no symmetry available */
   if ( propdata->nperms == 0 )
      return SCIP_OKAY;

   /* return if we already ran in this node */
   nodenumber = SCIPnodeGetNumber(SCIPgetCurrentNode(scip));
   if ( nodenumber == propdata->nodenumber )
      return SCIP_OKAY;
   propdata->nodenumber = nodenumber;

   /* propagate */
   *result = SCIP_DIDNOTFIND;

   SCIPdebugMsg(scip, "Propagating <%s>.\n", SCIPpropGetName(prop));

   SCIP_CALL( propagateOrbitalFixing(scip, propdata, &infeasible, &nprop) );

   if ( infeasible )
   {
      *result = SCIP_CUTOFF;
      propdata->offoundreduction = TRUE;
   }
   else if ( nprop > 0 )
   {
      *result = SCIP_REDUCEDDOM;
      propdata->offoundreduction = TRUE;
   }

   return SCIP_OKAY;
}


/** deinitialization method of propagator (called before transformed problem is freed) */
static
SCIP_DECL_PROPEXIT(propExitSymmetry)
{
   SCIP_PROPDATA* propdata;

   assert( scip != NULL );
   assert( prop != NULL );
   assert( strcmp(SCIPpropGetName(prop), PROP_NAME) == 0 );

   SCIPdebugMsg(scip, "Exiting propagator <%s>.\n", PROP_NAME);

   propdata = SCIPpropGetData(prop);
   assert( propdata != NULL );

   SCIP_CALL( freeSymmetryData(scip, propdata) );

   /* reset basic data */
   propdata->usesymmetry = -1;
   propdata->symconsenabled = FALSE;
   propdata->triedaddconss = FALSE;
   propdata->nsymresacks = 0;
   propdata->norbitopes = 0;
   propdata->ofenabled = FALSE;
   propdata->sstenabled = FALSE;
   propdata->lastrestart = 0;
   propdata->nfixedzero = 0;
   propdata->nfixedone = 0;
   propdata->nodenumber = -1;
   propdata->offoundreduction = FALSE;

   return SCIP_OKAY;
}


/** propagation conflict resolving method of propagator
 *
 *  @todo Implement reverse propagation.
 *
 *  Note that this is relatively difficult to obtain: One needs to include all bounds of variables that are responsible
 *  for creating the orbit in which the variables that was propagated lies. This includes all variables that are moved
 *  by the permutations which are involved in creating the orbit.
 */
static
SCIP_DECL_PROPRESPROP(propRespropSymmetry)
{  /*lint --e{715,818}*/
   assert( result != NULL );

   *result = SCIP_DIDNOTFIND;

   return SCIP_OKAY;
}


/** destructor of propagator to free user data (called when SCIP is exiting) */
static
SCIP_DECL_PROPFREE(propFreeSymmetry)
{  /*lint --e{715}*/
   SCIP_PROPDATA* propdata;

   assert( scip != NULL );
   assert( prop != NULL );
   assert( strcmp(SCIPpropGetName(prop), PROP_NAME) == 0 );

   SCIPdebugMsg(scip, "Freeing symmetry propagator.\n");

   propdata = SCIPpropGetData(prop);
   assert( propdata != NULL );

   SCIPfreeBlockMemory(scip, &propdata);

   return SCIP_OKAY;
}


/*
 * External methods
 */

/** include symmetry propagator */
SCIP_RETCODE SCIPincludePropSymmetry(
   SCIP*                 scip                /**< SCIP data structure */
   )
{
   SCIP_TABLEDATA* tabledata;
   SCIP_PROPDATA* propdata = NULL;
   SCIP_PROP* prop = NULL;

   SCIP_CALL( SCIPallocBlockMemory(scip, &propdata) );
   assert( propdata != NULL );

   propdata->npermvars = 0;
   propdata->nbinpermvars = 0;
   propdata->permvars = NULL;
#ifndef NDEBUG
   propdata->permvarsobj = NULL;
#endif
   propdata->nperms = -1;
   propdata->nmaxperms = 0;
   propdata->perms = NULL;
   propdata->permstrans = NULL;
   propdata->permvarmap = NULL;
   propdata->nonbinpermvarcaptured = NULL;

   propdata->ncomponents = -1;
   propdata->ncompblocked = 0;
   propdata->components = NULL;
   propdata->componentbegins = NULL;
   propdata->vartocomponent = NULL;
   propdata->componentblocked = NULL;

   propdata->log10groupsize = -1.0;
   propdata->nmovedvars = -1;
   propdata->binvaraffected = FALSE;
   propdata->computedsymmetry = FALSE;

   propdata->usesymmetry = -1;
   propdata->symconsenabled = FALSE;
   propdata->triedaddconss = FALSE;
   propdata->genorbconss = NULL;
   propdata->genlinconss = NULL;
   propdata->ngenorbconss = 0;
   propdata->ngenlinconss = 0;
   propdata->genlinconsssize = 0;
   propdata->nsymresacks = 0;
   propdata->norbitopes = 0;

   propdata->ofenabled = FALSE;
   propdata->bg0 = NULL;
   propdata->bg0list = NULL;
   propdata->nbg0 = 0;
   propdata->bg1 = NULL;
   propdata->bg1list = NULL;
   propdata->nbg1 = 0;
   propdata->permvarsevents = NULL;
   propdata->inactiveperms = NULL;
   propdata->nmovedpermvars = -1;
   propdata->nmovedbinpermvars = 0;
   propdata->nmovedintpermvars = 0;
   propdata->nmovedimplintpermvars = 0;
   propdata->nmovedcontpermvars = 0;
   propdata->lastrestart = 0;
   propdata->nfixedzero = 0;
   propdata->nfixedone = 0;
   propdata->nodenumber = -1;
   propdata->offoundreduction = FALSE;

   propdata->sstenabled = FALSE;
   propdata->sstconss = NULL;
   propdata->nsstconss = 0;
   propdata->maxnsstconss = 0;
   propdata->leaders = NULL;
   propdata->nleaders = 0;
   propdata->maxnleaders = 0;

   /* create event handler */
   propdata->eventhdlr = NULL;
   SCIP_CALL( SCIPincludeEventhdlrBasic(scip, &(propdata->eventhdlr), EVENTHDLR_SYMMETRY_NAME, EVENTHDLR_SYMMETRY_DESC,
         eventExecSymmetry, NULL) );
   assert( propdata->eventhdlr != NULL );

   /* include constraint handler */
   SCIP_CALL( SCIPincludePropBasic(scip, &prop, PROP_NAME, PROP_DESC,
         PROP_PRIORITY, PROP_FREQ, PROP_DELAY, PROP_TIMING, propExecSymmetry, propdata) );
   assert( prop != NULL );

   SCIP_CALL( SCIPsetPropFree(scip, prop, propFreeSymmetry) );
   SCIP_CALL( SCIPsetPropExit(scip, prop, propExitSymmetry) );
   SCIP_CALL( SCIPsetPropInitpre(scip, prop, propInitpreSymmetry) );
   SCIP_CALL( SCIPsetPropExitpre(scip, prop, propExitpreSymmetry) );
   SCIP_CALL( SCIPsetPropResprop(scip, prop, propRespropSymmetry) );
   SCIP_CALL( SCIPsetPropPresol(scip, prop, propPresolSymmetry, PROP_PRESOL_PRIORITY, PROP_PRESOL_MAXROUNDS, PROP_PRESOLTIMING) );

   /* include table */
   SCIP_CALL( SCIPallocBlockMemory(scip, &tabledata) );
   tabledata->propdata = propdata;
   SCIP_CALL( SCIPincludeTable(scip, TABLE_NAME_ORBITALFIXING, TABLE_DESC_ORBITALFIXING, TRUE,
         NULL, tableFreeOrbitalfixing, NULL, NULL, NULL, NULL, tableOutputOrbitalfixing,
         tabledata, TABLE_POSITION_ORBITALFIXING, TABLE_EARLIEST_ORBITALFIXING) );

   /* add parameters for computing symmetry */
   SCIP_CALL( SCIPaddIntParam(scip,
         "propagating/" PROP_NAME "/maxgenerators",
         "limit on the number of generators that should be produced within symmetry detection (0 = no limit)",
         &propdata->maxgenerators, TRUE, DEFAULT_MAXGENERATORS, 0, INT_MAX, NULL, NULL) );

   SCIP_CALL( SCIPaddBoolParam(scip,
         "propagating/" PROP_NAME "/checksymmetries",
         "Should all symmetries be checked after computation?",
         &propdata->checksymmetries, TRUE, DEFAULT_CHECKSYMMETRIES, NULL, NULL) );

   SCIP_CALL( SCIPaddBoolParam(scip,
         "propagating/" PROP_NAME "/displaynorbitvars",
         "Should the number of variables affected by some symmetry be displayed?",
         &propdata->displaynorbitvars, TRUE, DEFAULT_DISPLAYNORBITVARS, NULL, NULL) );

   SCIP_CALL( SCIPaddBoolParam(scip,
         "propagating/" PROP_NAME "/doubleequations",
         "Double equations to positive/negative version?",
         &propdata->doubleequations, TRUE, DEFAULT_DOUBLEEQUATIONS, NULL, NULL) );

   /* add parameters for adding symmetry handling constraints */
   SCIP_CALL( SCIPaddBoolParam(scip,
         "propagating/" PROP_NAME "/conssaddlp",
         "Should the symmetry breaking constraints be added to the LP?",
         &propdata->conssaddlp, TRUE, DEFAULT_CONSSADDLP, NULL, NULL) );

   SCIP_CALL( SCIPaddBoolParam(scip,
         "propagating/" PROP_NAME "/addsymresacks",
         "Add inequalities for symresacks for each generator?",
         &propdata->addsymresacks, TRUE, DEFAULT_ADDSYMRESACKS, NULL, NULL) );

   SCIP_CALL( SCIPaddBoolParam(scip,
         "propagating/" PROP_NAME "/detectorbitopes",
         "Should we check whether the components of the symmetry group can be handled by orbitopes?",
         &propdata->detectorbitopes, TRUE, DEFAULT_DETECTORBITOPES, NULL, NULL) );

   SCIP_CALL( SCIPaddBoolParam(scip,
         "propagating/" PROP_NAME "/detectsubgroups",
         "Should we try to detect symmetric subgroups of the symmetry group on binary variables?",
         &propdata->detectsubgroups, TRUE, DEFAULT_DETECTSUBGROUPS, NULL, NULL) );

   SCIP_CALL( SCIPaddBoolParam(scip,
         "propagating/" PROP_NAME "/addweaksbcs",
         "Should we add weak SBCs for enclosing orbit of symmetric subgroups?",
         &propdata->addweaksbcs, TRUE, DEFAULT_ADDWEAKSBCS, NULL, NULL) );

   SCIP_CALL( SCIPaddIntParam(scip,
         "propagating/" PROP_NAME "/addconsstiming",
         "timing of adding constraints (0 = before presolving, 1 = during presolving, 2 = after presolving)",
         &propdata->addconsstiming, TRUE, DEFAULT_ADDCONSSTIMING, 0, 2, NULL, NULL) );

   /* add parameters for orbital fixing */
   SCIP_CALL( SCIPaddIntParam(scip,
         "propagating/" PROP_NAME "/ofsymcomptiming",
         "timing of symmetry computation for orbital fixing (0 = before presolving, 1 = during presolving, 2 = at first call)",
         &propdata->ofsymcomptiming, TRUE, DEFAULT_OFSYMCOMPTIMING, 0, 2, NULL, NULL) );

   SCIP_CALL( SCIPaddBoolParam(scip,
         "propagating/" PROP_NAME "/performpresolving",
         "run orbital fixing during presolving?",
         &propdata->performpresolving, TRUE, DEFAULT_PERFORMPRESOLVING, NULL, NULL) );

   SCIP_CALL( SCIPaddIntParam(scip,
         "propagating/" PROP_NAME "/recomputerestart",
         "recompute symmetries after a restart has occured? (0 = never, 1 = always, 2 = if OF found reduction)",
         &propdata->recomputerestart, TRUE, DEFAULT_RECOMPUTERESTART, 0, 2, NULL, NULL) );

   SCIP_CALL( SCIPaddBoolParam(scip,
         "propagating/" PROP_NAME "/compresssymmetries",
         "Should non-affected variables be removed from permutation to save memory?",
         &propdata->compresssymmetries, TRUE, DEFAULT_COMPRESSSYMMETRIES, NULL, NULL) );

   SCIP_CALL( SCIPaddRealParam(scip,
         "propagating/" PROP_NAME "/compressthreshold",
         "Compression is used if percentage of moved vars is at most the threshold.",
         &propdata->compressthreshold, TRUE, DEFAULT_COMPRESSTHRESHOLD, 0.0, 1.0, NULL, NULL) );

   SCIP_CALL( SCIPaddBoolParam(scip,
         "propagating/" PROP_NAME "/usecolumnsparsity",
         "Should the number of conss a variable is contained in be exploited in symmetry detection?",
         &propdata->usecolumnsparsity, TRUE, DEFAULT_USECOLUMNSPARSITY, NULL, NULL) );

   SCIP_CALL( SCIPaddIntParam(scip,
         "propagating/" PROP_NAME "/maxnconsssubgroup",
         "maximum number of constraints up to which subgroup structures are detected",
         &propdata->maxnconsssubgroup, TRUE, DEFAULT_MAXNCONSSSUBGROUP, 0, INT_MAX, NULL, NULL) );

<<<<<<< HEAD
   SCIP_CALL( SCIPaddBoolParam(scip,
         "propagating/" PROP_NAME "/usedynamicprop",
         "whether dynamic propagation should be used for full orbitopes",
         &propdata->usedynamicprop, TRUE, DEFAULT_USEDYNAMICPROP, NULL, NULL) );

   SCIP_CALL( SCIPaddBoolParam(scip,
         "propagating/" PROP_NAME "/addstrongsbcs",
         "Should strong SBCs for enclosing orbit of symmetric subgroups be added if orbitopes are not used?",
         &propdata->addstrongsbcs, TRUE, DEFAULT_ADDSTRONGSBCS, NULL, NULL) );

   SCIP_CALL( SCIPaddIntParam(scip,
         "propagating/" PROP_NAME "/ssttiebreakrule",
         "rule to select the orbit in Schreier Sims inequalities (variable in 0: minimum size orbit; 1: maximum size orbit; 2: orbit with most variables in conflict with leader)",
         &propdata->ssttiebreakrule, TRUE, DEFAULT_SSTTIEBREAKRULE, 0, 2, NULL, NULL) );

   SCIP_CALL( SCIPaddIntParam(scip,
         "propagating/" PROP_NAME "/sstleaderrule",
         "rule to select the leader in an orbit (0: first var; 1: last var; 2: var having most conflicting vars in orbit; 3: var having most conflicting vars in problem)",
         &propdata->sstleaderrule, TRUE, DEFAULT_SSTLEADERRULE, 0, 3, NULL, NULL) );

   SCIP_CALL( SCIPaddIntParam(scip,
         "propagating/" PROP_NAME "/sstleadervartype",
         "bitset encoding which variable types can be leaders (1: binary; 2: integer; 4: impl. int; 8: continuous);" \
         "if multiple types are allowed, take the one with most affected vars",
         &propdata->sstleadervartype, TRUE, DEFAULT_SSTLEADERVARTYPE, 1, 15, NULL, NULL) );

   SCIP_CALL( SCIPaddBoolParam(scip,
         "propagating/" PROP_NAME "/addconflictcuts",
         "Should Schreier Sims constraints be added if we use a conflict based rule?",
         &propdata->addconflictcuts, TRUE, DEFAULT_ADDCONFLICTCUTS, NULL, NULL) );

   SCIP_CALL( SCIPaddBoolParam(scip,
         "propagating/" PROP_NAME "/sstaddcuts",
         "Should Schreier Sims constraints be added?",
         &propdata->sstaddcuts, TRUE, DEFAULT_SSTADDCUTS, NULL, NULL) );

   SCIP_CALL( SCIPaddBoolParam(scip,
         "propagating/" PROP_NAME "/sstmixedcomponents",
         "Should Schreier Sims constraints be added if a symmetry component contains variables of different types?",
         &propdata->sstmixedcomponents, TRUE, DEFAULT_SSTMIXEDCOMPONENTS, NULL, NULL) );

=======
>>>>>>> 6283bf4e
   SCIP_CALL( SCIPaddBoolParam(scip,
         "propagating/" PROP_NAME "/usedynamicprop",
         "whether dynamic propagation should be used for full orbitopes",
         &propdata->usedynamicprop, TRUE, DEFAULT_USEDYNAMICPROP, NULL, NULL) );

   SCIP_CALL( SCIPaddBoolParam(scip,
         "propagating/" PROP_NAME "/addstrongsbcs",
         "Should strong SBCs for enclosing orbit of symmetric subgroups be added if orbitopes are not used?",
         &propdata->addstrongsbcs, TRUE, DEFAULT_ADDSTRONGSBCS, NULL, NULL) );

   SCIP_CALL( SCIPaddIntParam(scip,
         "propagating/" PROP_NAME "/ssttiebreakrule",
         "rule to select the orbit in Schreier Sims inequalities (variable in 0: minimum size orbit; 1: maximum size orbit; 2: orbit with most variables in conflict with leader)",
         &propdata->ssttiebreakrule, TRUE, DEFAULT_SSTTIEBREAKRULE, 0, 2, NULL, NULL) );

   SCIP_CALL( SCIPaddIntParam(scip,
         "propagating/" PROP_NAME "/sstleaderrule",
         "rule to select the leader in an orbit (0: first var; 1: last var; 2: var having most conflicting vars in orbit; 3: var having most conflicting vars in problem)",
         &propdata->sstleaderrule, TRUE, DEFAULT_SSTLEADERRULE, 0, 3, NULL, NULL) );

   SCIP_CALL( SCIPaddIntParam(scip,
         "propagating/" PROP_NAME "/sstleadervartype",
         "bitset encoding which variable types can be leaders (1: binary; 2: integer; 4: impl. int; 8: continuous);" \
         "if multiple types are allowed, take the one with most affected vars",
         &propdata->sstleadervartype, TRUE, DEFAULT_SSTLEADERVARTYPE, 1, 15, NULL, NULL) );

   SCIP_CALL( SCIPaddBoolParam(scip,
         "propagating/" PROP_NAME "/addconflictcuts",
         "Should Schreier Sims constraints be added if we use a conflict based rule?",
         &propdata->addconflictcuts, TRUE, DEFAULT_ADDCONFLICTCUTS, NULL, NULL) );

   SCIP_CALL( SCIPaddBoolParam(scip,
         "propagating/" PROP_NAME "/sstaddcuts",
         "Should Schreier Sims constraints be added?",
         &propdata->sstaddcuts, TRUE, DEFAULT_SSTADDCUTS, NULL, NULL) );

   SCIP_CALL( SCIPaddBoolParam(scip,
         "propagating/" PROP_NAME "/sstmixedcomponents",
         "Should Schreier Sims constraints be added if a symmetry component contains variables of different types?",
         &propdata->sstmixedcomponents, TRUE, DEFAULT_SSTMIXEDCOMPONENTS, NULL, NULL) );

   SCIP_CALL( SCIPaddBoolParam(scip,
         "propagating/" PROP_NAME "/symfixnonbinaryvars",
         "Whether all non-binary variables shall be not affected by symmetries if OF is active?",
         &propdata->symfixnonbinaryvars, TRUE, DEFAULT_SYMFIXNONBINARYVARS, NULL, NULL) );

   SCIP_CALL( SCIPaddBoolParam(scip,
         "propagating/" PROP_NAME "/preferlessrows",
         "Shall orbitopes with less rows be preferred in detection?",
         &propdata->preferlessrows, TRUE, DEFAULT_PREFERLESSROWS, NULL, NULL) );

   /* possibly add description */
   if ( SYMcanComputeSymmetry() )
   {
      SCIP_CALL( SCIPincludeExternalCodeInformation(scip, SYMsymmetryGetName(), SYMsymmetryGetDesc()) );
   }

   return SCIP_OKAY;
}


/** return currently available symmetry group information */
SCIP_RETCODE SCIPgetSymmetry(
   SCIP*                 scip,               /**< SCIP data structure */
   int*                  npermvars,          /**< pointer to store number of variables for permutations */
   SCIP_VAR***           permvars,           /**< pointer to store variables on which permutations act */
   SCIP_HASHMAP**        permvarmap,         /**< pointer to store hash map of permvars (or NULL) */
   int*                  nperms,             /**< pointer to store number of permutations */
   int***                perms,              /**< pointer to store permutation generators as (nperms x npermvars) matrix (or NULL)*/
   int***                permstrans,         /**< pointer to store permutation generators as (npermvars x nperms) matrix (or NULL)*/
   SCIP_Real*            log10groupsize,     /**< pointer to store log10 of group size (or NULL) */
   SCIP_Bool*            binvaraffected,     /**< pointer to store whether binary variables are affected */
   int**                 components,         /**< pointer to store components of symmetry group (or NULL) */
   int**                 componentbegins,    /**< pointer to store begin positions of components in components array (or NULL) */
   int**                 vartocomponent,     /**< pointer to store assignment from variable to its component (or NULL) */
   int*                  ncomponents         /**< pointer to store number of components (or NULL) */
   )
{
   SCIP_PROPDATA* propdata;
   SCIP_PROP* prop;

   assert( scip != NULL );
   assert( npermvars != NULL );
   assert( permvars != NULL );
   assert( nperms != NULL );
   assert( perms != NULL || permstrans != NULL );
   assert( ncomponents != NULL || (components == NULL && componentbegins == NULL && vartocomponent == NULL) );

   /* find symmetry propagator */
   prop = SCIPfindProp(scip, "symmetry");
   if ( prop == NULL )
   {
      SCIPerrorMessage("Could not find symmetry propagator.\n");
      return SCIP_PLUGINNOTFOUND;
   }
   assert( prop != NULL );
   assert( strcmp(SCIPpropGetName(prop), PROP_NAME) == 0 );

   propdata = SCIPpropGetData(prop);
   assert( propdata != NULL );

   *npermvars = propdata->npermvars;
   *permvars = propdata->permvars;

   if ( permvarmap != NULL )
      *permvarmap = propdata->permvarmap;

   *nperms = propdata->nperms;
   if ( perms != NULL )
   {
      *perms = propdata->perms;
      assert( *perms != NULL || *nperms <= 0 );
   }

   if ( permstrans != NULL )
   {
      *permstrans = propdata->permstrans;
      assert( *permstrans != NULL || *nperms <= 0 );
   }

   if ( log10groupsize != NULL )
      *log10groupsize = propdata->log10groupsize;

   if ( binvaraffected != NULL )
      *binvaraffected = propdata->binvaraffected;

   if ( components != NULL )
      *components = propdata->components;

   if ( componentbegins != NULL )
      *componentbegins = propdata->componentbegins;

   if ( vartocomponent )
      *vartocomponent = propdata->vartocomponent;

   if ( ncomponents )
      *ncomponents = propdata->ncomponents;

   return SCIP_OKAY;
}

/** return whether orbital fixing is enabled */
SCIP_Bool SCIPisOrbitalfixingEnabled(
   SCIP*                 scip                /**< SCIP data structure */
   )
{
   SCIP_PROP* prop;
   SCIP_PROPDATA* propdata;

   assert( scip != NULL );

   prop = SCIPfindProp(scip, PROP_NAME);
   if ( prop == NULL )
      return FALSE;

   propdata = SCIPpropGetData(prop);
   assert( propdata != NULL );

   return propdata->ofenabled;
}

/** return number of the symmetry group's generators */
int SCIPgetSymmetryNGenerators(
   SCIP*                 scip                /**< SCIP data structure */
   )
{
   SCIP_PROP* prop;
   SCIP_PROPDATA* propdata;

   assert( scip != NULL );

   prop = SCIPfindProp(scip, PROP_NAME);
   if ( prop == NULL )
      return 0;

   propdata = SCIPpropGetData(prop);
   assert( propdata != NULL );

   if ( propdata->nperms < 0 )
      return 0;
   else
      return propdata->nperms;
}<|MERGE_RESOLUTION|>--- conflicted
+++ resolved
@@ -315,10 +315,6 @@
    int                   nfixedone;          /**< number of variables fixed to 1 */
    SCIP_Longint          nodenumber;         /**< number of node where propagation has been last applied */
    SCIP_Bool             offoundreduction;   /**< whether orbital fixing has found a reduction since the last time computing symmetries */
-<<<<<<< HEAD
-   SCIP_Bool             disableofrestart;   /**< whether OF shall be disabled if OF has found a reduction and a restart occurs */
-=======
->>>>>>> 6283bf4e
 
    /* data necessary for Schreier Sims constraints */
    SCIP_Bool             sstenabled;         /**< Use Schreier Sims constraints? */
@@ -2738,13 +2734,8 @@
       assert( propdata->nbg1 == 0 );
    }
 
-<<<<<<< HEAD
-   /* set up data for Schreier Sims constraints */
-   if ( propdata->sstenabled && ! propdata->ofenabled )
-=======
    /* set up data for Schreier Sims constraints or subgroup detection */
    if ( (propdata->sstenabled || propdata->detectsubgroups) && ! propdata->ofenabled )
->>>>>>> 6283bf4e
    {
       int v;
 
@@ -2826,19 +2817,11 @@
          propdata->nonbinpermvarcaptured[cnt] = TRUE;
 
          if ( propdata->compressed )
-<<<<<<< HEAD
          {
             SCIP_CALL( SCIPmarkDoNotMultaggrVar(scip, propdata->permvars[j]) );
          }
          else
          {
-=======
-         {
-            SCIP_CALL( SCIPmarkDoNotMultaggrVar(scip, propdata->permvars[j]) );
-         }
-         else
-         {
->>>>>>> 6283bf4e
             for (p = 0; p < propdata->nperms; ++p)
             {
                if ( propdata->perms[p][j] != j )
@@ -2875,13 +2858,10 @@
  *  If @p activevars == NULL, then the function assumes all permutations of the component are active and therefore all
  *  moved vars are considered.
  *
-<<<<<<< HEAD
-=======
  *  We need to keep track of the number of generatored columns, because we might not be able to detect all orbitopes.
  *  For example (1,2), (2,3), (3,4), (3,5) defines the symmetric group on {1,2,3,4,5}, but the generators we expect
  *  in our construction need shape (1,2), (2,3), (3,4), (4,5).
  *
->>>>>>> 6283bf4e
  *  @pre @p orbitopevaridx has to be an initialized 2D array of size @p ntwocycles x @p nperms
  *  @pre @p columnorder has to be an initialized array of size nperms
  *  @pre @p nusedelems has to be an initialized array of size npermvars
@@ -2898,17 +2878,10 @@
    int**                 orbitopevaridx,     /**< pointer to store variable index matrix */
    int*                  columnorder,        /**< pointer to store column order */
    int*                  nusedelems,         /**< pointer to store how often each element was used */
-<<<<<<< HEAD
-   SCIP_Shortbool*       rowisbinary,        /**< pointer to store which rows are binary (or NULL) */
-   SCIP_Bool*            isorbitope,         /**< buffer to store result */
-   SCIP_Shortbool*       activevars,         /**< bitset to store whether a variable is active (or NULL) */
-   int                   nactivevars         /**< number of active vars (if activevars not NULL) */
-=======
    int*                  nusedcols,          /**< pointer to store numer of columns used in orbitope (or NULL) */
    SCIP_Shortbool*       rowisbinary,        /**< pointer to store which rows are binary (or NULL) */
    SCIP_Bool*            isorbitope,         /**< buffer to store result */
    SCIP_Shortbool*       activevars          /**< bitset to store whether a variable is active (or NULL) */
->>>>>>> 6283bf4e
    )
 {  /*lint --e{571}*/
    SCIP_Bool* usedperm;
@@ -2934,11 +2907,8 @@
    assert( activevars == NULL || (0 <= nactiveperms && nactiveperms < npermvars) );
 
    *isorbitope = TRUE;
-<<<<<<< HEAD
-=======
    if ( nusedcols != NULL )
       *nusedcols = 0;
->>>>>>> 6283bf4e
 
    /* whether a permutation was considered to contribute to orbitope */
    SCIP_CALL( SCIPallocClearBufferArray(scip, &usedperm, nactiveperms) );
@@ -2983,9 +2953,6 @@
 
       ++ntestedperms;
    }
-<<<<<<< HEAD
-   assert( row == ntwocycles );
-=======
 
    /* in the subgroup case it might happen that a generator has less than ntwocycles many 2-cyles */
    if ( row < ntwocycles )
@@ -2994,7 +2961,6 @@
       SCIPfreeBufferArray(scip, &usedperm);
       return SCIP_OKAY;
    }
->>>>>>> 6283bf4e
 
    usedperm[ntestedperms - 1] = TRUE;
    ++nusedperms;
@@ -3015,7 +2981,6 @@
          break;
 
       if ( usedperm[j] )
-<<<<<<< HEAD
          continue;
 
       SCIP_CALL( SCIPextendSubOrbitope(orbitopevaridx, ntwocycles, nfilledcols, coltoextend,
@@ -3076,7 +3041,9 @@
    if ( activevars == NULL && nusedperms < nactiveperms ) /*lint !e850*/
       *isorbitope = FALSE;
 
-   assert( activevars == NULL || nusedperms == nactivevars / ntwocycles - 1 );
+   if ( nusedcols != NULL )
+      *nusedcols = nfilledcols;
+   assert( ! *isorbitope || activevars == NULL || nusedperms < nfilledcols );
 
    SCIPfreeBufferArray(scip, &usedperm);
 
@@ -3460,6 +3427,7 @@
    SCIP_Bool isorbitope;
    SCIP_Bool infeasible = FALSE;
    int nactivevars = 0;
+   int ngencols = 0;
    int k;
 
    assert( scip != NULL );
@@ -3521,10 +3489,18 @@
    }
    assert( nactivevars == nrows * ncols );
 
-   /* build the variable index matrix for the orbitope */
+   /* build the variable index matrix for the orbitope
+    *
+    * It is possible that we find an orbitope, but not using all possible columns. For example
+    * (1,2), (2,3), (3,4), (3,5) defines the symmetric group on {1,2,3,4,5}, but the generators
+    * we expect in our construction need shape (1,2), (2,3), (3,4), (4,5). For this reason,
+    * we need to store how many columns have been generated.
+    *
+    * @todo ensure compatibility with more general generators
+    */
    SCIP_CALL( checkTwoCyclePermsAreOrbitope(scip, propdata->permvars, propdata->npermvars,
          propdata->perms, usedperms, nrows, nusedperms, orbitopevaridx, columnorder,
-         nusedelems, NULL, &isorbitope, activevars, nactivevars) );
+         nusedelems, &ngencols, NULL, &isorbitope, activevars) );
 
    /* it might happen that we cannot detect the orbitope if it is generated by permutations with different
     *  number of 2-cycles.
@@ -3551,8 +3527,8 @@
     */
    if ( firstvaridx != NULL )
    {
-      if ( columnorder[ncols-1] > -1 )
-         *firstvaridx = orbitopevaridx[0][ncols-1];
+      if ( columnorder[ngencols-1] > -1 )
+         *firstvaridx = orbitopevaridx[0][ngencols-1];
       else
          *firstvaridx = orbitopevaridx[0][1];
    }
@@ -3574,6 +3550,9 @@
          if ( ! SCIPvarIsBinary(firstvar) )
             continue;
 
+         /* iterate over all columns (elements in orbit), because we cannot see from ngencols which columns
+          * have been left out
+          */
          for (l = 0; l < ncols; ++l)
          {
             if ( graphcomponents[compstart + l] == *firstvaridx )
@@ -3590,11 +3569,11 @@
    SCIP_CALL( SCIPallocBufferArray(scip, &orbitopevarmatrix, nrows) );
    for (k = 0; k < nrows; ++k)
    {
-      SCIP_CALL( SCIPallocBufferArray(scip, &orbitopevarmatrix[k], ncols) );
+      SCIP_CALL( SCIPallocBufferArray(scip, &orbitopevarmatrix[k], ngencols) );
    }
 
    /* build the matrix containing the actual variables of the orbitope */
-   SCIP_CALL( SCIPgenerateOrbitopeVarsMatrix(scip, &orbitopevarmatrix, nrows, ncols,
+   SCIP_CALL( SCIPgenerateOrbitopeVarsMatrix(scip, &orbitopevarmatrix, nrows, ngencols,
          propdata->permvars, propdata->npermvars, orbitopevaridx, columnorder,
          nusedelems, NULL, &infeasible, TRUE, lexorder, nvarslexorder, maxnvarslexorder) );
 
@@ -3604,7 +3583,7 @@
    (void) SCIPsnprintf(name, SCIP_MAXSTRLEN, "suborbitope_%d_%d", graphcoloridx, propdata->norbitopes);
 
    SCIP_CALL( SCIPcreateConsOrbitope(scip, &cons, name, orbitopevarmatrix,
-         SCIP_ORBITOPETYPE_FULL, nrows, ncols, FALSE, mayinteract, FALSE, FALSE, propdata->conssaddlp,
+         SCIP_ORBITOPETYPE_FULL, nrows, ngencols, FALSE, mayinteract, FALSE, FALSE, propdata->conssaddlp,
          TRUE, FALSE, TRUE, TRUE, FALSE, FALSE, FALSE, FALSE, FALSE) );
 
    SCIP_CALL( SCIPaddCons(scip, cons) );
@@ -4148,7 +4127,6 @@
       int nusedperms;
       int ntrivialcolors = 0;
       int j;
-      SCIP_Bool useorbitope;
       int* lexorder = NULL;
       int nvarslexorder = 0;
       int maxnvarslexorder = 0;
@@ -4309,6 +4287,7 @@
          int k;
          SCIP_Bool isorbitope = TRUE;
          SCIP_Bool orbitopeadded = FALSE;
+         SCIP_Bool useorbitope;
 #ifdef SCIP_DEBUG
          SCIP_Bool binaffected = FALSE;
          SCIP_Bool intaffected = FALSE;
@@ -4791,7 +4770,7 @@
       /* check if the permutations fulfill properties of an orbitope */
       SCIP_CALL( checkTwoCyclePermsAreOrbitope(scip, permvars, npermvars, perms,
             &(components[componentbegins[i]]), ntwocyclescomp, npermsincomponent,
-            orbitopevaridx, columnorder, nusedelems, rowisbinary, &isorbitope, NULL, 0) );
+            orbitopevaridx, columnorder, nusedelems, NULL, rowisbinary, &isorbitope, NULL) );
 
       if ( ! isorbitope )
          goto FREEDATASTRUCTURES;
@@ -5314,2320 +5293,6 @@
       }
    }
 
-=======
-         continue;
-
-      SCIP_CALL( SCIPextendSubOrbitope(orbitopevaridx, ntwocycles, nfilledcols, coltoextend,
-            perms[activeperms[j]], TRUE, &nusedelems, permvars, NULL, &success, &infeasible) );
-
-      if ( infeasible )
-      {
-         *isorbitope = FALSE;
-         break;
-      }
-      else if ( success )
-      {
-         usedperm[j] = TRUE;
-         ++nusedperms;
-         coltoextend = nfilledcols;
-         columnorder[nfilledcols++] = -1; /* mark column to be filled from the left */
-         j = 0; /*lint !e850*/ /* reset j since previous permutations can now intersect with the latest added column */
-      }
-   }
-
-   if ( ! *isorbitope ) /*lint !e850*/
-   {
-      SCIPfreeBufferArray(scip, &usedperm);
-      return SCIP_OKAY;
-   }
-
-   coltoextend = 1;
-   for (j = ntestedperms; j < nactiveperms; ++j)
-   {  /*lint --e(850)*/
-      SCIP_Bool success = FALSE;
-      SCIP_Bool infeasible = FALSE;
-
-      if ( nusedperms == nactiveperms )
-         break;
-
-      if ( usedperm[j] )
-         continue;
-
-      SCIP_CALL( SCIPextendSubOrbitope(orbitopevaridx, ntwocycles, nfilledcols, coltoextend,
-            perms[activeperms[j]], FALSE, &nusedelems, permvars, NULL, &success, &infeasible) );
-
-      if ( infeasible )
-      {
-         *isorbitope = FALSE;
-         break;
-      }
-      else if ( success )
-      {
-         usedperm[j] = TRUE;
-         ++nusedperms;
-         coltoextend = nfilledcols;
-         columnorder[nfilledcols] = 1; /* mark column to be filled from the right */
-         ++nfilledcols;
-         j = 0; /*lint !e850*/ /* reset j since previous permutations can now intersect with the latest added column */
-      }
-   }
-
-   if ( activevars == NULL && nusedperms < nactiveperms ) /*lint !e850*/
-      *isorbitope = FALSE;
-
-   if ( nusedcols != NULL )
-      *nusedcols = nfilledcols;
-   assert( ! *isorbitope || activevars == NULL || nusedperms < nfilledcols );
-
-   SCIPfreeBufferArray(scip, &usedperm);
-
-   return SCIP_OKAY;
-}
-
-/** choose an order in which the generators should be added for subgroup detection */
-static
-SCIP_RETCODE chooseOrderOfGenerators(
-   SCIP*                 scip,               /**< SCIP instance */
-   SCIP_PROPDATA*        propdata,           /**< pointer to data of symmetry propagator */
-   int                   compidx,            /**< index of component */
-   int**                 genorder,           /**< (initialized) buffer to store the resulting order of generator */
-   int*                  ntwocycleperms      /**< pointer to store the number of 2-cycle permutations in component compidx */
-   )
-{
-   int** perms;
-   int* components;
-   int* componentbegins;
-   int* ntwocycles;
-   int npermvars;
-   int npermsincomp;
-   int i;
-
-   assert( scip != NULL );
-   assert( propdata != NULL );
-   assert( compidx >= 0 );
-   assert( compidx < propdata->ncomponents );
-   assert( genorder != NULL );
-   assert( *genorder != NULL );
-   assert( ntwocycleperms != NULL );
-   assert( propdata->computedsymmetry );
-   assert( propdata->nperms > 0 );
-   assert( propdata->perms != NULL );
-   assert( propdata->npermvars > 0 );
-   assert( propdata->ncomponents > 0 );
-   assert( propdata->components != NULL );
-   assert( propdata->componentbegins != NULL );
-
-   perms = propdata->perms;
-   npermvars = propdata->npermvars;
-   components = propdata->components;
-   componentbegins = propdata->componentbegins;
-   npermsincomp = componentbegins[compidx + 1] - componentbegins[compidx];
-   *ntwocycleperms = npermsincomp;
-
-   SCIP_CALL( SCIPallocBufferArray(scip, &ntwocycles, npermsincomp) );
-
-   for (i = 0; i < npermsincomp; ++i)
-   {
-      int* perm;
-      int nbincycles;
-
-      perm = perms[components[componentbegins[compidx] + i]];
-
-      SCIP_CALL( SCIPisInvolutionPerm(perm, propdata->permvars, npermvars, &(ntwocycles[i]), &nbincycles, FALSE) );
-
-      /* we skip permutations which do not purely consist of 2-cycles */
-      if ( ntwocycles[i] == 0 )
-      {
-         /* we change the number of two cycles for this perm so that it will be sorted to the end */
-         if ( propdata->preferlessrows )
-            ntwocycles[i] = npermvars;
-         else
-            ntwocycles[i] = 0;
-         --(*ntwocycleperms);
-      }
-      else if ( ! propdata->preferlessrows )
-         ntwocycles[i] = - ntwocycles[i];
-   }
-
-   SCIPsortIntInt(ntwocycles, *genorder, npermsincomp);
-
-   SCIPfreeBufferArray(scip, &ntwocycles);
-
-   return SCIP_OKAY;
-}
-
-
-/** builds the graph for symmetric subgroup detection from the given permutation of generators
- *
- *  After execution, @p graphcomponents contains all permvars sorted by their color and component,
- *  @p graphcompbegins points to the indices where new components in @p graphcomponents start and
- *  @p compcolorbegins points to the indices where new colors in @p graphcompbegins start.
-*/
-static
-SCIP_RETCODE buildSubgroupGraph(
-   SCIP*                 scip,               /**< SCIP instance */
-   SCIP_PROPDATA*        propdata,           /**< pointer to data of symmetry propagator */
-   int*                  genorder,           /**< order in which the generators should be considered */
-   int                   ntwocycleperms,     /**< number of 2-cycle permutations in this component */
-   int                   compidx,            /**< index of the component */
-   int**                 graphcomponents,    /**< buffer to store the components of the graph (ordered var indices) */
-   int**                 graphcompbegins,    /**< buffer to store the indices of each new graph component */
-   int**                 compcolorbegins,    /**< buffer to store at which indices a new color begins */
-   int*                  ngraphcomponents,   /**< pointer to store the number of graph components */
-   int*                  ncompcolors,        /**< pointer to store the number of different colors */
-   int**                 usedperms,          /**< buffer to store the indices of permutations that were used */
-   int*                  nusedperms,         /**< pointer to store the number of used permutations in the graph */
-   int                   usedpermssize,      /**< initial size of usedperms */
-   SCIP_Shortbool*       permused            /**< initialized buffer to store which permutations have been used
-                                              *   (identified by index in component) */
-   )
-{
-   SCIP_DISJOINTSET* vartocomponent;
-   SCIP_DISJOINTSET* comptocolor;
-   int** perms;
-   int* components;
-   int* componentbegins;
-   int* componentslastperm;
-   SYM_SORTGRAPHCOMPVARS graphcompvartype;
-   int npermvars;
-   int nextcolor;
-   int nextcomp;
-   int j;
-   int k;
-
-   assert( scip != NULL );
-   assert( propdata != NULL );
-   assert( graphcomponents != NULL );
-   assert( graphcompbegins != NULL );
-   assert( compcolorbegins != NULL );
-   assert( ngraphcomponents != NULL );
-   assert( ncompcolors != NULL );
-   assert( genorder != NULL );
-   assert( usedperms != NULL );
-   assert( nusedperms != NULL );
-   assert( usedpermssize > 0 );
-   assert( permused != NULL );
-   assert( ntwocycleperms >= 0 );
-   assert( compidx >= 0 );
-   assert( compidx < propdata->ncomponents );
-   assert( propdata->computedsymmetry );
-   assert( propdata->nperms > 0 );
-   assert( propdata->perms != NULL );
-   assert( propdata->npermvars > 0 );
-   assert( propdata->ncomponents > 0 );
-   assert( propdata->components != NULL );
-   assert( propdata->componentbegins != NULL );
-   assert( !propdata->componentblocked[compidx] );
-
-   perms = propdata->perms;
-   npermvars = propdata->npermvars;
-   components = propdata->components;
-   componentbegins = propdata->componentbegins;
-   *nusedperms = 0;
-
-   assert( ntwocycleperms <= componentbegins[compidx + 1] - componentbegins[compidx] );
-
-   SCIP_CALL( SCIPcreateDisjointset(scip, &vartocomponent, npermvars) );
-   SCIP_CALL( SCIPcreateDisjointset(scip, &comptocolor, npermvars) );
-   SCIP_CALL( SCIPallocBufferArray( scip, &componentslastperm, npermvars) );
-
-   for (k = 0; k < npermvars; ++k)
-      componentslastperm[k] = -1;
-
-   for (j = 0; j < ntwocycleperms; ++j)
-   {
-      int* perm;
-      int firstcolor = -1;
-
-      /* use given order of generators */
-      perm = perms[components[componentbegins[compidx] + genorder[j]]];
-      assert( perm != NULL );
-
-      /* iteratively handle each swap of perm until an invalid one is found or all edges have been added */
-      for (k = 0; k < npermvars; ++k)
-      {
-         int comp1;
-         int comp2;
-         int color1;
-         int color2;
-         int img;
-
-         img = perm[k];
-         assert( perm[img] == k );
-
-         if ( img <= k )
-            continue;
-
-         comp1 = SCIPdisjointsetFind(vartocomponent, k);
-         comp2 = SCIPdisjointsetFind(vartocomponent, img);
-
-         if ( comp1 == comp2 )
-         {
-            /* another permutation has already merged these variables into one component; store its color */
-            if ( firstcolor < 0 )
-            {
-               assert( SCIPdisjointsetFind(comptocolor, comp1) == SCIPdisjointsetFind(comptocolor, comp2) );
-               firstcolor = SCIPdisjointsetFind(comptocolor, comp1);
-            }
-            componentslastperm[comp1] = j;
-            continue;
-         }
-
-         /* if it is the second time that the component is used for this generator,
-          * it is not guaranteed that the group acts like the symmetric group, so skip it
-          */
-         if ( componentslastperm[comp1] == j || componentslastperm[comp2] == j )
-            break;
-
-         color1 = SCIPdisjointsetFind(comptocolor, comp1);
-         color2 = SCIPdisjointsetFind(comptocolor, comp2);
-
-         /* a generator is not allowed to connect two components of the same color, since they depend on each other */
-         if ( color1 == color2 )
-            break;
-
-         componentslastperm[comp1] = j;
-         componentslastperm[comp2] = j;
-
-         if ( firstcolor < 0 )
-            firstcolor = color1;
-      }
-
-      /* if the generator is invalid, delete the newly added edges, go to next generator */
-      if ( k < npermvars )
-         continue;
-
-      /* if the generator only acts on already existing components, we don't have to store it */
-      if ( firstcolor == -1 )
-         continue;
-
-      /* check whether we need to resize */
-      if ( *nusedperms >= usedpermssize )
-      {
-         int newsize = SCIPcalcMemGrowSize(scip, (*nusedperms) + 1);
-         assert( newsize > usedpermssize );
-
-         SCIP_CALL( SCIPreallocBufferArray(scip, usedperms, newsize) );
-
-         usedpermssize = newsize;
-      }
-
-      (*usedperms)[*nusedperms] = components[componentbegins[compidx] + genorder[j]];
-      ++(*nusedperms);
-      permused[genorder[j]] = TRUE;
-
-      /* if the generator can be added, update the datastructures for graph components and colors */
-      for (k = 0; k < npermvars; ++k)
-      {
-         int comp1;
-         int comp2;
-         int color1;
-         int color2;
-         int img;
-
-         img = perm[k];
-         assert( perm[img] == k );
-
-         if ( img <= k )
-            continue;
-
-         comp1 = SCIPdisjointsetFind(vartocomponent, k);
-         comp2 = SCIPdisjointsetFind(vartocomponent, img);
-
-         /* components and colors don't have to be updated if the components are the same */
-         if ( comp1 == comp2 )
-            continue;
-
-         color1 = SCIPdisjointsetFind(comptocolor, comp1);
-         color2 = SCIPdisjointsetFind(comptocolor, comp2);
-
-         if ( color1 != color2 )
-         {
-            SCIPdisjointsetUnion(comptocolor, firstcolor, color1, TRUE);
-            SCIPdisjointsetUnion(comptocolor, firstcolor, color2, TRUE);
-         }
-
-         SCIPdisjointsetUnion(vartocomponent, comp1, comp2, FALSE);
-
-         assert( SCIPdisjointsetFind(vartocomponent, k) == SCIPdisjointsetFind(vartocomponent, img) );
-         assert( SCIPdisjointsetFind(comptocolor, SCIPdisjointsetFind(vartocomponent, k)) == firstcolor );
-         assert( SCIPdisjointsetFind(comptocolor, SCIPdisjointsetFind(vartocomponent, img)) == firstcolor );
-      }
-   }
-
-   SCIP_CALL( SCIPallocBlockMemoryArray(scip, graphcomponents, npermvars) );
-   SCIP_CALL( SCIPallocBufferArray(scip, &(graphcompvartype.components), npermvars) );
-   SCIP_CALL( SCIPallocBufferArray(scip, &(graphcompvartype.colors), npermvars) );
-
-   /*
-    * At this point, we have built the colored graph. Now we transform the information in the
-    * disjoint sets to the arrays graphcomponents, graphcompbegins, and compcolorbegins (see above).
-    */
-
-   /* build the struct graphcompvartype which is used to sort the graphcomponents array */
-   for (j = 0; j < npermvars; ++j)
-   {
-      int comp;
-
-      comp = SCIPdisjointsetFind(vartocomponent, j);
-
-      graphcompvartype.components[j] = comp;
-      graphcompvartype.colors[j] = SCIPdisjointsetFind(comptocolor, comp);
-
-      (*graphcomponents)[j] = j;
-   }
-
-   /* sort graphcomponents first by color, then by component */
-   SCIPsort(*graphcomponents, SYMsortGraphCompVars, (void*) &graphcompvartype, npermvars);
-
-   *ngraphcomponents = SCIPdisjointsetGetComponentCount(vartocomponent);
-   *ncompcolors = SCIPdisjointsetGetComponentCount(comptocolor);
-   SCIP_CALL( SCIPallocBlockMemoryArray(scip, graphcompbegins, (*ngraphcomponents) + 1) );
-   SCIP_CALL( SCIPallocBlockMemoryArray(scip, compcolorbegins, (*ncompcolors) + 1) );
-
-   nextcolor = 1;
-   nextcomp = 1;
-   (*graphcompbegins)[0] = 0;
-   (*compcolorbegins)[0] = 0;
-
-   /* find the starting indices of new components and new colors */
-   for (j = 1; j < npermvars; ++j)
-   {
-      int idx1;
-      int idx2;
-
-      idx1 = (*graphcomponents)[j];
-      idx2 = (*graphcomponents)[j-1];
-
-      assert( graphcompvartype.colors[idx1] >= graphcompvartype.colors[idx2] );
-
-      if ( graphcompvartype.components[idx1] != graphcompvartype.components[idx2] )
-      {
-         (*graphcompbegins)[nextcomp] = j;
-
-         if ( graphcompvartype.colors[idx1] > graphcompvartype.colors[idx2] )
-         {
-            (*compcolorbegins)[nextcolor] = nextcomp;
-            ++nextcolor;
-         }
-
-         ++nextcomp;
-      }
-   }
-   assert( nextcomp == *ngraphcomponents );
-   assert( nextcolor == *ncompcolors );
-
-   (*compcolorbegins)[nextcolor] = *ngraphcomponents;
-   (*graphcompbegins)[nextcomp] = npermvars;
-
-   SCIPfreeBufferArray(scip, &(graphcompvartype.colors));
-   SCIPfreeBufferArray(scip, &(graphcompvartype.components));
-   SCIPfreeBufferArray(scip, &componentslastperm);
-   SCIPfreeDisjointset(scip, &comptocolor);
-   SCIPfreeDisjointset(scip, &vartocomponent);
-
-   return SCIP_OKAY;
-}
-
-/** adds an orbitope constraint for a suitable color of the subgroup graph */
-static
-SCIP_RETCODE addOrbitopeSubgroup(
-   SCIP*                 scip,               /**< SCIP instance */
-   SCIP_PROPDATA*        propdata,           /**< pointer to data of symmetry propagator */
-   int*                  usedperms,          /**< array of the permutations that build the orbitope */
-   int                   nusedperms,         /**< number of permutations in usedperms */
-   int*                  compcolorbegins,    /**< array indicating where a new graphcolor begins */
-   int*                  graphcompbegins,    /**< array indicating where a new graphcomponent begins */
-   int*                  graphcomponents,    /**< array of all variable indices sorted by color and comp */
-   int                   graphcoloridx,      /**< index of the graph color */
-   int                   nrows,              /**< number of rows in the orbitope  */
-   int                   ncols,              /**< number of columns in the orbitope  */
-   int*                  firstvaridx,        /**< buffer to store the index of the largest variable (or NULL) */
-   int*                  compidxfirstrow,    /**< buffer to store the comp index for the first row (or NULL) */
-   int**                 lexorder,           /**< pointer to array storing lexicographic order defined by sub orbitopes */
-   int*                  nvarslexorder,      /**< number of variables in lexicographic order */
-   int*                  maxnvarslexorder,   /**< maximum number of variables in lexicographic order */
-   SCIP_Bool             mayinteract,        /**< whether orbitope's symmetries might interact with other symmetries */
-   SCIP_Bool*            success             /**< whether the orbitpe could be added */
-   )
-{  /*lint --e{571}*/
-   char name[SCIP_MAXSTRLEN];
-   SCIP_VAR*** orbitopevarmatrix;
-   SCIP_Shortbool* activevars;
-   int** orbitopevaridx;
-   int* columnorder;
-   int* nusedelems;
-   SCIP_CONS* cons;
-   SCIP_Bool isorbitope;
-   SCIP_Bool infeasible = FALSE;
-   int nactivevars = 0;
-   int ngencols = 0;
-   int k;
-
-   assert( scip != NULL );
-   assert( propdata != NULL );
-   assert( usedperms != NULL );
-   assert( compcolorbegins != NULL );
-   assert( graphcompbegins != NULL );
-   assert( graphcomponents != NULL );
-   assert( nusedperms > 0 );
-   assert( nrows > 0 );
-   assert( ncols > 0 );
-   assert( lexorder != NULL );
-   assert( nvarslexorder != NULL );
-   assert( maxnvarslexorder != NULL );
-
-   *success = FALSE;
-
-   /* create hashset to mark variables */
-   SCIP_CALL( SCIPallocClearBufferArray(scip, &activevars, propdata->npermvars) );
-
-   /* orbitope matrix for indices of variables in permvars array */
-   SCIP_CALL( SCIPallocBufferArray(scip, &orbitopevaridx, nrows) );
-   for (k = 0; k < nrows; ++k)
-   {
-      SCIP_CALL( SCIPallocBufferArray(scip, &orbitopevaridx[k], ncols) ); /*lint !e866*/
-   }
-
-   /* order of columns of orbitopevaridx */
-   SCIP_CALL( SCIPallocBufferArray(scip, &columnorder, ncols) );
-   for (k = 0; k < ncols; ++k)
-      columnorder[k] = ncols + 1;
-
-   /* count how often an element was used in the potential orbitope */
-   SCIP_CALL( SCIPallocClearBufferArray(scip, &nusedelems, propdata->npermvars) );
-
-   /* mark variables in this subgroup orbitope */
-   for (k = compcolorbegins[graphcoloridx]; k < compcolorbegins[graphcoloridx+1]; ++k)
-   {
-      SCIP_VAR* firstvar;
-      int compstart;
-      int l;
-
-      compstart = graphcompbegins[k];
-      firstvar = propdata->permvars[graphcomponents[compstart]];
-
-      if ( ! SCIPvarIsBinary(firstvar) )
-         continue;
-
-      for (l = 0; l < ncols; ++l)
-      {
-         int varidx;
-
-         varidx = graphcomponents[compstart + l];
-         assert( ! activevars[varidx] );
-
-         activevars[varidx] = TRUE;
-         ++nactivevars;
-      }
-   }
-   assert( nactivevars == nrows * ncols );
-
-   /* build the variable index matrix for the orbitope
-    *
-    * It is possible that we find an orbitope, but not using all possible columns. For example
-    * (1,2), (2,3), (3,4), (3,5) defines the symmetric group on {1,2,3,4,5}, but the generators
-    * we expect in our construction need shape (1,2), (2,3), (3,4), (4,5). For this reason,
-    * we need to store how many columns have been generated.
-    *
-    * @todo ensure compatibility with more general generators
-    */
-   SCIP_CALL( checkTwoCyclePermsAreOrbitope(scip, propdata->permvars, propdata->npermvars,
-         propdata->perms, usedperms, nrows, nusedperms, orbitopevaridx, columnorder,
-         nusedelems, &ngencols, NULL, &isorbitope, activevars) );
-
-   /* it might happen that we cannot detect the orbitope if it is generated by permutations with different
-    *  number of 2-cycles.
-    */
-   if ( ! isorbitope )
-   {
-      SCIPfreeBufferArray(scip, &nusedelems);
-      SCIPfreeBufferArray(scip, &columnorder);
-      SCIPfreeBufferArray(scip, &orbitopevaridx);
-      SCIPfreeBufferArray(scip, &activevars);
-
-      return SCIP_OKAY;
-   }
-
-   /* There are three possibilities for the structure of columnorder:
-    * 1)  [0, 1, -1, -1, ..., -1]
-    * 2)  [0, 1, 1, 1, ..., 1]
-    * 3)  [0, 1, -1, -1, ...., -1, 1, 1, ..., 1]
-    *
-    * The '1'-columns will be added to the matrix first and in the last 2
-    * cases the method starts from the right. So to store the variable index
-    * that will be in the upper-left corner, we need either the entryin the
-    * second column (case 1) or the entry in the last column (cases 2 and 3).
-    */
-   if ( firstvaridx != NULL )
-   {
-      if ( columnorder[ngencols-1] > -1 )
-         *firstvaridx = orbitopevaridx[0][ngencols-1];
-      else
-         *firstvaridx = orbitopevaridx[0][1];
-   }
-
-   /* find corresponding graphcomponent of first variable (needed for weak sbcs) */
-   if ( compidxfirstrow != NULL && firstvaridx != NULL )
-   {
-      *compidxfirstrow = -1;
-
-      for (k = compcolorbegins[graphcoloridx]; k < compcolorbegins[graphcoloridx+1] && (*compidxfirstrow) < 0; ++k)
-      {
-         SCIP_VAR* firstvar;
-         int compstart;
-         int l;
-
-         compstart = graphcompbegins[k];
-         firstvar = propdata->permvars[graphcomponents[compstart]];
-
-         if ( ! SCIPvarIsBinary(firstvar) )
-            continue;
-
-         /* iterate over all columns (elements in orbit), because we cannot see from ngencols which columns
-          * have been left out
-          */
-         for (l = 0; l < ncols; ++l)
-         {
-            if ( graphcomponents[compstart + l] == *firstvaridx )
-            {
-               *compidxfirstrow = k;
-               break;
-            }
-         }
-      }
-      assert( *compidxfirstrow > -1 );
-   }
-
-   /* prepare orbitope variable matrix */
-   SCIP_CALL( SCIPallocBufferArray(scip, &orbitopevarmatrix, nrows) );
-   for (k = 0; k < nrows; ++k)
-   {
-      SCIP_CALL( SCIPallocBufferArray(scip, &orbitopevarmatrix[k], ngencols) );
-   }
-
-   /* build the matrix containing the actual variables of the orbitope */
-   SCIP_CALL( SCIPgenerateOrbitopeVarsMatrix(scip, &orbitopevarmatrix, nrows, ngencols,
-         propdata->permvars, propdata->npermvars, orbitopevaridx, columnorder,
-         nusedelems, NULL, &infeasible, TRUE, lexorder, nvarslexorder, maxnvarslexorder) );
-
-   assert( ! infeasible );
-   assert( firstvaridx == NULL || propdata->permvars[*firstvaridx] == orbitopevarmatrix[0][0] );
-
-   (void) SCIPsnprintf(name, SCIP_MAXSTRLEN, "suborbitope_%d_%d", graphcoloridx, propdata->norbitopes);
-
-   SCIP_CALL( SCIPcreateConsOrbitope(scip, &cons, name, orbitopevarmatrix,
-         SCIP_ORBITOPETYPE_FULL, nrows, ngencols, FALSE, mayinteract, FALSE, FALSE, propdata->conssaddlp,
-         TRUE, FALSE, TRUE, TRUE, FALSE, FALSE, FALSE, FALSE, FALSE) );
-
-   SCIP_CALL( SCIPaddCons(scip, cons) );
-   *success = TRUE;
-
-   /* do not release constraint here - will be done later */
-   propdata->genorbconss[propdata->ngenorbconss++] = cons;
-   ++propdata->norbitopes;
-
-   for (k = nrows - 1; k >= 0; --k)
-      SCIPfreeBufferArray(scip, &orbitopevarmatrix[k]);
-   SCIPfreeBufferArray(scip, &orbitopevarmatrix);
-   SCIPfreeBufferArray(scip, &nusedelems);
-   SCIPfreeBufferArray(scip, &columnorder);
-   for (k = nrows - 1; k >= 0; --k)
-      SCIPfreeBufferArray(scip, &orbitopevaridx[k]);
-   SCIPfreeBufferArray(scip, &orbitopevaridx);
-   SCIPfreeBufferArray(scip, &activevars);
-
-   return SCIP_OKAY;
-}
-
-/** adds strong SBCs for a suitable color of the subgroup graph */
-static
-SCIP_RETCODE addStrongSBCsSubgroup(
-   SCIP*                 scip,               /**< SCIP instance */
-   SCIP_PROPDATA*        propdata,           /**< pointer to data of symmetry propagator */
-   int*                  graphcompbegins,    /**< array indicating where a new graphcomponent begins */
-   int*                  graphcomponents,    /**< array of all variable indices sorted by color and comp */
-   int                   graphcompidx,       /**< index of the graph component */
-   SCIP_Bool             storelexorder,      /**< whether the lexicographic order induced by the orbitope shall be stored */
-   int**                 lexorder,           /**< pointer to array storing lexicographic order defined by sub orbitopes */
-   int*                  nvarsorder,         /**< number of variables in lexicographic order */
-   int*                  maxnvarsorder       /**< maximum number of variables in lexicographic order */
-   )
-{
-   int k;
-
-   assert( scip != NULL );
-   assert( propdata != NULL );
-   assert( graphcompbegins != NULL );
-   assert( graphcomponents != NULL );
-   assert( graphcompidx >= 0 );
-   assert( ! storelexorder || lexorder != NULL );
-   assert( ! storelexorder || nvarsorder != NULL );
-   assert( ! storelexorder || maxnvarsorder != NULL );
-
-   /* possibly store lexicographic order defined by strong SBCs */
-   if ( storelexorder )
-   {
-      if ( *maxnvarsorder == 0 )
-      {
-         *maxnvarsorder = graphcompbegins[graphcompidx + 1] - graphcompbegins[graphcompidx + 1];
-         *nvarsorder = 0;
-
-         SCIP_CALL( SCIPallocBlockMemoryArray(scip, lexorder, *maxnvarsorder) );
-      }
-      else
-      {
-         assert( *nvarsorder == *maxnvarsorder );
-
-         *maxnvarsorder += graphcompbegins[graphcompidx + 1] - graphcompbegins[graphcompidx + 1];
-
-         SCIP_CALL( SCIPreallocBlockMemoryArray(scip, lexorder, *nvarsorder, *maxnvarsorder) );
-      }
-
-      (*lexorder)[*nvarsorder++] = graphcomponents[graphcompbegins[graphcompidx]];
-   }
-
-   /* add strong SBCs (lex-max order) for chosen graph component */
-   for (k = graphcompbegins[graphcompidx]+1; k < graphcompbegins[graphcompidx+1]; ++k)
-   {
-      char name[SCIP_MAXSTRLEN];
-      SCIP_CONS* cons;
-      SCIP_VAR* vars[2];
-      SCIP_Real vals[2] = {1, -1};
-
-      vars[0] = propdata->permvars[graphcomponents[k-1]];
-      vars[1] = propdata->permvars[graphcomponents[k]];
-
-      if ( storelexorder )
-         (*lexorder)[*nvarsorder++] = graphcomponents[k];
-
-      (void) SCIPsnprintf(name, SCIP_MAXSTRLEN, "strong_sbcs_%s_%s", SCIPvarGetName(vars[0]), SCIPvarGetName(vars[1]));
-
-      SCIP_CALL( SCIPcreateConsLinear(scip, &cons, name, 2, vars, vals, 0.0,
-            SCIPinfinity(scip), propdata->conssaddlp, propdata->conssaddlp, TRUE,
-            FALSE, TRUE, FALSE, FALSE, FALSE, FALSE, FALSE) );
-
-      SCIP_CALL( SCIPaddCons(scip, cons) );
-
-#ifdef SCIP_MORE_DEBUG
-      SCIP_CALL( SCIPprintCons(scip, cons, NULL) );
-      SCIPinfoMessage(scip, NULL, "\n");
-#endif
-
-      /* check whether we need to resize */
-      if ( propdata->ngenlinconss >= propdata->genlinconsssize )
-      {
-         int newsize;
-
-         newsize = SCIPcalcMemGrowSize(scip, propdata->ngenlinconss + 1);
-         assert( newsize > propdata->ngenlinconss );
-
-         SCIP_CALL( SCIPreallocBlockMemoryArray(scip, &propdata->genlinconss, propdata->genlinconsssize, newsize) );
-
-         propdata->genlinconsssize = newsize;
-      }
-
-      propdata->genlinconss[propdata->ngenlinconss] = cons;
-      ++propdata->ngenlinconss;
-   }
-
-   return SCIP_OKAY;
-}
-
-/** adds weak SBCs for a suitable color of the subgroup graph */
-static
-SCIP_RETCODE addWeakSBCsSubgroup(
-   SCIP*                 scip,               /**< SCIP instance */
-   SCIP_PROPDATA*        propdata,           /**< pointer to data of symmetry propagator */
-   int*                  compcolorbegins,    /**< array indicating where a new graphcolor begins */
-   int*                  graphcompbegins,    /**< array indicating where a new graphcomponent begins */
-   int*                  graphcomponents,    /**< array of all variable indices sorted by color and comp */
-   int                   ncompcolors,        /**< number of colors in the graph  */
-   int*                  chosencomppercolor, /**< array indicating which comp was handled per color */
-   int*                  firstvaridxpercolor,/**< array indicating the largest variable per color */
-   int                   symgrpcompidx,      /**< index of the component of the symmetry group */
-   int*                  naddedconss,        /**< buffer to store the number of added constraints */
-   SCIP_Bool             storelexorder,      /**< whether the lexicographic order induced by the orbitope shall be stored */
-   int**                 lexorder,           /**< pointer to array storing lexicographic order defined by sub orbitopes */
-   int*                  nvarsorder,         /**< number of variables in lexicographic order */
-   int*                  maxnvarsorder       /**< maximum number of variables in lexicographic order */
-   )
-{  /*lint --e{571}*/
-   SCIP_Shortbool* usedvars;
-   SCIP_VAR* vars[2];
-   SCIP_Real vals[2] = {1, -1};
-   SCIP_Shortbool* varfound;
-   int* orbit[2];
-   int orbitsize[2] = {1, 1};
-   int activeorb = 0;
-   int chosencolor = -1;
-   int j;
-
-   assert( scip != NULL );
-   assert( propdata != NULL );
-   assert( compcolorbegins != NULL );
-   assert( graphcompbegins != NULL );
-   assert( graphcomponents != NULL );
-   assert( firstvaridxpercolor != NULL );
-   assert( chosencomppercolor != NULL );
-   assert( naddedconss != NULL );
-   assert( symgrpcompidx >= 0 );
-   assert( symgrpcompidx < propdata->ncomponents );
-   assert( ! storelexorder || lexorder != NULL );
-   assert( ! storelexorder || nvarsorder != NULL );
-   assert( ! storelexorder || maxnvarsorder != NULL );
-
-   *naddedconss = 0;
-
-   SCIP_CALL( SCIPallocCleanBufferArray(scip, &usedvars, propdata->npermvars) );
-   SCIP_CALL( SCIPallocClearBufferArray(scip, &varfound, propdata->npermvars) );
-   SCIP_CALL( SCIPallocBufferArray(scip, &orbit[0], propdata->npermvars) );
-   SCIP_CALL( SCIPallocBufferArray(scip, &orbit[1], propdata->npermvars) );
-
-   /* We will store the newest and the largest orbit and activeorb will be used to mark at which entry of the array
-    * orbit the newly computed one will be stored. */
-   for (j = 0; j < ncompcolors; ++j)
-   {
-      int graphcomp;
-      int graphcompsize;
-      int k;
-
-      /* skip color for which we did not add anything */
-      if ( chosencomppercolor[j] < 0 )
-         continue;
-
-      graphcomp = chosencomppercolor[j];
-      graphcompsize = graphcompbegins[graphcomp+1] - graphcompbegins[graphcomp];
-
-      /* if the first variable was already contained in another orbit or if there are no variables left anyway, skip the
-       * component */
-      if ( varfound[ firstvaridxpercolor[j]] || graphcompsize == propdata->npermvars )
-         continue;
-
-      /* mark all variables that have been used in strong SBCs */
-      for (k = graphcompbegins[graphcomp]; k < graphcompbegins[graphcomp+1]; ++k)
-      {
-         assert( 0 <= graphcomponents[k] && graphcomponents[k] < propdata->npermvars );
-
-         usedvars[graphcomponents[k]] = TRUE;
-      }
-
-      SCIP_CALL( SCIPcomputeOrbitVar(scip, propdata->npermvars, propdata->perms,
-            propdata->permstrans, propdata->components, propdata->componentbegins,
-            usedvars, varfound, firstvaridxpercolor[j],symgrpcompidx,
-            orbit[activeorb], &orbitsize[activeorb]) );
-
-      assert( orbit[activeorb][0] ==  firstvaridxpercolor[j] );
-
-      if ( orbitsize[activeorb] > orbitsize[1 - activeorb] ) /*lint !e514*/
-      {
-         /* if the new orbit is larger then the old largest one, flip activeorb */
-         activeorb = 1 - activeorb;
-         chosencolor = j;
-      }
-
-      /* reset array */
-      for (k = graphcompbegins[graphcomp]; k < graphcompbegins[graphcomp+1]; ++k)
-         usedvars[graphcomponents[k]] = FALSE;
-   }
-
-   /* check if we have found at least one non-empty orbit */
-   if ( chosencolor > -1 )
-   {
-      /* flip activeorb again to avoid confusion, it is then at the largest orbit */
-      activeorb = 1 - activeorb;
-
-      assert( orbit[activeorb][0] == firstvaridxpercolor[chosencolor] );
-      vars[0] = propdata->permvars[orbit[activeorb][0]];
-
-      assert( chosencolor > -1 );
-      SCIPdebugMsg(scip, "    adding %d weak sbcs for enclosing orbit of color %d.\n", orbitsize[activeorb]-1, chosencolor);
-
-      *naddedconss = orbitsize[activeorb] - 1;
-
-      /* add weak SBCs for rest of enclosing orbit */
-      for (j = 1; j < orbitsize[activeorb]; ++j)
-      {
-         SCIP_CONS* cons;
-         char name[SCIP_MAXSTRLEN];
-
-         vars[1] = propdata->permvars[orbit[activeorb][j]];
-
-         (void) SCIPsnprintf(name, SCIP_MAXSTRLEN, "weak_sbcs_%d_%s_%s", symgrpcompidx, SCIPvarGetName(vars[0]), SCIPvarGetName(vars[1]));
-
-         SCIP_CALL( SCIPcreateConsLinear(scip, &cons, name, 2, vars, vals, 0.0,
-               SCIPinfinity(scip), propdata->conssaddlp, propdata->conssaddlp, TRUE,
-               FALSE, TRUE, FALSE, FALSE, FALSE, FALSE, FALSE) );
-
-         SCIP_CALL( SCIPaddCons(scip, cons) );
-
-#ifdef SCIP_MORE_DEBUG
-         SCIP_CALL( SCIPprintCons(scip, cons, NULL) );
-         SCIPinfoMessage(scip, NULL, "\n");
-#endif
-
-         /* check whether we need to resize */
-         if ( propdata->ngenlinconss >= propdata->genlinconsssize )
-         {
-            int newsize;
-
-            newsize = SCIPcalcMemGrowSize(scip, propdata->ngenlinconss + 1);
-            assert( newsize > propdata->ngenlinconss );
-
-            SCIP_CALL( SCIPreallocBlockMemoryArray(scip, &propdata->genlinconss, propdata->genlinconsssize, newsize) );
-
-            propdata->genlinconsssize = newsize;
-         }
-
-         propdata->genlinconss[propdata->ngenlinconss] = cons;
-         ++propdata->ngenlinconss;
-      }
-
-      /* possibly store lexicographic order defined by weak SBCs */
-      if ( storelexorder )
-      {
-         if ( *maxnvarsorder == 0 )
-         {
-            *maxnvarsorder = 1;
-            *nvarsorder = 0;
-
-            SCIP_CALL( SCIPallocBlockMemoryArray(scip, lexorder, *maxnvarsorder) );
-            (*lexorder)[(*nvarsorder)++] = orbit[activeorb][0];
-         }
-         else
-         {
-            assert( *nvarsorder == *maxnvarsorder );
-
-            ++(*maxnvarsorder);
-
-            SCIP_CALL( SCIPreallocBlockMemoryArray(scip, lexorder, *nvarsorder, *maxnvarsorder) );
-
-            /* the leader of the weak inequalities has to be the first element in the lexicographic order */
-            (*lexorder)[(*nvarsorder)++] = (*lexorder)[0];
-            (*lexorder)[0] = orbit[activeorb][0];
-         }
-      }
-   }
-   else
-      SCIPdebugMsg(scip, "  no further weak sbcs are valid\n");
-
-   SCIPfreeBufferArray(scip, &orbit[1]);
-   SCIPfreeBufferArray(scip, &orbit[0]);
-   SCIPfreeBufferArray(scip, &varfound);
-   SCIPfreeCleanBufferArray(scip, &usedvars);
-
-   return SCIP_OKAY;
-}
-
-
-/** temporarily adapt symmetry data to new variable order given by Schreier Sims */
-static
-SCIP_RETCODE adaptSymmetryDataSST(
-   SCIP*                 scip,               /**< SCIP instance */
-   int**                 origperms,          /**< permutation matrix w.r.t. original variable ordering */
-   int**                 modifiedperms,      /**< memory for permutation matrix w.r.t. new variable ordering */
-   int                   nperms,             /**< number of permutations */
-   SCIP_VAR**            origpermvars,       /**< array of permutation vars w.r.t. original variable ordering */
-   SCIP_VAR**            modifiedpermvars,   /**< memory for array of permutation vars w.r.t. new variable ordering */
-   int                   npermvars,          /**< length or modifiedpermvars array */
-   int*                  leaders,            /**< leaders of Schreier Sims constraints */
-   int                   nleaders            /**< number of leaders */
-   )
-{
-   int* permvaridx;
-   int* posinpermvar;
-   int leader;
-   int curposleader;
-   int varidx;
-   int lidx;
-   int i;
-   int l;
-   int p;
-
-   assert( scip != NULL );
-   assert( origperms != NULL );
-   assert( modifiedperms != NULL );
-   assert( nperms > 0 );
-   assert( origpermvars != NULL );
-   assert( modifiedpermvars != NULL );
-   assert( npermvars > 0 );
-   assert( leaders != NULL );
-   assert( nleaders > 0 );
-
-   /* initialize map from position in lexicographic order to index of original permvar */
-   SCIP_CALL( SCIPallocBufferArray(scip, &permvaridx, npermvars) );
-   for (i = 0; i < npermvars; ++i)
-      permvaridx[i] = i;
-
-   /* initialize map from permvaridx to its current position in the reordered permvars array */
-   SCIP_CALL( SCIPallocBufferArray(scip, &posinpermvar, npermvars) );
-   for (i = 0; i < npermvars; ++i)
-      posinpermvar[i] = i;
-
-   /* Iterate over leaders and put the l-th leader to the l-th position of the lexicographic order.
-    * We do this by swapping the l-th leader with the element at position l of the current permvars array. */
-   for (l = 0; l < nleaders; ++l)
-   {
-      leader = leaders[l];
-      curposleader = posinpermvar[leader];
-      varidx = permvaridx[curposleader];
-      lidx = permvaridx[l];
-
-      /* swap the permvar at position l with the l-th leader */
-      permvaridx[curposleader] = lidx;
-      permvaridx[l] = varidx;
-
-      /* update the position map */
-      posinpermvar[lidx] = curposleader;
-      posinpermvar[leader] = l;
-   }
-
-   /* update the permvars array to new variable order */
-   for (i = 0; i < npermvars; ++i)
-      modifiedpermvars[i] = origpermvars[permvaridx[i]];
-
-   /* update the permutation to the new variable order */
-   for (p = 0; p < nperms; ++p)
-   {
-      for (i = 0; i < npermvars; ++i)
-         modifiedperms[p][i] = posinpermvar[origperms[p][permvaridx[i]]];
-   }
-
-   SCIPfreeBufferArray(scip, &permvaridx);
-   SCIPfreeBufferArray(scip, &posinpermvar);
-
-   return SCIP_OKAY;
-}
-
-
-/* returns the number of found orbitopes with at least three columns per graph component or 0
- * if the found orbitopes do not satisfy certain criteria for being used
- */
-static
-int getNOrbitopesInComp(
-   SCIP_VAR**            permvars,           /**< array of variables affected by symmetry */
-   int*                  graphcomponents,    /**< array of graph components */
-   int*                  graphcompbegins,    /**< array indicating starting position of graph components */
-   int*                  compcolorbegins,    /**< array indicating starting positions of potential orbitopes */
-   int                   ncompcolors,        /**< number of components encoded in compcolorbegins */
-   int                   symcompsize         /**< size of symmetry component for that we detect suborbitopes */
-   )
-{
-   SCIP_Bool oneorbitopecriterion = FALSE;
-   SCIP_Bool multorbitopecriterion = FALSE;
-   int norbitopes = 0;
-   int j;
-
-   assert( graphcompbegins != NULL );
-   assert( compcolorbegins != NULL );
-   assert( ncompcolors >= 0 );
-   assert( symcompsize > 0 );
-
-   for (j = 0; j < ncompcolors; ++j)
-   {
-      SCIP_VAR* firstvar;
-      int largestcompsize = 0;
-      int nbinrows= 0;
-      int k;
-
-      /* skip trivial components */
-      if ( graphcompbegins[compcolorbegins[j+1]] - graphcompbegins[compcolorbegins[j]] < 2 )
-         continue;
-
-      /* check whether components of this color build an orbitope (with > 2 columns) */
-      for (k = compcolorbegins[j]; k < compcolorbegins[j+1]; ++k)
-      {
-         int compsize;
-
-         compsize = graphcompbegins[k+1] - graphcompbegins[k];
-
-         /* the first component that we are looking at for this color */
-         if ( largestcompsize < 1 )
-         {
-            if ( compsize < 3 )
-               break;
-
-            largestcompsize = compsize;
-         }
-         else if ( compsize != largestcompsize )
-            break;
-
-         firstvar = permvars[graphcomponents[graphcompbegins[k]]];
-
-         /* count number of binary orbits (comps) */
-         if ( SCIPvarIsBinary(firstvar) )
-            ++nbinrows;
-      }
-
-      /* we have found an orbitope */
-      if ( k == compcolorbegins[j+1] )
-      {
-         SCIP_Real threshold;
-         int ncols;
-
-         ++norbitopes;
-         ncols = graphcompbegins[compcolorbegins[j] + 1] - graphcompbegins[compcolorbegins[j]];
-
-         threshold = 0.7 * (SCIP_Real) symcompsize;
-
-         /* check whether criteria for adding orbitopes are satisfied */
-         if ( nbinrows <= 2 * ncols || (nbinrows <= 8 * ncols && nbinrows < 100) )
-            multorbitopecriterion = TRUE;
-         else if ( nbinrows <= 3 * ncols || (SCIP_Real) nbinrows * ncols >= threshold )
-            oneorbitopecriterion = TRUE;
-      }
-   }
-
-   if ( (norbitopes == 1 && oneorbitopecriterion) || (norbitopes >= 2 && multorbitopecriterion) )
-      return norbitopes;
-
-   return 0;
-}
-
-
-/** checks whether subgroups of the components are symmetric groups and adds SBCs for them */
-static
-SCIP_RETCODE detectAndHandleSubgroups(
-   SCIP*                 scip,               /**< SCIP instance */
-   SCIP_PROPDATA*        propdata            /**< pointer to data of symmetry propagator */
-   )
-{
-   int* genorder;
-   int i;
-#ifdef SCIP_DEBUG
-   int norbitopes = 0;
-   int nstrongsbcs = 0;
-   int nweaksbcs = 0;
-#endif
-   int** modifiedperms;
-   SCIP_VAR** modifiedpermvars;
-   int* nvarsincomponent;
-
-   assert( scip != NULL );
-   assert( propdata != NULL );
-   assert( propdata->computedsymmetry );
-   assert( propdata->components != NULL );
-   assert( propdata->componentbegins != NULL );
-   assert( propdata->ncomponents > 0 );
-   assert( propdata->nperms >= 0 );
-
-   /* exit if no symmetry is present */
-   if ( propdata->nperms == 0 )
-      return SCIP_OKAY;
-
-   /* exit if instance is too large */
-   if ( SCIPgetNConss(scip) > propdata->maxnconsssubgroup )
-      return SCIP_OKAY;
-
-   assert( propdata->nperms > 0 );
-   assert( propdata->perms != NULL );
-   assert( propdata->npermvars > 0 );
-   assert( propdata->permvars != NULL );
-
-   /* create array for permutation order */
-   SCIP_CALL( SCIPallocBufferArray(scip, &genorder, propdata->nperms) );
-
-   /* create arrays for modified permutations in case we adapt the lexicographic order because of suborbitopes */
-   SCIP_CALL( SCIPallocBufferArray(scip, &modifiedperms, propdata->nperms) );
-   for (i = 0; i < propdata->nperms; ++i)
-   {
-      SCIP_CALL( SCIPallocBufferArray(scip, &modifiedperms[i], propdata->npermvars) );
-   }
-   SCIP_CALL( SCIPallocBufferArray(scip, &modifiedpermvars, propdata->npermvars) );
-
-   SCIP_CALL( SCIPallocClearBufferArray(scip, &nvarsincomponent, propdata->npermvars) );
-   for (i = 0; i < propdata->npermvars; ++i)
-   {
-      if ( propdata->vartocomponent[i] >= 0 )
-         ++nvarsincomponent[propdata->vartocomponent[i]];
-   }
-
-   SCIPdebugMsg(scip, "starting subgroup detection routine for %d components\n", propdata->ncomponents);
-
-   /* iterate over components */
-   for (i = 0; i < propdata->ncomponents; ++i)
-   {
-      int* graphcomponents;
-      int* graphcompbegins;
-      int* compcolorbegins;
-      int* chosencomppercolor = NULL;
-      int* firstvaridxpercolor = NULL;
-      int* usedperms;
-      int usedpermssize;
-      int ngraphcomponents;
-      int ncompcolors;
-      int ntwocycleperms;
-      int npermsincomp;
-      int nusedperms;
-      int ntrivialcolors = 0;
-      int j;
-      int* lexorder = NULL;
-      int nvarslexorder = 0;
-      int maxnvarslexorder = 0;
-      SCIP_Shortbool* permused;
-      SCIP_Bool allpermsused = FALSE;
-      SCIP_Bool handlednonbinarysymmetry = FALSE;
-      int norbitopesincomp;
-
-      /* if component is blocked, skip it */
-      if ( propdata->componentblocked[i] )
-      {
-         SCIPdebugMsg(scip, "component %d has already been handled and will be skipped\n", i);
-         continue;
-      }
-
-      npermsincomp = propdata->componentbegins[i + 1] - propdata->componentbegins[i];
-
-      /* set the first npermsincomp entries of genorder; the others are not used for this component */
-      for (j = 0; j < npermsincomp; ++j)
-         genorder[j] = j;
-
-      SCIP_CALL( chooseOrderOfGenerators(scip, propdata, i, &genorder, &ntwocycleperms) );
-
-      assert( ntwocycleperms >= 0 );
-      assert( ntwocycleperms <= npermsincomp );
-
-      SCIPdebugMsg(scip, "component %d has %d permutations consisting of 2-cycles\n", i, ntwocycleperms);
-
-#ifdef SCIP_MORE_DEBUG
-      SCIP_Bool* used;
-      int perm;
-      int p;
-      int k;
-
-      SCIP_CALL( SCIPallocBufferArray(scip, &used, propdata->npermvars) );
-      for (p = propdata->componentbegins[i]; p < propdata->componentbegins[i+1]; ++p)
-      {
-         perm = propdata->components[p];
-
-         for (k = 0; k < propdata->npermvars; ++k)
-            used[k] = FALSE;
-
-         SCIPverbMessage(scip, SCIP_VERBLEVEL_HIGH, NULL, "permutation %d\n", perm);
-
-         for (k = 0; k < propdata->npermvars; ++k)
-         {
-            if ( used[k] )
-               continue;
-
-            j = propdata->perms[perm][k];
-
-            if ( k == j )
-               continue;
-
-            SCIPverbMessage(scip, SCIP_VERBLEVEL_HIGH, NULL, "(%s,", SCIPvarGetName(propdata->permvars[k]));
-            used[k] = TRUE;
-            while (j != k)
-            {
-               SCIPverbMessage(scip, SCIP_VERBLEVEL_HIGH, NULL, "%s,", SCIPvarGetName(propdata->permvars[j]));
-               used[j] = TRUE;
-
-               j = propdata->perms[perm][j];
-            }
-            SCIPverbMessage(scip, SCIP_VERBLEVEL_HIGH, NULL, ")");
-         }
-         SCIPverbMessage(scip, SCIP_VERBLEVEL_HIGH, NULL, "\n");
-      }
-
-      SCIPfreeBufferArray(scip, &used);
-#endif
-
-      if ( ntwocycleperms < 2 )
-      {
-         SCIPdebugMsg(scip, "  --> skip\n");
-         continue;
-      }
-
-      usedpermssize = ntwocycleperms / 2;
-      SCIP_CALL( SCIPallocBufferArray(scip, &usedperms, usedpermssize) );
-      SCIP_CALL( SCIPallocClearBufferArray(scip, &permused, npermsincomp) );
-
-      SCIP_CALL( buildSubgroupGraph(scip, propdata, genorder, ntwocycleperms, i,
-            &graphcomponents, &graphcompbegins, &compcolorbegins, &ngraphcomponents,
-            &ncompcolors, &usedperms, &nusedperms, usedpermssize, permused) );
-
-      SCIPdebugMsg(scip, "  created subgroup detection graph using %d of the permutations\n", nusedperms);
-
-      if ( nusedperms == npermsincomp )
-         allpermsused = TRUE;
-
-      assert( graphcomponents != NULL );
-      assert( graphcompbegins != NULL );
-      assert( compcolorbegins != NULL );
-      assert( ngraphcomponents > 0 );
-      assert( ncompcolors > 0 );
-      assert( nusedperms <= ntwocycleperms );
-      assert( ncompcolors < propdata->npermvars );
-
-      if ( nusedperms == 0 )
-      {
-         SCIPdebugMsg(scip, "  -> skipping component, since less no permutation was used\n");
-
-         SCIPfreeBufferArray(scip, &permused);
-         SCIPfreeBufferArray(scip, &usedperms);
-
-         continue;
-      }
-
-      SCIPdebugMsg(scip, "  number of different colors in the graph: %d\n", ncompcolors);
-
-      if ( propdata->addstrongsbcs || propdata->addweaksbcs )
-      {
-         SCIP_CALL( SCIPallocBufferArray(scip, &chosencomppercolor, ncompcolors) );
-         SCIP_CALL( SCIPallocBufferArray(scip, &firstvaridxpercolor, ncompcolors) );
-      }
-
-      norbitopesincomp = getNOrbitopesInComp(propdata->permvars, graphcomponents, graphcompbegins, compcolorbegins,
-         ncompcolors, nvarsincomponent[i]);
-
-      /* if there is just one orbitope satisfying the requirements, handle the full component by symresacks */
-      if ( norbitopesincomp == 1 )
-      {
-         int k;
-
-         for (k = 0; k < npermsincomp; ++k)
-         {
-            SCIP_CONS* cons;
-            char name[SCIP_MAXSTRLEN];
-
-            (void) SCIPsnprintf(name, SCIP_MAXSTRLEN, "symresack_comp%d_perm%d", i, k);
-
-            SCIP_CALL( SCIPcreateSymbreakCons(scip, &cons, name, propdata->perms[propdata->components[propdata->componentbegins[i] + k]],
-                  propdata->permvars, propdata->npermvars, FALSE,
-                  propdata->conssaddlp, TRUE, FALSE, TRUE, TRUE, FALSE, FALSE, FALSE, FALSE, FALSE) );
-            SCIP_CALL( SCIPaddCons(scip, cons));
-
-            /* do not release constraint here - will be done later */
-            propdata->genorbconss[propdata->ngenorbconss++] = cons;
-            ++propdata->nsymresacks;
-
-            if ( ! propdata->componentblocked[i] )
-            {
-               propdata->componentblocked[i] |= SYM_HANDLETYPE_SYMBREAK;
-               ++propdata->ncompblocked;
-            }
-
-            SCIPdebugMsg(scip, "  add symresack for permutation %d of component %d\n", k, i);
-         }
-
-         goto FREELOOPMEMORY;
-      }
-
-      for (j = 0; j < ncompcolors; ++j)
-      {
-         int nbinarycomps = 0;
-         int largestcolorcomp = -1;
-         int largestcompsize = 0;
-         int k;
-         SCIP_Bool isorbitope = TRUE;
-         SCIP_Bool orbitopeadded = FALSE;
-         SCIP_Bool useorbitope;
-#ifdef SCIP_DEBUG
-         SCIP_Bool binaffected = FALSE;
-         SCIP_Bool intaffected = FALSE;
-         SCIP_Bool contaffected = FALSE;
-#endif
-
-         /* skip trivial components */
-         if ( graphcompbegins[compcolorbegins[j+1]] - graphcompbegins[compcolorbegins[j]] < 2 )
-         {
-            if( chosencomppercolor != NULL )
-               chosencomppercolor[j] = -1;
-
-            ++ntrivialcolors;
-            continue;
-         }
-
-         SCIPdebugMsg(scip, "    color %d has %d components with overall %d variables\n", j, compcolorbegins[j+1] - compcolorbegins[j],
-            graphcompbegins[compcolorbegins[j+1]] - graphcompbegins[compcolorbegins[j]]);
-
-         /* check whether components of this color might build an orbitope (with > 2 columns) */
-         for (k = compcolorbegins[j]; k < compcolorbegins[j+1]; ++k)
-         {
-            SCIP_VAR* firstvar;
-            int compsize;
-
-            compsize = graphcompbegins[k+1] - graphcompbegins[k];
-
-            /* the first component that we are looking at for this color */
-            if ( largestcompsize < 1 )
-            {
-               if ( compsize < 3 )
-               {
-                  isorbitope = FALSE;
-                  break;
-               }
-
-               largestcompsize = compsize;
-               largestcolorcomp = k;
-            }
-            else if ( compsize != largestcompsize )
-            {
-               /* variable orbits (compsize) have not the same size, cannot define orbitope */
-               isorbitope = FALSE;
-               break;
-            }
-
-            firstvar = propdata->permvars[graphcomponents[graphcompbegins[k]]];
-
-            /* count number of binary orbits (comps) */
-            if ( SCIPvarIsBinary(firstvar) )
-               ++nbinarycomps;
-         }
-
-#ifdef SCIP_DEBUG
-         for (k = compcolorbegins[j]; k < compcolorbegins[j+1]; ++k)
-         {
-            SCIP_VAR* firstvar;
-
-            firstvar = propdata->permvars[graphcomponents[graphcompbegins[k]]];
-
-            if ( SCIPvarIsBinary(firstvar) )
-               binaffected = TRUE;
-            else if (SCIPvarIsIntegral(firstvar) )
-               intaffected = TRUE;
-            else
-               contaffected = TRUE;
-         }
-
-         SCIPdebugMsg(scip, "      affected types (bin,int,cont): (%d,%d,%d)\n", binaffected, intaffected, contaffected);
-#endif
-
-         /* only use the orbitope if there are binary rows */
-         useorbitope = FALSE;
-         if ( norbitopesincomp > 0 && nbinarycomps > 0 )
-            useorbitope = TRUE;
-
-         if ( isorbitope && useorbitope )
-         {
-            int* firstvaridx;
-            int* chosencomp;
-
-            SCIPdebugMsg(scip, "      detected an orbitope with %d rows and %d columns\n", nbinarycomps, largestcompsize);
-
-            assert( nbinarycomps > 0 );
-            assert( largestcompsize > 2 );
-
-            firstvaridx = propdata->addweaksbcs ? &(firstvaridxpercolor[j]) : NULL; /*lint !e613*/
-            chosencomp = propdata->addweaksbcs ? &(chosencomppercolor[j]) : NULL; /*lint !e613*/
-
-            assert( firstvaridxpercolor == NULL || firstvaridxpercolor[j] >= 0 );
-            assert( firstvaridxpercolor == NULL || firstvaridxpercolor[j] < propdata->npermvars );
-
-            /* add the orbitope constraint for this color
-             *
-             * It might happen that we cannot generate the orbitope matrix if the orbitope is not generated by permutations
-             * all having the same number of 2-cycles, e.g., the orbitope generated by (1,2)(4,5), (2,3), (5,6).
-             */
-            SCIP_CALL( addOrbitopeSubgroup(scip, propdata, usedperms, nusedperms, compcolorbegins,
-                  graphcompbegins, graphcomponents, j, nbinarycomps, largestcompsize, firstvaridx, chosencomp,
-                  &lexorder, &nvarslexorder, &maxnvarslexorder, allpermsused, &orbitopeadded) );
-
-            if ( orbitopeadded )
-            {
-               if ( ! propdata->componentblocked[i] )
-               {
-                  propdata->componentblocked[i] |= SYM_HANDLETYPE_SYMBREAK;
-                  ++propdata->ncompblocked;
-               }
-
-#ifdef SCIP_DEBUG
-               ++norbitopes;
-#endif
-            }
-         }
-
-         /* if no (useable) orbitope was found, possibly add strong SBCs */
-         if ( propdata->addstrongsbcs && ! orbitopeadded )
-         {
-            assert( largestcolorcomp >= 0 );
-            assert( largestcolorcomp < ngraphcomponents );
-            assert( largestcompsize > 0 );
-
-            if( propdata->addweaksbcs )
-            {
-               assert( chosencomppercolor != NULL );
-               assert( firstvaridxpercolor != NULL );
-
-               chosencomppercolor[j] = largestcolorcomp;
-               firstvaridxpercolor[j] = graphcomponents[graphcompbegins[largestcolorcomp]];
-            }
-
-            SCIPdebugMsg(scip, "      choosing component %d with %d variables and adding strong SBCs\n",
-               largestcolorcomp, graphcompbegins[largestcolorcomp+1] - graphcompbegins[largestcolorcomp]);
-
-            /* add the strong SBCs for the corresponding component */
-            SCIP_CALL( addStrongSBCsSubgroup(scip, propdata, graphcompbegins, graphcomponents, largestcolorcomp,
-                  propdata->addsymresacks, &lexorder, &nvarslexorder, &maxnvarslexorder) );
-
-            /* store whether symmetries on non-binary symmetries have been handled */
-            if ( ! SCIPvarIsBinary(propdata->permvars[graphcomponents[graphcompbegins[largestcolorcomp]]]) )
-               handlednonbinarysymmetry = TRUE;
-
-            if ( ! propdata->componentblocked[i] )
-            {
-               propdata->componentblocked[i] |= SYM_HANDLETYPE_SYMBREAK;
-               ++propdata->ncompblocked;
-            }
-
-#ifdef SCIP_DEBUG
-            nstrongsbcs += graphcompbegins[largestcolorcomp+1] - graphcompbegins[largestcolorcomp] - 1;
-#endif
-         }
-         else if ( ! orbitopeadded )
-         {
-            SCIPdebugMsg(scip, "      no useable orbitope found and no SBCs added\n");
-
-            /* mark the color as not handled */
-            if ( propdata->addweaksbcs )
-            {
-               assert( chosencomppercolor != NULL );
-               chosencomppercolor[j] = -1; /*lint !e613*/
-            }
-         }
-      }
-
-      SCIPdebugMsg(scip, "    skipped %d trivial colors\n", ntrivialcolors);
-
-      /* possibly add weak SBCs for enclosing orbit of first component */
-      if ( propdata->addweaksbcs && propdata->componentblocked[i] && nusedperms < npermsincomp )
-      {
-         int naddedconss;
-
-         assert( firstvaridxpercolor != NULL );
-         assert( chosencomppercolor != NULL );
-
-         SCIP_CALL( addWeakSBCsSubgroup(scip, propdata, compcolorbegins, graphcompbegins,
-               graphcomponents, ncompcolors, chosencomppercolor, firstvaridxpercolor,
-               i, &naddedconss, propdata->addsymresacks, &lexorder, &nvarslexorder, &maxnvarslexorder) );
-
-         assert( naddedconss < propdata->npermvars );
-
-#ifdef SCIP_DEBUG
-         nweaksbcs += naddedconss;
-#endif
-      }
-      else
-         SCIPdebugMsg(scip, "  don't add weak sbcs because all generators were used or the settings forbid it\n");
-
-      /* if suborbitopes or strong group actions have been found, potentially add symresacks adapted to
-       * variable order given by lexorder if no symmetries on non-binary variables have been handled
-       */
-      if ( nvarslexorder > 0 && propdata->addsymresacks && ! handlednonbinarysymmetry )
-      {
-         int k;
-
-         SCIP_CALL( adaptSymmetryDataSST(scip, propdata->perms, modifiedperms, propdata->nperms,
-               propdata->permvars, modifiedpermvars, propdata->npermvars, lexorder, nvarslexorder) );
-
-         for (k = 0; k < npermsincomp; ++k)
-         {
-            SCIP_CONS* cons;
-            char name[SCIP_MAXSTRLEN];
-
-            /* skip permutations that have been used to build an orbitope */
-            if ( permused[k] )
-               continue;
-
-            (void) SCIPsnprintf(name, SCIP_MAXSTRLEN, "symresack_comp%d_perm%d", i, k);
-
-            SCIP_CALL( SCIPcreateSymbreakCons(scip, &cons, name, modifiedperms[propdata->components[propdata->componentbegins[i] + k]],
-                  modifiedpermvars, propdata->npermvars, FALSE,
-                  propdata->conssaddlp, TRUE, FALSE, TRUE, TRUE, FALSE, FALSE, FALSE, FALSE, FALSE) );
-            SCIP_CALL( SCIPaddCons(scip, cons));
-
-            /* do not release constraint here - will be done later */
-            propdata->genorbconss[propdata->ngenorbconss++] = cons;
-            ++propdata->nsymresacks;
-
-            if ( ! propdata->componentblocked[i] )
-            {
-               propdata->componentblocked[i] |= SYM_HANDLETYPE_SYMBREAK;
-               ++propdata->ncompblocked;
-            }
-
-            SCIPdebugMsg(scip, "  add symresack for permutation %d of component %d adapted to suborbitope lexorder\n", k, i);
-         }
-      }
-
-   FREELOOPMEMORY:
-      SCIPfreeBlockMemoryArrayNull(scip, &lexorder, maxnvarslexorder);
-
-      SCIPfreeBufferArrayNull(scip, &firstvaridxpercolor);
-      SCIPfreeBufferArrayNull(scip, &chosencomppercolor);
-      SCIPfreeBlockMemoryArrayNull(scip, &compcolorbegins, ncompcolors + 1);
-      SCIPfreeBlockMemoryArrayNull(scip, &graphcompbegins, ngraphcomponents + 1);
-      SCIPfreeBlockMemoryArrayNull(scip, &graphcomponents, propdata->npermvars);
-      SCIPfreeBufferArrayNull(scip, &permused);
-      SCIPfreeBufferArrayNull(scip, &usedperms);
-   }
-
-#ifdef SCIP_DEBUG
-   SCIPdebugMsg(scip, "total number of added (sub-)orbitopes: %d\n", norbitopes);
-   SCIPdebugMsg(scip, "total number of added strong sbcs: %d\n", nstrongsbcs);
-   SCIPdebugMsg(scip, "total number of added weak sbcs: %d\n", nweaksbcs);
-#endif
-
-   SCIPfreeBufferArray(scip, &nvarsincomponent);
-
-   SCIPfreeBufferArray(scip, &modifiedpermvars);
-   for (i = propdata->nperms - 1; i >= 0; --i)
-   {
-      SCIPfreeBufferArray(scip, &modifiedperms[i]);
-   }
-   SCIPfreeBufferArray(scip, &modifiedperms);
-   SCIPfreeBufferArray(scip, &genorder);
-
-   return SCIP_OKAY;
-}
-
-
-/*
- * Functions for symmetry constraints
- */
-
-
-/** sorts orbitope vars matrix such that rows are sorted increasingly w.r.t. minimum variable index in row;
- *  columns are sorted such that first row is sorted increasingly w.r.t. variable indices
- */
-static
-SCIP_RETCODE SCIPsortOrbitope(
-   SCIP*                 scip,               /**< SCIP instance */
-   int**                 orbitopevaridx,     /**< variable index matrix of orbitope */
-   SCIP_VAR***           vars,               /**< variable matrix of orbitope */
-   int                   nrows,              /**< number of binary rows of orbitope */
-   int                   ncols               /**< number of columns of orbitope */
-   )
-{
-   SCIP_VAR** sortedrow;
-   int* colorder;
-   int* idcs;
-   int arrlen;
-   int minrowidx = INT_MAX;
-   int minrow = INT_MAX;
-   int i;
-   int j;
-
-   assert( scip != NULL );
-   assert( orbitopevaridx != NULL );
-   assert( vars != NULL );
-   assert( nrows > 0 );
-   assert( ncols > 0 );
-
-   arrlen = MAX(nrows, ncols);
-   SCIP_CALL( SCIPallocBufferArray(scip, &idcs, arrlen) );
-
-   /* detect minimum index per row */
-   for (i = 0; i < nrows; ++i)
-   {
-      int idx;
-
-      idcs[i] = INT_MAX;
-
-      for (j = 0; j < ncols; ++j)
-      {
-         idx = orbitopevaridx[i][j];
-
-         if ( idx < idcs[i] )
-            idcs[i] = idx;
-
-         if ( idx < minrowidx )
-         {
-            minrowidx = idx;
-            minrow = i;
-         }
-      }
-   }
-
-   /* sort rows increasingly w.r.t. minimum variable indices */
-   SCIPsortIntPtr(idcs, (void**) vars, nrows);
-
-   /* sort columns increasingly w.r.t. variable indices of first row */
-   SCIP_CALL( SCIPallocBufferArray(scip, &colorder, ncols) );
-   for (j = 0; j < ncols; ++j)
-   {
-      idcs[j] = orbitopevaridx[minrow][j];
-      colorder[j] = j;
-   }
-
-   /* sort columns of first row and store new column order */
-   SCIPsortIntIntPtr(idcs, colorder, (void**) vars[0], ncols);
-
-   /* adapt rows 1, ..., nrows - 1 to new column order*/
-   SCIP_CALL( SCIPallocBufferArray(scip, &sortedrow, ncols) );
-   for (i = 1; i < nrows; ++i)
-   {
-      for (j = 0; j < ncols; ++j)
-         sortedrow[j] = vars[i][colorder[j]];
-      for (j = 0; j < ncols; ++j)
-         vars[i][j] = sortedrow[j];
-   }
-
-   SCIPfreeBufferArray(scip, &sortedrow);
-   SCIPfreeBufferArray(scip, &colorder);
-   SCIPfreeBufferArray(scip, &idcs);
-
-   return SCIP_OKAY;
-}
-
-
-/** checks whether components of the symmetry group can be completely handled by orbitopes */
-static
-SCIP_RETCODE detectOrbitopes(
-   SCIP*                 scip,               /**< SCIP instance */
-   SCIP_PROPDATA*        propdata,           /**< pointer to data of symmetry propagator */
-   int*                  components,         /**< array containing components of symmetry group */
-   int*                  componentbegins,    /**< array containing begin positions of components in components array */
-   int                   ncomponents         /**< number of components */
-   )
-{
-   SCIP_VAR** permvars;
-   int** perms;
-   int npermvars;
-   int i;
-
-   assert( scip != NULL );
-   assert( propdata != NULL );
-   assert( components != NULL );
-   assert( componentbegins != NULL );
-   assert( ncomponents > 0 );
-   assert( propdata->nperms >= 0 );
-
-   /* exit if no symmetry is present */
-   if ( propdata->nperms == 0 )
-      return SCIP_OKAY;
-
-   assert( propdata->nperms > 0 );
-   assert( propdata->perms != NULL );
-   assert( propdata->nbinpermvars >= 0 );
-   assert( propdata->npermvars >= 0 );
-   assert( propdata->permvars != NULL );
-
-   /* exit if no symmetry on binary variables is present */
-   if ( propdata->nbinpermvars == 0 )
-   {
-      assert( ! propdata->binvaraffected );
-      return SCIP_OKAY;
-   }
-
-   perms = propdata->perms;
-   npermvars = propdata->npermvars;
-   permvars = propdata->permvars;
-
-   /* iterate over components */
-   for (i = 0; i < ncomponents; ++i)
-   {
-      SCIP_VAR*** vars;
-      SCIP_VAR*** varsallocorder;
-      SCIP_CONS* cons;
-      SCIP_Shortbool* rowisbinary;
-      SCIP_Bool isorbitope = TRUE;
-      SCIP_Bool infeasibleorbitope;
-      int** orbitopevaridx;
-      int* columnorder;
-      int npermsincomponent;
-      int ntwocyclescomp = INT_MAX;
-      int nbincyclescomp = INT_MAX;
-      int* nusedelems;
-      int j;
-      int cnt;
-
-      /* orbitopes are detected first, so no component should be blocked */
-      assert( ! propdata->componentblocked[i] );
-
-      /* get properties of permutations */
-      npermsincomponent = componentbegins[i + 1] - componentbegins[i];
-      assert( npermsincomponent > 0 );
-      for (j = componentbegins[i]; j < componentbegins[i + 1]; ++j)
-      {
-         int ntwocyclesperm = 0;
-         int nbincyclesperm = 0;
-
-         SCIP_CALL( SCIPisInvolutionPerm(perms[components[j]], permvars, npermvars,
-               &ntwocyclesperm, &nbincyclesperm, FALSE) );
-
-         if ( ntwocyclescomp == 0 )
-         {
-            isorbitope = FALSE;
-            break;
-         }
-
-         /* if we are checking the first permutation */
-         if ( ntwocyclescomp == INT_MAX )
-         {
-            ntwocyclescomp = ntwocyclesperm;
-            nbincyclescomp = nbincyclesperm;
-
-            /* if there are no binary rows */
-            if ( nbincyclescomp == 0 )
-            {
-               isorbitope = FALSE;
-               break;
-            }
-         }
-
-         /* no or different number of 2-cycles or not all vars binary: permutations cannot generate orbitope */
-         if ( ntwocyclescomp != ntwocyclesperm || nbincyclesperm != nbincyclescomp )
-         {
-            isorbitope = FALSE;
-            break;
-         }
-      }
-
-      /* if no orbitope was detected */
-      if ( ! isorbitope )
-         continue;
-      assert( ntwocyclescomp > 0 );
-      assert( ntwocyclescomp < INT_MAX );
-
-      /* iterate over permutations and check whether for each permutation there exists
-       * another permutation whose 2-cycles intersect pairwise in exactly one element */
-
-      /* orbitope matrix for indices of variables in permvars array */
-      SCIP_CALL( SCIPallocBufferArray(scip, &orbitopevaridx, ntwocyclescomp) );
-      for (j = 0; j < ntwocyclescomp; ++j)
-      {
-         SCIP_CALL( SCIPallocBufferArray(scip, &orbitopevaridx[j], npermsincomponent + 1) ); /*lint !e866*/
-      }
-
-      /* order of columns of orbitopevaridx */
-      SCIP_CALL( SCIPallocBufferArray(scip, &columnorder, npermsincomponent + 1) );
-      for (j = 0; j < npermsincomponent + 1; ++j)
-         columnorder[j] = npermsincomponent + 2;
-
-      /* count how often an element was used in the potential orbitope */
-      SCIP_CALL( SCIPallocClearBufferArray(scip, &nusedelems, npermvars) );
-
-      /* store whether a row of the potential orbitope contains only binary variables */
-      SCIP_CALL( SCIPallocClearBufferArray(scip, &rowisbinary, ntwocyclescomp) );
-
-      /* check if the permutations fulfill properties of an orbitope */
-      SCIP_CALL( checkTwoCyclePermsAreOrbitope(scip, permvars, npermvars, perms,
-            &(components[componentbegins[i]]), ntwocyclescomp, npermsincomponent,
-            orbitopevaridx, columnorder, nusedelems, NULL, rowisbinary, &isorbitope, NULL) );
-
-      if ( ! isorbitope )
-         goto FREEDATASTRUCTURES;
-
-      /* we have found a potential orbitope, prepare data for orbitope conshdlr */
-      SCIP_CALL( SCIPallocBufferArray(scip, &vars, nbincyclescomp) );
-      SCIP_CALL( SCIPallocBufferArray(scip, &varsallocorder, nbincyclescomp) );
-      cnt = 0;
-      for (j = 0; j < ntwocyclescomp; ++j)
-      {
-         if ( ! rowisbinary[j] )
-            continue;
-
-         SCIP_CALL( SCIPallocBufferArray(scip, &vars[cnt], npermsincomponent + 1) ); /*lint !e866*/
-         varsallocorder[cnt] = vars[cnt]; /* to ensure that we can free the buffer in reverse order */
-         ++cnt;
-      }
-      assert( cnt == nbincyclescomp );
-
-      /* prepare variable matrix (reorder columns of orbitopevaridx) */
-      infeasibleorbitope = FALSE;
-      SCIP_CALL( SCIPgenerateOrbitopeVarsMatrix(scip, &vars, ntwocyclescomp, npermsincomponent + 1, permvars,
-            npermvars, orbitopevaridx, columnorder, nusedelems, rowisbinary, &infeasibleorbitope, FALSE, NULL, NULL, NULL) );
-
-      if ( ! infeasibleorbitope )
-      {
-         char name[SCIP_MAXSTRLEN];
-
-         SCIPdebugMsg(scip, "found an orbitope of size %d x %d in component %d\n", ntwocyclescomp, npermsincomponent + 1, i);
-
-         (void) SCIPsnprintf(name, SCIP_MAXSTRLEN, "orbitope_component%d", i);
-
-         /* to ensure same orbitope is added if different sets of generators are found */
-         SCIP_CALL( SCIPsortOrbitope(scip, orbitopevaridx, vars, nbincyclescomp, npermsincomponent + 1) );
-
-         SCIP_CALL( SCIPcreateConsOrbitope(scip, &cons, name, vars, SCIP_ORBITOPETYPE_FULL,
-               nbincyclescomp, npermsincomponent + 1, propdata->usedynamicprop, FALSE, FALSE, FALSE,
-               propdata->conssaddlp, TRUE, FALSE, TRUE, TRUE, FALSE, FALSE, FALSE, FALSE, FALSE) );
-
-         SCIP_CALL( SCIPaddCons(scip, cons) );
-
-         /* do not release constraint here - will be done later */
-         propdata->genorbconss[propdata->ngenorbconss++] = cons;
-         ++propdata->norbitopes;
-
-         propdata->componentblocked[i] |= SYM_HANDLETYPE_SYMBREAK;
-      }
-
-      /* free data structures */
-      for (j = nbincyclescomp - 1; j >= 0; --j)
-      {
-         SCIPfreeBufferArray(scip, &varsallocorder[j]);
-      }
-      SCIPfreeBufferArray(scip, &varsallocorder);
-      SCIPfreeBufferArray(scip, &vars);
-
-   FREEDATASTRUCTURES:
-      SCIPfreeBufferArray(scip, &rowisbinary);
-      SCIPfreeBufferArray(scip, &nusedelems);
-      SCIPfreeBufferArray(scip, &columnorder);
-      for (j = ntwocyclescomp - 1; j >= 0; --j)
-      {
-         SCIPfreeBufferArray(scip, &orbitopevaridx[j]);
-      }
-      SCIPfreeBufferArray(scip, &orbitopevaridx);
-   }
-
-   return SCIP_OKAY;
-}
-
-
-/** update symmetry information of conflict graph */
-static
-SCIP_RETCODE updateSymInfoConflictGraphSST(
-   SCIP*                 scip,               /**< SCIP instance */
-   SCIP_DIGRAPH*         conflictgraph,      /**< conflict graph */
-   SCIP_VAR**            graphvars,          /**< variables encoded in conflict graph (either all vars or permvars) */
-   int                   ngraphvars,         /**< number of nodes/vars in conflict graph */
-   SCIP_VAR**            permvars,           /**< variables considered in permutations */
-   int                   npermvars,          /**< number of permvars */
-   SCIP_Bool             onlypermvars,       /**< whether conflict graph contains only permvars */
-   SCIP_HASHMAP*         varmap,             /**< map from graphvar to node label in conflict graph
-                                              *   (or NULL if onlypermvars == TRUE) */
-   int*                  orbits,             /**< array of non-trivial orbits */
-   int*                  orbitbegins,        /**< array containing begin positions of new orbits in orbits array */
-   int                   norbits             /**< number of non-trivial orbits */
-   )
-{
-   int i;
-   int j;
-
-   assert( scip != NULL );
-   assert( conflictgraph != NULL );
-   assert( graphvars != NULL );
-   assert( ngraphvars > 0 );
-   assert( permvars != NULL );
-   assert( npermvars > 0 );
-   assert( onlypermvars || varmap != NULL );
-   assert( orbits != NULL );
-   assert( orbitbegins != NULL );
-   assert( norbits >= 0 );
-
-   /* initialize/reset variable information of nodes in conflict graph */
-   for (i = 0; i < ngraphvars; ++i)
-   {
-      SCIP_NODEDATA* nodedata;
-
-      nodedata = (SCIP_NODEDATA*) SCIPdigraphGetNodeData(conflictgraph, i);
-
-      /* possibly create node data */
-      if ( nodedata == NULL )
-      {
-         SCIP_CALL( SCIPallocBlockMemory(scip, &nodedata) );
-         nodedata->var = graphvars[i];
-         nodedata->active = TRUE;
-      }
-
-      /* (re-)set node data */
-      nodedata->orbitidx = -1;
-      nodedata->nconflictinorbit = 0;
-      nodedata->orbitsize = -1;
-      nodedata->posinorbit = -1;
-
-      /* set node data */
-      SCIPdigraphSetNodeData(conflictgraph, (void*) nodedata, i);
-   }
-
-   /* add orbit information to nodes of conflict graph */
-   for (j = 0; j < norbits; ++j)
-   {
-      int posinorbit = 0;
-      int orbitsize;
-
-      orbitsize = orbitbegins[j + 1] - orbitbegins[j];
-      assert( orbitsize >= 0 );
-
-      for (i = orbitbegins[j]; i < orbitbegins[j + 1]; ++i)
-      {
-         SCIP_NODEDATA* nodedata;
-         SCIP_VAR* var;
-         int pos;
-
-         /* get variable and position in conflict graph */
-         if ( onlypermvars )
-         {
-            pos = orbits[i];
-            var = permvars[pos];
-         }
-         else
-         {
-            var = permvars[orbits[i]];
-            assert( var != NULL );
-
-            assert( SCIPhashmapExists(varmap, var) );
-            pos = SCIPhashmapGetImageInt(varmap, var);
-            assert( pos != INT_MAX );
-         }
-
-         /* get node data */
-         nodedata = (SCIP_NODEDATA*) SCIPdigraphGetNodeData(conflictgraph, pos);
-         assert( nodedata != NULL );
-         assert( nodedata->var == var );
-
-         nodedata->orbitidx = j;
-         nodedata->orbitsize = orbitsize;
-         nodedata->posinorbit = posinorbit++;
-      }
-   }
-
-   /* add information on number of conflicts within orbit to conflict graph */
-   for (i = 0; i < ngraphvars; ++i)
-   {
-      SCIP_NODEDATA* nodedata;
-      SCIP_NODEDATA* nodedataconflict;
-      int* conflictvaridx;
-      int nconflictinorbit = 0;
-      int curorbit;
-
-      nodedata = (SCIP_NODEDATA*) SCIPdigraphGetNodeData(conflictgraph, i);
-      conflictvaridx = SCIPdigraphGetSuccessors(conflictgraph, i);
-
-      assert( nodedata != NULL );
-      assert( nodedata->nconflictinorbit == 0 );
-      assert( conflictvaridx != NULL || SCIPdigraphGetNSuccessors(conflictgraph, i) == 0 );
-
-      curorbit = nodedata->orbitidx;
-
-      /* i-th variable is fixed by all permutations */
-      if ( curorbit == -1 )
-      {
-         nodedata->nconflictinorbit = 0;
-         continue;
-      }
-
-      /* get conflicts in orbit by couting the active neighbors of i in the same orbit */
-      for (j = 0; j < SCIPdigraphGetNSuccessors(conflictgraph, i); ++j)
-      {
-         assert( conflictvaridx != NULL );
-         nodedataconflict = (SCIP_NODEDATA*) SCIPdigraphGetNodeData(conflictgraph, conflictvaridx[j]);
-         assert( nodedataconflict != NULL );
-
-         if ( nodedataconflict->active && nodedataconflict->orbitidx == curorbit )
-            ++nconflictinorbit;
-      }
-
-      nodedata->nconflictinorbit = nconflictinorbit;
-   }
-
-   return SCIP_OKAY;
-}
-
-
-/** create conflict graph either for symmetric or for all variables
- *
- *  This routine just creates the graph, but does not add (symmetry) information to its nodes.
- *  This has to be done separately by the routine updateSymInfoConflictGraphSST().
- */
-static
-SCIP_RETCODE createConflictGraphSST(
-   SCIP*                 scip,               /**< SCIP instance */
-   SCIP_DIGRAPH**        conflictgraph,      /**< pointer to store conflict graph */
-   SCIP_VAR**            graphvars,          /**< variables encoded in conflict graph */
-   int                   ngraphvars,         /**< number of vars encoded in conflict graph */
-   SCIP_Bool             onlypermvars,       /**< whether conflict graph contains only permvars */
-   SCIP_HASHMAP*         permvarmap,         /**< map of variables to indices in permvars array (or NULL) */
-   SCIP_Bool*            success             /**< pointer to store whether conflict graph could be created successfully */
-   )
-{
-   SCIP_CONSHDLR* setppcconshdlr;
-   SCIP_CONS** setppcconss;
-   SCIP_VAR** setppcvars;
-   SCIP_CONS* cons;
-   int nsetppcconss;
-   int nsetppcvars;
-   int nodei;
-   int nodej;
-   int c;
-   int i;
-   int j;
-   int nedges = 0;
-
-   assert( scip != NULL );
-   assert( conflictgraph != NULL );
-   assert( graphvars != NULL );
-   assert( ngraphvars > 0 );
-   assert( success != NULL );
-
-   *success = FALSE;
-
-   /* get setppcconss for creating conflict graph */
-   setppcconshdlr = SCIPfindConshdlr(scip, "setppc");
-   if ( setppcconshdlr == NULL )
-   {
-      SCIPdebugMsg(scip, "Could not find setppc conshdlr --> construction of conflict graph aborted.\n");
-      return SCIP_OKAY;
-   }
-   assert( setppcconshdlr != NULL );
-
-   setppcconss = SCIPconshdlrGetConss(setppcconshdlr);
-   nsetppcconss = SCIPconshdlrGetNConss(setppcconshdlr);
-   if ( nsetppcconss == 0 )
-   {
-      SCIPdebugMsg(scip, "No setppc constraints present --> construction of conflict graph aborted.\n");
-      return SCIP_OKAY;
-   }
-
-   /* construct conflict graph */
-   SCIP_CALL( SCIPcreateDigraph(scip, conflictgraph, ngraphvars) );
-   *success = TRUE;
-
-   SCIPdebugMsg(scip, "Construction of conflict graph:\n");
-
-   for (c = 0; c < nsetppcconss; ++c)
-   {
-      cons = setppcconss[c];
-      assert( cons != NULL );
-
-      /* skip covering constraints */
-      if ( SCIPgetTypeSetppc(scip, cons) == SCIP_SETPPCTYPE_COVERING )
-         continue;
-
-      setppcvars = SCIPgetVarsSetppc(scip, cons);
-      nsetppcvars = SCIPgetNVarsSetppc(scip, cons);
-      assert( setppcvars != NULL );
-      assert( nsetppcvars > 0 );
-
-      SCIPdebugMsg(scip, "\tAdd edges for constraint %s.\n", SCIPconsGetName(cons));
-
-      /* iterate over pairs of variables in constraint and add bidirected arc
-       * if both are affected by a symmetry or active */
-      for (i = 0; i < nsetppcvars; ++i)
-      {
-         if ( onlypermvars )
-         {
-            nodei = SCIPhashmapGetImageInt(permvarmap, setppcvars[i]);
-
-            /* skip variables that are not affected by symmetry */
-            if ( nodei == INT_MAX )
-               continue;
-         }
-         else
-         {
-            nodei = SCIPvarGetProbindex(setppcvars[i]);
-
-            /* skip inactive variables */
-            if ( nodei < 0 )
-               continue;
-         }
-
-         for (j = i + 1; j < nsetppcvars; ++j)
-         {
-            if ( onlypermvars )
-            {
-               nodej = SCIPhashmapGetImageInt(permvarmap, setppcvars[j]);
-
-               /* skip variables that are not affected by symmetyr */
-               if ( nodej == INT_MAX )
-                  continue;
-            }
-            else
-            {
-               nodej = SCIPvarGetProbindex(setppcvars[j]);
-
-               /* skip inactive variables */
-               if ( nodej < 0 )
-                  continue;
-            }
-
-            SCIP_CALL( SCIPdigraphAddArcSafe(*conflictgraph, nodei, nodej, NULL) );
-            SCIP_CALL( SCIPdigraphAddArcSafe(*conflictgraph, nodej, nodei, NULL) );
-            ++nedges;
-         }
-      }
-   }
-   SCIPdebugMsg(scip, "Construction of conflict graph terminated; %d conflicts detected.\n", nedges);
-
-   return SCIP_OKAY;
-}
-
-
-/** frees conflict graph */
-static
-SCIP_RETCODE freeConflictGraphSST(
-   SCIP*                 scip,               /**< SCIP instance */
-   SCIP_DIGRAPH**        conflictgraph,      /**< conflict graph */
-   int                   nnodes              /**< number of nodes in conflict graph */
-   )
-{
-   int i;
-
-   assert( scip != NULL );
-   assert( conflictgraph != NULL );
-   assert( *conflictgraph != NULL );
-   assert( nnodes > 0 );
-
-   /* free node data */
-   for (i = 0; i < nnodes; ++i)
-   {
-      SCIP_NODEDATA* nodedata;
-
-      /* get node data */
-      nodedata = (SCIP_NODEDATA*) SCIPdigraphGetNodeData(*conflictgraph, i);
-
-      /* free node data (might not have been allocated if all components are already blocked) */
-      if ( nodedata != NULL )
-      {
-         SCIPfreeBlockMemory(scip, &nodedata);
-      }
-   }
-
-   /* free conflict graph */
-   SCIPdigraphFree(conflictgraph);
-
-   return SCIP_OKAY;
-}
-
-
-/** adds symresack constraints */
-static
-SCIP_RETCODE addSymresackConss(
-   SCIP*                 scip,               /**< SCIP instance */
-   SCIP_PROP*            prop,               /**< symmetry breaking propagator */
-   int*                  components,         /**< array containing components of symmetry group */
-   int*                  componentbegins,    /**< array containing begin positions of components in components array */
-   int                   ncomponents         /**< number of components */
-   )
-{ /*lint --e{641}*/
-   SCIP_PROPDATA* propdata;
-   SCIP_VAR** permvars;
-   SCIP_Bool conssaddlp;
-   int** modifiedperms = NULL;
-   SCIP_VAR** modifiedpermvars = NULL;
-   int** perms;
-   int nsymresackcons = 0;
-   int npermvars;
-   int nperms;
-   int i;
-   int p;
-
-   assert( scip != NULL );
-   assert( prop != NULL );
-
-   propdata = SCIPpropGetData(prop);
-   assert( propdata != NULL );
-   assert( propdata->npermvars >= 0 );
-   assert( propdata->nbinpermvars >= 0 );
-
-   /* if no symmetries on binary variables are present */
-   if ( propdata->nbinpermvars == 0 )
-   {
-      assert( propdata->binvaraffected == 0 );
-      return SCIP_OKAY;
-   }
-
-   perms = propdata->perms;
-   nperms = propdata->nperms;
-   permvars = propdata->permvars;
-   npermvars = propdata->npermvars;
-   conssaddlp = propdata->conssaddlp;
-
-   assert( nperms <= 0 || perms != NULL );
-   assert( permvars != NULL );
-   assert( npermvars > 0 );
-
-   /* adapt natural variable order to a variable order that is compatible with Schreier Sims constraints */
-   if ( propdata->nleaders > 0 && ISSSTBINACTIVE(propdata->sstleadervartype) )
-   {
-      SCIP_CALL( SCIPallocBufferArray(scip, &modifiedperms, nperms) );
-      for (p = 0; p < nperms; ++p)
-      {
-         SCIP_CALL( SCIPallocBufferArray(scip, &modifiedperms[p], npermvars) );
-      }
-      SCIP_CALL( SCIPallocBufferArray(scip, &modifiedpermvars, npermvars) );
-
-      for (i = 0; i < npermvars; ++i)
-         modifiedpermvars[i] = permvars[i];
-
-      SCIP_CALL( adaptSymmetryDataSST(scip, perms, modifiedperms, nperms, permvars, modifiedpermvars, npermvars,
-            propdata->leaders, propdata->nleaders) );
-   }
-
-   /* if components have not been computed */
-   if ( ncomponents == -1 )
-   {
-      assert( ! propdata->ofenabled );
-      assert( ! propdata->detectorbitopes );
-      assert( ! propdata->sstenabled );
-
-      /* loop through perms and add symresack constraints */
-      for (p = 0; p < propdata->nperms; ++p)
-      {
-         SCIP_CONS* cons;
-         char name[SCIP_MAXSTRLEN];
-
-         (void) SCIPsnprintf(name, SCIP_MAXSTRLEN, "symbreakcons_perm%d", p);
-
-         SCIP_CALL( SCIPcreateSymbreakCons(scip, &cons, name, perms[p], permvars, npermvars, FALSE,
-                  conssaddlp, TRUE, FALSE, TRUE, TRUE, FALSE, FALSE, FALSE, FALSE, FALSE) );
-
-         SCIP_CALL( SCIPaddCons(scip, cons) );
-
-         /* do not release constraint here - will be done later */
-         propdata->genorbconss[propdata->ngenorbconss++] = cons;
-         ++propdata->nsymresacks;
-         ++nsymresackcons;
-      }
-   }
-   else
-   {
-      /* loop through components */
-      for (i = 0; i < ncomponents; ++i)
-      {
-         SCIP_Bool sstcompatible = TRUE;
-
-         if ( ISSSTINTACTIVE(propdata->sstleadervartype)
-            || ISSSTIMPLINTACTIVE(propdata->sstleadervartype)
-            || ISSSTCONTACTIVE(propdata->sstleadervartype) )
-            sstcompatible = FALSE;
-
-         /* skip components that were treated by incompatible symmetry handling techniques */
-         if ( (propdata->componentblocked[i] & SYM_HANDLETYPE_SYMBREAK) != 0
-            || (propdata->componentblocked[i] & SYM_HANDLETYPE_ORBITALFIXING) != 0
-            || ((propdata->componentblocked[i] & SYM_HANDLETYPE_SST) != 0 && ! sstcompatible) )
-            continue;
-
-         /* loop through perms in component i and add symresack constraints */
-         for (p = componentbegins[i]; p < componentbegins[i + 1]; ++p)
-         {
-            SCIP_CONS* cons;
-            int permidx;
-            char name[SCIP_MAXSTRLEN];
-
-            permidx = components[p];
-
-            (void) SCIPsnprintf(name, SCIP_MAXSTRLEN, "symbreakcons_component%d_perm%d", i, permidx);
-
-            /* adapt permutation to leader */
-            if ( propdata->nleaders > 0 && ISSSTBINACTIVE(propdata->sstleadervartype) )
-            {
-               assert( (propdata->componentblocked[i] & SYM_HANDLETYPE_SST) != 0 );
-               assert( modifiedperms != NULL );
-               assert( modifiedpermvars != NULL );
-
-               SCIP_CALL( SCIPcreateSymbreakCons(scip, &cons, name, modifiedperms[permidx], modifiedpermvars, npermvars, FALSE,
-                     conssaddlp, TRUE, FALSE, TRUE, TRUE, FALSE, FALSE, FALSE, FALSE, FALSE) );
-            }
-            else
-            {
-               SCIP_CALL( SCIPcreateSymbreakCons(scip, &cons, name, perms[permidx], permvars, npermvars, FALSE,
-                     conssaddlp, TRUE, FALSE, TRUE, TRUE, FALSE, FALSE, FALSE, FALSE, FALSE) );
-            }
-            propdata->componentblocked[i] |= SYM_HANDLETYPE_SYMBREAK;
-            SCIP_CALL( SCIPaddCons(scip, cons) );
-
-            /* do not release constraint here - will be done later */
-            propdata->genorbconss[propdata->ngenorbconss++] = cons;
-            ++propdata->nsymresacks;
-            ++nsymresackcons;
-         }
-      }
-   }
-
->>>>>>> 6283bf4e
    if ( propdata->nleaders > 0 && ISSSTBINACTIVE(propdata->sstleadervartype) )
    {
       assert( modifiedperms != NULL );
@@ -9633,50 +7298,6 @@
          "maximum number of constraints up to which subgroup structures are detected",
          &propdata->maxnconsssubgroup, TRUE, DEFAULT_MAXNCONSSSUBGROUP, 0, INT_MAX, NULL, NULL) );
 
-<<<<<<< HEAD
-   SCIP_CALL( SCIPaddBoolParam(scip,
-         "propagating/" PROP_NAME "/usedynamicprop",
-         "whether dynamic propagation should be used for full orbitopes",
-         &propdata->usedynamicprop, TRUE, DEFAULT_USEDYNAMICPROP, NULL, NULL) );
-
-   SCIP_CALL( SCIPaddBoolParam(scip,
-         "propagating/" PROP_NAME "/addstrongsbcs",
-         "Should strong SBCs for enclosing orbit of symmetric subgroups be added if orbitopes are not used?",
-         &propdata->addstrongsbcs, TRUE, DEFAULT_ADDSTRONGSBCS, NULL, NULL) );
-
-   SCIP_CALL( SCIPaddIntParam(scip,
-         "propagating/" PROP_NAME "/ssttiebreakrule",
-         "rule to select the orbit in Schreier Sims inequalities (variable in 0: minimum size orbit; 1: maximum size orbit; 2: orbit with most variables in conflict with leader)",
-         &propdata->ssttiebreakrule, TRUE, DEFAULT_SSTTIEBREAKRULE, 0, 2, NULL, NULL) );
-
-   SCIP_CALL( SCIPaddIntParam(scip,
-         "propagating/" PROP_NAME "/sstleaderrule",
-         "rule to select the leader in an orbit (0: first var; 1: last var; 2: var having most conflicting vars in orbit; 3: var having most conflicting vars in problem)",
-         &propdata->sstleaderrule, TRUE, DEFAULT_SSTLEADERRULE, 0, 3, NULL, NULL) );
-
-   SCIP_CALL( SCIPaddIntParam(scip,
-         "propagating/" PROP_NAME "/sstleadervartype",
-         "bitset encoding which variable types can be leaders (1: binary; 2: integer; 4: impl. int; 8: continuous);" \
-         "if multiple types are allowed, take the one with most affected vars",
-         &propdata->sstleadervartype, TRUE, DEFAULT_SSTLEADERVARTYPE, 1, 15, NULL, NULL) );
-
-   SCIP_CALL( SCIPaddBoolParam(scip,
-         "propagating/" PROP_NAME "/addconflictcuts",
-         "Should Schreier Sims constraints be added if we use a conflict based rule?",
-         &propdata->addconflictcuts, TRUE, DEFAULT_ADDCONFLICTCUTS, NULL, NULL) );
-
-   SCIP_CALL( SCIPaddBoolParam(scip,
-         "propagating/" PROP_NAME "/sstaddcuts",
-         "Should Schreier Sims constraints be added?",
-         &propdata->sstaddcuts, TRUE, DEFAULT_SSTADDCUTS, NULL, NULL) );
-
-   SCIP_CALL( SCIPaddBoolParam(scip,
-         "propagating/" PROP_NAME "/sstmixedcomponents",
-         "Should Schreier Sims constraints be added if a symmetry component contains variables of different types?",
-         &propdata->sstmixedcomponents, TRUE, DEFAULT_SSTMIXEDCOMPONENTS, NULL, NULL) );
-
-=======
->>>>>>> 6283bf4e
    SCIP_CALL( SCIPaddBoolParam(scip,
          "propagating/" PROP_NAME "/usedynamicprop",
          "whether dynamic propagation should be used for full orbitopes",
