--- conflicted
+++ resolved
@@ -721,10 +721,6 @@
       SCIPfreeBlockMemoryArray(scip, &propdata->permvarsevents, propdata->npermvars);
    }
 
-<<<<<<< HEAD
-   /*  release variables */
-   if ( propdata->binvaraffected || ! propdata->islinearproblem )
-=======
    /* release variables if the leader type is not binary */
    if ( propdata->sstenabled && propdata->sstleadervartype != (int) SCIP_SSTTYPE_BINARY )
    {
@@ -744,8 +740,7 @@
       propdata->nonbinpermvarcaptured = NULL;
    }
 
-   if ( propdata->binvaraffected )
->>>>>>> 8e29948f
+   if ( propdata->binvaraffected || ! propdata->islinearproblem )
    {
       for (i = 0; i < propdata->nbinpermvars; ++i)
       {
@@ -2571,13 +2566,8 @@
       return SCIP_OKAY;
    }
 
-<<<<<<< HEAD
-   /* do not compute symmetry if there are no binary variables, but only those would be used */
+   /* do not compute symmetry if there are no binary variables and non-binary variables cannot be handled, but only binary variables would be used */
    if ( propdata->onlybinarysymmetry && SCIPgetNBinVars(scip) == 0 )
-=======
-   /* do not compute symmetry if there are no binary variables and non-binary variables cannot be handled */
-   if ( SCIPgetNBinVars(scip) == 0 )
->>>>>>> 8e29948f
    {
       propdata->ofenabled = FALSE;
       propdata->symconsenabled = FALSE;
@@ -2754,28 +2744,18 @@
    }
    SCIPverbMessage(scip, SCIP_VERBLEVEL_HIGH, NULL, ")\n");
 
-<<<<<<< HEAD
-   /* exit if problem is linear and no binary variables are affected by symmetry */
+   /* exit if problem is linear and no binary variables are affected by symmetry and we cannot handle non-binary symmetries */
    if ( ! propdata->binvaraffected )
    {
-      SCIPverbMessage(scip, SCIP_VERBLEVEL_HIGH, NULL, "   (%.1fs) no symmetry on binary variables present.\n",
-         SCIPgetSolvingTime(scip));
-
-      /* disable OF and symmetry handling constraints */
-=======
-   /* exit if no binary variables are affected by symmetry and we cannot handle non-binary symmetries */
-   if ( ! propdata->binvaraffected )
-   {
       SCIPverbMessage(scip, SCIP_VERBLEVEL_HIGH, NULL, "   (%.1fs) no symmetry on binary variables present.\n", SCIPgetSolvingTime(scip));
 
       /* disable OF and symmetry handling constraints based on symretopes */
->>>>>>> 8e29948f
       propdata->ofenabled = FALSE;
 
-<<<<<<< HEAD
       if( propdata->islinearproblem )
       {
          propdata->symconsenabled = FALSE;
+         propdata->sstenabled = FALSE;
 
          SCIPverbMessage(scip, SCIP_VERBLEVEL_HIGH, NULL, "   (%.1fs) -> problem is linear, so free symmetry data.\n",
             SCIPgetSolvingTime(scip));
@@ -2785,11 +2765,10 @@
 
          return SCIP_OKAY;
       }
-=======
+
       /* currently we can only handle non-binary symmetries by Schreier-Sims constraints */
-      if ( ! propdata->sstenabled )
+      if ( ! propdata->sstenabled && propdata->islinearproblem )
          return SCIP_OKAY;
->>>>>>> 8e29948f
    }
 
    assert( propdata->nperms > 0 );
@@ -2804,13 +2783,8 @@
    SCIPverbMessage(scip, SCIP_VERBLEVEL_HIGH, NULL, "   (%.1fs) component computation started\n", SCIPgetSolvingTime(scip));
 #endif
 
-<<<<<<< HEAD
-   /* in linear case, we only need the components for orbital fixing and orbitope detection */
-   if ( !propdata->islinearproblem || propdata->ofenabled || ( propdata->symconsenabled && propdata->detectorbitopes ) )
-=======
-   /* we only need the components for orbital fixing, orbitope detection, and Schreier Sims constraints */
-   if ( propdata->ofenabled || ( propdata->symconsenabled && propdata->detectorbitopes ) || propdata->sstenabled )
->>>>>>> 8e29948f
+   /* in linear case, we only need the components for orbital fixing, orbitope detection, and Schreier Sims constraints */
+   if ( !propdata->islinearproblem || propdata->ofenabled || ( propdata->symconsenabled && propdata->detectorbitopes ) || propdata->sstenabled )
    {
       SCIP_CALL( SCIPcomputeComponentsSym(scip, propdata->perms, propdata->nperms, propdata->permvars,
             propdata->npermvars, FALSE, &propdata->components, &propdata->componentbegins,
@@ -2936,7 +2910,7 @@
     *
     * note: binary variables are in the beginning of permvars
     */
-   if ( propdata->binvaraffected )
+   if ( propdata->binvaraffected || ! propdata->islinearproblem )
    {
       for (j = 0; j < propdata->nbinpermvars; ++j)
       {
@@ -3497,20 +3471,8 @@
    setppcconshdlr = SCIPfindConshdlr(scip, "setppc");
    if ( setppcconshdlr == NULL )
    {
-<<<<<<< HEAD
-      /* in the nonlinear case, all non-binary variables hav to be fixed */
-      if ( ! propdata->islinearproblem || propdata->symfixnonbinaryvars )
-      {
-         SCIP_CALL( determineSymmetry(scip, propdata, SYM_SPEC_BINARY, SYM_SPEC_INTEGER | SYM_SPEC_REAL) );
-      }
-      else
-      {
-         SCIP_CALL( determineSymmetry(scip, propdata, SYM_SPEC_BINARY | SYM_SPEC_REAL, SYM_SPEC_INTEGER) );
-      }
-=======
       SCIPdebugMsg(scip, "Could not find setppc conshdlr --> construction of conflict graph aborted.\n");
       return SCIP_OKAY;
->>>>>>> 8e29948f
    }
    assert( setppcconshdlr != NULL );
 
@@ -3521,10 +3483,6 @@
       SCIPdebugMsg(scip, "No setppc constraints present --> construction of conflict graph aborted.\n");
       return SCIP_OKAY;
    }
-<<<<<<< HEAD
-   assert( propdata->binvaraffected || ! propdata->ofenabled );
-=======
->>>>>>> 8e29948f
 
    /* construct conflict graph */
    SCIP_CALL( SCIPcreateDigraph(scip, conflictgraph, ngraphvars) );
@@ -4634,7 +4592,8 @@
    /* possibly compute symmetry */
    if ( propdata->ofenabled )
    {
-      if ( propdata->symfixnonbinaryvars )
+      /* in the nonlinear case, all non-binary variables have to be fixed */
+      if ( ! propdata->islinearproblem || propdata->symfixnonbinaryvars )
       {
          SCIP_CALL( determineSymmetry(scip, propdata, SYM_SPEC_BINARY, SYM_SPEC_INTEGER | SYM_SPEC_REAL) );
       }
@@ -4647,7 +4606,7 @@
    {
       SCIP_CALL( determineSymmetry(scip, propdata, SYM_SPEC_BINARY | SYM_SPEC_INTEGER | SYM_SPEC_REAL, 0) );
    }
-   assert( propdata->binvaraffected || ! propdata->symconsenabled );
+   assert( propdata->binvaraffected || ! propdata->ofenabled || ! propdata->symconsenabled );
 
    /* if constraints have already been added */
    if ( propdata->triedaddconss )
@@ -4660,28 +4619,17 @@
       return SCIP_OKAY;
    }
 
-<<<<<<< HEAD
-   if ( propdata->nperms <= 0 )
-   {
-      SCIPdebugMsg(scip, "Symmetry propagator: no symmetry has been found, turning propagator off.\n");
-      propdata->symconsenabled = FALSE;
-=======
    if ( propdata->nperms <= 0 || (! propdata->symconsenabled && ! propdata->sstenabled) )
->>>>>>> 8e29948f
       return SCIP_OKAY;
-   }
-   else if ( propdata->islinearproblem && ! propdata->binvaraffected )
+
+   if ( propdata->islinearproblem && ! propdata->binvaraffected )
    {
       SCIPdebugMsg(scip, "Symmetry propagator: problem is linear and no symmetry on binary variables has been found, turning propagator off.\n");
       propdata->symconsenabled = FALSE;
       return SCIP_OKAY;
    }
    assert( propdata->nperms > 0 );
-<<<<<<< HEAD
-   assert( !propdata->islinearproblem || propdata->binvaraffected );
-=======
-   assert( propdata->binvaraffected || propdata->sstenabled );
->>>>>>> 8e29948f
+   assert( !propdata->islinearproblem || propdata->binvaraffected || propdata->sstenabled );
    propdata->triedaddconss = TRUE;
 
    if ( propdata->symconsenabled )
