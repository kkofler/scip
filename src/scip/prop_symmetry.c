--- conflicted
+++ resolved
@@ -584,42 +584,6 @@
    return SCIP_OKAY;
 }
 
-<<<<<<< HEAD
-/** dialog execution method for the display symmetry information command */
-static
-SCIP_DECL_DIALOGEXEC(dialogExecDisplaySymmetry)
-{  /*lint --e{715}*/
-   SCIP_PROPDATA* propdata;
-
-   /* add your dialog to history of dialogs that have been executed */
-   SCIP_CALL( SCIPdialoghdlrAddHistory(dialoghdlr, dialog, NULL, FALSE) );
-
-   propdata = (SCIP_PROPDATA*)SCIPdialogGetData(dialog);
-   assert( propdata != NULL );
-
-   if ( propdata->nperms == -1 )
-   {
-      SCIPinfoMessage(scip, NULL, "Cannot display symmetries. Symmetries have not been computed yet.\n");
-   }
-   else if ( propdata->nperms == 0 )
-   {
-      SCIPinfoMessage(scip, NULL, "Cannot display symmetries. No symmetries detected.\n");
-   }
-   else if ( propdata->ncomponents < 0 )
-   {
-      SCIP_CALL( displaySymmetriesWithoutComponents(scip, propdata) );
-   }
-   else
-   {
-      SCIP_CALL( displaySymmetriesWithComponents(scip, propdata) );
-   }
-
-   /* next dialog will be root dialog again */
-   *nextdialog = SCIPdialoghdlrGetRoot(dialoghdlr);
-
-   return SCIP_OKAY;
-}
-
 /*
  * Methods for printing symmetry information
  */
@@ -712,8 +676,6 @@
    return SCIP_OKAY;
 }
 
-=======
->>>>>>> 922f3464
 /*
  * Table callback methods
  */
