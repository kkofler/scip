/* * * * * * * * * * * * * * * * * * * * * * * * * * * * * * * * * * * * * * */
/*                                                                           */
/*                  This file is part of the program and library             */
/*         SCIP --- Solving Constraint Integer Programs                      */
/*                                                                           */
/*    Copyright (C) 2002-2019 Konrad-Zuse-Zentrum                            */
/*                            fuer Informationstechnik Berlin                */
/*                                                                           */
/*  SCIP is distributed under the terms of the ZIB Academic License.         */
/*                                                                           */
/*  You should have received a copy of the ZIB Academic License              */
/*  along with SCIP; see the file COPYING. If not visit scip.zib.de.         */
/*                                                                           */
/* * * * * * * * * * * * * * * * * * * * * * * * * * * * * * * * * * * * * * */

/**@file   pub_benderscut.h
 * @ingroup PUBLICCOREAPI
 * @brief  public methods for Benders' decomposition cuts
 * @author Stephen J. Maher
 */

/*---+----1----+----2----+----3----+----4----+----5----+----6----+----7----+----8----+----9----+----0----+----1----+----2*/

#ifndef __SCIP_PUB_BENDERSCUT_H__
#define __SCIP_PUB_BENDERSCUT_H__

#include "scip/def.h"
#include "scip/type_benderscut.h"
#include "scip/type_cons.h"
#include "scip/type_lp.h"
#include "scip/type_misc.h"
#include "scip/type_retcode.h"

#ifdef __cplusplus
extern "C" {
#endif

/**@addtogroup PublicBenderscutsMethods
 *
 * @{
 */

/** compares two Benders' decomposition cuts w. r. to their priority */
SCIP_EXPORT
SCIP_DECL_SORTPTRCOMP(SCIPbenderscutComp);

/** comparison method for sorting Benders' decomposition cuts w.r.t. to their name */
SCIP_EXPORT
SCIP_DECL_SORTPTRCOMP(SCIPbenderscutCompName);

/** gets user data of the Benders' decomposition cut */
SCIP_EXPORT
SCIP_BENDERSCUTDATA* SCIPbenderscutGetData(
   SCIP_BENDERSCUT*      benderscut          /**< Benders' decomposition cut */
   );

/** sets user data of the Benders' decomposition cut; user has to free old data in advance! */
SCIP_EXPORT
void SCIPbenderscutSetData(
   SCIP_BENDERSCUT*      benderscut,         /**< Benders' decomposition cut */
   SCIP_BENDERSCUTDATA*  benderscutdata      /**< new Benders' decomposition cut user data */
   );

/** gets name of the Benders' decomposition cut */
SCIP_EXPORT
const char* SCIPbenderscutGetName(
   SCIP_BENDERSCUT*      benderscut          /**< Benders' decomposition cut */
   );

/** gets description of the Benders' decomposition cut */
SCIP_EXPORT
const char* SCIPbenderscutGetDesc(
   SCIP_BENDERSCUT*      benderscut          /**< Benders' decomposition cut */
   );

/** gets priority of the Benders' decomposition cut */
SCIP_EXPORT
int SCIPbenderscutGetPriority(
   SCIP_BENDERSCUT*      benderscut          /**< Benders' decomposition cut */
   );

/** gets the number of times, the Benders' decomposition cut was called and tried to find a violated cut */
SCIP_EXPORT
SCIP_Longint SCIPbenderscutGetNCalls(
   SCIP_BENDERSCUT*      benderscut          /**< Benders' decomposition cut */
   );

/** gets the number of the cuts found by this Benders' decomposition cut */
SCIP_EXPORT
SCIP_Longint SCIPbenderscutGetNFound(
   SCIP_BENDERSCUT*      benderscut          /**< Benders' decomposition cut */
   );

/** is the Benders' decomposition cut initialized? */
SCIP_EXPORT
SCIP_Bool SCIPbenderscutIsInitialized(
   SCIP_BENDERSCUT*      benderscut          /**< Benders' decomposition cut */
   );

/** gets time in seconds used in this Benders' decomposition cut for setting up for next stages */
SCIP_EXPORT
SCIP_Real SCIPbenderscutGetSetupTime(
   SCIP_BENDERSCUT*      benderscut          /**< Benders' decomposition cut */
   );

/** gets time in seconds used in this Benders' decomposition cut */
SCIP_EXPORT
SCIP_Real SCIPbenderscutGetTime(
   SCIP_BENDERSCUT*      benderscut          /**< Benders' decomposition cut */
   );

<<<<<<< HEAD
=======
/** returns the number of cuts that have been added for storage */
SCIP_EXPORT
int SCIPbenderscutGetNAddedCuts(
   SCIP_BENDERSCUT*      benderscut          /**< Benders' decomposition cut */
   );

/** returns the data for the cuts that have been added by the Benders' cut plugin */
SCIP_EXPORT
SCIP_RETCODE SCIPbenderscutGetAddedCutData(
   SCIP_BENDERSCUT*      benderscut,         /**< Benders' decomposition cut */
   int                   cutidx,             /**< the index for the cut data that is requested */
   SCIP_VAR***           vars,               /**< the variables that have non-zero coefficients in the cut */
   SCIP_Real**           vals,               /**< the coefficients of the variables in the cut */
   SCIP_Real*            lhs,                /**< the left hand side of the cut */
   SCIP_Real*            rhs,                /**< the right hand side of the cut */
   int*                  nvars               /**< the number of variables with non-zero coefficients in the cut */
   );

>>>>>>> 0e3c21c7
/** returns whether the Benders' cut uses the LP information */
SCIP_EXPORT
SCIP_Bool SCIPbenderscutIsLPCut(
   SCIP_BENDERSCUT*      benderscut          /**< Benders' decomposition cut */
   );

/** sets the enabled flag of the Benders' decomposition cut method */
SCIP_EXPORT
void SCIPbenderscutSetEnabled(
   SCIP_BENDERSCUT*      benderscut,         /**< Benders' decomposition cut */
   SCIP_Bool             enabled             /**< flag to indicate whether the Benders' decomposition cut is enabled */
   );

/* @} */

#ifdef __cplusplus
}
#endif

#endif<|MERGE_RESOLUTION|>--- conflicted
+++ resolved
@@ -109,27 +109,6 @@
    SCIP_BENDERSCUT*      benderscut          /**< Benders' decomposition cut */
    );
 
-<<<<<<< HEAD
-=======
-/** returns the number of cuts that have been added for storage */
-SCIP_EXPORT
-int SCIPbenderscutGetNAddedCuts(
-   SCIP_BENDERSCUT*      benderscut          /**< Benders' decomposition cut */
-   );
-
-/** returns the data for the cuts that have been added by the Benders' cut plugin */
-SCIP_EXPORT
-SCIP_RETCODE SCIPbenderscutGetAddedCutData(
-   SCIP_BENDERSCUT*      benderscut,         /**< Benders' decomposition cut */
-   int                   cutidx,             /**< the index for the cut data that is requested */
-   SCIP_VAR***           vars,               /**< the variables that have non-zero coefficients in the cut */
-   SCIP_Real**           vals,               /**< the coefficients of the variables in the cut */
-   SCIP_Real*            lhs,                /**< the left hand side of the cut */
-   SCIP_Real*            rhs,                /**< the right hand side of the cut */
-   int*                  nvars               /**< the number of variables with non-zero coefficients in the cut */
-   );
-
->>>>>>> 0e3c21c7
 /** returns whether the Benders' cut uses the LP information */
 SCIP_EXPORT
 SCIP_Bool SCIPbenderscutIsLPCut(
