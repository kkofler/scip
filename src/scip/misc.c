--- conflicted
+++ resolved
@@ -2045,11 +2045,7 @@
    (*hashtable)->shift -= (int)ceil(log(MAX(32.0, tablesize / 0.9)) / log(2.0));
 
    /* compute size from shift */
-<<<<<<< HEAD
-   nslots = 1u<<(32 - (*hashtable)->shift);
-=======
    nslots = 1u << (32 - (*hashtable)->shift);
->>>>>>> 17e1542e
 
    /* compute mask to do a fast modulo by nslots using bitwise and */
    (*hashtable)->mask = nslots - 1;
@@ -2152,11 +2148,7 @@
 
    pos = hashval>>(hashtable->shift);
    elemdistance = 0;
-<<<<<<< HEAD
    while( TRUE ) /*lint !e716*/
-=======
-   while( TRUE )   /*lint !e716*/
->>>>>>> 17e1542e
    {
       uint32_t distance;
 
@@ -2346,11 +2338,7 @@
    pos = hashval>>(hashtable->shift);
    elemdistance = 0;
 
-<<<<<<< HEAD
    while( TRUE ) /*lint !e716*/
-=======
-   while( TRUE )   /*lint !e716*/
->>>>>>> 17e1542e
    {
       uint32_t distance;
 
@@ -2421,11 +2409,7 @@
 
    elemdistance = 0;
    pos = hashval>>(hashtable->shift);
-<<<<<<< HEAD
    while( TRUE ) /*lint !e716*/
-=======
-   while( TRUE )   /*lint !e716*/
->>>>>>> 17e1542e
    {
       /* slots empty so element not contained */
       if( hashtable->hashes[pos] == 0 )
@@ -2451,11 +2435,7 @@
    /* remove element */
    hashtable->hashes[pos] = 0;
    --hashtable->nelements;
-<<<<<<< HEAD
    while( TRUE ) /*lint !e716*/
-=======
-   while( TRUE )   /*lint !e716*/
->>>>>>> 17e1542e
    {
       uint32_t nextpos = (pos + 1) & hashtable->mask;
 
@@ -2629,11 +2609,7 @@
 
    pos = hashval>>(hashmap->shift);
    elemdistance = 0;
-<<<<<<< HEAD
    while( TRUE ) /*lint !e716*/
-=======
-   while( TRUE )   /*lint !e716*/
->>>>>>> 17e1542e
    {
       uint32_t distance;
 
@@ -2711,11 +2687,7 @@
    *pos = hashval>>(hashmap->shift);
    elemdistance = 0;
 
-<<<<<<< HEAD
    while( TRUE ) /*lint !e716*/
-=======
-   while( TRUE )   /*lint !e716*/
->>>>>>> 17e1542e
    {
       uint32_t distance;
 
@@ -2810,14 +2782,8 @@
     * to the next power of two.
     */
    (*hashmap)->shift = 32;
-<<<<<<< HEAD
-   (*hashmap)->shift -= (int)ceil(
-      log(MAX(32, mapsize / 0.9)) / log(2.0));
-   nslots = 1u<<(32 - (*hashmap)->shift);
-=======
    (*hashmap)->shift -= (int)ceil(log(MAX(32, mapsize / 0.9)) / log(2.0));
    nslots = 1u << (32 - (*hashmap)->shift);
->>>>>>> 17e1542e
    (*hashmap)->mask = nslots - 1;
    (*hashmap)->blkmem = blkmem;
    (*hashmap)->nelements = 0;
@@ -3064,11 +3030,7 @@
       --hashmap->nelements;
 
       /* move other elements if necessary */
-<<<<<<< HEAD
       while( TRUE ) /*lint !e716*/
-=======
-      while( TRUE )   /*lint !e716*/
->>>>>>> 17e1542e
       {
          uint32_t nextpos = (pos + 1) & hashmap->mask;
 
@@ -8780,11 +8742,7 @@
    unsigned long t;
 
    /* linear congruential */
-<<<<<<< HEAD
-   randnumgen->seed = (unsigned int)(randnumgen->seed * (SCIP_Longint)1103515245 + 12345);
-=======
    randnumgen->seed = (unsigned int) (randnumgen->seed * (SCIP_Longint)1103515245 + 12345);
->>>>>>> 17e1542e
 
    /* Xorshift */
    randnumgen->xor_seed ^= (randnumgen->xor_seed << 13);
