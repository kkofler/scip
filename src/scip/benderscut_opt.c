/* * * * * * * * * * * * * * * * * * * * * * * * * * * * * * * * * * * * * * */
/*                                                                           */
/*                  This file is part of the program and library             */
/*         SCIP --- Solving Constraint Integer Programs                      */
/*                                                                           */
/*    Copyright (C) 2002-2019 Konrad-Zuse-Zentrum                            */
/*                            fuer Informationstechnik Berlin                */
/*                                                                           */
/*  SCIP is distributed under the terms of the ZIB Academic License.         */
/*                                                                           */
/*  You should have received a copy of the ZIB Academic License              */
/*  along with SCIP; see the file COPYING. If not visit scip.zib.de.         */
/*                                                                           */
/* * * * * * * * * * * * * * * * * * * * * * * * * * * * * * * * * * * * * * */

/**@file   benderscut_opt.c
 * @ingroup OTHER_CFILES
 * @brief  Generates a standard Benders' decomposition optimality cut
 * @author Stephen J. Maher
 */

/*---+----1----+----2----+----3----+----4----+----5----+----6----+----7----+----8----+----9----+----0----+----1----+----2*/

#include "nlpi/exprinterpret.h"
#include "nlpi/pub_expr.h"
#include "scip/benderscut_opt.h"
#include "scip/cons_linear.h"
#include "scip/pub_benderscut.h"
#include "scip/pub_benders.h"
#include "scip/pub_lp.h"
#include "scip/pub_nlp.h"
#include "scip/pub_message.h"
#include "scip/pub_misc.h"
#include "scip/pub_misc_linear.h"
#include "scip/pub_var.h"
#include "scip/scip_benders.h"
#include "scip/scip_cons.h"
#include "scip/scip_cut.h"
#include "scip/scip_general.h"
#include "scip/scip_lp.h"
#include "scip/scip_mem.h"
#include "scip/scip_message.h"
#include "scip/scip_nlp.h"
#include "scip/scip_numerics.h"
#include "scip/scip_param.h"
#include "scip/scip_prob.h"
#include "scip/scip_probing.h"
#include "scip/scip_var.h"
#include <string.h>

#define BENDERSCUT_NAME             "optimality"
#define BENDERSCUT_DESC             "Standard Benders' decomposition optimality cut"
#define BENDERSCUT_PRIORITY      5000
#define BENDERSCUT_LPCUT            TRUE

#define SCIP_DEFAULT_ADDCUTS             FALSE  /** Should cuts be generated, instead of constraints */

/*
 * Data structures
 */

/** Benders' decomposition cuts data */
struct SCIP_BenderscutData
{
   SCIP_Bool             addcuts;            /**< should cuts be generated instead of constraints */
};


/*
 * Local methods
 */

/** in the case of numerical troubles, the LP is resolved with solution polishing activated */
static
SCIP_RETCODE polishSolution(
   SCIP*                 subproblem,         /**< the SCIP data structure */
   SCIP_Bool*            success             /**< TRUE is the resolving of the LP was successful */
   )
{
   int oldpolishing;
   SCIP_Bool lperror;
   SCIP_Bool cutoff;

   assert(subproblem != NULL);
   assert(SCIPinProbing(subproblem));

   (*success) = FALSE;

   /* setting the solution polishing parameter */
   SCIP_CALL( SCIPgetIntParam(subproblem, "lp/solutionpolishing", &oldpolishing) );
   SCIP_CALL( SCIPsetIntParam(subproblem, "lp/solutionpolishing", 2) );

   /* resolving the probing LP */
   SCIP_CALL( SCIPsolveProbingLP(subproblem, -1, &lperror, &cutoff) );

   if( SCIPgetLPSolstat(subproblem) == SCIP_LPSOLSTAT_OPTIMAL )
      (*success) = TRUE;

   /* resetting the solution polishing parameter */
   SCIP_CALL( SCIPsetIntParam(subproblem, "lp/solutionpolishing", oldpolishing) );

   return SCIP_OKAY;
}

<<<<<<< HEAD
=======
/** when solving NLP subproblems, numerical issues are addressed by tightening the feasibility tolerance */
static
SCIP_RETCODE resolveNLPWithTighterFeastol(
   SCIP*                 subproblem,         /**< the SCIP data structure */
   SCIP_Real             multiplier,         /**< the amount by which to decrease the tolerance */
   SCIP_Bool*            success             /**< TRUE is the resolving of the LP was successful */
   )
{
   SCIP_NLPSOLSTAT nlpsolstat;
#ifdef SCIP_DEBUG
   SCIP_NLPTERMSTAT nlptermstat;
#endif
#ifdef SCIP_MOREDEBUG
   SCIP_SOL* nlpsol;
#endif
   SCIP_Real feastol;
   SCIP_Real objtol;

   assert(subproblem != NULL);
   assert(SCIPinProbing(subproblem));

   (*success) = FALSE;

#ifdef SCIP_MOREDEBUG
   SCIP_CALL( SCIPsetNLPIntPar(subproblem, SCIP_NLPPAR_VERBLEVEL, 1) );
#endif

   SCIP_CALL( SCIPsetNLPIntPar(subproblem, SCIP_NLPPAR_ITLIM, INT_MAX) );

   /* getting the feasibility tolerance currently used for the NLP */
   SCIP_CALL( SCIPgetNLPRealPar(subproblem, SCIP_NLPPAR_FEASTOL, &feastol) );
   SCIP_CALL( SCIPgetNLPRealPar(subproblem, SCIP_NLPPAR_RELOBJTOL, &objtol) );

   /* setting the feasibility tolerance to 0.01x the current tolerance */
   SCIP_CALL( SCIPsetNLPRealPar(subproblem, SCIP_NLPPAR_FEASTOL, feastol*multiplier) );
   SCIP_CALL( SCIPsetNLPRealPar(subproblem, SCIP_NLPPAR_RELOBJTOL, objtol*multiplier) );

   SCIP_CALL( SCIPsolveNLP(subproblem) );

   nlpsolstat = SCIPgetNLPSolstat(subproblem);
#ifdef SCIP_DEBUG
   nlptermstat = SCIPgetNLPTermstat(subproblem);
   SCIPdebugMsg(subproblem, "NLP solstat %d termstat %d\n", nlpsolstat, nlptermstat);
#endif

   if( nlpsolstat == SCIP_NLPSOLSTAT_LOCOPT || nlpsolstat == SCIP_NLPSOLSTAT_GLOBOPT
      || nlpsolstat == SCIP_NLPSOLSTAT_FEASIBLE )
   {
#ifdef SCIP_MOREDEBUG
      SCIP_CALL( SCIPcreateNLPSol(subproblem, &nlpsol, NULL) );
      SCIP_CALL( SCIPprintSol(subproblem, nlpsol, NULL, FALSE) );
      SCIP_CALL( SCIPfreeSol(subproblem, &nlpsol) );
#endif

      (*success) = TRUE;
   }

   /* resetting the feasibility tolerance to 0.01x the current tolerance */
   SCIP_CALL( SCIPsetNLPRealPar(subproblem, SCIP_NLPPAR_FEASTOL, feastol) );

   return SCIP_OKAY;
}

>>>>>>> 412a0ac5
/** adds a variable and value to the constraint/row arrays */
static
SCIP_RETCODE addVariableToArray(
   SCIP*                 masterprob,         /**< the SCIP instance of the master problem */
   SCIP_VAR***           vars,               /**< pointer to the array of variables in the generated cut with non-zero coefficient */
   SCIP_Real**           vals,               /**< pointer to the array of coefficients of the variables in the generated cut */
   SCIP_VAR*             addvar,             /**< the variable that will be added to the array */
   SCIP_Real             addval,             /**< the value that will be added to the array */
   int*                  nvars,              /**< the number of variables in the variable array */
   int*                  varssize            /**< the length of the variable size */
   )
{
   assert(masterprob != NULL);
   assert(vars != NULL);
   assert(*vars != NULL);
   assert(vals != NULL);
   assert(*vals != NULL);
   assert(addvar != NULL);
   assert(nvars != NULL);
   assert(varssize != NULL);

   if( *nvars >= *varssize )
   {
      *varssize = SCIPcalcMemGrowSize(masterprob, *varssize + 1);
      SCIP_CALL( SCIPreallocBufferArray(masterprob, vars, *varssize) );
      SCIP_CALL( SCIPreallocBufferArray(masterprob, vals, *varssize) );
   }
   assert(*nvars < *varssize);

   (*vars)[*nvars] = addvar;
   (*vals)[*nvars] = addval;
   (*nvars)++;

   return SCIP_OKAY;
}

<<<<<<< HEAD
=======
/** returns the variable solution either from the NLP or from the primal vals array */
static
SCIP_Real getNlpVarSol(
   SCIP_VAR*             var,                /**< the variable for which the solution is requested */
   SCIP_Real*            primalvals,         /**< the primal solutions for the NLP, can be NULL */
   SCIP_HASHMAP*         var2idx             /**< mapping from variable of the subproblem to the index in the dual arrays, can be NULL */
   )
{
   SCIP_Real varsol;
   int idx;

   assert(var != NULL);
   assert((primalvals == NULL && var2idx == NULL) || (primalvals != NULL && var2idx != NULL));

   if( var2idx != NULL && primalvals != NULL )
   {
      assert(SCIPhashmapExists(var2idx, (void*)var) );
      idx = SCIPhashmapGetImageInt(var2idx, (void*)var);
      varsol = primalvals[idx];
   }
   else
      varsol = SCIPvarGetNLPSol(var);

   return varsol;
}

>>>>>>> 412a0ac5
/** computes a standard Benders' optimality cut from the dual solutions of the LP */
static
SCIP_RETCODE computeStandardLPOptimalityCut(
   SCIP*                 masterprob,         /**< the SCIP instance of the master problem */
   SCIP*                 subproblem,         /**< the SCIP instance of the subproblem */
   SCIP_BENDERS*         benders,            /**< the benders' decomposition structure */
   SCIP_VAR***           vars,               /**< pointer to array of variables in the generated cut with non-zero coefficient */
   SCIP_Real**           vals,               /**< pointer to array of coefficients of the variables in the generated cut */
   SCIP_Real*            lhs,                /**< the left hand side of the cut */
   SCIP_Real*            rhs,                /**< the right hand side of the cut */
   int*                  nvars,              /**< the number of variables in the cut */
   int*                  varssize,           /**< the number of variables in the array */
   SCIP_Real*            checkobj,           /**< stores the objective function computed from the dual solution */
   SCIP_Bool*            success             /**< was the cut generation successful? */
   )
{
   SCIP_VAR** subvars;
   SCIP_VAR** fixedvars;
   int nsubvars;
   int nfixedvars;
   SCIP_Real dualsol;
   SCIP_Real addval;
   int nrows;
   int i;

   (*checkobj) = 0;

   assert(masterprob != NULL);
   assert(subproblem != NULL);
   assert(benders != NULL);
   assert(vars != NULL);
   assert(*vars != NULL);
   assert(vals != NULL);
   assert(*vals != NULL);

   (*success) = FALSE;

   /* looping over all LP rows and setting the coefficients of the cut */
   nrows = SCIPgetNLPRows(subproblem);
   for( i = 0; i < nrows; i++ )
   {
      SCIP_ROW* lprow;

      lprow = SCIPgetLPRows(subproblem)[i];
      assert(lprow != NULL);

      dualsol = SCIProwGetDualsol(lprow);
      assert( !SCIPisInfinity(subproblem, dualsol) && !SCIPisInfinity(subproblem, -dualsol) );

      if( SCIPisZero(subproblem, dualsol) )
         continue;

      if( dualsol > 0.0 )
         addval = dualsol*SCIProwGetLhs(lprow);
      else
         addval = dualsol*SCIProwGetRhs(lprow);

      (*lhs) += addval;

      /* if the bound becomes infinite, then the cut generation terminates. */
      if( SCIPisInfinity(masterprob, (*lhs)) || SCIPisInfinity(masterprob, -(*lhs))
         || SCIPisInfinity(masterprob, addval) || SCIPisInfinity(masterprob, -addval))
      {
         (*success) = FALSE;
         SCIPdebugMsg(masterprob, "Infinite bound when generating optimality cut. lhs = %g addval = %g.\n", (*lhs), addval);
         return SCIP_OKAY;
      }
   }

   nsubvars = SCIPgetNVars(subproblem);
   subvars = SCIPgetVars(subproblem);
   nfixedvars = SCIPgetNFixedVars(subproblem);
   fixedvars = SCIPgetFixedVars(subproblem);

   /* looping over all variables to update the coefficients in the computed cut. */
   for( i = 0; i < nsubvars + nfixedvars; i++ )
   {
      SCIP_VAR* var;
      SCIP_VAR* mastervar;
      SCIP_Real redcost;

      if( i < nsubvars )
         var = subvars[i];
      else
         var = fixedvars[i - nsubvars];

      /* retrieving the master problem variable for the given subproblem variable. */
      SCIP_CALL( SCIPgetBendersMasterVar(masterprob, benders, var, &mastervar) );

      redcost = SCIPgetVarRedcost(subproblem, var);

      (*checkobj) += SCIPvarGetUnchangedObj(var)*SCIPvarGetSol(var, TRUE);

      /* checking whether the subproblem variable has a corresponding master variable. */
      if( mastervar != NULL )
      {
         SCIP_Real coef;

         coef = -1.0*(SCIPvarGetObj(var) + redcost);

         if( !SCIPisZero(masterprob, coef) )
         {
            /* adding the variable to the storage */
            SCIP_CALL( addVariableToArray(masterprob, vars, vals, mastervar, coef, nvars, varssize) );
         }
      }
      else
      {
         if( !SCIPisZero(subproblem, redcost) )
         {
            addval = 0;

            if( SCIPisPositive(subproblem, redcost) )
               addval = redcost*SCIPvarGetLbLocal(var);
            else if( SCIPisNegative(subproblem, redcost) )
               addval = redcost*SCIPvarGetUbLocal(var);

            (*lhs) += addval;

            /* if the bound becomes infinite, then the cut generation terminates. */
            if( SCIPisInfinity(masterprob, (*lhs)) || SCIPisInfinity(masterprob, -(*lhs))
               || SCIPisInfinity(masterprob, addval) || SCIPisInfinity(masterprob, -addval))
            {
               (*success) = FALSE;
               SCIPdebugMsg(masterprob, "Infinite bound when generating optimality cut.\n");
               return SCIP_OKAY;
            }
         }
      }
   }

   assert(SCIPisInfinity(masterprob, (*rhs)));
   /* the rhs should be infinite. If it changes, then there is an error */
   if( !SCIPisInfinity(masterprob, (*rhs)) )
   {
      (*success) = FALSE;
      SCIPdebugMsg(masterprob, "RHS is not infinite. rhs = %g.\n", (*rhs));
      return SCIP_OKAY;
   }

   (*success) = TRUE;

   return SCIP_OKAY;
}

/** computes a standard Benders' optimality cut from the dual solutions of the NLP */
static
SCIP_RETCODE computeStandardNLPOptimalityCut(
   SCIP*                 masterprob,         /**< the SCIP instance of the master problem */
   SCIP*                 subproblem,         /**< the SCIP instance of the subproblem */
   SCIP_BENDERS*         benders,            /**< the benders' decomposition structure */
   SCIP_VAR***           vars,               /**< pointer to array of variables in the generated cut with non-zero coefficient */
   SCIP_Real**           vals,               /**< pointer to array of coefficients of the variables in the generated cut */
   SCIP_Real*            lhs,                /**< the left hand side of the cut */
   SCIP_Real*            rhs,                /**< the right hand side of the cut */
   int*                  nvars,              /**< the number of variables in the cut */
   int*                  varssize,           /**< the number of variables in the array */
<<<<<<< HEAD
=======
   SCIP_Real             objective,          /**< the objective function of the subproblem */
   SCIP_Real*            primalvals,         /**< the primal solutions for the NLP, can be NULL */
   SCIP_Real*            consdualvals,       /**< dual variables for the constraints, can be NULL */
   SCIP_Real*            varlbdualvals,      /**< the dual variables for the variable lower bounds, can be NULL */
   SCIP_Real*            varubdualvals,      /**< the dual variables for the variable upper bounds, can be NULL */
   SCIP_HASHMAP*         row2idx,            /**< mapping between the row in the subproblem to the index in the dual array, can be NULL */
   SCIP_HASHMAP*         var2idx,            /**< mapping from variable of the subproblem to the index in the dual arrays, can be NULL */
>>>>>>> 412a0ac5
   SCIP_Real*            checkobj,           /**< stores the objective function computed from the dual solution */
   SCIP_Bool*            success             /**< was the cut generation successful? */
   )
{
   SCIP_EXPRINT* exprinterpreter;
   SCIP_VAR** subvars;
   SCIP_VAR** fixedvars;
   int nsubvars;
   int nfixedvars;
   SCIP_Real dirderiv;
   SCIP_Real dualsol;
   int nrows;
<<<<<<< HEAD
=======
   int idx;
>>>>>>> 412a0ac5
   int i;

   (*checkobj) = 0;

   assert(masterprob != NULL);
   assert(subproblem != NULL);
   assert(benders != NULL);
   assert(SCIPisNLPConstructed(subproblem));
<<<<<<< HEAD
   assert(SCIPgetNLPSolstat(subproblem) <= SCIP_NLPSOLSTAT_LOCOPT);
   assert(SCIPhasNLPSolution(subproblem));

   (*success) = FALSE;

=======
   assert(SCIPgetNLPSolstat(subproblem) <= SCIP_NLPSOLSTAT_FEASIBLE || consdualvals != NULL);
   assert(SCIPhasNLPSolution(subproblem) || consdualvals != NULL);

   (*success) = FALSE;

   if( !(primalvals == NULL && consdualvals == NULL && varlbdualvals == NULL && varubdualvals == NULL
         && row2idx == NULL && var2idx == NULL)
      && !(primalvals != NULL && consdualvals != NULL && varlbdualvals != NULL && varubdualvals != NULL
         && row2idx != NULL && var2idx != NULL) )
   {
      SCIPerrorMessage("The optimality cut must generated from either a SCIP instance or all of the dual solutions and indices must be supplied");
      (*success) = FALSE;

      return SCIP_ERROR;
   }

>>>>>>> 412a0ac5
   nsubvars = SCIPgetNNLPVars(subproblem);
   subvars = SCIPgetNLPVars(subproblem);
   nfixedvars = SCIPgetNFixedVars(subproblem);
   fixedvars = SCIPgetFixedVars(subproblem);

   /* our optimality cut implementation assumes that SCIP did not modify the objective function and sense,
    * that is, that the objective function value of the NLP corresponds to the value of the auxiliary variable
    * if that wouldn't be the case, then the scaling and offset may have to be considered when adding the
    * auxiliary variable to the cut (cons/row)?
    */
   assert(SCIPgetTransObjoffset(subproblem) == 0.0);
   assert(SCIPgetTransObjscale(subproblem) == 1.0);
   assert(SCIPgetObjsense(subproblem) == SCIP_OBJSENSE_MINIMIZE);

<<<<<<< HEAD
   (*lhs) = SCIPgetNLPObjval(subproblem);
=======
   (*lhs) = objective;
>>>>>>> 412a0ac5
   assert(!SCIPisInfinity(subproblem, REALABS(*lhs)));

   (*rhs) = SCIPinfinity(masterprob);

   dirderiv = 0.0;

   SCIP_CALL( SCIPexprintCreate(SCIPblkmem(subproblem), &exprinterpreter) );

   /* looping over all NLP rows and setting the corresponding coefficients of the cut */
   nrows = SCIPgetNNLPNlRows(subproblem);
   for( i = 0; i < nrows; i++ )
   {
      SCIP_NLROW* nlrow;

      nlrow = SCIPgetNLPNlRows(subproblem)[i];
      assert(nlrow != NULL);

<<<<<<< HEAD
      dualsol = SCIPnlrowGetDualsol(nlrow);
=======
      if( row2idx != NULL && consdualvals != NULL )
      {
         assert(SCIPhashmapExists(row2idx, (void*)nlrow) );
         idx = SCIPhashmapGetImageInt(row2idx, (void*)nlrow);
         dualsol = consdualvals[idx];
      }
      else
         dualsol = SCIPnlrowGetDualsol(nlrow);
>>>>>>> 412a0ac5
      assert( !SCIPisInfinity(subproblem, dualsol) && !SCIPisInfinity(subproblem, -dualsol) );

      if( SCIPisZero(subproblem, dualsol) )
         continue;

      SCIP_CALL( SCIPaddNlRowGradientBenderscutOpt(masterprob, subproblem, benders, nlrow, exprinterpreter,
<<<<<<< HEAD
            -dualsol, &dirderiv, vars, vals, nvars, varssize) );
=======
            -dualsol, primalvals, var2idx, &dirderiv, vars, vals, nvars, varssize) );
>>>>>>> 412a0ac5
   }

   SCIP_CALL( SCIPexprintFree(&exprinterpreter) );

   /* looping over all variable bounds and updating the corresponding coefficients of the cut; compute checkobj */
   for( i = 0; i < nsubvars; i++ )
   {
      SCIP_VAR* var;
      SCIP_VAR* mastervar;
      SCIP_Real coef;

      var = subvars[i];

<<<<<<< HEAD
      (*checkobj) += SCIPvarGetUnchangedObj(var) * SCIPvarGetNLPSol(var);
=======
      (*checkobj) += SCIPvarGetObj(var) * getNlpVarSol(var, primalvals, var2idx);
>>>>>>> 412a0ac5

      /* retrieving the master problem variable for the given subproblem variable. */
      SCIP_CALL( SCIPgetBendersMasterVar(masterprob, benders, var, &mastervar) );

<<<<<<< HEAD
      dualsol = SCIPgetNLPVarsUbDualsol(subproblem)[i] - SCIPgetNLPVarsLbDualsol(subproblem)[i];
=======
      if( var2idx != NULL && varubdualvals != NULL && varlbdualvals != NULL )
      {
         assert(SCIPhashmapExists(var2idx, (void*)var) );
         idx = SCIPhashmapGetImageInt(var2idx, (void*)var);
         dualsol = varubdualvals[idx] - varlbdualvals[idx];
      }
      else
         dualsol = SCIPgetNLPVarsUbDualsol(subproblem)[i] - SCIPgetNLPVarsLbDualsol(subproblem)[i];
>>>>>>> 412a0ac5

      /* checking whether the subproblem variable has a corresponding master variable. */
      if( mastervar == NULL || dualsol == 0.0 )
         continue;

      coef = -dualsol;

      /* adding the variable to the storage */
      SCIP_CALL( addVariableToArray(masterprob, vars, vals, mastervar, coef, nvars, varssize) );

<<<<<<< HEAD
      dirderiv += coef * SCIPvarGetNLPSol(var);
   }

   for( i = 0; i < nfixedvars; i++ )
      *checkobj += SCIPvarGetUnchangedObj(fixedvars[i]) * SCIPvarGetNLPSol(fixedvars[i]);
=======
      dirderiv += coef * getNlpVarSol(var, primalvals, var2idx);
   }

   for( i = 0; i < nfixedvars; i++ )
      *checkobj += SCIPvarGetUnchangedObj(fixedvars[i]) * getNlpVarSol(fixedvars[i], primalvals, var2idx);
>>>>>>> 412a0ac5

   *lhs += dirderiv;

   /* if the side became infinite or dirderiv was infinite, then the cut generation terminates. */
   if( SCIPisInfinity(masterprob, *lhs) || SCIPisInfinity(masterprob, -*lhs)
      || SCIPisInfinity(masterprob, dirderiv) || SCIPisInfinity(masterprob, -dirderiv))
   {
      (*success) = FALSE;
      SCIPdebugMsg(masterprob, "Infinite bound when generating optimality cut. lhs = %g dirderiv = %g.\n", lhs, dirderiv);
      return SCIP_OKAY;
   }

   (*success) = TRUE;

   return SCIP_OKAY;
}


/** Adds the auxiliary variable to the generated cut. If this is the first optimality cut for the subproblem, then the
 *  auxiliary variable is first created and added to the master problem.
 */
static
SCIP_RETCODE addAuxiliaryVariableToCut(
   SCIP*                 masterprob,         /**< the SCIP instance of the master problem */
   SCIP_BENDERS*         benders,            /**< the benders' decomposition structure */
   SCIP_VAR**            vars,               /**< the variables in the generated cut with non-zero coefficient */
   SCIP_Real*            vals,               /**< the coefficients of the variables in the generated cut */
   int*                  nvars,              /**< the number of variables in the cut */
   int                   probnumber          /**< the number of the pricing problem */
   )
{
   SCIP_VAR* auxiliaryvar;

   assert(masterprob != NULL);
   assert(benders != NULL);
   assert(vars != NULL);
   assert(vals != NULL);

   auxiliaryvar = SCIPbendersGetAuxiliaryVar(benders, probnumber);

   vars[(*nvars)] = auxiliaryvar;
   vals[(*nvars)] = 1.0;
   (*nvars)++;

   return SCIP_OKAY;
}


/*
 * Callback methods of Benders' decomposition cuts
 */

/** destructor of Benders' decomposition cuts to free user data (called when SCIP is exiting) */
static
SCIP_DECL_BENDERSCUTFREE(benderscutFreeOpt)
{  /*lint --e{715}*/
   SCIP_BENDERSCUTDATA* benderscutdata;

   assert( benderscut != NULL );
   assert( strcmp(SCIPbenderscutGetName(benderscut), BENDERSCUT_NAME) == 0 );

   /* free Benders' cut data */
   benderscutdata = SCIPbenderscutGetData(benderscut);
   assert( benderscutdata != NULL );

   SCIPfreeBlockMemory(scip, &benderscutdata);

   SCIPbenderscutSetData(benderscut, NULL);

   return SCIP_OKAY;
}


/** execution method of Benders' decomposition cuts */
static
SCIP_DECL_BENDERSCUTEXEC(benderscutExecOpt)
{  /*lint --e{715}*/
   SCIP* subproblem;
   SCIP_BENDERSCUTDATA* benderscutdata;
   SCIP_Bool nlprelaxation;
   SCIP_Bool addcut;
   char cutname[SCIP_MAXSTRLEN];

   assert(scip != NULL);
   assert(benders != NULL);
   assert(benderscut != NULL);
   assert(result != NULL);
   assert(probnumber >= 0 && probnumber < SCIPbendersGetNSubproblems(benders));

   /* retrieving the Benders' cut data */
   benderscutdata = SCIPbenderscutGetData(benderscut);

   /* if the cuts are generated prior to the solving stage, then rows can not be generated. So constraints must be
    * added to the master problem.
    */
   if( SCIPgetStage(scip) < SCIP_STAGE_INITSOLVE )
      addcut = FALSE;
   else
      addcut = benderscutdata->addcuts;

   /* setting the name of the generated cut */
   (void) SCIPsnprintf(cutname, SCIP_MAXSTRLEN, "optimalitycut_%d_%d", probnumber,
      SCIPbenderscutGetNFound(benderscut) );

   subproblem = SCIPbendersSubproblem(benders, probnumber);

   if( subproblem == NULL )
   {
      SCIPdebugMsg(scip, "The subproblem %d is set to NULL. The <%s> Benders' decomposition cut can not be executed.\n",
         probnumber, BENDERSCUT_NAME);

      (*result) = SCIP_DIDNOTRUN;
      return SCIP_OKAY;
   }

   /* setting a flag to indicate whether the NLP relaxation should be used to generate cuts */
   nlprelaxation = SCIPisNLPConstructed(subproblem) && SCIPgetNNlpis(subproblem);

   /* only generate optimality cuts if the subproblem LP or NLP is optimal,
    * since we use the dual solution of the LP/NLP to construct the optimality cut
    */
   if( SCIPgetStage(subproblem) == SCIP_STAGE_SOLVING &&
      ((!nlprelaxation && SCIPgetLPSolstat(subproblem) == SCIP_LPSOLSTAT_OPTIMAL) ||
       (nlprelaxation && SCIPgetNLPSolstat(subproblem) <= SCIP_NLPSOLSTAT_FEASIBLE)) )
   {
      /* generating a cut for a given subproblem */
      SCIP_CALL( SCIPgenerateAndApplyBendersOptCut(scip, subproblem, benders, benderscut, sol, probnumber, cutname,
            SCIPbendersGetSubproblemObjval(benders, probnumber), NULL, NULL, NULL, NULL, NULL, NULL, type, addcut,
            FALSE, result) );

      /* if it was not possible to generate a cut, this could be due to numerical issues. So the solution to the LP is
       * resolved and the generation of the cut is reattempted. For NLPs, we do not have such a polishing yet.
       */
      if( (*result) == SCIP_DIDNOTFIND )
      {
         SCIP_Bool success;

         SCIPdebugMsg(scip, "Numerical trouble generating optimality cut for subproblem %d.", probnumber);

         if( !nlprelaxation )
         {
            SCIPdebugMsg(scip, "Attempting to polish the LP solution to find an alternative dual extreme point.\n");

            SCIP_CALL( polishSolution(subproblem, &success) );

            /* only attempt to generate a cut if the solution polishing was successful */
            if( success )
            {
               SCIP_CALL( SCIPgenerateAndApplyBendersOptCut(scip, subproblem, benders, benderscut, sol, probnumber, cutname,
                     SCIPbendersGetSubproblemObjval(benders, probnumber), NULL, NULL, NULL, NULL, NULL, NULL, type, addcut,
                     FALSE, result) );
            }
         }
         else
         {
            SCIP_Real multiplier = 0.01;

            SCIPdebugMsg(scip, "Attempting to resolve the NLP with a tighter feasibility tolerance to find an "
               "alternative dual extreme point.\n");

            while( multiplier > 1e-06 && (*result) == SCIP_DIDNOTFIND )
            {
               SCIP_CALL( resolveNLPWithTighterFeastol(subproblem, multiplier, &success) );

               if( success )
               {
                  SCIP_CALL( SCIPgenerateAndApplyBendersOptCut(scip, subproblem, benders, benderscut, sol, probnumber, cutname,
                        SCIPbendersGetSubproblemObjval(benders, probnumber), NULL, NULL, NULL, NULL, NULL, NULL, type, addcut,
                        FALSE, result) );
               }

               multiplier *= 0.1;
            }
         }
      }
   }

   return SCIP_OKAY;
}


/*
 * Benders' decomposition cuts specific interface methods
 */

/** creates the opt Benders' decomposition cuts and includes it in SCIP */
SCIP_RETCODE SCIPincludeBenderscutOpt(
   SCIP*                 scip,               /**< SCIP data structure */
   SCIP_BENDERS*         benders             /**< Benders' decomposition */
   )
{
   SCIP_BENDERSCUTDATA* benderscutdata;
   SCIP_BENDERSCUT* benderscut;
   char paramname[SCIP_MAXSTRLEN];

   assert(benders != NULL);

   /* create opt Benders' decomposition cuts data */
   SCIP_CALL( SCIPallocBlockMemory(scip, &benderscutdata) );

   benderscut = NULL;

   /* include Benders' decomposition cuts */
   SCIP_CALL( SCIPincludeBenderscutBasic(scip, benders, &benderscut, BENDERSCUT_NAME, BENDERSCUT_DESC,
         BENDERSCUT_PRIORITY, BENDERSCUT_LPCUT, benderscutExecOpt, benderscutdata) );

   assert(benderscut != NULL);

   /* setting the non fundamental callbacks via setter functions */
   SCIP_CALL( SCIPsetBenderscutFree(scip, benderscut, benderscutFreeOpt) );

   /* add opt Benders' decomposition cuts parameters */
   (void) SCIPsnprintf(paramname, SCIP_MAXSTRLEN, "benders/%s/benderscut/%s/addcuts",
      SCIPbendersGetName(benders), BENDERSCUT_NAME);
   SCIP_CALL( SCIPaddBoolParam(scip, paramname,
         "should cuts be generated and added to the cutpool instead of global constraints directly added to the problem.",
         &benderscutdata->addcuts, FALSE, SCIP_DEFAULT_ADDCUTS, NULL, NULL) );

   return SCIP_OKAY;
}

/** Generates a classical Benders' optimality cut using the dual solutions from the subproblem or the input arrays. If
 *  the dual solutions are input as arrays, then a mapping between the array indices and the rows/variables is required.
 *  This method can also be used to generate a feasibility cut, if a problem to minimise the infeasibilities has been solved
 *  to generate the dual solutions
 */
SCIP_RETCODE SCIPgenerateAndApplyBendersOptCut(
   SCIP*                 masterprob,         /**< the SCIP instance of the master problem */
   SCIP*                 subproblem,         /**< the SCIP instance of the pricing problem */
   SCIP_BENDERS*         benders,            /**< the benders' decomposition */
   SCIP_BENDERSCUT*      benderscut,         /**< the benders' decomposition cut method */
   SCIP_SOL*             sol,                /**< primal CIP solution */
   int                   probnumber,         /**< the number of the pricing problem */
   char*                 cutname,            /**< the name for the cut to be generated */
   SCIP_Real             objective,          /**< the objective function of the subproblem */
   SCIP_Real*            primalvals,         /**< the primal solutions for the NLP, can be NULL */
   SCIP_Real*            consdualvals,       /**< dual variables for the constraints, can be NULL */
   SCIP_Real*            varlbdualvals,      /**< the dual variables for the variable lower bounds, can be NULL */
   SCIP_Real*            varubdualvals,      /**< the dual variables for the variable upper bounds, can be NULL */
   SCIP_HASHMAP*         row2idx,            /**< mapping between the row in the subproblem to the index in the dual array, can be NULL */
   SCIP_HASHMAP*         var2idx,            /**< mapping from variable of the subproblem to the index in the dual arrays, can be NULL */
   SCIP_BENDERSENFOTYPE  type,               /**< the enforcement type calling this function */
   SCIP_Bool             addcut,             /**< should the Benders' cut be added as a cut or constraint */
   SCIP_Bool             feasibilitycut,     /**< is this called for the generation of a feasibility cut */
   SCIP_RESULT*          result              /**< the result from solving the subproblems */
   )
{
   SCIP_CONSHDLR* consbenders;
   SCIP_CONS* cons;
   SCIP_ROW* row;
   SCIP_VAR** vars;
   SCIP_Real* vals;
   SCIP_Real lhs;
   SCIP_Real rhs;
   int nvars;
   int varssize;
   int nmastervars;
   SCIP_Bool optimal;
   SCIP_Bool success;

   SCIP_Real checkobj;
   SCIP_Real verifyobj;

   assert(masterprob != NULL);
   assert(subproblem != NULL);
   assert(benders != NULL);
   assert(benderscut != NULL);
   assert(result != NULL);
<<<<<<< HEAD
=======
   assert((primalvals == NULL && consdualvals == NULL && varlbdualvals == NULL && varubdualvals == NULL
         && row2idx == NULL && var2idx == NULL)
      || (primalvals != NULL && consdualvals != NULL && varlbdualvals != NULL && varubdualvals != NULL
         && row2idx != NULL && var2idx != NULL));
>>>>>>> 412a0ac5

   row = NULL;
   cons = NULL;

   /* retrieving the Benders' decomposition constraint handler */
   consbenders = SCIPfindConshdlr(masterprob, "benders");

   /* checking the optimality of the original problem with a comparison between the auxiliary variable and the
    * objective value of the subproblem */
   if( feasibilitycut )
      optimal = FALSE;
   else
   {
      SCIP_CALL( SCIPcheckBendersSubproblemOptimality(masterprob, benders, sol, probnumber, &optimal) );
   }

   if( optimal )
   {
      (*result) = SCIP_FEASIBLE;
      SCIPdebugMsg(masterprob, "No cut added for subproblem %d\n", probnumber);
      return SCIP_OKAY;
   }

   /* allocating memory for the variable and values arrays */
   nmastervars = SCIPgetNVars(masterprob) + SCIPgetNFixedVars(masterprob);
   SCIP_CALL( SCIPallocClearBufferArray(masterprob, &vars, nmastervars) );
   SCIP_CALL( SCIPallocClearBufferArray(masterprob, &vals, nmastervars) );
   lhs = 0.0;
   rhs = SCIPinfinity(masterprob);
   nvars = 0;
   varssize = nmastervars;

<<<<<<< HEAD
   /* setting the name of the generated cut */
   (void) SCIPsnprintf(cutname, SCIP_MAXSTRLEN, "optimalitycut_%d_%d", probnumber,
      SCIPbenderscutGetNFound(benderscut) );

=======
>>>>>>> 412a0ac5
   if( SCIPisNLPConstructed(subproblem) && SCIPgetNNlpis(subproblem) )
   {
      /* computing the coefficients of the optimality cut */
      SCIP_CALL( computeStandardNLPOptimalityCut(masterprob, subproblem, benders, &vars, &vals, &lhs, &rhs, &nvars,
<<<<<<< HEAD
            &varssize, &checkobj, &success) );
=======
            &varssize, objective, primalvals, consdualvals, varlbdualvals, varubdualvals, row2idx,
            var2idx, &checkobj, &success) );
>>>>>>> 412a0ac5
   }
   else
   {
      /* computing the coefficients of the optimality cut */
      SCIP_CALL( computeStandardLPOptimalityCut(masterprob, subproblem, benders, &vars, &vals, &lhs, &rhs, &nvars,
            &varssize, &checkobj, &success) );
   }

   /* if success is FALSE, then there was an error in generating the optimality cut. No cut will be added to the master
    * problem. Otherwise, the constraint is added to the master problem.
    */
   if( !success )
   {
      (*result) = SCIP_DIDNOTFIND;
      SCIPdebugMsg(masterprob, "Error in generating Benders' optimality cut for problem %d.\n", probnumber);
   }
   else
   {
      /* creating an empty row or constraint for the Benders' cut */
      if( addcut )
      {
         SCIP_CALL( SCIPcreateEmptyRowConshdlr(masterprob, &row, consbenders, cutname, lhs, rhs, FALSE, FALSE, TRUE) );
         SCIP_CALL( SCIPaddVarsToRow(masterprob, row, nvars, vars, vals) );
      }
      else
      {
         SCIP_CALL( SCIPcreateConsBasicLinear(masterprob, &cons, cutname, nvars, vars, vals, lhs, rhs) );
         SCIP_CALL( SCIPsetConsDynamic(masterprob, cons, TRUE) );
         SCIP_CALL( SCIPsetConsRemovable(masterprob, cons, TRUE) );
      }

      /* computing the objective function from the cut activity to verify the accuracy of the constraint */
      verifyobj = 0.0;
      if( addcut )
      {
         verifyobj += SCIProwGetLhs(row) - SCIPgetRowSolActivity(masterprob, row, sol);
      }
      else
      {
         verifyobj += SCIPgetLhsLinear(masterprob, cons) - SCIPgetActivityLinear(masterprob, cons, sol);
      }

      /* it is possible that numerics will cause the generated cut to be invalid. This cut should not be added to the
       * master problem, since its addition could cut off feasible solutions. The success flag is set of false, indicating
       * that the Benders' cut could not find a valid cut.
       */
      if( !feasibilitycut && !SCIPisFeasEQ(masterprob, checkobj, verifyobj) )
      {
         success = FALSE;
         SCIPdebugMsg(masterprob, "The objective function and cut activity are not equal (%g != %g).\n", checkobj,
            verifyobj);

#ifdef SCIP_DEBUG
         /* we only need to abort if cut strengthen is not used. If cut strengthen has been used in this round and the
          * cut could not be generated, then another subproblem solving round will be executed
          */
         if( !SCIPbendersInStrengthenRound(benders) )
         {
            SCIPABORT();
         }
#endif
      }

      if( success )
      {
         /* adding the auxiliary variable to the optimality cut */
         if( !feasibilitycut )
         {
            SCIP_CALL( addAuxiliaryVariableToCut(masterprob, benders, vars, vals, &nvars, probnumber) );
         }

         /* adding the constraint to the master problem */
         if( addcut )
         {
            SCIP_Bool infeasible;

            /* adding the auxiliary variable coefficient to the row */
            if( !feasibilitycut )
            {
               SCIP_CALL( SCIPaddVarToRow(masterprob, row, vars[nvars - 1], vals[nvars - 1]) );
            }

            if( type == SCIP_BENDERSENFOTYPE_LP || type == SCIP_BENDERSENFOTYPE_RELAX )
            {
               SCIP_CALL( SCIPaddRow(masterprob, row, FALSE, &infeasible) );
               assert(!infeasible);
            }
            else
            {
               assert(type == SCIP_BENDERSENFOTYPE_CHECK || type == SCIP_BENDERSENFOTYPE_PSEUDO);
               SCIP_CALL( SCIPaddPoolCut(masterprob, row) );
            }

            (*result) = SCIP_SEPARATED;
         }
         else
         {
            /* adding the auxiliary variable coefficient to the constraint */
            if( !feasibilitycut )
            {
               SCIP_CALL( SCIPaddCoefLinear(masterprob, cons, vars[nvars - 1], vals[nvars - 1]) );
            }

            SCIPdebugPrintCons(masterprob, cons, NULL);

            SCIP_CALL( SCIPaddCons(masterprob, cons) );

            (*result) = SCIP_CONSADDED;
         }

         /* storing the data that is used to create the cut */
         SCIP_CALL( SCIPstoreBendersCut(masterprob, benders, vars, vals, lhs, rhs, nvars) );
<<<<<<< HEAD
=======
      }
      else
      {
         (*result) = SCIP_DIDNOTFIND;
         SCIPdebugMsg(masterprob, "Error in generating Benders' optimality cut for problem %d.\n", probnumber);
>>>>>>> 412a0ac5
      }

      /* releasing the row or constraint */
      if( addcut )
      {
         /* release the row */
         SCIP_CALL( SCIPreleaseRow(masterprob, &row) );
      }
      else
      {
         /* release the constraint */
         SCIP_CALL( SCIPreleaseCons(masterprob, &cons) );
      }
   }

   SCIPfreeBufferArray(masterprob, &vals);
   SCIPfreeBufferArray(masterprob, &vars);

   return SCIP_OKAY;
}


/** adds the gradient of a nonlinear row in the current NLP solution of a subproblem to a linear row or constraint in the master problem
 *
 * Only computes gradient w.r.t. master problem variables.
 * Computes also the directional derivative, that is, mult times gradient times solution.
 */
SCIP_RETCODE SCIPaddNlRowGradientBenderscutOpt(
   SCIP*                 masterprob,         /**< the SCIP instance of the master problem */
   SCIP*                 subproblem,         /**< the SCIP instance of the subproblem */
   SCIP_BENDERS*         benders,            /**< the benders' decomposition structure */
   SCIP_NLROW*           nlrow,              /**< nonlinear row */
   SCIP_EXPRINT*         exprint,            /**< expressions interpreter */
   SCIP_Real             mult,               /**< multiplier */
   SCIP_Real*            primalvals,         /**< the primal solutions for the NLP, can be NULL */
   SCIP_HASHMAP*         var2idx,            /**< mapping from variable of the subproblem to the index in the dual arrays, can be NULL */
   SCIP_Real*            dirderiv,           /**< storage to add directional derivative */
   SCIP_VAR***           vars,               /**< pointer to array of variables in the generated cut with non-zero coefficient */
   SCIP_Real**           vals,               /**< pointer to array of coefficients of the variables in the generated cut */
   int*                  nvars,              /**< the number of variables in the cut */
   int*                  varssize            /**< the number of variables in the array */
   )
{
   SCIP_EXPRTREE* tree;
   SCIP_VAR* var;
   SCIP_VAR* mastervar;
   SCIP_Real coef;
   int i;

   assert(masterprob != NULL);
   assert(subproblem != NULL);
   assert(benders != NULL);
   assert(nlrow != NULL);
   assert(exprint != NULL);
   assert((primalvals == NULL && var2idx == NULL) || (primalvals != NULL && var2idx != NULL));
   assert(mult != 0.0);
   assert(dirderiv != NULL);
   assert(vars != NULL);
   assert(vals != NULL);

   /* linear part */
   for( i = 0; i < SCIPnlrowGetNLinearVars(nlrow); i++ )
   {
      var = SCIPnlrowGetLinearVars(nlrow)[i];
      assert(var != NULL);

      /* retrieving the master problem variable for the given subproblem variable. */
      SCIP_CALL( SCIPgetBendersMasterVar(masterprob, benders, var, &mastervar) );
      if( mastervar == NULL )
         continue;

      coef = mult * SCIPnlrowGetLinearCoefs(nlrow)[i];

      /* adding the variable to the storage */
      SCIP_CALL( addVariableToArray(masterprob, vars, vals, mastervar, coef, nvars, varssize) );

      *dirderiv += coef * getNlpVarSol(var, primalvals, var2idx);
   }

   /* quadratic part */
   for( i = 0; i < SCIPnlrowGetNQuadElems(nlrow); i++ )
   {
      SCIP_VAR* var1;
      SCIP_VAR* var2;
      SCIP_VAR* mastervar1;
      SCIP_VAR* mastervar2;
      SCIP_Real coef1;
      SCIP_Real coef2;

<<<<<<< HEAD
/** execution method of Benders' decomposition cuts */
static
SCIP_DECL_BENDERSCUTEXEC(benderscutExecOpt)
{  /*lint --e{715}*/
   SCIP* subproblem;
   SCIP_Bool nlprelaxation;
=======
      assert(SCIPnlrowGetQuadElems(nlrow)[i].idx1 < SCIPnlrowGetNQuadVars(nlrow));
      assert(SCIPnlrowGetQuadElems(nlrow)[i].idx2 < SCIPnlrowGetNQuadVars(nlrow));
>>>>>>> 412a0ac5

      var1  = SCIPnlrowGetQuadVars(nlrow)[SCIPnlrowGetQuadElems(nlrow)[i].idx1];
      var2  = SCIPnlrowGetQuadVars(nlrow)[SCIPnlrowGetQuadElems(nlrow)[i].idx2];

      /* retrieving the master problem variables for the given subproblem variables. */
      SCIP_CALL( SCIPgetBendersMasterVar(masterprob, benders, var1, &mastervar1) );
      SCIP_CALL( SCIPgetBendersMasterVar(masterprob, benders, var2, &mastervar2) );

<<<<<<< HEAD
   if( subproblem == NULL )
   {
      SCIPdebugMsg(scip, "The subproblem %d is set to NULL. The <%s> Benders' decomposition cut can not be executed.\n",
         probnumber, BENDERSCUT_NAME);

      (*result) = SCIP_DIDNOTRUN;
      return SCIP_OKAY;
   }

   /* setting a flag to indicate whether the NLP relaxation should be used to generate cuts */
   nlprelaxation = SCIPisNLPConstructed(subproblem) && SCIPgetNNlpis(subproblem);

   /* only generate optimality cuts if the subproblem LP or NLP is optimal,
    * since we use the dual solution of the LP/NLP to construct the optimality cut
    */
   if( SCIPgetStage(subproblem) == SCIP_STAGE_SOLVING &&
      ((!nlprelaxation && SCIPgetLPSolstat(subproblem) == SCIP_LPSOLSTAT_OPTIMAL) ||
       (nlprelaxation && SCIPgetNLPSolstat(subproblem) <= SCIP_NLPSOLSTAT_LOCOPT)) )
   {
      /* generating a cut for a given subproblem */
      SCIP_CALL( generateAndApplyBendersCuts(scip, subproblem, benders, benderscut,
            sol, probnumber, type, result) );

      /* if it was not possible to generate a cut, this could be due to numerical issues. So the solution to the LP is
       * resolved and the generation of the cut is reattempted. For NLPs, we do not have such a polishing yet.
       */
      if( (*result) == SCIP_DIDNOTFIND && !nlprelaxation )
      {
         SCIP_Bool success;

         SCIPdebugMsg(scip, "Numerical trouble generating optimality cut for subproblem %d. Attempting to "
            "polish the LP solution to find an alternative dual extreme point.\n", probnumber);
=======
      coef1 = mult * SCIPnlrowGetQuadElems(nlrow)[i].coef * getNlpVarSol(var2, primalvals, var2idx);
      coef2 = mult * SCIPnlrowGetQuadElems(nlrow)[i].coef * getNlpVarSol(var1, primalvals, var2idx);

      /* adding the variable to the storage */
      if( mastervar1 != NULL )
      {
         SCIP_CALL( addVariableToArray(masterprob, vars, vals, mastervar1, coef1, nvars, varssize) );
      }
      if( mastervar2 != NULL )
      {
         SCIP_CALL( addVariableToArray(masterprob, vars, vals, mastervar2, coef2, nvars, varssize) );
      }
>>>>>>> 412a0ac5

      if( mastervar1 != NULL )
         *dirderiv += coef1 * getNlpVarSol(var1, primalvals, var2idx);

      if( mastervar2 != NULL )
         *dirderiv += coef2 * getNlpVarSol(var2, primalvals, var2idx);
   }

   /* tree part */
   tree = SCIPnlrowGetExprtree(nlrow);
   if( tree != NULL )
   {
      SCIP_Real* treegrad;
      SCIP_Real* x;
      SCIP_Real val;

      SCIP_CALL( SCIPallocBufferArray(subproblem, &x, SCIPexprtreeGetNVars(tree)) );
      SCIP_CALL( SCIPallocBufferArray(subproblem, &treegrad, SCIPexprtreeGetNVars(tree)) );

      /* compile expression tree, if not done before */
      if( SCIPexprtreeGetInterpreterData(tree) == NULL )
      {
         SCIP_CALL( SCIPexprintCompile(exprint, tree) );
      }

      /* sets the solution value */
      for( i = 0; i < SCIPexprtreeGetNVars(tree); ++i )
         x[i] = getNlpVarSol(SCIPexprtreeGetVars(tree)[i], primalvals, var2idx);

      SCIP_CALL( SCIPexprintGrad(exprint, tree, x, TRUE, &val, treegrad) );

      /* update corresponding gradient entry */
      for( i = 0; i < SCIPexprtreeGetNVars(tree); ++i )
      {
         var = SCIPexprtreeGetVars(tree)[i];
         assert(var != NULL);

         /* retrieving the master problem variable for the given subproblem variable. */
         SCIP_CALL( SCIPgetBendersMasterVar(masterprob, benders, var, &mastervar) );
         if( mastervar == NULL )
            continue;

         coef = mult * treegrad[i];

         /* adding the variable to the storage */
         SCIP_CALL( addVariableToArray(masterprob, vars, vals, mastervar, coef, nvars, varssize) );

         *dirderiv += coef * getNlpVarSol(var, primalvals, var2idx);
      }

      SCIPfreeBufferArray(subproblem, &treegrad);
      SCIPfreeBufferArray(subproblem, &x);
   }

   return SCIP_OKAY;
}

/** adds the gradient of a nonlinear row in the current NLP solution of a subproblem to a linear row or constraint in the master problem
 *
 * Only computes gradient w.r.t. master problem variables.
 * Computes also the directional derivative, that is, mult times gradient times solution.
 */
SCIP_RETCODE SCIPaddNlRowGradientBenderscutOpt(
   SCIP*                 masterprob,         /**< the SCIP instance of the master problem */
   SCIP*                 subproblem,         /**< the SCIP instance of the subproblem */
   SCIP_BENDERS*         benders,            /**< the benders' decomposition structure */
   SCIP_NLROW*           nlrow,              /**< nonlinear row */
   SCIP_EXPRINT*         exprint,            /**< expressions interpreter */
   SCIP_Real             mult,               /**< multiplier */
   SCIP_Real*            dirderiv,           /**< storage to add directional derivative */
   SCIP_VAR***           vars,               /**< pointer to array of variables in the generated cut with non-zero coefficient */
   SCIP_Real**           vals,               /**< pointer to array of coefficients of the variables in the generated cut */
   int*                  nvars,              /**< the number of variables in the cut */
   int*                  varssize            /**< the number of variables in the array */
   )
{
   SCIP_EXPRTREE* tree;
   SCIP_VAR* var;
   SCIP_VAR* mastervar;
   SCIP_Real coef;
   int i;

   assert(masterprob != NULL);
   assert(subproblem != NULL);
   assert(benders != NULL);
   assert(nlrow != NULL);
   assert(exprint != NULL);
   assert(mult != 0.0);
   assert(dirderiv != NULL);
   assert(vars != NULL);
   assert(vals != NULL);

   /* linear part */
   for( i = 0; i < SCIPnlrowGetNLinearVars(nlrow); i++ )
   {
      var = SCIPnlrowGetLinearVars(nlrow)[i];
      assert(var != NULL);

      /* retrieving the master problem variable for the given subproblem variable. */
      SCIP_CALL( SCIPgetBendersMasterVar(masterprob, benders, var, &mastervar) );
      if( mastervar == NULL )
         continue;

      coef = mult * SCIPnlrowGetLinearCoefs(nlrow)[i];

      /* adding the variable to the storage */
      SCIP_CALL( addVariableToArray(masterprob, vars, vals, mastervar, coef, nvars, varssize) );

      *dirderiv += coef * SCIPvarGetNLPSol(var);
   }

   /* quadratic part */
   for( i = 0; i < SCIPnlrowGetNQuadElems(nlrow); i++ )
   {
      SCIP_VAR* var1;
      SCIP_VAR* var2;
      SCIP_VAR* mastervar1;
      SCIP_VAR* mastervar2;
      SCIP_Real coef1;
      SCIP_Real coef2;

      assert(SCIPnlrowGetQuadElems(nlrow)[i].idx1 < SCIPnlrowGetNQuadVars(nlrow));
      assert(SCIPnlrowGetQuadElems(nlrow)[i].idx2 < SCIPnlrowGetNQuadVars(nlrow));

      var1  = SCIPnlrowGetQuadVars(nlrow)[SCIPnlrowGetQuadElems(nlrow)[i].idx1];
      var2  = SCIPnlrowGetQuadVars(nlrow)[SCIPnlrowGetQuadElems(nlrow)[i].idx2];

      /* retrieving the master problem variables for the given subproblem variables. */
      SCIP_CALL( SCIPgetBendersMasterVar(masterprob, benders, var1, &mastervar1) );
      SCIP_CALL( SCIPgetBendersMasterVar(masterprob, benders, var2, &mastervar2) );

      coef1 = mult * SCIPnlrowGetQuadElems(nlrow)[i].coef * SCIPvarGetNLPSol(var2);
      coef2 = mult * SCIPnlrowGetQuadElems(nlrow)[i].coef * SCIPvarGetNLPSol(var1);

      /* adding the variable to the storage */
      if( mastervar1 != NULL )
      {
         SCIP_CALL( addVariableToArray(masterprob, vars, vals, mastervar1, coef1, nvars, varssize) );
      }
      if( mastervar2 != NULL )
      {
         SCIP_CALL( addVariableToArray(masterprob, vars, vals, mastervar2, coef2, nvars, varssize) );
      }

      if( mastervar1 != NULL )
         *dirderiv += coef1 * SCIPvarGetNLPSol(var1);

      if( mastervar2 != NULL )
         *dirderiv += coef2 * SCIPvarGetNLPSol(var2);
   }

   /* tree part */
   tree = SCIPnlrowGetExprtree(nlrow);
   if( tree != NULL )
   {
      SCIP_Real* treegrad;
      SCIP_Real* x;
      SCIP_Real val;

      SCIP_CALL( SCIPallocBufferArray(subproblem, &x, SCIPexprtreeGetNVars(tree)) );
      SCIP_CALL( SCIPallocBufferArray(subproblem, &treegrad, SCIPexprtreeGetNVars(tree)) );

      /* compile expression tree, if not done before */
      if( SCIPexprtreeGetInterpreterData(tree) == NULL )
      {
         SCIP_CALL( SCIPexprintCompile(exprint, tree) );
      }

      /* sets the solution value */
      for( i = 0; i < SCIPexprtreeGetNVars(tree); ++i )
         x[i] = SCIPvarGetNLPSol(SCIPexprtreeGetVars(tree)[i]);

      SCIP_CALL( SCIPexprintGrad(exprint, tree, x, TRUE, &val, treegrad) );

      /* update corresponding gradient entry */
      for( i = 0; i < SCIPexprtreeGetNVars(tree); ++i )
      {
         var = SCIPexprtreeGetVars(tree)[i];
         assert(var != NULL);

         /* retrieving the master problem variable for the given subproblem variable. */
         SCIP_CALL( SCIPgetBendersMasterVar(masterprob, benders, var, &mastervar) );
         if( mastervar == NULL )
            continue;

         coef = mult * treegrad[i];

         /* adding the variable to the storage */
         SCIP_CALL( addVariableToArray(masterprob, vars, vals, mastervar, coef, nvars, varssize) );

         *dirderiv += coef * SCIPvarGetNLPSol(var);
      }

      SCIPfreeBufferArray(subproblem, &treegrad);
      SCIPfreeBufferArray(subproblem, &x);
   }

   return SCIP_OKAY;
}<|MERGE_RESOLUTION|>--- conflicted
+++ resolved
@@ -102,8 +102,6 @@
    return SCIP_OKAY;
 }
 
-<<<<<<< HEAD
-=======
 /** when solving NLP subproblems, numerical issues are addressed by tightening the feasibility tolerance */
 static
 SCIP_RETCODE resolveNLPWithTighterFeastol(
@@ -167,7 +165,6 @@
    return SCIP_OKAY;
 }
 
->>>>>>> 412a0ac5
 /** adds a variable and value to the constraint/row arrays */
 static
 SCIP_RETCODE addVariableToArray(
@@ -204,8 +201,6 @@
    return SCIP_OKAY;
 }
 
-<<<<<<< HEAD
-=======
 /** returns the variable solution either from the NLP or from the primal vals array */
 static
 SCIP_Real getNlpVarSol(
@@ -232,7 +227,6 @@
    return varsol;
 }
 
->>>>>>> 412a0ac5
 /** computes a standard Benders' optimality cut from the dual solutions of the LP */
 static
 SCIP_RETCODE computeStandardLPOptimalityCut(
@@ -390,8 +384,6 @@
    SCIP_Real*            rhs,                /**< the right hand side of the cut */
    int*                  nvars,              /**< the number of variables in the cut */
    int*                  varssize,           /**< the number of variables in the array */
-<<<<<<< HEAD
-=======
    SCIP_Real             objective,          /**< the objective function of the subproblem */
    SCIP_Real*            primalvals,         /**< the primal solutions for the NLP, can be NULL */
    SCIP_Real*            consdualvals,       /**< dual variables for the constraints, can be NULL */
@@ -399,7 +391,6 @@
    SCIP_Real*            varubdualvals,      /**< the dual variables for the variable upper bounds, can be NULL */
    SCIP_HASHMAP*         row2idx,            /**< mapping between the row in the subproblem to the index in the dual array, can be NULL */
    SCIP_HASHMAP*         var2idx,            /**< mapping from variable of the subproblem to the index in the dual arrays, can be NULL */
->>>>>>> 412a0ac5
    SCIP_Real*            checkobj,           /**< stores the objective function computed from the dual solution */
    SCIP_Bool*            success             /**< was the cut generation successful? */
    )
@@ -412,10 +403,7 @@
    SCIP_Real dirderiv;
    SCIP_Real dualsol;
    int nrows;
-<<<<<<< HEAD
-=======
    int idx;
->>>>>>> 412a0ac5
    int i;
 
    (*checkobj) = 0;
@@ -424,13 +412,6 @@
    assert(subproblem != NULL);
    assert(benders != NULL);
    assert(SCIPisNLPConstructed(subproblem));
-<<<<<<< HEAD
-   assert(SCIPgetNLPSolstat(subproblem) <= SCIP_NLPSOLSTAT_LOCOPT);
-   assert(SCIPhasNLPSolution(subproblem));
-
-   (*success) = FALSE;
-
-=======
    assert(SCIPgetNLPSolstat(subproblem) <= SCIP_NLPSOLSTAT_FEASIBLE || consdualvals != NULL);
    assert(SCIPhasNLPSolution(subproblem) || consdualvals != NULL);
 
@@ -447,7 +428,6 @@
       return SCIP_ERROR;
    }
 
->>>>>>> 412a0ac5
    nsubvars = SCIPgetNNLPVars(subproblem);
    subvars = SCIPgetNLPVars(subproblem);
    nfixedvars = SCIPgetNFixedVars(subproblem);
@@ -462,11 +442,7 @@
    assert(SCIPgetTransObjscale(subproblem) == 1.0);
    assert(SCIPgetObjsense(subproblem) == SCIP_OBJSENSE_MINIMIZE);
 
-<<<<<<< HEAD
-   (*lhs) = SCIPgetNLPObjval(subproblem);
-=======
    (*lhs) = objective;
->>>>>>> 412a0ac5
    assert(!SCIPisInfinity(subproblem, REALABS(*lhs)));
 
    (*rhs) = SCIPinfinity(masterprob);
@@ -484,9 +460,6 @@
       nlrow = SCIPgetNLPNlRows(subproblem)[i];
       assert(nlrow != NULL);
 
-<<<<<<< HEAD
-      dualsol = SCIPnlrowGetDualsol(nlrow);
-=======
       if( row2idx != NULL && consdualvals != NULL )
       {
          assert(SCIPhashmapExists(row2idx, (void*)nlrow) );
@@ -495,18 +468,13 @@
       }
       else
          dualsol = SCIPnlrowGetDualsol(nlrow);
->>>>>>> 412a0ac5
       assert( !SCIPisInfinity(subproblem, dualsol) && !SCIPisInfinity(subproblem, -dualsol) );
 
       if( SCIPisZero(subproblem, dualsol) )
          continue;
 
       SCIP_CALL( SCIPaddNlRowGradientBenderscutOpt(masterprob, subproblem, benders, nlrow, exprinterpreter,
-<<<<<<< HEAD
-            -dualsol, &dirderiv, vars, vals, nvars, varssize) );
-=======
             -dualsol, primalvals, var2idx, &dirderiv, vars, vals, nvars, varssize) );
->>>>>>> 412a0ac5
    }
 
    SCIP_CALL( SCIPexprintFree(&exprinterpreter) );
@@ -520,18 +488,11 @@
 
       var = subvars[i];
 
-<<<<<<< HEAD
-      (*checkobj) += SCIPvarGetUnchangedObj(var) * SCIPvarGetNLPSol(var);
-=======
       (*checkobj) += SCIPvarGetObj(var) * getNlpVarSol(var, primalvals, var2idx);
->>>>>>> 412a0ac5
 
       /* retrieving the master problem variable for the given subproblem variable. */
       SCIP_CALL( SCIPgetBendersMasterVar(masterprob, benders, var, &mastervar) );
 
-<<<<<<< HEAD
-      dualsol = SCIPgetNLPVarsUbDualsol(subproblem)[i] - SCIPgetNLPVarsLbDualsol(subproblem)[i];
-=======
       if( var2idx != NULL && varubdualvals != NULL && varlbdualvals != NULL )
       {
          assert(SCIPhashmapExists(var2idx, (void*)var) );
@@ -540,7 +501,6 @@
       }
       else
          dualsol = SCIPgetNLPVarsUbDualsol(subproblem)[i] - SCIPgetNLPVarsLbDualsol(subproblem)[i];
->>>>>>> 412a0ac5
 
       /* checking whether the subproblem variable has a corresponding master variable. */
       if( mastervar == NULL || dualsol == 0.0 )
@@ -551,19 +511,11 @@
       /* adding the variable to the storage */
       SCIP_CALL( addVariableToArray(masterprob, vars, vals, mastervar, coef, nvars, varssize) );
 
-<<<<<<< HEAD
-      dirderiv += coef * SCIPvarGetNLPSol(var);
-   }
-
-   for( i = 0; i < nfixedvars; i++ )
-      *checkobj += SCIPvarGetUnchangedObj(fixedvars[i]) * SCIPvarGetNLPSol(fixedvars[i]);
-=======
       dirderiv += coef * getNlpVarSol(var, primalvals, var2idx);
    }
 
    for( i = 0; i < nfixedvars; i++ )
       *checkobj += SCIPvarGetUnchangedObj(fixedvars[i]) * getNlpVarSol(fixedvars[i], primalvals, var2idx);
->>>>>>> 412a0ac5
 
    *lhs += dirderiv;
 
@@ -832,13 +784,10 @@
    assert(benders != NULL);
    assert(benderscut != NULL);
    assert(result != NULL);
-<<<<<<< HEAD
-=======
    assert((primalvals == NULL && consdualvals == NULL && varlbdualvals == NULL && varubdualvals == NULL
          && row2idx == NULL && var2idx == NULL)
       || (primalvals != NULL && consdualvals != NULL && varlbdualvals != NULL && varubdualvals != NULL
          && row2idx != NULL && var2idx != NULL));
->>>>>>> 412a0ac5
 
    row = NULL;
    cons = NULL;
@@ -871,23 +820,12 @@
    nvars = 0;
    varssize = nmastervars;
 
-<<<<<<< HEAD
-   /* setting the name of the generated cut */
-   (void) SCIPsnprintf(cutname, SCIP_MAXSTRLEN, "optimalitycut_%d_%d", probnumber,
-      SCIPbenderscutGetNFound(benderscut) );
-
-=======
->>>>>>> 412a0ac5
    if( SCIPisNLPConstructed(subproblem) && SCIPgetNNlpis(subproblem) )
    {
       /* computing the coefficients of the optimality cut */
       SCIP_CALL( computeStandardNLPOptimalityCut(masterprob, subproblem, benders, &vars, &vals, &lhs, &rhs, &nvars,
-<<<<<<< HEAD
-            &varssize, &checkobj, &success) );
-=======
             &varssize, objective, primalvals, consdualvals, varlbdualvals, varubdualvals, row2idx,
             var2idx, &checkobj, &success) );
->>>>>>> 412a0ac5
    }
    else
    {
@@ -1000,14 +938,11 @@
 
          /* storing the data that is used to create the cut */
          SCIP_CALL( SCIPstoreBendersCut(masterprob, benders, vars, vals, lhs, rhs, nvars) );
-<<<<<<< HEAD
-=======
       }
       else
       {
          (*result) = SCIP_DIDNOTFIND;
          SCIPdebugMsg(masterprob, "Error in generating Benders' optimality cut for problem %d.\n", probnumber);
->>>>>>> 412a0ac5
       }
 
       /* releasing the row or constraint */
@@ -1097,17 +1032,8 @@
       SCIP_Real coef1;
       SCIP_Real coef2;
 
-<<<<<<< HEAD
-/** execution method of Benders' decomposition cuts */
-static
-SCIP_DECL_BENDERSCUTEXEC(benderscutExecOpt)
-{  /*lint --e{715}*/
-   SCIP* subproblem;
-   SCIP_Bool nlprelaxation;
-=======
       assert(SCIPnlrowGetQuadElems(nlrow)[i].idx1 < SCIPnlrowGetNQuadVars(nlrow));
       assert(SCIPnlrowGetQuadElems(nlrow)[i].idx2 < SCIPnlrowGetNQuadVars(nlrow));
->>>>>>> 412a0ac5
 
       var1  = SCIPnlrowGetQuadVars(nlrow)[SCIPnlrowGetQuadElems(nlrow)[i].idx1];
       var2  = SCIPnlrowGetQuadVars(nlrow)[SCIPnlrowGetQuadElems(nlrow)[i].idx2];
@@ -1116,40 +1042,6 @@
       SCIP_CALL( SCIPgetBendersMasterVar(masterprob, benders, var1, &mastervar1) );
       SCIP_CALL( SCIPgetBendersMasterVar(masterprob, benders, var2, &mastervar2) );
 
-<<<<<<< HEAD
-   if( subproblem == NULL )
-   {
-      SCIPdebugMsg(scip, "The subproblem %d is set to NULL. The <%s> Benders' decomposition cut can not be executed.\n",
-         probnumber, BENDERSCUT_NAME);
-
-      (*result) = SCIP_DIDNOTRUN;
-      return SCIP_OKAY;
-   }
-
-   /* setting a flag to indicate whether the NLP relaxation should be used to generate cuts */
-   nlprelaxation = SCIPisNLPConstructed(subproblem) && SCIPgetNNlpis(subproblem);
-
-   /* only generate optimality cuts if the subproblem LP or NLP is optimal,
-    * since we use the dual solution of the LP/NLP to construct the optimality cut
-    */
-   if( SCIPgetStage(subproblem) == SCIP_STAGE_SOLVING &&
-      ((!nlprelaxation && SCIPgetLPSolstat(subproblem) == SCIP_LPSOLSTAT_OPTIMAL) ||
-       (nlprelaxation && SCIPgetNLPSolstat(subproblem) <= SCIP_NLPSOLSTAT_LOCOPT)) )
-   {
-      /* generating a cut for a given subproblem */
-      SCIP_CALL( generateAndApplyBendersCuts(scip, subproblem, benders, benderscut,
-            sol, probnumber, type, result) );
-
-      /* if it was not possible to generate a cut, this could be due to numerical issues. So the solution to the LP is
-       * resolved and the generation of the cut is reattempted. For NLPs, we do not have such a polishing yet.
-       */
-      if( (*result) == SCIP_DIDNOTFIND && !nlprelaxation )
-      {
-         SCIP_Bool success;
-
-         SCIPdebugMsg(scip, "Numerical trouble generating optimality cut for subproblem %d. Attempting to "
-            "polish the LP solution to find an alternative dual extreme point.\n", probnumber);
-=======
       coef1 = mult * SCIPnlrowGetQuadElems(nlrow)[i].coef * getNlpVarSol(var2, primalvals, var2idx);
       coef2 = mult * SCIPnlrowGetQuadElems(nlrow)[i].coef * getNlpVarSol(var1, primalvals, var2idx);
 
@@ -1162,7 +1054,6 @@
       {
          SCIP_CALL( addVariableToArray(masterprob, vars, vals, mastervar2, coef2, nvars, varssize) );
       }
->>>>>>> 412a0ac5
 
       if( mastervar1 != NULL )
          *dirderiv += coef1 * getNlpVarSol(var1, primalvals, var2idx);
@@ -1218,147 +1109,4 @@
    }
 
    return SCIP_OKAY;
-}
-
-/** adds the gradient of a nonlinear row in the current NLP solution of a subproblem to a linear row or constraint in the master problem
- *
- * Only computes gradient w.r.t. master problem variables.
- * Computes also the directional derivative, that is, mult times gradient times solution.
- */
-SCIP_RETCODE SCIPaddNlRowGradientBenderscutOpt(
-   SCIP*                 masterprob,         /**< the SCIP instance of the master problem */
-   SCIP*                 subproblem,         /**< the SCIP instance of the subproblem */
-   SCIP_BENDERS*         benders,            /**< the benders' decomposition structure */
-   SCIP_NLROW*           nlrow,              /**< nonlinear row */
-   SCIP_EXPRINT*         exprint,            /**< expressions interpreter */
-   SCIP_Real             mult,               /**< multiplier */
-   SCIP_Real*            dirderiv,           /**< storage to add directional derivative */
-   SCIP_VAR***           vars,               /**< pointer to array of variables in the generated cut with non-zero coefficient */
-   SCIP_Real**           vals,               /**< pointer to array of coefficients of the variables in the generated cut */
-   int*                  nvars,              /**< the number of variables in the cut */
-   int*                  varssize            /**< the number of variables in the array */
-   )
-{
-   SCIP_EXPRTREE* tree;
-   SCIP_VAR* var;
-   SCIP_VAR* mastervar;
-   SCIP_Real coef;
-   int i;
-
-   assert(masterprob != NULL);
-   assert(subproblem != NULL);
-   assert(benders != NULL);
-   assert(nlrow != NULL);
-   assert(exprint != NULL);
-   assert(mult != 0.0);
-   assert(dirderiv != NULL);
-   assert(vars != NULL);
-   assert(vals != NULL);
-
-   /* linear part */
-   for( i = 0; i < SCIPnlrowGetNLinearVars(nlrow); i++ )
-   {
-      var = SCIPnlrowGetLinearVars(nlrow)[i];
-      assert(var != NULL);
-
-      /* retrieving the master problem variable for the given subproblem variable. */
-      SCIP_CALL( SCIPgetBendersMasterVar(masterprob, benders, var, &mastervar) );
-      if( mastervar == NULL )
-         continue;
-
-      coef = mult * SCIPnlrowGetLinearCoefs(nlrow)[i];
-
-      /* adding the variable to the storage */
-      SCIP_CALL( addVariableToArray(masterprob, vars, vals, mastervar, coef, nvars, varssize) );
-
-      *dirderiv += coef * SCIPvarGetNLPSol(var);
-   }
-
-   /* quadratic part */
-   for( i = 0; i < SCIPnlrowGetNQuadElems(nlrow); i++ )
-   {
-      SCIP_VAR* var1;
-      SCIP_VAR* var2;
-      SCIP_VAR* mastervar1;
-      SCIP_VAR* mastervar2;
-      SCIP_Real coef1;
-      SCIP_Real coef2;
-
-      assert(SCIPnlrowGetQuadElems(nlrow)[i].idx1 < SCIPnlrowGetNQuadVars(nlrow));
-      assert(SCIPnlrowGetQuadElems(nlrow)[i].idx2 < SCIPnlrowGetNQuadVars(nlrow));
-
-      var1  = SCIPnlrowGetQuadVars(nlrow)[SCIPnlrowGetQuadElems(nlrow)[i].idx1];
-      var2  = SCIPnlrowGetQuadVars(nlrow)[SCIPnlrowGetQuadElems(nlrow)[i].idx2];
-
-      /* retrieving the master problem variables for the given subproblem variables. */
-      SCIP_CALL( SCIPgetBendersMasterVar(masterprob, benders, var1, &mastervar1) );
-      SCIP_CALL( SCIPgetBendersMasterVar(masterprob, benders, var2, &mastervar2) );
-
-      coef1 = mult * SCIPnlrowGetQuadElems(nlrow)[i].coef * SCIPvarGetNLPSol(var2);
-      coef2 = mult * SCIPnlrowGetQuadElems(nlrow)[i].coef * SCIPvarGetNLPSol(var1);
-
-      /* adding the variable to the storage */
-      if( mastervar1 != NULL )
-      {
-         SCIP_CALL( addVariableToArray(masterprob, vars, vals, mastervar1, coef1, nvars, varssize) );
-      }
-      if( mastervar2 != NULL )
-      {
-         SCIP_CALL( addVariableToArray(masterprob, vars, vals, mastervar2, coef2, nvars, varssize) );
-      }
-
-      if( mastervar1 != NULL )
-         *dirderiv += coef1 * SCIPvarGetNLPSol(var1);
-
-      if( mastervar2 != NULL )
-         *dirderiv += coef2 * SCIPvarGetNLPSol(var2);
-   }
-
-   /* tree part */
-   tree = SCIPnlrowGetExprtree(nlrow);
-   if( tree != NULL )
-   {
-      SCIP_Real* treegrad;
-      SCIP_Real* x;
-      SCIP_Real val;
-
-      SCIP_CALL( SCIPallocBufferArray(subproblem, &x, SCIPexprtreeGetNVars(tree)) );
-      SCIP_CALL( SCIPallocBufferArray(subproblem, &treegrad, SCIPexprtreeGetNVars(tree)) );
-
-      /* compile expression tree, if not done before */
-      if( SCIPexprtreeGetInterpreterData(tree) == NULL )
-      {
-         SCIP_CALL( SCIPexprintCompile(exprint, tree) );
-      }
-
-      /* sets the solution value */
-      for( i = 0; i < SCIPexprtreeGetNVars(tree); ++i )
-         x[i] = SCIPvarGetNLPSol(SCIPexprtreeGetVars(tree)[i]);
-
-      SCIP_CALL( SCIPexprintGrad(exprint, tree, x, TRUE, &val, treegrad) );
-
-      /* update corresponding gradient entry */
-      for( i = 0; i < SCIPexprtreeGetNVars(tree); ++i )
-      {
-         var = SCIPexprtreeGetVars(tree)[i];
-         assert(var != NULL);
-
-         /* retrieving the master problem variable for the given subproblem variable. */
-         SCIP_CALL( SCIPgetBendersMasterVar(masterprob, benders, var, &mastervar) );
-         if( mastervar == NULL )
-            continue;
-
-         coef = mult * treegrad[i];
-
-         /* adding the variable to the storage */
-         SCIP_CALL( addVariableToArray(masterprob, vars, vals, mastervar, coef, nvars, varssize) );
-
-         *dirderiv += coef * SCIPvarGetNLPSol(var);
-      }
-
-      SCIPfreeBufferArray(subproblem, &treegrad);
-      SCIPfreeBufferArray(subproblem, &x);
-   }
-
-   return SCIP_OKAY;
 }