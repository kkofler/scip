--- conflicted
+++ resolved
@@ -325,9 +325,6 @@
     * if that wouldn't be the case, then the scaling and offset may have to be considered when adding the
     * auxiliary variable to the cut (cons/row)?
     */
-<<<<<<< HEAD
-   if( SCIPisFeasLT(masterprob, checkobj, verifyobj) )
-=======
    assert(SCIPgetTransObjoffset(subproblem) == 0.0);
    assert(SCIPgetTransObjscale(subproblem) == 1.0);
    assert(SCIPgetObjsense(subproblem) == SCIP_OBJSENSE_MINIMIZE);
@@ -398,7 +395,6 @@
    /* if the side became infinite or dirderiv was infinite, then the cut generation terminates. */
    if( SCIPisInfinity(masterprob, *lhs) || SCIPisInfinity(masterprob, -*lhs)
       || SCIPisInfinity(masterprob, dirderiv) || SCIPisInfinity(masterprob, -dirderiv))
->>>>>>> be79834b
    {
       (*success) = FALSE;
       SCIPdebugMsg(masterprob, "Infinite bound when generating optimality cut. lhs = %g dirderiv = %g.\n", lhs, dirderiv);
