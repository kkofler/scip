--- conflicted
+++ resolved
@@ -118,21 +118,11 @@
 {
    SCIP_VAR** subvars;
    SCIP_VAR** fixedvars;
-<<<<<<< HEAD
-   int nvars;
-=======
-   SCIP_CONS** conss;
    int nsubvars;
->>>>>>> d65ffe0b
    int nfixedvars;
    SCIP_Real dualsol;
    SCIP_Real addval;
-<<<<<<< HEAD
-   SCIP_Real lhs;
-   SCIP_Real rhs;
    int nrows;
-=======
->>>>>>> d65ffe0b
    int i;
 
    (*checkobj) = 0;
@@ -145,17 +135,8 @@
 
    (*success) = FALSE;
 
-<<<<<<< HEAD
-   assert(SCIPgetStatus(subproblem) == SCIP_STATUS_OPTIMAL || SCIPgetLPSolstat(subproblem) == SCIP_LPSOLSTAT_OPTIMAL);
-=======
    nsubvars = SCIPgetNVars(subproblem);
    subvars = SCIPgetVars(subproblem);
-   nfixedvars = SCIPgetNFixedVars(subproblem);
-   fixedvars = SCIPgetFixedVars(subproblem);
-
-   nconss = SCIPgetNConss(subproblem);
-   conss = SCIPgetConss(subproblem);
->>>>>>> d65ffe0b
 
    /* looping over all LP rows and setting the coefficients of the cut */
    nrows = SCIPgetNLPRows(subproblem);
@@ -172,30 +153,11 @@
 
       if( SCIPisZero(subproblem, dualsol) )
          continue;
-
-<<<<<<< HEAD
-      if( addcut )
-         lhs = SCIProwGetLhs(row);
-      else
-         lhs = SCIPgetLhsLinear(masterprob, cons);
 
       if( dualsol > 0.0 )
          addval = dualsol*SCIProwGetLhs(lprow);
       else
          addval = dualsol*SCIProwGetRhs(lprow);
-=======
-      if( SCIPisPositive(subproblem, dualsol) )
-         addval = dualsol*SCIPconsGetLhs(subproblem, conss[i], &conssuccess);
-      else if( SCIPisNegative(subproblem, dualsol) )
-         addval = dualsol*SCIPconsGetRhs(subproblem, conss[i], &conssuccess);
-
-      if( !conssuccess )
-      {
-         (*success) = FALSE;
-         SCIPdebugMsg(masterprob, "Error when generating optimality cut.\n");
-         return SCIP_OKAY;
-      }
->>>>>>> d65ffe0b
 
       (*lhs) += addval;
 
@@ -231,11 +193,7 @@
 
       redcost = SCIPgetVarRedcost(subproblem, var);
 
-<<<<<<< HEAD
-      checkobj += SCIPvarGetUnchangedObj(var) * SCIPvarGetSol(var, TRUE);
-=======
       (*checkobj) += SCIPvarGetUnchangedObj(var)*SCIPvarGetSol(var, TRUE);
->>>>>>> d65ffe0b
 
       /* checking whether the subproblem variable has a corresponding master variable. */
       if( mastervar != NULL )
@@ -564,35 +522,9 @@
    (void) SCIPsnprintf(cutname, SCIP_MAXSTRLEN, "optimalitycut_%d_%d", probnumber,
       SCIPbenderscutGetNFound(benderscut) );
 
-<<<<<<< HEAD
-   /* creating an empty row or constraint for the Benders' cut */
-   if( addcut )
-   {
-      SCIP_CALL( SCIPcreateEmptyRowCons(masterprob, &row, consbenders, cutname, 0.0, SCIPinfinity(masterprob), FALSE,
-            FALSE, TRUE) );
-   }
-   else
-   {
-      SCIP_CALL( SCIPcreateConsBasicLinear(masterprob, &cons, cutname, 0, NULL, NULL, 0.0, SCIPinfinity(masterprob)) );
-      SCIP_CALL( SCIPsetConsDynamic(masterprob, cons, TRUE) );
-      SCIP_CALL( SCIPsetConsRemovable(masterprob, cons, TRUE) );
-   }
-
-   if( SCIPisNLPConstructed(subproblem) )
-   {
-      /* computing the coefficients of the optimality cut */
-      SCIP_CALL( computeStandardOptimalityCutNL(masterprob, subproblem, benders, sol, cons, row, addcut, &success) );
-   }
-   else
-   {
-      /* computing the coefficients of the optimality cut */
-      SCIP_CALL( computeStandardOptimalityCut(masterprob, subproblem, benders, sol, cons, row, addcut, &success) );
-   }
-=======
    /* computing the coefficients of the optimality cut */
    SCIP_CALL( computeStandardOptimalityCut(masterprob, subproblem, benders, vars, vals, &lhs, &rhs, &nvars, &checkobj,
          &success) );
->>>>>>> d65ffe0b
 
    /* if success is FALSE, then there was an error in generating the optimality cut. No cut will be added to the master
     * problem. Otherwise, the constraint is added to the master problem.
