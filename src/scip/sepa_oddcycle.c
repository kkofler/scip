--- conflicted
+++ resolved
@@ -1053,15 +1053,11 @@
             *result = SCIP_SEPARATED;
       }
 
-<<<<<<< HEAD
-      assert(*result == SCIP_CUTOFF || *result == SCIP_SEPARATED || *result == SCIP_REDUCEDDOM);
-=======
 #ifdef SCIP_OUTPUT
       SCIP_CALL( SCIPprintRow(scip, cut, NULL) );
 #endif
 
-      assert(*result == SCIP_SEPARATED || *result == SCIP_REDUCEDDOM);
->>>>>>> 284e04b7
+      assert(*result == SCIP_CUTOFF || *result == SCIP_SEPARATED || *result == SCIP_REDUCEDDOM);
    }
 
    SCIP_CALL( SCIPreleaseRow(scip, &cut) );
