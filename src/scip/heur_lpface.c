--- conflicted
+++ resolved
@@ -744,13 +744,8 @@
       char probname[SCIP_MAXSTRLEN];
 
       /* copy all plugins */
-<<<<<<< HEAD
       SCIP_CALL( SCIPcopyPlugins(scip, subscip, TRUE, FALSE, TRUE, TRUE, TRUE, TRUE, TRUE, TRUE, TRUE, TRUE,
-            TRUE, TRUE, TRUE, TRUE, TRUE, TRUE, TRUE, TRUE, &valid) );
-=======
-      SCIP_CALL( SCIPcopyPlugins(scip, subscip, TRUE, FALSE, TRUE, TRUE, TRUE, TRUE, TRUE, TRUE, TRUE,
             TRUE, TRUE, TRUE, TRUE, TRUE, TRUE, TRUE, TRUE, TRUE, &valid) );
->>>>>>> 17d44685
       /* get name of the original problem and add the string "_lpfacesub" */
       (void) SCIPsnprintf(probname, SCIP_MAXSTRLEN, "%s_lpfacesub", SCIPgetProbName(scip));
 
