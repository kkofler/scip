--- conflicted
+++ resolved
@@ -447,10 +447,7 @@
    /* Decomposition settings */
    SCIP_Bool             decomp_benderslabels; /**< should the variables be labeled for the application of Benders'
                                                 *   decomposition */
-<<<<<<< HEAD
-=======
    SCIP_Bool             decomp_applybenders;  /**< if a decomposition exists, should Benders' decomposition be applied*/
->>>>>>> 412a0ac5
    int                   decomp_maxgraphedge;  /**< maximum number of edges in block graph computation, or -1 for no limit */
 
    /* Benders' decomposition settings */
