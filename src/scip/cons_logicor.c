--- conflicted
+++ resolved
@@ -4645,13 +4645,8 @@
    assert( conshdlr != NULL );
    assert( cons != NULL );
 
-<<<<<<< HEAD
-   SCIP_CALL( consdataPrint(scip, SCIPconsGetData(cons), file, TRUE) );
-    
-=======
    SCIP_CALL( consdataPrint(scip, SCIPconsGetData(cons), file, FALSE) );
 
->>>>>>> 7044f8d8
    return SCIP_OKAY;
 }
 
