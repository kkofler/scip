/* * * * * * * * * * * * * * * * * * * * * * * * * * * * * * * * * * * * * * */
/*                                                                           */
/*                  This file is part of the program and library             */
/*         SCIP --- Solving Constraint Integer Programs                      */
/*                                                                           */
/*    Copyright (C) 2002-2011 Konrad-Zuse-Zentrum                            */
/*                            fuer Informationstechnik Berlin                */
/*                                                                           */
/*  SCIP is distributed under the terms of the ZIB Academic License.         */
/*                                                                           */
/*  You should have received a copy of the ZIB Academic License              */
/*  along with SCIP; see the file COPYING. If not email to scip@zib.de.      */
/*                                                                           */
/* * * * * * * * * * * * * * * * * * * * * * * * * * * * * * * * * * * * * * */

/**@file   cons_logicor.c
 * @ingroup CONSHDLRS 
 * @brief  constraint handler for logic or constraints
 *         (equivalent to set covering, but algorithms are suited for depth first search)
 * @author Tobias Achterberg
 * @author Michael Winkler
 */

/*---+----1----+----2----+----3----+----4----+----5----+----6----+----7----+----8----+----9----+----0----+----1----+----2*/

#include <assert.h>
#include <string.h>
#include <limits.h>

#include "scip/cons_logicor.h"
#include "scip/cons_linear.h"
#include "scip/cons_setppc.h"
#include "scip/pub_misc.h"


#define CONSHDLR_NAME          "logicor"
#define CONSHDLR_DESC          "logic or constraints"
#define CONSHDLR_SEPAPRIORITY    +10000 /**< priority of the constraint handler for separation */
#define CONSHDLR_ENFOPRIORITY  -2000000 /**< priority of the constraint handler for constraint enforcing */
#define CONSHDLR_CHECKPRIORITY -2000000 /**< priority of the constraint handler for checking feasibility */
#define CONSHDLR_SEPAFREQ             0 /**< frequency for separating cuts; zero means to separate only in the root node */
#define CONSHDLR_PROPFREQ             1 /**< frequency for propagating domains; zero means only preprocessing propagation */
#define CONSHDLR_EAGERFREQ          100 /**< frequency for using all instead of only the useful constraints in separation,
                                         *   propagation and enforcement, -1 for no eager evaluations, 0 for first only */
#define CONSHDLR_MAXPREROUNDS        -1 /**< maximal number of presolving rounds the constraint handler participates in (-1: no limit) */
#define CONSHDLR_DELAYSEPA        FALSE /**< should separation method be delayed, if other separators found cuts? */
#define CONSHDLR_DELAYPROP        FALSE /**< should propagation method be delayed, if other propagators found reductions? */
#define CONSHDLR_DELAYPRESOL      FALSE /**< should presolving method be delayed, if other presolvers found reductions? */
#define CONSHDLR_NEEDSCONS         TRUE /**< should the constraint handler be skipped, if no constraints are available? */

#define CONSHDLR_PROP_TIMING             SCIP_PROPTIMING_BEFORELP

#define LINCONSUPGD_PRIORITY    +800000 /**< priority of the constraint handler for upgrading of linear constraints */

#define EVENTHDLR_NAME         "logicor"
#define EVENTHDLR_DESC         "event handler for logic or constraints"

#define CONFLICTHDLR_NAME      "logicor"
#define CONFLICTHDLR_DESC      "conflict handler creating logic or constraints"
#define CONFLICTHDLR_PRIORITY  LINCONSUPGD_PRIORITY

#define DEFAULT_PRESOLPAIRWISE     TRUE /**< should pairwise constraint comparison be performed in presolving? */

#define HASHSIZE_LOGICORCONS     131101 /**< minimal size of hash table in logicor constraint tables */
#define DEFAULT_PRESOLUSEHASHING   TRUE /**< should hash table be used for detecting redundant constraints in advance */
#define NMINCOMPARISONS          200000 /**< number for minimal pairwise presol comparisons */
#define MINGAINPERNMINCOMPARISONS 1e-06 /**< minimal gain per minimal pairwise presol comparisons to repeat pairwise comparison round */
#define DEFAULT_DUALPRESOLVING     TRUE /**< should dual presolving steps be preformed? */
#define DEFAULT_NEGATEDCLIQUE     FALSE /**< should negated clique information be used in presolving */

<<<<<<< HEAD

#if 0 //normally following leads to better presolved instances but due to performance issues this will be disabled
#define REMOVEAGGREGATIONS              /**< should in presolving aggregations be replaced by there active or negation of an active
                                         *   counterpart
                                         */
#endif

=======
>>>>>>> fbddbd59
/* @todo make this a parameter setting */
#if 1 /* @todo test which AGEINCREASE formula is better! */
#define AGEINCREASE(n) (1.0 + 0.2*n)
#else
#define AGEINCREASE(n) (0.1*n)
#endif


/** constraint handler data */
struct SCIP_ConshdlrData
{
   SCIP_EVENTHDLR*       eventhdlr;          /**< event handler for events on watched variables */
   SCIP_CONSHDLR*        conshdlrlinear;     /**< pointer to linear constraint handler or NULL if not included */
   SCIP_Bool             presolpairwise;     /**< should pairwise constraint comparison be performed in presolving? */
   SCIP_Bool             presolusehashing;   /**< should hash table be used for detecting redundant constraints in advance */
   SCIP_Bool             dualpresolving;     /**< should dual presolving steps be preformed? */
   SCIP_Bool             usenegatedclique;   /**< should negated clique information be used in presolving */
   int                   nlastcliques;       /**< number of cliques after last negated clique presolving round */
   int                   nlastimpls;         /**< number of implications after last negated clique presolving round */
};

/** logic or constraint data */
struct SCIP_ConsData
{
   SCIP_ROW*             row;                /**< LP row, if constraint is already stored in LP row format */
   SCIP_VAR**            vars;               /**< variables of the constraint */
   int                   varssize;           /**< size of vars array */
   int                   nvars;              /**< number of variables in the constraint */
   int                   watchedvar1;        /**< position of the first watched variable */
   int                   watchedvar2;        /**< position of the second watched variable */
   int                   filterpos1;         /**< event filter position of first watched variable */
   int                   filterpos2;         /**< event filter position of second watched variable */
   unsigned int          impladded:1;        /**< was the 2-variable logic or constraint already added as implication? */
   unsigned int          sorted:1;           /**< are the constraint's variables sorted? */
   unsigned int          changed:1;          /**< was constraint changed since last redundancy round in preprocessing? */
   unsigned int          merged:1;           /**< are the constraint's equal/negated variables already merged? */
};




/*
 * Local methods
 */

/** installs rounding locks for the given variable in the given logic or constraint */
static
SCIP_RETCODE lockRounding(
   SCIP*                 scip,               /**< SCIP data structure */
   SCIP_CONS*            cons,               /**< logic or constraint */
   SCIP_VAR*             var                 /**< variable of constraint entry */
   )
{
   /* rounding down may violate the constraint */
   SCIP_CALL( SCIPlockVarCons(scip, var, cons, TRUE, FALSE) );

   return SCIP_OKAY;
}

/** removes rounding locks for the given variable in the given logic or constraint */
static
SCIP_RETCODE unlockRounding(
   SCIP*                 scip,               /**< SCIP data structure */
   SCIP_CONS*            cons,               /**< logic or constraint */
   SCIP_VAR*             var                 /**< variable of constraint entry */
   )
{
   /* rounding down may violate the constraint */
   SCIP_CALL( SCIPunlockVarCons(scip, var, cons, TRUE, FALSE) );

   return SCIP_OKAY;
}

/** creates constaint handler data for logic or constraint handler */
static
SCIP_RETCODE conshdlrdataCreate(
   SCIP*                 scip,               /**< SCIP data structure */
   SCIP_CONSHDLRDATA**   conshdlrdata        /**< pointer to store the constraint handler data */
   )
{
   assert(conshdlrdata != NULL);

   SCIP_CALL( SCIPallocMemory(scip, conshdlrdata) );

   (*conshdlrdata)->nlastcliques = 0;
   (*conshdlrdata)->nlastimpls = 0;

   /* get event handler for catching events on watched variables */
   (*conshdlrdata)->eventhdlr = SCIPfindEventhdlr(scip, EVENTHDLR_NAME);
   if( (*conshdlrdata)->eventhdlr == NULL )
   {
      SCIPerrorMessage("event handler for logic or constraints not found\n");
      return SCIP_PLUGINNOTFOUND;
   }
   
   return SCIP_OKAY;
}

/** frees constraint handler data for logic or constraint handler */
static
SCIP_RETCODE conshdlrdataFree(
   SCIP*                 scip,               /**< SCIP data structure */
   SCIP_CONSHDLRDATA**   conshdlrdata        /**< pointer to the constraint handler data */
   )
{
   assert(conshdlrdata != NULL);
   assert(*conshdlrdata != NULL);

   SCIPfreeMemory(scip, conshdlrdata);

   return SCIP_OKAY;
}

/** ensures, that the vars array can store at least num entries */
static
SCIP_RETCODE consdataEnsureVarsSize(
   SCIP*                 scip,               /**< SCIP data structure */
   SCIP_CONSDATA*        consdata,           /**< logicor constraint data */
   int                   num                 /**< minimum number of entries to store */
   )
{
   assert(consdata != NULL);
   assert(consdata->nvars <= consdata->varssize);

   if( num > consdata->varssize )
   {
      int newsize;

      newsize = SCIPcalcMemGrowSize(scip, num);
      SCIP_CALL( SCIPreallocBlockMemoryArray(scip, &consdata->vars, consdata->varssize, newsize) );
      consdata->varssize = newsize;
   }
   assert(num <= consdata->varssize);

   return SCIP_OKAY;
}

/** creates a logic or constraint data object */
static
SCIP_RETCODE consdataCreate(
   SCIP*                 scip,               /**< SCIP data structure */
   SCIP_CONSDATA**       consdata,           /**< pointer to store the logic or constraint data */
   int                   nvars,              /**< number of variables in the constraint */
   SCIP_VAR**            vars                /**< variables of the constraint */
   )
{
   assert(consdata != NULL);
   assert(nvars == 0 || vars != NULL);

   SCIP_CALL( SCIPallocBlockMemory(scip, consdata) );

   (*consdata)->row = NULL;
   if( nvars > 0 )
   {
      SCIP_CALL( SCIPduplicateBlockMemoryArray(scip, &(*consdata)->vars, vars, nvars) );
      (*consdata)->varssize = nvars;
      (*consdata)->nvars = nvars;
   }
   else
   {
      (*consdata)->vars = NULL;
      (*consdata)->varssize = 0;
      (*consdata)->nvars = 0;
   }
   (*consdata)->watchedvar1 = -1;
   (*consdata)->watchedvar2 = -1;
   (*consdata)->filterpos1 = -1;
   (*consdata)->filterpos2 = -1;
   (*consdata)->impladded = FALSE;
   (*consdata)->changed = TRUE;
   (*consdata)->sorted = (nvars <= 1);
   (*consdata)->merged = (nvars <= 1);

   /* get transformed variables, if we are in the transformed problem */
   if( SCIPisTransformed(scip) )
   {
      SCIP_CALL( SCIPgetTransformedVars(scip, (*consdata)->nvars, (*consdata)->vars, (*consdata)->vars) );
   }

   return SCIP_OKAY;
}   

/** frees a logic or constraint data */
static
SCIP_RETCODE consdataFree(
   SCIP*                 scip,               /**< SCIP data structure */
   SCIP_CONSDATA**       consdata            /**< pointer to the logic or constraint */
   )
{
   assert(consdata != NULL);
   assert(*consdata != NULL);

   /* release the row */
   if( (*consdata)->row != NULL )
   {
      SCIP_CALL( SCIPreleaseRow(scip, &(*consdata)->row) );
   }

   SCIPfreeBlockMemoryArrayNull(scip, &(*consdata)->vars, (*consdata)->varssize);
   SCIPfreeBlockMemory(scip, consdata);

   return SCIP_OKAY;
}

/** prints logic or constraint to file stream */
static
SCIP_RETCODE consdataPrint(
   SCIP*                 scip,               /**< SCIP data structure */
   SCIP_CONSDATA*        consdata,           /**< logic or constraint data */
   FILE*                 file,               /**< output file (or NULL for standard output) */
   SCIP_Bool             endline             /**< should an endline be set? */
   )
{
   assert(consdata != NULL);

   /* print constraint type */
   SCIPinfoMessage(scip, file, "logicor(");

   /* print variable list */
   SCIP_CALL( SCIPwriteVarsList(scip, file, consdata->vars, consdata->nvars, FALSE, ',') );
   
   /* close bracket */
   SCIPinfoMessage(scip, file, ")");
   
   if( endline )
      SCIPinfoMessage(scip, file, "\n");

   return SCIP_OKAY;
}

/** stores the given variable numbers as watched variables, and updates the event processing */
static
SCIP_RETCODE switchWatchedvars(
   SCIP*                 scip,               /**< SCIP data structure */
   SCIP_CONS*            cons,               /**< logic or constraint */
   SCIP_EVENTHDLR*       eventhdlr,          /**< event handler to call for the event processing */
   int                   watchedvar1,        /**< new first watched variable */
   int                   watchedvar2         /**< new second watched variable */
   )
{
   SCIP_CONSDATA* consdata;
   
   consdata = SCIPconsGetData(cons);
   assert(consdata != NULL);
   assert(watchedvar1 == -1 || watchedvar1 != watchedvar2);
   assert(watchedvar1 != -1 || watchedvar2 == -1);
   assert(watchedvar1 == -1 || (0 <= watchedvar1 && watchedvar1 < consdata->nvars));
   assert(watchedvar2 == -1 || (0 <= watchedvar2 && watchedvar2 < consdata->nvars));

   /* if one watched variable is equal to the old other watched variable, just switch positions */
   if( watchedvar1 == consdata->watchedvar2 || watchedvar2 == consdata->watchedvar1 )
   {
      int tmp;
      
      tmp = consdata->watchedvar1;
      consdata->watchedvar1 = consdata->watchedvar2;
      consdata->watchedvar2 = tmp;
      tmp = consdata->filterpos1;
      consdata->filterpos1 = consdata->filterpos2;
      consdata->filterpos2 = tmp;
   }
   assert(watchedvar1 == -1 || watchedvar1 != consdata->watchedvar2);
   assert(watchedvar2 == -1 || watchedvar2 != consdata->watchedvar1);

   /* drop events on old watched variables */
   if( consdata->watchedvar1 != -1 && consdata->watchedvar1 != watchedvar1 )
   {
      assert(consdata->filterpos1 != -1);
      SCIP_CALL( SCIPdropVarEvent(scip, consdata->vars[consdata->watchedvar1],
            SCIP_EVENTTYPE_UBTIGHTENED | SCIP_EVENTTYPE_LBRELAXED, eventhdlr, (SCIP_EVENTDATA*)cons,
            consdata->filterpos1) );
   }
   if( consdata->watchedvar2 != -1 && consdata->watchedvar2 != watchedvar2 )
   {
      assert(consdata->filterpos2 != -1);
      SCIP_CALL( SCIPdropVarEvent(scip, consdata->vars[consdata->watchedvar2],
            SCIP_EVENTTYPE_UBTIGHTENED | SCIP_EVENTTYPE_LBRELAXED, eventhdlr, (SCIP_EVENTDATA*)cons, 
            consdata->filterpos2) );
   }

   /* catch events on new watched variables */
   if( watchedvar1 != -1 && watchedvar1 != consdata->watchedvar1 )
   {
      SCIP_CALL( SCIPcatchVarEvent(scip, consdata->vars[watchedvar1],
            SCIP_EVENTTYPE_UBTIGHTENED | SCIP_EVENTTYPE_LBRELAXED, eventhdlr, (SCIP_EVENTDATA*)cons,
            &consdata->filterpos1) );
   }
   if( watchedvar2 != -1 && watchedvar2 != consdata->watchedvar2 )
   {
      SCIP_CALL( SCIPcatchVarEvent(scip, consdata->vars[watchedvar2],
            SCIP_EVENTTYPE_UBTIGHTENED | SCIP_EVENTTYPE_LBRELAXED, eventhdlr, (SCIP_EVENTDATA*)cons,
            &consdata->filterpos2) );
   }

   /* set the new watched variables */
   consdata->watchedvar1 = watchedvar1;
   consdata->watchedvar2 = watchedvar2;
   
   return SCIP_OKAY;
}

/** adds coefficient in logicor constraint */
static
SCIP_RETCODE addCoef(
   SCIP*                 scip,               /**< SCIP data structure */
   SCIP_CONS*            cons,               /**< logicor constraint */
   SCIP_VAR*             var                 /**< variable to add to the constraint */
   )
{
   SCIP_CONSDATA* consdata;
   SCIP_Bool transformed;

   assert(var != NULL);

   consdata = SCIPconsGetData(cons);
   assert(consdata != NULL);

   /* are we in the transformed problem? */
   transformed = SCIPconsIsTransformed(cons);

   /* always use transformed variables in transformed constraints */
   if( transformed )
   {
      SCIP_CALL( SCIPgetTransformedVar(scip, var, &var) );
   }
   assert(var != NULL);
   assert(transformed == SCIPvarIsTransformed(var));

   SCIP_CALL( consdataEnsureVarsSize(scip, consdata, consdata->nvars + 1) );
   consdata->vars[consdata->nvars] = var;
   consdata->nvars++;

<<<<<<< HEAD
#ifdef REMOVEAGGREGATIONS
=======
>>>>>>> fbddbd59
   /* we only catch this event in presolving stage */
   if( SCIPgetStage(scip) == SCIP_STAGE_PRESOLVING )
   {
      SCIP_CONSHDLRDATA* conshdlrdata;
      SCIP_CONSHDLR* conshdlr;

      conshdlr = SCIPfindConshdlr(scip, CONSHDLR_NAME);
      assert(conshdlr != NULL);
      conshdlrdata = SCIPconshdlrGetData(conshdlr);
      assert(conshdlrdata != NULL);

      SCIP_CALL( SCIPcatchVarEvent(scip, var, SCIP_EVENTTYPE_VARFIXED, conshdlrdata->eventhdlr,
            (SCIP_EVENTDATA*)cons, NULL) );
   }
<<<<<<< HEAD
#endif
=======
>>>>>>> fbddbd59

   consdata->sorted = (consdata->nvars == 1);
   consdata->changed = TRUE;

   /* install the rounding locks for the new variable */
   SCIP_CALL( lockRounding(scip, cons, var) );

   /* add the new coefficient to the LP row */
   if( consdata->row != NULL )
   {
      SCIP_CALL( SCIPaddVarToRow(scip, consdata->row, var, 1.0) );
   }

   consdata->merged = FALSE;

   return SCIP_OKAY;
}

/** deletes coefficient at given position from logic or constraint data */
static
SCIP_RETCODE delCoefPos(
   SCIP*                 scip,               /**< SCIP data structure */
   SCIP_CONS*            cons,               /**< logic or constraint */
   SCIP_EVENTHDLR*       eventhdlr,          /**< event handler to call for the event processing */
   int                   pos                 /**< position of coefficient to delete */
   )
{
   SCIP_CONSDATA* consdata;

   assert(eventhdlr != NULL);

   consdata = SCIPconsGetData(cons);
   assert(consdata != NULL);
   assert(0 <= pos && pos < consdata->nvars);
   assert(SCIPconsIsTransformed(cons) == SCIPvarIsTransformed(consdata->vars[pos]));

   /* remove the rounding locks of variable */
   SCIP_CALL( unlockRounding(scip, cons, consdata->vars[pos]) );

<<<<<<< HEAD
#ifdef REMOVEAGGREGATIONS
=======
>>>>>>> fbddbd59
   /* we only catch this event in presolving stage, so we need to only drop it there */
   if( SCIPgetStage(scip) == SCIP_STAGE_PRESOLVING )
   {
      SCIP_CALL( SCIPdropVarEvent(scip, consdata->vars[pos], SCIP_EVENTTYPE_VARFIXED, eventhdlr,
            (SCIP_EVENTDATA*)cons, -1) );
   }
<<<<<<< HEAD
#endif
=======
>>>>>>> fbddbd59

   if( SCIPconsIsTransformed(cons) )
   {
      /* if the position is watched, stop watching the position */
      if( consdata->watchedvar1 == pos )
      {
         SCIP_CALL( switchWatchedvars(scip, cons, eventhdlr, consdata->watchedvar2, -1) );
      }
      if( consdata->watchedvar2 == pos )
      {
         SCIP_CALL( switchWatchedvars(scip, cons, eventhdlr, consdata->watchedvar1, -1) );
      }
   }
   assert(pos != consdata->watchedvar1);
   assert(pos != consdata->watchedvar2);

   /* move the last variable to the free slot */
   if( pos != consdata->nvars - 1 )
   {
      consdata->vars[pos] = consdata->vars[consdata->nvars-1];
      consdata->sorted = FALSE;
   }
   consdata->nvars--;

   /* if the last variable (that moved) was watched, update the watched position */
   if( consdata->watchedvar1 == consdata->nvars )
      consdata->watchedvar1 = pos;
   if( consdata->watchedvar2 == consdata->nvars )
      consdata->watchedvar2 = pos;

   consdata->changed = TRUE;

   SCIP_CALL( SCIPenableConsPropagation(scip, cons) );

   return SCIP_OKAY;
}
/** in case a part (more than one variable) in the logic or constraint is independent of every else, we can perform dual
 *  reductions;
 *  - fix the variable with the smallest object coefficient to one if the constraint is not modifiable and all
 *    variable are independant
 *  - fix all independant variables with negative object coefficient to one
 *  - fix all remaining independant variables to zero 
 *
 * Note: the following dual reduction for logic or constraints is already performed by the presolver "dualfix"
 *       - if a variable in a set covering constraint is only locked by that constraint and has negative or zero
 *         objective coefficient than it can be fixed to one
 */
static
SCIP_RETCODE dualPresolving(
   SCIP*                 scip,               /**< SCIP data structure */
   SCIP_CONS*            cons,               /**< setppc constraint */
   int*                  nfixedvars,         /**< pointer to count number of fixings */
   int*                  ndelconss,          /**< pointer to count number of deleted constraints  */
   SCIP_RESULT*          result              /**< pointer to store the result SCIP_SUCCESS, if presolving was performed */
   )
{
   SCIP_CONSDATA* consdata;
   SCIP_VAR** vars;
   SCIP_VAR* var;
   SCIP_VAR* activevar;
   SCIP_Real bestobjval;
   SCIP_Real objval;
   SCIP_Real fixval;
   SCIP_Bool infeasible;
   SCIP_Bool fixed;
   SCIP_Bool negated;
   int nfixables;
   int nvars;
   int idx;
   int v;
   
   assert(scip != NULL);
   assert(cons != NULL);
   assert(nfixedvars != NULL);
   assert(ndelconss != NULL);
   assert(result != NULL);

   /* constraints for which the check flag is set to FALSE, did not contribute to the lock numbers; therefore, we cannot
    * use the locks to decide for a dual reduction using this constraint; for example after a restart the cuts which are
    * added to the problems have the check flag set to FALSE 
    */
   if( !SCIPconsIsChecked(cons) )
      return SCIP_OKAY;
   
   assert(SCIPconsIsActive(cons));

   consdata = SCIPconsGetData(cons);
   assert(consdata != NULL);

   nvars = consdata->nvars;
   
   /* we don't want to consider small constraints (note that the constraints can be modifiable, so we can't delete this
    * constraint) 
    */
   if( nvars < 2 )
      return SCIP_OKAY;

   vars = consdata->vars;
   idx = -1;
   bestobjval = SCIP_INVALID;
   
   nfixables = 0;

   /* check if we can apply the dual reduction; therefore count the number of variables where the logic or has the only
    * locks on 
    */
   for( v = 0; v < nvars; ++v )
   {
      var = vars[v];
      assert(var != NULL);

      /* the variable should not be (globally) fixed */
      assert(SCIPvarGetLbGlobal(var) < 0.5 && SCIPvarGetUbGlobal(var) > 0.5);
      
      /* in case an other constraints has also locks on that variable we cannot perform a dual reduction on these
       * variables
       */
      if( SCIPvarGetNLocksDown(var) > 1 || SCIPvarGetNLocksUp(var) > 0 ) 
         continue;
      
      ++nfixables;
      negated = FALSE;
      
      /* get the active variable */
      SCIP_CALL( SCIPvarGetProbvarBinary(&var, &negated) );
      assert(SCIPvarIsActive(var));

      if( negated )
         objval = -SCIPvarGetObj(var);
      else
         objval = SCIPvarGetObj(var);
      
      /* check if the current variable has a smaller objective coefficient */
      if( SCIPisLT(scip, objval, bestobjval) )
      {
         idx = v;
         bestobjval = objval;
      }
   }

   if( nfixables < 2 )
      return SCIP_OKAY;

   assert(idx >= 0 && idx < nvars);
   assert(bestobjval < SCIPinfinity(scip));
   
   *result = SCIP_SUCCESS;

   /* fix all redundant variables to their best bound */
   
   /* first part of all variables */
   for( v = 0; v < idx; ++v ) 
   {
      var = vars[v];
      assert(var != NULL);
         
      /* in case an other constraints has also locks on that variable we cannot perform a dual reduction on these
       * variables
       */
      if( SCIPvarGetNLocksDown(var) > 1 || SCIPvarGetNLocksUp(var) > 0 ) 
         continue;

      activevar = var;
      negated = FALSE;

      /* get the active variable */
      SCIP_CALL( SCIPvarGetProbvarBinary(&activevar, &negated) );
      assert(SCIPvarIsActive(activevar));
         
      if( negated )
         objval = -SCIPvarGetObj(activevar);
      else
         objval = SCIPvarGetObj(activevar);

      if( objval > 0.0 )
         fixval = 0.0;
      else
         fixval = 1.0;
            
      SCIP_CALL( SCIPfixVar(scip, var, fixval, &infeasible, &fixed) ); 
      assert(!infeasible); 
      assert(fixed);
   
      SCIPdebugMessage(" -> fixed <%s> == %g\n", SCIPvarGetName(var), fixval);
      ++(*nfixedvars);
   }

   /* second part of all variables */
   for( v = idx + 1; v < nvars; ++v )
   {
      var = vars[v];
      assert(var != NULL);

      /* in case an other constraints has also locks on that variable we cannot perform a dual reduction on these
       * variables
       */
      if( SCIPvarGetNLocksDown(var) > 1 || SCIPvarGetNLocksUp(var) > 0 )
         continue;
      
      activevar = var;
      negated = FALSE;

      /* get the active variable */
      SCIP_CALL( SCIPvarGetProbvarBinary(&activevar, &negated) );
      assert(SCIPvarIsActive(activevar));
      
      if( negated )
         objval = -SCIPvarGetObj(activevar);
      else
         objval = SCIPvarGetObj(activevar);
      
      if( objval > 0.0 )
         fixval = 0.0;
      else
         fixval = 1.0;

      SCIP_CALL( SCIPfixVar(scip, var, fixval, &infeasible, &fixed) );
      assert(!infeasible);
      assert(fixed);
      
      SCIPdebugMessage(" -> fixed <%s> == %g\n", SCIPvarGetName(var), fixval);
      ++(*nfixedvars);
   }
   
   /* if all variable have our appreciated number of locks and the constraint is not modifiable, or if the bestobjval is
    * less than or equal to zero, we can fix the variable with the smallest objective coefficient to one and the
    * constraint gets redundant
    */
   if( (nfixables == nvars && !SCIPconsIsModifiable(cons)) || bestobjval <= 0.0 )
   {
      SCIP_CALL( SCIPfixVar(scip, vars[idx], 1.0, &infeasible, &fixed) );
      assert(!infeasible);
      assert(fixed);
      
      SCIPdebugMessage(" -> fixed <%s> == 1.0\n", SCIPvarGetName(vars[idx]));
      ++(*nfixedvars);

      /* remnove constraint since i*/
      SCIP_CALL( SCIPdelCons(scip, cons) );
      ++(*ndelconss);
   }

   return SCIP_OKAY;
}

/** deletes all zero-fixed variables, checks for variables fixed to one, replace all variables which are not active or
 *  not a negation of an active variable by there active or negation of an active counterpart
 */
static
SCIP_RETCODE applyFixings(
   SCIP*                 scip,               /**< SCIP data structure */
   SCIP_CONS*            cons,               /**< logic or constraint */
   SCIP_EVENTHDLR*       eventhdlr,          /**< event handler to call for the event processing */
   SCIP_Bool*            redundant           /**< returns whether a variable fixed to one exists in the constraint */
   )
{
   SCIP_CONSDATA* consdata;
   SCIP_VAR* var;
   int v;
<<<<<<< HEAD
#ifdef REMOVEAGGREGATIONS
   SCIP_VAR** vars;
   SCIP_Bool* negarray;
   int nvars;
#endif
=======
   SCIP_VAR** vars;
   SCIP_Bool* negarray;
   int nvars;
>>>>>>> fbddbd59

   assert(eventhdlr != NULL);
   assert(redundant != NULL);

   consdata = SCIPconsGetData(cons);
   assert(consdata != NULL);
   assert(consdata->vars != NULL);

   *redundant = FALSE;
   v = 0;

   /* remove zeros and mark constraint redundant when found one variable fixed to one */
   while( v < consdata->nvars )
   {
      var = consdata->vars[v];
      assert(SCIPvarIsBinary(var));

      if( SCIPvarGetLbGlobal(var) > 0.5 )
      {
         assert(SCIPisFeasEQ(scip, SCIPvarGetUbGlobal(var), 1.0));
         *redundant = TRUE;
         return SCIP_OKAY;
      }
      else if( SCIPvarGetUbGlobal(var) < 0.5 )
      {
         assert(SCIPisFeasEQ(scip, SCIPvarGetLbGlobal(var), 0.0));
         SCIP_CALL( delCoefPos(scip, cons, eventhdlr, v) );
      }
      else
         ++v;
   }

<<<<<<< HEAD
#ifdef REMOVEAGGREGATIONS
=======
>>>>>>> fbddbd59
   if( consdata->nvars == 0 )
      return SCIP_OKAY;

   nvars = consdata->nvars;

   /* allocate temporary memory */
   SCIP_CALL( SCIPallocBufferArray(scip, &vars, nvars) );
   SCIP_CALL( SCIPallocBufferArray(scip, &negarray, nvars) );

   /* get active or negation of active variables */
   SCIP_CALL( SCIPgetBinvarRepresentatives(scip, nvars, consdata->vars, vars, negarray) );

   /* renew all variables, important that we do a backwards loop because deletion only affect rear items */
   for( v = nvars - 1; v >= 0; --v )
   {
      if( vars[v] != consdata->vars[v] )
      {
         SCIP_CALL( delCoefPos(scip, cons, eventhdlr, v) );
         SCIP_CALL( addCoef(scip, cons, vars[v]) );
      }
   }
   assert(consdata->nvars == nvars);

   /* free temporary memory */
   SCIPfreeBufferArray(scip, &negarray);
   SCIPfreeBufferArray(scip, &vars);
<<<<<<< HEAD
#endif
=======
>>>>>>> fbddbd59

   SCIPdebugMessage("after fixings: ");
   SCIPdebug( SCIP_CALL(consdataPrint(scip, consdata, NULL, TRUE)) );

   return SCIP_OKAY;
}

/** analyzes conflicting assignment on given constraint, and adds conflict constraint to problem */
static
SCIP_RETCODE analyzeConflict(
   SCIP*                 scip,               /**< SCIP data structure */
   SCIP_CONS*            cons                /**< logic or constraint that detected the conflict */
   )
{
   SCIP_CONSDATA* consdata;
   int v;

   /* conflict analysis can only be applied in solving stage */
   if( SCIPgetStage(scip) != SCIP_STAGE_SOLVING )
      return SCIP_OKAY;

   consdata = SCIPconsGetData(cons);
   assert(consdata != NULL);

   /* initialize conflict analysis, and add all variables of infeasible constraint to conflict candidate queue */
   SCIP_CALL( SCIPinitConflictAnalysis(scip) );
   for( v = 0; v < consdata->nvars; ++v )
   {
      SCIP_CALL( SCIPaddConflictBinvar(scip, consdata->vars[v]) );
   }

   /* analyze the conflict */
   SCIP_CALL( SCIPanalyzeConflictCons(scip, cons, NULL) );

   return SCIP_OKAY;
}

/** disables or deletes the given constraint, depending on the current depth */
static
SCIP_RETCODE disableCons(
   SCIP*                 scip,               /**< SCIP data structure */
   SCIP_CONS*            cons                /**< bound disjunction constraint to be disabled */
   )
{
   if( SCIPgetDepth(scip) == 0 )
   {
      SCIP_CALL( SCIPdelCons(scip, cons) );
   }
   else
   {
      SCIP_CALL( SCIPdisableCons(scip, cons) );
   }

   return SCIP_OKAY;
}

/** find pairs of negated variables in constraint: constraint is redundant */
/** find sets of equal variables in constraint: multiple entries of variable can be replaced by single entry */
static
SCIP_RETCODE mergeMultiples(
   SCIP*                 scip,               /**< SCIP data structure */
   SCIP_CONS*            cons,               /**< logic or constraint */
   SCIP_EVENTHDLR*       eventhdlr,          /**< event handler to call for the event processing */
   unsigned char**       entries,            /**< array to store whether two positions in constraints represent the same variable */
   int*                  nentries,           /**< pointer for array size, if array will be to small it's corrected */
   SCIP_Bool*            redundant           /**< returns whether a variable fixed to one exists in the constraint */
   )
{
   SCIP_CONSDATA* consdata;
   SCIP_VAR** vars;
   int nvars;
   SCIP_Bool* negarray;
   SCIP_VAR* var;
   int v;
#ifndef NDEBUG
   int nbinvars;
#endif

   assert(scip != NULL);
   assert(cons != NULL);
   assert(eventhdlr != NULL);
   assert(*entries != NULL);
   assert(nentries != NULL);
   assert(redundant != NULL);

   consdata = SCIPconsGetData(cons);
   assert(consdata != NULL);

   nvars = consdata->nvars;

   *redundant = FALSE;

   if( consdata->merged ) 
      return SCIP_OKAY;

   if( consdata->nvars <= 1 )
   {
      consdata->merged = TRUE;
      return SCIP_OKAY;
   }

   /* allocate temporary memory */
   SCIP_CALL( SCIPallocBufferArray(scip, &vars, nvars) );
   SCIP_CALL( SCIPallocBufferArray(scip, &negarray, nvars) );

   assert(consdata->vars != NULL && nvars > 0);

#ifndef NDEBUG
   nbinvars = SCIPgetNBinVars(scip);
#endif

   assert(*nentries >= nbinvars);

   /* get active or negation of active variables */
   SCIP_CALL( SCIPgetBinvarRepresentatives(scip, nvars, consdata->vars, vars, negarray) );

   /** initialize entries array */
   for( v = nvars - 1; v >= 0; --v )
   {
      assert(negarray[v] ? SCIPvarIsNegated(vars[v]) : TRUE);
      var = negarray[v] ? SCIPvarGetNegationVar(vars[v]) : vars[v];
      
      assert(SCIPvarIsActive(var));
      assert(SCIPvarGetProbindex(var) >= 0);
      assert(SCIPvarGetProbindex(var) < nbinvars);

      /** var is not active yet */
      (*entries)[SCIPvarGetProbindex(var)] = 0;
   }

   /** check all vars for multiple entries, do necessary backwards loop because deletion only affect rear items */
   for( v = nvars - 1; v >= 0; --v )
   {
      var = negarray[v] ? SCIPvarGetNegationVar(vars[v]) : vars[v];

      /** if var occurs first time in constraint init entries array */
      if( (*entries)[SCIPvarGetProbindex(var)] == 0 )
         (*entries)[SCIPvarGetProbindex(var)] = negarray[v] ? 2 : 1;
      /** if var occurs second time in constraint, first time it was not negated */
      else if( (*entries)[SCIPvarGetProbindex(var)] == 1 )
      {
         if( negarray[v] )
         {
            *redundant = TRUE;
            goto TERMINATE;
         }
         else 
         {
            SCIP_CALL( delCoefPos(scip, cons, eventhdlr, v) );
         }
      }
      /** if var occurs second time in constraint, first time it was negated */
      else
      {
         if( !negarray[v] )
         {
            *redundant = TRUE;
            goto TERMINATE;
         }
         else 
         {
            SCIP_CALL( delCoefPos(scip, cons, eventhdlr, v) );
         }
      }
   }

 TERMINATE:
   /* free temporary memory */
   SCIPfreeBufferArray(scip, &negarray);
   SCIPfreeBufferArray(scip, &vars);

   consdata->merged = TRUE;

   return SCIP_OKAY;
}

/** checks constraint for violation only looking at the watched variables, applies fixings if possible */
static
SCIP_RETCODE processWatchedVars(
   SCIP*                 scip,               /**< SCIP data structure */
   SCIP_CONS*            cons,               /**< logic or constraint to be processed */
   SCIP_EVENTHDLR*       eventhdlr,          /**< event handler to call for the event processing */
   SCIP_Bool*            cutoff,             /**< pointer to store TRUE, if the node can be cut off */
   SCIP_Bool*            reduceddom,         /**< pointer to store TRUE, if a domain reduction was found */
   SCIP_Bool*            addcut,             /**< pointer to store whether this constraint must be added as a cut */
   SCIP_Bool*            mustcheck           /**< pointer to store whether this constraint must be checked for feasibility */
   )
{
   SCIP_CONSDATA* consdata;
   SCIP_VAR** vars;
   SCIP_Longint nbranchings1;
   SCIP_Longint nbranchings2;
   int nvars;
   int watchedvar1;
   int watchedvar2;

   assert(cons != NULL);
   assert(SCIPconsGetHdlr(cons) != NULL);
   assert(strcmp(SCIPconshdlrGetName(SCIPconsGetHdlr(cons)), CONSHDLR_NAME) == 0);
   assert(cutoff != NULL);
   assert(reduceddom != NULL);
   assert(addcut != NULL);
   assert(mustcheck != NULL);

   consdata = SCIPconsGetData(cons);
   assert(consdata != NULL);
   assert(consdata->watchedvar1 == -1 || consdata->watchedvar1 != consdata->watchedvar2);

   *addcut = FALSE;
   *mustcheck = FALSE;

   SCIPdebugMessage("processing watched variables of constraint <%s>\n", SCIPconsGetName(cons));

   vars = consdata->vars;
   nvars = consdata->nvars;
   assert(nvars == 0 || vars != NULL);

   /* check watched variables if they are fixed to one */
   if( consdata->watchedvar1 >= 0 && SCIPvarGetLbLocal(vars[consdata->watchedvar1]) > 0.5 )
   {
      /* the variable is fixed to one, making the constraint redundant -> disable the constraint */
      SCIPdebugMessage(" -> disabling constraint <%s> (watchedvar1 fixed to 1.0)\n", SCIPconsGetName(cons));
      SCIP_CALL( disableCons(scip, cons) );
      return SCIP_OKAY;
   }
   if( consdata->watchedvar2 >= 0 && SCIPvarGetLbLocal(vars[consdata->watchedvar2]) > 0.5 )
   {
      /* the variable is fixed to one, making the constraint redundant -> disable the constraint */
      SCIPdebugMessage(" -> disabling constraint <%s> (watchedvar2 fixed to 1.0)\n", SCIPconsGetName(cons));
      SCIP_CALL( disableCons(scip, cons) );
      return SCIP_OKAY;
   }

   /* check if watched variables are still unfixed */
   watchedvar1 = -1;
   watchedvar2 = -1;
   nbranchings1 = SCIP_LONGINT_MAX;
   nbranchings2 = SCIP_LONGINT_MAX;
   if( consdata->watchedvar1 >= 0 && SCIPvarGetUbLocal(vars[consdata->watchedvar1]) > 0.5 )
   {
      watchedvar1 = consdata->watchedvar1;
      nbranchings1 = -1; /* prefer keeping the watched variable */
   }
   if( consdata->watchedvar2 >= 0 && SCIPvarGetUbLocal(vars[consdata->watchedvar2]) > 0.5 )
   {
      if( watchedvar1 == -1 )
      {
         watchedvar1 = consdata->watchedvar2;
         nbranchings1 = -1; /* prefer keeping the watched variable */
      }
      else
      {
         watchedvar2 = consdata->watchedvar2;
         nbranchings2 = -1; /* prefer keeping the watched variable */
      }
   }
   assert(watchedvar1 >= 0 || watchedvar2 == -1);
   assert(nbranchings1 <= nbranchings2);

   /* search for new watched variables */
   if( watchedvar2 == -1 )
   {
      int v;

      for( v = 0; v < nvars; ++v )
      {
         SCIP_Longint nbranchings;

         /* don't process the watched variables again */
         if( v == consdata->watchedvar1 || v == consdata->watchedvar2 )
            continue;

         /* check, if the variable is fixed */
         if( SCIPvarGetUbLocal(vars[v]) < 0.5 )
            continue;
         
         /* check, if the literal is satisfied */
         if( SCIPvarGetLbLocal(vars[v]) > 0.5 )
         {
            assert(v != consdata->watchedvar1);
            assert(v != consdata->watchedvar2);
            
            /* the variable is fixed to one, making the constraint redundant;
             * make sure, the feasible variable is watched and disable the constraint
             */
            SCIPdebugMessage(" -> disabling constraint <%s> (variable <%s> fixed to 1.0)\n", 
               SCIPconsGetName(cons), SCIPvarGetName(vars[v]));
            if( consdata->watchedvar1 != -1 )
            {
               SCIP_CALL( switchWatchedvars(scip, cons, eventhdlr, consdata->watchedvar1, v) );
            }
            else
            {
               SCIP_CALL( switchWatchedvars(scip, cons, eventhdlr, v, consdata->watchedvar2) );
            }
            SCIP_CALL( disableCons(scip, cons) );
            return SCIP_OKAY;
         }
         
         /* the variable is unfixed and can be used as watched variable */
         nbranchings = SCIPvarGetNBranchingsCurrentRun(vars[v], SCIP_BRANCHDIR_DOWNWARDS);
         assert(nbranchings >= 0);
         if( nbranchings < nbranchings2 )
         {
            if( nbranchings < nbranchings1 )
            {
               watchedvar2 = watchedvar1;
               nbranchings2 = nbranchings1;
               watchedvar1 = v;
               nbranchings1 = nbranchings;
            }
            else
            {
               watchedvar2 = v;
               nbranchings2 = nbranchings;
            }
         }
      }
   }
   assert(nbranchings1 <= nbranchings2);
   assert(watchedvar1 >= 0 || watchedvar2 == -1);

   if( watchedvar1 == -1 )
   {
      /* there is no unfixed variable left -> the constraint is infeasible
       *  - a modifiable constraint must be added as a cut and further pricing must be performed in the LP solving loop
       *  - an unmodifiable constraint is infeasible and the node can be cut off
       */
      assert(watchedvar2 == -1);

      SCIPdebugMessage(" -> constraint <%s> is infeasible\n", SCIPconsGetName(cons));

      SCIP_CALL( SCIPresetConsAge(scip, cons) );
      if( SCIPconsIsModifiable(cons) )
         *addcut = TRUE;
      else
      {
         /* use conflict analysis to get a conflict constraint out of the conflicting assignment */
         SCIP_CALL( analyzeConflict(scip, cons) );

         /* mark the node to be cut off */
         *cutoff = TRUE;
      }
   }
   else if( watchedvar2 == -1 )
   {
      /* there is only one unfixed variable:
       * - a modifiable constraint must be checked manually
       * - an unmodifiable constraint is feasible and can be disabled after the remaining variable is fixed to one
       */
      assert(0 <= watchedvar1 && watchedvar1 < nvars);
      assert(SCIPisFeasEQ(scip, SCIPvarGetLbLocal(vars[watchedvar1]), 0.0));
      assert(SCIPisFeasEQ(scip, SCIPvarGetUbLocal(vars[watchedvar1]), 1.0));
      if( SCIPconsIsModifiable(cons) )
         *mustcheck = TRUE;
      else
      {
         SCIP_Bool infbdchg;

         /* fixed remaining variable to one and disable constraint; make sure, the fixed-to-one variable is watched */
         SCIPdebugMessage(" -> single-literal constraint <%s> (fix <%s> to 1.0) at depth %d\n", 
            SCIPconsGetName(cons), SCIPvarGetName(vars[watchedvar1]), SCIPgetDepth(scip));
         SCIP_CALL( SCIPinferBinvarCons(scip, vars[watchedvar1], TRUE, cons, 0, &infbdchg, NULL) );
         assert(!infbdchg);
         SCIP_CALL( SCIPresetConsAge(scip, cons) );
         if( watchedvar1 != consdata->watchedvar1 ) /* keep one of the watched variables */
         {
            SCIP_CALL( switchWatchedvars(scip, cons, eventhdlr, watchedvar1, consdata->watchedvar1) );
         }
         SCIP_CALL( disableCons(scip, cons) );
         *reduceddom = TRUE;
      }
   }
   else
   {
      SCIPdebugMessage(" -> new watched variables <%s> and <%s> of constraint <%s> are still unfixed\n",
         SCIPvarGetName(vars[watchedvar1]), SCIPvarGetName(vars[watchedvar2]), SCIPconsGetName(cons));

      /* switch to the new watched variables */
      SCIP_CALL( switchWatchedvars(scip, cons, eventhdlr, watchedvar1, watchedvar2) );

      /* there are at least two unfixed variables -> the constraint must be checked manually */
      *mustcheck = TRUE;

      /* disable propagation of constraint until a watched variable gets fixed */
      SCIP_CALL( SCIPdisableConsPropagation(scip, cons) );

      /* increase aging counter */
      SCIP_CALL( SCIPaddConsAge(scip, cons, AGEINCREASE(consdata->nvars)) );
   }

   return SCIP_OKAY;
}

/** checks constraint for violation, returns TRUE iff constraint is feasible */
static
SCIP_RETCODE checkCons(
   SCIP*                 scip,               /**< SCIP data structure */
   SCIP_CONS*            cons,               /**< logic or constraint to be checked */
   SCIP_SOL*             sol,                /**< primal CIP solution */
   SCIP_Bool*            violated            /**< pointer to store whether the given solution violates the constraint */
   )
{
   SCIP_CONSDATA* consdata;
   SCIP_VAR** vars;
   SCIP_Real solval;
   SCIP_Real sum;
   int nvars;
   int v;

   assert(violated != NULL);

   *violated = FALSE;
   consdata = SCIPconsGetData(cons);
   assert(consdata != NULL);

   vars = consdata->vars;
   nvars = consdata->nvars;
   
   /* calculate the constraint's activity */
   sum = 0.0;
   solval = 0.0;
   for( v = 0; v < nvars && sum < 1.0; ++v )
   {
      assert(SCIPvarIsBinary(vars[v]));
      solval = SCIPgetSolVal(scip, sol, vars[v]);
      assert(SCIPisFeasGE(scip, solval, 0.0) && SCIPisFeasLE(scip, solval, 1.0));
      sum += solval;
   }

   *violated = SCIPisFeasLT(scip, sum, 1.0);

   return SCIP_OKAY;
}

/** creates an LP row in a logic or constraint data object */
static
SCIP_RETCODE createRow(
   SCIP*                 scip,               /**< SCIP data structure */
   SCIP_CONS*            cons                /**< logic or constraint */
   )
{
   SCIP_CONSDATA* consdata;

   consdata = SCIPconsGetData(cons);
   assert(consdata != NULL);
   assert(consdata->row == NULL);

   SCIP_CALL( SCIPcreateEmptyRow(scip, &consdata->row, SCIPconsGetName(cons), 1.0, SCIPinfinity(scip),
         SCIPconsIsLocal(cons), SCIPconsIsModifiable(cons), SCIPconsIsRemovable(cons)) );
   
   SCIP_CALL( SCIPaddVarsToRowSameCoef(scip, consdata->row, consdata->nvars, consdata->vars, 1.0) );

   return SCIP_OKAY;
}

/** adds logic or constraint as cut to the LP */
static
SCIP_RETCODE addCut(
   SCIP*                 scip,               /**< SCIP data structure */
   SCIP_CONS*            cons,               /**< logic or constraint */
   SCIP_SOL*             sol                 /**< primal CIP solution, NULL for current LP solution */
   )
{
   SCIP_CONSDATA* consdata;
   
   consdata = SCIPconsGetData(cons);
   assert(consdata != NULL);
   
   if( consdata->row == NULL )
   {
      /* convert logic or constraint data into LP row */
      SCIP_CALL( createRow(scip, cons) );
   }
   assert(consdata->row != NULL);

   /* insert LP row as cut */
   if( !SCIProwIsInLP(consdata->row) )
   {
      SCIPdebugMessage("adding constraint <%s> as cut to the LP\n", SCIPconsGetName(cons));
      SCIP_CALL( SCIPaddCut(scip, sol, consdata->row, FALSE) );
   }

   return SCIP_OKAY;
}

/** checks constraint for violation, and adds it as a cut if possible */
static
SCIP_RETCODE separateCons(
   SCIP*                 scip,               /**< SCIP data structure */
   SCIP_CONS*            cons,               /**< logic or constraint to be separated */
   SCIP_SOL*             sol,                /**< primal CIP solution, NULL for current LP solution */
   SCIP_EVENTHDLR*       eventhdlr,          /**< event handler to call for the event processing */
   SCIP_Bool*            cutoff,             /**< pointer to store TRUE, if the node can be cut off */
   SCIP_Bool*            separated,          /**< pointer to store TRUE, if a cut was found */
   SCIP_Bool*            reduceddom          /**< pointer to store TRUE, if a domain reduction was found */
   )
{
   SCIP_Bool addcut;
   SCIP_Bool mustcheck;

   assert(cons != NULL);
   assert(SCIPconsGetHdlr(cons) != NULL);
   assert(strcmp(SCIPconshdlrGetName(SCIPconsGetHdlr(cons)), CONSHDLR_NAME) == 0);
   assert(cutoff != NULL);
   assert(separated != NULL);
   assert(reduceddom != NULL);

   SCIPdebugMessage("separating constraint <%s>\n", SCIPconsGetName(cons));

   /* update and check the watched variables, if they were changed since last processing */
   if( sol == NULL && SCIPconsIsPropagationEnabled(cons) )
   {
      SCIP_CALL( processWatchedVars(scip, cons, eventhdlr, cutoff, reduceddom, &addcut, &mustcheck) );
   }
   else
   {
      addcut = FALSE;
      mustcheck = TRUE;
   }

   if( mustcheck )
   {
      SCIP_CONSDATA* consdata;

      assert(!addcut);
      
      consdata = SCIPconsGetData(cons);
      assert(consdata != NULL);

      /* variable's fixings didn't give us any information -> we have to check the constraint */
      if( sol == NULL && consdata->row != NULL )
      {
         /* skip constraints already in the LP */
         if( SCIProwIsInLP(consdata->row) )
            return SCIP_OKAY;
         else
         {
            SCIP_Real feasibility;
            
            assert(!SCIProwIsInLP(consdata->row));
            feasibility = SCIPgetRowLPFeasibility(scip, consdata->row);
            addcut = SCIPisFeasNegative(scip, feasibility);
         }
      }
      else
      {
         SCIP_CALL( checkCons(scip, cons, sol, &addcut) );
      }
   }

   if( addcut )
   {
      /* insert LP row as cut */
      SCIP_CALL( addCut(scip, cons, sol) );
      SCIP_CALL( SCIPresetConsAge(scip, cons) );
      *separated = TRUE;
   }

   return SCIP_OKAY;
}

/** enforces the pseudo solution on the given constraint */
static
SCIP_RETCODE enforcePseudo(
   SCIP*                 scip,               /**< SCIP data structure */
   SCIP_CONS*            cons,               /**< logic or constraint to be separated */
   SCIP_EVENTHDLR*       eventhdlr,          /**< event handler to call for the event processing */
   SCIP_Bool*            cutoff,             /**< pointer to store TRUE, if the node can be cut off */
   SCIP_Bool*            infeasible,         /**< pointer to store TRUE, if the constraint was infeasible */
   SCIP_Bool*            reduceddom,         /**< pointer to store TRUE, if a domain reduction was found */
   SCIP_Bool*            solvelp             /**< pointer to store TRUE, if the LP has to be solved */
   )
{
   SCIP_Bool addcut;
   SCIP_Bool mustcheck;

   assert(!SCIPhasCurrentNodeLP(scip));
   assert(cons != NULL);
   assert(SCIPconsGetHdlr(cons) != NULL);
   assert(strcmp(SCIPconshdlrGetName(SCIPconsGetHdlr(cons)), CONSHDLR_NAME) == 0);
   assert(cutoff != NULL);
   assert(infeasible != NULL);
   assert(reduceddom != NULL);
   assert(solvelp != NULL);

   /* update and check the watched variables, if they were changed since last processing */
   if( SCIPconsIsPropagationEnabled(cons) )
   {
      SCIP_CALL( processWatchedVars(scip, cons, eventhdlr, cutoff, reduceddom, &addcut, &mustcheck) );
   }
   else
   {
      addcut = FALSE;
      mustcheck = TRUE;
   }

   if( mustcheck )
   {
      SCIP_Bool violated;

      assert(!addcut);

      SCIP_CALL( checkCons(scip, cons, NULL, &violated) );
      if( violated )
      {
         /* constraint was infeasible -> reset age */
         SCIP_CALL( SCIPresetConsAge(scip, cons) );
         *infeasible = TRUE;
      }
   }
   else if( addcut )
   {
      /* a cut must be added to the LP -> we have to solve the LP immediately */
      SCIP_CALL( SCIPresetConsAge(scip, cons) );
      *solvelp = TRUE;
   }

   return SCIP_OKAY;
}

/** sorts logicor constraint's variables by non-decreasing variable index */
static
SCIP_RETCODE consdataSort(
   SCIP*                 scip,               /**< SCIP data structure */
   SCIP_CONSDATA*        consdata            /**< linear constraint data */
   )
{
   assert(consdata != NULL);

   if( consdata->nvars == 0 )
      consdata->sorted = TRUE;
   else if( !consdata->sorted )
   {
      SCIP_VAR* tmp1 = NULL;
      SCIP_VAR* tmp2 = NULL;
      
      if( consdata->watchedvar1 != -1 )
      {
         tmp1 = consdata->vars[consdata->watchedvar1];
         assert(tmp1 != NULL);
         consdata->watchedvar1 = -1;
         if( consdata->watchedvar2 != -1 )
         {
            tmp2 = consdata->vars[consdata->watchedvar2];
            assert(tmp2 != NULL);
            consdata->watchedvar2 = -1;
         }
      }
      
      assert(consdata->watchedvar1 == -1);
      assert(consdata->watchedvar2 == -1);

      SCIPsortPtr((void**)consdata->vars, SCIPvarComp, consdata->nvars);
      consdata->sorted = TRUE;
      if( tmp1 != NULL )
      {
         int v;
         for( v = consdata->nvars - 1; v >= 0; --v )
         {
            if( consdata->vars[v] == tmp1 )
            {
               assert(consdata->watchedvar1 == -1);
               consdata->watchedvar1 = v;
               if (tmp2 == NULL || consdata->watchedvar2 != -1)
                  break;
            }
            else if( consdata->vars[v] == tmp2 )
            {
               assert(consdata->watchedvar2 == -1);
               assert(consdata->vars[v] != NULL);
               consdata->watchedvar2 = v;
               if( consdata->watchedvar1 != -1 )
                  break;
            }
         }
      }

   }
   assert(consdata->sorted);

   return SCIP_OKAY;
}

/** gets the key of the given element */
static
SCIP_DECL_HASHGETKEY(hashGetKeyLogicorcons)
{  /*lint --e{715}*/
   /* the key is the element itself */ 
   return elem;
}

/** returns TRUE iff both keys are equal; two constraints are equal if they have the same variables */
static
SCIP_DECL_HASHKEYEQ(hashKeyEqLogicorcons)
{
   SCIP* scip;
   SCIP_CONSDATA* consdata1;
   SCIP_CONSDATA* consdata2;
   SCIP_Bool coefsequal;
   int i;

   consdata1 = SCIPconsGetData((SCIP_CONS*)key1);
   consdata2 = SCIPconsGetData((SCIP_CONS*)key2);
   scip = (SCIP*)userptr; 
   assert(scip != NULL);
   
   /* checks trivial case */
   if( consdata1->nvars != consdata2->nvars )
      return FALSE;

   /* sorts the constraints */
   SCIP_CALL_ABORT( consdataSort(scip, consdata1) );
   SCIP_CALL_ABORT( consdataSort(scip, consdata2) );

   coefsequal = TRUE;

   for( i = 0; i < consdata1->nvars ; ++i )
   {
      /* tests if variables are equal */
      if( consdata1->vars[i] != consdata2->vars[i] )
      {
         assert(SCIPvarCompare(consdata1->vars[i], consdata2->vars[i]) == 1 || 
            SCIPvarCompare(consdata1->vars[i], consdata2->vars[i]) == -1);
         coefsequal = FALSE;
         break;
      }
      assert(SCIPvarCompare(consdata1->vars[i], consdata2->vars[i]) == 0); 
   } 
   
   return coefsequal;
}

/** returns the hash value of the key */
static
SCIP_DECL_HASHKEYVAL(hashKeyValLogicorcons)
{  /*lint --e{715}*/
   SCIP_CONSDATA* consdata;
   unsigned int hashval;
   int minidx;
   int mididx;
   int maxidx;
   
   consdata = SCIPconsGetData((SCIP_CONS*)key);
   assert(consdata != NULL);
   assert(consdata->sorted);
   assert(consdata->nvars > 0);

   minidx = SCIPvarGetIndex(consdata->vars[0]);
   mididx = SCIPvarGetIndex(consdata->vars[consdata->nvars / 2]);
   maxidx = SCIPvarGetIndex(consdata->vars[consdata->nvars - 1]);
   assert(minidx >= 0 && minidx <= maxidx);

   hashval = (consdata->nvars << 29) + (minidx << 22) + (mididx << 11) + maxidx; /*lint !e701*/

   return hashval;
}

/** updates the flags of the first constraint according to the ones of the second constraint */
static
SCIP_RETCODE updateFlags(
   SCIP*                 scip,               /**< SCIP data structure */
   SCIP_CONS*            cons0,              /**< constraint that should stay */
   SCIP_CONS*            cons1               /**< constraint that should be deleted */
   )
{
   if( SCIPconsIsInitial(cons1) )
   {
      SCIP_CALL( SCIPsetConsInitial(scip, cons0, TRUE) );
   }
   if( SCIPconsIsSeparated(cons1) )
   {
      SCIP_CALL( SCIPsetConsSeparated(scip, cons0, TRUE) );
   }
   if( SCIPconsIsEnforced(cons1) )
   {
      SCIP_CALL( SCIPsetConsEnforced(scip, cons0, TRUE) );
   }
   if( SCIPconsIsChecked(cons1) )
   {
      SCIP_CALL( SCIPsetConsChecked(scip, cons0, TRUE) );
   }
   if( SCIPconsIsPropagated(cons1) )
   {
      SCIP_CALL( SCIPsetConsPropagated(scip, cons0, TRUE) );
   }
   if( !SCIPconsIsDynamic(cons1) )
   {
      SCIP_CALL( SCIPsetConsDynamic(scip, cons0, FALSE) );
   }
   if( !SCIPconsIsRemovable(cons1) )
   {
      SCIP_CALL( SCIPsetConsRemovable(scip, cons0, FALSE) );
   }
   if( SCIPconsIsStickingAtNode(cons1) )
   {
      SCIP_CALL( SCIPsetConsStickingAtNode(scip, cons0, TRUE) );
   }

   return SCIP_OKAY;
}

/** compares each constraint with all other constraints for possible redundancy and removes or changes constraint 
 *  accordingly; in contrast to removeRedundantConstraints(), it uses a hash table 
 */
static
SCIP_RETCODE detectRedundantConstraints(
   SCIP*                 scip,               /**< SCIP data structure */
   BMS_BLKMEM*           blkmem,             /**< block memory */
   SCIP_CONS**           conss,              /**< constraint set */
   int                   nconss,             /**< number of constraints in constraint set */
   int*                  firstchange,        /**< pointer to store first changed constraint */
   int*                  ndelconss           /**< pointer to count number of deleted constraints */
)
{
   SCIP_HASHTABLE* hashtable;
   int hashtablesize;
   int c;

   assert(conss != NULL);
   assert(ndelconss != NULL);

   /* create a hash table for the constraint set */
   hashtablesize = SCIPcalcHashtableSize(10*nconss);
   hashtablesize = MAX(hashtablesize, HASHSIZE_LOGICORCONS);
   SCIP_CALL( SCIPhashtableCreate(&hashtable, blkmem, hashtablesize,
         hashGetKeyLogicorcons, hashKeyEqLogicorcons, hashKeyValLogicorcons, (void*) scip) );

   /* check all constraints in the given set for redundancy */
   for( c = 0; c < nconss; ++c )
   {
      SCIP_CONS* cons0;
      SCIP_CONS* cons1;
      SCIP_CONSDATA* consdata0;

      cons0 = conss[c];

      if( !SCIPconsIsActive(cons0) || SCIPconsIsModifiable(cons0) )
         continue;

      consdata0 = SCIPconsGetData(cons0);
      /* sort the constraint */
      SCIP_CALL( consdataSort(scip, consdata0) );

      /* get constraint from current hash table with same variables as cons0 */
      cons1 = (SCIP_CONS*)(SCIPhashtableRetrieve(hashtable, (void*)cons0));
 
      if( cons1 != NULL )
      {
#ifndef NDEBUG
         SCIP_CONSDATA* consdata1;
#endif

         assert(SCIPconsIsActive(cons1));
         assert(!SCIPconsIsModifiable(cons1));
      
#ifndef NDEBUG
         consdata1 = SCIPconsGetData(cons1);
#endif
         assert(consdata0 != NULL && consdata1 != NULL);
         assert(consdata0->nvars >= 1 && consdata0->nvars == consdata1->nvars);
         
         assert(consdata0->sorted && consdata1->sorted);
         assert(consdata0->vars[0] == consdata1->vars[0]);

         /* update flags of constraint which caused the redundancy s.t. nonredundant information doesn't get lost */
         SCIP_CALL( updateFlags(scip, cons1, cons0) ); 

         /* delete consdel */
         SCIP_CALL( SCIPdelCons(scip, cons0) );
         (*ndelconss)++;

         /* update the first changed constraint to begin the next aggregation round with */
         if( consdata0->changed && SCIPconsGetPos(cons1) < *firstchange )
            *firstchange = SCIPconsGetPos(cons1);

         assert(SCIPconsIsActive(cons1));
      }
      else
      {
         /* no such constraint in current hash table: insert cons0 into hash table */  
         SCIP_CALL( SCIPhashtableInsert(hashtable, (void*) cons0) );
      }
   }

   /* free hash table */
   SCIPhashtableFree(&hashtable);

   return SCIP_OKAY;
}

/** removes the redundant second constraint and updates the flags of the first one */
static
SCIP_RETCODE removeRedundantCons(
   SCIP*                 scip,               /**< SCIP data structure */
   SCIP_CONS*            cons0,              /**< constraint that should stay */
   SCIP_CONS*            cons1,              /**< constraint that should be deleted */
   int*                  ndelconss           /**< pointer to count number of deleted constraints */
   )
{
   assert(ndelconss != NULL);

   SCIPdebugMessage(" -> removing logicor constraint <%s> which is redundant to <%s>\n",
      SCIPconsGetName(cons1), SCIPconsGetName(cons0));
   SCIPdebug( SCIP_CALL( SCIPprintCons(scip, cons0, NULL) ) );
   SCIPdebug( SCIP_CALL( SCIPprintCons(scip, cons1, NULL) ) );

   /* update flags of cons0 */
   SCIP_CALL( updateFlags(scip, cons0, cons1) ); 

   /* delete cons1 */
   SCIP_CALL( SCIPdelCons(scip, cons1) );
   (*ndelconss)++;

   return SCIP_OKAY;
}


/** deletes redundant constraints */
static
SCIP_RETCODE removeRedundantConstraints(
   SCIP*                 scip,               /**< SCIP data structure */
   SCIP_CONS**           conss,              /**< constraint set */
   int*                  firstchange,        /**< first constraint that changed since last pair preprocessing round */
   int                   chkind,             /**< index of constraint to check against all prior indices upto startind */
   int*                  ndelconss           /**< pointer to count number of deleted constraints */
   )
{
   SCIP_CONS* cons0;
   SCIP_CONSDATA* consdata0;
   SCIP_Bool cons0changed;
   int c;

   assert(ndelconss != NULL);

   /* get the constraint to be checked against all prior constraints */
   cons0 = conss[chkind];
   assert(SCIPconsIsActive(cons0));
   assert(!SCIPconsIsModifiable(cons0));

   consdata0 = SCIPconsGetData(cons0);
   assert(consdata0 != NULL);
   assert(consdata0->nvars >= 1);

   /* sort the constraint */
   SCIP_CALL( consdataSort(scip, consdata0) );

   /* check constraint against all prior constraints */
   cons0changed = consdata0->changed;
   consdata0->changed = FALSE;
   for( c = (cons0changed ? 0 : *firstchange); c < chkind && SCIPconsIsActive(cons0); ++c )
   {
      SCIP_CONS* consstay;
      SCIP_CONS* consdel;
      SCIP_CONSDATA* consdatastay;
      SCIP_CONSDATA* consdatadel;
      SCIP_CONS* cons1;
      SCIP_CONSDATA* consdata1;
      SCIP_Bool consdelisredundant;
      int v0;
      int v1;

      cons1 = conss[c];
      assert(SCIPconsIsActive(cons0));

      /* ignore inactive and modifiable constraints */
      if( !SCIPconsIsActive(cons1) || SCIPconsIsModifiable(cons1) )
         continue;

      consdata1 = SCIPconsGetData(cons1);
      assert(consdata1 != NULL);

      /* sort the constraint */
      SCIP_CALL( consdataSort(scip, consdata1) );

      if( consdata0->nvars <= consdata1->nvars )
      {
         consstay = cons0;
         consdel = cons1;
         consdatastay = consdata0;
         consdatadel = consdata1;
      }
      else
      {
         consstay = cons1;
         consdel = cons0;
         consdatastay = consdata1;
         consdatadel = consdata0;
      }

      v0 = 0;
      v1 = 0;
      consdelisredundant = TRUE;

      while( v0 < consdatastay->nvars && v1 < consdatadel->nvars )
      {
         int index0;
         int index1;

         index0 = SCIPvarGetIndex(consdatastay->vars[v0]);
         index1 = SCIPvarGetIndex(consdatadel->vars[v1]);
         if( index1 < index0 )
         {
            for( ++v1; v1 < consdatadel->nvars; ++v1 )
            {
               index1 = SCIPvarGetIndex(consdatadel->vars[v1]);
               if( index1 >= index0 )
                  break;
            }
         }
         if( index0 == index1 )
         {
            v0++;
            v1++;
         }
         else
         {
            consdelisredundant = FALSE;
            break;
         }
      }

      if (v0 < consdatastay->nvars)
            consdelisredundant = FALSE;

      if( consdelisredundant )
      {
         /* delete consdel */
         SCIPdebugMessage("logicor constraint <%s> is contained in <%s>\n", SCIPconsGetName(consdel), SCIPconsGetName(consstay));
         SCIPdebug( SCIP_CALL( SCIPprintCons(scip, consstay, NULL) ) );
         SCIPdebug( SCIP_CALL( SCIPprintCons(scip, consdel, NULL) ) );
         SCIP_CALL( removeRedundantCons(scip, consstay, consdel, ndelconss) );

         /* update the first changed constraint to begin the next aggregation round with */
         if( consdatastay->changed && SCIPconsGetPos(consstay) < *firstchange )
            *firstchange = SCIPconsGetPos(consstay);
      }
   }

   return SCIP_OKAY;
}

/* try to find a negated clique in a constraint which makes this constraint redundant but we need to keep the negated
 * clique information alive, so we create a corresponding setppc constraint 
 */
static
SCIP_RETCODE removeConstraintsDueToNegCliques(
   SCIP*                 scip,               /**< SCIP data structure */
   SCIP_CONSHDLR*        conshdlr,           /**< logicor constraint handler */
   SCIP_CONS**           conss,              /**< all constraints */
   int                   nconss,             /**< number of constraints */
   int*                  nupgdconss          /**< pointer to count number of upgraded constraints */
   )
{
   SCIP_CONSHDLRDATA* conshdlrdata;
   SCIP_CONS* cons;
   SCIP_CONSDATA* consdata;
   SCIP_VAR* var1;
   SCIP_VAR* var2;
   int c;

   assert(scip != NULL);
   assert(conshdlr != NULL);
   assert(conss != NULL || nconss == 0);
   assert(nupgdconss != NULL);

   conshdlrdata = SCIPconshdlrGetData(conshdlr);
   assert(conshdlrdata != NULL);
   
   if( nconss == 0 )
      return SCIP_OKAY;

   if( SCIPgetNCliques(scip) == conshdlrdata->nlastcliques && SCIPgetNImplications(scip) == conshdlrdata->nlastimpls )
      return SCIP_OKAY;
      
   /* iterate over all constraints and try to find negated cliques in logicors */
   for( c = nconss - 1; c >= 0 && !SCIPisStopped(scip); --c )
   {
      int v;

      cons = conss[c];
      assert(cons != NULL);
         
      if( !SCIPconsIsActive(cons) )
         continue;

      consdata = SCIPconsGetData(cons);
      assert(consdata != NULL);
      assert(consdata->nvars > 1);

      if( SCIPconsIsModifiable(cons) && consdata->nvars == 2 )
         continue;

      for( v = consdata->nvars - 1; v > 0; --v )
      {
         SCIP_Bool breakloop;
         SCIP_Bool neg1;
         int w;

         /* get binary representative of variable1 */
         SCIP_CALL( SCIPgetBinvarRepresentative(scip, consdata->vars[v], &var1, &neg1) );

         /* if there is no negated variable, there can't be a negated clique */
         if( SCIPvarGetNegatedVar(var1) == NULL )
            continue;

         /* get active counterpart to check for common cliques */
         if( SCIPvarGetStatus(var1) == SCIP_VARSTATUS_NEGATED )
         {
            var1 = SCIPvarGetNegatedVar(var1);
            neg1 = TRUE;
         }
         else
            neg1 = FALSE;
         
         if( !SCIPvarIsActive(var1) )
            continue;

         breakloop = FALSE;

         for( w = v - 1; w >= 0; --w )
         {
            SCIP_Bool neg2;

            /* get binary representative of variable2 */
            SCIP_CALL( SCIPgetBinvarRepresentative(scip, consdata->vars[w], &var2, &neg2) );

            /* if there is no negated variable, there can't be a negated clique */
            if( SCIPvarGetNegatedVar(var2) == NULL )
               continue;

            if( SCIPvarGetStatus(var2) == SCIP_VARSTATUS_NEGATED )
            {
               var2 = SCIPvarGetNegatedVar(var2);
               neg2 = TRUE;
            }
            else
               neg2 = FALSE;

            if( !SCIPvarIsActive(var2) )
               continue;

            if( SCIPvarsHaveCommonClique(var1, neg1, var2, neg2, TRUE) )
            {
               SCIP_CONS* newcons;
               SCIP_VAR* vars[2];

               /* this negated clique information could be created out of this logicor constraint even if there are more
                * than two variables left (, for example by probing), we need to keep this information by creating a
                * setppc constraint instead 
                */

               /* get correct variables */
               if( !neg1 )
                  vars[0] = SCIPvarGetNegatedVar(var1);
               else
                  vars[0] = var1;

               if( !neg2 )
                  vars[1] = SCIPvarGetNegatedVar(var2);
               else
                  vars[1] = var2;

               SCIP_CALL( SCIPcreateConsSetpack(scip, &newcons, SCIPconsGetName(cons), 2, vars, 
                     SCIPconsIsInitial(cons), SCIPconsIsSeparated(cons), SCIPconsIsEnforced(cons), 
                     SCIPconsIsChecked(cons), SCIPconsIsPropagated(cons),
                     SCIPconsIsLocal(cons), SCIPconsIsModifiable(cons), 
                     SCIPconsIsDynamic(cons), SCIPconsIsRemovable(cons), SCIPconsIsStickingAtNode(cons)) );

               SCIP_CALL( SCIPaddCons(scip, newcons) );
               SCIPdebug( SCIP_CALL( SCIPprintCons(scip, newcons, NULL) ) );
               
               SCIP_CALL( SCIPreleaseCons(scip, &newcons) );

               SCIPdebugMessage("logicor constraint <%s> is redundant due to negated clique information and will be replaced by a setppc constraint \n", SCIPconsGetName(cons));
               SCIPdebugMessage("variable <%s> and variable <%s> are in a negated clique\n", SCIPvarGetName(consdata->vars[v]), SCIPvarGetName(consdata->vars[w]));

               SCIP_CALL( SCIPdelCons(scip, cons) );
               ++(*nupgdconss);

               breakloop = TRUE;
               break;
            }
         }
         if( breakloop )
            break;
      }
   }

   return SCIP_OKAY;
}

/*
 * upgrading of linear constraints
 */

/** creates and captures a normalized (with all coefficients +1) logic or constraint */
static
SCIP_RETCODE createNormalizedLogicor(
   SCIP*                 scip,               /**< SCIP data structure */
   SCIP_CONS**           cons,               /**< pointer to hold the created constraint */
   const char*           name,               /**< name of constraint */
   int                   nvars,              /**< number of variables in the constraint */
   SCIP_VAR**            vars,               /**< array with variables of constraint entries */
   SCIP_Real*            vals,               /**< array with coefficients (+1.0 or -1.0) */
   int                   mult,               /**< multiplier on the coefficients(+1 or -1) */
   SCIP_Bool             initial,            /**< should the LP relaxation of constraint be in the initial LP? 
                                              *   Usually set to TRUE. Set to FALSE for 'lazy constraints'. */
   SCIP_Bool             separate,           /**< should the constraint be separated during LP processing? 
                                              *   Usually set to TRUE. */
   SCIP_Bool             enforce,            /**< should the constraint be enforced during node processing? 
                                              *   TRUE for model constraints, FALSE for additional, redundant constraints. */
   SCIP_Bool             check,              /**< should the constraint be checked for feasibility? 
                                              *   TRUE for model constraints, FALSE for additional, redundant constraints. */
   SCIP_Bool             propagate,          /**< should the constraint be propagated during node processing? 
                                              *   Usually set to TRUE. */
   SCIP_Bool             local,              /**< is constraint only valid locally? 
                                              *   Usually set to FALSE. Has to be set to TRUE, e.g., for branching constraints. */
   SCIP_Bool             modifiable,         /**< is constraint modifiable (subject to column generation)? 
                                              *   Usually set to FALSE. In column generation applications, set to TRUE if pricing
                                              *   adds coefficients to this constraint. */
   SCIP_Bool             dynamic,            /**< is constraint subject to aging? 
                                              *   Usually set to FALSE. Set to TRUE for own cuts which 
                                              *   are seperated as constraints. */
   SCIP_Bool             removable,          /**< should the relaxation be removed from the LP due to aging or cleanup? 
                                              *   Usually set to FALSE. Set to TRUE for 'lazy constraints' and 'user cuts'. */
   SCIP_Bool             stickingatnode      /**< should the constraint always be kept at the node where it was added, even
                                              *   if it may be moved to a more global node? 
                                              *   Usually set to FALSE. Set to TRUE to for constraints that represent node data. */
   )
{
   SCIP_VAR** transvars;
   int v;

   assert(nvars == 0 || vars != NULL);
   assert(nvars == 0 || vals != NULL);
   assert(mult == +1 || mult == -1);

   /* get temporary memory */
   SCIP_CALL( SCIPallocBufferArray(scip, &transvars, nvars) );

   /* negate positive or negative variables */
   for( v = 0; v < nvars; ++v )
   {
      if( mult * vals[v] > 0.0 )
         transvars[v] = vars[v];
      else
      {
         SCIP_CALL( SCIPgetNegatedVar(scip, vars[v], &transvars[v]) );
      }
      assert(transvars[v] != NULL);
   }

   /* create the constraint */
   SCIP_CALL( SCIPcreateConsLogicor(scip, cons, name, nvars, transvars,
         initial, separate, enforce, check, propagate, local, modifiable, dynamic, removable, stickingatnode) );

   /* free temporary memory */
   SCIPfreeBufferArray(scip, &transvars);

   return SCIP_OKAY;
}

static
SCIP_DECL_LINCONSUPGD(linconsUpgdLogicor)
{  /*lint --e{715}*/
   assert(upgdcons != NULL);

   /* check, if linear constraint can be upgraded to logic or constraint
    * - logic or constraints consist only of binary variables with a
    *   coefficient of +1.0 or -1.0 (variables with -1.0 coefficients can be negated):
    *        lhs     <= x1 + ... + xp - y1 - ... - yn <= rhs
    * - negating all variables y = (1-Y) with negative coefficients gives:
    *        lhs + n <= x1 + ... + xp + Y1 + ... + Yn <= rhs + n
    * - negating all variables x = (1-X) with positive coefficients and multiplying with -1 gives:
    *        p - rhs <= X1 + ... + Xp + y1 + ... + yn <= p - lhs
    * - logic or constraints have left hand side of +1.0, and right hand side of +infinity: x(S) >= 1.0
    *    -> without negations:  (lhs == 1 - n  and  rhs == +inf)  or  (lhs == -inf  and  rhs = p - 1)
    */
   if( nvars > 2 && nposbin + nnegbin == nvars && ncoeffspone + ncoeffsnone == nvars
      && ((SCIPisEQ(scip, lhs, 1.0 - ncoeffsnone) && SCIPisInfinity(scip, rhs))
         || (SCIPisInfinity(scip, -lhs) && SCIPisEQ(scip, rhs, ncoeffspone - 1.0))) )
   {
      int mult;

      SCIPdebugMessage("upgrading constraint <%s> to logic or constraint\n", SCIPconsGetName(cons));
      
      /* check, if we have to multiply with -1 (negate the positive vars) or with +1 (negate the negative vars) */
      mult = SCIPisInfinity(scip, rhs) ? +1 : -1;
      
      /* create the logic or constraint (an automatically upgraded constraint is always unmodifiable) */
      assert(!SCIPconsIsModifiable(cons));
      SCIP_CALL( createNormalizedLogicor(scip, upgdcons, SCIPconsGetName(cons), nvars, vars, vals, mult,
            SCIPconsIsInitial(cons), SCIPconsIsSeparated(cons), SCIPconsIsEnforced(cons), 
            SCIPconsIsChecked(cons), SCIPconsIsPropagated(cons),
            SCIPconsIsLocal(cons), SCIPconsIsModifiable(cons), 
            SCIPconsIsDynamic(cons), SCIPconsIsRemovable(cons), SCIPconsIsStickingAtNode(cons)) );
   }

   return SCIP_OKAY;
}


/*
 * Callback methods of constraint handler
 */

/** copy method for constraint handler plugins (called when SCIP copies plugins) */
static
SCIP_DECL_CONSHDLRCOPY(conshdlrCopyLogicor)
{  /*lint --e{715}*/
   assert(scip != NULL);
   assert(conshdlr != NULL);
   assert(strcmp(SCIPconshdlrGetName(conshdlr), CONSHDLR_NAME) == 0);

   /* call inclusion method of constraint handler */
   SCIP_CALL( SCIPincludeConshdlrLogicor(scip) );
 
   *valid = TRUE;

   return SCIP_OKAY;
}

/** destructor of constraint handler to free constraint handler data (called when SCIP is exiting) */
static
SCIP_DECL_CONSFREE(consFreeLogicor)
{  /*lint --e{715}*/
   SCIP_CONSHDLRDATA* conshdlrdata;

   assert(conshdlr != NULL);
   assert(strcmp(SCIPconshdlrGetName(conshdlr), CONSHDLR_NAME) == 0);
   assert(scip != NULL);

   conshdlrdata = SCIPconshdlrGetData(conshdlr);
   assert(conshdlrdata != NULL);

   /* free constraint handler data */
   SCIP_CALL( conshdlrdataFree(scip, &conshdlrdata) );

   SCIPconshdlrSetData(conshdlr, NULL);

   return SCIP_OKAY;
}


/** initialization method of constraint handler (called after problem was transformed) */
#define consInitLogicor NULL


/** deinitialization method of constraint handler (called before transformed problem is freed) */
#define consExitLogicor NULL

<<<<<<< HEAD
#ifdef REMOVEAGGREGATIONS
=======
>>>>>>> fbddbd59
/** presolving initialization method of constraint handler (called when presolving is about to begin) */
static
SCIP_DECL_CONSINITPRE(consInitpreLogicor)
{
   SCIP_CONSHDLRDATA* conshdlrdata;
   SCIP_CONSDATA* consdata;
   int c;
   int v;

   assert(conshdlr != NULL);
   conshdlrdata = SCIPconshdlrGetData(conshdlr);
   assert(conshdlrdata != NULL);
<<<<<<< HEAD
=======

   /* catch all variable event for deleted variables, which is only used in presolving */
   for( c = nconss - 1; c >= 0; --c )
   {
      consdata = SCIPconsGetData(conss[c]);
      assert(consdata != NULL);

      for( v = consdata->nvars - 1; v >= 0; --v )
      {
         SCIP_CALL( SCIPcatchVarEvent(scip, consdata->vars[v], SCIP_EVENTTYPE_VARFIXED, conshdlrdata->eventhdlr,
               (SCIP_EVENTDATA*)conss[c], NULL) );
      }
   }

   return SCIP_OKAY;
}
>>>>>>> fbddbd59

   /* catch all variable event for deleted variables, which is only used in presolving */
   for( c = nconss - 1; c >= 0; --c )
   {
      consdata = SCIPconsGetData(conss[c]);
      assert(consdata != NULL);

      for( v = consdata->nvars - 1; v >= 0; --v )
      {
         SCIP_CALL( SCIPcatchVarEvent(scip, consdata->vars[v], SCIP_EVENTTYPE_VARFIXED, conshdlrdata->eventhdlr,
               (SCIP_EVENTDATA*)conss[c], NULL) );
      }
   }

   return SCIP_OKAY;
}
#else
#define consInitpreLogicor NULL
#endif

#ifdef REMOVEAGGREGATIONS
/** presolving deinitialization method of constraint handler (called after presolving has been finished) */
static
SCIP_DECL_CONSEXITPRE(consExitpreLogicor)
{
   SCIP_CONSHDLRDATA* conshdlrdata;
   SCIP_CONSDATA* consdata;
   int c;
   int v;

   assert(conshdlr != NULL);
   conshdlrdata = SCIPconshdlrGetData(conshdlr);
   assert(conshdlrdata != NULL);

   /* drop all variable event for deleted variables, which was only used in presolving */
   for( c = nconss - 1; c >= 0; --c )
   {
      consdata = SCIPconsGetData(conss[c]);
      assert(consdata != NULL);
<<<<<<< HEAD

      for( v = consdata->nvars - 1; v >= 0; --v )
      {
         SCIP_CALL( SCIPdropVarEvent(scip, consdata->vars[v], SCIP_EVENTTYPE_VARFIXED, conshdlrdata->eventhdlr,
               (SCIP_EVENTDATA*)conss[c], -1) );
      }
   }

   return SCIP_OKAY;
}
#else
#define consExitpreLogicor NULL
#endif
=======

      for( v = consdata->nvars - 1; v >= 0; --v )
      {
         SCIP_CALL( SCIPdropVarEvent(scip, consdata->vars[v], SCIP_EVENTTYPE_VARFIXED, conshdlrdata->eventhdlr,
               (SCIP_EVENTDATA*)conss[c], -1) );
      }
   }

   return SCIP_OKAY;
}
>>>>>>> fbddbd59

/** solving process initialization method of constraint handler (called when branch and bound process is about to begin) */
#define consInitsolLogicor NULL


/** solving process deinitialization method of constraint handler (called before branch and bound process data is freed) */
static
SCIP_DECL_CONSEXITSOL(consExitsolLogicor)
{  /*lint --e{715}*/
   SCIP_CONSDATA* consdata;
   int c;

   /* release the rows of all constraints */
   for( c = 0; c < nconss; ++c )
   {
      consdata = SCIPconsGetData(conss[c]);
      assert(consdata != NULL);

      if( consdata->row != NULL )
      {
         SCIP_CALL( SCIPreleaseRow(scip, &consdata->row) );
      }
   }

   return SCIP_OKAY;
}


/** frees specific constraint data */
static
SCIP_DECL_CONSDELETE(consDeleteLogicor)
{  /*lint --e{715}*/
   assert(conshdlr != NULL);
   assert(strcmp(SCIPconshdlrGetName(conshdlr), CONSHDLR_NAME) == 0);
   assert(consdata != NULL);
   assert(*consdata != NULL);

<<<<<<< HEAD
#ifdef REMOVEAGGREGATIONS
=======
>>>>>>> fbddbd59
   if( SCIPgetStage(scip) == SCIP_STAGE_PRESOLVING )
   {
      SCIP_CONSHDLRDATA* conshdlrdata;
      int v;

      conshdlrdata = SCIPconshdlrGetData(conshdlr);
      assert(conshdlrdata != NULL);

      for( v = (*consdata)->nvars - 1; v >= 0; --v )
      {
         SCIP_CALL( SCIPdropVarEvent(scip, (*consdata)->vars[v], SCIP_EVENTTYPE_VARFIXED, conshdlrdata->eventhdlr,
               (SCIP_EVENTDATA*)cons, -1) );
      }
   }
<<<<<<< HEAD
#endif
=======
>>>>>>> fbddbd59

   /* free LP row and logic or constraint */
   SCIP_CALL( consdataFree(scip, consdata) );

   return SCIP_OKAY;
}


/** transforms constraint data into data belonging to the transformed problem */ 
static
SCIP_DECL_CONSTRANS(consTransLogicor)
{  /*lint --e{715}*/
   SCIP_CONSDATA* sourcedata;
   SCIP_CONSDATA* targetdata;

   /*debugMessage("Trans method of logic or constraints\n");*/

   assert(conshdlr != NULL);
   assert(strcmp(SCIPconshdlrGetName(conshdlr), CONSHDLR_NAME) == 0);
   assert(SCIPgetStage(scip) == SCIP_STAGE_TRANSFORMING);
   assert(sourcecons != NULL);
   assert(targetcons != NULL);

   sourcedata = SCIPconsGetData(sourcecons);
   assert(sourcedata != NULL);
   assert(sourcedata->row == NULL);  /* in original problem, there cannot be LP rows */

   /* create constraint data for target constraint */
   SCIP_CALL( consdataCreate(scip, &targetdata, sourcedata->nvars, sourcedata->vars) );

   /* create target constraint */
   SCIP_CALL( SCIPcreateCons(scip, targetcons, SCIPconsGetName(sourcecons), conshdlr, targetdata,
         SCIPconsIsInitial(sourcecons), SCIPconsIsSeparated(sourcecons), SCIPconsIsEnforced(sourcecons),
         SCIPconsIsChecked(sourcecons), SCIPconsIsPropagated(sourcecons),
         SCIPconsIsLocal(sourcecons), SCIPconsIsModifiable(sourcecons), 
         SCIPconsIsDynamic(sourcecons), SCIPconsIsRemovable(sourcecons), SCIPconsIsStickingAtNode(sourcecons)) );

<<<<<<< HEAD
#ifdef REMOVEAGGREGATIONS
=======
>>>>>>> fbddbd59
   if( SCIPgetStage(scip) == SCIP_STAGE_PRESOLVING )
   {
      SCIP_CONSHDLRDATA* conshdlrdata;
      int v;

      conshdlrdata = SCIPconshdlrGetData(conshdlr);
      assert(conshdlrdata != NULL);

      for( v = targetdata->nvars - 1; v >= 0; --v )
      {
         SCIP_CALL( SCIPcatchVarEvent(scip, targetdata->vars[v], SCIP_EVENTTYPE_VARFIXED, conshdlrdata->eventhdlr,
               (SCIP_EVENTDATA*)(*targetcons), NULL) );
      }
   }
<<<<<<< HEAD
#endif
=======
>>>>>>> fbddbd59

   return SCIP_OKAY;
}


/** LP initialization method of constraint handler */
static
SCIP_DECL_CONSINITLP(consInitlpLogicor)
{  /*lint --e{715}*/
   int c;

   for( c = 0; c < nconss; ++c )
   {
      assert(SCIPconsIsInitial(conss[c]));
      SCIP_CALL( addCut(scip, conss[c], NULL) );
   }

   return SCIP_OKAY;
}


/** separation method of constraint handler for LP solutions */
static
SCIP_DECL_CONSSEPALP(consSepalpLogicor)
{  /*lint --e{715}*/
   SCIP_CONSHDLRDATA* conshdlrdata;
   SCIP_Bool cutoff;
   SCIP_Bool separated;
   SCIP_Bool reduceddom;
   int c;

   assert(conshdlr != NULL);
   assert(strcmp(SCIPconshdlrGetName(conshdlr), CONSHDLR_NAME) == 0);
   assert(nconss == 0 || conss != NULL);
   assert(result != NULL);

   SCIPdebugMessage("separating %d/%d logic or constraints\n", nusefulconss, nconss);

   conshdlrdata = SCIPconshdlrGetData(conshdlr);
   assert(conshdlrdata != NULL);

   cutoff = FALSE;
   separated = FALSE;
   reduceddom = FALSE;

   /* check all useful logic or constraints for feasibility */
   for( c = 0; c < nusefulconss && !cutoff; ++c )
   {
      SCIP_CALL( separateCons(scip, conss[c], NULL, conshdlrdata->eventhdlr, &cutoff, &separated, &reduceddom) );
   }

   /* combine logic or constraints to get more cuts */
   /**@todo further cuts of logic or constraints */

   /* return the correct result */
   if( cutoff )
      *result = SCIP_CUTOFF;
   else if( reduceddom )
      *result = SCIP_REDUCEDDOM;
   else if( separated )
      *result = SCIP_SEPARATED;
   else
      *result = SCIP_DIDNOTFIND;

   return SCIP_OKAY;
}


/** separation method of constraint handler for arbitrary primal solutions */
static
SCIP_DECL_CONSSEPASOL(consSepasolLogicor)
{  /*lint --e{715}*/
   SCIP_CONSHDLRDATA* conshdlrdata;
   SCIP_Bool cutoff;
   SCIP_Bool separated;
   SCIP_Bool reduceddom;
   int c;

   assert(conshdlr != NULL);
   assert(strcmp(SCIPconshdlrGetName(conshdlr), CONSHDLR_NAME) == 0);
   assert(nconss == 0 || conss != NULL);
   assert(result != NULL);

   SCIPdebugMessage("separating %d/%d logic or constraints\n", nusefulconss, nconss);

   conshdlrdata = SCIPconshdlrGetData(conshdlr);
   assert(conshdlrdata != NULL);

   cutoff = FALSE;
   separated = FALSE;
   reduceddom = FALSE;

   /* check all useful logic or constraints for feasibility */
   for( c = 0; c < nusefulconss && !cutoff; ++c )
   {
      SCIP_CALL( separateCons(scip, conss[c], sol, conshdlrdata->eventhdlr, &cutoff, &separated, &reduceddom) );
   }

   /* combine logic or constraints to get more cuts */
   /**@todo further cuts of logic or constraints */

   /* return the correct result */
   if( cutoff )
      *result = SCIP_CUTOFF;
   else if( reduceddom )
      *result = SCIP_REDUCEDDOM;
   else if( separated )
      *result = SCIP_SEPARATED;
   else
      *result = SCIP_DIDNOTFIND;

   return SCIP_OKAY;
}


/** constraint enforcing method of constraint handler for LP solutions */
static
SCIP_DECL_CONSENFOLP(consEnfolpLogicor)
{  /*lint --e{715}*/
   SCIP_CONSHDLRDATA* conshdlrdata;
   SCIP_Bool cutoff;
   SCIP_Bool separated;
   SCIP_Bool reduceddom;
   int c;

   assert(conshdlr != NULL);
   assert(strcmp(SCIPconshdlrGetName(conshdlr), CONSHDLR_NAME) == 0);
   assert(nconss == 0 || conss != NULL);
   assert(result != NULL);

   SCIPdebugMessage("LP enforcing %d logic or constraints\n", nconss);

   *result = SCIP_FEASIBLE;

   conshdlrdata = SCIPconshdlrGetData(conshdlr);
   assert(conshdlrdata != NULL);

   cutoff = FALSE;
   separated = FALSE;
   reduceddom = FALSE;

   /* check all useful logic or constraints for feasibility */
   for( c = 0; c < nusefulconss && !cutoff && !reduceddom; ++c )
   {
      SCIP_CALL( separateCons(scip, conss[c], NULL, conshdlrdata->eventhdlr, &cutoff, &separated, &reduceddom) );
   }

   /* check all obsolete logic or constraints for feasibility */
   for( c = nusefulconss; c < nconss && !cutoff && !separated && !reduceddom; ++c )
   {
      SCIP_CALL( separateCons(scip, conss[c], NULL, conshdlrdata->eventhdlr, &cutoff, &separated, &reduceddom) );
   }

   /* return the correct result */
   if( cutoff )
      *result = SCIP_CUTOFF;
   else if( separated )
      *result = SCIP_SEPARATED;
   else if( reduceddom )
      *result = SCIP_REDUCEDDOM;

   return SCIP_OKAY;
}


/** constraint enforcing method of constraint handler for pseudo solutions */
static
SCIP_DECL_CONSENFOPS(consEnfopsLogicor)
{  /*lint --e{715}*/
   SCIP_CONSHDLRDATA* conshdlrdata;
   SCIP_Bool cutoff;
   SCIP_Bool infeasible;
   SCIP_Bool reduceddom;
   SCIP_Bool solvelp;
   int c;

   assert(conshdlr != NULL);
   assert(strcmp(SCIPconshdlrGetName(conshdlr), CONSHDLR_NAME) == 0);
   assert(nconss == 0 || conss != NULL);
   assert(result != NULL);

   SCIPdebugMessage("pseudo enforcing %d logic or constraints\n", nconss);

   *result = SCIP_FEASIBLE;

   conshdlrdata = SCIPconshdlrGetData(conshdlr);
   assert(conshdlrdata != NULL);

   cutoff = FALSE;
   infeasible = FALSE;
   reduceddom = FALSE;
   solvelp = FALSE;

   /* check all logic or constraints for feasibility */
   for( c = 0; c < nconss && !cutoff && !reduceddom && !solvelp; ++c )
   {
      SCIP_CALL( enforcePseudo(scip, conss[c], conshdlrdata->eventhdlr, &cutoff, &infeasible, &reduceddom, &solvelp) );
   }

   if( cutoff )
      *result = SCIP_CUTOFF;
   else if( reduceddom )
      *result = SCIP_REDUCEDDOM;
   else if( solvelp )
      *result = SCIP_SOLVELP;
   else if( infeasible )
      *result = SCIP_INFEASIBLE;
   
   return SCIP_OKAY;
}


/** feasibility check method of constraint handler for integral solutions */
static
SCIP_DECL_CONSCHECK(consCheckLogicor)
{  /*lint --e{715}*/
   SCIP_CONS* cons;
   SCIP_CONSDATA* consdata;
   int c;

   assert(conshdlr != NULL);
   assert(strcmp(SCIPconshdlrGetName(conshdlr), CONSHDLR_NAME) == 0);
   assert(nconss == 0 || conss != NULL);
   assert(result != NULL);

   *result = SCIP_FEASIBLE;

   /* check all logic or constraints for feasibility */
   for( c = 0; c < nconss; ++c )
   {
      cons = conss[c];
      consdata = SCIPconsGetData(cons);
      assert(consdata != NULL);
      if( checklprows || consdata->row == NULL || !SCIProwIsInLP(consdata->row) )
      {
         SCIP_Bool violated;

         SCIP_CALL( checkCons(scip, cons, sol, &violated) );
         if( violated )
         {
            /* constraint is violated */
            *result = SCIP_INFEASIBLE;
            
            if( printreason )
            {
#ifndef NDEBUG
               int v;
               for( v = 0; v < consdata->nvars; ++v )
               {
                  assert( consdata->vars[v] != NULL);
                  assert( SCIPvarIsBinary(consdata->vars[v]) );
                  assert( SCIPisFeasZero(scip, SCIPgetSolVal(scip, sol, consdata->vars[v])) );
               }
#endif
               SCIP_CALL( SCIPprintCons(scip, cons, NULL) );
               SCIPinfoMessage(scip, NULL, "violation: all variables are set to zero\n");
            }
            
            return SCIP_OKAY;
         }
      }
   }
   
   return SCIP_OKAY;
}


/** domain propagation method of constraint handler */
static
SCIP_DECL_CONSPROP(consPropLogicor)
{  /*lint --e{715}*/
   SCIP_CONSHDLRDATA* conshdlrdata;
   SCIP_Bool cutoff;
   SCIP_Bool reduceddom;
   SCIP_Bool addcut;
   SCIP_Bool mustcheck;
   int c;

   assert(conshdlr != NULL);
   assert(strcmp(SCIPconshdlrGetName(conshdlr), CONSHDLR_NAME) == 0);
   assert(nconss == 0 || conss != NULL);
   assert(result != NULL);

   conshdlrdata = SCIPconshdlrGetData(conshdlr);
   assert(conshdlrdata != NULL);

   cutoff = FALSE;
   reduceddom = FALSE;

   /* propagate all useful logic or constraints */
   for( c = 0; c < nusefulconss && !cutoff; ++c )
   {
      SCIPdebugMessage(" propagate constraint %s\n", SCIPconsGetName(conss[c]));
      SCIP_CALL( processWatchedVars(scip, conss[c], conshdlrdata->eventhdlr, &cutoff, &reduceddom, &addcut, &mustcheck) );
   }

   /* return the correct result */
   if( cutoff )
      *result = SCIP_CUTOFF;
   else if( reduceddom )
      *result = SCIP_REDUCEDDOM;
   else
      *result = SCIP_DIDNOTFIND;

   return SCIP_OKAY;
}

/** presolving method of constraint handler */
static
SCIP_DECL_CONSPRESOL(consPresolLogicor)
{  /*lint --e{715}*/
   SCIP_CONSHDLRDATA* conshdlrdata;
   SCIP_CONS* cons;
   SCIP_CONSDATA* consdata;
   unsigned char* entries;
   SCIP_Bool infeasible;
   SCIP_Bool redundant;
   SCIP_Bool fixed;
   int c;
   int firstchange;
   int nentries;
   int oldnfixedvars;
   int oldnchgbds;
   int oldndelconss;
   int oldnupgdconss;

   assert(conshdlr != NULL);
   assert(strcmp(SCIPconshdlrGetName(conshdlr), CONSHDLR_NAME) == 0);
   assert(scip != NULL);
   assert(result != NULL);

   *result = SCIP_DIDNOTFIND;

   conshdlrdata = SCIPconshdlrGetData(conshdlr);
   assert(conshdlrdata != NULL);

   nentries = SCIPgetNBinVars(scip);

   oldnfixedvars = *nfixedvars;
   oldnchgbds = *nchgbds;
   oldndelconss = *ndelconss;
   oldnupgdconss = *nupgdconss;

   firstchange = INT_MAX;

   SCIP_CALL( SCIPallocBufferArray(scip, &entries, nentries) );

   /* process constraints */
   for( c = 0; c < nconss && *result != SCIP_CUTOFF && !SCIPisStopped(scip); ++c )
   {
      cons = conss[c];
      assert(cons != NULL);
      consdata = SCIPconsGetData(cons);
      assert(consdata != NULL);

      SCIPdebugMessage("presolving logic or constraint <%s>\n", SCIPconsGetName(cons));

      /* force presolving the constraint in the initial round */
      if( nrounds == 0 )
      {
         SCIP_CALL( SCIPenableConsPropagation(scip, cons) );
      }

      /* remove all variables that are fixed to zero, check redundancy due to fixed-to-one variable */
      SCIP_CALL( applyFixings(scip, cons, conshdlrdata->eventhdlr, &redundant) );

      /* find pairs of negated variables in constraint: constraint is redundant */
      /* find sets of equal variables in constraint: multiple entries of variable can be replaced by single entry */
      if( !redundant )
      {
         SCIP_CALL( mergeMultiples(scip, cons, conshdlrdata->eventhdlr, &entries, &nentries, &redundant) );
      }
      
      if( redundant )
      {
         SCIPdebugMessage("logic or constraint <%s> is redundant\n", SCIPconsGetName(cons));
         SCIP_CALL( SCIPdelCons(scip, cons) );
         (*ndelconss)++;
         *result = SCIP_SUCCESS;
         continue;
      }
      else if( !SCIPconsIsModifiable(cons) )
      {
         /* if unmodifiable constraint has no variables, it is infeasible,
          * if unmodifiable constraint has only one variable, this one can be fixed and the constraint deleted
          */
         if( consdata->nvars == 0 )
         {
            SCIPdebugMessage("logic or constraint <%s> is infeasible\n", SCIPconsGetName(cons));
            *result = SCIP_CUTOFF;
            goto TERMINATE;
         }
         else if( consdata->nvars == 1 )
         {
            SCIPdebugMessage("logic or constraint <%s> has only one variable not fixed to 0.0\n",
               SCIPconsGetName(cons));
            
            assert(consdata->vars != NULL);
            assert(SCIPisFeasEQ(scip, SCIPvarGetLbGlobal(consdata->vars[0]), 0.0));
            assert(SCIPisFeasEQ(scip, SCIPvarGetUbGlobal(consdata->vars[0]), 1.0));
            
            if( SCIPvarGetStatus(consdata->vars[0]) != SCIP_VARSTATUS_MULTAGGR )
            {
               SCIPdebugMessage(" -> fix variable and delete constraint\n");

               SCIP_CALL( SCIPfixVar(scip, consdata->vars[0], 1.0, &infeasible, &fixed) );
               if( infeasible )
               {
                  SCIPdebugMessage(" -> infeasible fixing\n");
                  *result = SCIP_CUTOFF;
                  goto TERMINATE;
               }
               assert(fixed);
               (*nfixedvars)++;
               
               SCIP_CALL( SCIPdelCons(scip, cons) );
               (*ndelconss)++;
               *result = SCIP_SUCCESS;
               continue;
            }
            else if( conshdlrdata->conshdlrlinear != NULL )
            {
               SCIP_Real coef;
               SCIP_CONS* conslinear;
               char consname[SCIP_MAXSTRLEN];

               SCIPdebugMessage(" -> variable is multi-aggregated, upgrade to linear constraint <%s> == 1 \n",
                  SCIPvarGetName(consdata->vars[0]));

               coef = 1.0;
               (void) SCIPsnprintf(consname, SCIP_MAXSTRLEN, "fixmaggr_%s_%s", SCIPconsGetName(cons),SCIPvarGetName(consdata->vars[0]) );
               SCIP_CALL( SCIPcreateConsLinear(scip, &conslinear, consname, 1, consdata->vars, &coef, 1.0, 1.0,
                     SCIPconsIsInitial(cons), SCIPconsIsSeparated(cons), SCIPconsIsEnforced(cons),
                     SCIPconsIsChecked(cons), SCIPconsIsPropagated(cons), SCIPconsIsLocal(cons), 
                     SCIPconsIsModifiable(cons), SCIPconsIsDynamic(cons), SCIPconsIsRemovable(cons),
                     SCIPconsIsStickingAtNode(cons)) );

               /* add constraint */
               SCIP_CALL( SCIPaddCons(scip, conslinear) );
               SCIP_CALL( SCIPreleaseCons(scip, &conslinear) );
               SCIP_CALL( SCIPdelCons(scip, cons) );       

               (*nupgdconss)++;
               *result = SCIP_SUCCESS;
               continue;
            }
         }
         else if( consdata->nvars == 2 && !consdata->impladded )
         {
            SCIP_Bool implinfeasible;
            int nimplbdchgs;
            SCIP_Bool values[2];
            
            values[0] = FALSE;
            values[1] = FALSE;
            /* a two-variable logicor constraint x + y >= 1 yields the implication x == 0 -> y == 1, and is represented
             * by the clique inequaltity ~x + ~y <= 1 
             */
            SCIP_CALL( SCIPaddClique(scip, consdata->vars, values, consdata->nvars, &implinfeasible, &nimplbdchgs) );
            *nchgbds += nimplbdchgs;
            if( implinfeasible )
            {
               *result = SCIP_CUTOFF;
               goto TERMINATE;
            }

            /* adding the above implication could lead to fixings, which render the constraint redundant */
            if ( nimplbdchgs > 0 )
            {
               /* remove all variables that are fixed to zero, check redundancy due to fixed-to-one variable */
               SCIP_CALL( applyFixings(scip, cons, conshdlrdata->eventhdlr, &redundant) );
               
               if( redundant )
               {
                  SCIPdebugMessage("logic or constraint <%s> is redundant\n", SCIPconsGetName(cons));
                  SCIP_CALL( SCIPdelCons(scip, cons) );
                  (*ndelconss)++;
                  *result = SCIP_SUCCESS;
                  continue;
               }
            }
            consdata->impladded = TRUE;
         }
      }
      
      /* perform for dual redundantions */
      if( conshdlrdata->dualpresolving )
      {
         SCIP_CALL( dualPresolving(scip, cons, nfixedvars, ndelconss, result) );
         
         /* if dual reduction deleted the constraint we take the next */
         if( !SCIPconsIsActive(cons) )
            continue;
      }
      
      /* remember the first changed constraint to begin the next redundancy round with */
      if( firstchange == INT_MAX && consdata->changed )
         firstchange = c;
   }
   
   /* preprocess pairs of logic or constraints */
   
   assert(*result != SCIP_CUTOFF);

   if ( oldnfixedvars == *nfixedvars && oldnchgbds == *nchgbds && oldndelconss == *ndelconss && oldnupgdconss == *nupgdconss)
   {
      
      if( firstchange < nconss && conshdlrdata->presolusehashing ) 
      {
	 /* detect redundant constraints; fast version with hash table instead of pairwise comparison */
         SCIP_CALL( detectRedundantConstraints(scip, SCIPblkmem(scip), conss, nconss, &firstchange, ndelconss) );
      }
      
      /* check constraints for redundancy */
      if( conshdlrdata->presolpairwise ) /* && oldndelconss == *ndelconss ) */
      {
	SCIP_Longint npaircomparisons;
	npaircomparisons = 0;
	oldndelconss = *ndelconss;

	for( c = firstchange; c < nconss && !SCIPisStopped(scip); ++c )
         {
            if( SCIPconsIsActive(conss[c]) && !SCIPconsIsModifiable(conss[c]) )
            {
               npaircomparisons += (SCIPconsGetData(conss[c])->changed) ? c : (c - firstchange);
               
               SCIP_CALL( removeRedundantConstraints(scip, conss, &firstchange, c, ndelconss) );
               
               if( npaircomparisons > NMINCOMPARISONS )
               {
		  if( (*ndelconss - oldndelconss) / (npaircomparisons + 0.0) < MINGAINPERNMINCOMPARISONS )
                     break;
		  oldndelconss = *ndelconss;
		  npaircomparisons = 0;
               }
            }
         }
      }
      
      /* check for redundant constraints due to negated clique information */
      if( conshdlrdata->usenegatedclique )
      {
         SCIP_CALL( removeConstraintsDueToNegCliques(scip, conshdlr, conss, nconss, nupgdconss) );
         
         conshdlrdata->nlastcliques = SCIPgetNCliques(scip);
         conshdlrdata->nlastimpls = SCIPgetNImplications(scip);
      }
   }

 TERMINATE:

   SCIPfreeBufferArray(scip, &entries);

   return SCIP_OKAY;
}


/** propagation conflict resolving method of constraint handler */
static
SCIP_DECL_CONSRESPROP(consRespropLogicor)
{  /*lint --e{715}*/
   SCIP_CONSDATA* consdata;
#ifndef NDEBUG
   SCIP_Bool infervarfound;
#endif
   int v;

   assert(conshdlr != NULL);
   assert(strcmp(SCIPconshdlrGetName(conshdlr), CONSHDLR_NAME) == 0);
   assert(cons != NULL);
   assert(infervar != NULL);
   assert(result != NULL);

   consdata = SCIPconsGetData(cons);
   assert(consdata != NULL);

   SCIPdebugMessage("conflict resolving method of logic or constraint handler\n");

   /* the only deductions are variables infered to 1.0 on logic or constraints where all other variables
    * are assigned to zero
    */
   assert(SCIPvarGetLbAtIndex(infervar, bdchgidx, TRUE) > 0.5); /* the inference variable must be assigned to one */

#ifndef NDEBUG
   infervarfound = FALSE;
#endif
   for( v = 0; v < consdata->nvars; ++v )
   {
      if( consdata->vars[v] != infervar )
      {
         /* the reason variable must have been assigned to zero */
         assert(SCIPvarGetUbAtIndex(consdata->vars[v], bdchgidx, FALSE) < 0.5);
         SCIP_CALL( SCIPaddConflictBinvar(scip, consdata->vars[v]) );
      }
#ifndef NDEBUG
      else
      {
         assert(!infervarfound);
         infervarfound = TRUE;
      }
#endif
   }
   assert(infervarfound);

   *result = SCIP_SUCCESS;

   return SCIP_OKAY;
}


/** variable rounding lock method of constraint handler */
static
SCIP_DECL_CONSLOCK(consLockLogicor)
{  /*lint --e{715}*/
   SCIP_CONSDATA* consdata;
   int i;

   consdata = SCIPconsGetData(cons);
   assert(consdata != NULL);

   /* lock every single coefficient */
   for( i = 0; i < consdata->nvars; ++i )
   {
      SCIP_CALL( SCIPaddVarLocks(scip, consdata->vars[i], nlockspos, nlocksneg) );
   }

   return SCIP_OKAY;
}


/** constraint activation notification method of constraint handler */
static
SCIP_DECL_CONSACTIVE(consActiveLogicor)
{  /*lint --e{715}*/
   SCIP_CONSHDLRDATA* conshdlrdata;
   SCIP_CONSDATA* consdata;

   assert(conshdlr != NULL);
   assert(strcmp(SCIPconshdlrGetName(conshdlr), CONSHDLR_NAME) == 0);
   assert(cons != NULL);
   assert(SCIPconsIsTransformed(cons));

   conshdlrdata = SCIPconshdlrGetData(conshdlr);
   assert(conshdlrdata != NULL);
   consdata = SCIPconsGetData(cons);
   assert(consdata != NULL);
   assert(consdata->watchedvar1 == -1 || consdata->watchedvar1 != consdata->watchedvar2);

   SCIPdebugMessage("activating information for logic or constraint <%s>\n", SCIPconsGetName(cons));
   SCIPdebug( SCIP_CALL(consdataPrint(scip, consdata, NULL, TRUE)) );

   /* catch events on watched variables */
   if( consdata->watchedvar1 != -1 )
   {
      SCIP_CALL( SCIPcatchVarEvent(scip, consdata->vars[consdata->watchedvar1],
            SCIP_EVENTTYPE_UBTIGHTENED | SCIP_EVENTTYPE_LBRELAXED, conshdlrdata->eventhdlr, (SCIP_EVENTDATA*)cons,
            &consdata->filterpos1) );
   }
   if( consdata->watchedvar2 != -1 )
   {
      SCIP_CALL( SCIPcatchVarEvent(scip, consdata->vars[consdata->watchedvar2],
            SCIP_EVENTTYPE_UBTIGHTENED | SCIP_EVENTTYPE_LBRELAXED, conshdlrdata->eventhdlr, (SCIP_EVENTDATA*)cons,
            &consdata->filterpos2) );
   }

   return SCIP_OKAY;
}


/** constraint deactivation notification method of constraint handler */
static
SCIP_DECL_CONSDEACTIVE(consDeactiveLogicor)
{  /*lint --e{715}*/
   SCIP_CONSHDLRDATA* conshdlrdata;
   SCIP_CONSDATA* consdata;

   assert(conshdlr != NULL);
   assert(strcmp(SCIPconshdlrGetName(conshdlr), CONSHDLR_NAME) == 0);
   assert(cons != NULL);
   assert(SCIPconsIsTransformed(cons));

   conshdlrdata = SCIPconshdlrGetData(conshdlr);
   assert(conshdlrdata != NULL);
   consdata = SCIPconsGetData(cons);
   assert(consdata != NULL);
   assert(consdata->watchedvar1 == -1 || consdata->watchedvar1 != consdata->watchedvar2);

   SCIPdebugMessage("deactivating information for logic or constraint <%s>\n", SCIPconsGetName(cons));
   SCIPdebug( SCIP_CALL(consdataPrint(scip, consdata, NULL, TRUE)) );

   /* drop events on watched variables */
   if( consdata->watchedvar1 != -1 )
   {
      assert(consdata->filterpos1 != -1);
      SCIP_CALL( SCIPdropVarEvent(scip, consdata->vars[consdata->watchedvar1],
            SCIP_EVENTTYPE_UBTIGHTENED | SCIP_EVENTTYPE_LBRELAXED, conshdlrdata->eventhdlr, (SCIP_EVENTDATA*)cons,
            consdata->filterpos1) );
   }
   if( consdata->watchedvar2 != -1 )
   {
      assert(consdata->filterpos2 != -1);
      SCIP_CALL( SCIPdropVarEvent(scip, consdata->vars[consdata->watchedvar2],
            SCIP_EVENTTYPE_UBTIGHTENED | SCIP_EVENTTYPE_LBRELAXED, conshdlrdata->eventhdlr, (SCIP_EVENTDATA*)cons,
            consdata->filterpos2) );
   }

   return SCIP_OKAY;
}


/** constraint enabling notification method of constraint handler */
#define consEnableLogicor NULL


/** constraint disabling notification method of constraint handler */
#define consDisableLogicor NULL


/** constraint display method of constraint handler */
static
SCIP_DECL_CONSPRINT(consPrintLogicor)
{  /*lint --e{715}*/

   assert( scip != NULL );
   assert( conshdlr != NULL );
   assert( cons != NULL );

   SCIP_CALL( consdataPrint(scip, SCIPconsGetData(cons), file, FALSE) );
    
   return SCIP_OKAY;
}

/** constraint copying method of constraint handler */
static
SCIP_DECL_CONSCOPY(consCopyLogicor)
{  /*lint --e{715}*/
   SCIP_VAR** sourcevars;
   const char* consname;
   int nvars;

   /* get variables and coefficients of the source constraint */
   sourcevars = SCIPgetVarsLogicor(sourcescip, sourcecons);
   nvars = SCIPgetNVarsLogicor(sourcescip, sourcecons);
   
   if( name != NULL )
      consname = name;
   else
      consname = SCIPconsGetName(sourcecons);

   /* copy the logic using the linear constraint copy method */
   SCIP_CALL( SCIPcopyConsLinear(scip, cons, sourcescip, consname, nvars, sourcevars, NULL,
         1.0, SCIPinfinity(scip), varmap, consmap,
         initial, separate, enforce, check, propagate, local, modifiable, dynamic, removable, stickingatnode, global, valid) );
   assert(cons != NULL);
   
   return SCIP_OKAY;
}

/** constraint parsing method of constraint handler */
static
SCIP_DECL_CONSPARSE(consParseLogicor)
{  /*lint --e{715}*/
   SCIP_VAR** vars;

   char* strcopy;
   char* token;
   char* saveptr;
   int requiredsize;
   int varssize;
   int nvars;
   int pos;
   
   SCIPdebugMessage("parse <%s> as logicor constraint\n", str);

   /* copy string for truncating it */
   SCIP_CALL( SCIPduplicateBufferArray(scip, &strcopy, str, (int)(strlen(str)+1)));

   /* cutoff "logicor" form the constraint string */
   (void) SCIPstrtok(strcopy, "(", &saveptr ); 

   /* cutoff ")" form the constraint string */
   token = SCIPstrtok(NULL, ")", &saveptr ); 
   
   varssize = 100;
   nvars = 0;

   /* allocate buffer array for variables */
   SCIP_CALL( SCIPallocBufferArray(scip, &vars, varssize) );

   /* parse string */
   SCIP_CALL( SCIPparseVarsList(scip, token, 0, vars, &nvars, varssize, &requiredsize, &pos, ',', success) );
   
   if( *success )
   {
      /* check if the size of the variable array was great enough */
      if( varssize < requiredsize )
      {
         /* reallocate memory */
         varssize = requiredsize;
         SCIP_CALL( SCIPreallocBufferArray(scip, &vars, varssize) );
         
         /* parse string again with the correct size of the variable array */
         SCIP_CALL( SCIPparseVarsList(scip, token, 0, vars, &nvars, varssize, &requiredsize, &pos, ',', success) );
      }
      
      assert(*success);
      assert(varssize >= requiredsize);

      /* create logicor constraint */
      SCIP_CALL( SCIPcreateConsLogicor(scip, cons, name, nvars, vars,  
            initial, separate, enforce, check, propagate, local, modifiable, dynamic, removable, stickingatnode) );
   }

   /* free buffers */
   SCIPfreeBufferArray(scip, &vars);
   SCIPfreeBufferArray(scip, &strcopy);
   
   return SCIP_OKAY;
}


/*
 * Callback methods of event handler
 */

static
SCIP_DECL_EVENTEXEC(eventExecLogicor)
{  /*lint --e{715}*/
   assert(eventhdlr != NULL);
   assert(eventdata != NULL);
   assert(strcmp(SCIPeventhdlrGetName(eventhdlr), EVENTHDLR_NAME) == 0);
   assert(event != NULL);

   SCIPdebugMessage("exec method of event handler for logic or constraints\n");

#ifdef REMOVEAGGREGATIONS
   if( SCIPeventGetType(event) == SCIP_EVENTTYPE_LBRELAXED )
   {
      SCIP_CALL( SCIPenableCons(scip, (SCIP_CONS*)eventdata) );
      SCIP_CALL( SCIPenableConsPropagation(scip, (SCIP_CONS*)eventdata) );
   }
   else if( SCIPeventGetType(event) == SCIP_EVENTTYPE_UBTIGHTENED )
   {
      SCIP_CALL( SCIPenableConsPropagation(scip, (SCIP_CONS*)eventdata) );
   }

   if( SCIPeventGetType(event) == SCIP_EVENTTYPE_VARFIXED )
   {
      SCIP_CONS* cons;
      SCIP_CONSDATA* consdata;

      /* we only catch this event in presolving stage */
      assert(SCIPgetStage(scip) == SCIP_STAGE_PRESOLVING);
      assert(SCIPeventGetVar(event) != NULL);

      if( SCIPvarGetStatus(SCIPeventGetVar(event)) != SCIP_VARSTATUS_FIXED )
      {
         cons = (SCIP_CONS*)eventdata;

         if( !SCIPconsIsActive(cons) )
            return SCIP_OKAY;

         consdata = SCIPconsGetData(cons);
         assert(consdata != NULL);
         consdata->merged = FALSE;
      }
   }
#else
   if( SCIPeventGetType(event) == SCIP_EVENTTYPE_LBRELAXED )
   {
      SCIP_CALL( SCIPenableCons(scip, (SCIP_CONS*)eventdata) );
      SCIP_CALL( SCIPenableConsPropagation(scip, (SCIP_CONS*)eventdata) );
   }
   else if( SCIPeventGetType(event) == SCIP_EVENTTYPE_UBTIGHTENED )
   {
      SCIP_CALL( SCIPenableConsPropagation(scip, (SCIP_CONS*)eventdata) );
   }

<<<<<<< HEAD
   SCIP_CALL( SCIPenableConsPropagation(scip, (SCIP_CONS*)eventdata) );
#endif
=======
   if( SCIPeventGetType(event) == SCIP_EVENTTYPE_VARFIXED )
   {
      SCIP_CONS* cons;
      SCIP_CONSDATA* consdata;

      /* we only catch this event in presolving stage */
      assert(SCIPgetStage(scip) == SCIP_STAGE_PRESOLVING);
      assert(SCIPeventGetVar(event) != NULL);

      if( SCIPvarGetStatus(SCIPeventGetVar(event)) != SCIP_VARSTATUS_FIXED )
      {
         cons = (SCIP_CONS*)eventdata;

         if( !SCIPconsIsActive(cons) )
            return SCIP_OKAY;

         consdata = SCIPconsGetData(cons);
         assert(consdata != NULL);
         consdata->merged = FALSE;
      }
   }
>>>>>>> fbddbd59

   return SCIP_OKAY;
}




/*
 * Callback methods of conflict handler
 */

static
SCIP_DECL_CONFLICTEXEC(conflictExecLogicor)
{  /*lint --e{715}*/
   SCIP_VAR** vars;
   int i;

   assert(conflicthdlr != NULL);
   assert(strcmp(SCIPconflicthdlrGetName(conflicthdlr), CONFLICTHDLR_NAME) == 0);
   assert(bdchginfos != NULL || nbdchginfos == 0);
   assert(result != NULL);

   /* don't process already resolved conflicts */
   if( resolved )
   {
      *result = SCIP_DIDNOTRUN;
      return SCIP_OKAY;
   }

   *result = SCIP_DIDNOTFIND;

   /* create array of variables in conflict constraint */
   SCIP_CALL( SCIPallocBufferArray(scip, &vars, nbdchginfos) );
   for( i = 0; i < nbdchginfos; ++i )
   {
      assert(bdchginfos[i] != NULL);

      vars[i] = SCIPbdchginfoGetVar(bdchginfos[i]);

      /* we can only treat binary variables */
      if( !SCIPvarIsBinary(vars[i]) )
         break;

      /* if the variable is fixed to one in the conflict set, we have to use its negation */
      if( SCIPbdchginfoGetNewbound(bdchginfos[i]) > 0.5 )
      {
         SCIP_CALL( SCIPgetNegatedVar(scip, vars[i], &vars[i]) );
      }
   }

   if( i == nbdchginfos )
   {
      SCIP_CONS* cons;
      char consname[SCIP_MAXSTRLEN];
      
      /* create a constraint out of the conflict set */
      (void) SCIPsnprintf(consname, SCIP_MAXSTRLEN, "cf%d_%"SCIP_LONGINT_FORMAT, SCIPgetNRuns(scip), SCIPgetNConflictConssApplied(scip));
      SCIP_CALL( SCIPcreateConsLogicor(scip, &cons, consname, nbdchginfos, vars, 
            FALSE, TRUE, FALSE, FALSE, TRUE, local, FALSE, dynamic, removable, FALSE) );
      SCIP_CALL( SCIPaddConsNode(scip, node, cons, validnode) );
      SCIP_CALL( SCIPreleaseCons(scip, &cons) );
      
      *result = SCIP_CONSADDED;
   }

   /* free temporary memory */
   SCIPfreeBufferArray(scip, &vars);

   return SCIP_OKAY;
}




/*
 * constraint specific interface methods
 */

/** creates the handler for logic or constraints and includes it in SCIP */
SCIP_RETCODE SCIPincludeConshdlrLogicor(
   SCIP*                 scip                /**< SCIP data structure */
   )
{
   SCIP_CONSHDLRDATA* conshdlrdata;

   /* create event handler for events on watched variables */
   SCIP_CALL( SCIPincludeEventhdlr(scip, EVENTHDLR_NAME, EVENTHDLR_DESC,
         NULL, NULL, NULL, NULL, NULL, NULL, NULL, eventExecLogicor, NULL) );

   /* create conflict handler for logic or constraints */
   SCIP_CALL( SCIPincludeConflicthdlr(scip, CONFLICTHDLR_NAME, CONFLICTHDLR_DESC, CONFLICTHDLR_PRIORITY,
         NULL, NULL, NULL, NULL, NULL, NULL, conflictExecLogicor, NULL) );

   /* create constraint handler data */
   SCIP_CALL( conshdlrdataCreate(scip, &conshdlrdata) );

   /* include constraint handler */
   SCIP_CALL( SCIPincludeConshdlr(scip, CONSHDLR_NAME, CONSHDLR_DESC,
         CONSHDLR_SEPAPRIORITY, CONSHDLR_ENFOPRIORITY, CONSHDLR_CHECKPRIORITY,
         CONSHDLR_SEPAFREQ, CONSHDLR_PROPFREQ, CONSHDLR_EAGERFREQ, CONSHDLR_MAXPREROUNDS, 
         CONSHDLR_DELAYSEPA, CONSHDLR_DELAYPROP, CONSHDLR_DELAYPRESOL, CONSHDLR_NEEDSCONS,
         CONSHDLR_PROP_TIMING,
         conshdlrCopyLogicor,
         consFreeLogicor, consInitLogicor, consExitLogicor, 
         consInitpreLogicor, consExitpreLogicor, consInitsolLogicor, consExitsolLogicor,
         consDeleteLogicor, consTransLogicor, 
         consInitlpLogicor, consSepalpLogicor, consSepasolLogicor, 
         consEnfolpLogicor, consEnfopsLogicor, consCheckLogicor, 
         consPropLogicor, consPresolLogicor, consRespropLogicor, consLockLogicor,
         consActiveLogicor, consDeactiveLogicor,
         consEnableLogicor, consDisableLogicor,
         consPrintLogicor, consCopyLogicor, consParseLogicor,
         conshdlrdata) );

   conshdlrdata->conshdlrlinear = SCIPfindConshdlr(scip,"linear");
   
   if( conshdlrdata->conshdlrlinear != NULL )
   {
      /* include the linear constraint to logicor constraint upgrade in the linear constraint handler */
      SCIP_CALL( SCIPincludeLinconsUpgrade(scip, linconsUpgdLogicor, LINCONSUPGD_PRIORITY, CONSHDLR_NAME) );
   }

   /* logic or constraint handler parameters */
   SCIP_CALL( SCIPaddBoolParam(scip,
         "constraints/logicor/presolpairwise",
         "should pairwise constraint comparison be performed in presolving?",
         &conshdlrdata->presolpairwise, TRUE, DEFAULT_PRESOLPAIRWISE, NULL, NULL) );
   SCIP_CALL( SCIPaddBoolParam(scip,
         "constraints/logicor/presolusehashing",
         "should hash table be used for detecting redundant constraints in advance", 
         &conshdlrdata->presolusehashing, TRUE, DEFAULT_PRESOLUSEHASHING, NULL, NULL) );
   SCIP_CALL( SCIPaddBoolParam(scip,
         "constraints/logicor/dualpresolving",
         "should dual presolving steps be preformed?",
         &conshdlrdata->dualpresolving, TRUE, DEFAULT_DUALPRESOLVING, NULL, NULL) );
   SCIP_CALL( SCIPaddBoolParam(scip,
         "constraints/logicor/negatedclique",
         "should negated clique information be used in presolving",
         &conshdlrdata->usenegatedclique, TRUE, DEFAULT_NEGATEDCLIQUE, NULL, NULL) );

   return SCIP_OKAY;
}


/** creates and captures a logic or constraint */
SCIP_RETCODE SCIPcreateConsLogicor(
   SCIP*                 scip,               /**< SCIP data structure */
   SCIP_CONS**           cons,               /**< pointer to hold the created constraint */
   const char*           name,               /**< name of constraint */
   int                   nvars,              /**< number of variables in the constraint */
   SCIP_VAR**            vars,               /**< array with variables of constraint entries */
   SCIP_Bool             initial,            /**< should the LP relaxation of constraint be in the initial LP?
                                              *   Usually set to TRUE. Set to FALSE for 'lazy constraints'. */
   SCIP_Bool             separate,           /**< should the constraint be separated during LP processing?
                                              *   Usually set to TRUE. */
   SCIP_Bool             enforce,            /**< should the constraint be enforced during node processing?
                                              *   TRUE for model constraints, FALSE for additional, redundant constraints. */
   SCIP_Bool             check,              /**< should the constraint be checked for feasibility?
                                              *   TRUE for model constraints, FALSE for additional, redundant constraints. */
   SCIP_Bool             propagate,          /**< should the constraint be propagated during node processing?
                                              *   Usually set to TRUE. */
   SCIP_Bool             local,              /**< is constraint only valid locally?
                                              *   Usually set to FALSE. Has to be set to TRUE, e.g., for branching constraints. */
   SCIP_Bool             modifiable,         /**< is constraint modifiable (subject to column generation)?
                                              *   Usually set to FALSE. In column generation applications, set to TRUE if pricing
                                              *   adds coefficients to this constraint. */
   SCIP_Bool             dynamic,            /**< is constraint subject to aging?
                                              *   Usually set to FALSE. Set to TRUE for own cuts which 
                                              *   are seperated as constraints. */
   SCIP_Bool             removable,          /**< should the relaxation be removed from the LP due to aging or cleanup?
                                              *   Usually set to FALSE. Set to TRUE for 'lazy constraints' and 'user cuts'. */
   SCIP_Bool             stickingatnode      /**< should the constraint always be kept at the node where it was added, even
                                              *   if it may be moved to a more global node?
                                              *   Usually set to FALSE. Set to TRUE to for constraints that represent node data. */
   )
{
   SCIP_CONSHDLR* conshdlr;
   SCIP_CONSDATA* consdata;

   assert(scip != NULL);

   /* find the logicor constraint handler */
   conshdlr = SCIPfindConshdlr(scip, CONSHDLR_NAME);
   if( conshdlr == NULL )
   {
      SCIPerrorMessage("logic or constraint handler not found\n");
      return SCIP_INVALIDCALL;
   }

   /* create the constraint specific data */
   SCIP_CALL( consdataCreate(scip, &consdata, nvars, vars) );

   /* create constraint */
   SCIP_CALL( SCIPcreateCons(scip, cons, name, conshdlr, consdata, initial, separate, enforce, check, propagate,
         local, modifiable, dynamic, removable, stickingatnode) );

<<<<<<< HEAD
#ifdef REMOVEAGGREGATIONS
=======
>>>>>>> fbddbd59
   if( SCIPisTransformed(scip) && SCIPgetStage(scip) == SCIP_STAGE_PRESOLVING )
   {
      SCIP_CONSHDLRDATA* conshdlrdata;
      int v;

      conshdlrdata = SCIPconshdlrGetData(conshdlr);
      assert(conshdlrdata != NULL);

      for( v = consdata->nvars - 1; v >= 0; --v )
      {
         SCIP_CALL( SCIPcatchVarEvent(scip, consdata->vars[v], SCIP_EVENTTYPE_VARFIXED, conshdlrdata->eventhdlr,
               (SCIP_EVENTDATA*)(*cons), NULL) );
      }
   }
<<<<<<< HEAD
#endif
=======
>>>>>>> fbddbd59

   return SCIP_OKAY;
}

/** adds coefficient in logic or constraint */
SCIP_RETCODE SCIPaddCoefLogicor(
   SCIP*                 scip,               /**< SCIP data structure */
   SCIP_CONS*            cons,               /**< logicor constraint */
   SCIP_VAR*             var                 /**< variable to add to the constraint */
   )
{
   assert(var != NULL);

   /*debugMessage("adding variable <%s> to logicor constraint <%s>\n",
     SCIPvarGetName(var), SCIPconsGetName(cons));*/

   if( strcmp(SCIPconshdlrGetName(SCIPconsGetHdlr(cons)), CONSHDLR_NAME) != 0 )
   {
      SCIPerrorMessage("constraint is not a logic or constraint\n");
      return SCIP_INVALIDDATA;
   }

   SCIP_CALL( addCoef(scip, cons, var) );

   return SCIP_OKAY;
}

/** gets number of variables in logic or constraint */
int SCIPgetNVarsLogicor(
   SCIP*                 scip,               /**< SCIP data structure */
   SCIP_CONS*            cons                /**< constraint data */
   )
{
   SCIP_CONSDATA* consdata;

   if( strcmp(SCIPconshdlrGetName(SCIPconsGetHdlr(cons)), CONSHDLR_NAME) != 0 )
   {
      SCIPerrorMessage("constraint is not a logic or constraint\n");
      SCIPABORT();
   }
   
   consdata = SCIPconsGetData(cons);
   assert(consdata != NULL);

   return consdata->nvars;
}

/** gets array of variables in logic or constraint */
SCIP_VAR** SCIPgetVarsLogicor(
   SCIP*                 scip,               /**< SCIP data structure */
   SCIP_CONS*            cons                /**< constraint data */
   )
{
   SCIP_CONSDATA* consdata;

   if( strcmp(SCIPconshdlrGetName(SCIPconsGetHdlr(cons)), CONSHDLR_NAME) != 0 )
   {
      SCIPerrorMessage("constraint is not a logic or constraint\n");
      SCIPABORT();
   }
   
   consdata = SCIPconsGetData(cons);
   assert(consdata != NULL);

   return consdata->vars;
}

/** gets the dual solution of the logic or constraint in the current LP */
SCIP_Real SCIPgetDualsolLogicor(
   SCIP*                 scip,               /**< SCIP data structure */
   SCIP_CONS*            cons                /**< constraint data */
   )
{
   SCIP_CONSDATA* consdata;

   if( strcmp(SCIPconshdlrGetName(SCIPconsGetHdlr(cons)), CONSHDLR_NAME) != 0 )
   {
      SCIPerrorMessage("constraint is not a logic or constraint\n");
      SCIPABORT();
   }
   
   consdata = SCIPconsGetData(cons);
   assert(consdata != NULL);

   if( consdata->row != NULL )
      return SCIProwGetDualsol(consdata->row);
   else
      return 0.0;
}

/** gets the dual farkas value of the logic or constraint in the current infeasible LP */
SCIP_Real SCIPgetDualfarkasLogicor(
   SCIP*                 scip,               /**< SCIP data structure */
   SCIP_CONS*            cons                /**< constraint data */
   )
{
   SCIP_CONSDATA* consdata;

   if( strcmp(SCIPconshdlrGetName(SCIPconsGetHdlr(cons)), CONSHDLR_NAME) != 0 )
   {
      SCIPerrorMessage("constraint is not a logic or constraint\n");
      SCIPABORT();
   }
   
   consdata = SCIPconsGetData(cons);
   assert(consdata != NULL);

   if( consdata->row != NULL )
      return SCIProwGetDualfarkas(consdata->row);
   else
      return 0.0;
}

/** returns the linear relaxation of the given logic or constraint; may return NULL if no LP row was yet created;
 *  the user must not modify the row!
 */
SCIP_ROW* SCIPgetRowLogicor(
   SCIP*                 scip,               /**< SCIP data structure */
   SCIP_CONS*            cons                /**< constraint data */
   )
{
   SCIP_CONSDATA* consdata;

   if( strcmp(SCIPconshdlrGetName(SCIPconsGetHdlr(cons)), CONSHDLR_NAME) != 0 )
   {
      SCIPerrorMessage("constraint is not a logic or constraint\n");
      SCIPABORT();
   }

   consdata = SCIPconsGetData(cons);
   assert(consdata != NULL);

   return consdata->row;
}
<|MERGE_RESOLUTION|>--- conflicted
+++ resolved
@@ -68,16 +68,6 @@
 #define DEFAULT_DUALPRESOLVING     TRUE /**< should dual presolving steps be preformed? */
 #define DEFAULT_NEGATEDCLIQUE     FALSE /**< should negated clique information be used in presolving */
 
-<<<<<<< HEAD
-
-#if 0 //normally following leads to better presolved instances but due to performance issues this will be disabled
-#define REMOVEAGGREGATIONS              /**< should in presolving aggregations be replaced by there active or negation of an active
-                                         *   counterpart
-                                         */
-#endif
-
-=======
->>>>>>> fbddbd59
 /* @todo make this a parameter setting */
 #if 1 /* @todo test which AGEINCREASE formula is better! */
 #define AGEINCREASE(n) (1.0 + 0.2*n)
@@ -410,10 +400,6 @@
    consdata->vars[consdata->nvars] = var;
    consdata->nvars++;
 
-<<<<<<< HEAD
-#ifdef REMOVEAGGREGATIONS
-=======
->>>>>>> fbddbd59
    /* we only catch this event in presolving stage */
    if( SCIPgetStage(scip) == SCIP_STAGE_PRESOLVING )
    {
@@ -428,10 +414,6 @@
       SCIP_CALL( SCIPcatchVarEvent(scip, var, SCIP_EVENTTYPE_VARFIXED, conshdlrdata->eventhdlr,
             (SCIP_EVENTDATA*)cons, NULL) );
    }
-<<<<<<< HEAD
-#endif
-=======
->>>>>>> fbddbd59
 
    consdata->sorted = (consdata->nvars == 1);
    consdata->changed = TRUE;
@@ -471,20 +453,12 @@
    /* remove the rounding locks of variable */
    SCIP_CALL( unlockRounding(scip, cons, consdata->vars[pos]) );
 
-<<<<<<< HEAD
-#ifdef REMOVEAGGREGATIONS
-=======
->>>>>>> fbddbd59
    /* we only catch this event in presolving stage, so we need to only drop it there */
    if( SCIPgetStage(scip) == SCIP_STAGE_PRESOLVING )
    {
       SCIP_CALL( SCIPdropVarEvent(scip, consdata->vars[pos], SCIP_EVENTTYPE_VARFIXED, eventhdlr,
             (SCIP_EVENTDATA*)cons, -1) );
    }
-<<<<<<< HEAD
-#endif
-=======
->>>>>>> fbddbd59
 
    if( SCIPconsIsTransformed(cons) )
    {
@@ -744,17 +718,9 @@
    SCIP_CONSDATA* consdata;
    SCIP_VAR* var;
    int v;
-<<<<<<< HEAD
-#ifdef REMOVEAGGREGATIONS
    SCIP_VAR** vars;
    SCIP_Bool* negarray;
    int nvars;
-#endif
-=======
-   SCIP_VAR** vars;
-   SCIP_Bool* negarray;
-   int nvars;
->>>>>>> fbddbd59
 
    assert(eventhdlr != NULL);
    assert(redundant != NULL);
@@ -787,10 +753,6 @@
          ++v;
    }
 
-<<<<<<< HEAD
-#ifdef REMOVEAGGREGATIONS
-=======
->>>>>>> fbddbd59
    if( consdata->nvars == 0 )
       return SCIP_OKAY;
 
@@ -817,10 +779,6 @@
    /* free temporary memory */
    SCIPfreeBufferArray(scip, &negarray);
    SCIPfreeBufferArray(scip, &vars);
-<<<<<<< HEAD
-#endif
-=======
->>>>>>> fbddbd59
 
    SCIPdebugMessage("after fixings: ");
    SCIPdebug( SCIP_CALL(consdataPrint(scip, consdata, NULL, TRUE)) );
@@ -2173,10 +2131,6 @@
 /** deinitialization method of constraint handler (called before transformed problem is freed) */
 #define consExitLogicor NULL
 
-<<<<<<< HEAD
-#ifdef REMOVEAGGREGATIONS
-=======
->>>>>>> fbddbd59
 /** presolving initialization method of constraint handler (called when presolving is about to begin) */
 static
 SCIP_DECL_CONSINITPRE(consInitpreLogicor)
@@ -2189,8 +2143,6 @@
    assert(conshdlr != NULL);
    conshdlrdata = SCIPconshdlrGetData(conshdlr);
    assert(conshdlrdata != NULL);
-<<<<<<< HEAD
-=======
 
    /* catch all variable event for deleted variables, which is only used in presolving */
    for( c = nconss - 1; c >= 0; --c )
@@ -2207,28 +2159,6 @@
 
    return SCIP_OKAY;
 }
->>>>>>> fbddbd59
-
-   /* catch all variable event for deleted variables, which is only used in presolving */
-   for( c = nconss - 1; c >= 0; --c )
-   {
-      consdata = SCIPconsGetData(conss[c]);
-      assert(consdata != NULL);
-
-      for( v = consdata->nvars - 1; v >= 0; --v )
-      {
-         SCIP_CALL( SCIPcatchVarEvent(scip, consdata->vars[v], SCIP_EVENTTYPE_VARFIXED, conshdlrdata->eventhdlr,
-               (SCIP_EVENTDATA*)conss[c], NULL) );
-      }
-   }
-
-   return SCIP_OKAY;
-}
-#else
-#define consInitpreLogicor NULL
-#endif
-
-#ifdef REMOVEAGGREGATIONS
 /** presolving deinitialization method of constraint handler (called after presolving has been finished) */
 static
 SCIP_DECL_CONSEXITPRE(consExitpreLogicor)
@@ -2247,7 +2177,6 @@
    {
       consdata = SCIPconsGetData(conss[c]);
       assert(consdata != NULL);
-<<<<<<< HEAD
 
       for( v = consdata->nvars - 1; v >= 0; --v )
       {
@@ -2258,21 +2187,6 @@
 
    return SCIP_OKAY;
 }
-#else
-#define consExitpreLogicor NULL
-#endif
-=======
-
-      for( v = consdata->nvars - 1; v >= 0; --v )
-      {
-         SCIP_CALL( SCIPdropVarEvent(scip, consdata->vars[v], SCIP_EVENTTYPE_VARFIXED, conshdlrdata->eventhdlr,
-               (SCIP_EVENTDATA*)conss[c], -1) );
-      }
-   }
-
-   return SCIP_OKAY;
-}
->>>>>>> fbddbd59
 
 /** solving process initialization method of constraint handler (called when branch and bound process is about to begin) */
 #define consInitsolLogicor NULL
@@ -2310,10 +2224,6 @@
    assert(consdata != NULL);
    assert(*consdata != NULL);
 
-<<<<<<< HEAD
-#ifdef REMOVEAGGREGATIONS
-=======
->>>>>>> fbddbd59
    if( SCIPgetStage(scip) == SCIP_STAGE_PRESOLVING )
    {
       SCIP_CONSHDLRDATA* conshdlrdata;
@@ -2328,10 +2238,6 @@
                (SCIP_EVENTDATA*)cons, -1) );
       }
    }
-<<<<<<< HEAD
-#endif
-=======
->>>>>>> fbddbd59
 
    /* free LP row and logic or constraint */
    SCIP_CALL( consdataFree(scip, consdata) );
@@ -2369,10 +2275,6 @@
          SCIPconsIsLocal(sourcecons), SCIPconsIsModifiable(sourcecons), 
          SCIPconsIsDynamic(sourcecons), SCIPconsIsRemovable(sourcecons), SCIPconsIsStickingAtNode(sourcecons)) );
 
-<<<<<<< HEAD
-#ifdef REMOVEAGGREGATIONS
-=======
->>>>>>> fbddbd59
    if( SCIPgetStage(scip) == SCIP_STAGE_PRESOLVING )
    {
       SCIP_CONSHDLRDATA* conshdlrdata;
@@ -2387,10 +2289,6 @@
                (SCIP_EVENTDATA*)(*targetcons), NULL) );
       }
    }
-<<<<<<< HEAD
-#endif
-=======
->>>>>>> fbddbd59
 
    return SCIP_OKAY;
 }
@@ -3226,7 +3124,6 @@
 
    SCIPdebugMessage("exec method of event handler for logic or constraints\n");
 
-#ifdef REMOVEAGGREGATIONS
    if( SCIPeventGetType(event) == SCIP_EVENTTYPE_LBRELAXED )
    {
       SCIP_CALL( SCIPenableCons(scip, (SCIP_CONS*)eventdata) );
@@ -3258,43 +3155,6 @@
          consdata->merged = FALSE;
       }
    }
-#else
-   if( SCIPeventGetType(event) == SCIP_EVENTTYPE_LBRELAXED )
-   {
-      SCIP_CALL( SCIPenableCons(scip, (SCIP_CONS*)eventdata) );
-      SCIP_CALL( SCIPenableConsPropagation(scip, (SCIP_CONS*)eventdata) );
-   }
-   else if( SCIPeventGetType(event) == SCIP_EVENTTYPE_UBTIGHTENED )
-   {
-      SCIP_CALL( SCIPenableConsPropagation(scip, (SCIP_CONS*)eventdata) );
-   }
-
-<<<<<<< HEAD
-   SCIP_CALL( SCIPenableConsPropagation(scip, (SCIP_CONS*)eventdata) );
-#endif
-=======
-   if( SCIPeventGetType(event) == SCIP_EVENTTYPE_VARFIXED )
-   {
-      SCIP_CONS* cons;
-      SCIP_CONSDATA* consdata;
-
-      /* we only catch this event in presolving stage */
-      assert(SCIPgetStage(scip) == SCIP_STAGE_PRESOLVING);
-      assert(SCIPeventGetVar(event) != NULL);
-
-      if( SCIPvarGetStatus(SCIPeventGetVar(event)) != SCIP_VARSTATUS_FIXED )
-      {
-         cons = (SCIP_CONS*)eventdata;
-
-         if( !SCIPconsIsActive(cons) )
-            return SCIP_OKAY;
-
-         consdata = SCIPconsGetData(cons);
-         assert(consdata != NULL);
-         consdata->merged = FALSE;
-      }
-   }
->>>>>>> fbddbd59
 
    return SCIP_OKAY;
 }
@@ -3491,10 +3351,6 @@
    SCIP_CALL( SCIPcreateCons(scip, cons, name, conshdlr, consdata, initial, separate, enforce, check, propagate,
          local, modifiable, dynamic, removable, stickingatnode) );
 
-<<<<<<< HEAD
-#ifdef REMOVEAGGREGATIONS
-=======
->>>>>>> fbddbd59
    if( SCIPisTransformed(scip) && SCIPgetStage(scip) == SCIP_STAGE_PRESOLVING )
    {
       SCIP_CONSHDLRDATA* conshdlrdata;
@@ -3509,10 +3365,6 @@
                (SCIP_EVENTDATA*)(*cons), NULL) );
       }
    }
-<<<<<<< HEAD
-#endif
-=======
->>>>>>> fbddbd59
 
    return SCIP_OKAY;
 }
