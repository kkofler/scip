--- conflicted
+++ resolved
@@ -8592,13 +8592,7 @@
    /* in the problem creation stage, modify the bounds as requested, independently from the current bounds */
    if( scip->set->stage != SCIP_STAGE_PROBLEM )
    {
-<<<<<<< HEAD
-      if( (SCIPvarIsIntegral(var) && !SCIPsetIsFeasIntegral(scip->set, fixedval))
-         || SCIPsetIsFeasLT(scip->set, fixedval, SCIPvarGetLbLocal(var))
-         || SCIPsetIsFeasGT(scip->set, fixedval, SCIPvarGetUbLocal(var)) )
-=======
       if( SCIPvarGetStatus(var) == SCIP_VARSTATUS_FIXED )
->>>>>>> 4e0d2450
       {
          *infeasible = !SCIPsetIsFeasEQ(scip->set, fixedval, SCIPvarGetLbLocal(var));
          return SCIP_OKAY;
