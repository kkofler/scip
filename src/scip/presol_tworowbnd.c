--- conflicted
+++ resolved
@@ -214,17 +214,11 @@
  *  s.t. a^T x >= b
  *  lbs <= x <= ubs
  *
-<<<<<<< HEAD
  *  First, the problem is transformed such that
  *  SCIPselectWeightedReal() can be applied, which
  *  then solves the problem as a continuous knapsack
  *  in linear time.
  */
-=======
- * minact = min{a2x : a1x + a3y >= b1}
- * maxact = max{a2x : a1x + a3y >= b1}
- */ /*lint -e715*/
->>>>>>> 448ebb59
 static
 SCIP_RETCODE solveSingleRowLP(
    SCIP*                 scip,               /**< SCIP data structure */
@@ -943,44 +937,8 @@
       }
    }
 
-<<<<<<< HEAD
    /* redundancy check */
    if( mininfs == 0 && !swaprow1 )
-=======
-/** extract coefficients from matrix */
-static
-void getCoefficients(
-   SCIP_MATRIX*          matrix,             /**< constraint matrix object */
-   int                   baserow,            /**< base row index */
-   int                   otherrow,           /**< other row index */
-   int                   numoverlap,         /**< overlap-size */
-   int*                  olapidxbaseorder,   /**< overlap column indexes in baserow order */
-   int*                  olapidxotherorder,  /**< overlap column indexes in otherrow order */
-   int*                  othernonoverlapidx, /**< other row non overlap indexes */
-   int*                  basenonoverlapidx,  /**< base row non overlap indexes */
-   SCIP_Real*            coefbaseoverlap,    /**< base row overlap coefficients */
-   SCIP_Real*            coefotheroverlap,   /**< other row overlap coefficients */
-   SCIP_Real*            coefbasenonoverlap, /**< base row non overlap coefficients */
-   SCIP_Real*            coefothernonoverlap /**< other row non overlap coefficients */
-   )
-{
-   SCIP_Real* valpnt;
-   int* rowpnt;
-   int* rowend;
-   int baserowcnt;
-   int otherrowcnt;
-   int olapcnt;
-   int nonolapcnt;
-
-   /* get number of columns in the rows */
-   baserowcnt = SCIPmatrixGetRowNNonzs(matrix, baserow);
-   otherrowcnt = SCIPmatrixGetRowNNonzs(matrix, otherrow);
-   assert(baserowcnt != 0 && otherrowcnt != 0);
-
-#if 1 /* @todo why do we need this? */
-   /* set end marker */
-   if( numoverlap < SCIPmatrixGetNColumns(matrix) )
->>>>>>> 448ebb59
    {
       if( (minsolvable && SCIPisGT(scip, minobj, SCIPmatrixGetRowLhs(matrix, row1idx) + minact))
           || (minswapsolvable && SCIPisGT(scip, minswapobj, SCIPmatrixGetRowLhs(matrix, row1idx) + minact)) ) /*lint !e644*/
@@ -1119,12 +1077,8 @@
 
 /* Create required buffer arrays and apply LP-based bound tightening in both directions */
 static
-<<<<<<< HEAD
 SCIP_RETCODE applyLPboundTightening(
    SCIP*                 scip,               /**< SCIP data structure */
-=======
-void getNumOverlap(
->>>>>>> 448ebb59
    SCIP_MATRIX*          matrix,             /**< constraint matrix object */
    int                   row1,               /**< index of first row */
    int                   row2,               /**< index of seond row */
@@ -1199,7 +1153,6 @@
 
 /* calculate clique breakpoints and mark in which cliques the variables have a maximum */
 static
-<<<<<<< HEAD
 int calcCliqueMaximums(
    SCIP*                scip,
    int*                 varinds,             /**< variable index array */
@@ -1211,16 +1164,6 @@
    SCIP_Real*           breakpoints,         /**< variable breakpoints */
    int*                 cliquemaxinds,       /**< array containing in which clique this variable has a maximum */
    SCIP_Real*           gradients            /**< buffer array the function can use for handling the gradients */
-=======
-void getOverlapBaseOrdered(
-   SCIP_MATRIX*          matrix,             /**< constraint matrix object */
-   int                   baserow,            /**< base row index */
-   int                   otherrow,           /**< other row index */
-   int*                  countings,          /**< overlap counting helper array */
-   int*                  clearinfo,          /**< reset helper array */
-   int                   numoverlap,         /**< just calculated overlap-size */
-   int*                  olapidxbaseorder    /**< overlap column indexes in baserow order */
->>>>>>> 448ebb59
    )
 {
    int i;
@@ -1287,7 +1230,6 @@
          minlambda = 2.0;
          for( i = maxpos; i < cliquesize; i++ )
          {
-<<<<<<< HEAD
             if( SCIPisPositive(scip, gradients[i]) )
             {
                idx = varinds[cliquevarpos[i]];
@@ -1314,40 +1256,6 @@
                   minlambda = lambda;
                   newmaxpos = i;
                }
-=======
-            if( *colpnt == baserows[br] || ignorerow[*colpnt] )
-               continue;
-
-            /* we consider only >= constraints */
-            if( !SCIPmatrixIsRowRhsInfinity(matrix, *colpnt) )
-               continue;
-
-            /* determine overlap-size */
-            getNumOverlap(matrix, baserows[br], *colpnt,
-               countings, clearinfo, &numoverlap, olapidxotherorder);
-
-            if( numoverlap == 0 )
-               continue;
-
-            rowcnt2 = SCIPmatrixGetRowNNonzs(matrix, *colpnt);
-            threshold = (SCIP_Real)numoverlap/(SCIP_Real)MIN(rowcnt, rowcnt2);
-
-            /* verify if overlap-size is ok */
-            if( SUPPORT_THRESHOLD <= threshold && numoverlap < rowcnt )
-            {
-               getOverlapBaseOrdered(matrix, baserows[br], *colpnt,
-                  countings, clearinfo, numoverlap, olapidxbaseorder);
-
-               getCoefficients(matrix, baserows[br], *colpnt, numoverlap,
-                  olapidxbaseorder, olapidxotherorder, othernonoverlapidx, basenonoverlapidx,
-                  coefbaseoverlap, coefotheroverlap, coefbasenonoverlap, coefothernonoverlap);
-
-               applyTightening(scip, matrix, baserows[br], *colpnt, numoverlap, olapidxotherorder,
-                  othernonoverlapidx, basenonoverlapidx,
-                  coefbaseoverlap, coefotheroverlap, coefbasenonoverlap, coefothernonoverlap,
-                  lowerbds, upperbds, tmplowerbds, tmpupperbds, minratios, maxratios,
-                  minsortedidx, maxsortedidx, ntightenbnds, tighten, ndeletecons, deletecons);
->>>>>>> 448ebb59
             }
          }
       }
@@ -2384,7 +2292,6 @@
    SCIP_Bool initialized;
    SCIP_Bool complete;
    SCIP_Bool infeasible;
-<<<<<<< HEAD
    SCIP_PRESOLDATA* presoldata;
    int oldnchgbds;
    int oldnfixedvars;
@@ -2433,8 +2340,6 @@
    int i;
    int j;
    int k;
-=======
->>>>>>> 448ebb59
 
    assert(result != NULL);
    *result = SCIP_DIDNOTRUN;
@@ -2452,13 +2357,10 @@
    *result = SCIP_DIDNOTFIND;
 
    matrix = NULL;
-<<<<<<< HEAD
-   SCIP_CALL( SCIPmatrixCreate(scip, &matrix, FALSE, &initialized, &complete) );
-=======
    SCIP_CALL( SCIPmatrixCreate(scip, &matrix, TRUE, &initialized, &complete, &infeasible,
       naddconss, ndelconss, nchgcoefs, nchgbds, nfixedvars) );
 
-    /* if infeasibility was detected during matrix creation, return here */
+   /* if infeasibility was detected during matrix creation, return here */
    if( infeasible )
    {
       if( initialized )
@@ -2467,7 +2369,6 @@
       *result = SCIP_CUTOFF;
       return SCIP_OKAY;
    }
->>>>>>> 448ebb59
 
    if( !initialized )
       return SCIP_OKAY;
