--- conflicted
+++ resolved
@@ -399,11 +399,7 @@
          /* calculate the score */
          score += ncovered * nnon_zero_vars;
 
-<<<<<<< HEAD
-         SCIPdebugMessage("-> current representation is of size %d with loi = %.1f\n", nreps, score);
-=======
          SCIPdebugMsg(scip, "-> current representation is of size %d with loi = %d\n", nreps, score);
->>>>>>> d8fd8d85
 
          current_id = (current_id + 1) % nleaveids;
 
@@ -418,11 +414,7 @@
      TERMINATE:
 
       /* add the number of variables of uncovered nodes to the loss of information */
-<<<<<<< HEAD
-      SCIPdebugMessage("-> final representation is of size %d with score = %.1f\n", nreps, score);
-=======
       SCIPdebugMsg(scip, "-> final representation is of size %d with score = %d\n", nreps, score);
->>>>>>> d8fd8d85
 
       /* We found a better representation, i.e., with less loss of information.
        * 1. reset the previous represenation
@@ -488,11 +480,7 @@
    /* check if we have found a representation and construct the missing constraints */
    if( comprdata->nrepresentatives > 0 )
    {
-<<<<<<< HEAD
-      SCIPdebugMessage("best representation found has %d leaf nodes and score = %g\n", comprdata->nrepresentatives, comprdata->score);
-=======
       SCIPdebugMsg(scip, "best representation found has %d leaf nodes and score = %d\n", comprdata->nrepresentatives, comprdata->score);
->>>>>>> d8fd8d85
 
       /* iterate over all representatives */
       for( k = 0; k < comprdata->nrepresentatives-1; k++ )
