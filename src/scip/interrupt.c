--- conflicted
+++ resolved
@@ -63,21 +63,13 @@
    ninterrupts++;
    if( ninterrupts >= 5 )
    {
-<<<<<<< HEAD
-      //SCIPmessagePrintInfo("pressed CTRL-C %d times. forcing termination.\n", ninterrupts);
+      /*printf("pressed CTRL-C %d times. forcing termination.\n", ninterrupts);*/
       exit(1);
    }
    else
    {
-      //SCIPmessagePrintInfo("pressed CTRL-C %d times (5 times for forcing termination)\n", ninterrupts);
+      /*printf("pressed CTRL-C %d times (5 times for forcing termination)\n", ninterrupts);*/
    }
-=======
-      printf("pressed CTRL-C %d times. forcing termination.\n", ninterrupts);
-      exit(1);
-   }
-   else
-      printf("pressed CTRL-C %d times (5 times for forcing termination)\n", ninterrupts);
->>>>>>> 759595fc
 }
 
 /** creates a CTRL-C interrupt data */
