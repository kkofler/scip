--- conflicted
+++ resolved
@@ -597,13 +597,8 @@
          assert(*rowpnt < matrix->ncols);
          colidx = *rowpnt;
          matrix->colmatval[matrix->colmatbeg[colidx] + fillidx[colidx]] = *valpnt;
-<<<<<<< HEAD
-         if( SCIPisExactSolve(scip) )
+         if( SCIPisExact(scip) )
             SCIPrationalSet(matrix->matrixvalsexact->colmatvalexact[matrix->colmatbeg[colidx] + fillidx[colidx]], valpntrational); /*lint !e644*/
-=======
-         if( SCIPisExact(scip) )
-            RatSet(matrix->matrixvalsexact->colmatvalexact[matrix->colmatbeg[colidx] + fillidx[colidx]], valpntrational); /*lint !e644*/
->>>>>>> 56590172
          matrix->colmatind[matrix->colmatbeg[colidx] + fillidx[colidx]] = i;
          fillidx[colidx]++;
       }
