--- conflicted
+++ resolved
@@ -148,11 +148,7 @@
       baseval = SCIPgetConsExprExprValueValue(base);
 
       /* TODO check if those are all important asserts */
-<<<<<<< HEAD
-      assert(baseval >= 0.0 || fmod(exponent, 2.0) == 1.0 || fmod(exponent, 2.0) == 0.0);
-=======
       assert(baseval >= 0.0 || fmod(exponent, 1.0) == 0.0);
->>>>>>> b520d6f1
       assert(baseval != 0.0 || exponent != 0.0);
 
       SCIP_CALL( SCIPcreateConsExprExprValue(scip, conshdlr, simplifiedexpr, pow(baseval, exponent)) );
