--- conflicted
+++ resolved
@@ -149,22 +149,6 @@
 /** gets new bound for a bound change event */
 SCIP_EXPORT
 SCIP_Real SCIPeventGetNewbound(
-   SCIP_EVENT*           event               /**< event */
-   );
-
-<<<<<<< HEAD
-/** gets old bound for a bound change event */
-SCIP_EXPORT
-SCIP_Rational* SCIPeventGetOldboundExact(
-   SCIP_EVENT*           event               /**< event */
-   );
-
-/** gets new bound for a bound change event */
-=======
-/** gets exact new bound for a bound change event */
->>>>>>> b8138796
-SCIP_EXPORT
-SCIP_Rational* SCIPeventGetNewboundExact(
    SCIP_EVENT*           event               /**< event */
    );
 
