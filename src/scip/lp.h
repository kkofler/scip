/* * * * * * * * * * * * * * * * * * * * * * * * * * * * * * * * * * * * * * */
/*                                                                           */
/*                  This file is part of the program and library             */
/*         SCIP --- Solving Constraint Integer Programs                      */
/*                                                                           */
/*    Copyright (C) 2002-2012 Konrad-Zuse-Zentrum                            */
/*                            fuer Informationstechnik Berlin                */
/*                                                                           */
/*  SCIP is distributed under the terms of the ZIB Academic License.         */
/*                                                                           */
/*  You should have received a copy of the ZIB Academic License              */
/*  along with SCIP; see the file COPYING. If not email to scip@zib.de.      */
/*                                                                           */
/* * * * * * * * * * * * * * * * * * * * * * * * * * * * * * * * * * * * * * */

/**@file   lp.h
 * @brief  internal methods for LP management
 * @author Tobias Achterberg
 * @author Marc Pfetsch
 * @author Kati Wolter
 * @author Gerald Gamrath
 */

/*---+----1----+----2----+----3----+----4----+----5----+----6----+----7----+----8----+----9----+----0----+----1----+----2*/

#ifndef __SCIP_LP_H__
#define __SCIP_LP_H__


#include <stdio.h>

#include "scip/def.h"
#include "blockmemshell/memory.h"
#include "scip/type_set.h"
#include "scip/type_stat.h"
#include "scip/type_misc.h"
#include "scip/type_lp.h"
#include "scip/type_var.h"
#include "scip/type_prob.h"
#include "scip/type_sol.h"
#include "scip/pub_lp.h"

#include "scip/struct_lp.h"

#ifdef __cplusplus
extern "C" {
#endif

/*
 * Column methods
 */

/** creates an LP column */
extern
SCIP_RETCODE SCIPcolCreate(
   SCIP_COL**            col,                /**< pointer to column data */
   BMS_BLKMEM*           blkmem,             /**< block memory */
   SCIP_SET*             set,                /**< global SCIP settings */
   SCIP_STAT*            stat,               /**< problem statistics */
   SCIP_VAR*             var,                /**< variable, this column represents */
   int                   len,                /**< number of nonzeros in the column */
   SCIP_ROW**            rows,               /**< array with rows of column entries */
   SCIP_Real*            vals,               /**< array with coefficients of column entries */
   SCIP_Bool             removable           /**< should the column be removed from the LP due to aging or cleanup? */
   );

/** frees an LP column */
extern
SCIP_RETCODE SCIPcolFree(
   SCIP_COL**            col,                /**< pointer to LP column */
   BMS_BLKMEM*           blkmem,             /**< block memory */
   SCIP_SET*             set,                /**< global SCIP settings */
   SCIP_EVENTQUEUE*      eventqueue,         /**< event queue */
   SCIP_LP*              lp                  /**< current LP data */
   );

/** output column to file stream */
extern
void SCIPcolPrint(
   SCIP_COL*             col,                /**< LP column */
   SCIP_MESSAGEHDLR*     messagehdlr,        /**< message handler */
   FILE*                 file                /**< output file (or NULL for standard output) */
   );

/** adds a previously non existing coefficient to an LP column */
extern
SCIP_RETCODE SCIPcolAddCoef(
   SCIP_COL*             col,                /**< LP column */
   BMS_BLKMEM*           blkmem,             /**< block memory */
   SCIP_SET*             set,                /**< global SCIP settings */
   SCIP_EVENTQUEUE*      eventqueue,         /**< event queue */
   SCIP_LP*              lp,                 /**< current LP data */
   SCIP_ROW*             row,                /**< LP row */
   SCIP_Real             val                 /**< value of coefficient */
   );

/** deletes coefficient from column */
extern
SCIP_RETCODE SCIPcolDelCoef(
   SCIP_COL*             col,                /**< column to be changed */
   BMS_BLKMEM*           blkmem,             /**< block memory */
   SCIP_SET*             set,                /**< global SCIP settings */
   SCIP_EVENTQUEUE*      eventqueue,         /**< event queue */
   SCIP_LP*              lp,                 /**< current LP data */
   SCIP_ROW*             row                 /**< coefficient to be deleted */
   );

/** changes or adds a coefficient to an LP column */
extern
SCIP_RETCODE SCIPcolChgCoef(
   SCIP_COL*             col,                /**< LP column */
   BMS_BLKMEM*           blkmem,             /**< block memory */
   SCIP_SET*             set,                /**< global SCIP settings */
   SCIP_EVENTQUEUE*      eventqueue,         /**< event queue */
   SCIP_LP*              lp,                 /**< current LP data */
   SCIP_ROW*             row,                /**< LP row */
   SCIP_Real             val                 /**< value of coefficient */
   );

/** increases value of an existing or nonexisting coefficient in an LP column */
extern
SCIP_RETCODE SCIPcolIncCoef(
   SCIP_COL*             col,                /**< LP column */
   BMS_BLKMEM*           blkmem,             /**< block memory */
   SCIP_SET*             set,                /**< global SCIP settings */
   SCIP_EVENTQUEUE*      eventqueue,         /**< event queue */
   SCIP_LP*              lp,                 /**< current LP data */
   SCIP_ROW*             row,                /**< LP row */
   SCIP_Real             incval              /**< value to add to the coefficient */
   );

/** changes objective value of column */
extern
SCIP_RETCODE SCIPcolChgObj(
   SCIP_COL*             col,                /**< LP column to change */
   SCIP_SET*             set,                /**< global SCIP settings */
   SCIP_LP*              lp,                 /**< current LP data */
   SCIP_Real             newobj              /**< new objective value */
   );

/** changes lower bound of column */
extern
SCIP_RETCODE SCIPcolChgLb(
   SCIP_COL*             col,                /**< LP column to change */
   SCIP_SET*             set,                /**< global SCIP settings */
   SCIP_LP*              lp,                 /**< current LP data */
   SCIP_Real             newlb               /**< new lower bound value */
   );

/** changes upper bound of column */
extern
SCIP_RETCODE SCIPcolChgUb(
   SCIP_COL*             col,                /**< LP column to change */
   SCIP_SET*             set,                /**< global SCIP settings */
   SCIP_LP*              lp,                 /**< current LP data */
   SCIP_Real             newub               /**< new upper bound value */
   );

/** calculates the reduced costs of a column using the given dual solution vector */
extern
SCIP_Real SCIPcolCalcRedcost(
   SCIP_COL*             col,                /**< LP column */
   SCIP_Real*            dualsol             /**< dual solution vector for current LP rows */
   );

/** gets the reduced costs of a column in last LP or after recalculation */
extern
SCIP_Real SCIPcolGetRedcost(
   SCIP_COL*             col,                /**< LP column */
   SCIP_STAT*            stat,               /**< problem statistics */
   SCIP_LP*              lp                  /**< current LP data */
   );

/** gets the feasibility of (the dual row of) a column in last LP or after recalculation */
extern
SCIP_Real SCIPcolGetFeasibility(
   SCIP_COL*             col,                /**< LP column */
   SCIP_SET*             set,                /**< global SCIP settings */
   SCIP_STAT*            stat,               /**< problem statistics */
   SCIP_LP*              lp                  /**< current LP data */
   );

/** calculates the Farkas coefficient y^T A_i of a column i using the given dual Farkas vector y */
extern
SCIP_Real SCIPcolCalcFarkasCoef(
   SCIP_COL*             col,                /**< LP column */
   SCIP_Real*            dualfarkas          /**< dense dual Farkas vector for current LP rows */
   );

/** gets the Farkas coefficient y^T A_i of a column i in last LP (which must be infeasible) */
extern
SCIP_Real SCIPcolGetFarkasCoef(
   SCIP_COL*             col,                /**< LP column */
   SCIP_STAT*            stat,               /**< problem statistics */
   SCIP_LP*              lp                  /**< current LP data */
   );

/** gets the Farkas value of a column in last LP (which must be infeasible), i.e. the Farkas coefficient y^T A_i times
 *  the best bound for this coefficient, i.e. max{y^T A_i x_i | lb <= x_i <= ub}
 */
extern
SCIP_Real SCIPcolGetFarkasValue(
   SCIP_COL*             col,                /**< LP column */
   SCIP_STAT*            stat,               /**< problem statistics */
   SCIP_LP*              lp                  /**< current LP data */
   );

/** start strong branching - call before any strong branching */
extern
SCIP_RETCODE SCIPlpStartStrongbranch(
   SCIP_LP*              lp                  /**< LP data */
   );

/** end strong branching - call after any strong branching */
extern
SCIP_RETCODE SCIPlpEndStrongbranch(
   SCIP_LP*              lp                  /**< LP data */
   );

/** gets strong branching information on a column variable with fractional value */
SCIP_RETCODE SCIPcolGetStrongbranchFrac(
   SCIP_COL*             col,                /**< LP column */
   SCIP_SET*             set,                /**< global SCIP settings */
   SCIP_STAT*            stat,               /**< dynamic problem statistics */
   SCIP_PROB*            prob,               /**< problem data */
   SCIP_LP*              lp,                 /**< LP data */
   int                   itlim,              /**< iteration limit for strong branchings */
   SCIP_Real*            down,               /**< stores dual bound after branching column down */
   SCIP_Real*            up,                 /**< stores dual bound after branching column up */
   SCIP_Bool*            downvalid,          /**< stores whether the returned down value is a valid dual bound, or NULL;
                                              *   otherwise, it can only be used as an estimate value */
   SCIP_Bool*            upvalid,            /**< stores whether the returned up value is a valid dual bound, or NULL;
                                              *   otherwise, it can only be used as an estimate value */
   SCIP_Bool*            lperror             /**< pointer to store whether an unresolved LP error occurred */
   );

/** gets strong branching information on a column variable with integral value */
SCIP_RETCODE SCIPcolGetStrongbranchInt(
   SCIP_COL*             col,                /**< LP column */
   SCIP_SET*             set,                /**< global SCIP settings */
   SCIP_STAT*            stat,               /**< dynamic problem statistics */
   SCIP_PROB*            prob,               /**< problem data */
   SCIP_LP*              lp,                 /**< LP data */
   int                   itlim,              /**< iteration limit for strong branchings */
   SCIP_Real*            down,               /**< stores dual bound after branching column down */
   SCIP_Real*            up,                 /**< stores dual bound after branching column up */
   SCIP_Bool*            downvalid,          /**< stores whether the returned down value is a valid dual bound, or NULL;
                                              *   otherwise, it can only be used as an estimate value */
   SCIP_Bool*            upvalid,            /**< stores whether the returned up value is a valid dual bound, or NULL;
                                              *   otherwise, it can only be used as an estimate value */
   SCIP_Bool*            lperror             /**< pointer to store whether an unresolved LP error occurred */
   );

/** gets strong branching information on column variables with fractional values */
extern
SCIP_RETCODE SCIPcolGetStrongbranchesFrac(
   SCIP_COL**            cols,               /**< LP columns */
   int                   ncols,              /**< number of columns */
   SCIP_SET*             set,                /**< global SCIP settings */
   SCIP_STAT*            stat,               /**< dynamic problem statistics */
   SCIP_PROB*            prob,               /**< problem data */
   SCIP_LP*              lp,                 /**< LP data */
   int                   itlim,              /**< iteration limit for strong branchings */
   SCIP_Real*            down,               /**< stores dual bounds after branching columns down */
   SCIP_Real*            up,                 /**< stores dual bounds after branching columns up */
   SCIP_Bool*            downvalid,          /**< stores whether the returned down values are valid dual bounds, or NULL;
                                              *   otherwise, they can only be used as an estimate value */
   SCIP_Bool*            upvalid,            /**< stores whether the returned up values are valid dual bounds, or NULL;
                                              *   otherwise, they can only be used as an estimate value */
   SCIP_Bool*            lperror             /**< pointer to store whether an unresolved LP error occurred */
   );

/** gets strong branching information on column variables with integral values */
extern
SCIP_RETCODE SCIPcolGetStrongbranchesInt(
   SCIP_COL**            cols,               /**< LP columns */
   int                   ncols,              /**< number of columns */
   SCIP_SET*             set,                /**< global SCIP settings */
   SCIP_STAT*            stat,               /**< dynamic problem statistics */
   SCIP_PROB*            prob,               /**< problem data */
   SCIP_LP*              lp,                 /**< LP data */
   int                   itlim,              /**< iteration limit for strong branchings */
   SCIP_Real*            down,               /**< stores dual bounds after branching columns down */
   SCIP_Real*            up,                 /**< stores dual bounds after branching columns up */
   SCIP_Bool*            downvalid,          /**< stores whether the returned down values are valid dual bounds, or NULL;
                                              *   otherwise, they can only be used as an estimate value */
   SCIP_Bool*            upvalid,            /**< stores whether the returned up values are valid dual bounds, or NULL;
                                              *   otherwise, they can only be used as an estimate value */
   SCIP_Bool*            lperror             /**< pointer to store whether an unresolved LP error occurred */
   );

/** gets last strong branching information available for a column variable;
 *  returns values of SCIP_INVALID, if strong branching was not yet called on the given column;
 *  keep in mind, that the returned old values may have nothing to do with the current LP solution
 */
extern
void SCIPcolGetStrongbranchLast(
   SCIP_COL*             col,                /**< LP column */
   SCIP_Real*            down,               /**< stores dual bound after branching column down, or NULL */
   SCIP_Real*            up,                 /**< stores dual bound after branching column up, or NULL */
   SCIP_Bool*            downvalid,          /**< stores whether the returned down value is a valid dual bound, or NULL;
                                              *   otherwise, it can only be used as an estimate value */
   SCIP_Bool*            upvalid,            /**< stores whether the returned up value is a valid dual bound, or NULL;
                                              *   otherwise, it can only be used as an estimate value */
   SCIP_Real*            solval,             /**< stores LP solution value of column at last strong branching call, or NULL */
   SCIP_Real*            lpobjval            /**< stores LP objective value at last strong branching call, or NULL */
   );

/** if strong branching was already applied on the column at the current node, returns the number of LPs solved after
 *  the LP where the strong branching on this column was applied;
 *  if strong branching was not yet applied on the column at the current node, returns INT_MAX
 */
extern
SCIP_Longint SCIPcolGetStrongbranchLPAge(
   SCIP_COL*             col,                /**< LP column */
   SCIP_STAT*            stat                /**< dynamic problem statistics */
   );




/*
 * Row methods
 */

/** creates and captures an LP row */
extern
SCIP_RETCODE SCIProwCreate(
   SCIP_ROW**            row,                /**< pointer to LP row data */
   BMS_BLKMEM*           blkmem,             /**< block memory */
   SCIP_SET*             set,                /**< global SCIP settings */
   SCIP_STAT*            stat,               /**< problem statistics */
   const char*           name,               /**< name of row */
   int                   len,                /**< number of nonzeros in the row */
   SCIP_COL**            cols,               /**< array with columns of row entries */
   SCIP_Real*            vals,               /**< array with coefficients of row entries */
   SCIP_Real             lhs,                /**< left hand side of row */
   SCIP_Real             rhs,                /**< right hand side of row */
   SCIP_Bool             local,              /**< is row only valid locally? */
   SCIP_Bool             modifiable,         /**< is row modifiable during node processing (subject to column generation)? */
   SCIP_Bool             removable           /**< should the row be removed from the LP due to aging or cleanup? */
   );

/** frees an LP row */
extern
SCIP_RETCODE SCIProwFree(
   SCIP_ROW**            row,                /**< pointer to LP row */
   BMS_BLKMEM*           blkmem,             /**< block memory */
   SCIP_SET*             set,                /**< global SCIP settings */
   SCIP_LP*              lp                  /**< current LP data */
   );

/** output row to file stream */
extern
void SCIProwPrint(
   SCIP_ROW*             row,                /**< LP row */
   SCIP_MESSAGEHDLR*     messagehdlr,        /**< message handler */
   FILE*                 file                /**< output file (or NULL for standard output) */
   );

/** ensures, that column array of row can store at least num entries */
extern
SCIP_RETCODE SCIProwEnsureSize(
   SCIP_ROW*             row,                /**< LP row */
   BMS_BLKMEM*           blkmem,             /**< block memory */
   SCIP_SET*             set,                /**< global SCIP settings */
   int                   num                 /**< minimum number of entries to store */
   );

/** increases usage counter of LP row */
extern
void SCIProwCapture(
   SCIP_ROW*             row                 /**< LP row */
   );

/** decreases usage counter of LP row, and frees memory if necessary */
extern
SCIP_RETCODE SCIProwRelease(
   SCIP_ROW**            row,                /**< pointer to LP row */
   BMS_BLKMEM*           blkmem,             /**< block memory */
   SCIP_SET*             set,                /**< global SCIP settings */
   SCIP_LP*              lp                  /**< current LP data */
   );

/** enables delaying of row sorting */
extern
void SCIProwDelaySort(
   SCIP_ROW*             row                 /**< LP row */
   );

/** disables delaying of row sorting, sorts row and merges coefficients with equal columns */
extern
void SCIProwForceSort(
   SCIP_ROW*             row,                /**< LP row */
   SCIP_SET*             set                 /**< global SCIP settings */
   );

/** adds a previously non existing coefficient to an LP row */
extern
SCIP_RETCODE SCIProwAddCoef(
   SCIP_ROW*             row,                /**< LP row */
   BMS_BLKMEM*           blkmem,             /**< block memory */
   SCIP_SET*             set,                /**< global SCIP settings */
   SCIP_EVENTQUEUE*      eventqueue,         /**< event queue */
   SCIP_LP*              lp,                 /**< current LP data */
   SCIP_COL*             col,                /**< LP column */
   SCIP_Real             val                 /**< value of coefficient */
   );

/** deletes coefficient from row */
extern
SCIP_RETCODE SCIProwDelCoef(
   SCIP_ROW*             row,                /**< LP row */
   BMS_BLKMEM*           blkmem,             /**< block memory */
   SCIP_SET*             set,                /**< global SCIP settings */
   SCIP_EVENTQUEUE*      eventqueue,         /**< event queue */
   SCIP_LP*              lp,                 /**< current LP data */
   SCIP_COL*             col                 /**< coefficient to be deleted */
   );

/** changes or adds a coefficient to an LP row */
extern
SCIP_RETCODE SCIProwChgCoef(
   SCIP_ROW*             row,                /**< LP row */
   BMS_BLKMEM*           blkmem,             /**< block memory */
   SCIP_SET*             set,                /**< global SCIP settings */
   SCIP_EVENTQUEUE*      eventqueue,         /**< event queue */
   SCIP_LP*              lp,                 /**< current LP data */
   SCIP_COL*             col,                /**< LP column */
   SCIP_Real             val                 /**< value of coefficient */
   );

/** increases value of an existing or nonexisting coefficient in an LP column */
extern
SCIP_RETCODE SCIProwIncCoef(
   SCIP_ROW*             row,                /**< LP row */
   BMS_BLKMEM*           blkmem,             /**< block memory */
   SCIP_SET*             set,                /**< global SCIP settings */
   SCIP_EVENTQUEUE*      eventqueue,         /**< event queue */
   SCIP_LP*              lp,                 /**< current LP data */
   SCIP_COL*             col,                /**< LP column */
   SCIP_Real             incval              /**< value to add to the coefficient */
   );

/** changes constant value of a row */
extern
SCIP_RETCODE SCIProwChgConstant(
   SCIP_ROW*             row,                /**< LP row */
   BMS_BLKMEM*           blkmem,             /**< block memory */
   SCIP_SET*             set,                /**< global SCIP settings */
   SCIP_STAT*            stat,               /**< problem statistics */
   SCIP_EVENTQUEUE*      eventqueue,         /**< event queue */
   SCIP_LP*              lp,                 /**< current LP data */
   SCIP_Real             constant            /**< new constant value */
   );

/** add constant value to a row */
extern
SCIP_RETCODE SCIProwAddConstant(
   SCIP_ROW*             row,                /**< LP row */
   BMS_BLKMEM*           blkmem,             /**< block memory */
   SCIP_SET*             set,                /**< global SCIP settings */
   SCIP_STAT*            stat,               /**< problem statistics */
   SCIP_EVENTQUEUE*      eventqueue,         /**< event queue */
   SCIP_LP*              lp,                 /**< current LP data */
   SCIP_Real             addval              /**< constant value to add to the row */
   );

/** changes left hand side of LP row */
extern
SCIP_RETCODE SCIProwChgLhs(
   SCIP_ROW*             row,                /**< LP row */
   BMS_BLKMEM*           blkmem,             /**< block memory */
   SCIP_SET*             set,                /**< global SCIP settings */
   SCIP_EVENTQUEUE*      eventqueue,         /**< event queue */
   SCIP_LP*              lp,                 /**< current LP data */
   SCIP_Real             lhs                 /**< new left hand side */
   );

/** changes right hand side of LP row */
extern
SCIP_RETCODE SCIProwChgRhs(
   SCIP_ROW*             row,                /**< LP row */
   BMS_BLKMEM*           blkmem,             /**< block memory */
   SCIP_SET*             set,                /**< global SCIP settings */
   SCIP_EVENTQUEUE*      eventqueue,         /**< event queue */
   SCIP_LP*              lp,                 /**< current LP data */
   SCIP_Real             rhs                 /**< new right hand side */
   );

/** changes the local flag of LP row */
extern
SCIP_RETCODE SCIProwChgLocal(
   SCIP_ROW*             row,                /**< LP row */
   SCIP_Bool             local               /**< new value for local flag */
   );

/** tries to find a value, such that all row coefficients, if scaled with this value become integral */
extern
SCIP_RETCODE SCIProwCalcIntegralScalar(
   SCIP_ROW*             row,                /**< LP row */
   SCIP_SET*             set,                /**< global SCIP settings */
   SCIP_Real             mindelta,           /**< minimal relative allowed difference of scaled coefficient s*c and integral i */
   SCIP_Real             maxdelta,           /**< maximal relative allowed difference of scaled coefficient s*c and integral i */
   SCIP_Longint          maxdnom,            /**< maximal denominator allowed in rational numbers */
   SCIP_Real             maxscale,           /**< maximal allowed scalar */
   SCIP_Bool             usecontvars,        /**< should the coefficients of the continuous variables also be made integral? */
   SCIP_Real*            intscalar,          /**< pointer to store scalar that would make the coefficients integral */
   SCIP_Bool*            success             /**< stores whether returned value is valid */
   );

/** tries to scale row, s.t. all coefficients become integral */
extern
SCIP_RETCODE SCIProwMakeIntegral(
   SCIP_ROW*             row,                /**< LP row */
   BMS_BLKMEM*           blkmem,             /**< block memory */
   SCIP_SET*             set,                /**< global SCIP settings */
   SCIP_EVENTQUEUE*      eventqueue,         /**< event queue */
   SCIP_STAT*            stat,               /**< problem statistics */
   SCIP_LP*              lp,                 /**< current LP data */
   SCIP_Real             mindelta,           /**< minimal relative allowed difference of scaled coefficient s*c and integral i */
   SCIP_Real             maxdelta,           /**< maximal relative allowed difference of scaled coefficient s*c and integral i */
   SCIP_Longint          maxdnom,            /**< maximal denominator allowed in rational numbers */
   SCIP_Real             maxscale,           /**< maximal value to scale row with */
   SCIP_Bool             usecontvars,        /**< should the coefficients of the continuous variables also be made integral? */
   SCIP_Bool*            success             /**< stores whether row could be made rational */
   );

/** recalculates the current activity of a row */
extern
void SCIProwRecalcLPActivity(
   SCIP_ROW*             row,                /**< LP row */
   SCIP_STAT*            stat                /**< problem statistics */
   );

/** returns the activity of a row in the current LP solution */
extern
SCIP_Real SCIProwGetLPActivity(
   SCIP_ROW*             row,                /**< LP row */
   SCIP_SET*             set,                /**< global SCIP settings */
   SCIP_STAT*            stat,               /**< problem statistics */
   SCIP_LP*              lp                  /**< current LP data */
   );

/** returns the feasibility of a row in the current LP solution: negative value means infeasibility */
extern
SCIP_Real SCIProwGetLPFeasibility(
   SCIP_ROW*             row,                /**< LP row */
   SCIP_SET*             set,                /**< global SCIP settings */
   SCIP_STAT*            stat,               /**< problem statistics */
   SCIP_LP*              lp                  /**< current LP data */
   );

/** calculates the current pseudo activity of a row */
extern
void SCIProwRecalcPseudoActivity(
   SCIP_ROW*             row,                /**< row data */
   SCIP_STAT*            stat                /**< problem statistics */
   );

/** returns the pseudo activity of a row in the current pseudo solution */
extern
SCIP_Real SCIProwGetPseudoActivity(
   SCIP_ROW*             row,                /**< LP row */
   SCIP_SET*             set,                /**< global SCIP settings */
   SCIP_STAT*            stat                /**< problem statistics */
   );

/** returns the pseudo feasibility of a row in the current pseudo solution: negative value means infeasibility */
extern
SCIP_Real SCIProwGetPseudoFeasibility(
   SCIP_ROW*             row,                /**< LP row */
   SCIP_SET*             set,                /**< global SCIP settings */
   SCIP_STAT*            stat                /**< problem statistics */
   );

/** returns the activity of a row for a given solution */
extern
SCIP_Real SCIProwGetSolActivity(
   SCIP_ROW*             row,                /**< LP row */
   SCIP_SET*             set,                /**< global SCIP settings */
   SCIP_STAT*            stat,               /**< problem statistics data */
   SCIP_SOL*             sol                 /**< primal CIP solution */
   );

/** returns the feasibility of a row for the given solution */
extern
SCIP_Real SCIProwGetSolFeasibility(
   SCIP_ROW*             row,                /**< LP row */
   SCIP_SET*             set,                /**< global SCIP settings */
   SCIP_STAT*            stat,               /**< problem statistics data */
   SCIP_SOL*             sol                 /**< primal CIP solution */
   );

/** returns the minimal activity of a row w.r.t. the columns' bounds */
extern
SCIP_Real SCIProwGetMinActivity(
   SCIP_ROW*             row,                /**< LP row */
   SCIP_SET*             set,                /**< global SCIP settings */
   SCIP_STAT*            stat                /**< problem statistics data */
   );

/** returns the maximal activity of a row w.r.t. the columns' bounds */
extern
SCIP_Real SCIProwGetMaxActivity(
   SCIP_ROW*             row,                /**< LP row */
   SCIP_SET*             set,                /**< global SCIP settings */
   SCIP_STAT*            stat                /**< problem statistics data */
   );

/** returns whether the row is unmodifiable and redundant w.r.t. the columns' bounds */
extern
SCIP_Bool SCIProwIsRedundant(
   SCIP_ROW*             row,                /**< LP row */
   SCIP_SET*             set,                /**< global SCIP settings */
   SCIP_STAT*            stat                /**< problem statistics data */
   );

/** gets maximal absolute value of row vector coefficients */
extern
SCIP_Real SCIProwGetMaxval(
   SCIP_ROW*             row,                /**< LP row */
   SCIP_SET*             set                 /**< global SCIP settings */
   );

/** gets minimal absolute value of row vector's non-zero coefficients */
extern
SCIP_Real SCIProwGetMinval(
   SCIP_ROW*             row,                /**< LP row */
   SCIP_SET*             set                 /**< global SCIP settings */
   );

/** gets maximal column index of row entries */
int SCIProwGetMaxidx(
   SCIP_ROW*             row,                /**< LP row */
   SCIP_SET*             set                 /**< global SCIP settings */
   );

/** gets minimal column index of row entries */
int SCIProwGetMinidx(
   SCIP_ROW*             row,                /**< LP row */
   SCIP_SET*             set                 /**< global SCIP settings */
   );

/** returns row's efficacy with respect to the current LP solution: e = -feasibility/norm */
extern
SCIP_Real SCIProwGetLPEfficacy(
   SCIP_ROW*             row,                /**< LP row */
   SCIP_SET*             set,                /**< global SCIP settings */
   SCIP_STAT*            stat,               /**< problem statistics data */
   SCIP_LP*              lp                  /**< current LP data */
   );

/** returns whether the row's efficacy with respect to the current LP solution is greater than the minimal cut efficacy */
extern
SCIP_Bool SCIProwIsLPEfficacious(
   SCIP_ROW*             row,                /**< LP row */
   SCIP_SET*             set,                /**< global SCIP settings */
   SCIP_STAT*            stat,               /**< problem statistics data */
   SCIP_LP*              lp,                 /**< current LP data */
   SCIP_Bool             root                /**< should the root's minimal cut efficacy be used? */
   );

/** returns row's efficacy with respect to the given primal solution: e = -feasibility/norm */
extern
SCIP_Real SCIProwGetSolEfficacy(
   SCIP_ROW*             row,                /**< LP row */
   SCIP_SET*             set,                /**< global SCIP settings */
   SCIP_STAT*            stat,               /**< problem statistics data */
   SCIP_SOL*             sol                 /**< primal CIP solution */
   );

/** returns whether the row's efficacy with respect to the given primal solution is greater than the minimal cut
 *  efficacy
 */
extern
SCIP_Bool SCIProwIsSolEfficacious(
   SCIP_ROW*             row,                /**< LP row */
   SCIP_SET*             set,                /**< global SCIP settings */
   SCIP_STAT*            stat,               /**< problem statistics data */
   SCIP_SOL*             sol,                /**< primal CIP solution */
   SCIP_Bool             root                /**< should the root's minimal cut efficacy be used? */
   );

/** gets parallelism of row with objective function: if the returned value is 1, the row is parallel to the objective
 *  function, if the value is 0, it is orthogonal to the objective function
 */
extern
SCIP_Real SCIProwGetObjParallelism(
   SCIP_ROW*             row,                /**< LP row */
   SCIP_SET*             set,                /**< global SCIP settings */
   SCIP_LP*              lp                  /**< current LP data */
   );

/** includes event handler with given data in row's event filter */
extern
SCIP_RETCODE SCIProwCatchEvent(
   SCIP_ROW*             row,                /**< row */
   BMS_BLKMEM*           blkmem,             /**< block memory */
   SCIP_SET*             set,                /**< global SCIP settings */
   SCIP_EVENTTYPE        eventtype,          /**< event type to catch */
   SCIP_EVENTHDLR*       eventhdlr,          /**< event handler to call for the event processing */
   SCIP_EVENTDATA*       eventdata,          /**< event data to pass to the event handler for the event processing */
   int*                  filterpos           /**< pointer to store position of event filter entry, or NULL */
   );

/** deletes event handler with given data from row's event filter */
extern
SCIP_RETCODE SCIProwDropEvent(
   SCIP_ROW*             row,                /**< row */
   BMS_BLKMEM*           blkmem,             /**< block memory */
   SCIP_SET*             set,                /**< global SCIP settings */
   SCIP_EVENTTYPE        eventtype,          /**< event type mask of dropped event */
   SCIP_EVENTHDLR*       eventhdlr,          /**< event handler to call for the event processing */
   SCIP_EVENTDATA*       eventdata,          /**< event data to pass to the event handler for the event processing */
   int                   filterpos           /**< position of event filter entry returned by SCIPvarCatchEvent(), or -1 */
   );



/*
 * LP methods
 */

/** creates empty LP data object */
extern
SCIP_RETCODE SCIPlpCreate(
   SCIP_LP**             lp,                 /**< pointer to LP data object */
   SCIP_SET*             set,                /**< global SCIP settings */
   SCIP_MESSAGEHDLR*     messagehdlr,        /**< message handler */
   SCIP_STAT*            stat,               /**< problem statistics */
   const char*           name                /**< problem name */
   );

/** frees LP data object */
extern
SCIP_RETCODE SCIPlpFree(
   SCIP_LP**             lp,                 /**< pointer to LP data object */
   BMS_BLKMEM*           blkmem,             /**< block memory */
   SCIP_SET*             set,                /**< global SCIP settings */
   SCIP_EVENTQUEUE*      eventqueue,         /**< event queue */
   SCIP_EVENTFILTER*     eventfilter         /**< global event filter */
   );

/** resets the LP to the empty LP by removing all columns and rows from LP, releasing all rows, and flushing the
 *  changes to the LP solver
 */
extern
SCIP_RETCODE SCIPlpReset(
   SCIP_LP*              lp,                 /**< LP data */
   BMS_BLKMEM*           blkmem,             /**< block memory */
   SCIP_SET*             set,                /**< global SCIP settings */
   SCIP_STAT*            stat,               /**< problem statistics */
   SCIP_EVENTQUEUE*      eventqueue,         /**< event queue */
   SCIP_EVENTFILTER*     eventfilter         /**< global event filter */
   );

/** adds a column to the LP and captures the variable */
extern
SCIP_RETCODE SCIPlpAddCol(
   SCIP_LP*              lp,                 /**< LP data */
   SCIP_SET*             set,                /**< global SCIP settings */
   SCIP_COL*             col,                /**< LP column */
   int                   depth               /**< depth in the tree where the column addition is performed */
   );

/** adds a row to the LP and captures it */
extern
SCIP_RETCODE SCIPlpAddRow(
   SCIP_LP*              lp,                 /**< LP data */
   BMS_BLKMEM*           blkmem,             /**< block memory buffers */
   SCIP_SET*             set,                /**< global SCIP settings */
   SCIP_EVENTQUEUE*      eventqueue,         /**< event queue */
   SCIP_EVENTFILTER*     eventfilter,        /**< global event filter */
   SCIP_ROW*             row,                /**< LP row */
   int                   depth               /**< depth in the tree where the row addition is performed */
   );

/** removes all columns after the given number of columns from the LP */
extern
SCIP_RETCODE SCIPlpShrinkCols(
   SCIP_LP*              lp,                 /**< LP data */
   SCIP_SET*             set,                /**< global SCIP settings */
   int                   newncols            /**< new number of columns in the LP */
   );

/** removes and releases all rows after the given number of rows from the LP */
extern
SCIP_RETCODE SCIPlpShrinkRows(
   SCIP_LP*              lp,                 /**< LP data */
   BMS_BLKMEM*           blkmem,             /**< block memory */
   SCIP_SET*             set,                /**< global SCIP settings */
   SCIP_EVENTQUEUE*      eventqueue,         /**< event queue */
   SCIP_EVENTFILTER*     eventfilter,        /**< global event filter */
   int                   newnrows            /**< new number of rows in the LP */
   );

/** removes all columns and rows from LP, releases all rows */
extern
SCIP_RETCODE SCIPlpClear(
   SCIP_LP*              lp,                 /**< LP data */
   BMS_BLKMEM*           blkmem,             /**< block memory */
   SCIP_SET*             set,                /**< global SCIP settings */
   SCIP_EVENTQUEUE*      eventqueue,         /**< event queue */
   SCIP_EVENTFILTER*     eventfilter         /**< global event filter */
   );

/** remembers number of columns and rows to track the newly added ones */
extern
void SCIPlpMarkSize(
   SCIP_LP*              lp                  /**< current LP data */
   );

/** sets the remembered number of columns and rows to the given values */
extern
void SCIPlpSetSizeMark(
   SCIP_LP*              lp,                 /**< current LP data */
   int                   nrows,              /**< number of rows to set the size marker to */
   int                   ncols               /**< number of columns to set the size marker to */
   );

/** gets all indices of basic columns and rows: index i >= 0 corresponds to column i, index i < 0 to row -i-1 */
extern
SCIP_RETCODE SCIPlpGetBasisInd(
   SCIP_LP*              lp,                 /**< LP data */
   int*                  basisind            /**< pointer to store the basis indices */
   );

/** gets current basis status for columns and rows; arrays must be large enough to store the basis status */
extern
SCIP_RETCODE SCIPlpGetBase(
   SCIP_LP*              lp,                 /**< LP data */
   int*                  cstat,              /**< array to store column basis status, or NULL */
   int*                  rstat               /**< array to store row basis status, or NULL */
   );

/** gets a row from the inverse basis matrix B^-1 */
extern
SCIP_RETCODE SCIPlpGetBInvRow(
   SCIP_LP*              lp,                 /**< LP data */
   int                   r,                  /**< row number */
   SCIP_Real*            coef                /**< pointer to store the coefficients of the row */
   );

/** gets a column from the inverse basis matrix B^-1 */
extern
SCIP_RETCODE SCIPlpGetBInvCol(
   SCIP_LP*              lp,                 /**< LP data */
   int                   c,                  /**< column number of B^-1; this is NOT the number of the column in the LP
                                              *   returned by SCIPcolGetLPPos(); you have to call SCIPgetBasisInd()
                                              *   to get the array which links the B^-1 column numbers to the row and
                                              *   column numbers of the LP! c must be between 0 and nrows-1, since the
                                              *   basis has the size nrows * nrows */
   SCIP_Real*            coef                /**< pointer to store the coefficients of the column */
   );

/** gets a row from the product of inverse basis matrix B^-1 and coefficient matrix A (i.e. from B^-1 * A) */
extern
SCIP_RETCODE SCIPlpGetBInvARow(
   SCIP_LP*              lp,                 /**< LP data */
   int                   r,                  /**< row number */
   SCIP_Real*            binvrow,            /**< row in B^-1 from prior call to SCIPlpGetBInvRow(), or NULL */
   SCIP_Real*            coef                /**< pointer to store the coefficients of the row */
   );

/** gets a column from the product of inverse basis matrix B^-1 and coefficient matrix A (i.e. from B^-1 * A),
 *  i.e., it computes B^-1 * A_c with A_c being the c'th column of A
 */
extern
SCIP_RETCODE SCIPlpGetBInvACol(
   SCIP_LP*              lp,                 /**< LP data */
   int                   c,                  /**< column number which can be accessed by SCIPcolGetLPPos() */
   SCIP_Real*            coef                /**< pointer to store the coefficients of the column */
   );

/** calculates a weighted sum of all LP rows; for negative weights, the left and right hand side of the corresponding
 *  LP row are swapped in the summation
 */
extern
SCIP_RETCODE SCIPlpSumRows(
   SCIP_LP*              lp,                 /**< LP data */
   SCIP_SET*             set,                /**< global SCIP settings */
   SCIP_PROB*            prob,               /**< problem data */
   SCIP_Real*            weights,            /**< row weights in row summation */
   SCIP_REALARRAY*       sumcoef,            /**< array to store sum coefficients indexed by variables' probindex */
   SCIP_Real*            sumlhs,             /**< pointer to store the left hand side of the row summation */
   SCIP_Real*            sumrhs              /**< pointer to store the right hand side of the row summation */
   );

/* calculates a MIR cut out of the weighted sum of LP rows; The weights of modifiable rows are set to 0.0, because these
 * rows cannot participate in a MIR cut.
 */
extern
SCIP_RETCODE SCIPlpCalcMIR(
   SCIP_LP*              lp,                 /**< LP data */
   SCIP_SET*             set,                /**< global SCIP settings */
   SCIP_STAT*            stat,               /**< problem statistics */
   SCIP_PROB*            prob,               /**< problem data */
   SCIP_SOL*             sol,                /**< the solution that should be separated, or NULL for LP solution */
   SCIP_Real             boundswitch,        /**< fraction of domain up to which lower bound is used in transformation */
   SCIP_Bool             usevbds,            /**< should variable bounds be used in bound transformation? */
   SCIP_Bool             allowlocal,         /**< should local information allowed to be used, resulting in a local cut? */
   SCIP_Bool             fixintegralrhs,     /**< should complementation tried to be adjusted such that rhs gets fractional? */
   int*                  boundsfortrans,     /**< bounds that should be used for transformed variables: vlb_idx/vub_idx,  
                                              *   -1 for global lb/ub, -2 for local lb/ub, or -3 for using closest bound;
                                              *   NULL for using closest bound for all variables */
   SCIP_BOUNDTYPE*       boundtypesfortrans, /**< type of bounds that should be used for transformed variables; 
                                              *   NULL for using closest bound for all variables */
   int                   maxmksetcoefs,      /**< maximal number of nonzeros allowed in aggregated base inequality */
   SCIP_Real             maxweightrange,     /**< maximal valid range max(|weights|)/min(|weights|) of row weights */
   SCIP_Real             minfrac,            /**< minimal fractionality of rhs to produce MIR cut for */
   SCIP_Real             maxfrac,            /**< maximal fractionality of rhs to produce MIR cut for */
   SCIP_Real*            weights,            /**< row weights in row summation */
   SCIP_Real             scale,              /**< additional scaling factor multiplied to all rows */
   SCIP_Real*            mksetcoefs,         /**< array to store mixed knapsack set coefficients: size nvars; or NULL */
   SCIP_Bool*            mksetcoefsvalid,    /**< pointer to store whether mixed knapsack set coefficients are valid; or NULL */
   SCIP_Real*            mircoef,            /**< array to store MIR coefficients: must be of size nvars */
   SCIP_Real*            mirrhs,             /**< pointer to store the right hand side of the MIR row */
   SCIP_Real*            cutactivity,        /**< pointer to store the activity of the resulting cut */
   SCIP_Bool*            success,            /**< pointer to store whether the returned coefficients are a valid MIR cut */
   SCIP_Bool*            cutislocal          /**< pointer to store whether the returned cut is only valid locally */
   );

/* calculates a strong CG cut out of the weighted sum of LP rows; The weights of modifiable rows are set to 0.0, because these
 * rows cannot participate in a strong CG cut.
 */
extern
SCIP_RETCODE SCIPlpCalcStrongCG(
   SCIP_LP*              lp,                 /**< LP data */
   SCIP_SET*             set,                /**< global SCIP settings */
   SCIP_STAT*            stat,               /**< problem statistics */
   SCIP_PROB*            prob,               /**< problem data */
   SCIP_Real             boundswitch,        /**< fraction of domain up to which lower bound is used in transformation */
   SCIP_Bool             usevbds,            /**< should variable bounds be used in bound transformation? */
   SCIP_Bool             allowlocal,         /**< should local information allowed to be used, resulting in a local cut? */
   int                   maxmksetcoefs,      /**< maximal number of nonzeros allowed in aggregated base inequality */
   SCIP_Real             maxweightrange,     /**< maximal valid range max(|weights|)/min(|weights|) of row weights */
   SCIP_Real             minfrac,            /**< minimal fractionality of rhs to produce strong CG cut for */
   SCIP_Real             maxfrac,            /**< maximal fractionality of rhs to produce strong CG cut for */
   SCIP_Real*            weights,            /**< row weights in row summation */
   SCIP_Real             scale,              /**< additional scaling factor multiplied to all rows */
   SCIP_Real*            strongcgcoef,       /**< array to store strong CG coefficients: must be of size nvars */
   SCIP_Real*            strongcgrhs,        /**< pointer to store the right hand side of the strong CG row */
   SCIP_Real*            cutactivity,        /**< pointer to store the activity of the resulting cut */
   SCIP_Bool*            success,            /**< pointer to store whether the returned coefficients are a valid strong CG cut */
   SCIP_Bool*            cutislocal          /**< pointer to store whether the returned cut is only valid locally */
   );

/** stores LP state (like basis information) into LP state object */
extern
SCIP_RETCODE SCIPlpGetState(
   SCIP_LP*              lp,                 /**< LP data */
   BMS_BLKMEM*           blkmem,             /**< block memory */
   SCIP_LPISTATE**       lpistate            /**< pointer to LP state information (like basis information) */
   );

/** loads LP state (like basis information) into solver */
extern
SCIP_RETCODE SCIPlpSetState(
   SCIP_LP*              lp,                 /**< LP data */
   BMS_BLKMEM*           blkmem,             /**< block memory */
   SCIP_SET*             set,                /**< global SCIP settings */
   SCIP_EVENTQUEUE*      eventqueue,         /**< event queue */
   SCIP_LPISTATE*        lpistate            /**< LP state information (like basis information) */
   );

/** frees LP state information */
extern
SCIP_RETCODE SCIPlpFreeState(
   SCIP_LP*              lp,                 /**< LP data */
   BMS_BLKMEM*           blkmem,             /**< block memory */
   SCIP_LPISTATE**       lpistate            /**< pointer to LP state information (like basis information) */
   );

/** sets the upper objective limit of the LP solver */
extern
SCIP_RETCODE SCIPlpSetCutoffbound(
   SCIP_LP*              lp,                 /**< current LP data */
   SCIP_SET*             set,                /**< global SCIP settings */
   SCIP_PROB*            prob,               /**< problem data */
   SCIP_Real             cutoffbound         /**< new upper objective limit */
   );

/** applies all cached changes to the LP solver */
extern
SCIP_RETCODE SCIPlpFlush(
   SCIP_LP*              lp,                 /**< current LP data */
   BMS_BLKMEM*           blkmem,             /**< block memory */
   SCIP_SET*             set,                /**< global SCIP settings */
   SCIP_EVENTQUEUE*      eventqueue         /**< event queue */
   );

/** marks the LP to be flushed, even if the LP thinks it is not flushed */
extern
SCIP_RETCODE SCIPlpMarkFlushed(
   SCIP_LP*              lp,                 /**< current LP data */
   SCIP_SET*             set                 /**< global SCIP settings */
   );

/** solves the LP with simplex algorithm, and copy the solution into the column's data */
extern
SCIP_RETCODE SCIPlpSolveAndEval(
   SCIP_LP*              lp,                 /**< LP data */
   SCIP_SET*             set,                /**< global SCIP settings */
   SCIP_MESSAGEHDLR*     messagehdlr,        /**< message handler */
   BMS_BLKMEM*           blkmem,             /**< block memory buffers */
   SCIP_STAT*            stat,               /**< problem statistics */
   SCIP_EVENTQUEUE*      eventqueue,         /**< event queue */
   SCIP_EVENTFILTER*     eventfilter,        /**< global event filter */
   SCIP_PROB*            prob,               /**< problem data */
   int                   itlim,              /**< maximal number of LP iterations to perform, or -1 for no limit */
   SCIP_Bool             limitresolveiters,  /**< should LP iterations for resolving calls be limited?
                                              *   (limit is computed within the method w.r.t. the average LP iterations) */
   SCIP_Bool             aging,              /**< should aging and removal of obsolete cols/rows be applied? */
   SCIP_Bool             keepsol,            /**< should the old LP solution be kept if no iterations were performed? */
   SCIP_Bool*            lperror             /**< pointer to store whether an unresolved LP error occurred */
   );

/** gets solution status of current LP */
extern
SCIP_LPSOLSTAT SCIPlpGetSolstat(
   SCIP_LP*              lp                  /**< current LP data */
   );

/** sets whether the root LP is a relaxation of the problem and its optimal objective value is a global lower bound */
extern
void SCIPlpSetRootLPIsRelax(
   SCIP_LP*              lp,                 /**< LP data */
   SCIP_Bool             isrelax             /**< is the root lp a relaxation of the problem? */
   );

/** returns whether the root lp is a relaxation of the problem and its optimal objective value is a global lower bound */
extern 
SCIP_Bool SCIPlpIsRootLPRelax(
   SCIP_LP*              lp                  /**< LP data */
   );

/** gets objective value of current LP */
extern
SCIP_Real SCIPlpGetObjval(
   SCIP_LP*              lp,                 /**< current LP data */
   SCIP_SET*             set,                /**< global SCIP settings */
   SCIP_PROB*            prob                /**< problem data */
   );

/** gets part of objective value of current LP that results from COLUMN variables only */
extern
SCIP_Real SCIPlpGetColumnObjval(
   SCIP_LP*              lp                  /**< current LP data */
   );

/** gets part of objective value of current LP that results from LOOSE variables only */
extern
SCIP_Real SCIPlpGetLooseObjval(
   SCIP_LP*              lp,                 /**< current LP data */
   SCIP_SET*             set,                /**< global SCIP settings */
   SCIP_PROB*            prob                /**< problem data */
   );

/** remembers the current LP objective value as root solution value */
extern
void SCIPlpStoreRootObjval(
   SCIP_LP*              lp,                 /**< current LP data */
   SCIP_SET*             set,                 /**< global SCIP settings */
   SCIP_PROB*            prob                /**< problem data */
   );

/** invalidates the root LP solution value */
extern
void SCIPlpInvalidateRootObjval(
   SCIP_LP*              lp                  /**< current LP data */
   );

/** gets the global pseudo objective value; that is all variables set to their best (w.r.t. the objective function)
 *  global bound
 */
extern
SCIP_Real SCIPlpGetGlobalPseudoObjval(
   SCIP_LP*              lp,                 /**< current LP data */
   SCIP_SET*             set,                /**< global SCIP settings */
   SCIP_PROB*            prob                /**< problem data */
   );

/** gets the pseudo objective value for the current search node; that is all variables set to their best (w.r.t. the
 *  objective function) local bound
 */
extern
SCIP_Real SCIPlpGetPseudoObjval(
   SCIP_LP*              lp,                 /**< current LP data */
   SCIP_SET*             set,                /**< global SCIP settings */
   SCIP_PROB*            prob                /**< problem data */
   );

/** gets pseudo objective value, if a bound of the given variable would be modified in the given way */
extern
SCIP_Real SCIPlpGetModifiedPseudoObjval(
   SCIP_LP*              lp,                 /**< current LP data */
   SCIP_SET*             set,                /**< global SCIP settings */
   SCIP_PROB*            prob,               /**< problem data */
   SCIP_VAR*             var,                /**< problem variable */
   SCIP_Real             oldbound,           /**< old value for bound */
   SCIP_Real             newbound,           /**< new value for bound */
   SCIP_BOUNDTYPE        boundtype           /**< type of bound: lower or upper bound */
   );

/** gets pseudo objective value, if a bound of the given variable would be modified in the given way;
 *  perform calculations with interval arithmetic to get an exact lower bound
 */
extern
SCIP_Real SCIPlpGetModifiedProvedPseudoObjval(
   SCIP_LP*              lp,                 /**< current LP data */
   SCIP_SET*             set,                /**< global SCIP settings */
   SCIP_VAR*             var,                /**< problem variable */
   SCIP_Real             oldbound,           /**< old value for bound */
   SCIP_Real             newbound,           /**< new value for bound */
   SCIP_BOUNDTYPE        boundtype           /**< type of bound: lower or upper bound */
   );

/** updates current pseudo and loose objective value for a change in a variable's objective value */
extern
SCIP_RETCODE SCIPlpUpdateVarObj(
   SCIP_LP*              lp,                 /**< current LP data */
   SCIP_SET*             set,                /**< global SCIP settings */
   SCIP_VAR*             var,                /**< problem variable that changed */
   SCIP_Real             oldobj,             /**< old objective value of variable */
   SCIP_Real             newobj              /**< new objective value of variable */
   );

/** updates current root pseudo objective value for a global change in a variable's lower bound */
extern
SCIP_RETCODE SCIPlpUpdateVarLbGlobal(
   SCIP_LP*              lp,                 /**< current LP data */
   SCIP_SET*             set,                /**< global SCIP settings */
   SCIP_VAR*             var,                /**< problem variable that changed */
   SCIP_Real             oldlb,              /**< old lower bound of variable */
   SCIP_Real             newlb               /**< new lower bound of variable */
   );

/** updates current pseudo and loose objective value for a change in a variable's lower bound */
extern
SCIP_RETCODE SCIPlpUpdateVarLb(
   SCIP_LP*              lp,                 /**< current LP data */
   SCIP_SET*             set,                /**< global SCIP settings */
   SCIP_VAR*             var,                /**< problem variable that changed */
   SCIP_Real             oldlb,              /**< old lower bound of variable */
   SCIP_Real             newlb               /**< new lower bound of variable */
   );

/** updates current root pseudo objective value for a global change in a variable's upper bound */
extern
SCIP_RETCODE SCIPlpUpdateVarUbGlobal(
   SCIP_LP*              lp,                 /**< current LP data */
   SCIP_SET*             set,                /**< global SCIP settings */
   SCIP_VAR*             var,                /**< problem variable that changed */
   SCIP_Real             oldub,              /**< old upper bound of variable */
   SCIP_Real             newub               /**< new upper bound of variable */
   );

/** updates current pseudo objective value for a change in a variable's upper bound */
extern
SCIP_RETCODE SCIPlpUpdateVarUb(
   SCIP_LP*              lp,                 /**< current LP data */
   SCIP_SET*             set,                /**< global SCIP settings */
   SCIP_VAR*             var,                /**< problem variable that changed */
   SCIP_Real             oldub,              /**< old upper bound of variable */
   SCIP_Real             newub               /**< new upper bound of variable */
   );

/** informs LP, that given variable was added to the problem */
extern
SCIP_RETCODE SCIPlpUpdateAddVar(
   SCIP_LP*              lp,                 /**< current LP data */
   SCIP_SET*             set,                /**< global SCIP settings */
   SCIP_VAR*             var                 /**< variable that is now a LOOSE problem variable */
   );

/** informs LP, that given variable is to be deleted from the problem */
extern
SCIP_RETCODE SCIPlpUpdateDelVar(
   SCIP_LP*              lp,                 /**< current LP data */
   SCIP_SET*             set,                /**< global SCIP settings */
   SCIP_VAR*             var                 /**< variable that will be deleted from the problem */
   );

/** informs LP, that given formerly loose problem variable is now a column variable */
extern
SCIP_RETCODE SCIPlpUpdateVarColumn(
   SCIP_LP*              lp,                 /**< current LP data */
   SCIP_SET*             set,                /**< global SCIP settings */
   SCIP_VAR*             var                 /**< problem variable that changed from LOOSE to COLUMN */
   );

/** informs LP, that given formerly column problem variable is now again a loose variable */
extern
SCIP_RETCODE SCIPlpUpdateVarLoose(
   SCIP_LP*              lp,                 /**< current LP data */
   SCIP_SET*             set,                /**< global SCIP settings */
   SCIP_VAR*             var                 /**< problem variable that changed from COLUMN to LOOSE */
   );

/** decrease the number of loose variables by one */
extern
void SCIPlpDecNLoosevars(
   SCIP_LP*              lp                  /**< current LP data */
   );

/** stores the LP solution in the columns and rows */
extern
SCIP_RETCODE SCIPlpGetSol(
   SCIP_LP*              lp,                 /**< current LP data */
   SCIP_SET*             set,                /**< global SCIP settings */
   SCIP_STAT*            stat,               /**< problem statistics */
   SCIP_Bool*            primalfeasible,     /**< pointer to store whether the solution is primal feasible, or NULL */
   SCIP_Bool*            dualfeasible        /**< pointer to store whether the solution is dual feasible, or NULL */
   );

/** stores LP solution with infinite objective value in the columns and rows */
extern
SCIP_RETCODE SCIPlpGetUnboundedSol(
   SCIP_LP*              lp,                 /**< current LP data */
   SCIP_SET*             set,                /**< global SCIP settings */
   SCIP_STAT*            stat,               /**< problem statistics */
   SCIP_Bool*            primalfeasible,     /**< pointer to store whether the solution is primal feasible, or NULL */
   SCIP_Bool*            rayfeasible         /**< pointer to store whether the primal ray is a feasible unboundedness proof, or NULL */
   );

/** returns primal ray proving the unboundedness of the current LP */
extern
SCIP_RETCODE SCIPlpGetPrimalRay(
   SCIP_LP*              lp,                 /**< current LP data */
   SCIP_SET*             set,                /**< global SCIP settings */
   SCIP_Real*            ray                 /**< array for storing primal ray values, they are stored w.r.t. the problem index of the variables,
                                              *   so the size of this array should be at least number of active variables
                                              *   (all entries have to be initialized to 0 before) */
   );

/** stores the dual Farkas multipliers for infeasibility proof in rows */
extern
SCIP_RETCODE SCIPlpGetDualfarkas(
   SCIP_LP*              lp,                 /**< current LP data */
   SCIP_SET*             set,                /**< global SCIP settings */
   SCIP_STAT*            stat                /**< problem statistics */
   );

/** get number of iterations used in last LP solve */
extern
SCIP_RETCODE SCIPlpGetIterations(
   SCIP_LP*              lp,                 /**< current LP data */
   int*                  iterations          /**< pointer to store the iteration count */
   );

/** increases age of columns with solution value 0.0 and rows with activity not at its bounds,
 *  resets age of non-zero columns and sharp rows
 */
extern
SCIP_RETCODE SCIPlpUpdateAges(
   SCIP_LP*              lp,                 /**< current LP data */
   SCIP_STAT*            stat                /**< problem statistics */
   );

/** removes all non-basic columns and basic rows in the part of the LP created at the current node, that are too old */
extern
SCIP_RETCODE SCIPlpRemoveNewObsoletes(
   SCIP_LP*              lp,                 /**< current LP data */
   BMS_BLKMEM*           blkmem,             /**< block memory buffers */
   SCIP_SET*             set,                /**< global SCIP settings */
   SCIP_STAT*            stat,               /**< problem statistics */
   SCIP_EVENTQUEUE*      eventqueue,         /**< event queue */
   SCIP_EVENTFILTER*     eventfilter         /**< global event filter */
   );

/** removes all non-basic columns and basic rows in whole LP, that are too old */
extern
SCIP_RETCODE SCIPlpRemoveAllObsoletes(
   SCIP_LP*              lp,                 /**< current LP data */
   BMS_BLKMEM*           blkmem,             /**< block memory buffers */
   SCIP_SET*             set,                /**< global SCIP settings */
   SCIP_STAT*            stat,               /**< problem statistics */
   SCIP_EVENTQUEUE*      eventqueue,         /**< event queue */
   SCIP_EVENTFILTER*     eventfilter         /**< global event filter */
   );

/** removes all non-basic columns at 0.0 and basic rows in the part of the LP created at the current node */
extern
SCIP_RETCODE SCIPlpCleanupNew(
   SCIP_LP*              lp,                 /**< current LP data */
   BMS_BLKMEM*           blkmem,             /**< block memory buffers */
   SCIP_SET*             set,                /**< global SCIP settings */
   SCIP_STAT*            stat,               /**< problem statistics */
   SCIP_EVENTQUEUE*      eventqueue,         /**< event queue */
   SCIP_EVENTFILTER*     eventfilter,        /**< global event filter */
   SCIP_Bool             root                /**< are we at the root node? */
   );

/** removes all non-basic columns at 0.0 and basic rows in the whole LP */
extern
SCIP_RETCODE SCIPlpCleanupAll(
   SCIP_LP*              lp,                 /**< current LP data */
   BMS_BLKMEM*           blkmem,             /**< block memory buffers */
   SCIP_SET*             set,                /**< global SCIP settings */
   SCIP_STAT*            stat,               /**< problem statistics */
   SCIP_EVENTQUEUE*      eventqueue,         /**< event queue */
   SCIP_EVENTFILTER*     eventfilter,        /**< global event filter */
   SCIP_Bool             root                /**< are we at the root node? */
   );

/** removes all redundant rows that were added at the current node */
extern
SCIP_RETCODE SCIPlpRemoveRedundantRows(
   SCIP_LP*              lp,                 /**< current LP data */
   BMS_BLKMEM*           blkmem,             /**< block memory buffers */
   SCIP_SET*             set,                /**< global SCIP settings */
   SCIP_STAT*            stat,               /**< problem statistics */
   SCIP_EVENTQUEUE*      eventqueue,         /**< event queue */
   SCIP_EVENTFILTER*     eventfilter         /**< global event filter */
   );

/** initiates LP diving */
extern
SCIP_RETCODE SCIPlpStartDive(
   SCIP_LP*              lp,                 /**< current LP data */
   BMS_BLKMEM*           blkmem,             /**< block memory */
   SCIP_SET*             set,                /**< global SCIP settings */
   SCIP_STAT*            stat                /**< problem statistics */
   );

/** quits LP diving and resets bounds and objective values of columns to the current node's values */
extern
SCIP_RETCODE SCIPlpEndDive(
   SCIP_LP*              lp,                 /**< current LP data */
   BMS_BLKMEM*           blkmem,             /**< block memory */
   SCIP_SET*             set,                /**< global SCIP settings */
   SCIP_MESSAGEHDLR*     messagehdlr,        /**< message handler */
   SCIP_STAT*            stat,               /**< problem statistics */
   SCIP_EVENTQUEUE*      eventqueue,         /**< event queue */
   SCIP_EVENTFILTER*     eventfilter,        /**< global event filter */
   SCIP_PROB*            prob,               /**< problem data */
   SCIP_VAR**            vars,               /**< array with all active variables */
   int                   nvars               /**< number of active variables */
   );

/** informs the LP that probing mode was initiated */
extern
SCIP_RETCODE SCIPlpStartProbing(
   SCIP_LP*              lp                  /**< current LP data */
   );

/** informs the LP that probing mode was finished */
extern
SCIP_RETCODE SCIPlpEndProbing(
   SCIP_LP*              lp                  /**< current LP data */
   );

/** gets proven lower (dual) bound of last LP solution */
extern
SCIP_RETCODE SCIPlpGetProvedLowerbound(
   SCIP_LP*              lp,                 /**< current LP data */
   SCIP_SET*             set,                /**< global SCIP settings */
   SCIP_Real*            bound               /**< pointer to store proven dual bound */
   );

/** gets proven dual bound of last LP solution */
extern
SCIP_RETCODE SCIPlpIsInfeasibilityProved(
   SCIP_LP*              lp,                 /**< current LP data */
   SCIP_SET*             set,                /**< global SCIP settings */
   SCIP_Bool*            proved              /**< pointer to store whether infeasibility is proven */
   );

/** writes LP to a file */
extern 
SCIP_RETCODE SCIPlpWrite(
   SCIP_LP*              lp,                 /**< current LP data */
   const char*           fname               /**< file name */
   );

/** writes MIP to a file */
extern 
SCIP_RETCODE SCIPlpWriteMip(
   SCIP_LP*              lp,                 /**< current LP data */
   SCIP_SET*             set,                /**< global SCIP settings */
   SCIP_MESSAGEHDLR*     messagehdlr,        /**< message handler */
   const char*           fname,              /**< file name */
   SCIP_Bool             genericnames,       /**< should generic names like x_i and row_j be used in order to avoid
                                              *   troubles with reserved symbols? */
   SCIP_Bool             origobj,            /**< should the original objective function be used? */
   SCIP_OBJSENSE         objsense,           /**< objective sense */
   SCIP_Real             objscale,           /**< objective scaling factor */
   SCIP_Real             objoffset           /**< objective offset, e.g., caused by variable fixings in presolving */
);

/** recalculates Euclidean norm of objective function vector of column variables if it have gotten unreliable during calculation */
extern
void SCIPlpRecalculateObjSqrNorm(
   SCIP_SET*             set,                /**< global SCIP settings */
   SCIP_LP*              lp                  /**< LP data */
   );

/** compute relative interior point */
extern
SCIP_RETCODE SCIPlpComputeRelIntPoint(
   SCIP_SET*             set,                /**< global SCIP settings */
<<<<<<< HEAD
=======
   SCIP_MESSAGEHDLR*     messagehdlr,        /**< message handler */
>>>>>>> 70dc277f
   SCIP_LP*              lp,                 /**< LP data */
   SCIP_PROB*            prob,               /**< problem data */
   SCIP_Bool             relaxrows,          /**< should the rows be relaxed */
   SCIP_Bool             inclobjcutoff,      /**< should a row for the objective cutoff be included */
   char                  normtype,           /**< which norm to use: 'o'ne-norm or 's'upremum-norm */
   SCIP_Real*            point,              /**< array to store relative interior point on exit */
   SCIP_Bool*            success             /**< buffer to indicate whether interior point was successfully computed */
   );

#ifndef NDEBUG

/* In debug mode, the following methods are implemented as function calls to ensure
 * type validity.
 */

/** gets array with columns of the LP */
extern
SCIP_COL** SCIPlpGetCols(
   SCIP_LP*              lp                  /**< current LP data */
   );

/** gets current number of columns in LP */
extern
int SCIPlpGetNCols(
   SCIP_LP*              lp                  /**< current LP data */
   );

/** gets array with rows of the LP */
extern
SCIP_ROW** SCIPlpGetRows(
   SCIP_LP*              lp                  /**< current LP data */
   );

/** gets current number of rows in LP */
extern
int SCIPlpGetNRows(
   SCIP_LP*              lp                  /**< current LP data */
   );

/** gets array with newly added columns after the last mark */
extern
SCIP_COL** SCIPlpGetNewcols(
   SCIP_LP*              lp                  /**< current LP data */
   );

/** gets number of newly added columns after the last mark */
extern
int SCIPlpGetNNewcols(
   SCIP_LP*              lp                  /**< current LP data */
   );

/** gets array with newly added rows after the last mark */
extern
SCIP_ROW** SCIPlpGetNewrows(
   SCIP_LP*              lp                  /**< current LP data */
   );

/** gets number of newly added rows after the last mark */
extern
int SCIPlpGetNNewrows(
   SCIP_LP*              lp                  /**< current LP data */
   );

/** gets Euclidean norm of objective function vector of column variables, only use this method if
 *  lp->objsqrnormunreliable == FALSE, so probably you have to call SCIPlpRecalculateObjSqrNorm before */
extern
SCIP_Real SCIPlpGetObjNorm(
   SCIP_LP*              lp                  /**< LP data */
   );

/** gets the objective value of the root node LP; returns SCIP_INVALID if the root node LP was not (yet) solved */
extern
SCIP_Real SCIPlpGetRootObjval(
   SCIP_LP*              lp                  /**< LP data */
   );

/** gets part of the objective value of the root node LP that results from COLUMN variables only;
 *  returns SCIP_INVALID if the root node LP was not (yet) solved
 */
extern
SCIP_Real SCIPlpGetRootColumnObjval(
   SCIP_LP*              lp                  /**< LP data */
   );

/** gets part of the objective value of the root node LP that results from LOOSE variables only;
 *  returns SCIP_INVALID if the root node LP was not (yet) solved
 */
extern
SCIP_Real SCIPlpGetRootLooseObjval(
   SCIP_LP*              lp                  /**< LP data */
   );

/** gets the LP solver interface */
extern
SCIP_LPI* SCIPlpGetLPI(
   SCIP_LP*              lp                  /**< current LP data */
   );

/** sets whether the current lp is a relaxation of the current problem and its optimal objective value is a local lower bound */
extern
void SCIPlpSetIsRelax(
   SCIP_LP*              lp,                 /**< LP data */
   SCIP_Bool             relax               /**< is the current lp a relaxation? */
   );

/** returns whether the current LP is a relaxation of the problem for which it has been solved and its 
 *  solution value a valid local lower bound? 
 */
extern
SCIP_Bool SCIPlpIsRelax(
   SCIP_LP*              lp                  /**< LP data */
   );

/** returns whether the current LP is flushed and solved */
extern
SCIP_Bool SCIPlpIsSolved(
   SCIP_LP*              lp                  /**< current LP data */
   );

/** returns whether the current LP solution is a basic solution */
extern
SCIP_Bool SCIPlpIsSolBasic(
   SCIP_LP*              lp                  /**< current LP data */
   );

/** returns whether the LP is in diving mode */
extern
SCIP_Bool SCIPlpDiving(
   SCIP_LP*              lp                  /**< current LP data */
   );

/** returns whether the LP is in diving mode and the objective value of at least one column was changed */
extern
SCIP_Bool SCIPlpDivingObjChanged(
   SCIP_LP*              lp                  /**< current LP data */
   );

/** marks the diving LP to have a changed objective function */
extern
void SCIPlpMarkDivingObjChanged(
   SCIP_LP*              lp                  /**< current LP data */
   );

#else

/* In optimized mode, the methods are implemented as defines to reduce the number of function calls and
 * speed up the algorithms.
 */

#define SCIPlpGetCols(lp)               ((lp)->cols)
#define SCIPlpGetNCols(lp)              ((lp)->ncols)
#define SCIPlpGetRows(lp)               ((lp)->rows)
#define SCIPlpGetNRows(lp)              ((lp)->nrows)
#define SCIPlpGetNewcols(lp)            (&((lp)->cols[(lp)->firstnewcol]))
#define SCIPlpGetNNewcols(lp)           ((lp)->ncols - (lp)->firstnewcol)
#define SCIPlpGetNewrows(lp)            (&((lp)->rows[(lp)->firstnewrow]))
#define SCIPlpGetNNewrows(lp)           ((lp)->nrows - (lp)->firstnewrow)
#define SCIPlpGetObjNorm(lp)            (SQRT((lp)->objsqrnorm))
#define SCIPlpGetRootObjval(lp)         (MIN((lp)->rootlpobjval + (lp)->rootlooseobjval, SCIP_INVALID))
#define SCIPlpGetRootColumnObjval(lp)   ((lp)->rootlpobjval)
#define SCIPlpGetRootLooseObjval(lp)    ((lp)->rootlooseobjval)
#define SCIPlpGetLPI(lp)                (lp)->lpi
#define SCIPlpSetIsRelax(lp,relax)      ((lp)->isrelax = relax)
#define SCIPlpIsRelax(lp)               (lp)->isrelax
#define SCIPlpIsSolved(lp)              ((lp)->flushed && (lp)->solved)
#define SCIPlpIsSolBasic(lp)            ((lp)->solisbasic)
#define SCIPlpDiving(lp)                (lp)->diving
#define SCIPlpDivingObjChanged(lp)      (lp)->divingobjchg
#define SCIPlpMarkDivingObjChanged(lp)  ((lp)->divingobjchg = TRUE)
 
#endif

#ifdef __cplusplus
}
#endif

#endif<|MERGE_RESOLUTION|>--- conflicted
+++ resolved
@@ -1400,10 +1400,7 @@
 extern
 SCIP_RETCODE SCIPlpComputeRelIntPoint(
    SCIP_SET*             set,                /**< global SCIP settings */
-<<<<<<< HEAD
-=======
    SCIP_MESSAGEHDLR*     messagehdlr,        /**< message handler */
->>>>>>> 70dc277f
    SCIP_LP*              lp,                 /**< LP data */
    SCIP_PROB*            prob,               /**< problem data */
    SCIP_Bool             relaxrows,          /**< should the rows be relaxed */
