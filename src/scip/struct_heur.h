--- conflicted
+++ resolved
@@ -63,12 +63,6 @@
    int                   maxsoldepth;        /**< the maximum depth at which this dive set found a solution */
    int                   ncalls;             /**< the total number of calls of this dive set */
    int                   nsolcalls;          /**< number of calls with a leaf solution */
-<<<<<<< HEAD
-   SCIP_Longint          nsolsfound;         /**< the total number of solutions found */
-   SCIP_Longint          nbestsolsfound;     /**< the total number of best solutions found */
-   int                   maxlpiterofs;       /**< additional number of allowed LP iterations */
-=======
->>>>>>> bed16077
    int                   lpsolvefreq;        /**< LP solve frequency for diving heuristics */
    SCIP_Bool             backtrack;          /**< use one level of backtracking if infeasibility is encountered? */
    SCIP_Bool             onlylpbranchcands;  /**< should only LP branching candidates be considered instead of the slower but
