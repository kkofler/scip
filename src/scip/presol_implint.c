--- conflicted
+++ resolved
@@ -66,10 +66,7 @@
 
 #define PRESOL_NAME             "implint"
 #define PRESOL_DESC             "detects implicit integer variables"
-<<<<<<< HEAD
-#define PRESOL_PRIORITY         -1000000 /**< priority of the presolver (>= 0: before, < 0: after constraint handlers); combined with propagators */
-#define PRESOL_MAXROUNDS        1 /**< maximal number of presolving rounds the presolver participates in (-1: no limit) */
-=======
+
 /* We want to run as late as possible, but before symmetry detection.
  * The main reason for this is that symmetry detection may add linear constraints that
  * impede the detection of implied integrality, but do not break implied integrality itself.
@@ -78,7 +75,6 @@
  * after symmetry methods are applied. */
 #define PRESOL_PRIORITY         -900000      /**< priority of the presolver (>= 0: before, < 0: after constraint handlers); combined with propagators */
 #define PRESOL_MAXROUNDS        0            /**< maximal number of presolving rounds the presolver participates in (-1: no limit) */
->>>>>>> 52e63455
 #define PRESOL_TIMING           SCIP_PRESOLTIMING_EXHAUSTIVE /* timing of the presolver (fast, medium, or exhaustive) */
 
 #define DEFAULT_CONVERTINTEGERS FALSE        /**< should implied integrality also be detected for enforced integral variables? */
