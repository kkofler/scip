/* * * * * * * * * * * * * * * * * * * * * * * * * * * * * * * * * * * * * * */
/*                                                                           */
/*                  This file is part of the program and library             */
/*         SCIP --- Solving Constraint Integer Programs                      */
/*                                                                           */
/*    Copyright (C) 2002-2020 Konrad-Zuse-Zentrum                            */
/*                            fuer Informationstechnik Berlin                */
/*                                                                           */
/*  SCIP is distributed under the terms of the ZIB Academic License.         */
/*                                                                           */
/*  You should have received a copy of the ZIB Academic License              */
/*  along with SCIP; see the file COPYING. If not visit scip.zib.de.         */
/*                                                                           */
/* * * * * * * * * * * * * * * * * * * * * * * * * * * * * * * * * * * * * * */

/**@file   lpexact.c
 * @brief  LP management methods and data structures for exact mirror of LP
 * @author Leon Eifler
 *
 *  In LP management, we have to differ between the current LP and the SCIP_LP
 *  stored in the LP solver. All LP methods affect the current LP only.
 *  Before solving the current LP with the LP solver or setting an LP state,
 *  the LP solvers data has to be updated to the current LP with a call to
 *  lpExactFlush().
 */
/*---+----1----+----2----+----3----+----4----+----5----+----6----+----7----+----8----+----9----+----0----+----1----+----2*/

#include "lpi/lpi.h"
#include "lpiexact/lpiexact.h"
#include "scip/clock.h"
#include "scip/cons.h"
#include "scip/cutpool.h"
#include "scip/event.h"
#include "scip/intervalarith.h"
#include "scip/lp.h"
#include "scip/lpexact.h"
#include "scip/misc.h"
#include "scip/prob.h"
#include "scip/pub_lp.h"
#include "scip/pub_lpexact.h"
#include "scip/pub_message.h"
#include "scip/pub_misc.h"
#include "scip/pub_misc_sort.h"
#include "scip/pub_var.h"
#include "scip/pub_tree.h"
#include "scip/rational.h"
#include "scip/set.h"
#include "scip/sepastoreexact.h"
#include "scip/sol.h"
#include "scip/solve.h"
#include "scip/stat.h"
#include "scip/struct_event.h"
#include "scip/struct_lpexact.h"
#include "scip/struct_prob.h"
#include "scip/struct_set.h"
#include "scip/struct_stat.h"
#include "scip/struct_var.h"
#include "scip/struct_cutpool.h"
#include "scip/var.h"
#include <string.h>
#include <inttypes.h>
/** @todo exip: remove this and find a clean implementation to access sepastoreex */
#include "scip/struct_scip.h"
#include "scip/scip_lpexact.h"

/** comparison method for sorting rows by non-decreasing index */
SCIP_DECL_SORTPTRCOMP(SCIProwExactComp)
{
   assert(elem1 != NULL);
   assert(elem2 != NULL);

   assert(((SCIP_ROWEXACT*)elem1)->fprow != NULL);
   assert(((SCIP_ROWEXACT*)elem2)->fprow != NULL);

   if( ((SCIP_ROWEXACT*)elem1)->index < ((SCIP_ROWEXACT*)elem2)->index )
      return -1;
   else if( ((SCIP_ROWEXACT*)elem1)->index > ((SCIP_ROWEXACT*)elem2)->index )
      return +1;
   else
   {
      assert(SCIProwExactGetIndex(((SCIP_ROWEXACT*)elem1))
         == SCIProwExactGetIndex(((SCIP_ROWEXACT*)elem2)));
      return 0;
   }
}

#if 0 /* enable this to check links between columns and rows in LP data structure (for debugging, very slow!) */

#ifdef NDEBUG
#define ASSERT(x) do { if( !(x) ) abort(); } while( FALSE )
#else
#define ASSERT(x) assert(x)
#endif

static SCIP_Bool msgdisp_checklinks = FALSE;


static
void checkLinks(
   SCIP_LPEXACT*         lp                  /**< current LP data */
   )
{
   SCIP_COLEXACT* col;
   SCIP_ROWEXACT* row;
   int i;
   int j;

   ASSERT(lp != NULL);

   if( !msgdisp_checklinks )
   {
      printf("LP LINK CHECKING ACTIVATED! THIS IS VERY SLOW!\n");
      msgdisp_checklinks = TRUE;
   }

   for( i = 0; i < lp->ncols; ++i )
   {
      col = lp->cols[i];
      ASSERT(col != NULL);
      ASSERT(!lp->flushed || col->lppos >= 0);
      ASSERT(!lp->flushed || col->lppos >= 0);
      ASSERT(col->nlprows <= col->len);
      ASSERT(col->lppos == -1 || col->lppos >= lp->lpifirstchgcol || col->nunlinked == 0);

      for( j = 0; j < col->len; ++j )
      {
         row = col->rows[j];
         ASSERT(row != NULL);
         ASSERT(!lp->flushed || col->lppos == -1 || col->linkpos[j] >= 0);
         ASSERT(col->linkpos[j] == -1 || row->cols[col->linkpos[j]] == col);
         ASSERT(col->linkpos[j] == -1 || RatIsEqual(row->vals[col->linkpos[j]], col->vals[j]));
         ASSERT((j < col->nlprows) == (col->linkpos[j] >= 0 && row->lppos >= 0));
      }
   }

   for( i = 0; i < lp->nrows; ++i )
   {
      row = lp->rows[i];
      ASSERT(row != NULL);
      ASSERT(!lp->flushed || row->lppos >= 0);
      ASSERT(!lp->flushed || row->lppos >= 0);
      ASSERT(row->nlpcols <= row->len);
      ASSERT(row->lppos == -1 || row->lppos >= lp->lpifirstchgrow || row->nunlinked == 0);

      for( j = 0; j < row->len; ++j )
      {
         col = row->cols[j];
         ASSERT(col != NULL);
         ASSERT(!lp->flushed || row->lppos == -1 || row->linkpos[j] >= 0);
         ASSERT(row->linkpos[j] == -1 || col->rows[row->linkpos[j]] == row);
         ASSERT(row->linkpos[j] == -1 || RatIsEqual(col->vals[row->linkpos[j]], row->vals[j]));
         ASSERT((j < row->nlpcols) == (row->linkpos[j] >= 0 && col->lppos >= 0));
      }
   }
}

#undef ASSERT

#else
#define checkLinks(lp) /**/
#endif

#ifndef NDEBUG
/** checks if the exact column and its fpcol are consistent */
static
SCIP_Bool colExactInSync(
   SCIP_COLEXACT*        colexact,           /**< exact column */
   SCIP_SET*             set                 /**< global SCIP settings */
   )
{

   SCIP_COL* fpcol;

   assert(colexact != NULL);

   fpcol = colexact->fpcol;
   assert(fpcol != NULL);

   assert(colexact->var == fpcol->var);
   assert(colexact->lpipos == fpcol->lpipos);
   assert(colexact->index == fpcol->index);
   assert(colexact->len >= fpcol->nlprows);

   assert(RatIsApproxEqualReal(set, colexact->obj, fpcol->obj, SCIP_R_ROUND_NEAREST));
   assert(RatIsApproxEqualReal(set, colexact->flushedobj, fpcol->flushedobj, SCIP_R_ROUND_NEAREST));
   assert(RatIsApproxEqualReal(set, colexact->lb, fpcol->lb, SCIP_R_ROUND_DOWNWARDS) || (RatIsNegInfinity(colexact->lb) && SCIPsetIsInfinity(set, -fpcol->lb)));
   assert(RatIsApproxEqualReal(set, colexact->ub, fpcol->ub, SCIP_R_ROUND_UPWARDS) || (RatIsInfinity(colexact->ub) && SCIPsetIsInfinity(set, fpcol->ub)));

   return TRUE;
}

/** checks if the exact row and its fprow are consistent */
static
SCIP_Bool rowExactInSync(
   SCIP_ROWEXACT*        rowexact,           /**< exact row */
   SCIP_SET*             set,                /**< global SCIP settings */
   SCIP_MESSAGEHDLR*     msg                 /**< message handler */
   )
{
   SCIP_ROW* fprow;
   SCIP_Bool synced;

   assert(rowexact != NULL);

   fprow = rowexact->fprow;

   assert(fprow != NULL);
   assert(rowexact->len >= fprow->len);
   assert(rowexact->lppos == rowexact->fprow->lppos);

   synced = RatIsGEReal(rowexact->lhs, fprow->lhs) || (RatIsNegInfinity(rowexact->lhs) && SCIPsetIsInfinity(set, -fprow->lhs));
   synced = synced && (RatIsLEReal(rowexact->rhs, fprow->rhs) || (RatIsInfinity(rowexact->rhs) && SCIPsetIsInfinity(set, fprow->rhs)));
   synced = synced && (RatIsApproxEqualReal(set, rowexact->constant, fprow->constant, SCIP_R_ROUND_NEAREST) );

   if( !synced )
   {
      SCIPdebug(SCIProwPrint(rowexact->fprow, msg, NULL));
      SCIPdebug(SCIProwExactPrint(rowexact, msg, NULL));
      SCIPABORT();
   }

   return TRUE;
} /*lint !e715*/
#endif

/** checks if the exact lp and lp are consistent (same number of rows/cols, and all cols/rows in sync) */
static
SCIP_Bool lpExactInSync(
   SCIP_LPEXACT*         lpexact,            /**< exact lp */
   SCIP_SET*             set,                /**< global SCIP settings */
   SCIP_MESSAGEHDLR*     msg                 /**< message handler */
   )
{
#ifndef NDEBUG
   int i;
   SCIP_LP* fplp;
   assert(lpexact != NULL);

   fplp = lpexact->fplp;
   assert(fplp != NULL);

   assert(lpexact->nrows == fplp->nrows);
   for( i = 0; i < lpexact->nrows; i++)
   {
      assert(rowExactInSync(lpexact->rows[i], set, msg));
   }

   assert(lpexact->ncols == fplp->ncols);
   for( i = 0; i < lpexact->ncols; i++)
   {
      assert(colExactInSync(lpexact->cols[i], set));
   }
#endif

   return TRUE;
}

/** ensures, that rows array can store at least num entries */
static
SCIP_RETCODE ensureRowexsSize(
   SCIP_LPEXACT*         lpexact,            /**< current LP data */
   SCIP_SET*             set,                /**< global SCIP settings */
   int                   num                 /**< minimum number of entries to store */
   )
{
   assert(lpexact->nrows <= lpexact->rowssize);

   if( num > lpexact->rowssize )
   {
      int newsize;

      newsize = SCIPsetCalcMemGrowSize(set, num);
      SCIP_ALLOC( BMSreallocMemoryArray(&lpexact->rows, newsize) );
      lpexact->rowssize = newsize;
   }
   assert(num <= lpexact->rowssize);

   return SCIP_OKAY;
}

/** sorts column entries of linked rows currently in the LP such that lower row indices precede higher ones */
static
void colExactSortLP(
   SCIP_COLEXACT*        col                 /**< column to be sorted */
   )
{
   int i;

   assert(col != NULL);

   /* check, if column is already sorted in the LP part */
   if( col->lprowssorted )
      return;

   /* sort coefficients */
   SCIPsortPtrPtrInt((void**)col->rows, (void**)col->vals, col->linkpos, SCIProwExactComp, col->nlprows );

   /* update links */
   for( i = 0; i < col->nlprows; ++i )
   {
      if( col->linkpos[i] >= 0 )
      {
         assert(col->rows[i]->cols[col->linkpos[i]] == col);
         assert(col->rows[i]->linkpos[col->linkpos[i]] >= 0);
         col->rows[i]->linkpos[col->linkpos[i]] = i;
      }
   }

   col->lprowssorted = TRUE;
}

/** sorts column entries of unlinked rows or rows currently not in the LP such that lower row indices precede higher
 *  ones
 */
static
void colExactSortNonLP(
   SCIP_COLEXACT*        col                 /**< column to be sorted */
   )
{
   int i;
   assert(col != NULL);

   /* check, if column is already sorted in the non-LP part */
   if( col->nonlprowssorted )
      return;

   /* sort coefficients */
   SCIPsortPtrPtrInt((void**)(&(col->rows[col->nlprows])),
                     (void**)(&(col->vals[col->nlprows])),
                     &(col->linkpos[col->nlprows]), SCIProwExactComp,
                     col->len - col->nlprows);

   /* update links */
   for( i = col->nlprows; i < col->len; ++i )
   {
      if( col->linkpos[i] >= 0 )
      {
         assert(col->rows[i]->cols[col->linkpos[i]] == col);
         assert(col->rows[i]->linkpos[col->linkpos[i]] >= 0);
         col->rows[i]->linkpos[col->linkpos[i]] = i;
      }
   }

   col->nonlprowssorted = TRUE;
}

/** sorts row entries of linked columns currently in the LP such that lower column indices precede higher ones */
static
void rowExactSortLP(
   SCIP_ROWEXACT*        row                 /**< row to be sorted */
   )
{
   int i;

   assert(row != NULL);

   /* check, if row is already sorted in the LP part, or if the sorting should be delayed */
   if( row->lpcolssorted || row->delaysort )
      return;

   /* sort coefficients */
   SCIPsortIntIntPtrPtrInterval(row->cols_index, row->linkpos, (void**)row->cols,
                        (void**)row->vals, row->valsinterval, row->nlpcols);

   /* update links */
   for( i = 0; i < row->nlpcols; ++i )
   {
      if( row->linkpos[i] >= 0 )
      {
         assert(row->cols[i]->rows[row->linkpos[i]] == row);
         assert(row->cols[i]->linkpos[row->linkpos[i]] >= 0);
         row->cols[i]->linkpos[row->linkpos[i]] = i;
      }
   }

   row->lpcolssorted = TRUE;
}

/** sorts row entries of unlinked columns or columns currently not in the LP such that lower column indices precede
 *  higher ones
 */
static
void rowExactSortNonLP(
   SCIP_ROWEXACT*        row                 /**< row to be sorted */
   )
{
   int i;
   assert(row != NULL);

   /* check, if row is already sorted in the non-LP part, or if the sorting should be delayed */
   if( row->nonlpcolssorted || row->delaysort )
      return;

   /* sort coefficients */
   SCIPsortIntIntPtrPtrInterval(&(row->cols_index[row->nlpcols]), &(row->linkpos[row->nlpcols]),
                        (void**)(&(row->cols[row->nlpcols])), (void**)&(row->vals[row->nlpcols]), &(row->valsinterval[row->nlpcols]),
                        row->len - row->nlpcols);

   /* update links */
   for( i = row->nlpcols; i < row->len; ++i )
   {
      if( row->linkpos[i] >= 0 )
      {
         assert(row->cols[i]->rows[row->linkpos[i]] == row);
         assert(row->cols[i]->linkpos[row->linkpos[i]] >= 0);
         row->cols[i]->linkpos[row->linkpos[i]] = i;
      }
   }

   row->nonlpcolssorted = TRUE;
}

/** ensures, that row array of column can store at least num entries */
static
SCIP_RETCODE colExactEnsureSize(
   SCIP_COLEXACT*        col,                /**< LP column */
   BMS_BLKMEM*           blkmem,             /**< block memory */
   SCIP_SET*             set,                /**< global SCIP settings */
   int                   num                 /**< minimum number of entries to store */
   )
{
   assert(col != NULL);
   assert(col->len <= col->size);

   if( num > col->size )
   {
      int newsize;
      int i;

      /* realloc fpcol */
      newsize = SCIPsetCalcMemGrowSize(set, num);
      SCIP_ALLOC( BMSreallocBlockMemoryArray(blkmem, &col->rows, col->size, newsize) );
      SCIP_ALLOC( BMSreallocBlockMemoryArray(blkmem, &col->vals, col->size, newsize) );
      SCIP_ALLOC( BMSreallocBlockMemoryArray(blkmem, &col->linkpos, col->size, newsize) );

      /* realloc colexact */
      for( i = col->size; i < newsize; ++i )
      {
         SCIP_CALL( RatCreateBlock(blkmem, &col->vals[i]) );
      }

      col->size = newsize;
   }
   assert(num <= col->size);

   return SCIP_OKAY;
}

/** ensures, that cols array can store at least num entries */
static
SCIP_RETCODE ensureColexsSize(
   SCIP_LPEXACT*         lp,                 /**< current LP data */
   SCIP_SET*             set,                /**< global SCIP settings */
   int                   num                 /**< minimum number of entries to store */
   )
{
   assert(lp->ncols <= lp->colssize);

   if( num > lp->colssize )
   {
      int newsize;

      newsize = SCIPsetCalcMemGrowSize(set, num);
      SCIP_ALLOC( BMSreallocMemoryArray(&lp->cols, newsize) );
      lp->colssize = newsize;
   }
   assert(num <= lp->colssize);

   return SCIP_OKAY;
}

/** ensures, that chgcols array can store at least num entries */
static
SCIP_RETCODE ensureChgcolsSize(
   SCIP_LPEXACT*         lp,                 /**< current LP data */
   SCIP_SET*             set,                /**< global SCIP settings */
   int                   num                 /**< minimum number of entries to store */
   )
{
   assert(lp->nchgcols <= lp->chgcolssize);

   if( num > lp->chgcolssize )
   {
      int newsize;

      newsize = SCIPsetCalcMemGrowSize(set, num);
      SCIP_ALLOC( BMSreallocMemoryArray(&lp->chgcols, newsize) );
      lp->chgcolssize = newsize;
   }
   assert(num <= lp->chgcolssize);

   return SCIP_OKAY;
}

/** ensures, that lpicols array can store at least num entries */
static
SCIP_RETCODE ensureLpiExactcolsSize(
   SCIP_LPEXACT*         lp,                 /**< current LP data */
   SCIP_SET*             set,                /**< global SCIP settings */
   int                   num                 /**< minimum number of entries to store */
   )
{
   assert(lp->nlpicols <= lp->lpicolssize);

   if( num > lp->lpicolssize )
   {
      int newsize;

      newsize = SCIPsetCalcMemGrowSize(set, num);
      SCIP_ALLOC( BMSreallocMemoryArray(&lp->lpicols, newsize) );
      lp->lpicolssize = newsize;
   }
   assert(num <= lp->lpicolssize);

   return SCIP_OKAY;
}

/** ensures, that lpirows array can store at least num entries */
static
SCIP_RETCODE ensureLpirowexactsSize(
   SCIP_LPEXACT*         lp,                 /**< current LP data */
   SCIP_SET*             set,                /**< global SCIP settings */
   int                   num                 /**< minimum number of entries to store */
   )
{
   assert(lp->nlpirows <= lp->lpirowssize);

   if( num > lp->lpirowssize )
   {
      int newsize;

      newsize = SCIPsetCalcMemGrowSize(set, num);
      SCIP_ALLOC( BMSreallocMemoryArray(&lp->lpirows, newsize) );
      lp->lpirowssize = newsize;
   }
   assert(num <= lp->lpirowssize);

   return SCIP_OKAY;
}

/** searches coefficient in part of the column, returns position in col vector or -1 if not found */
static
int colExactSearchCoefPart(
   SCIP_COLEXACT*        col,                /**< column to be searched in */
   const SCIP_ROWEXACT*  row,                /**< coefficient to be searched for */
   int                   minpos,             /**< first position of search range */
   int                   maxpos              /**< last position of search range */
   )
{
   int pos;
   int idx;
   int searchidx;

   assert(col != NULL);
   assert(row != NULL);

   /* binary search */
   searchidx = row->index;
   while(minpos <= maxpos)
   {
      pos = (minpos + maxpos)/2;
      assert(0 <= pos && pos < col->len);
      assert(col->rows[pos] != NULL);
      assert((pos < col->nlprows) == (col->rows[pos]->lppos >= 0 && col->linkpos[pos] >= 0));
      idx = col->rows[pos]->index;
      if( searchidx == idx )
         return pos;
      else if( searchidx < idx )
         maxpos = pos-1;
      else
         minpos = pos+1;
   }

   return -1;
}

/** searches coefficient in column, returns position in col vector or -1 if not found */
static
int colExactSearchCoef(
   SCIP_COLEXACT*        col,                /**< column to be searched in */
   const SCIP_ROWEXACT*  row                 /**< coefficient to be searched for */
   )
{
   int pos;

   assert(col != NULL);
   assert(row != NULL);

   pos = -1;

   /* search in the linked LP rows */
   if( row->lppos >= 0 )
   {
      /* column has to be sorted, such that binary search works */
      colExactSortLP(col);
      assert(col->lprowssorted);

      pos = colExactSearchCoefPart(col, row, 0, col->nlprows-1);
      if( pos >= 0 )
         return pos;
   }

   /* search in the non-LP/unlinked rows */
   if( row->lppos == -1 || col->nunlinked > 0 )
   {
      /* column has to be sorted, such that binary search works */
      colExactSortNonLP(col);
      assert(col->nonlprowssorted);

      pos = colExactSearchCoefPart(col, row, col->nlprows, col->len-1);
   }

   return pos;
}

/** searches coefficient in part of the row, returns position in col vector or -1 if not found */
static
int rowExactSearchCoefPart(
   SCIP_ROWEXACT*        row,                /**< row to be searched in */
   const SCIP_COLEXACT*  col,                /**< coefficient to be searched for */
   int                   minpos,             /**< first position of search range */
   int                   maxpos              /**< last position of search range */
   )
{
   int pos;
   int idx;
   int searchidx;

   assert(col != NULL);
   assert(row != NULL);

   /* binary search */
   searchidx = col->index;
   while(minpos <= maxpos)
   {
      pos = (minpos + maxpos)/2;
      assert(0 <= pos && pos < row->len);
      assert(row->cols[pos] != NULL);
      assert((pos < row->nlpcols) == (row->cols[pos]->lppos >= 0 && row->linkpos[pos] >= 0));
      assert(row->cols_index[pos] == row->cols[pos]->index);
      idx = row->cols_index[pos];
      if( searchidx == idx )
         return pos;
      else if( searchidx < idx )
         maxpos = pos-1;
      else
         minpos = pos+1;
   }

   return -1;
}

/** searches coefficient in row, returns position in row vector or -1 if not found;
 *  if the sorting of the row is delayed, returns -1
 */
static
int rowExactSearchCoef(
   SCIP_ROWEXACT*        row,                /**< row to be searched in */
   const SCIP_COLEXACT*  col                 /**< coefficient to be searched for */
   )
{
   int pos;

   assert(col != NULL);
   assert(row != NULL);

   if( row->delaysort )
      return -1;

   pos = -1;

   /* search in the linked LP columns */
   if( col->lppos >= 0 )
   {
      /* row has to be sorted, such that binary search works */
      rowExactSortLP(row);
      assert(row->lpcolssorted);

      pos = rowExactSearchCoefPart(row, col, 0, row->nlpcols-1);
   }

   /* search in the non-LP/unlinked columns */
   if( pos == -1 && (col->lppos == -1 || row->nunlinked > 0) )
   {
      /* row has to be sorted, such that binary search works */
      rowExactSortNonLP(row);
      assert(row->nonlpcolssorted);

      pos = rowExactSearchCoefPart(row, col, row->nlpcols, row->len-1);
   }

#ifndef NDEBUG
   /* validate result */
   assert(-1 <= pos && pos < row->len);
   if( pos >= 0 )
       assert(row->cols[pos] == col);
   else
   {
      int i;
      for( i = 0; i < row->len; ++i )
         assert(row->cols[i] != col);
   }
#endif

   return pos;
}

/*
 * Changing announcements
 */

/** announces, that the given coefficient in the constraint matrix changed */
static
void coefChangedExact(
   SCIP_ROWEXACT*        row,                /**< LP row */
   SCIP_COLEXACT*        col,                /**< LP col */
   SCIP_LPEXACT*         lp                  /**< current LP data */
   )
{
   assert(row != NULL);
   assert(col != NULL);
   assert(lp != NULL);

   if( row->lpipos >= 0 && col->lpipos >= 0 )
   {
      assert(row->lpipos < lp->nlpirows);
      assert(col->lpipos < lp->nlpicols);

      /* we have to remember the change only in the row or in the column,
       * because the readdition of one vector would change the other automatically.
       */
      if( row->lpipos >= lp->lpifirstchgrow )
         row->coefchanged = TRUE;
      else if( col->lpipos >= lp->lpifirstchgcol )
         col->coefchanged = TRUE;
      else if( lp->lpifirstchgrow - row->lpipos <= lp->lpifirstchgcol - col->lpipos )
      {
         row->coefchanged = TRUE;
         lp->lpifirstchgrow = row->lpipos;
      }
      else
      {
         col->coefchanged = TRUE;
         lp->lpifirstchgcol = col->lpipos;
      }

      /* mark the current LP unflushed */
      lp->flushed = FALSE;
   }

   RatSetString(row->pseudoactivity, "inf");
}

/*
 * local column changing methods
 */

/** moves a coefficient in a column to a different place, and updates all corresponding data structures */
static
void colExactMoveCoef(
   SCIP_COLEXACT*        col,                /**< LP column */
   int                   oldpos,             /**< old position of coefficient */
   int                   newpos              /**< new position of coefficient */
   )
{
   assert(col != NULL);
   assert(0 <= oldpos && oldpos < col->len);
   assert(0 <= newpos && newpos < col->len);
   assert(col->rows[oldpos] != NULL);

   if( oldpos == newpos )
      return;

   RatSet(col->vals[newpos], col->vals[oldpos]);
   col->rows[newpos] = col->rows[oldpos];
   RatSet(col->vals[newpos], col->vals[oldpos]);
   col->linkpos[newpos] = col->linkpos[oldpos];

   /* update link position in row */
   if( col->linkpos[newpos] >= 0 )
   {
      assert(col->rows[newpos]->cols[col->linkpos[newpos]] == col);
      assert(col->rows[newpos]->linkpos[col->linkpos[newpos]] == oldpos);

      col->rows[newpos]->linkpos[col->linkpos[newpos]] = newpos;
   }

   /* update sorted flags */
   if( col->rows[newpos]->lppos >= 0 && col->linkpos[newpos] >= 0 )
      col->lprowssorted = FALSE;
   else
      col->nonlprowssorted = FALSE;
}

/** swaps two coefficients in a column, and updates all corresponding data structures */
static
void colExactSwapCoefs(
   SCIP_COLEXACT*        col,                /**< LP column */
   BMS_BUFMEM*           buffer,             /**< buffer for temp real */
   int                   pos1,               /**< position of first coefficient */
   int                   pos2                /**< position of second coefficient */
   )
{
   SCIP_ROWEXACT* tmprow;
   SCIP_Rational* tmpval;
   int tmplinkpos;

   assert(col != NULL);
   assert(0 <= pos1 && pos1 < col->len);
   assert(0 <= pos2 && pos2 < col->len);
   assert(col->rows[pos1] != NULL);

   if( pos1 == pos2 )
      return;

   (void) RatCreateBuffer(buffer, &tmpval);

   /* swap coefficients */
   tmprow = col->rows[pos2];
   RatSet(tmpval, col->vals[pos2]);
   tmplinkpos = col->linkpos[pos2];

   col->rows[pos2] = col->rows[pos1];
   RatSet(col->vals[pos2], col->vals[pos1]);
   col->linkpos[pos2] = col->linkpos[pos1];

   col->rows[pos1] = tmprow;
   RatSet(col->vals[pos1], tmpval);
   col->linkpos[pos1] = tmplinkpos;

   RatFreeBuffer(buffer, &tmpval);

   /* update link position in rows */
   if( col->linkpos[pos1] >= 0 )
   {
      assert(col->rows[pos1]->cols[col->linkpos[pos1]] == col);
      assert(col->rows[pos1]->linkpos[col->linkpos[pos1]] == pos2);

      col->rows[pos1]->linkpos[col->linkpos[pos1]] = pos1;
   }
   if( col->linkpos[pos2] >= 0 )
   {
      assert(col->rows[pos2]->cols[col->linkpos[pos2]] == col);
      assert(col->rows[pos2]->linkpos[col->linkpos[pos2]] == pos1);

      col->rows[pos2]->linkpos[col->linkpos[pos2]] = pos2;
   }

   /* update sorted flags */
   if( col->rows[pos1]->lppos >= 0 && col->linkpos[pos1] >= 0 )
      col->lprowssorted = FALSE;
   else
      col->nonlprowssorted = FALSE;
   if( col->rows[pos2]->lppos >= 0 && col->linkpos[pos2] >= 0 )
      col->lprowssorted = FALSE;
   else
      col->nonlprowssorted = FALSE;
}

/** moves a coefficient in a row to a different place, and updates all corresponding data structures */
static
void rowExactMoveCoef(
   SCIP_ROWEXACT*        row,                /**< LP row */
   int                   oldpos,             /**< old position of coefficient */
   int                   newpos              /**< new position of coefficient */
   )
{
   assert(row != NULL);
   assert(0 <= oldpos && oldpos < row->len);
   assert(0 <= newpos && newpos < row->len);
   assert(row->cols[oldpos] != NULL);

   if( oldpos == newpos )
      return;

   row->cols[newpos] = row->cols[oldpos];
   row->cols_index[newpos] = row->cols_index[oldpos];
   RatSet(row->vals[newpos], row->vals[oldpos]);
   row->valsinterval[newpos] = row->valsinterval[oldpos];
   row->linkpos[newpos] = row->linkpos[oldpos];

   /* update link position in column */
   if( row->linkpos[newpos] >= 0 )
   {
      assert(row->cols[newpos]->rows[row->linkpos[newpos]] == row);
      assert(row->cols[newpos]->linkpos[row->linkpos[newpos]] == oldpos);

      row->cols[newpos]->linkpos[row->linkpos[newpos]] = newpos;
   }

   /* update sorted flags */
   if( row->cols[newpos]->lppos >= 0 && row->linkpos[newpos] >= 0 )
      row->lpcolssorted = FALSE;
   else
      row->nonlpcolssorted = FALSE;
}

/** swaps two coefficients in a row, and updates all corresponding data structures */
static
void rowExactSwapCoefs(
   SCIP_ROWEXACT*        row,                /**< LP row */
   BMS_BUFMEM*           buffer,             /**< buffer for temp real */
   int                   pos1,               /**< position of first coefficient */
   int                   pos2                /**< position of second coefficient */
   )
{
   SCIP_COLEXACT* tmpcol;
   SCIP_Rational* tmpval;
   SCIP_INTERVAL tmp;
   int tmpindex;
   int tmplinkpos;

   assert(row != NULL);
   assert(0 <= pos1 && pos1 < row->len);
   assert(0 <= pos2 && pos2 < row->len);
   assert(row->cols[pos1] != NULL);
   assert(row->cols[pos1]->index == row->cols_index[pos1]);

   if( pos1 == pos2 )
      return;

   (void) RatCreateBuffer(buffer, &tmpval);
   /* swap coefficients */
   tmpcol = row->cols[pos2];
   tmpindex = row->cols_index[pos2];
   RatSet(tmpval, row->vals[pos2]);
   tmp = row->valsinterval[pos2];
   tmplinkpos = row->linkpos[pos2];

   row->cols[pos2] = row->cols[pos1];
   row->cols_index[pos2] = row->cols_index[pos1];
   RatSet(row->vals[pos2], row->vals[pos1]);
   row->valsinterval[pos2] = row->valsinterval[pos1];
   row->linkpos[pos2] = row->linkpos[pos1];

   row->cols[pos1] = tmpcol;
   row->cols_index[pos1] = tmpindex;
   RatSet(row->vals[pos1], tmpval);
   row->valsinterval[pos1] = tmp;
   row->linkpos[pos1] = tmplinkpos;

   RatFreeBuffer(buffer, &tmpval);

   /* update link position in columns */
   if( row->linkpos[pos1] >= 0 )
   {
      assert(row->cols[pos1]->rows[row->linkpos[pos1]] == row);
      assert(row->cols[pos1]->linkpos[row->linkpos[pos1]] == pos2);

      row->cols[pos1]->linkpos[row->linkpos[pos1]] = pos1;
   }
   if( row->linkpos[pos2] >= 0 )
   {
      assert(row->cols[pos2]->rows[row->linkpos[pos2]] == row);
      assert(row->cols[pos2]->linkpos[row->linkpos[pos2]] == pos1);

      row->cols[pos2]->linkpos[row->linkpos[pos2]] = pos2;
   }

   /* update sorted flags */
   if( row->cols[pos1]->lppos >= 0 && row->linkpos[pos1] >= 0 )
      row->lpcolssorted = FALSE;
   else
      row->nonlpcolssorted = FALSE;
   if( row->cols[pos2]->lppos >= 0 && row->linkpos[pos2] >= 0 )
      row->lpcolssorted = FALSE;
   else
      row->nonlpcolssorted = FALSE;
}

/* forward declaration for colAddCoef() */
static
SCIP_RETCODE rowExactAddCoef(
   SCIP_ROWEXACT*        row,                /**< LP row */
   BMS_BLKMEM*           blkmem,             /**< block memory */
   SCIP_SET*             set,                /**< global SCIP settings */
   SCIP_EVENTQUEUE*      eventqueue,         /**< event queue */
   SCIP_LPEXACT*         lp,                 /**< current LP data */
   SCIP_COLEXACT*        col,                /**< LP column */
   SCIP_Rational*        val,                /**< value of coefficient */
   int                   linkpos             /**< position of row in the column's row array, or -1 */
   );


/** insert column in the chgcols list (if not already there) */
static
SCIP_RETCODE insertColChgcols(
   SCIP_COLEXACT*        col,                /**< LP column to change */
   SCIP_SET*             set,                /**< global SCIP settings */
   SCIP_LPEXACT*         lp                  /**< current LP data */
   )
{
   /** @todo exip: is this correct? we might change multiple times because
    * we do not sync after every node, etc. */
   if( !col->objchanged && !col->lbchanged && !col->ubchanged )
   {
      SCIP_CALL( ensureChgcolsSize(lp, set, lp->nchgcols+1) );
      lp->chgcols[lp->nchgcols] = col;
      lp->nchgcols++;
   }

   /* mark the current LP unflushed */
   lp->flushed = FALSE;

   return SCIP_OKAY;
}

/** adds a previously non existing coefficient to an LP column */
static
SCIP_RETCODE colExactAddCoef(
   SCIP_COLEXACT*        col,                /**< LP column */
   BMS_BLKMEM*           blkmem,             /**< block memory */
   SCIP_SET*             set,                /**< global SCIP settings */
   SCIP_EVENTQUEUE*      eventqueue,         /**< event queue */
   SCIP_LPEXACT*         lp,                 /**< current LP data */
   SCIP_ROWEXACT*        row,                /**< LP row */
   SCIP_Rational*        val,                /**< value of coefficient */
   int                   linkpos             /**< position of column in the row's col array, or -1 */
   )
{
   int pos;

   assert(blkmem != NULL);
   assert(col != NULL);
   assert(col->nlprows <= col->len);
   assert(col->var != NULL);
   assert(!RatIsZero(val));

   SCIP_CALL( colExactEnsureSize(col, blkmem, set, col->len+1) );
   assert(col->rows != NULL);
   assert(col->vals != NULL);
   assert(col->linkpos != NULL);

   pos = col->len;
   col->len++;

   /* if the row is in current LP and is linked to the column, we have to insert it at the end of the linked LP rows
    * part of the column's arrays
    */
   if( row->lppos >= 0 && linkpos >= 0 )
   {
      /* move the first non-LP/not linked row to the end */
      if( col->nlprows < pos )
      {
         colExactMoveCoef(col, col->nlprows, pos);
         pos = col->nlprows;
      }
      col->nlprows++;
   }

   /* insert the row at the correct position and update the links */
   col->rows[pos] = row;

   if( col->vals[pos] != NULL )
      RatSet(col->vals[pos], val);
   else
      SCIP_CALL( RatCopy(blkmem, &col->vals[pos], val) );

   col->linkpos[pos] = linkpos;
   if( linkpos == -1 )
   {
      col->nunlinked++;

      /* if the column is in current LP, we have to link it to the row, because otherwise, the primal information
       * of the row is not complete
       */
      if( col->lppos >= 0 )
      {
         /* this call might swap the current row with the first non-LP/not linked row, s.t. insertion position
          * has to be updated
          */
         SCIP_CALL( rowExactAddCoef(row, blkmem, set, eventqueue, lp, col, val, pos) );
         if( row->lppos >= 0 )
            pos = col->nlprows-1;
         linkpos = col->linkpos[pos];

         assert(0 <= linkpos && linkpos < row->len);
         assert(row->cols[linkpos] == col);
         assert(col->rows[pos] == row);
         assert(col->rows[pos]->cols[col->linkpos[pos]] == col);
         assert(col->rows[pos]->fprow->linkpos[col->linkpos[pos]] == pos);
      }
   }
   else
   {
      assert(row->linkpos[linkpos] == -1);
      assert(row->nunlinked > 0);
      row->linkpos[linkpos] = pos;
      row->nunlinked--;

      /* if the column is in current LP, now both conditions, row->cols[linkpos]->lppos >= 0 and row->linkpos[linkpos] >= 0
       * hold, so we have to move the column to the linked LP-cols part of the row's cols array
       */
      if( col->lppos >= 0 )
      {
         row->nlpcols++;
         rowExactSwapCoefs(row, set->buffer, linkpos, row->nlpcols-1);

         /* if no swap was necessary, mark nonlpcols to be unsorted */
         if( linkpos == row->nlpcols-1 )
            row->lpcolssorted = FALSE;
      }
   }

   /* update the sorted flags */
   if( row->lppos >= 0 && linkpos >= 0 )
   {
      assert(col->nlprows >= 1);
      assert(col->rows[col->nlprows-1] == row);
      if( col->nlprows > 1 )
      {
         col->lprowssorted = col->lprowssorted
            && (col->rows[col->nlprows-2]->index < row->index);
      }
   }
   else
   {
      assert(col->len - col->nlprows >= 1);
      assert(col->rows[col->len-1] == row);
      if( col->len - col->nlprows > 1 )
      {
         col->nonlprowssorted = col->nonlprowssorted
            && (col->rows[col->len-2]->index < row->index);
      }
   }

   coefChangedExact(row, col, lp);

   RatDebugMessage("added coefficient %q * <%s> at position %d (%d/%d) to column <%s> (nunlinked=%d)\n",
      val, row->fprow->name, pos, col->nlprows, col->len,
      SCIPvarGetName(col->var), col->nunlinked);

   return SCIP_OKAY;
}

/** deletes coefficient at given position from column */
static
SCIP_RETCODE colExactDelCoefPos(
   SCIP_COLEXACT*        col,                /**< column to be changed */
   SCIP_SET*             set,                /**< global SCIP settings */
   SCIP_LPEXACT*         lpexact,            /**< current LP data */
   int                   pos                 /**< position in column vector to delete */
   )
{
   SCIP_ROWEXACT* row;

   assert(lpexact != NULL);
   assert(col != NULL);
   assert(col->var != NULL);
   assert(set != NULL);
   assert(0 <= pos && pos < col->len);
   assert(col->rows[pos] != NULL);
   assert(col->linkpos[pos] == -1 || col->rows[pos]->cols[col->linkpos[pos]] == col);
   assert((pos < col->nlprows) == (col->linkpos[pos] >= 0 && col->rows[pos]->lppos >= 0));

   row = col->rows[pos];
   assert((row->lppos >= 0) == (pos < col->nlprows));

   RatDebugMessage("deleting coefficient %q * <%s> at position %d from column <%s>\n",
     col->vals[pos], row->fprow->name, pos, SCIPvarGetName(col->var));

   if( col->linkpos[pos] == -1 )
      col->nunlinked--;

   /* if row is a linked LP row, move last linked LP coefficient to position of empty slot (deleted coefficient) */
   if( pos < col->nlprows )
   {
      colExactMoveCoef(col, col->nlprows-1, pos);
      col->nlprows--;
      pos = col->nlprows;
   }

   /* move last coefficient to position of empty slot */
   colExactMoveCoef(col, col->len-1, pos);
   col->len--;

   coefChangedExact(row, col, lpexact);

   return SCIP_OKAY;
}

/** changes a coefficient at given position of an LP column */
static
SCIP_RETCODE colExactChgCoefPos(
   SCIP_COLEXACT*        col,                /**< LP column */
   SCIP_SET*             set,                /**< global SCIP settings */
   SCIP_LPEXACT*         lp,                 /**< current LP data */
   int                   pos,                /**< position in column vector to change */
   SCIP_Rational*        val                 /**< value of coefficient */
   )
{
   assert(col != NULL);
   assert(col->var != NULL);
   assert(0 <= pos && pos < col->len);
   assert(col->rows[pos] != NULL);
   assert(col->linkpos[pos] == -1 || col->rows[pos]->cols[col->linkpos[pos]] == col);

   RatDebugMessage("changing coefficient %q * <%s> at position %d of column <%s> to %g\n",
     col->vals[pos], col->rows[pos]->fprow->name, pos, SCIPvarGetName(col->var), val);

   if( RatIsZero(val) )
   {
      /* delete existing coefficient */
      SCIP_CALL( colExactDelCoefPos(col, set, lp, pos) );
   }
   else if( !RatIsEqual(col->vals[pos], val) )
   {
      /* change existing coefficient */
      RatSet(col->vals[pos], val);
      coefChangedExact(col->rows[pos], col, lp);
   }

   return SCIP_OKAY;
}


/* forward declaration for colAddCoef() */
static
SCIP_RETCODE rowExactAddCoef(
   SCIP_ROWEXACT*        row,                /**< LP row */
   BMS_BLKMEM*           blkmem,             /**< block memory */
   SCIP_SET*             set,                /**< global SCIP settings */
   SCIP_EVENTQUEUE*      eventqueue,         /**< event queue */
   SCIP_LPEXACT*         lp,                 /**< current LP data */
   SCIP_COLEXACT*        col,                /**< LP column */
   SCIP_Rational*        val,                /**< value of coefficient */
   int                   linkpos             /**< position of row in the column's row array, or -1 */
   )
{
   int pos;

   assert(row != NULL);
   assert(row->nlpcols <= row->len);
   assert(blkmem != NULL);
   assert(col != NULL);
   assert(col->var != NULL);
   assert(!RatIsZero(val));

   if( row->nlocks > 0 )
   {
      SCIPerrorMessage("cannot add a coefficient to the locked unmodifiable row <%s>\n", row->fprow->name);
      return SCIP_INVALIDDATA;
   }

   SCIP_CALL( SCIProwExactEnsureSize(row, blkmem, set, row->len+1) );
   assert(row->cols != NULL);
   assert(row->vals != NULL);

   pos = row->len;
   row->len++;

   /* if the column is in current LP and is linked to the row, we have to insert it at the end of the linked LP columns
    * part of the row's arrays
    */
   if( col->lppos >= 0 && linkpos >= 0 )
   {
      /* move the first non-LP/not linked column to the end */
      if( row->nlpcols < pos )
      {
         rowExactMoveCoef(row, row->nlpcols, pos);
         pos = row->nlpcols;
      }
      row->nlpcols++;
   }

   /* insert the column at the correct position and update the links */
   row->cols[pos] = col;
   row->cols_index[pos] = col->index;
   if( row->vals[pos] == NULL )
      SCIP_CALL( RatCopy(blkmem, &row->vals[pos], val) );
   else
      RatSet(row->vals[pos], val);

   SCIPintervalSetRational(&row->valsinterval[pos], row->vals[pos]);
   row->linkpos[pos] = linkpos;
   row->integral = row->integral && SCIPcolIsIntegral(col->fpcol) && RatIsIntegral(val);
   if( linkpos == -1 )
   {
      row->nunlinked++;

      /* if the row is in current LP, we have to link it to the column, because otherwise, the dual information
       * of the column is not complete
       */
      if( row->lppos >= 0 )
      {
         /* this call might swap the current column with the first non-LP/not linked column, s.t. insertion position
          * has to be updated
          */
         SCIP_CALL( colExactAddCoef(col, blkmem, set, eventqueue, lp, row, val, pos) );
         if( col->lppos >= 0 )
            pos = row->nlpcols-1;
         linkpos = row->linkpos[pos];

         assert(0 <= linkpos && linkpos < col->len);
         assert(col->rows[linkpos] == row);
         assert(row->cols[pos] == col);
         assert(row->cols[pos]->rows[row->linkpos[pos]] == row);
         assert(row->cols[pos]->linkpos[row->linkpos[pos]] == pos);
      }
   }
   else
   {
      assert(col->linkpos[linkpos] == -1);
      assert(col->nunlinked > 0);
      col->linkpos[linkpos] = pos;
      col->nunlinked--;

      /* if the row is in current LP, now both conditions, col->rows[linkpos]->lppos >= 0 and col->linkpos[linkpos] >= 0
       * hold, so we have to move the row to the linked LP-rows part of the column's rows array
       */
      if( row->lppos >= 0 )
      {
         col->nlprows++;
         colExactSwapCoefs(col, set->buffer, linkpos, col->nlprows-1);

         /* if no swap was necessary, mark lprows to be unsorted */
         if( linkpos == col->nlprows-1 )
            col->lprowssorted = FALSE;
      }
   }

   /* update the sorted flags */
   if( col->lppos >= 0 && linkpos >= 0 )
   {
      assert(row->nlpcols >= 1);
      assert(row->cols[row->nlpcols-1] == col);
      if( row->nlpcols > 1 )
      {
         assert(row->cols_index[row->nlpcols-2] == row->cols[row->nlpcols-2]->index);
         row->lpcolssorted = row->lpcolssorted && (row->cols_index[row->nlpcols-2] < col->index);
      }
   }
   else
   {
      assert(row->len - row->nlpcols >= 1);
      assert(row->cols[row->len-1] == col);
      if( row->len - row->nlpcols > 1 )
      {
         assert(row->cols_index[row->len-2] == row->cols[row->len-2]->index);
         row->nonlpcolssorted = row->nonlpcolssorted && (row->cols_index[row->len-2] < col->index);
      }
   }

   coefChangedExact(row, col, lp);

   RatDebugMessage("added coefficient %q * <%s> at position %d (%d/%d) to row <%s> (nunlinked=%d)\n",
      val, SCIPvarGetName(col->var), pos, row->nlpcols, row->len, row->fprow->name, row->nunlinked);

   return SCIP_OKAY;
}

/** deletes coefficient at given position from row */
static
SCIP_RETCODE rowExactDelCoefPos(
   SCIP_ROWEXACT*        row,                /**< row to be changed */
   SCIP_SET*             set,                /**< global SCIP settings */
   SCIP_LPEXACT*         lp,                 /**< current LP data */
   int                   pos                 /**< position in row vector to delete */
   )
{
   SCIP_COLEXACT* col;

   assert(row != NULL);
   assert(set != NULL);
   assert(0 <= pos && pos < row->len);
   assert(row->cols[pos] != NULL);
   assert((pos < row->nlpcols) == (row->linkpos[pos] >= 0 && row->cols[pos]->lppos >= 0));

   col = row->cols[pos];

   assert((pos < row->nlpcols) == (col->lppos >= 0 && row->linkpos[pos] >= 0));

   RatDebugMessage("deleting coefficient %q * <%s> at position %d from row <%s>\n",
     row->vals[pos], SCIPvarGetName(col->var), pos, row->fprow->name);

   if( row->nlocks > 0 )
   {
      SCIPerrorMessage("cannot delete a coefficient from the locked unmodifiable row <%s>\n", row->fprow->name);
      return SCIP_INVALIDDATA;
   }

   if( row->linkpos[pos] == -1 )
      row->nunlinked--;

   /* if column is a linked LP column, move last linked LP coefficient to position of empty slot (deleted coefficient) */
   if( pos < row->nlpcols )
   {
      rowExactMoveCoef(row, row->nlpcols-1, pos);
      assert(!row->lpcolssorted);
      row->nlpcols--;
      pos = row->nlpcols;
   }

   /* move last coefficient to position of empty slot */
   rowExactMoveCoef(row, row->len-1, pos);
   row->len--;

   coefChangedExact(row, col, lp);

   return SCIP_OKAY;
}

/** changes a coefficient at given position of an LP row */
static
SCIP_RETCODE rowExactChgCoefPos(
   SCIP_ROWEXACT*        row,                /**< LP row */
   SCIP_SET*             set,                /**< global SCIP settings */
   SCIP_LPEXACT*         lp,                 /**< current LP data */
   int                   pos,                /**< position in row vector to change */
   SCIP_Rational*        val                 /**< value of coefficient */
   )
{
   SCIP_COLEXACT* col;

   assert(row != NULL);
   assert(lp != NULL);

   col = row->cols[pos];

   assert(col != NULL);
   assert(0 <= pos && pos < row->len);

   RatDebugMessage("changing coefficient %q * <%s> at position %d of row <%s> to %q\n",
     row->vals[pos], SCIPvarGetName(row->cols[pos]->var), pos, row->fprow->name, val);

   if( row->nlocks > 0 )
   {
      SCIPerrorMessage("cannot change a coefficient of the locked unmodifiable row <%s>\n", row->fprow->name);
      return SCIP_INVALIDDATA;
   }

   assert(col != NULL);

   if( RatIsZero(val) )
   {
      /* delete existing coefficient */
      SCIP_CALL( rowExactDelCoefPos(row, set, lp, pos) );
   }
   else if( !RatIsEqual(row->vals[pos], val) )
   {
      /* change existing coefficient */
      RatSet(row->vals[pos], val);
      SCIPintervalSetRational(&row->valsinterval[pos], val);
      row->integral = row->integral && SCIPcolIsIntegral(col->fpcol) && RatIsIntegral(val);
      coefChangedExact(row, col, lp);
   }

   return SCIP_OKAY;
}

/*
 * double linked coefficient matrix methods
 */

/** insert column coefficients in corresponding rows */
static
SCIP_RETCODE colExactLink(
   SCIP_COLEXACT*        col,                /**< column data */
   BMS_BLKMEM*           blkmem,             /**< block memory */
   SCIP_SET*             set,                /**< global SCIP settings */
   SCIP_EVENTQUEUE*      eventqueue,         /**< event queue */
   SCIP_LPEXACT*         lp                  /**< current LP data */
   )
{
   int i;

   assert(col != NULL);
   assert(col->fpcol->var != NULL);
   assert(blkmem != NULL);
   assert(set != NULL);
   assert(lp != NULL);

   if( col->nunlinked > 0 )
   {
      SCIPsetDebugMsg(set, "linking column <%s>\n", SCIPvarGetName(col->var));

      /* unlinked rows can only be in the non-LP/unlinked rows part of the rows array */
      for( i = col->nlprows; i < col->len; ++i )
      {
         assert(!RatIsZero(col->vals[i]));
         if( col->linkpos[i] == -1 )
         {
            /* this call might swap the current row with the first non-LP/not linked row, but this is of no harm */
            SCIP_CALL( rowExactAddCoef(col->rows[i], blkmem, set, eventqueue, lp, col, col->vals[i], i) );
         }
         assert(col->rows[i]->cols[col->linkpos[i]] == col);
         assert(col->rows[i]->linkpos[col->linkpos[i]] == i);
         assert(col->nlprows == 0 || col->rows[col->nlprows-1]->cols[col->linkpos[col->nlprows-1]] == col);
         assert(col->nlprows == 0 || col->rows[col->nlprows-1]->linkpos[col->linkpos[col->nlprows-1]] == col->nlprows-1);
      }
   }
   assert(col->nunlinked == 0);

   checkLinks(lp);

   return SCIP_OKAY;
}

#ifdef SCIP_DISABLED_CODE
/** removes column coefficients from corresponding rows */
static
SCIP_RETCODE colExactUnlink(
   SCIP_COLEXACT*        col,                /**< column data */
   BMS_BLKMEM*           blkmem,             /**< block memory */
   SCIP_SET*             set,                /**< global SCIP settings */
   SCIP_EVENTQUEUE*      eventqueue,         /**< event queue */
   SCIP_LPEXACT*         lp                  /**< current LP data */
   )
{
   int i;

   assert(col != NULL);
   assert(col->fpcol->var != NULL);
   assert(blkmem != NULL);
   assert(set != NULL);
   assert(lp != NULL);

   if( col->nunlinked < col->len )
   {
      SCIPsetDebugMsg(set, "unlinking column <%s>\n", SCIPvarGetName(col->var));
      for( i = 0; i < col->len; ++i )
      {
         if( col->linkpos[i] >= 0 )
         {
            assert(col->rows[i]->cols[col->linkpos[i]] == col);
            SCIP_CALL( rowExactDelCoefPos(col->rows[i], set, lp, col->linkpos[i]) );
            col->linkpos[i] = -1;
            col->nunlinked++;
         }
      }
   }
   assert(col->nunlinked == col->len);

   checkLinks(lp);

   return SCIP_OKAY;
}
#endif

/** insert row coefficients in corresponding columns */
static
SCIP_RETCODE rowExactLink(
   SCIP_ROWEXACT*        row,                /**< row data */
   BMS_BLKMEM*           blkmem,             /**< block memory */
   SCIP_SET*             set,                /**< global SCIP settings */
   SCIP_EVENTQUEUE*      eventqueue,         /**< event queue */
   SCIP_LPEXACT*         lp                  /**< current LP data */
   )
{
   int i;

   assert(row != NULL);
   assert(blkmem != NULL);
   assert(set != NULL);
   assert(lp != NULL);

   if( row->nunlinked > 0 )
   {
      SCIPsetDebugMsg(set, "linking row <%s>\n", row->fprow->name);

      /* unlinked columns can only be in the non-LP/unlinked columns part of the cols array */
      for( i = row->nlpcols; i < row->len; ++i )
      {
         assert(!RatIsZero(row->vals[i]));
         if( row->linkpos[i] == -1 )
         {
            /* this call might swap the current column with the first non-LP/not linked column, but this is of no harm */
            SCIP_CALL( colExactAddCoef(row->cols[i], blkmem, set, eventqueue, lp, row, row->vals[i], i) );
         }
         assert(row->cols[i]->rows[row->linkpos[i]] == row);
         assert(row->cols[i]->linkpos[row->linkpos[i]] == i);
         assert(row->nlpcols == 0 || row->cols[row->nlpcols-1]->rows[row->linkpos[row->nlpcols-1]] == row);
         assert(row->nlpcols == 0 || row->cols[row->nlpcols-1]->linkpos[row->linkpos[row->nlpcols-1]] == row->nlpcols-1);
      }
   }
   assert(row->nunlinked == 0);

   checkLinks(lp);

   return SCIP_OKAY;
}

/** removes row coefficients from corresponding columns */
static
SCIP_RETCODE rowExactUnlink(
   SCIP_ROWEXACT*        row,                /**< row data */
   SCIP_SET*             set,                /**< global SCIP settings */
   SCIP_LPEXACT*         lp                  /**< current LP data */
   )
{
   int i;

   assert(row != NULL);
   assert(set != NULL);
   assert(lp != NULL);

   if( row->nunlinked < row->len )
   {
      SCIPsetDebugMsg(set, "unlinking row <%s>\n", row->fprow->name);
      for( i = 0; i < row->len; ++i )
      {
         if( row->linkpos[i] >= 0 )
         {
            assert(row->cols[i]->rows[row->linkpos[i]] == row);
            SCIP_CALL( colExactDelCoefPos(row->cols[i], set, lp, row->linkpos[i]) );
            row->nunlinked++;
         }
      }
   }
   assert(row->nunlinked == row->len);

   return SCIP_OKAY;
}

/** updates link data after addition of column */
static
void colExactUpdateAddLP(
   SCIP_COLEXACT*        col,                /**< LP column */
   SCIP_SET*             set                 /**< global SCIP settings */
   )
{
   SCIP_ROWEXACT* row;
   int i;
   int pos;

   assert(col != NULL);
   assert(col->lppos >= 0);

   /* update column arrays of all linked rows */
   for( i = 0; i < col->len; ++i )
   {
      pos = col->linkpos[i];
      if( pos >= 0 )
      {
         row = col->rows[i];
         assert(row != NULL);
         assert(row->linkpos[pos] == i);
         assert(row->cols[pos] == col);
         assert(row->nlpcols <= pos && pos < row->len);

         row->nlpcols++;
         rowExactSwapCoefs(row, set->buffer, pos, row->nlpcols-1);
         assert(row->cols[row->nlpcols-1] == col);

         /* if no swap was necessary, mark lpcols to be unsorted */
         if( pos == row->nlpcols-1 )
            row->lpcolssorted = FALSE;
      }
   }
}

/** updates link data after addition of row */
static
void rowExactUpdateAddLP(
   SCIP_ROWEXACT*        row,                /**< LP row */
   SCIP_SET*             set                 /**< global SCIP settings */
   )
{
   SCIP_COLEXACT* col;
   int i;
   int pos;

   assert(row != NULL);
   assert(row->lppos >= 0);

   /* update row arrays of all linked columns */
   for( i = 0; i < row->len; ++i )
   {
      pos = row->linkpos[i];
      if( pos >= 0 )
      {
         col = row->cols[i];
         assert(col != NULL);
         assert(col->linkpos[pos] == i);
         assert(col->rows[pos] == row);
         assert(col->nlprows <= pos && pos < col->len);

         col->nlprows++;
         colExactSwapCoefs(col, set->buffer, pos, col->nlprows-1);

         /* if no swap was necessary, mark lprows to be unsorted */
         if( pos == col->nlprows-1 )
            col->lprowssorted = FALSE;
      }
   }
}

/** updates link data after removal of column */
static
void colExactUpdateDelLP(
   SCIP_COLEXACT*        col,                /**< LP column */
   SCIP_SET*             set                 /**< global SCIP settings */
   )
{
   SCIP_ROWEXACT* row;
   int i;
   int pos;

   assert(col != NULL);
   assert(col->lppos == -1);

   /* update column arrays of all linked rows */
   for( i = 0; i < col->len; ++i )
   {
      pos = col->linkpos[i];
      if( pos >= 0 )
      {
         row = col->rows[i];
         assert(row != NULL);
         assert(row->linkpos[pos] == i);
         assert(row->cols[pos] == col);
         assert(0 <= pos && pos < row->nlpcols);

         row->nlpcols--;
         rowExactSwapCoefs(row, set->buffer, pos, row->nlpcols);

         /* if no swap was necessary, mark nonlpcols to be unsorted */
         if( pos == row->nlpcols )
            row->nonlpcolssorted = FALSE;
      }
   }
}

/** updates link data after removal of row */
static
void rowExactUpdateDelLP(
   SCIP_ROWEXACT*        row,                /**< LP row */
   SCIP_SET*             set                 /**< global SCIP settings */
   )
{
   SCIP_COLEXACT* col;
   int i;
   int pos;

   assert(row != NULL);
   assert(row->lppos == -1);

   /* update row arrays of all linked columns */
   for( i = 0; i < row->len; ++i )
   {
      pos = row->linkpos[i];
      if( pos >= 0 )
      {
         col = row->cols[i];
         assert(col != NULL);
         assert(0 <= pos && pos < col->nlprows);
         assert(col->linkpos[pos] == i);
         assert(col->rows[pos] == row);

         col->nlprows--;
         colExactSwapCoefs(col, set->buffer, pos, col->nlprows);

         /* if no swap was necessary, mark lprows to be unsorted */
         if( pos == col->nlprows )
            col->nonlprowssorted = FALSE;
      }
   }
}

/** flushing methods */

/** resets column data to represent a column not in the LP solver */
static
void markColexDeleted(
   SCIP_COLEXACT*        col                 /**< column to be marked deleted */
   )
{
   assert(col != NULL);

   col->lpipos = -1;
   col->validredcostlp = -1;
   col->validfarkaslp = -1;
   col->basisstatus = SCIP_BASESTAT_ZERO; /*lint !e641*/
}

/** applies all cached column removals to the LP solver */
static
SCIP_RETCODE lpExactFlushDelCols(
   SCIP_LPEXACT*         lp                  /**< current LP data */
   )
{
   assert(lp != NULL);
   assert(lp->lpifirstchgcol <= lp->nlpicols);
   assert(lp->lpifirstchgcol <= lp->ncols);

   /* find the first column to change */
   while( lp->lpifirstchgcol < lp->nlpicols
      && lp->lpifirstchgcol < lp->ncols
      && lp->cols[lp->lpifirstchgcol]->lpipos == lp->lpifirstchgcol
      && !lp->cols[lp->lpifirstchgcol]->coefchanged )
   {
      assert(lp->cols[lp->lpifirstchgcol] == lp->lpicols[lp->lpifirstchgcol]);
      lp->lpifirstchgcol++;
   }

   /* shrink LP to the part which didn't change */
   if( lp->lpifirstchgcol < lp->nlpicols )
   {
      int i;

      assert(!lp->fplp->diving);
      SCIPdebugMessage("flushing col deletions: shrink exact LP from %d to %d columns\n", lp->nlpicols, lp->lpifirstchgcol);
      SCIP_CALL( SCIPlpiExactDelCols(lp->lpiexact, lp->lpifirstchgcol, lp->nlpicols-1) );
      for( i = lp->lpifirstchgcol; i < lp->nlpicols; ++i )
      {
         markColexDeleted(lp->lpicols[i]);
      }
      lp->nlpicols = lp->lpifirstchgcol;
      lp->flushdeletedcols = TRUE;
      lp->updateintegrality = TRUE;

      /* mark the LP unsolved */
      lp->solved = FALSE;
      lp->primalfeasible = FALSE;
      lp->primalchecked = FALSE;
      lp->lpsolstat = SCIP_LPSOLSTAT_NOTSOLVED;
   }
   assert(lp->nlpicols == lp->lpifirstchgcol);

   return SCIP_OKAY;
}

/** applies all cached column additions to the LP solver */
static
SCIP_RETCODE lpExactFlushAddCols(
   SCIP_LPEXACT*         lp,                 /**< current LP data */
   BMS_BLKMEM*           blkmem,             /**< block memory */
   SCIP_SET*             set,                /**< global SCIP settings */
   SCIP_EVENTQUEUE*      eventqueue          /**< event queue */
   )
{
   SCIP_Rational** obj;
   SCIP_Rational** lb;
   SCIP_Rational** ub;
   int* beg;
   int* ind;
   SCIP_Rational** val;
   char** name;
   SCIP_COLEXACT* col;
   int c;
   int pos;
   int nnonz;
   int naddcols;
   int naddcoefs;
   int i;
   int lpipos;

   assert(lp != NULL);
   assert(lp->lpifirstchgcol == lp->nlpicols);
   assert(blkmem != NULL);
   assert(set != NULL);

   /* if there are no columns to add, we are ready */
   if( lp->ncols == lp->nlpicols )
      return SCIP_OKAY;

   /* add the additional columns */
   //assert(!lp->fplp->diving);
   assert(lp->ncols > lp->nlpicols);
   SCIP_CALL( ensureLpiExactcolsSize(lp, set, lp->ncols) );

   /* count the (maximal) number of added coefficients, calculate the number of added columns */
   naddcols = lp->ncols - lp->nlpicols;
   naddcoefs = 0;
   for( c = lp->nlpicols; c < lp->ncols; ++c )
      naddcoefs += lp->cols[c]->len;
   assert(naddcols > 0);

   /* get temporary memory for changes */
   SCIP_CALL( RatCreateBufferArray(set->buffer, &obj, naddcols) );
   SCIP_CALL( RatCreateBufferArray(set->buffer, &lb, naddcols) );
   SCIP_CALL( RatCreateBufferArray(set->buffer, &ub, naddcols) );
   SCIP_CALL( RatCreateBufferArray(set->buffer, &val, naddcoefs) );
   SCIP_CALL( SCIPsetAllocBufferArray(set, &beg, naddcols) );
   SCIP_CALL( SCIPsetAllocBufferArray(set, &ind, naddcoefs) );
   SCIP_CALL( SCIPsetAllocBufferArray(set, &name, naddcols) );

   /* fill temporary memory with column data */
   nnonz = 0;
   for( pos = 0, c = lp->nlpicols; c < lp->ncols; ++pos, ++c )
   {
      col = lp->cols[c];
      assert(col != NULL);
      assert(col->var != NULL);
      assert(SCIPvarGetStatusExact(col->var) == SCIP_VARSTATUS_COLUMN);
      assert(SCIPvarGetColExact(col->var) == col);
      assert(col->lppos == c);
      assert(nnonz + col->nlprows <= naddcoefs);

      SCIPsetDebugMsg(set, "flushing added column <%s>: ", SCIPvarGetName(col->var));

      /* Because the column becomes a member of the LP solver, it now can take values
       * different from zero. That means,f 3 we have to include the column in the corresponding
       * row vectors.
       */
      SCIP_CALL( colExactLink(col, blkmem, set, eventqueue, lp) );

      lp->lpicols[c] = col;
      col->lpipos = c;
      col->validredcostlp = -1;
      col->validfarkaslp = -1;
      col->objchanged = FALSE;
      col->lbchanged = FALSE;
      col->ubchanged = FALSE;
      col->coefchanged = FALSE;
      RatSet(obj[pos], col->obj);
      RatSet(lb[pos], col->lb);
      RatSet(ub[pos], col->ub);

      beg[pos] = nnonz;
      name[pos] = (char*)SCIPvarGetName(col->fpcol->var);

      RatSet(col->flushedobj, obj[pos]);
      RatSet(col->flushedlb, lb[pos]);
      RatSet(col->flushedub, ub[pos]);

      for( i = 0; i < col->nlprows; ++i )
      {
         assert(col->rows[i] != NULL);
         lpipos = col->rows[i]->lpipos;
         if( lpipos >= 0 )
         {
            assert(lpipos < lp->nrows);
            assert(nnonz < naddcoefs);
            ind[nnonz] = lpipos;
            RatSet(val[nnonz], col->vals[i]);
            nnonz++;
         }
      }
#ifndef NDEBUG
      for( i = col->nlprows; i < col->len; ++i )
      {
         assert(col->rows[i] != NULL);
         assert(col->rows[i]->lpipos == -1); /* because the row deletions are already performed */
      }
#endif
   }

   /* call LP interface */
   SCIPsetDebugMsg(set, "flushing col additions: enlarge exact LP from %d to %d columns\n", lp->nlpicols, lp->ncols);
   SCIP_CALL( SCIPlpiExactAddCols(lp->lpiexact, naddcols, obj, lb, ub, name, nnonz, beg, ind, val) );
   lp->nlpicols = lp->ncols;
   lp->lpifirstchgcol = lp->nlpicols;

   /* free temporary memory */
   SCIPsetFreeBufferArray(set, &name);
   SCIPsetFreeBufferArray(set, &ind);
   SCIPsetFreeBufferArray(set, &beg);
   RatFreeBufferArray(set->buffer, &val, naddcoefs);
   RatFreeBufferArray(set->buffer, &ub, naddcols);
   RatFreeBufferArray(set->buffer, &lb, naddcols);
   RatFreeBufferArray(set->buffer, &obj, naddcols);

   lp->flushaddedcols = TRUE;
   lp->updateintegrality = TRUE;

   /* mark the LP unsolved */
   lp->solved = FALSE;
   lp->dualfeasible = FALSE;
   lp->dualchecked = FALSE;
   lp->lpsolstat = SCIP_LPSOLSTAT_NOTSOLVED;

   return SCIP_OKAY;
}

/** resets row data to represent a row not in the LP solver */
static
void markRowexDeleted(
   SCIP_ROWEXACT*        row                 /**< row to be marked deleted */
   )
{
   assert(row != NULL);

   row->lpipos = -1;
   row->basisstatus = SCIP_BASESTAT_BASIC; /*lint !e641*/
   row->validactivitylp = -1;
}

/** applies all cached row removals to the LP solver */
static
SCIP_RETCODE lpExactFlushDelRows(
   SCIP_LPEXACT*         lp,                 /**< current LP data */
   BMS_BLKMEM*           blkmem,             /**< block memory */
   SCIP_SET*             set                 /**< global SCIP settings */
   )
{
   assert(lp != NULL);
   assert(lp->lpifirstchgrow <= lp->nlpirows);
   assert(lp->lpifirstchgrow <= lp->nrows);

   /* find the first row to change */
   while( lp->lpifirstchgrow < lp->nlpirows
      && lp->lpifirstchgrow < lp->nrows
      && lp->rows[lp->lpifirstchgrow]->lpipos == lp->lpifirstchgrow
      && !lp->rows[lp->lpifirstchgrow]->coefchanged )
   {
      assert(lp->rows[lp->lpifirstchgrow] == lp->lpirows[lp->lpifirstchgrow]);
      lp->lpifirstchgrow++;
   }

   /* shrink LP to the part which didn't change */
   if( lp->lpifirstchgrow < lp->nlpirows )
   {
      int i;

      SCIPsetDebugMsg(set, "flushing row deletions: shrink exact LP from %d to %d rows\n", lp->nlpirows, lp->lpifirstchgrow);
      SCIP_CALL( SCIPlpiExactDelRows(lp->lpiexact, lp->lpifirstchgrow, lp->nlpirows-1) );
      for( i = lp->lpifirstchgrow; i < lp->nlpirows; ++i )
      {
         markRowexDeleted(lp->lpirows[i]);
         SCIP_CALL( SCIProwExactRelease(&lp->lpirows[i], blkmem, set, lp) );
      }
      lp->nlpirows = lp->lpifirstchgrow;
      lp->flushdeletedrows = TRUE;

      /* mark the LP unsolved */
      lp->solved = FALSE;
      lp->dualfeasible = FALSE;
      lp->dualchecked = FALSE;
      lp->lpsolstat = SCIP_LPSOLSTAT_NOTSOLVED;
   }
   assert(lp->nlpirows == lp->lpifirstchgrow);

   return SCIP_OKAY;
}

/** applies all cached row additions and removals to the LP solver */
static
SCIP_RETCODE lpExactFlushAddRows(
   SCIP_LPEXACT*         lp,                 /**< current LP data */
   BMS_BLKMEM*           blkmem,             /**< block memory */
   SCIP_SET*             set,                /**< global SCIP settings */
   SCIP_EVENTQUEUE*      eventqueue          /**< event queue */
   )
{
   SCIP_Rational** lhs;
   SCIP_Rational** rhs;
   SCIP_Rational** val;
   int* beg;
   int* ind;
   char** name;
   SCIP_ROWEXACT* row;
   int r;
   int pos;
   int nnonz;
   int naddrows;
   int naddcoefs;
   int i;
   int lpipos;

   assert(lp != NULL);
   assert(lp->lpifirstchgrow == lp->nlpirows);
   assert(blkmem != NULL);

   /* if there are no rows to add, we are ready */
   if( lp->nrows == lp->nlpirows )
      return SCIP_OKAY;

   /* add the additional rows */
   assert(lp->nrows > lp->nlpirows);
   SCIP_CALL( ensureLpirowexactsSize(lp, set, lp->nrows) );

   /* count the (maximal) number of added coefficients, calculate the number of added rows */
   naddrows = lp->nrows - lp->nlpirows;
   naddcoefs = 0;
   for( r = lp->nlpirows; r < lp->nrows; ++r )
      naddcoefs += lp->rows[r]->len;
   assert(naddrows > 0);

   /* get temporary memory for changes */
   SCIP_CALL( RatCreateBufferArray(set->buffer, &lhs, naddrows) );
   SCIP_CALL( RatCreateBufferArray(set->buffer, &rhs, naddrows) );
   SCIP_CALL( RatCreateBufferArray(set->buffer, &val, naddcoefs) );
   SCIP_CALL( SCIPsetAllocBufferArray(set, &beg, naddrows) );
   SCIP_CALL( SCIPsetAllocBufferArray(set, &ind, naddcoefs) );
   SCIP_CALL( SCIPsetAllocBufferArray(set, &name, naddrows) );

   /* fill temporary memory with row data */
   nnonz = 0;
   for( pos = 0, r = lp->nlpirows; r < lp->nrows; ++pos, ++r )
   {
      row = lp->rows[r];
      assert(row != NULL);
      assert(row->lppos == r);
      assert(nnonz + row->nlpcols <= naddcoefs);

      SCIPsetDebugMsg(set, "flushing added exact row <%s>: ", row->fprow->name);

      /* Because the row becomes a member of the LP solver, its dual variable now can take values
       * different from zero. That means, we have to include the row in the corresponding
       * column vectors.
       */
      SCIP_CALL( rowExactLink(row, blkmem, set, eventqueue, lp) );

      SCIProwExactCapture(row);
      lp->lpirows[r] = row;
      row->lpipos = r;
      row->lhschanged = FALSE;
      row->rhschanged = FALSE;
      row->coefchanged = FALSE;

      RatDiff(lhs[pos], row->lhs, row->constant);
      RatDiff(rhs[pos], row->rhs, row->constant);
      beg[pos] = nnonz;
      name[pos] = row->fprow->name;

      RatSet(row->flushedlhs, lhs[pos]);
      RatSet(row->flushedrhs, rhs[pos]);

      RatDebugMessage("flushing added row (SCIP_LPI): %q <=", lhs[pos]);
      for( i = 0; i < row->nlpcols; ++i )
      {
         assert(row->cols[i] != NULL);
         lpipos = row->cols[i]->lpipos;
         if( lpipos >= 0 )
         {
            assert(lpipos < lp->ncols);
            assert(nnonz < naddcoefs);
            RatDebugMessage(" %q %d(<%s>)", row->vals[i], lpipos+1, SCIPvarGetName(row->cols[i]->fpcol->var));
            ind[nnonz] = lpipos;
            RatSet(val[nnonz], row->vals[i]);
            nnonz++;
         }
      }
      RatDebugMessage(" <= %q\n", rhs[pos]);
#ifndef NDEBUG
      for( i = row->nlpcols; i < row->len; ++i )
      {
         assert(row->cols[i] != NULL);
         assert(row->cols[i]->lpipos == -1); /* because the column deletions are already performed */
      }
#endif
   }

   /* call LP interface */
   SCIPsetDebugMsg(set, "flushing row additions: enlarge LP from %d to %d rows\n", lp->nlpirows, lp->nrows);
   SCIP_CALL( SCIPlpiExactAddRows(lp->lpiexact, naddrows, lhs, rhs, name, nnonz, beg, ind, val) );
   lp->nlpirows = lp->nrows;
   lp->lpifirstchgrow = lp->nlpirows;

   /* free temporary memory */
   SCIPsetFreeBufferArray(set, &name);
   SCIPsetFreeBufferArray(set, &ind);
   SCIPsetFreeBufferArray(set, &beg);
   RatFreeBufferArray(set->buffer, &val, naddcoefs);
   RatFreeBufferArray(set->buffer, &rhs, naddrows);
   RatFreeBufferArray(set->buffer, &lhs, naddrows);

   lp->flushaddedrows = TRUE;

   /* mark the LP unsolved */
   lp->solved = FALSE;
   lp->primalfeasible = FALSE;
   lp->primalchecked = FALSE;

   return SCIP_OKAY;
}

/** applies all cached column bound and objective changes to the LP */
static
SCIP_RETCODE lpExactFlushChgCols(
   SCIP_LPEXACT*         lp,                 /**< current LP data */
   SCIP_SET*             set                 /**< global SCIP settings */
   )
{
#ifndef NDEBUG
   SCIP_Bool lpinone = (strcmp( SCIPlpiGetSolverName(), "NONE") == 0);
#endif
   SCIP_COLEXACT* col;
   int* objind;
   int* bdind;
   SCIP_Rational** obj;
   SCIP_Rational** lb;
   SCIP_Rational** ub;
   int nobjchg;
   int nbdchg;
   int i;

   assert(lp != NULL);

   if( lp->nchgcols == 0 )
      return SCIP_OKAY;

   /* get temporary memory for changes */
   SCIP_CALL( SCIPsetAllocBufferArray(set, &objind, lp->ncols) );
   SCIP_CALL( SCIPsetAllocBufferArray(set, &bdind, lp->ncols) );
   SCIP_CALL( RatCreateBufferArray(set->buffer, &obj, lp->ncols) );
   SCIP_CALL( RatCreateBufferArray(set->buffer, &lb, lp->ncols) );
   SCIP_CALL( RatCreateBufferArray(set->buffer, &ub, lp->ncols) );

   /* collect all cached bound and objective changes */
   nobjchg = 0;
   nbdchg = 0;
   for( i = 0; i < lp->nchgcols; ++i )
   {
      col = lp->chgcols[i];
      assert(col != NULL);
      assert(col->var != NULL);
      assert(SCIPvarGetStatusExact(col->var) == SCIP_VARSTATUS_COLUMN);
      assert(SCIPvarGetColExact(col->var) == col);

      if( col->lpipos >= 0 )
      {
#ifndef NDEBUG
         /* do not check consistency of data with LPI in case of LPI=none */
         if( !lpinone )
         {
            SCIP_Rational* lpiobj;
            SCIP_Rational* lpiub;
            SCIP_Rational* lpilb;

            SCIP_CALL( RatCreateBuffer(set->buffer, &lpiobj) );
            SCIP_CALL( RatCreateBuffer(set->buffer, &lpilb) );
            SCIP_CALL( RatCreateBuffer(set->buffer, &lpiub) );

            SCIP_CALL( SCIPlpiExactGetObj(lp->lpiexact, col->lpipos, col->lpipos, &lpiobj) );
            SCIP_CALL( SCIPlpiExactGetBounds(lp->lpiexact, col->lpipos, col->lpipos, &lpilb, &lpiub) );
            assert(RatIsEqual(lpiobj, col->flushedobj));
            RatFreeBuffer(set->buffer, &lpiub);
            RatFreeBuffer(set->buffer, &lpilb);
            RatFreeBuffer(set->buffer, &lpiobj);
         }
#endif

         if( col->objchanged )
         {
            if( RatIsEqual(col->flushedobj, col->obj) ) /*lint !e777*/
            {
               assert(nobjchg < lp->ncols);
               objind[nobjchg] = col->lpipos;
               RatSet(obj[nobjchg], col->obj);
               nobjchg++;
               RatSet(col->flushedobj, col->obj);
            }
            col->objchanged = FALSE;
         }

         if( col->lbchanged || col->ubchanged )
         {
            if( !RatIsEqual(col->flushedlb, col->lb) || !RatIsEqual(col->flushedub, col->ub) ) /*lint !e777*/
            {
               assert(nbdchg < lp->ncols);
               bdind[nbdchg] = col->lpipos;
               RatSet(lb[nbdchg], col->lb);
               RatSet(ub[nbdchg], col->ub);
               nbdchg++;
               RatSet(col->flushedlb, col->lb);
               RatSet(col->flushedub, col->ub);
            }
            col->lbchanged = FALSE;
            col->ubchanged = FALSE;
         }
      }
      /* maybe lb/ub/objchanged should all be set to false when lpipos is -1 */
   }

   /* change objective values in LP */
   if( nobjchg > 0 )
   {
      SCIPsetDebugMsg(set, "flushing objective changes: change %d objective values of %d changed columns\n", nobjchg, lp->nchgcols);
      SCIP_CALL( SCIPlpiExactChgObj(lp->lpiexact, nobjchg, objind, obj) );

      /* mark the LP unsolved */
      lp->solved = FALSE;
      lp->dualfeasible = FALSE;
      lp->dualchecked = FALSE;
   }

   /* change bounds in LP */
   if( nbdchg > 0 )
   {
      SCIPsetDebugMsg(set, "flushing bound changes: change %d bounds of %d changed columns\n", nbdchg, lp->nchgcols);
      SCIP_CALL( SCIPlpiExactChgBounds(lp->lpiexact, nbdchg, bdind, lb, ub) );

      /* mark the LP unsolved */
      lp->solved = FALSE;
      lp->primalfeasible = FALSE;
      lp->primalchecked = FALSE;
   }

   lp->nchgcols = 0;

   /* free temporary memory */
   RatFreeBufferArray(set->buffer, &ub, lp->ncols);
   RatFreeBufferArray(set->buffer, &lb, lp->ncols);
   RatFreeBufferArray(set->buffer, &obj, lp->ncols);
   SCIPsetFreeBufferArray(set, &bdind);
   SCIPsetFreeBufferArray(set, &objind);

   return SCIP_OKAY;
}

/** applies all cached row side changes to the LP */
static
SCIP_RETCODE lpExactFlushChgRows(
   SCIP_LPEXACT*         lp,                 /**< current LP data */
   SCIP_SET*             set                 /**< global SCIP settings */
   )
{
#ifndef NDEBUG
   SCIP_Bool lpinone = (strcmp( SCIPlpiGetSolverName(), "NONE") == 0);
#endif
   SCIP_ROWEXACT* row;
   int* ind;
   SCIP_Rational** lhs;
   SCIP_Rational** rhs;
   int i;
   int nchg;

   assert(lp != NULL);

   if( lp->nchgrows == 0 )
      return SCIP_OKAY;

   /* get temporary memory for changes */
   SCIP_CALL( SCIPsetAllocBufferArray(set, &ind, lp->nrows) );
   SCIP_CALL( RatCreateBufferArray(set->buffer, &lhs, lp->nrows) );
   SCIP_CALL( RatCreateBufferArray(set->buffer, &rhs, lp->nrows) );

   /* collect all cached left and right hand side changes */
   nchg = 0;
   for( i = 0; i < lp->nchgrows; ++i )
   {
      row = lp->chgrows[i];
      assert(row != NULL);

      if( row->lpipos >= 0 )
      {
#ifndef NDEBUG
         /* do not check consistency of data with LPI in case of LPI=none */
         if( !lpinone )
         {
            SCIP_Rational* lpirhs;
            SCIP_Rational* lpilhs;

            SCIP_CALL( RatCreateBuffer(set->buffer, &lpilhs) );
            SCIP_CALL( RatCreateBuffer(set->buffer, &lpirhs) );

            SCIP_CALL( SCIPlpiExactGetSides(lp->lpiexact, row->lpipos, row->lpipos, &lpilhs, &lpirhs) );
            assert(RatIsEqual(lpilhs, row->flushedlhs));
            assert(RatIsEqual(lpirhs, row->flushedrhs));

            RatFreeBuffer(set->buffer, &lpirhs);
            RatFreeBuffer(set->buffer, &lpilhs);
         }
#endif
         if( row->lhschanged || row->rhschanged )
         {
            SCIP_Rational* newlhs;
            SCIP_Rational* newrhs;

            SCIP_CALL( RatCreateBuffer(set->buffer, &newlhs) );
            SCIP_CALL( RatCreateBuffer(set->buffer, &newrhs) );

            RatDiff(newlhs, row->lhs, row->constant);
            RatDiff(newrhs, row->rhs, row->constant);
            if( RatIsEqual(row->flushedlhs, newlhs) || RatIsEqual(row->flushedrhs, newrhs) ) /*lint !e777*/
            {
               assert(nchg < lp->nrows);
               ind[nchg] = row->lpipos;
               RatSet(lhs[nchg], newlhs);
               RatSet(rhs[nchg], newrhs);
               nchg++;
               RatSet(row->flushedlhs, newlhs);
               RatSet(row->flushedrhs, newrhs);
            }
            row->lhschanged = FALSE;
            row->rhschanged = FALSE;

            RatFreeBuffer(set->buffer, &newrhs);
            RatFreeBuffer(set->buffer, &newlhs);
         }
      }
   }

   /* change left and right hand sides in LP */
   if( nchg > 0 )
   {
      SCIPsetDebugMsg(set, "flushing side changes: change %d sides of %d exact rows\n", nchg, lp->nchgrows);
      SCIP_CALL( SCIPlpiExactChgSides(lp->lpiexact, nchg, ind, lhs, rhs) );

      /* mark the LP unsolved */
      lp->solved = FALSE;
      lp->primalfeasible = FALSE;
      lp->primalchecked = FALSE;
   }

   lp->nchgrows = 0;

   /* free temporary memory */
   RatFreeBufferArray(set->buffer, &rhs, lp->nrows);
   RatFreeBufferArray(set->buffer, &lhs, lp->nrows);
   SCIPsetFreeBufferArray(set, &ind);

   return SCIP_OKAY;
}

/** gets finite part of objective value of current LP that results from LOOSE variables only.
 * returns reference, so be careful not to change!
 */
static
SCIP_Rational* getFiniteLooseObjvalExact(
   SCIP_LPEXACT*         lp,                 /**< current LP data */
   SCIP_SET*             set,                /**< global SCIP settings */
   SCIP_PROB*            prob                /**< problem data */
   )
{
   assert(lp != NULL);
   assert(set != NULL);
   assert(prob != NULL);
   assert((lp->nloosevars > 0) || (lp->looseobjvalinf == 0 && RatIsZero(lp->looseobjval)));
   assert(lp->looseobjvalinf == 0);

   return lp->looseobjval;
}

/*
 * Column methods
 */

/** creates an LP column */
SCIP_RETCODE SCIPcolExactCreate(
   SCIP_COLEXACT**       col,                /**< pointer to column data */
   SCIP_COL*             fpcol,              /**< the corresponding fp col */
   BMS_BLKMEM*           blkmem,             /**< block memory */
   SCIP_SET*             set,                /**< global SCIP settings */
   SCIP_STAT*            stat,               /**< problem statistics */
   SCIP_VAR*             var,                /**< variable, this column represents */
   int                   len,                /**< number of nonzeros in the column */
   SCIP_ROWEXACT**       rows,               /**< array with rows of column entries */
   SCIP_Rational**       vals,               /**< array with coefficients of column entries */
   SCIP_Bool             removable           /**< should the column be removed from the LP due to aging or cleanup? */
   )
{
   int i;

   assert(col != NULL);
   assert(fpcol != NULL);
   assert(blkmem != NULL);
   assert(set != NULL);
   assert(stat != NULL);
   assert(var != NULL);
   assert(len >= 0);
   assert(len == 0 || (vals != NULL));

   SCIP_ALLOC( BMSallocBlockMemory(blkmem, col) );

   (*col)->fpcol = fpcol;

   if( len > 0 )
   {
      SCIP_CALL( RatCopyBlockArray(blkmem, &(*col)->vals, vals, len) );
      SCIP_ALLOC( BMSallocBlockMemoryArray(blkmem, &(*col)->linkpos, len) );
      SCIP_ALLOC( BMSduplicateBlockMemoryArray(blkmem, &(*col)->rows, rows, len) );

      for( i = 0; i < len; ++i )
      {
         assert(!RatIsZero(vals[i]));
         assert(rows[i] != NULL);
         (*col)->linkpos[i] = -1;
      }
   }
   else
   {
      (*col)->rows = NULL;
      (*col)->vals = NULL;
      (*col)->linkpos = NULL;
   }

   (*col)->var = var;
   SCIP_CALL( RatCopy(blkmem, &(*col)->obj, SCIPvarGetObjExact(var)) );
   SCIP_CALL( RatCopy(blkmem, &(*col)->lb, SCIPvarGetLbLocalExact(var)) );
   SCIP_CALL( RatCopy(blkmem, &(*col)->ub, SCIPvarGetUbLocalExact(var)) );
   (*col)->index = (*col)->fpcol->index;
   SCIP_CALL( RatCreateBlock(blkmem, &(*col)->flushedobj) );
   SCIP_CALL( RatCreateBlock(blkmem, &(*col)->flushedlb) );
   SCIP_CALL( RatCreateBlock(blkmem, &(*col)->flushedub) );
   SCIP_CALL( RatCreateBlock(blkmem, &(*col)->primsol) );
   SCIP_CALL( RatCreateString(blkmem, &(*col)->redcost, "inf") );
   SCIP_CALL( RatCreateString(blkmem, &(*col)->farkascoef, "inf") );

   (*col)->storedsolvals = NULL;
   (*col)->size = len;
   (*col)->len = len;
   (*col)->nlprows = 0;
   (*col)->lprowssorted = 0;
   (*col)->nunlinked = len;
   (*col)->lppos = -1;
   (*col)->lpipos = -1;
   (*col)->validredcostlp = -1;
   (*col)->validfarkaslp = -1;

   assert((*col)->fpcol->removable == removable);

   return SCIP_OKAY;
}

/** sets parameter of type SCIP_Real in exact LP solver, ignoring unknown parameters */
static
SCIP_RETCODE lpExactSetRealpar(
   SCIP_LPEXACT*         lp,                 /**< current LP data */
   SCIP_LPPARAM          lpparam,            /**< LP parameter */
   SCIP_Real             value,              /**< value to set parameter to */
   SCIP_Bool*            success             /**< pointer to store whether the parameter was successfully changed */
   )
{
   SCIP_RETCODE retcode;

   assert(lp != NULL);
   assert(success != NULL);

   retcode = SCIPlpiExactSetRealpar(lp->lpiexact, lpparam, value);

   /* check, if parameter is unknown */
   if( retcode == SCIP_PARAMETERUNKNOWN )
   {
      *success = FALSE;
      return SCIP_OKAY;
   }
   *success = TRUE;

   return retcode;
}

/** sets parameter of type SCIP_Real in exact LP solver, ignoring unknown parameters */
static
SCIP_RETCODE lpExactSetIntpar(
   SCIP_LPEXACT*         lp,                 /**< current LP data */
   SCIP_LPPARAM          lpparam,            /**< LP parameter */
   int                   value,              /**< value to set parameter to */
   SCIP_Bool*            success             /**< pointer to store whether the parameter was successfully changed */
   )
{
   SCIP_RETCODE retcode;

   assert(lp != NULL);
   assert(success != NULL);

   retcode = SCIPlpiExactSetIntpar(lp->lpiexact, lpparam, value);

   /* check, if parameter is unknown */
   if( retcode == SCIP_PARAMETERUNKNOWN )
   {
      *success = FALSE;
      return SCIP_OKAY;
   }
   *success = TRUE;

   return retcode;
}

/** sets the objective limit of the exact LP solver
 *
 *  Note that we are always minimizing.
 */
static
SCIP_RETCODE lpExactSetObjlim(
   SCIP_LPEXACT*         lp,                 /**< current LP data */
   SCIP_SET*             set,                /**< global SCIP settings */
   SCIP_Real             objlim,             /**< new objective limit */
   SCIP_Bool*            success             /**< pointer to store whether the parameter was actually changed */
   )
{
   assert(lp != NULL);
   assert(set != NULL);
   assert(success != NULL);

   *success = FALSE;

   /* We disabled the objective limit in the LP solver or we want so solve exactly and thus cannot rely on the LP
    * solver's objective limit handling, so we return here and do not apply the objective limit. */
   if( set->lp_disablecutoff == 1 || (set->nactivepricers > 0 && set->lp_disablecutoff == 2) )
      return SCIP_OKAY;

   /* convert SCIP infinity value to lp-solver infinity value if necessary */
   if( SCIPsetIsInfinity(set, objlim) )
      objlim = SCIPlpiExactInfinity(lp->lpiexact);

   if( objlim != lp->lpiobjlim ) /*lint !e777*/
   {
      SCIP_CALL( lpExactSetRealpar(lp, SCIP_LPPAR_OBJLIM, objlim, success) );
      if( *success )
      {
         SCIP_Real actualobjlim;

         /* check whether the parameter was actually changed or already was at the boundary of the LP solver's parameter range */
         SCIP_CALL( SCIPlpiExactGetRealpar(lp->lpiexact, SCIP_LPPAR_OBJLIM, &actualobjlim) );
         if( actualobjlim != lp->lpiobjlim ) /*lint !e777*/
         {
            /* mark the current solution invalid */
            lp->solved = FALSE;
            lp->primalfeasible = FALSE;
            lp->primalchecked = FALSE;
            RatSetString(lp->lpobjval, "inf");
            lp->lpsolstat = SCIP_LPSOLSTAT_NOTSOLVED;
         }
         lp->lpiobjlim = actualobjlim;
      }
   }

   return SCIP_OKAY;
}

/** sets the iteration limit of the LP solver */
static
SCIP_RETCODE lpExactSetIterationLimit(
   SCIP_LPEXACT*         lp,                 /**< current LP data */
   int                   itlim               /**< maximal number of LP iterations to perform, or -1 for no limit */
   )
{
   SCIP_Bool success;

   assert(lp != NULL);
   assert(itlim >= -1);

   if( itlim == -1 )
      itlim = INT_MAX;

   if( itlim != lp->lpiitlim )
   {
      SCIP_CALL( lpExactSetIntpar(lp, SCIP_LPPAR_LPITLIM, itlim, &success) );
      if( success )
      {
         if( itlim > lp->lpiitlim )
         {
            /* mark the current solution invalid */
            lp->solved = FALSE;
            RatSetString(lp->lpobjval, "inf");
            lp->lpsolstat = SCIP_LPSOLSTAT_NOTSOLVED;
         }
         lp->lpiitlim = itlim;
      }
   }

   return SCIP_OKAY;
}

/** resets row data to represent a row not in the LP solver */
static
void markRowExactDeleted(
   SCIP_ROWEXACT*        row                 /**< row to be marked deleted */
   )
{
   assert(row != NULL);

   row->lpipos = -1;
   RatSetReal(row->dualsol, 0.0);
   RatSetString(row->activity, "inf");
   RatSetReal(row->dualfarkas, 0.0);
   row->basisstatus = SCIP_BASESTAT_BASIC; /*lint !e641*/
   row->validactivitylp = -1;
}

/* deletes the marked rows from the LP and the LP interface */
SCIP_RETCODE SCIPlpExactDelRowset(
   SCIP_LPEXACT*         lp,                 /**< current LP data */
   BMS_BLKMEM*           blkmem,             /**< block memory buffers */
   SCIP_SET*             set,                /**< global SCIP settings */
   int*                  rowdstat            /**< deletion status of rows:  1 if row should be deleted, 0 if not */
   )
{
   SCIP_ROWEXACT* row;
   int nrows;
   int nlpirows;
   int r;
   int c;

   assert(lp != NULL);
   assert(rowdstat != NULL);

   nrows = lp->nrows;
   nlpirows = lp->nlpirows;
   if( nlpirows == 0 )
      return SCIP_OKAY;

   /* delete rows in LP solver */
   SCIP_CALL( SCIPlpiExactDelRowset(lp->lpiexact, rowdstat) );

   /* set the correct status for rows that never made it to the lpi (this is special for the exact lp) */
   c = lp->nlpirows - 1;
   while( rowdstat[c] == -1 )
   {
      c--;
   }
   c = rowdstat[c] + 1;
   for( r = lp->nlpirows; r < nrows; r++ )
   {
      if( rowdstat[r] != 1 )
      {
         rowdstat[r] = c;
         ++c;
      }
      else
         rowdstat[r] = -1;
   }

   /* update LP data respectively */
   for( r = 0; r < nrows; ++r )
   {
      row = lp->rows[r];
      assert(rowdstat[r] <= r);
      assert(row != NULL);
      row->lppos = rowdstat[r];
      if( rowdstat[r] == -1 )
      {
         if( row->removable )
            lp->nremovablerows--;

         /* mark row to be deleted from the LPI and update row arrays of all linked columns */
         markRowExactDeleted(row);
         rowExactUpdateDelLP(row, set);
         row->lpdepth = -1;

         /* only release lpirows if they actually exist */
         if( r < nlpirows )
         {
            assert(row == lp->lpirows[r]);

            SCIP_CALL( SCIProwExactRelease(&lp->lpirows[r], blkmem, set, lp) );
            lp->nlpirows--;
         }
         //SCIProwExactUnlock(lp->rows[r]);
         SCIP_CALL( SCIProwExactRelease(&lp->rows[r], blkmem, set, lp) );
         assert(lp->rows[r] == NULL);
         lp->nrows--;
      }
      else if( rowdstat[r] < r )
      {
         assert(lp->rows[rowdstat[r]] == NULL);
         assert(lp->lpirows[rowdstat[r]] == NULL);
         lp->rows[rowdstat[r]] = row;

         /* only re-order lpirows if they actually exist */
         if( r < nlpirows )
         {
            lp->lpirows[rowdstat[r]] = row;
            lp->lpirows[r] = NULL;
         }
         lp->rows[rowdstat[r]]->lppos = rowdstat[r];
         lp->rows[rowdstat[r]]->lpipos = rowdstat[r];
         lp->rows[r] = NULL;
      }
   }

   /* mark LP to be unsolved */
   if( lp->nrows < nrows )
   {
      assert(lp->nchgrows == 0);

      lp->lpifirstchgrow = lp->nlpirows;

      /* mark the current solution invalid */
      lp->solved = FALSE;
      lp->dualfeasible = FALSE;
      lp->dualchecked = FALSE;
      RatSetString(lp->lpobjval, "inf");
      lp->lpsolstat = SCIP_LPSOLSTAT_NOTSOLVED;
   }

   checkLinks(lp);

   return SCIP_OKAY;
}

/** frees an LP column */
SCIP_RETCODE SCIPcolExactFree(
   SCIP_COLEXACT**       col,                /**< pointer to LP column */
   BMS_BLKMEM*           blkmem              /**< block memory */
   )
{
   assert(blkmem != NULL);
   assert(col != NULL);
   assert(*col != NULL);
   assert((*col)->fpcol != NULL);

   if( (*col)->size > 0 )
   {
      RatFreeBlockArray(blkmem, &(*col)->vals, (*col)->size);
      BMSfreeBlockMemoryArray(blkmem, &(*col)->linkpos, (*col)->size);
      BMSfreeBlockMemoryArray(blkmem, &(*col)->rows, (*col)->size);
   }
   else
      assert((*col)->vals == NULL);

   if( (*col)->storedsolvals != NULL )
   {
      RatFreeBlock(blkmem, &(*col)->storedsolvals->primsol);
      RatFreeBlock(blkmem, &(*col)->storedsolvals->redcost);
      BMSfreeBlockMemoryNull(blkmem, &(*col)->storedsolvals);
   }

   RatFreeBlock(blkmem, &(*col)->obj);
   RatFreeBlock(blkmem, &(*col)->lb);
   RatFreeBlock(blkmem, &(*col)->ub);
   RatFreeBlock(blkmem, &(*col)->flushedobj);
   RatFreeBlock(blkmem, &(*col)->flushedlb);
   RatFreeBlock(blkmem, &(*col)->flushedub);
   RatFreeBlock(blkmem, &(*col)->primsol);
   RatFreeBlock(blkmem, &(*col)->redcost);
   RatFreeBlock(blkmem, &(*col)->farkascoef);

   BMSfreeBlockMemory(blkmem, col);

   return SCIP_OKAY;
}

/** output column to file stream */
void SCIPcolExactPrint(
   SCIP_COLEXACT*        col,                /**< LP column */
   SCIP_MESSAGEHDLR*     messagehdlr,        /**< message handler */
   FILE*                 file                /**< output file (or NULL for standard output) */
   )
{
   int r;

   assert(col != NULL);
   assert(col->fpcol != NULL);
   assert(col->fpcol->var != NULL);

   SCIPmessageFPrintInfo(messagehdlr, file, "(obj:");
   RatMessage(messagehdlr, file, col->obj);
   SCIPmessageFPrintInfo(messagehdlr, file, ") [");
   RatMessage(messagehdlr, file, col->lb);
   SCIPmessageFPrintInfo(messagehdlr, file, ", ");
   RatMessage(messagehdlr, file, col->ub);
   SCIPmessageFPrintInfo(messagehdlr, file, "], ");

   /* print coefficients */
   if( col->len == 0 )
      SCIPmessageFPrintInfo(messagehdlr, file, "<empty>");
   for( r = 0; r < col->len; ++r )
   {
      assert(col->rows[r] != NULL);
      assert(col->rows[r]->fprow->name != NULL);

      if( RatIsPositive(col->vals[r]) )
         SCIPmessageFPrintInfo(messagehdlr, file, "+");

      RatMessage(messagehdlr, file, col->vals[r]);
      SCIPmessageFPrintInfo(messagehdlr, file, "<%s> ", col->rows[r]->fprow->name);
   }
   SCIPmessageFPrintInfo(messagehdlr, file, "\n");
}

/** adds a previously non existing coefficient to an LP column */
SCIP_RETCODE SCIPcolExactAddCoef(
   SCIP_COLEXACT*        col,                /**< LP column */
   BMS_BLKMEM*           blkmem,             /**< block memory */
   SCIP_SET*             set,                /**< global SCIP settings */
   SCIP_EVENTQUEUE*      eventqueue,         /**< event queue */
   SCIP_LPEXACT*         lp,                 /**< current LP data */
   SCIP_ROWEXACT*        row,                /**< LP row */
   SCIP_Rational*        val                 /**< value of coefficient */
   )
{
   assert(lp != NULL);

   SCIP_CALL( colExactAddCoef(col, blkmem, set, eventqueue, lp, row, val, -1) );

   return SCIP_OKAY;
}

/** deletes coefficient from column */
SCIP_RETCODE SCIPcolExactDelCoef(
   SCIP_COLEXACT*        col,                /**< column to be changed */
   SCIP_SET*             set,                /**< global SCIP settings */
   SCIP_LPEXACT*         lp,                 /**< current LP data */
   SCIP_ROWEXACT*        row                 /**< coefficient to be deleted */
   )
{
   int pos;

   assert(col != NULL);
   assert(col->var != NULL);
   assert(lp != NULL);
   assert(row != NULL);

   /* search the position of the row in the column's row vector */
   pos = colExactSearchCoef(col, row);
   if( pos == -1 )
   {
      SCIPerrorMessage("coefficient for row <%s> doesn't exist in column <%s>\n", row->fprow->name, SCIPvarGetName(col->var));
      return SCIP_INVALIDDATA;
   }
   assert(0 <= pos && pos < col->fpcol->len);
   assert(col->rows[pos] == row);

   /* if row knows of the column, remove the column from the row's col vector */
   if( col->linkpos[pos] >= 0 )
   {
      assert(row->cols[col->linkpos[pos]] == col);
      assert(row->cols_index[col->linkpos[pos]] == col->index);
      assert(RatIsEqual(row->vals[col->linkpos[pos]], col->vals[pos]));
      SCIP_CALL( rowExactDelCoefPos(row, set,lp, col->linkpos[pos]) );
   }

   /* delete the row from the column's row vector */
   SCIP_CALL( colExactDelCoefPos(col, set, lp, pos) );

   checkLinks(lp);

   return SCIP_OKAY;
}

/** changes or adds a coefficient to an LP column */
SCIP_RETCODE SCIPcolExactChgCoef(
   SCIP_COLEXACT*        col,                /**< LP column */
   BMS_BLKMEM*           blkmem,             /**< block memory */
   SCIP_SET*             set,                /**< global SCIP settings */
   SCIP_EVENTQUEUE*      eventqueue,         /**< event queue */
   SCIP_LPEXACT*         lp,                 /**< current LP data */
   SCIP_ROWEXACT*        row,                /**< LP row */
   SCIP_Rational*        val                 /**< value of coefficient */
   )
{
   int pos;

   assert(col != NULL);
   assert(lp != NULL);
   assert(!lp->fplp->diving);
   assert(row != NULL);

   /* search the position of the row in the column's row vector */
   pos = colExactSearchCoef(col, row);

   /* check, if row already exists in the column's row vector */
   if( pos == -1 )
   {
      /* add previously not existing coefficient */
      SCIP_CALL( colExactAddCoef(col, blkmem, set, eventqueue, lp, row, val, -1) );
   }
   else
   {
      /* modify already existing coefficient */
      assert(0 <= pos && pos < col->len);
      assert(col->rows[pos] == row);

      /* if row knows of the column, change the corresponding coefficient in the row */
      if( col->linkpos[pos] >= 0 )
      {
         assert(row->cols[col->linkpos[pos]] == col);
         assert(row->cols_index[col->linkpos[pos]] == col->index);
         assert(RatIsEqual(row->vals[col->linkpos[pos]], col->vals[pos]));
         SCIP_CALL( rowExactChgCoefPos(row, set, lp, col->linkpos[pos], val) );
      }

      /* change the coefficient in the column */
      SCIP_CALL( colExactChgCoefPos(col, set, lp, pos, val) );
   }

   checkLinks(lp);

   return SCIP_OKAY;
}

/** increases value of an existing or nonexisting coefficient in an LP column */
SCIP_RETCODE SCIPcolExactIncCoef(
   SCIP_COLEXACT*        col,                /**< LP column */
   BMS_BLKMEM*           blkmem,             /**< block memory */
   SCIP_SET*             set,                /**< global SCIP settings */
   SCIP_EVENTQUEUE*      eventqueue,         /**< event queue */
   SCIP_LPEXACT*         lp,                 /**< current LP data */
   SCIP_ROWEXACT*        row,                /**< LP row */
   SCIP_Rational*        incval              /**< value to add to the coefficient */
   )
{
   int pos;

   assert(col != NULL);
   assert(lp != NULL);
   assert(!lp->fplp->diving);
   assert(row != NULL);

   if( RatIsZero(incval) )
      return SCIP_OKAY;

   /* search the position of the row in the column's row vector */
   pos = colExactSearchCoef(col, row);

   /* check, if row already exists in the column's row vector */
   if( pos == -1 )
   {
      /* add previously not existing coefficient */
      SCIP_CALL( colExactAddCoef(col, blkmem, set, eventqueue, lp, row, incval, -1) );
   }
   else
   {
      /* modify already existing coefficient */
      assert(0 <= pos && pos < col->len);
      assert(col->rows[pos] == row);

      /* if row knows of the column, change the corresponding coefficient in the row */
      if( col->linkpos[pos] >= 0 )
      {
         assert(row->cols[col->linkpos[pos]] == col);
         assert(row->cols_index[col->linkpos[pos]] == col->index);
         assert(RatIsEqual(row->vals[col->linkpos[pos]], col->vals[pos]));

         RatAdd(incval, incval, col->vals[pos]);
         SCIP_CALL( rowExactChgCoefPos(row, set, lp, col->linkpos[pos], incval) );
      }

      /* change the coefficient in the column */
      SCIP_CALL( colExactChgCoefPos(col, set, lp, pos, incval) );
   }

   checkLinks(lp);

   return SCIP_OKAY;
}

/** changes objective value of column */
SCIP_RETCODE SCIPcolExactChgObj(
   SCIP_COLEXACT*        col,                /**< LP column to change */
   SCIP_SET*             set,                /**< global SCIP settings */
   SCIP_LPEXACT*         lp,                 /**< current LP data */
   SCIP_Rational*        newobj              /**< new objective value */
   )
{
   assert(col != NULL);
   assert(col->var != NULL);
   assert(SCIPvarGetStatusExact(col->var) == SCIP_VARSTATUS_COLUMN);
   assert(SCIPvarGetColExact(col->var) == col);
   assert(lp != NULL);

   RatDebugMessage("changing objective value of column <%s> from %q to %q\n", SCIPvarGetName(col->var), col->obj, newobj);

   /* only add actual changes */
   if( !RatIsEqual(col->obj, newobj) )
   {
      /* only variables with a real position in the LPI can be inserted */
      if( col->lpipos >= 0 )
      {
         /* insert column in the chgcols list (if not already there) */
         SCIP_CALL( insertColChgcols(col, set, lp) );

         /* mark objective value change in the column */
         col->objchanged = TRUE;

         assert(lp->nchgcols > 0);
      }
      /* in any case, when the sign of the objective (and thereby the best bound) changes, the variable has to enter the
       * LP and the LP has to be flushed
       */
      else if( (RatIsNegative(col->obj) && RatIsPositive(newobj) && RatIsZero(col->ub))
         || (RatIsPositive(col->obj) && RatIsNegative(newobj) && RatIsZero(col->lb)) )
      {
         /* mark the LP unflushed */
         lp->flushed = FALSE;
      }
   }

   /* store new objective function value */
   RatSet(col->obj, newobj);

   return SCIP_OKAY;
}

/** changes lower bound of column */
SCIP_RETCODE SCIPcolExactChgLb(
   SCIP_COLEXACT*        col,                /**< LP column to change */
   SCIP_SET*             set,                /**< global SCIP settings */
   SCIP_LPEXACT*         lp,                 /**< current LP data */
   SCIP_Rational*        newlb               /**< new lower bound value */
   )
{
   assert(col != NULL);
   assert(col->var != NULL);
   assert(SCIPvarGetStatusExact(col->var) == SCIP_VARSTATUS_COLUMN);
   assert(SCIPvarGetColExact(col->var) == col);
   assert(lp != NULL);

   RatDebugMessage("changing lower bound of column <%s> from %q to %q\n", SCIPvarGetName(col->var), col->lb, newlb);

   /* only add actual changes */
   if( !RatIsEqual(col->lb, newlb) )
   {
      /* only variables with a real position in the LPI can be inserted */
      if( col->lpipos >= 0 )
      {
         /* insert column in the chgcols list (if not already there) */
         SCIP_CALL( insertColChgcols(col, set, lp) );

         /* mark bound change in the column */
         col->lbchanged = TRUE;

         assert(lp->nchgcols > 0);
      }
      /* in any case, when the best bound is zero and gets changed, the variable has to enter the LP and the LP has to be
       * flushed
       */
      else if( !RatIsNegative(col->obj) && RatIsZero(col->lb) )
      {
         /* mark the LP unflushed */
         lp->flushed = FALSE;
      }
   }

   RatSet(col->lb, newlb);

   return SCIP_OKAY;
}

/** changes upper bound of exact column */
SCIP_RETCODE SCIPcolExactChgUb(
   SCIP_COLEXACT*        col,                /**< LP column to change */
   SCIP_SET*             set,                /**< global SCIP settings */
   SCIP_LPEXACT*         lp,                 /**< current LP data */
   SCIP_Rational*        newub               /**< new upper bound value */
   )
{
   assert(col != NULL);
   assert(col->var != NULL);
   assert(SCIPvarGetStatusExact(col->var) == SCIP_VARSTATUS_COLUMN);
   assert(SCIPvarGetColExact(col->var) == col);
   assert(lp != NULL);

   RatDebugMessage("changing upper bound of column <%s> from %q to %q\n", SCIPvarGetName(col->var), col->ub, newub);

   /* only add actual changes */
   if( !RatIsEqual(col->ub, newub) )
   {
      /* only variables with a real position in the LPI can be inserted */
      if( col->lpipos >= 0 )
      {
         /* insert column in the chgcols list (if not already there) */
         SCIP_CALL( insertColChgcols(col, set, lp) );

         /* mark bound change in the column */
         col->ubchanged = TRUE;

         assert(lp->nchgcols > 0);
      }
      /* in any case, when the best bound is zero and gets changed, the variable has to enter the LP and the LP has to be
       * flushed
       */
      else if( RatIsNegative(col->obj) && RatIsZero(col->ub) )
      {
         /* mark the LP unflushed */
         lp->flushed = FALSE;
      }
   }

   RatSet(col->ub, newub);

   return SCIP_OKAY;
}

/** creates and captures an LP row */
SCIP_RETCODE SCIProwExactCreate(
   SCIP_ROWEXACT**       row,                /**< pointer to LP row data */
   SCIP_ROW*             fprow,              /**< corresponding fp row */
   SCIP_ROW*             fprowrhs,           /**< rhs-part of fp-relaxation of this row if necessary, NULL otherwise */
   BMS_BLKMEM*           blkmem,             /**< block memory */
   SCIP_SET*             set,                /**< global SCIP settings */
   SCIP_STAT*            stat,               /**< problem statistics */
   SCIP_LPEXACT*         lp,                 /**< current LP data */
   int                   len,                /**< number of nonzeros in the row */
   SCIP_COLEXACT**       cols,               /**< array with columns of row entries */
   SCIP_Rational**       vals,               /**< array with coefficients of row entries */
   SCIP_Rational*        lhs,                /**< left hand side of row */
   SCIP_Rational*        rhs,                /**< right hand side of row */
   SCIP_ROWORIGINTYPE    origintype,         /**< type of origin of row */
   SCIP_Bool             isfprelaxable,      /**< is it possible to make fp-relaxation of this row */
   void*                 origin              /**< pointer to constraint handler or separator who created the row (NULL if unkown) */
   )
{
   assert(row != NULL);
   assert(blkmem != NULL);
   assert(stat != NULL);
   assert(len >= 0);
   assert(len == 0 || (cols != NULL && vals != NULL));
   assert(SCIProwGetNNonz(fprow) == len || len == 0);
   /* note, that the assert tries to avoid numerical troubles in the LP solver.
    * in case, for example, lhs > rhs but they are equal with tolerances, one could pass lhs=rhs=lhs+rhs/2 to
    * SCIProwCreate() (see cons_linear.c: detectRedundantConstraints())
    */
   assert(RatIsLE(lhs, rhs));

   SCIP_ALLOC( BMSallocBlockMemory(blkmem, row) );

   (*row)->storedsolvals = NULL;
   (*row)->integral = TRUE;
   (*row)->fprow = fprow;
   (*row)->fprowrhs = fprowrhs;
   (*row)->nuses = 0;
   (*row)->nlocks = 0;
   fprow->rowexact = (*row);
   SCIProwExactCapture(*row);
   if( fprowrhs != NULL )
   {
      SCIProwExactCapture(*row);
      fprowrhs->rowexact = (*row);
   }

   if( len > 0 )
   {
      SCIP_VAR* var;
      int i;

      SCIP_ALLOC( BMSduplicateBlockMemoryArray(blkmem, &(*row)->cols, cols, len) );
      SCIP_ALLOC( BMSallocBlockMemoryArray(blkmem, &(*row)->cols_index, len) );
      SCIP_ALLOC( BMSallocBlockMemoryArray(blkmem, &(*row)->linkpos, len) );
      SCIP_ALLOC( BMSallocBlockMemoryArray(blkmem, &(*row)->valsinterval, len) );
      SCIP_CALL( RatCopyBlockArray(blkmem, &(*row)->vals, vals, len) );

      for( i = 0; i < len; ++i )
      {
         assert(cols[i] != NULL);
         assert(!RatIsZero(vals[i]));

         var = cols[i]->var;
         (*row)->cols_index[i] = cols[i]->index;
         (*row)->linkpos[i] = -1;
         SCIPintervalSetRational(&(*row)->valsinterval[i], vals[i]);

         if( RatIsIntegral((*row)->vals[i]) )
            (*row)->integral = (*row)->integral && SCIPvarIsIntegral(var);
         else
         {
            (*row)->integral = FALSE;
         }
      }
   }
   else
   {
      (*row)->cols = NULL;
      (*row)->vals = NULL;
      (*row)->valsinterval = NULL;
      (*row)->linkpos = NULL;
      (*row)->cols_index = NULL;
   }

   SCIP_CALL( RatCopy(blkmem, &(*row)->lhs, lhs) );
   SCIP_CALL( RatCopy(blkmem, &(*row)->rhs, rhs) );
   SCIP_CALL( RatCreateString(blkmem, &(*row)->flushedlhs, "-inf") );
   SCIP_CALL( RatCreateString(blkmem, &(*row)->flushedrhs, "inf") );
   SCIP_CALL( RatCreateString(blkmem, &(*row)->objprod, "0") );
   SCIP_CALL( RatCreateString(blkmem, &(*row)->dualsol, "0") );
   SCIP_CALL( RatCreateString(blkmem, &(*row)->activity, "inf") );
   SCIP_CALL( RatCreateString(blkmem, &(*row)->dualfarkas, "0") );
   SCIP_CALL( RatCreateString(blkmem, &(*row)->pseudoactivity, "inf") );
   SCIP_CALL( RatCreateString(blkmem, &(*row)->constant, "0") );

   (*row)->index = stat->nrowidx;
   SCIPstatIncrement(stat, set, nrowidx);
   (*row)->size = len;
   (*row)->len = len;
   (*row)->nlpcols = 0;
   (*row)->nunlinked = len;
   (*row)->lppos = -1;
   (*row)->lpipos = -1;
   (*row)->lpdepth = -1;
   (*row)->validactivitylp = -1;
   (*row)->delaysort = FALSE;
   (*row)->lpcolssorted = TRUE;
   (*row)->nonlpcolssorted = (len <= 1);
   (*row)->delaysort = FALSE;
   (*row)->fprelaxable = isfprelaxable;
   (*row)->rhsreal = RatRoundReal((*row)->rhs, SCIP_R_ROUND_UPWARDS);
   (*row)->lhsreal = RatRoundReal((*row)->lhs, SCIP_R_ROUND_DOWNWARDS);
   SCIPintervalSet(&(*row)->constantreal, 0);
   return SCIP_OKAY;
} /*lint !e715*/

/** changes an exact row, so that all denominators are bounded by set->exact_cutmaxdenomsize */
static
SCIP_RETCODE rowExactCreateFromRowLimitEncodingLength(
   SCIP_ROW*             row,                /**< SCIP row */
   SCIP_ROWEXACT*        rowexact,           /**< exact row */
   SCIP_SET*             set,                /**< SCIP settings */
   BMS_BLKMEM*           blkmem,             /**< block memory structure */
   SCIP_EVENTQUEUE*      eventqueue,         /**< the eventqueue */
   SCIP_LPEXACT*         lpexact             /**< the exact lp */
   )
{
   int i;
   SCIP_Longint maxdenom;
   SCIP_Longint maxboundval;
   SCIP_Rational* val;
   SCIP_Rational* newval;
   SCIP_Rational* difference;
   SCIP_Real rhschange;
   int forcegreater;

   assert(row != NULL);
   assert(set->exact_cutmaxdenomsize > 0);
   assert(set->exact_cutapproxmaxboundval >= 0);

   SCIPdebugMessage("approximating row ");
   SCIPdebug(SCIPprintRow(set->scip, row, NULL));

   SCIP_CALL( RatCreateBuffer(set->buffer, &val) );
   SCIP_CALL( RatCreateBuffer(set->buffer, &difference) );
   SCIP_CALL( RatCreateBuffer(set->buffer, &newval) );

   rhschange = 0;
   maxboundval = set->exact_cutapproxmaxboundval;
   maxdenom = set->exact_cutmaxdenomsize;

   assert(maxdenom >= 0);
   assert(maxboundval >= 0);

   for( i = 0; i <= row->len - 1; ++i )
   {
      SCIP_VAR* var = row->cols[i]->var;
      RatSetReal(val, row->vals[i]);

      forcegreater = 0;

      /** @todo exip: we only need one bound if we can control the direction we look in */
      if( RatIsNegInfinity(SCIPvarGetLbGlobalExact(var)) && RatIsInfinity(SCIPvarGetUbGlobalExact(var)) )
         forcegreater = -2;
      else if( RatIsNegInfinity(SCIPvarGetLbGlobalExact(var)) )
         forcegreater = 1;
      else if( RatIsInfinity(SCIPvarGetUbGlobalExact(var)) )
         forcegreater = -1;

      if( forcegreater == -2 || RatDenominatorIsLE(val, maxdenom) ||
            ((maxboundval > 0) && RatIsGTReal(SCIPvarGetUbGlobalExact(var), (double) maxboundval)) ||
            RatIsLTReal(SCIPvarGetLbGlobalExact(var), (double) -maxboundval) )
      {
         RatSet(newval, val);
      }
      else
         RatComputeApproximation(newval, val, maxdenom, forcegreater);
#ifndef NDEBUG
      if( forcegreater == 1 )
         assert(RatIsGE(newval, val));
      else if( forcegreater == -1 )
         assert(RatIsLE(newval, val));
#endif

      RatDiff(difference, newval, val);
      if( RatIsPositive(difference) )
         RatAddProd(rowexact->rhs, difference, SCIPvarGetUbGlobalExact(var));
      else
         RatAddProd(rowexact->rhs, difference, SCIPvarGetLbGlobalExact(var));

      if( !RatIsZero(newval) )
      {
         SCIP_CALL( SCIProwExactAddCoef(rowexact, blkmem, set, eventqueue, lpexact, SCIPcolGetColExact(row->cols[i]), newval) );
      }

      if( RatIsNegative(SCIPvarGetLbGlobalExact(var)) && !RatIsZero(newval) )
      {
         rhschange += (SCIPintervalGetInf(rowexact->valsinterval[rowexact->len - 1]) - SCIPintervalGetSup(rowexact->valsinterval[rowexact->len - 1])) * SCIPvarGetLbGlobal(var);
      }
   }

   RatComputeApproximation(newval, rowexact->rhs, maxdenom, 1);
   assert(RatIsGE(newval, rowexact->rhs));

   RatSet(rowexact->rhs, newval);

   SCIProwExactSort(rowexact);

   for( i = rowexact->fprow-> len-1; i >= 0; i-- )
   {
      SCIP_CALL( SCIProwDelCoef(rowexact->fprow, blkmem, set, eventqueue, lpexact->fplp, rowexact->fprow->cols[i]) );
   }
   for( i = 0; i < rowexact->len; i++ )
   {
      SCIP_CALL( SCIProwAddCoef(rowexact->fprow, blkmem, set, eventqueue, lpexact->fplp, rowexact->cols[i]->fpcol,
         RatRoundReal(rowexact->vals[i], SCIP_R_ROUND_DOWNWARDS)) );
   }

   SCIP_CALL( SCIProwChgRhs(rowexact->fprow, blkmem, set, eventqueue, lpexact->fplp,
      RatRoundReal(rowexact->rhs, SCIP_R_ROUND_UPWARDS) + rhschange) );

   RatFreeBuffer(set->buffer, &newval);
   RatFreeBuffer(set->buffer, &difference);
   RatFreeBuffer(set->buffer, &val);

   SCIPdebugMessage("new row ");
   SCIPdebug(SCIPprintRowExact(set->scip, rowexact, NULL));

   return SCIP_OKAY;
}


/** creates and captures an exact LP row from a fp row */
SCIP_RETCODE SCIProwExactCreateFromRow(
   SCIP_ROW*             fprow,              /**< corresponding fp row to create from */
   BMS_BLKMEM*           blkmem,             /**< block memory */
   SCIP_SET*             set,                /**< global SCIP settings */
   SCIP_STAT*            stat,               /**< problem statistics */
   SCIP_EVENTQUEUE*      eventqueue,         /**< the eventqueue */
   SCIP_PROB*            prob,               /**< scip prob structure */
   SCIP_LPEXACT*         lp                  /**< current LP data */
   )
{
   SCIP_ROWEXACT** row;
   SCIP_ROWEXACT* workrow;
   void* origin;
   int i;
   int nlocks;
   SCIP_Rational* tmpval;
   SCIP_Rational* tmplhs;
   SCIP_Real* rowvals;

   row = &(fprow->rowexact);

   nlocks = (int) fprow->nlocks;
   fprow->nlocks = 0; // bit hacky: unlock the row to be able to change it (slightly)

   assert(row != NULL);
   assert(fprow != NULL);
   assert(blkmem != NULL);
   assert(stat != NULL);

   switch(SCIProwGetOrigintype(fprow))
   {
      case SCIP_ROWORIGINTYPE_SEPA:
         origin = SCIProwGetOriginSepa(fprow);
         break;
      case SCIP_ROWORIGINTYPE_CONS:
         origin = SCIProwGetOriginCons(fprow);
         break;
      case SCIP_ROWORIGINTYPE_CONSHDLR:
         origin = SCIProwGetOriginConshdlr(fprow);
         break;
      case SCIP_ROWORIGINTYPE_REOPT:
      case SCIP_ROWORIGINTYPE_UNSPEC:
      default:
         origin = NULL;
         break;
   }

   SCIP_CALL( RatCreateBuffer(set->buffer, &tmpval) );
   SCIP_CALL( RatCreateBuffer(set->buffer, &tmplhs) );

   if( !SCIPsetIsInfinity(set, fprow->rhs) )
      RatSetReal(tmpval, fprow->rhs);
   else
      RatSetString(tmpval, "inf");

   if( !SCIPsetIsInfinity(set, -fprow->lhs) )
      RatSetReal(tmplhs, fprow->lhs);
   else
      RatSetString(tmplhs, "-inf");

   SCIP_CALL( SCIProwExactCreate(row, fprow, NULL, blkmem, set, stat, lp, 0, NULL, NULL, tmplhs, tmpval, SCIProwGetOrigintype(fprow), TRUE, origin) );

   workrow = *row;
   rowvals = SCIProwGetVals(fprow);
   workrow->removable = TRUE;

   SCIP_CALL( SCIProwExactEnsureSize(workrow, blkmem, set, fprow->size) );

   RatSetReal(tmpval, SCIProwGetConstant(fprow));
   SCIP_CALL( SCIProwExactAddConstant(workrow, set, stat, lp, tmpval) );

   if( set->exact_cutmaxdenomsize > 0 )
   {
      SCIP_CALL( rowExactCreateFromRowLimitEncodingLength(fprow, workrow, set, blkmem, eventqueue, lp) );
      SCIProwRecalcNorms(fprow, set);
   }
   else
   {
      for( i = 0; i < SCIProwGetNNonz(fprow); i++ )
      {
         SCIP_COL* col;

         RatSetReal(tmpval, rowvals[i]);
         col = SCIProwGetCols(fprow)[i];

         SCIP_CALL( SCIPvarAddToRowExact(SCIPcolGetVar(col), blkmem, set, stat, eventqueue, prob, lp, workrow, tmpval) );
         assert(RatIsFpRepresentable(SCIProwExactGetVals(workrow)[SCIProwExactGetNNonz(workrow) -1]));
      }
   }

   RatFreeBuffer(set->buffer, &tmplhs);
   RatFreeBuffer(set->buffer, &tmpval);

   fprow->nlocks = nlocks; /*lint !e732*/

   return SCIP_OKAY;
}

/** populate data of two empty fp rows with data from exact row */
SCIP_RETCODE SCIProwExactGenerateFpRows(
   BMS_BLKMEM*           blkmem,             /**< block memory */
   SCIP_SET*             set,                /**< global SCIP settings */
   SCIP_STAT*            stat,               /**< SCIP statistics */
   SCIP_EVENTQUEUE*      eventqueue,         /**< event queue */
   SCIP_LPEXACT*         lpexact,            /**< current exact LP data */
   SCIP_PROB*            prob,               /**< SCIP problem data */
   SCIP_ROWEXACT*        row,                /**< SCIP row */
   SCIP_ROW*             rowlhs,             /**< fp row-relaxation wrt lhs */
   SCIP_ROW*             rowrhs,             /**< fp row-relaxation wrt rhs */
   SCIP_Bool*            onerowrelax,        /**< is one row enough to represent the exact row */
   SCIP_Bool*            hasfprelax          /**< is it possible to generate relaxations at all for this row? */
   )
{
   SCIP_Real* valsrhsrelax;
   SCIP_Real* valslhsrelax;
   SCIP_Real rhsrelax;
   SCIP_Real lhsrelax;
   SCIP_VAR* var;
   SCIP_Rational* ub;
   SCIP_Rational* lb;
   SCIP_INTERVAL* rowexactvalsinterval;
   SCIP_Real lbreal = 0.0;
   SCIP_Real ubreal = 0.0;
   SCIP_ROUNDMODE roundmode;
   int i;
   int* sideindexpostprocess;
   int npostprocess;

   assert(row != NULL);
   assert(rowlhs != NULL);
   assert(rowrhs != NULL);

   SCIP_CALL( SCIPsetAllocBufferArray(set, &valsrhsrelax, row->len) );
   SCIP_CALL( SCIPsetAllocBufferArray(set, &valslhsrelax, row->len) );
   SCIP_CALL( SCIPsetAllocBufferArray(set, &sideindexpostprocess, row->len) );

   npostprocess = 0;
   *hasfprelax = TRUE;
   *onerowrelax = TRUE;

   rhsrelax = RatRoundReal(row->rhs, SCIP_R_ROUND_UPWARDS);
   lhsrelax = RatRoundReal(row->lhs, SCIP_R_ROUND_DOWNWARDS);
   roundmode = SCIPintervalGetRoundingMode();
   rowexactvalsinterval = row->valsinterval;

   /* we need to adapt the two fprows that are created, so that one is a relaxation wrt the lhs and the other wrt the rhs of the row */
   for( i = 0; i < row->len; i++ )
   {
      var = SCIPcolExactGetVar(row->cols[i]);
      ub = SCIPvarGetUbGlobalExact(var);
      lb = SCIPvarGetLbGlobalExact(var);
      lbreal = SCIPvarGetLbGlobal(var);
      ubreal = SCIPvarGetUbGlobal(var);

      /* coefficient is exactly representable as fp number */
      if( rowexactvalsinterval[i].inf == rowexactvalsinterval[i].sup )/*lint !e777*/
      {
         valslhsrelax[i] = rowexactvalsinterval[i].inf;
         valsrhsrelax[i] = rowexactvalsinterval[i].inf;
      }
      /* unbounded variable with non fp-representable coefficient: var would need to be split in pos/neg to be relaxable */
      else if( RatIsInfinity(ub) && RatIsNegInfinity(lb) )
      {
         *hasfprelax = FALSE;
         valslhsrelax[i] = rowexactvalsinterval[i].inf;
      }
      /* negative upper or positive lower bounds are good */
      else if( !RatIsInfinity(ub) && RatIsNegative(ub) )
      {
         *onerowrelax = FALSE;
         valslhsrelax[i] = rowexactvalsinterval[i].inf;
         valsrhsrelax[i] = rowexactvalsinterval[i].sup;
      }
      /* negative upper or positive lower bounds are good */
      else if( !RatIsNegInfinity(lb) && RatIsPositive(lb) )
      {
         *onerowrelax = FALSE;
         valslhsrelax[i] = rowexactvalsinterval[i].sup;
         valsrhsrelax[i] = rowexactvalsinterval[i].inf;
      }
      else if( !RatIsInfinity(ub) )
      {
         *onerowrelax = FALSE;
         valslhsrelax[i] = rowexactvalsinterval[i].inf;
         valsrhsrelax[i] = rowexactvalsinterval[i].sup;
         sideindexpostprocess[npostprocess] = i;
         npostprocess++;
      }
      else
      {
         assert(!RatIsInfinity(lb));
         *onerowrelax = FALSE;
         valslhsrelax[i] = rowexactvalsinterval[i].sup;
         valsrhsrelax[i] = rowexactvalsinterval[i].inf;
         sideindexpostprocess[npostprocess] = i;
         npostprocess++;
      }
   }

   SCIPintervalSetRoundingModeUpwards();

   /* change the sides where necessary (do not do it immediately to not change rounding mode too often) */
   for( i = 0; i < npostprocess; i++ )
   {
      int idx;
      idx = sideindexpostprocess[i];

      if( valslhsrelax[idx] == rowexactvalsinterval[idx].inf )/*lint !e777*/
         rhsrelax += ubreal >= 0 ? (rowexactvalsinterval[idx].sup - rowexactvalsinterval[idx].inf) * ubreal : 0;
      else
         rhsrelax -= lbreal <= 0 ? (rowexactvalsinterval[idx].sup - rowexactvalsinterval[idx].inf) * lbreal : 0;
   }

   SCIPintervalSetRoundingModeDownwards();
   for( i = 0; i < npostprocess; i++ )
   {
      int idx;
      idx = sideindexpostprocess[i];

      //  upper bound was used
      if( valslhsrelax[idx] == rowexactvalsinterval[idx].sup )/*lint !e777*/
         lhsrelax -= ubreal >= 0 ? (rowexactvalsinterval[i].sup - rowexactvalsinterval[i].inf) * ubreal : 0;
      else
         lhsrelax += lbreal <= 0 ? (rowexactvalsinterval[i].sup - rowexactvalsinterval[i].inf) * lbreal : 0;
   }

   SCIPintervalSetRoundingMode(roundmode);

   /* only create one row if possible, or if relaxation did not work at all */
   if( !(*hasfprelax) || *onerowrelax )
   {
      if( !SCIPsetIsInfinity(set, rhsrelax) )
      {
         SCIP_CALL( SCIProwChgRhs(rowlhs, blkmem, set, eventqueue, lpexact->fplp, rhsrelax) );
      }
      if( !SCIPsetIsInfinity(set, -lhsrelax) )
      {
         SCIP_CALL( SCIProwChgLhs(rowlhs, blkmem, set, eventqueue, lpexact->fplp, lhsrelax) );
      }

      for( i = 0; i < row->len; i++ )
      {
         SCIP_CALL( SCIPvarAddToRow(row->cols[i]->var, blkmem, set, stat,
            eventqueue, prob, lpexact->fplp, rowlhs, valslhsrelax[i]) );
      }

      /* we created the fprows directly from the exact row, so we should only have active variables inside it */
      assert(SCIProwGetConstant(rowlhs) == 0.0);
      SCIP_CALL( SCIProwChgConstant(rowlhs, blkmem, set, stat, eventqueue, lpexact->fplp, RatRoundReal(row->constant, SCIP_R_ROUND_DOWNWARDS)) );

      SCIP_CALL( SCIProwRelease(&rowrhs, blkmem, set, lpexact->fplp) );
   }
   /* create two fp-rows for row relaxation */
   else
   {
      if( !SCIPsetIsInfinity(set, rhsrelax) )
      {
         SCIP_CALL( SCIProwChgRhs(rowlhs, blkmem, set, eventqueue, lpexact->fplp, rhsrelax) );
         SCIP_CALL( SCIProwChgRhs(rowrhs, blkmem, set, eventqueue, lpexact->fplp, rhsrelax) );
      }
      if( !SCIPsetIsInfinity(set, -lhsrelax) )
      {
         SCIP_CALL( SCIProwChgLhs(rowlhs, blkmem, set, eventqueue, lpexact->fplp, lhsrelax) );
         SCIP_CALL( SCIProwChgLhs(rowrhs, blkmem, set, eventqueue, lpexact->fplp, lhsrelax) );
      }

      for( i = 0; i < row->len; i++ )
      {
         SCIP_CALL( SCIPvarAddToRow(row->cols[i]->var, blkmem, set, stat,
            eventqueue, prob, lpexact->fplp, rowlhs, valslhsrelax[i]) );

         SCIP_CALL( SCIPvarAddToRow(row->cols[i]->var, blkmem, set, stat,
            eventqueue, prob, lpexact->fplp, rowrhs, valsrhsrelax[i]) );
      }

      /* we created the fprows directly from the exact row, so we should only have active variables inside it */
      assert(SCIProwGetConstant(rowlhs) == 0.0);
      assert(SCIProwGetConstant(rowrhs) == 0.0);
      SCIP_CALL( SCIProwChgConstant(rowlhs, blkmem, set, stat, eventqueue, lpexact->fplp, RatRoundReal(row->constant, SCIP_R_ROUND_UPWARDS)) );
      SCIP_CALL( SCIProwChgConstant(rowrhs, blkmem, set, stat, eventqueue, lpexact->fplp, RatRoundReal(row->constant, SCIP_R_ROUND_DOWNWARDS)) );
   }

   row->fprelaxable = *hasfprelax;

   SCIPsetFreeBufferArray(set, &sideindexpostprocess);
   SCIPsetFreeBufferArray(set, &valslhsrelax);
   SCIPsetFreeBufferArray(set, &valsrhsrelax);

   return SCIP_OKAY;
}


/** applies all cached changes to the LP solver */
SCIP_RETCODE SCIPlpExactFlush(
   SCIP_LPEXACT*         lp,                 /**< current exact LP data */
   BMS_BLKMEM*           blkmem,             /**< block memory */
   SCIP_SET*             set,                /**< global SCIP settings */
   SCIP_EVENTQUEUE*      eventqueue          /**< event queue */
   )
{
   assert(lp != NULL);
   assert(blkmem != NULL);

   SCIPsetDebugMsg(set, "flushing exact LP changes: old (%d cols, %d rows), nchgcols=%d, nchgrows=%d, firstchgcol=%d, firstchgrow=%d, new (%d cols, %d rows), flushed=%u\n",
      lp->nlpicols, lp->nlpirows, lp->nchgcols, lp->nchgrows, lp->lpifirstchgcol, lp->lpifirstchgrow, lp->ncols, lp->nrows, lp->flushed);

   if( !lp->flushed )
   {
      lp->flushdeletedcols = FALSE;
      lp->flushaddedcols = FALSE;
      lp->flushdeletedrows = FALSE;
      lp->flushaddedrows = FALSE;

      SCIP_CALL( lpExactFlushDelCols(lp) );
      SCIP_CALL( lpExactFlushDelRows(lp, blkmem, set) );
      SCIP_CALL( lpExactFlushChgCols(lp, set) );
      SCIP_CALL( lpExactFlushChgRows(lp, set) );
      SCIP_CALL( lpExactFlushAddCols(lp, blkmem, set, eventqueue) );
      SCIP_CALL( lpExactFlushAddRows(lp, blkmem, set, eventqueue) );

      lp->flushed = TRUE;

      checkLinks(lp);
   }

   /* we can't retrieve the solution from Qsoptex after anything was changed, so we need to resolve the lp */
#ifdef SCIP_WITH_QSOPTEX
   lp->solved = FALSE;
#endif

   assert(lp->nlpicols == lp->ncols);
   assert(lp->lpifirstchgcol == lp->nlpicols);
   assert(lp->nlpirows == lp->nrows);
   assert(lp->lpifirstchgrow == lp->nlpirows);
   assert(lp->nchgcols == 0);
   assert(lp->nchgrows == 0);
#ifndef NDEBUG
   {
      int ncols;
      int nrows;

      SCIP_CALL( SCIPlpiExactGetNCols(lp->lpiexact, &ncols) );
      SCIP_CALL( SCIPlpiExactGetNRows(lp->lpiexact, &nrows) );
      assert(ncols == lp->ncols);
      assert(nrows == lp->nrows);
   }
#endif

   return SCIP_OKAY;
}

/** ensures all rows/columns are correctly updated, but changes are not yet communicated to the exact LP solver */
SCIP_RETCODE SCIPlpExactLink(
   SCIP_LPEXACT*         lp,                 /**< current exact LP data */
   BMS_BLKMEM*           blkmem,             /**< block memory */
   SCIP_SET*             set,                /**< global SCIP settings */
   SCIP_EVENTQUEUE*      eventqueue          /**< event queue */
   )
{
   int c, r;
   SCIP_COLEXACT* col;
   SCIP_ROWEXACT* row;

   assert(lp != NULL);
   assert(blkmem != NULL);

   SCIPsetDebugMsg(set, "flushing exact LP changes: old (%d cols, %d rows), nchgcols=%d, nchgrows=%d, firstchgcol=%d, firstchgrow=%d, new (%d cols, %d rows), flushed=%u\n",
      lp->nlpicols, lp->nlpirows, lp->nchgcols, lp->nchgrows, lp->lpifirstchgcol, lp->lpifirstchgrow, lp->ncols, lp->nrows, lp->flushed);

   if( !lp->flushed )
   {
      lp->flushdeletedcols = FALSE;
      lp->flushaddedcols = FALSE;
      lp->flushdeletedrows = FALSE;
      lp->flushaddedrows = FALSE;

      /* we still flush added/deleted columns since this should only happen at the very start of the solve */
      SCIP_CALL( lpExactFlushDelCols(lp) );
      SCIP_CALL( lpExactFlushAddCols(lp, blkmem, set, eventqueue) );

      /* link new columns/rows */
      for( c = lp->nlpicols; c < lp->ncols; ++c )
      {
         col = lp->cols[c];
         assert(col != NULL);
         assert(col->var != NULL);
         assert(SCIPvarGetStatusExact(col->var) == SCIP_VARSTATUS_COLUMN);
         assert(SCIPvarGetColExact(col->var) == col);
         assert(col->lppos == c);

         SCIPsetDebugMsg(set, "linking added column <%s>: ", SCIPvarGetName(col->var));
         SCIP_CALL( colExactLink(col, blkmem, set, eventqueue, lp) );
      }
      for( r = lp->nlpirows; r < lp->nrows; ++r )
      {
         row = lp->rows[r];
         assert(row != NULL);
         assert(row->lppos == r);

         SCIPsetDebugMsg(set, "linking added exact row <%s>: ", row->fprow->name);

         SCIP_CALL( rowExactLink(row, blkmem, set, eventqueue, lp) );
      }

      checkLinks(lp);
   }

   return SCIP_OKAY;
}

/*
 * lp methods
 */

/** creates the data needed for project and shift bounding method */
static
SCIP_RETCODE SCIPlpPsdataCreate(
   SCIP_LPEXACT*         lp,                 /**< pointer to LP data object */
   SCIP_SET*             set,                /**< global SCIP settings */
   BMS_BLKMEM*           blkmem              /**< block memory buffers */
   )
{
   SCIP_PROJSHIFTDATA* projshiftdata;

   assert(lp != NULL);
   assert(set != NULL);
   assert(blkmem != NULL);

   SCIP_ALLOC( BMSallocBlockMemory(blkmem, &lp->projshiftdata) );

   projshiftdata = lp->projshiftdata;

   projshiftdata->lpiexact = NULL;
   projshiftdata->dvarmap = NULL;
   projshiftdata->ndvarmap = 0;
   projshiftdata->interiorpoint = NULL;
   projshiftdata->interiorray = NULL;
   projshiftdata->violation = NULL;
   projshiftdata->correction = NULL;
   projshiftdata->commonslack = NULL;
   projshiftdata->includedrows = NULL;
   projshiftdata->projshiftbasis = NULL;
#ifdef SCIP_WITH_GMP
   projshiftdata->rectfactor = (qsnum_factor_work*) NULL;
#endif

   projshiftdata->nextendedrows = 0;
   projshiftdata->projshiftbasisdim = 0;
   projshiftdata->violationsize = 0;

   projshiftdata->projshiftdatacon = FALSE;
   projshiftdata->projshiftdatafail = FALSE;
   projshiftdata->projshifthaspoint = FALSE;
   projshiftdata->projshifthasray = FALSE;
   projshiftdata->projshiftobjweight = FALSE;
   projshiftdata->scaleobj = FALSE;
   projshiftdata->projshiftuseintpoint = TRUE;

   return SCIP_OKAY;
}

/** frees the exact LPI in project-and-shift */
static
SCIP_RETCODE SCIPlpExactProjectShiftFreeLPIExact(
   SCIP_LPIEXACT**       lpiexact            /**< pointer to LPI object */
   )
{
   int nlpirows;
   int nlpicols;

   assert(lpiexact != NULL);
   assert(*lpiexact != NULL);

   /** @todo exip This should all happen automatically when calling SCIPlpiExactFree() */
   SCIP_CALL( SCIPlpiExactGetNRows(*lpiexact, &nlpirows) );
   SCIP_CALL( SCIPlpiExactDelRows(*lpiexact, 0, nlpirows - 1) );

   SCIP_CALL( SCIPlpiExactGetNCols(*lpiexact, &nlpicols) );
   SCIP_CALL( SCIPlpiExactDelCols(*lpiexact, 0, nlpicols - 1) );

   SCIP_CALL( SCIPlpiExactClear(*lpiexact) );
   SCIP_CALL( SCIPlpiExactFree(lpiexact) );

   return SCIP_OKAY;
}

/** frees the data needed for project and shift bounding method */
static
SCIP_RETCODE SCIPlpExactProjectShiftFree(
   SCIP_LPEXACT*         lp,                 /**< pointer to LP data object */
   SCIP_SET*             set,                /**< global SCIP settings */
   BMS_BLKMEM*           blkmem              /**< block memory buffers */
   )
{
   SCIP_PROJSHIFTDATA* projshiftdata;

   assert(lp != NULL);
   assert(set != NULL);
   assert(blkmem != NULL);

   projshiftdata = lp->projshiftdata;

   if( projshiftdata->lpiexact != NULL )
   {
      SCIP_CALL( SCIPlpExactProjectShiftFreeLPIExact(&projshiftdata->lpiexact) );
   }
   assert(projshiftdata->lpiexact == NULL);

   BMSfreeBlockMemoryArrayNull(blkmem, &projshiftdata->dvarmap, projshiftdata->ndvarmap);

   if( projshiftdata->interiorpoint != NULL )
      RatFreeBlockArray(blkmem, &projshiftdata->interiorpoint, projshiftdata->nextendedrows);
   if( projshiftdata->interiorray != NULL )
      RatFreeBlockArray(blkmem, &projshiftdata->interiorray, projshiftdata->nextendedrows);
   if( projshiftdata->violation != NULL )
      RatFreeBlockArray(blkmem, &projshiftdata->violation, projshiftdata->violationsize);
   if( projshiftdata->correction != NULL )
      RatFreeBlockArray(blkmem, &projshiftdata->correction, projshiftdata->nextendedrows);
   if( projshiftdata->commonslack != NULL )
      RatFreeBlock(blkmem, &projshiftdata->commonslack);

   BMSfreeBlockMemoryArrayNull(blkmem, &projshiftdata->includedrows, projshiftdata->nextendedrows);
   BMSfreeBlockMemoryArrayNull(blkmem, &projshiftdata->projshiftbasis, projshiftdata->nextendedrows);

#if defined(SCIP_WITH_GMP) && defined(SCIP_WITH_EXACTSOLVE)
   if( projshiftdata->rectfactor != NULL )
      RECTLUfreeFactorization(projshiftdata->rectfactor);
#endif

   assert(projshiftdata->interiorpoint == NULL);
   assert(projshiftdata->interiorray == NULL);
   assert(projshiftdata->includedrows == NULL);
   assert(projshiftdata->projshiftbasis == NULL);
   assert(projshiftdata->commonslack == NULL);

   BMSfreeBlockMemoryNull(blkmem, &lp->projshiftdata);

   return SCIP_OKAY;
}


/** returns whether it is possible to use neumair-shcherbina bounding method */
SCIP_Bool SCIPlpExactBSpossible(
   SCIP_LPEXACT*         lp                  /**< pointer to LP data object */
   )
{
   assert(lp != NULL);

   return lp->boundshiftviable;
}

/** returns whether it is possible to use project and shift bounding method */
SCIP_Bool SCIPlpExactPSpossible(
   SCIP_LPEXACT*         lp                  /**< pointer to LP data object */
   )
{
   assert(lp != NULL);
   assert(lp->projshiftdata != NULL);

   return !(lp->projshiftdata->projshiftdatafail);
}

/** checks that lp and fplp are properly synced */
SCIP_Bool SCIPlpExactIsSynced(
   SCIP_LPEXACT*         lp,                 /**< pointer to LP data object */
   SCIP_SET*             set,                /**< global SCIP settings */
   SCIP_MESSAGEHDLR*     msg                 /**< message handler */
   )
{
   assert(lp != NULL);
   assert(msg != NULL);

   return lpExactInSync(lp, set, msg);
}

/** creates empty LP data object */
SCIP_RETCODE SCIPlpExactCreate(
   SCIP_LPEXACT**        lp,                 /**< pointer to LP data object */
   BMS_BLKMEM*           blkmem,             /**< block memory data structure */
   SCIP_LP*              fplp,               /**< the floating point LP */
   SCIP_SET*             set,                /**< global SCIP settings */
   SCIP_MESSAGEHDLR*     messagehdlr,        /**< message handler */
   SCIP_STAT*            stat,               /**< problem statistics */
   const char*           name                /**< problem name */
   )
{
   assert(lp != NULL);
   assert(fplp != NULL);
   assert(set != NULL);
   assert(stat != NULL);
   assert(name != NULL);

   SCIP_ALLOC( BMSallocMemory(lp) );

   /* open LP Solver interface */
   SCIP_CALL( SCIPlpiExactCreate(&(*lp)->lpiexact, messagehdlr, name, SCIP_OBJSEN_MINIMIZE) );
   SCIP_CALL( SCIPlpPsdataCreate(*lp, set, blkmem) );

   (*lp)->fplp = fplp;
   fplp->lpexact = *lp;

   (*lp)->lpicols = NULL;
   (*lp)->lpirows = NULL;
   (*lp)->chgcols = NULL;
   (*lp)->chgrows = NULL;
   (*lp)->cols = NULL;
   (*lp)->rows = NULL;
   (*lp)->divechgsides = NULL;
   (*lp)->divechgsidetypes = NULL;
   (*lp)->divechgrows = NULL;
   (*lp)->divelpistate = NULL;
   (*lp)->storedsolvals = NULL;
   (*lp)->lpsolstat = SCIP_LPSOLSTAT_OPTIMAL;
   (*lp)->flushdeletedcols = FALSE;
   (*lp)->flushaddedcols = FALSE;
   (*lp)->flushdeletedrows = FALSE;
   (*lp)->flushaddedrows = FALSE;
   (*lp)->updateintegrality = TRUE;
   (*lp)->flushed = TRUE;
   (*lp)->solved = FALSE;
   (*lp)->primalfeasible = TRUE;
   (*lp)->primalchecked = TRUE;
   (*lp)->diving = FALSE;
   (*lp)->divelpwasprimfeas = TRUE;
   (*lp)->divelpwasprimchecked = TRUE;
   (*lp)->divelpwasdualfeas = TRUE;
   (*lp)->divelpwasdualchecked = TRUE;
   (*lp)->divingobjchg = FALSE;
   (*lp)->dualfeasible = TRUE;
   (*lp)->dualchecked = TRUE;
   (*lp)->solisbasic = FALSE;
   (*lp)->resolvelperror = FALSE;
   (*lp)->projshiftpossible = FALSE;
   (*lp)->boundshiftviable = TRUE;
   (*lp)->forceexactsolve = FALSE;
   (*lp)->allowexactsolve = FALSE;
   (*lp)->lpiscaling = set->lp_scaling;
   (*lp)->lpisolutionpolishing = (set->lp_solutionpolishing > 0);
   (*lp)->lpirefactorinterval = set->lp_refactorinterval;
   (*lp)->lpiitlim = INT_MAX;
   (*lp)->lpipricing = SCIP_PRICING_AUTO;
   (*lp)->lastlpalgo = SCIP_LPALGO_DUALSIMPLEX;
   (*lp)->lpitiming = (int) set->time_clocktype;
   (*lp)->lpirandomseed = set->random_randomseed;

   (*lp)->lpicolssize = 0;
   (*lp)->nlpicols = 0;
   (*lp)->lpirowssize = 0;
   (*lp)->nlpirows = 0;
   (*lp)->lpifirstchgcol = 0;
   (*lp)->lpifirstchgrow = 0;
   (*lp)->colssize = 0;
   (*lp)->ncols = 0;
   (*lp)->nloosevars = 0;
   (*lp)->rowssize = 0;
   (*lp)->nrows = 0;
   (*lp)->chgcolssize = 0;
   (*lp)->nchgcols = 0;
   (*lp)->chgrowssize = 0;
   (*lp)->nchgrows = 0;
   (*lp)->firstnewcol = 0;
   (*lp)->firstnewrow = 0;
   (*lp)->looseobjvalinf = 0;
   (*lp)->pseudoobjvalinf = 0;
   (*lp)->glbpseudoobjvalinf = 0;
   (*lp)->ndivingrows = 0;
   (*lp)->ndivechgsides = 0;
   (*lp)->nremovablerows = 0;
   (*lp)->lpiobjlim = SCIPlpiExactInfinity((*lp)->lpiexact);
   (*lp)->cutoffbound = SCIPsetInfinity(set);
   (*lp)->oldcutoffbound = SCIPsetInfinity(set);
   SCIP_CALL( RatCreateBlock(blkmem, &(*lp)->lpobjval) );
   SCIP_CALL( RatCreateBlock(blkmem, &(*lp)->pseudoobjval) );
   SCIP_CALL( RatCreateBlock(blkmem, &(*lp)->glbpseudoobjval) );
   SCIP_CALL( RatCreateBlock(blkmem, &(*lp)->looseobjval) );

   return SCIP_OKAY;
}

/** frees LP data object */
SCIP_RETCODE SCIPlpExactFree(
   SCIP_LPEXACT**        lp,                 /**< pointer to LP data object */
   BMS_BLKMEM*           blkmem,             /**< block memory */
   SCIP_SET*             set                 /**< global SCIP settings */
   )
{
   int i;

   if( !set->exact_enabled )
      return SCIP_OKAY;

   assert(lp != NULL);
   assert(*lp != NULL);

   SCIP_CALL( SCIPlpExactProjectShiftFree(*lp, set, blkmem) );
   SCIP_CALL( SCIPlpExactClear(*lp, blkmem, set) );

   //freeDiveChgSideArrays(*lp);

   /* release LPI rows */
   for( i = 0; i < (*lp)->nlpirows; ++i )
   {
      SCIP_CALL( SCIProwExactRelease(&(*lp)->lpirows[i], blkmem, set, *lp) );
   }

   if( (*lp)->lpiexact != NULL )
   {
      SCIP_CALL( SCIPlpiExactFree(&(*lp)->lpiexact) );
   }

   RatFreeBlock(blkmem, &(*lp)->lpobjval);
   RatFreeBlock(blkmem, &(*lp)->pseudoobjval);
   RatFreeBlock(blkmem, &(*lp)->glbpseudoobjval);
   RatFreeBlock(blkmem, &(*lp)->looseobjval);

   if( (*lp)->storedsolvals != NULL )
   {
      RatFreeBlock(blkmem, &(*lp)->storedsolvals->lpobjval);
      BMSfreeMemoryNull(&(*lp)->storedsolvals);
   }
   BMSfreeMemoryArrayNull(&(*lp)->lpicols);
   BMSfreeMemoryArrayNull(&(*lp)->lpirows);
   BMSfreeMemoryArrayNull(&(*lp)->chgcols);
   BMSfreeMemoryArrayNull(&(*lp)->chgrows);
   BMSfreeMemoryArrayNull(&(*lp)->cols);
   BMSfreeMemoryArrayNull(&(*lp)->rows);
   BMSfreeMemory(lp);

   return SCIP_OKAY;
}

/** adds a column to the LP and captures the variable */
SCIP_RETCODE SCIPlpExactAddCol(
   SCIP_LPEXACT*         lp,                 /**< LP data */
   SCIP_SET*             set,                /**< global SCIP settings */
   SCIP_COLEXACT*        col                 /**< LP column */
   )
{
   if( !set->exact_enabled )
      return SCIP_OKAY;

   assert(lp != NULL);
   assert(!lp->fplp->diving);
   assert(col != NULL);
   assert(col->len == 0 || col->rows != NULL);
   assert(col->lppos == -1);
   assert(col->var != NULL);
   assert(SCIPvarGetStatusExact(col->var) == SCIP_VARSTATUS_COLUMN);
   assert(SCIPvarGetCol(col->var) == col->fpcol);
   assert(SCIPvarIsIntegral(col->var) == col->fpcol->integral);

   SCIPsetDebugMsg(set, "adding column <%s> to exact LP (%d rows, %d cols)\n", SCIPvarGetName(col->var), lp->nrows, lp->ncols);
#ifdef SCIP_DEBUG
      RatDebugMessage("(obj: %q) [%q,%q]", col->obj, col->lb, col->ub);
      for( int i = 0; i < col->len; ++i )
         RatDebugMessage(" %q<%s>", col->vals[i], col->rows[i]->fprow->name);
      SCIPsetDebugMsgPrint(set, "\n");
#endif

   SCIP_CALL( ensureColexsSize(lp, set, lp->ncols+1) );
   lp->cols[lp->ncols] = col;
   col->lppos = lp->ncols;
   lp->ncols++;

   /* mark the current LP unflushed */
   lp->flushed = FALSE;

   /* update column arrays of all linked rows */
   colExactUpdateAddLP(col, set);

   checkLinks(lp);

   return SCIP_OKAY;
}

/** adds a row to the LP and captures it */
SCIP_RETCODE SCIPlpExactAddRow(
   SCIP_LPEXACT*         lpexact,            /**< LP data */
   SCIP_SET*             set,                /**< global SCIP settings */
   SCIP_ROWEXACT*        rowexact            /**< LP row */
   )
{
   assert(lpexact != NULL);
   assert(rowexact != NULL);
   assert(rowexact->len == 0 || rowexact->cols != NULL);
   assert(rowexact->lppos == -1);
   assert(rowexact->fprow != NULL);

   /** @todo: exip do we need locks on exact rows? */
   SCIProwExactCapture(rowexact);

   SCIPsetDebugMsg(set, "adding row <%s> to LP (%d rows, %d cols)\n", rowexact->fprow->name, lpexact->nrows, lpexact->ncols);
#ifdef SCIP_DEBUG
   {
      int i;
      RatDebugMessage("  %q <=", rowexact->lhs);
      for( i = 0; i < rowexact->len; ++i )
         RatDebugMessage(" %q<%s>", rowexact->vals[i], SCIPvarGetName(rowexact->cols[i]->var));
      if( !RatIsZero(rowexact->constant) )
         RatDebugMessage(" %q", rowexact->constant);
      RatDebugMessage(" <= %q\n", rowexact->rhs);
   }
#endif

   SCIP_CALL( ensureRowexsSize(lpexact, set, lpexact->nrows+1) );
   lpexact->rows[lpexact->nrows] = rowexact;
   rowexact->lppos = lpexact->nrows;
   lpexact->nrows++;

   /* mark the current LP unflushed */
   lpexact->flushed = FALSE;

   /* update row arrays of all linked columns */
   rowExactUpdateAddLP(rowexact, set);

   return SCIP_OKAY;
}

/** should the objective limit of the LP solver be disabled */
#define lpCutoffDisabled(set) (set->lp_disablecutoff == 1 || (set->nactivepricers > 0 && set->lp_disablecutoff == 2))

/** sets the upper objective limit of the exact LP solver */
SCIP_RETCODE SCIPlpExactSetCutoffbound(
   SCIP_LPEXACT*         lpexact,            /**< current exact LP data */
   SCIP_SET*             set,                /**< global SCIP settings */
   SCIP_Real             cutoffbound         /**< new upper objective limit */
   )
{
   SCIP_Rational* tmpobj;

   if( !set->exact_enabled )
      return SCIP_OKAY;

   assert(lpexact != NULL);

   SCIPsetDebugMsg(set, "setting exact LP upper objective limit from %g to %g\n", lpexact->cutoffbound, cutoffbound);

   SCIP_CALL( RatCreateBuffer(set->buffer, &tmpobj) );
   if( lpexact->lpsolstat == SCIP_LPSOLSTAT_OPTIMAL && lpexact->solved && lpexact->flushed )
      SCIPlpExactGetObjval(lpexact, set, tmpobj);

   /* if the cutoff bound is increased, and the LP was proved to exceed the old cutoff, it is no longer solved */
   if( lpexact->lpsolstat == SCIP_LPSOLSTAT_OBJLIMIT && cutoffbound > lpexact->cutoffbound )
   {
      /* mark the current solution invalid */
      lpexact->solved = FALSE;
      RatSetString(lpexact->lpobjval, "inf");
      lpexact->lpsolstat = SCIP_LPSOLSTAT_NOTSOLVED;
   }
   /* if the cutoff bound is decreased below the current optimal value, the LP now exceeds the objective limit;
    * if the objective limit in the LP solver was disabled, the solution status of the LP is not changed
    */
   else if( !lpCutoffDisabled(set) && lpexact->lpsolstat == SCIP_LPSOLSTAT_OPTIMAL && lpexact->solved && lpexact->flushed
            && RatIsGEReal(tmpobj, cutoffbound) )
   {
      assert(lpexact->flushed);
      assert(lpexact->solved);
      lpexact->lpsolstat = SCIP_LPSOLSTAT_OBJLIMIT;
   }
   RatFreeBuffer(set->buffer, &tmpobj);
   lpexact->cutoffbound = cutoffbound;

   return SCIP_OKAY;
}

/** maximal number of verblevel-high messages about numerical trouble in LP that will be printed
 * when this number is reached and display/verblevel is not full, then further messages are suppressed in this run
 */
#define MAXNUMTROUBLELPMSGS 10

/** prints message about numerical trouble
 *
 * If message has verblevel at most high and display/verblevel is not full,
 * then the message is not printed if already MAXNUMTROUBLELPMSGS messages
 * were printed before in the current run.
 */
static
void lpExactNumericalTroubleMessage(
   SCIP_MESSAGEHDLR*     messagehdlr,        /**< message handler */
   SCIP_SET*             set,                /**< global SCIP settings */
   SCIP_STAT*            stat,               /**< problem statistics */
   SCIP_VERBLEVEL        verblevel,          /**< verbosity level of message */
   const char*           formatstr,          /**< message format string */
   ...                                       /**< arguments to format string */
   )
{
   va_list ap;

   assert(verblevel > SCIP_VERBLEVEL_NONE);
   assert(verblevel <= SCIP_VERBLEVEL_FULL);
   assert(set->disp_verblevel <= SCIP_VERBLEVEL_FULL);

   if( set->disp_verblevel < SCIP_VERBLEVEL_FULL )
   {
      if( verblevel <= SCIP_VERBLEVEL_HIGH )
      {
         /* if already max number of messages about numerical trouble in LP on verblevel at most high, then skip message */
         if( stat->nnumtroublelpmsgs > MAXNUMTROUBLELPMSGS )
            return;

         /* increase count on messages with verblevel high */
         ++stat->nnumtroublelpmsgs ;
      }

      /* if messages wouldn't be printed, then return already */
      if( verblevel > set->disp_verblevel )
         return;
   }

   /* print common begin of message */
   SCIPmessagePrintInfo(messagehdlr,
      "(node %" SCIP_LONGINT_FORMAT ") numerical troubles in exact LP %" SCIP_LONGINT_FORMAT " -- ",
      stat->nnodes, stat->nexlp);

   /* print individual part of message */
   va_start(ap, formatstr); /*lint !e838*/
   SCIPmessageVFPrintInfo(messagehdlr, NULL, formatstr, ap);
   va_end(ap);

   /* warn that further messages will be suppressed */
   if( set->disp_verblevel < SCIP_VERBLEVEL_FULL && verblevel <= SCIP_VERBLEVEL_HIGH && stat->nnumtroublelpmsgs > MAXNUMTROUBLELPMSGS )
   {
      SCIPmessagePrintInfo(messagehdlr, " -- further messages will be suppressed (use display/verblevel=5 to see all)");
   }

   /* print closing new-line */
   SCIPmessagePrintInfo(messagehdlr, "\n");
}

/** flushes the exact LP and solves it with the primal or dual simplex algorithm, depending on the current basis feasibility */
static
SCIP_RETCODE lpExactFlushAndSolve(
   SCIP_LPEXACT*         lpexact,            /**< current exact LP data */
   BMS_BLKMEM*           blkmem,             /**< block memory */
   SCIP_SET*             set,                /**< global SCIP settings */
   SCIP_MESSAGEHDLR*     messagehdlr,        /**< message handler */
   SCIP_STAT*            stat,               /**< problem statistics */
   SCIP_PROB*            prob,               /**< problem data */
   SCIP_EVENTQUEUE*      eventqueue,         /**< event queue */
   int                   harditlim,          /**< maximal number of LP iterations to perform (hard limit for all LP calls), or -1 for no limit */
   SCIP_Bool             fromscratch,        /**< should the LP be solved from scratch without using current basis? */
   SCIP_Bool*            lperror             /**< pointer to store whether an unresolved LP error occurred */
   )
{
   int* cstat;
   int* rstat;
   SCIP_Bool solveagain;
   SCIP_Bool success;
   SCIP_RETCODE retcode;
   SCIP_Real lptimelimit;
   char algo;
   SCIP_LP* lp;
   SCIP_LPISTATE* lpistate;

   assert(lpexact != NULL);
   assert(lpexact->fplp != NULL);
   assert(set != NULL);
   assert(lperror != NULL);
   assert(set->exact_enabled);

   SCIP_CALL( SCIPlpiExactSetIntpar(lpexact->lpiexact, SCIP_LPPAR_LPINFO, (int) set->exact_lpinfo) );
   algo = set->lp_initalgorithm;
   lp = lpexact->fplp;
   solveagain = FALSE;

   /* set up the exact lpi for the current node */
   SCIP_CALL( SCIPsepastoreExactSyncLPs(set->scip->sepastoreexact, blkmem, set, lpexact, eventqueue) );
   SCIP_CALL( SCIPlpExactFlush(lpexact, blkmem, set, eventqueue) );

   assert(SCIPlpExactIsSynced(lpexact, set, messagehdlr));

   /* check if a time limit is set, and set time limit for LP solver accordingly */
   lptimelimit = SCIPlpiExactInfinity(lpexact->lpiexact);
   if( set->istimelimitfinite )
      lptimelimit = set->limit_time - SCIPclockGetTime(stat->solvingtime);

   success = FALSE;
   if( lptimelimit > 0.0 )
      SCIP_CALL( lpExactSetRealpar(lpexact, SCIP_LPPAR_LPTILIM, lptimelimit, &success) );

   if( lptimelimit <= 0.0 || !success )
   {
      SCIPsetDebugMsg(set, "time limit of %f seconds could not be set\n", lptimelimit);
      *lperror = ((lptimelimit > 0.0) ? TRUE : FALSE);
      SCIPsetDebugMsg(set, "time limit exceeded before solving LP\n");
      lp->solved = TRUE;
      lpexact->lpsolstat = SCIP_LPSOLSTAT_TIMELIMIT;
      lp->lpobjval = -SCIPsetInfinity(set);
      return SCIP_OKAY;
   }

   /* get lpi state to check whether basis exists */
   SCIP_CALL( SCIPlpiGetState(lp->lpi, blkmem, &lpistate) );

   /* set the correct basis information for warmstart */
   if( !fromscratch && SCIPlpiHasStateBasis(lp->lpi, lpistate) )
   {
      SCIP_CALL( SCIPsetAllocBufferArray(set, &cstat, lpexact->nlpicols) );
      SCIP_CALL( SCIPsetAllocBufferArray(set, &rstat, lpexact->nlpirows) );

      SCIP_CALL( SCIPlpiGetBase(lp->lpi, cstat, rstat) );
      SCIP_CALL( SCIPlpiExactSetBase(lpexact->lpiexact, cstat, rstat) );

      SCIPsetFreeBufferArray(set, &cstat);
      SCIPsetFreeBufferArray(set, &rstat);
   }
   else
   {
      SCIP_CALL( SCIPlpiExactSetIntpar(lpexact->lpiexact, SCIP_LPPAR_FROMSCRATCH, TRUE) );
   }

   SCIP_CALL( SCIPlpiFreeState(lp->lpi, blkmem, &lpistate) );

   /* solve with given settings (usually fast but imprecise) */
   if( SCIPsetIsInfinity(set, lpexact->cutoffbound) )
   {
      SCIP_CALL( lpExactSetObjlim(lpexact, set, lpexact->cutoffbound, &success) );
   }
   else
   {
      SCIP_CALL( lpExactSetObjlim(lpexact, set, lpexact->cutoffbound - RatRoundReal(getFiniteLooseObjvalExact(lpexact, set, prob), SCIP_R_ROUND_DOWNWARDS), &success) );
   }
   SCIP_CALL( lpExactSetIterationLimit(lpexact, harditlim) );

   do {
      solveagain = FALSE;
      /* solve the lp exactly */
      switch(algo)
      {
         case 's':
            SCIPsetDebugMsg(set, "Calling SCIPlpiExactSolveDual()\n");
            retcode = SCIPlpiExactSolveDual(lpexact->lpiexact);
            break;
         default:
            SCIPerrorMessage("Lp-algorithm-type %d is not supported in exact solving mode \n", algo);
            SCIPABORT();
      }
      if( retcode == SCIP_LPERROR )
      {
         *lperror = TRUE;
         lpexact->solved = FALSE;
         lpexact->lpsolstat = SCIP_LPSOLSTAT_NOTSOLVED;
         SCIPdebugMessage("Error solving lp exactly. \n");
      }
      if( retcode != SCIP_LPERROR )
      {
         SCIP_CALL( SCIPlpiExactGetSolFeasibility(lpexact->lpiexact, &(lpexact->primalfeasible), &(lpexact->dualfeasible)) );
         lpexact->solisbasic = TRUE;
      }

      /* only one should return true */
      assert(!(SCIPlpiExactIsOptimal(lpexact->lpiexact) && SCIPlpiExactIsObjlimExc(lpexact->lpiexact) && SCIPlpiExactIsPrimalInfeasible(lpexact->lpiexact) &&
            SCIPlpiExactExistsPrimalRay(lpexact->lpiexact) && SCIPlpiExactIsIterlimExc(lpexact->lpiexact) && SCIPlpiExactIsTimelimExc(lpexact->lpiexact)));

      /* evaluate solution status */
      if( SCIPlpiExactIsOptimal(lpexact->lpiexact) )
      {
         assert(lpexact->primalfeasible && lpexact->dualfeasible);

         SCIP_CALL( SCIPlpiExactGetObjval(lpexact->lpiexact, lpexact->lpobjval) );
         SCIPdebugMessage("Exact lp solve terminated with optimal. Safe dual bound is %e, previous lp obj-val was %e \n",
               RatRoundReal(lpexact->lpobjval, SCIP_R_ROUND_DOWNWARDS), lp->lpobjval);
         lpexact->lpsolstat = SCIP_LPSOLSTAT_OPTIMAL;
         lp->validsollp = stat->lpcount;

         if( !SCIPsetIsInfinity(set, lpexact->lpiobjlim) && RatIsGTReal(lpexact->lpobjval, lpexact->lpiobjlim) )
         {
            /* the solver may return the optimal value, even if this is greater or equal than the upper bound */
            RatDebugMessage("optimal solution %q exceeds objective limit %.15g\n", lpexact->lpobjval, lp->lpiobjlim);
            lpexact->lpsolstat = SCIP_LPSOLSTAT_OBJLIMIT;
            RatSetString(lpexact->lpobjval, "inf");
         }
      }
      else if( SCIPlpiExactIsObjlimExc(lpexact->lpiexact) )
      {
         lpexact->lpsolstat = SCIP_LPSOLSTAT_OBJLIMIT;
         RatSetString(lpexact->lpobjval, "inf");
      }
      else if( SCIPlpiExactIsPrimalInfeasible(lpexact->lpiexact) )
      {
         RatSetString(lpexact->lpobjval, "inf");
         lpexact->lpsolstat = SCIP_LPSOLSTAT_INFEASIBLE;
      }
      else if( SCIPlpiExactIsPrimalUnbounded(lpexact->lpiexact) )
      {
         RatSetString(lpexact->lpobjval, "-inf");
         lpexact->lpsolstat = SCIP_LPSOLSTAT_UNBOUNDEDRAY;
      }
      else if( SCIPlpiExactIsIterlimExc(lpexact->lpiexact) )
      {
         lpexact->lpsolstat = SCIP_LPSOLSTAT_ITERLIMIT;
      }
      else if( SCIPlpiExactIsTimelimExc(lpexact->lpiexact) )
      {
         lpexact->lpsolstat = SCIP_LPSOLSTAT_TIMELIMIT;
      }
      else
      {
         SCIPdebugMessage("(node %" SCIP_LONGINT_FORMAT ") error or unknown return status of %s in LP %" SCIP_LONGINT_FORMAT " (internal status: %d)\n",
            stat->nnodes, &algo, stat->nlps, SCIPlpiExactGetInternalStatus(lpexact->lpiexact));
         lpexact->lpsolstat = SCIP_LPSOLSTAT_NOTSOLVED;
         lpexact->solved = FALSE;
         *lperror = TRUE;
         return SCIP_OKAY;
      }
   }
   while( solveagain == TRUE );

   lpexact->solved = TRUE;

   SCIPsetDebugMsg(set, "solving exact LP with %d returned solstat=%d (internal status: %d, primalfeasible=%u, dualfeasible=%u)\n",
      algo, lpexact->lpsolstat, SCIPlpiExactGetInternalStatus(lpexact->lpiexact),
      SCIPlpiExactIsPrimalFeasible(lpexact->lpiexact), SCIPlpiExactIsDualFeasible(lpexact->lpiexact));

   return SCIP_OKAY;
}

/** solves the LP with simplex algorithm, and copy the solution into the column's data */
SCIP_RETCODE SCIPlpExactSolveAndEval(
   SCIP_LPEXACT*         lpexact,            /**< LP data */
   SCIP_LP*              lp,                 /**< LP data */
   SCIP_SET*             set,                /**< global SCIP settings */
   SCIP_MESSAGEHDLR*     messagehdlr,        /**< message handler */
   BMS_BLKMEM*           blkmem,             /**< block memory buffers */
   SCIP_STAT*            stat,               /**< problem statistics */
   SCIP_EVENTQUEUE*      eventqueue,         /**< event queue */
   SCIP_PROB*            prob,               /**< problem data */
   SCIP_Longint          itlim,              /**< maximal number of LP iterations to perform, or -1 for no limit */
   SCIP_Bool*            lperror,            /**< pointer to store whether an unresolved LP error occurred */
   SCIP_Bool             usefarkas           /**< are we aiming to prove infeasibility? */
   )
{
   SCIP_RETCODE retcode;
   SCIP_Bool overwritefplp;
   SCIP_Bool primalfeasible;
   SCIP_Bool dualfeasible;
   SCIP_Bool* primalfeaspointer;
   SCIP_Bool* dualfeaspointer;
   int harditlim;
   SCIP_Bool farkasvalid;
   SCIP_Bool fromscratch;
   int iterations;
   SCIP_Real previoustime;

   assert(lp != NULL);
   assert(lpexact != NULL);
   assert(prob != NULL);
   assert(prob->nvars >= lp->ncols);
   assert(lperror != NULL);

   retcode = SCIP_OKAY;
   *lperror = FALSE;

   /* to avoid complications, we just always overwrite the fp lp */
   overwritefplp = TRUE;

   /* compute the limit for the number of LP resolving iterations, if needed (i.e. if limitresolveiters == TRUE) */
   harditlim = (int) MIN(itlim, INT_MAX);

   if( usefarkas )
   {
      previoustime = SCIPclockGetTime(stat->provedinfeaslptime);
      SCIPclockStart(stat->provedinfeaslptime, set);
   }
   else
   {
      previoustime = SCIPclockGetTime(stat->provedfeaslptime);
      SCIPclockStart(stat->provedfeaslptime, set);
   }

   /* set initial LP solver settings */
   fromscratch = FALSE;
   primalfeasible = FALSE;
   dualfeasible = FALSE;

   /* solve the LP */
   SCIP_CALL( lpExactFlushAndSolve(lpexact, blkmem, set, messagehdlr, stat,
         prob, eventqueue, harditlim, fromscratch, lperror) );
   assert(!(*lperror) || !lpexact->solved);

   SCIP_CALL( SCIPlpExactGetIterations(lpexact, &iterations) );

   if( usefarkas )
      SCIPstatAdd(stat, set, niterationsexlpinf, iterations);
   else
      SCIPstatAdd(stat, set, niterationsexlp, iterations);

   /* if not already done, solve again from scratch */
   if( *lperror )
   {
      lpExactNumericalTroubleMessage(messagehdlr, set, stat, SCIP_VERBLEVEL_FULL, "solve exact lp again from scratch");
      *lperror = FALSE;
      SCIP_CALL( lpExactFlushAndSolve(lpexact, blkmem, set, messagehdlr, stat,
         prob, eventqueue, harditlim, TRUE, lperror) );
   }

   SCIP_CALL( SCIPlpExactGetIterations(lpexact, &iterations) );
   if( usefarkas )
      SCIPstatAdd(stat, set, niterationsexlpinf, iterations);
   else
      SCIPstatAdd(stat, set, niterationsexlp, iterations);

   /* check for error */
   if( *lperror )
   {
      retcode = SCIP_OKAY;
      lp->hasprovedbound = FALSE;
      goto TERMINATE;
   }

   /* evaluate solution status */
   switch( lpexact->lpsolstat )
   {
   case SCIP_LPSOLSTAT_OPTIMAL:
      /* get LP solution and possibly check the solution's feasibility again */
      if( set->lp_checkprimfeas )
      {
         primalfeaspointer = &primalfeasible;
         lp->primalchecked = TRUE;
      }
      else
      {
         /* believe in the primal feasibility of the LP solution */
         primalfeasible = TRUE;
         primalfeaspointer = NULL;
         lp->primalchecked = FALSE;
      }
      if( set->lp_checkdualfeas )
      {
         dualfeaspointer = &dualfeasible;
         lp->dualchecked = TRUE;
      }
      else
      {
         /* believe in the dual feasibility of the LP solution */
         dualfeasible = TRUE;
         dualfeaspointer = NULL;
         lp->dualchecked = FALSE;
      }

      overwritefplp = overwritefplp || (lpexact->lpsolstat != lp->lpsolstat);
      SCIP_CALL( SCIPlpExactGetSol(lpexact, set, stat, primalfeaspointer, dualfeaspointer, overwritefplp) );

      lpexact->primalfeasible = primalfeasible && lpexact->primalfeasible;
      lpexact->dualfeasible = dualfeasible && lpexact->dualfeasible;

      if( primalfeasible && dualfeasible )
      {
         lp->lpobjval = RatRoundReal(lpexact->lpobjval, SCIP_R_ROUND_DOWNWARDS);
         lp->hasprovedbound = TRUE;
      }
      else
      {
         /* print common begin of message */
         SCIPmessagePrintInfo(messagehdlr, "(node %" SCIP_LONGINT_FORMAT ") numerical troubles in exact LP %" SCIP_LONGINT_FORMAT " -- ",stat->nnodes, stat->nlps);
         lp->solved = FALSE;
         lp->lpsolstat = SCIP_LPSOLSTAT_NOTSOLVED;
         *lperror = TRUE;
      }
      break;

   case SCIP_LPSOLSTAT_INFEASIBLE:
      SCIPsetDebugMsg(set, " -> LP infeasible\n");
      if( SCIPlpiExactHasDualRay(lpexact->lpiexact) )
      {
         SCIP_CALL( SCIPlpExactGetDualfarkas(lpexact, set, stat, &farkasvalid, overwritefplp) );
         lp->solved = TRUE;
         lp->lpsolstat = SCIP_LPSOLSTAT_INFEASIBLE;
         lp->lpobjval = SCIPsetInfinity(set);
         lp->hasprovedbound = farkasvalid;
      }
      else
      {
         SCIPmessagePrintVerbInfo(messagehdlr, set->disp_verblevel, SCIP_VERBLEVEL_FULL,
            "(node %" SCIP_LONGINT_FORMAT ") infeasibility of LP %" SCIP_LONGINT_FORMAT " could not be proven by dual ray\n", stat->nnodes, stat->nlps);
         lp->solved = FALSE;
         lp->lpsolstat = SCIP_LPSOLSTAT_NOTSOLVED;
         lpexact->lpsolstat = SCIP_LPSOLSTAT_NOTSOLVED;
         farkasvalid = FALSE;
         *lperror = TRUE;
      }

      /* if the LP solver does not provide a Farkas proof we don't want to resolve the LP */
      if( !farkasvalid && !(*lperror) )
      {
         /* the Farkas proof does not prove infeasibility (this can happen due to numerical problems) and nothing
            * helped forget about the LP at this node and mark it to be unsolved
            */
         SCIPmessagePrintInfo(messagehdlr, "(node %" SCIP_LONGINT_FORMAT ") numerical troubles in exakt LP %" SCIP_LONGINT_FORMAT " -- ",stat->nnodes, stat->nlps);
         lp->solved = FALSE;
         lp->lpsolstat = SCIP_LPSOLSTAT_NOTSOLVED;
         *lperror = TRUE;
      }

      break;

   case SCIP_LPSOLSTAT_UNBOUNDEDRAY:
      /** @todo: exip what do we have to do here?, do we really need this case? */
      SCIPerrorMessage("Feature exakt unbounded ray not fully implemented yet \n");
      break;

   case SCIP_LPSOLSTAT_OBJLIMIT:
      assert(!lpCutoffDisabled(set));
      /* Some LP solvers, e.g. CPLEX With FASTMIP setting, do not apply the final pivot to reach the dual solution
         * exceeding the objective limit. In some cases like branch-and-price, however, we must make sure that a dual
         * feasible solution exists that exceeds the objective limit. Therefore, we have to continue solving it without
         * objective limit for at least one iteration. We first try to continue with FASTMIP for one additional simplex
         * iteration using the steepest edge pricing rule. If this does not fix the problem, we temporarily disable
         * FASTMIP and solve again. */
      {
         SCIP_Rational* objval;

         SCIP_CALL( RatCreateBuffer(set->buffer, &objval) );
         /* actually, SCIPsetIsGE(set, lp->lpobjval, lp->lpiuobjlim) should hold, but we are a bit less strict in
            * the assert by using !SCIPsetIsFeasNegative()
            */

         SCIP_CALL( SCIPlpiExactGetObjval(lpexact->lpiexact, objval) );

         /* do one additional simplex step if the computed dual solution doesn't exceed the objective limit */
         if( RatIsLTReal(objval, lpexact->lpiobjlim) )
         {
            SCIP_Real tmpcutoff;
            char tmppricingchar;
            SCIP_LPSOLSTAT solstat;

            RatDebugMessage("objval = %q < %f = lp->lpiobjlim, but status objlimit\n", objval, lp->lpiobjlim);

            /* temporarily disable cutoffbound, which also disables the objective limit */
            tmpcutoff = lpexact->cutoffbound;
            lpexact->cutoffbound = SCIPsetInfinity(set);

            /* set lp pricing strategy to steepest edge */
            SCIP_CALL( SCIPsetGetCharParam(set, "lp/pricing", &tmppricingchar) );
            SCIP_CALL( SCIPsetSetCharParam(set, messagehdlr, "lp/pricing", 's') );

            /* resolve LP with an iteration limit of 1 */
            SCIP_CALL( lpExactFlushAndSolve(lpexact, blkmem, set, messagehdlr, stat, prob, eventqueue, 1, FALSE, lperror) );

            /* reinstall old cutoff bound and lp pricing strategy */
            lpexact->cutoffbound = tmpcutoff;
            SCIP_CALL( SCIPsetSetCharParam(set, messagehdlr, "lp/pricing", tmppricingchar) );

            /* get objective value */
            SCIP_CALL( SCIPlpiExactGetObjval(lpexact->lpiexact, objval) );

            /* get solution status for the lp */
            solstat = lpexact->lpsolstat;
            assert(solstat != SCIP_LPSOLSTAT_OBJLIMIT);

            if( !(*lperror) && solstat != SCIP_LPSOLSTAT_ERROR && solstat != SCIP_LPSOLSTAT_NOTSOLVED )
            {
               RatDebugMessage(" ---> new objval = %q (solstat: %d, 1 add. step)\n", objval, solstat);
            }

            /* check for lp errors */
            if( *lperror || solstat == SCIP_LPSOLSTAT_ERROR || solstat == SCIP_LPSOLSTAT_NOTSOLVED )
            {
               SCIPsetDebugMsg(set, "unresolved error while resolving LP in order to exceed the objlimit\n");
               lp->solved = FALSE;
               lp->lpsolstat = SCIP_LPSOLSTAT_NOTSOLVED;
               lpexact->lpsolstat = SCIP_LPSOLSTAT_NOTSOLVED;
               lp->hasprovedbound = FALSE;

               retcode = *lperror ? SCIP_OKAY : SCIP_LPERROR;
               RatFreeBuffer(set->buffer, &objval);
               goto TERMINATE;
            }

            lpexact->solved = TRUE;
            lp->hasprovedbound = TRUE;

            /* optimal solution / objlimit with fastmip turned off / itlimit or timelimit, but objlimit exceeded */
            if( solstat == SCIP_LPSOLSTAT_OPTIMAL || solstat == SCIP_LPSOLSTAT_OBJLIMIT
               || ( (solstat == SCIP_LPSOLSTAT_ITERLIMIT || solstat == SCIP_LPSOLSTAT_TIMELIMIT)
                  &&  RatIsGEReal(objval, lpexact->cutoffbound - RatRoundReal(getFiniteLooseObjvalExact(lpexact, set, prob), SCIP_R_ROUND_DOWNWARDS)) ) )
            {
               /* get LP solution and possibly check the solution's feasibility again */
               if( set->lp_checkprimfeas )
               {
                  primalfeaspointer = &primalfeasible;
                  lp->primalchecked = TRUE;
               }
               else
               {
                  /* believe in the primal feasibility of the LP solution */
                  primalfeasible = TRUE;
                  primalfeaspointer = NULL;
                  lp->primalchecked = FALSE;
               }
               if( set->lp_checkdualfeas )
               {
                  dualfeaspointer = &dualfeasible;
                  lp->dualchecked = TRUE;
               }
               else
               {
                  /* believe in the dual feasibility of the LP solution */
                  dualfeasible = TRUE;
                  dualfeaspointer = NULL;
                  lp->dualchecked = FALSE;
               }

               SCIP_CALL( SCIPlpExactGetSol(lpexact, set, stat, primalfeaspointer, dualfeaspointer, TRUE) );

               /* if objective value is larger than the cutoff bound, set solution status to objective
                  * limit reached and objective value to infinity, in case solstat = SCIP_LPSOLSTAT_OBJLIMIT,
                  * this was already done in the lpSolve() method
                  */
               if( RatIsGEReal(objval, lp->cutoffbound - RatRoundReal(getFiniteLooseObjvalExact(lpexact, set, prob), SCIP_R_ROUND_DOWNWARDS)) )
               {
                  lpexact->lpsolstat = SCIP_LPSOLSTAT_OBJLIMIT;
                  lp->lpsolstat = SCIP_LPSOLSTAT_OBJLIMIT;
                  lp->hasprovedbound = TRUE;
                  lp->lpobjval = SCIPsetInfinity(set);
               }

               /* LP solution is not feasible or objective limit was reached without the LP value really exceeding
                  * the cutoffbound; mark the LP to be unsolved
                  */
               if( !primalfeasible || !dualfeasible
                  || (solstat == SCIP_LPSOLSTAT_OBJLIMIT &&
                     !RatIsGEReal(objval, lp->cutoffbound -  RatRoundReal(getFiniteLooseObjvalExact(lpexact, set, prob), SCIP_R_ROUND_DOWNWARDS))) )
               {
                  SCIPmessagePrintInfo(messagehdlr, "(node %" SCIP_LONGINT_FORMAT ") numerical troubles exact in LP %" SCIP_LONGINT_FORMAT " \n ", stat->nnodes, stat->nlps);
                  lp->solved = FALSE;
                  lp->lpsolstat = SCIP_LPSOLSTAT_NOTSOLVED;
                  lp->hasprovedbound = FALSE;
                  *lperror = TRUE;
               }
            }
            /* infeasible solution */
            else if( solstat == SCIP_LPSOLSTAT_INFEASIBLE )
            {
               SCIPsetDebugMsg(set, " -> LPexact infeasible\n");

               if( SCIPlpiExactHasDualRay(lpexact->lpiexact) )
               {
                  SCIP_CALL( SCIPlpExactGetDualfarkas(lpexact, set, stat, &farkasvalid, TRUE) );
               }
               /* it might happen that we have no infeasibility proof for the current LP (e.g. if the LP was always solved
               * with the primal simplex due to numerical problems) - treat this case like an LP error
               */
               else
               {
                  SCIPmessagePrintVerbInfo(messagehdlr, set->disp_verblevel, SCIP_VERBLEVEL_FULL,
                     "(node %" SCIP_LONGINT_FORMAT ") infeasibility of exact LP %" SCIP_LONGINT_FORMAT " could not be proven by dual ray\n", stat->nnodes, stat->nlps);
                  lp->solved = FALSE;
                  lp->lpsolstat = SCIP_LPSOLSTAT_NOTSOLVED;
                  lp->hasprovedbound = FALSE;
                  farkasvalid = FALSE;
                  *lperror = TRUE;
               }
               if( !farkasvalid )
               {
                  /* the Farkas proof does not prove infeasibility (this can happen due to numerical problems) and nothing
                     * helped forget about the LP at this node and mark it to be unsolved
                     */
                  SCIPmessagePrintInfo(messagehdlr, "(node %" SCIP_LONGINT_FORMAT ") numerical troubles exact in LP %" SCIP_LONGINT_FORMAT " \n ", stat->nnodes, stat->nlps);
                  lp->solved = FALSE;
                  lp->lpsolstat = SCIP_LPSOLSTAT_NOTSOLVED;
                  lp->hasprovedbound = FALSE;
                  *lperror = TRUE;
               }
            }
            /* unbounded solution */
            else if( solstat == SCIP_LPSOLSTAT_UNBOUNDEDRAY )
            {
               SCIP_Bool rayfeasible;

               /** @todo exip: this case still needs some work */
               if( set->lp_checkprimfeas )
               {
                  /* get unbounded LP solution and check the solution's feasibility again */
                  SCIP_CALL( SCIPlpExactGetUnboundedSol(lpexact, set, stat, &primalfeasible, &rayfeasible) );

                  lp->primalchecked = TRUE;
               }
               else
               {
                  /* get unbounded LP solution believing in its feasibility */
                  SCIP_CALL( SCIPlpExactGetUnboundedSol(lpexact, set, stat, NULL, NULL) );

                  rayfeasible = TRUE;
                  primalfeasible = TRUE;
                  lp->primalchecked = FALSE;
               }

               SCIPsetDebugMsg(set, " -> exact LP has unbounded primal ray\n");

               if( !primalfeasible || !rayfeasible )
               {
                  /* unbounded solution is infeasible (this can happen due to numerical problems):
                     * forget about the LP at this node and mark it to be unsolved
                     *
                     * @todo: like in the default LP solving evaluation, solve without fastmip,
                     * with tighter feasibility tolerance and from scratch
                     */
                  SCIPmessagePrintInfo(messagehdlr, "(node %" SCIP_LONGINT_FORMAT ") numerical troubles exact in LP %" SCIP_LONGINT_FORMAT " \n ", stat->nnodes, stat->nlps);
                  lp->solved = FALSE;
                  lp->lpsolstat = SCIP_LPSOLSTAT_NOTSOLVED;
                  lp->hasprovedbound = FALSE;
                  *lperror = TRUE;
               }
            }

            assert(lp->lpsolstat != SCIP_LPSOLSTAT_ITERLIMIT);
            assert(RatIsGEReal(objval, lp->cutoffbound - RatRoundReal(getFiniteLooseObjvalExact(lpexact, set, prob), SCIP_R_ROUND_DOWNWARDS))
               || lp->lpsolstat != SCIP_LPSOLSTAT_OBJLIMIT);
         }
         else
         {
            overwritefplp = overwritefplp || (lpexact->lpsolstat != lp->lpsolstat);
            SCIP_CALL( SCIPlpExactGetSol(lpexact, set, stat, NULL, NULL, overwritefplp) );
            lp->hasprovedbound = TRUE;
         }

         RatFreeBuffer(set->buffer, &objval);
      }
      SCIPsetDebugMsg(set, " -> LP objective limit reached\n");
      break;

   case SCIP_LPSOLSTAT_ITERLIMIT:
      SCIPsetDebugMsg(set, " -> LP iteration limit exceeded\n");
      break;

   case SCIP_LPSOLSTAT_TIMELIMIT:
      SCIPsetDebugMsg(set, " -> LP time limit exceeded\n");

      /* make sure that we evaluate the time limit exactly in order to avoid erroneous warning */
      stat->nclockskipsleft = 0;
      if( !SCIPsolveIsStopped(set, stat, FALSE) )
      {
         SCIPmessagePrintWarning(messagehdlr, "LP solver reached time limit, but SCIP time limit is not exceeded yet; "
            "you might consider switching the clock type of SCIP\n");
         stat->status = SCIP_STATUS_TIMELIMIT;
      }

      /* set the status of the floating point lp also to timelimit to avoid using the uncorrected bound */
      lp->lpsolstat = SCIP_LPSOLSTAT_TIMELIMIT;
      lp->solved = TRUE;
      break;

   case SCIP_LPSOLSTAT_ERROR:
   case SCIP_LPSOLSTAT_NOTSOLVED:
      SCIPerrorMessage("error in LP solver\n");
      retcode = SCIP_LPERROR;
      goto TERMINATE;

   default:
      SCIPerrorMessage("unknown LP solution status\n");
      retcode = SCIP_ERROR;
      goto TERMINATE;
   }

TERMINATE:

   /* stop timing and update number of calls and fails, and proved bound status */
   if ( usefarkas )
   {
      SCIPclockStop(stat->provedinfeaslptime, set);
      stat->nexlpinf++;
      if( *lperror )
         stat->timefailexlpinf += SCIPclockGetTime(stat->provedinfeaslptime) - previoustime;
   }
   else
   {
      SCIPclockStop(stat->provedfeaslptime, set);
      stat->nexlp++;
      if( *lperror )
         stat->timefailexlp += SCIPclockGetTime(stat->provedfeaslptime) - previoustime;
   }

   return retcode;
}

/*
 * row mehods
 */

/** increases usage counter of LP row */
void SCIProwExactCapture(
   SCIP_ROWEXACT*        row                 /**< LP row */
   )
{
   assert(row != NULL);
   assert(row->nuses >= 0);
   assert(row->nlocks <= (unsigned int)(row->nuses)); /*lint !e574*/

   SCIPdebugMessage("capture row <%s> with nuses=%d and nlocks=%u\n", row->fprow->name, row->nuses, row->nlocks);
   row->nuses++;
}

/** output column to file stream */
void SCIProwExactPrint(
   SCIP_ROWEXACT*        row,                /**< LP row */
   SCIP_MESSAGEHDLR*     messagehdlr,        /**< message handler */
   FILE*                 file                /**< output file (or NULL for standard output) */
   )
{
   int r;

   assert(row != NULL);
   assert(row->fprow != NULL);

   SCIPmessageFPrintInfo(messagehdlr, file, "%s: ", row->fprow->name);
   RatMessage(messagehdlr, file, row->lhs);
   SCIPmessageFPrintInfo(messagehdlr, file, " <= ");

   /* print coefficients */
   if( row->len == 0 )
      SCIPmessageFPrintInfo(messagehdlr, file, "<empty>");
   for( r = 0; r < row->len; ++r )
   {
      assert(SCIPvarGetName(row->cols[r]->var) != NULL);
      assert(SCIPvarGetStatus(row->cols[r]->var) == SCIP_VARSTATUS_COLUMN);
      if( RatIsPositive(row->vals[r]) )
         SCIPmessageFPrintInfo(messagehdlr, file, "+ ");

      RatMessage(messagehdlr, file, row->vals[r]);
      SCIPmessageFPrintInfo(messagehdlr, file, "(%g)<%s> ", RatApproxReal(row->vals[r]), SCIPvarGetName(row->cols[r]->var));
   }

   /* print constant */
   if( !RatIsZero(row->constant) )
   {
      if( RatIsPositive(row->constant) )
         SCIPmessageFPrintInfo(messagehdlr, file, "+");
      RatMessage(messagehdlr, file, row->constant);
   }

   SCIPmessageFPrintInfo(messagehdlr, file, "<= , ");
   RatMessage(messagehdlr, file, row->rhs);
   SCIPmessageFPrintInfo(messagehdlr, file, "\n");
}

/** get the index of an exact row */
int SCIProwExactGetIndex(
   SCIP_ROWEXACT*        row                 /**< LP row */
   )
{
   assert(row != NULL);

   return row->index;
}

/** get the length of a row */
int SCIProwExactGetNNonz(
   SCIP_ROWEXACT*        row                 /**< LP row */
   )
{
   assert(row != NULL);

   return row->len;
}

/** gets array with coefficients of nonzero entries */
SCIP_Rational** SCIProwExactGetVals(
   SCIP_ROWEXACT*        row                 /**< LP row */
   )
{
   assert(row != NULL);

   return row->vals;
}

/** gets array of exact columns */
SCIP_COLEXACT** SCIProwExactGetCols(
   SCIP_ROWEXACT*        row                 /**< LP row */
   )
{
   assert(row != NULL);

   return row->cols;
}

/** returns TRUE iff row is member of current LP */
SCIP_Bool SCIProwExactIsInLP(
   SCIP_ROWEXACT*        row                 /**< LP row */
   )
{
   assert(row != NULL);

   return (row->lppos >= 0);
}

/** return TRUE iff row is modifiable */
SCIP_Bool SCIProwExactIsModifiable(
   SCIP_ROWEXACT*        row                 /**< LP row */
   )
{
   assert(row != NULL);
   assert(row->fprow != NULL);

   return row->fprow->modifiable;
}

/** returns true, if an exact row for this fprow was already created */
SCIP_Bool SCIProwHasExRow(
   SCIP_LPEXACT*         lpexact,            /**< exact lp data structure */
   SCIP_ROW*             row                 /**< SCIP row */
   )
{
   assert(row != NULL);
   assert(lpexact != NULL);

   return (NULL != row->rowexact);
}

/** returns exact row corresponding to fprow, if it exists. Otherwise returns NULL */
SCIP_ROWEXACT* SCIProwGetRowExact(
   SCIP_ROW*             row                 /**< SCIP row */
   )
{
   assert(row != NULL);

   return row->rowexact;
}

/** returns fp row corresponding to exact row, if it exists. Otherwise returns NULL */
SCIP_ROW* SCIProwExactGetRow(
   SCIP_ROWEXACT*        row                 /**< SCIP row */
   )
{
   assert(row != NULL);

   return row->fprow;
}

/** returns rhs-relaxation part of exact row, if it exists. Otherwise returns NULL */
SCIP_ROW* SCIProwExactGetRowRhs(
   SCIP_ROWEXACT*        row                 /**< SCIP row */
   )
{
   assert(row != NULL);

   return row->fprowrhs;
}

/** true if row can be relaxed (possibly as two fp rows) */
SCIP_Bool SCIProwExactHasFpRelax(
   SCIP_ROWEXACT*             row            /**< SCIP row */
   )
{
   assert(row != NULL);

   return row->fprelaxable;
}


/** returns exact col corresponding to fpcol, if it exists. Otherwise returns NULL */
SCIP_COLEXACT* SCIPcolGetColExact(
   SCIP_COL*             col                 /**< SCIP col */
   )
{
   assert(col != NULL);
   assert(col->var != NULL);
   assert(col->var->exactdata != NULL);

   return col->var->exactdata->colexact;
}

/** calculates the Farkas coefficient y^T A_i or reduced cost c - y^T A_i of a column i using the given dual Farkas vector y */
void SCIPcolExactCalcFarkasRedcostCoef(
   SCIP_COLEXACT*        col,                /**< LP column */
   SCIP_SET*             set,                /**< SCIP settings pointer */
   SCIP_Rational*        result,             /**< rational to store the result */
   SCIP_Rational**       dual,               /**< dense dual vector, NULL to use internal row-values */
   SCIP_Bool             usefarkas           /**< should the farkas coefficient be computed ? */
   )
{
   SCIP_ROWEXACT* row;
   SCIP_Rational* val;
   SCIP_Rational* tmp;
   int i;

   assert(col != NULL);
   assert(SCIPvarGetStatusExact(col->var) == SCIP_VARSTATUS_COLUMN);
   assert(SCIPvarGetColExact(col->var) == col);

   if( usefarkas )
      RatSetInt(result, 0L, 1L);
   else
      RatSet(result, col->obj);

   (void) RatCreateBuffer(set->buffer, &tmp);

   for( i = 0; i < col->nlprows; ++i )
   {
      row = col->rows[i];
      assert(row != NULL);
      assert(row->lppos >= 0);

      if( usefarkas )
         val = (dual == NULL) ? row->dualfarkas : dual[row->lppos];
      else
         val = (dual == NULL) ? row->dualsol : dual[row->lppos];

      assert(!RatIsInfinity(val));

      RatMult(tmp, col->vals[i], val);
      if( usefarkas )
         RatAdd(result, result, tmp);
      else
         RatDiff(result, result, tmp);
   }

   if( col->nunlinked > 0 )
   {
      for( i = col->nlprows; i < col->len; ++i )
      {
         row = col->rows[i];
         assert(row != NULL);
         assert(row->lppos == -1 || col->linkpos[i] == -1);
         if( row->lppos >= 0 )
         {
            if( usefarkas )
               val = (dual == NULL) ? row->dualfarkas : dual[row->lppos];
            else
               val = (dual == NULL) ? row->dualsol : dual[row->lppos];

            RatMult(tmp, col->vals[i], val);
            if( usefarkas )
               RatAdd(result, result, tmp);
            else
               RatDiff(result, result, tmp);
         }
      }
   }
#ifndef NDEBUG
   else
   {
      for( i = col->nlprows; i < col->len; ++i )
      {
         row = col->rows[i];
         assert(row != NULL);
         assert(row->lppos == -1);
         assert(col->linkpos[i] >= 0);
         if( dual == NULL )
            assert((usefarkas && RatIsZero(row->dualfarkas)) || RatIsZero(row->dualsol));
      }
      assert(!RatIsPositive(result) || !RatIsInfinity(col->ub));
      assert(!RatIsNegative(result) || !RatIsNegInfinity(col->lb));
   }
#endif

   RatFreeBuffer(set->buffer, &tmp);
}

/** adds a previously non existing coefficient to an LP row */
SCIP_RETCODE SCIProwExactAddCoef(
   SCIP_ROWEXACT*        rowexact,           /**< LP row */
   BMS_BLKMEM*           blkmem,             /**< block memory */
   SCIP_SET*             set,                /**< global SCIP settings */
   SCIP_EVENTQUEUE*      eventqueue,         /**< event queue */
   SCIP_LPEXACT*         lp,                 /**< current LP data */
   SCIP_COLEXACT*        colexact,           /**< LP column */
   SCIP_Rational*        val                 /**< value of coefficient */
   )
{
   assert(rowexact != NULL);
   assert(colexact != NULL);
   assert(lp != NULL);

   assert(lp != NULL);
   assert(!lp->fplp->diving || rowexact->fprow->lppos == -1);

   SCIP_CALL( rowExactAddCoef(rowexact, blkmem, set, eventqueue, lp, colexact, val, -1) );

   checkLinks(lp);

   return SCIP_OKAY;
}

/** deletes coefficient from row */
SCIP_RETCODE SCIProwExactDelCoef(
   SCIP_ROWEXACT*        row,                /**< row to be changed */
   SCIP_SET*             set,                /**< global SCIP settings */
   SCIP_LPEXACT*         lp,                 /**< current LP data */
   SCIP_COLEXACT*        col                 /**< coefficient to be deleted */
   )
{
   int pos;

   assert(row != NULL);
   assert(!row->delaysort);
   assert(lp != NULL);
   assert(!lp->fplp->diving || row->lppos == -1);
   assert(col != NULL);
   assert(col->var != NULL);

   /* search the position of the column in the row's col vector */
   pos = rowExactSearchCoef(row, col);
   if( pos == -1 )
   {
      SCIPerrorMessage("coefficient for column <%s> doesn't exist in row <%s>\n", SCIPvarGetName(col->var), row->fprow->name);
      return SCIP_INVALIDDATA;
   }
   assert(0 <= pos && pos < row->len);
   assert(row->cols[pos] == col);
   assert(row->cols_index[pos] == col->index);

   /* if column knows of the row, remove the row from the column's row vector */
   if( row->linkpos[pos] >= 0 )
   {
      assert(col->rows[row->linkpos[pos]] == row);
      assert(RatIsEqual(col->vals[row->linkpos[pos]], row->vals[pos]));
      SCIP_CALL( colExactDelCoefPos(col, set, lp, row->linkpos[pos]) );
   }

   /* delete the column from the row's col vector */
   SCIP_CALL( rowExactDelCoefPos(row, set, lp, pos) );

   checkLinks(lp);

   return SCIP_OKAY;
}

/** changes or adds a coefficient to an LP row */
SCIP_RETCODE SCIProwExactChgCoef(
   SCIP_ROWEXACT*        row,                /**< LP row */
   BMS_BLKMEM*           blkmem,             /**< block memory */
   SCIP_SET*             set,                /**< global SCIP settings */
   SCIP_EVENTQUEUE*      eventqueue,         /**< event queue */
   SCIP_LPEXACT*         lp,                 /**< current LP data */
   SCIP_COLEXACT*        col,                /**< LP column */
   SCIP_Rational*        val                 /**< value of coefficient */
   )
{
   int pos;

   assert(row != NULL);
   assert(!row->delaysort);
   assert(lp != NULL);
   assert(!lp->fplp->diving || row->lppos == -1);
   assert(col != NULL);

   /* search the position of the column in the row's col vector */
   pos = rowExactSearchCoef(row, col);

   /* check, if column already exists in the row's col vector */
   if( pos == -1 )
   {
      /* add previously not existing coefficient */
      SCIP_CALL( rowExactAddCoef(row, blkmem, set, eventqueue, lp, col, val, -1) );
   }
   else
   {
      /* modify already existing coefficient */
      assert(0 <= pos && pos < row->len);
      assert(row->cols[pos] == col);
      assert(row->cols_index[pos] == col->index);

      /* if column knows of the row, change the corresponding coefficient in the column */
      if( row->linkpos[pos] >= 0 )
      {
         assert(col->rows[row->linkpos[pos]] == row);
         assert(RatIsEqual(col->vals[row->linkpos[pos]], row->vals[pos]));
         SCIP_CALL( colExactChgCoefPos(col, set, lp, row->linkpos[pos], val) );
      }

      /* change the coefficient in the row */
      SCIP_CALL( rowExactChgCoefPos(row, set, lp, pos, val) );
   }

   checkLinks(lp);

   return SCIP_OKAY;
}

/** increases value of an existing or non-existing coefficient in an LP row */
SCIP_RETCODE SCIProwExactIncCoef(
   SCIP_ROWEXACT*        row,                /**< LP row */
   BMS_BLKMEM*           blkmem,             /**< block memory */
   SCIP_SET*             set,                /**< global SCIP settings */
   SCIP_EVENTQUEUE*      eventqueue,         /**< event queue */
   SCIP_LPEXACT*         lp,                 /**< current LP data */
   SCIP_COLEXACT*        col,                /**< LP column */
   SCIP_Rational*        incval              /**< value to add to the coefficient */
   )
{
   int pos;
   SCIP_Rational* tmp;

   assert(row != NULL);
   assert(lp != NULL);
   assert(!lp->fplp->diving || row->lppos == -1);
   assert(col != NULL);

   if( RatIsZero(incval) )
      return SCIP_OKAY;

   SCIP_CALL( RatCreateBuffer(set->buffer, &tmp) );

   /* search the position of the column in the row's col vector */
   pos = rowExactSearchCoef(row, col);

   /* check, if column already exists in the row's col vector */
   if( pos == -1 )
   {
      /* coefficient doesn't exist, or sorting is delayed: add coefficient to the end of the row's arrays */
      SCIP_CALL( rowExactAddCoef(row, blkmem, set, eventqueue, lp, col, incval, -1) );
   }
   else
   {
      /* modify already existing coefficient */
      assert(0 <= pos && pos < row->len);
      assert(row->cols[pos] == col);
      assert(row->cols_index[pos] == col->index);

      RatAdd(tmp, incval, row->vals[pos]);

      /* if column knows of the row, change the corresponding coefficient in the column */
      if( row->linkpos[pos] >= 0 )
      {
         assert(col->rows[row->linkpos[pos]] == row);
         assert(RatIsEqual(col->vals[row->linkpos[pos]], row->vals[pos]));
         SCIP_CALL( colExactChgCoefPos(col, set, lp, row->linkpos[pos], tmp) );
      }

      /* change the coefficient in the row */
      SCIP_CALL( rowExactChgCoefPos(row, set, lp, pos, tmp) );
   }

   checkLinks(lp);

   /* invalid the activity */
   row->validactivitylp = -1;

   RatFreeBuffer(set->buffer, &tmp);

   return SCIP_OKAY;
}

/** changes constant value of a row */
SCIP_RETCODE SCIProwExactChgConstant(
   SCIP_ROWEXACT*        row,                /**< LP row */
   SCIP_STAT*            stat,               /**< problem statistics */
   SCIP_LPEXACT*         lp,                 /**< current LP data */
   SCIP_Rational*        constant            /**< new constant value */
   )
{
   assert(row != NULL);
   assert(RatIsLE(row->lhs, row->rhs));
   assert(!RatIsAbsInfinity(constant));
   assert(stat != NULL);
   assert(lp != NULL);
   assert(!lp->fplp->diving || row->fprow->lppos == -1);

   if( !RatIsEqual(constant, row->constant) )
   {
      if( row->fprow->validpsactivitydomchg == stat->domchgcount )
      {
         assert(!RatIsInfinity(row->pseudoactivity));
         RatAdd(row->pseudoactivity, row->pseudoactivity, constant);
         RatDiff(row->pseudoactivity, row->pseudoactivity, row->constant);
      }

      RatSet(row->constant, constant);
      SCIPintervalSetRational(&row->constantreal, constant);
   }

   return SCIP_OKAY;
}

/** add constant value to a row */
SCIP_RETCODE SCIProwExactAddConstant(
   SCIP_ROWEXACT*        row,                /**< LP row */
   SCIP_SET*             set,                /**< global SCIP settings */
   SCIP_STAT*            stat,               /**< problem statistics */
   SCIP_LPEXACT*         lp,                 /**< current LP data */
   SCIP_Rational*        addval              /**< constant value to add to the row */
   )
{
   SCIP_Rational* tmp;

   assert(row != NULL);
   assert(RatIsLE(row->lhs, row->rhs));
   assert(!RatIsAbsInfinity(addval));
   assert(stat != NULL);
   assert(lp != NULL);
   assert(!lp->fplp->diving || row->fprow->lppos == -1);

   if( !RatIsZero(addval) )
   {
      SCIP_CALL( RatCreateBuffer(set->buffer, &tmp) );
      RatAdd(tmp, row->constant, addval);
      SCIP_CALL( SCIProwExactChgConstant(row, stat, lp, tmp) );

      RatFreeBuffer(set->buffer, &tmp);
   }

   return SCIP_OKAY;
}

/** returns the feasibility of a row for the given solution */
void SCIProwExactGetSolFeasibility(
   SCIP_ROWEXACT*        row,                /**< LP row */
   SCIP_SET*             set,                /**< global SCIP settings */
   SCIP_STAT*            stat,               /**< problem statistics data */
   SCIP_SOL*             sol,                /**< primal CIP solution */
   SCIP_Rational*        result              /**< result pointer */
   )
{
   SCIP_Rational* temp1;
   SCIP_Rational* temp2;

   (void) RatCreateBuffer(set->buffer, &temp1);
   (void) RatCreateBuffer(set->buffer, &temp2);

   assert(row != NULL);

   SCIProwExactGetSolActivity(row, set, stat, sol, FALSE, result);

   RatDiff(temp1, row->rhs, result);
   RatDiff(temp2, result, row->lhs);
   RatMIN(result, temp1, temp2);

   RatFreeBuffer(set->buffer, &temp2);
   RatFreeBuffer(set->buffer, &temp1);
}

/** does activity computation with running error analysis for a row, return TRUE on success */
SCIP_Bool SCIProwExactGetSolActivityWithErrorbound(
   SCIP_ROWEXACT*        rowexact,           /**< LP row */
   SCIP_SET*             set,                /**< global SCIP settings */
   SCIP_STAT*            stat,               /**< problem statistics data */
   SCIP_SOL*             sol,                /**< primal CIP solution */
   SCIP_Real*            activity,           /**< the approximate activity */
   SCIP_Real*            errorbound          /**< the error bound */
   )
{
   SCIP_ROW* row;
   SCIP_Real solval;
   SCIP_Real mu;
   SCIP_Real sum;
   int c;

   assert(rowexact->fprow != NULL);

   row = rowexact->fprow;

   if( row->len != rowexact->len )
      return FALSE;

   sum = 0.0;
   mu = 0.0;

   for( c = 0; c < row->len; c++ )
   {
      if( sol != NULL)
         solval = SCIPsolGetVal(sol, set, stat, SCIPcolGetVar(row->cols[c]));
      else
         solval = row->cols[c]->primsol;

      if( solval == SCIP_UNKNOWN ) /*lint !e777*/
         return FALSE;

      sum += row->vals[c] * solval;
      mu += REALABS(sum);
      /* the factor 3 + eps is needed to account for rounding errors in valsreal[v]/solval */
      mu += (3.0 + SCIP_REAL_UNITROUNDOFF) * REALABS(row->vals[c] * solval);
   }

   sum += row->constant;
   mu += (3.0 + SCIP_REAL_UNITROUNDOFF) * REALABS(row->constant);

   sum = MAX(sum, -SCIPsetInfinity(set)); /*lint !e666*/
   sum = MIN(sum, SCIPsetInfinity(set)); /*lint !e666*/

   *activity = sum;
   *errorbound = mu;

   return TRUE;
}

/** returns the activity of a row for a given solution */
void SCIProwExactGetSolActivity(
   SCIP_ROWEXACT*        rowexact,           /**< LP row */
   SCIP_SET*             set,                /**< global SCIP settings */
   SCIP_STAT*            stat,               /**< problem statistics data */
   SCIP_SOL*             sol,                /**< primal CIP solution */
   SCIP_Bool             useexact,           /**< should an exact solution be used */
   SCIP_Rational*        result              /**< resulting activity */
   )
{
   /** @todo: exip: rational solution might be necessary */
   SCIP_COLEXACT* colexact;
   SCIP_Rational* solval;
   int i;

   assert(rowexact != NULL);

   (void) RatCreateBuffer(set->buffer, &solval);
   RatSet(result, rowexact->constant);
   for( i = 0; i < rowexact->len; ++i )
   {
      colexact = rowexact->cols[i];

      assert(colexact != NULL);

      assert((i < rowexact->nlpcols) == (rowexact->linkpos[i] >= 0
         && colexact->lppos >= 0));
      if( useexact )
         SCIPsolGetValExact(solval, sol, set, stat, colexact->var);
      else
         RatSetReal(solval, SCIPsolGetVal(sol, set, stat, colexact->var));

      if( RatIsAbsInfinity(solval) ) /*lint !e777*/
      {
         if( RatIsNegInfinity(rowexact->lhs) )
            RatIsPositive(rowexact->vals[i]) ? RatSet(solval, colexact->lb) : RatSet(solval, colexact->ub);
         else if( RatIsInfinity(rowexact->rhs) )
            RatIsPositive(rowexact->vals[i]) ? RatSet(solval, colexact->ub) : RatSet(solval, colexact->lb);
         else
         {
            RatAdd(solval, colexact->lb, colexact->ub);
            RatMultReal(solval, solval, 0.5);
         }
      }

      RatMult(solval, solval, rowexact->vals[i]);
      RatAdd(result, result, solval);
   }

   RatFreeBuffer(set->buffer, &solval);
}


/** decreases usage counter of LP row, and frees memory if necessary */
SCIP_RETCODE SCIProwExactRelease(
   SCIP_ROWEXACT**       row,                /**< pointer to LP row */
   BMS_BLKMEM*           blkmem,             /**< block memory */
   SCIP_SET*             set,                /**< global SCIP settings */
   SCIP_LPEXACT*         lp                  /**< current LP data */
   )
{
   assert(blkmem != NULL);
   assert(row != NULL);
   assert(*row != NULL);
   assert((*row) != NULL);
   assert((*row)->nuses >= 1);
   assert((*row)->nlocks < (unsigned int)((*row)->nuses)); /*lint !e574*/

   SCIPsetDebugMsg(set, "release row <%s> with nuses=%d and nlocks=%u\n",
      (*row)->fprow->name, (*row)->nuses, (*row)->nlocks);
   (*row)->nuses--;
   if( (*row)->nuses == 0 )
   {
      SCIP_CALL( SCIProwExactFree(row, blkmem, set, lp) );
   }

   *row = NULL;

   return SCIP_OKAY;
}

/** frees an LP row */
SCIP_RETCODE SCIProwExactFree(
   SCIP_ROWEXACT**       row,                /**< pointer to LP row */
   BMS_BLKMEM*           blkmem,             /**< block memory */
   SCIP_SET*             set,                /**< global SCIP settings */
   SCIP_LPEXACT*         lp                  /**< current LP data */
   )
{
   assert(blkmem != NULL);
   assert(row != NULL);
   assert(*row != NULL);
   assert((*row)->nuses == 0);
   assert((*row)->lppos == -1);

   /* remove column indices from corresponding rows */
   SCIP_CALL( rowExactUnlink(*row, set, lp) );

   if( (*row)->storedsolvals != NULL )
   {
      RatFreeBlock(blkmem, &(*row)->storedsolvals->activity);
      RatFreeBlock(blkmem, &(*row)->storedsolvals->dualsol);
      BMSfreeBlockMemoryNull(blkmem, &(*row)->storedsolvals);
   }

   RatFreeBlock(blkmem, &(*row)->constant);
   RatFreeBlock(blkmem, &(*row)->lhs);
   RatFreeBlock(blkmem, &(*row)->rhs);
   RatFreeBlock(blkmem, &(*row)->flushedlhs);
   RatFreeBlock(blkmem, &(*row)->flushedrhs);
   RatFreeBlock(blkmem, &(*row)->objprod);
   RatFreeBlock(blkmem, &(*row)->dualsol);
   RatFreeBlock(blkmem, &(*row)->activity);
   RatFreeBlock(blkmem, &(*row)->dualfarkas);
   RatFreeBlock(blkmem, &(*row)->pseudoactivity);

   RatFreeBlockArray(blkmem, &(*row)->vals, (*row)->size);
   BMSfreeBlockMemoryArrayNull(blkmem, &(*row)->valsinterval, (*row)->size);
   BMSfreeBlockMemoryArrayNull(blkmem, &(*row)->cols, (*row)->size);
   BMSfreeBlockMemoryArrayNull(blkmem, &(*row)->cols_index, (*row)->size);
   BMSfreeBlockMemoryArrayNull(blkmem, &(*row)->linkpos, (*row)->size);
   BMSfreeBlockMemory(blkmem, row);

   return SCIP_OKAY;
}

/** returns the feasibility of a row in the current LP solution: negative value means infeasibility */
void SCIProwExactGetLPFeasibility(
   SCIP_ROWEXACT*        row,                /**< LP row */
   SCIP_SET*             set,                /**< global SCIP settings */
   SCIP_STAT*            stat,               /**< problem statistics */
   SCIP_LPEXACT*         lp,                 /**< current LP data */
   SCIP_Rational*        result              /**< rational pointer to store the result */
   )
{
   SCIP_Rational* activity;
   SCIP_Rational* actrhs;
   SCIP_Rational* actlhs;

   (void) RatCreateBuffer(set->buffer, &actrhs);
   (void) RatCreateBuffer(set->buffer, &actlhs);
   assert(row != NULL);

   activity = SCIProwExactGetLPActivity(row, stat, lp);

   RatDiff(actlhs, row->rhs, activity);
   RatDiff(actrhs, activity, row->lhs);
   RatMIN(result, actrhs, actlhs);

   RatFreeBuffer(set->buffer, &actlhs);
   RatFreeBuffer(set->buffer, &actrhs);
}

/** returns the pseudo feasibility of a row in the current pseudo solution: negative value means infeasibility */
void SCIProwExactGetPseudoFeasibility(
   SCIP_ROWEXACT*        row,                /**< LP row */
   SCIP_SET*             set,                /**< global SCIP settings */
   SCIP_STAT*            stat,               /**< problem statistics */
   SCIP_Rational*        result              /**< rational pointer to store the result */
   )
{
   SCIP_Rational* pseudoactivity;
   SCIP_Rational* actrhs;
   SCIP_Rational* actlhs;

   assert(row != NULL);

   (void) RatCreateBuffer(set->buffer, &actrhs);
   (void) RatCreateBuffer(set->buffer, &actlhs);

   pseudoactivity = SCIProwExactGetPseudoActivity(row, stat);

   RatDiff(actlhs, row->rhs, pseudoactivity);
   RatDiff(actrhs, pseudoactivity, row->lhs);
   RatMIN(result, actrhs, actlhs);

   RatFreeBuffer(set->buffer, &actlhs);
   RatFreeBuffer(set->buffer, &actrhs);
}

/** returns the activity of a row in the current LP solution */
SCIP_Rational* SCIProwExactGetLPActivity(
   SCIP_ROWEXACT*        row,                /**< LP row */
   SCIP_STAT*            stat,               /**< problem statistics */
   SCIP_LPEXACT*         lp                  /**< current LP data */
   )
{
   assert(row != NULL);
   assert(stat != NULL);
   assert(lp != NULL);
   assert(row->fprow->validactivitylp <= stat->lpcount);
   assert(lp->fplp->validsollp == stat->lpcount);

   if( row->fprow->validactivitylp != stat->lpcount )
      SCIProwExactRecalcLPActivity(row, stat);
   assert(row->fprow->validactivitylp == stat->lpcount);
   assert(row->fprow->activity < SCIP_INVALID);

   return row->activity;
}

/** returns the pseudo activity of a row in the current pseudo solution */
SCIP_Rational* SCIProwExactGetPseudoActivity(
   SCIP_ROWEXACT*        row,                /**< LP row */
   SCIP_STAT*            stat                /**< problem statistics */
   )
{
   assert(row != NULL);
   assert(stat != NULL);
   assert(row->fprow->validpsactivitydomchg <= stat->domchgcount);

   /* check, if pseudo activity has to be calculated */
   if( row->fprow->validpsactivitydomchg != stat->domchgcount )
      SCIProwExactRecalcPseudoActivity(row, stat);
   assert(row->fprow->validpsactivitydomchg == stat->domchgcount);
   assert(row->fprow->pseudoactivity < SCIP_INVALID);

   return row->pseudoactivity;
}

/** sorts row entries such that LP columns precede non-LP columns and inside both parts lower column indices precede
 *  higher ones
 */
void SCIProwExactSort(
   SCIP_ROWEXACT*        row                 /**< row to be sorted */
   )
{
   assert(row != NULL);

   /* sort LP columns */
   rowExactSortLP(row);

   /* sort non-LP columns */
   rowExactSortNonLP(row);
}

/** sorts row, and merges equal column entries (resulting from lazy sorting and adding) into a single entry; removes
 *  zero entries from row
 *  the row must not be linked to the columns; otherwise, we would need to update the columns as
 *  well, which is too expensive
 */
static
void rowExactMerge(
   SCIP_ROWEXACT*        row,                /**< row to be sorted */
   SCIP_SET*             set                 /**< global SCIP settings */
   )
{
   assert(row != NULL);
   assert(!row->delaysort);
   assert(row->nunlinked == row->len);
   assert(row->nlpcols == 0);

   SCIPsetDebugMsg(set, "merging row <%s>\n", row->fprow->name);

   /* do nothing on empty rows; if row is sorted, nothing has to be done */
   if( row->len > 0 && (!row->lpcolssorted || !row->nonlpcolssorted) )
   {
      SCIP_COLEXACT** cols;
      int* cols_index;
      SCIP_Rational** vals;
      int s;
      int t;

      /* make sure, the row is sorted */
      SCIProwExactSort(row);
      assert(row->lpcolssorted);
      assert(row->nonlpcolssorted);

      /* merge equal columns, thereby recalculating whether the row's activity is always integral */
      cols = row->cols;
      cols_index = row->cols_index;
      vals = row->vals;
      assert(cols != NULL);
      assert(cols_index != NULL);
      assert(vals != NULL);

      t = 0;
      row->integral = TRUE;
      assert(!RatIsZero(vals[0]));
      assert(row->linkpos[0] == -1);

      for( s = 1; s < row->len; ++s )
      {
         assert(!RatIsZero(vals[s]));
         assert(row->linkpos[s] == -1);

         if( cols[s] == cols[t] )
         {
            /* merge entries with equal column */
            RatAdd(vals[t], vals[t], vals[s]);
            SCIPintervalSetRational(&row->valsinterval[t], vals[t]);
         }
         else
         {
            /* go to the next entry, overwriting current entry if coefficient is zero */
            if( !RatIsZero(vals[t]) )
            {
               row->integral = row->integral && SCIPcolIsIntegral(cols[t]->fpcol) && RatIsIntegral(vals[t]);
               t++;
            }
            cols[t] = cols[s];
            cols_index[t] = cols_index[s];
            RatSet(vals[t], vals[s]);
            SCIPintervalSetRational(&row->valsinterval[t], vals[t]);
         }
      }
      if( !RatIsZero(vals[t]) )
      {
         row->integral = row->integral && SCIPcolIsIntegral(cols[t]->fpcol) && RatIsIntegral(vals[t]);
         t++;
      }
      assert(s == row->len);
      assert(t <= row->len);

      row->len = t;
      row->nunlinked = t;
   }

#ifndef NDEBUG
   /* check for double entries */
   {
      int i;
      int j;

      for( i = 0; i < row->len; ++i )
      {
         assert(row->cols[i] != NULL);
         assert(row->cols[i]->index == row->cols_index[i]);
         for( j = i+1; j < row->len; ++j )
            assert(row->cols[i] != row->cols[j]);
      }
   }
#endif
}

/** enables delaying of row sorting */
void SCIProwExactDelaySort(
   SCIP_ROWEXACT*        rowexact            /**< LP rowexact */
   )
{
   assert(rowexact != NULL);
   assert(!rowexact->delaysort);

   rowexact->delaysort = TRUE;
}

/** disables delaying of row sorting, sorts row and merges coefficients with equal columns */
void SCIProwExactForceSort(
   SCIP_ROWEXACT*        rowexact,           /**< LP rowexact */
   SCIP_SET*             set                 /**< global SCIP settings */
   )
{
   assert(rowexact != NULL);
   assert(rowexact->delaysort);

   rowexact->delaysort = FALSE;
   rowExactMerge(rowexact, set);
}

/** recalculates the current activity of a row */
void SCIProwExactRecalcLPActivity(
   SCIP_ROWEXACT*        rowexact,           /**< LP row */
   SCIP_STAT*            stat                /**< problem statistics */
   )
{
   SCIP_COLEXACT* colexact;
   SCIP_COL* col;
   SCIP_ROW* row;
   int c;

   assert(rowexact != NULL);

   row = rowexact->fprow;

   assert(row != NULL);
   assert(stat != NULL);

   RatSet(rowexact->activity, rowexact->constant);
   for( c = 0; c < row->nlpcols; ++c )
   {
      colexact = rowexact->cols[c];
      col = row->cols[c];

      assert(col != NULL);
      assert(colexact != NULL);
      assert(!RatIsInfinity(colexact->primsol));
      assert(col->lppos >= 0);
      assert(row->linkpos[c] >= 0);

      RatAddProd(rowexact->activity, rowexact->vals[c], colexact->primsol);
   }

   if( row->nunlinked > 0 )
   {
      for( c = row->nlpcols; c < row->len; ++c )
      {
         col = row->cols[c];
         colexact = rowexact->cols[c];

         assert(col != NULL);
         assert(colexact != NULL);
         assert(col->lppos >= 0 || col->primsol == 0.0);
         assert(col->lppos == -1 || row->linkpos[c] == -1);
         if( col->lppos >= 0 )
            RatAddProd(rowexact->activity, rowexact->vals[c], colexact->primsol);
      }
   }
#ifndef NDEBUG
   else
   {
      for( c = row->nlpcols; c < row->len; ++c )
      {
         col = row->cols[c];
         colexact = rowexact->cols[c];

         assert(col != NULL);
         assert(colexact != NULL);
         assert(RatIsZero(colexact->primsol));
         assert(col->lppos == -1);
         assert(row->linkpos[c] >= 0);
      }
   }
#endif

   row->activity = RatApproxReal(rowexact->activity);
   row->validactivitylp = stat->lpcount;
}

 /** calculates the current pseudo activity of a row */
void SCIProwExactRecalcPseudoActivity(
   SCIP_ROWEXACT*        rowexact,           /**< row data */
   SCIP_STAT*            stat                /**< problem statistics */
   )
{
   SCIP_COLEXACT* colexact;
   SCIP_ROW* row;

   int i;

   assert(rowexact != NULL);

   row = rowexact->fprow;

   assert(row != NULL);
   assert(stat != NULL);

   RatSet(rowexact->pseudoactivity, rowexact->constant);
   for( i = 0; i < row->len; ++i )
   {
      colexact = rowexact->cols[i];

      assert(colexact->fpcol != NULL);
      assert(colexact != NULL);
      assert((i < row->nlpcols) == (row->linkpos[i] >= 0
         && colexact->fpcol->lppos >= 0));
      assert(colexact->fpcol->var != NULL);
      assert(SCIPvarGetStatus(colexact->fpcol->var) == SCIP_VARSTATUS_COLUMN);

      RatAddProd(rowexact->pseudoactivity, rowexact->vals[i], SCIPcolExactGetBestBound(colexact));
   }

   row->validpsactivitydomchg = stat->domchgcount;
   row->pseudoactivity = RatApproxReal(rowexact->pseudoactivity);
}

/** gets objective value of column */
SCIP_Rational* SCIPcolExactGetObj(
   SCIP_COLEXACT*        col                 /**< LP column */
   )
{
   assert(col != NULL);

   return col->obj;
}

/** gets lower bound of column */
SCIP_Rational* SCIPcolExactGetLb(
   SCIP_COLEXACT*        col                 /**< LP column */
   )
{
   assert(col != NULL);

   return col->lb;
}

/** gets upper bound of column */
SCIP_Rational* SCIPcolExactGetUb(
   SCIP_COLEXACT*        col                 /**< LP column */
   )
{
   assert(col != NULL);

   return col->ub;
}

/** gets best bound of column with respect to the objective function */
SCIP_Rational* SCIPcolExactGetBestBound(
   SCIP_COLEXACT*        col                 /**< LP column */
   )
{
   assert(col != NULL);

   if( RatIsPositive(col->obj) || RatIsZero(col->obj) )
      return col->lb;
   else
      return col->ub;
}

/** gets the primal LP solution of a column */
SCIP_Rational* SCIPcolExactGetPrimsol(
   SCIP_COLEXACT*        col                 /**< LP column */
   )
{
   assert(col != NULL);

   if( col->fpcol->lppos >= 0 )
      return col->primsol;
   else
      return NULL;
}

/** gets variable this column represents */
SCIP_VAR* SCIPcolExactGetVar(
   SCIP_COLEXACT*        col                 /**< LP column */
   )
{
   assert(col != NULL);

   return col->var;
}

/** ensures, that column array of row can store at least num entries */
SCIP_RETCODE SCIProwExactEnsureSize(
   SCIP_ROWEXACT*        row,                /**< LP row */
   BMS_BLKMEM*           blkmem,             /**< block memory */
   SCIP_SET*             set,                /**< global SCIP settings */
   int                   num                 /**< minimum number of entries to store */
   )
{
   assert(row != NULL);
   assert(row->fprow != NULL);
   assert(row->len <= row->size);

   if( num > row->size )
   {
      int newsize;
      int i;

      newsize = SCIPsetCalcMemGrowSize(set, num);
      SCIP_ALLOC( BMSreallocBlockMemoryArray(blkmem, &row->cols, row->size, newsize) );
      SCIP_ALLOC( BMSreallocBlockMemoryArray(blkmem, &row->cols_index, row->size, newsize) );
      SCIP_ALLOC( BMSreallocBlockMemoryArray(blkmem, &row->vals, row->size, newsize) );
      SCIP_ALLOC( BMSreallocBlockMemoryArray(blkmem, &row->valsinterval, row->size, newsize) );
      for( i = row->size; i < newsize; ++i )
         SCIP_CALL( RatCreateBlock(blkmem, &row->vals[i]) );
      SCIP_ALLOC( BMSreallocBlockMemoryArray(blkmem, &row->linkpos, row->size, newsize) );
      row->size = newsize;
   }
   assert(num <= row->size);

   return SCIP_OKAY;
}

/*
 * lp update methods
 */


/** compute the objective delta due the new objective coefficient */
static
void getObjvalDeltaObjExact(
   SCIP_SET*             set,                /**< global SCIP settings */
   SCIP_Rational*        oldobj,             /**< old objective value of variable */
   SCIP_Rational*        newobj,             /**< new objective value of variable */
   SCIP_Rational*        lb,                 /**< lower bound of variable */
   SCIP_Rational*        ub,                 /**< upper bound of variable */
   SCIP_Rational*        deltaval,           /**< pointer to store the delta value */
   int*                  deltainf            /**< pointer to store the number of variables with infinite best bound */
   )
{
   SCIP_Rational* tmp;
   assert(!RatIsAbsInfinity(oldobj));
   assert(!RatIsAbsInfinity(newobj));
   assert(!RatIsInfinity(lb));
   assert(!RatIsNegInfinity(ub));
   assert(!RatIsEqual(oldobj, newobj));

   RatSetReal(deltaval, 0.0);
   (void) RatCreateBuffer(set->buffer, &tmp);
   (*deltainf) = 0;

   if( RatIsPositive(oldobj) )
   {
      /* sign of objective did not change */
      if( RatIsPositive(newobj) )
      {
         /* if the bound is finite, calculate the deltaval */
         if( !RatIsNegInfinity(lb) )
         {
            RatDiff(deltaval, newobj, oldobj);
            RatMult(deltaval, deltaval, lb);
         }
      }
      /* sign of objective did change, so the best bound does change */
      else if( RatIsNegative(newobj) )
      {
         if( RatIsNegInfinity(lb) )
         {
            /* old best bound was infinite while new one is not */
            if( !RatIsInfinity(ub) )
            {
               (*deltainf) = -1;
               RatMult(deltaval, ub, newobj);
            }
         }
         else
         {
            /* new best bound is infinite while old one was not */
            if( RatIsInfinity(ub) )
            {
               (*deltainf) = 1;
               RatMult(deltaval, lb, oldobj);
               RatNegate(deltaval, deltaval);
            }
            /* neither old nor new best bound is infinite, so just calculate the deltaval */
            else
            {
               RatMult(tmp, lb, oldobj);
               RatMult(deltaval, ub, newobj);

               RatDiff(deltaval, deltaval, tmp);
            }
         }
      }
      /* new objective is 0.0 */
      else
      {
         if( RatIsNegInfinity(lb) )
            (*deltainf) = -1;
         else
         {
            RatMult(deltaval, lb, oldobj);
            RatNegate(deltaval, deltaval);
         }
      }
   }
   else if( RatIsNegative(oldobj) )
   {
      /* sign of objective did not change */
      if( RatIsNegative(newobj) )
      {
         /* if the bound is finite, calculate the deltaval */
         if( !RatIsInfinity(ub) )
         {
            RatDiff(tmp, newobj, oldobj);
            RatMult(deltaval, ub, tmp);
         }
      }
      /* sign of objective did change, so the best bound does change */
      else if( RatIsPositive(newobj) )
      {
         if( RatIsInfinity(ub) )
         {
            /* old best bound was infinite while new one is not */
            if( !RatIsNegInfinity(lb) )
            {
               (*deltainf) = -1;
               RatMult(deltaval, lb, newobj);
            }
         }
         else
         {
            /* new best bound is infinite while old one was not */
            if( RatIsNegInfinity(lb) )
            {
               (*deltainf) = 1;
               RatMult(deltaval, ub, oldobj);
               RatNegate(deltaval, deltaval);
            }
            /* neither old nor new best bound is infinite, so just calculate the deltaval */
            else
            {
               RatMult(tmp, ub, oldobj);
               RatMult(deltaval, lb, newobj);
               RatDiff(deltaval, deltaval, tmp);
            }
         }
      }
      /* new objective is 0.0 */
      else
      {
         if( RatIsInfinity(ub) )
            (*deltainf) = -1;
         else
         {
            RatMult(deltaval, ub, oldobj);
            RatNegate(deltaval, deltaval);
         }
      }
   }
   /* old objective was 0.0 */
   else
   {
      if( RatIsNegative(newobj) )
      {
         if( RatIsInfinity(ub) )
            (*deltainf) = 1;
         else
            RatMult(deltaval, ub, newobj);
      }
      else if( RatIsPositive(newobj) )
      {
         if( RatIsNegInfinity(lb) )
            (*deltainf) = 1;
         else
            RatMult(deltaval, lb, newobj);
      }
   }

   RatFreeBuffer(set->buffer, &tmp);
}

/** returns the left hand side of the row */
SCIP_Rational* SCIProwExactGetLhs(
   SCIP_ROWEXACT*        row                 /**< LP row */
   )
{
   assert(row != NULL);
   assert(row->lhs != NULL);

   return row->lhs;
}

/** returns the right hand side of the row */
SCIP_Rational* SCIProwExactGetRhs(
   SCIP_ROWEXACT*        row                 /**< LP row */
   )
{
   assert(row != NULL);
   assert(row->rhs != NULL);

   return row->rhs;
}

/** returns the constant of the row */
SCIP_Rational* SCIProwExactGetConstant(
   SCIP_ROWEXACT*        row                 /**< LP row */
   )
{
   assert(row != NULL);
   assert(row->constant != NULL);

   return row->constant;
}

/** compute the objective delta due the new lower bound */
static
void getObjvalDeltaLbExact(
   SCIP_Rational*        obj,                /**< objective value of variable */
   SCIP_Rational*        oldlb,              /**< old lower bound of variable */
   SCIP_Rational*        newlb,              /**< new lower bound of variable */
   SCIP_Rational*        deltaval,           /**< pointer to store the delta value */
   int*                  deltainf            /**< pointer to store the number of variables with infinite best bound */
   )
{
   assert(!RatIsAbsInfinity(obj));
   assert(!RatIsInfinity(oldlb));
   assert(!RatIsNegInfinity(oldlb) || !RatIsNegInfinity(newlb));
   assert(RatIsPositive(obj)); /* we only need to update if the objective is positive */

   if( RatIsNegInfinity(oldlb) )
   {
      if( !RatIsInfinity(newlb) )
      {
         (*deltainf) = -1;
         RatMult(deltaval, newlb, obj);
      }
      else
      {
         (*deltainf) = 0;
         RatSetReal(deltaval, 0.0);
      }
   }
   else if( RatIsAbsInfinity(newlb) )
   {
      (*deltainf) = 1;
      RatMult(deltaval, oldlb, obj);
      RatNegate(deltaval, deltaval);
   }
   else
   {
      (*deltainf) = 0;
      RatDiff(deltaval, newlb, oldlb);
      RatMult(deltaval, deltaval, obj);
   }
}

/** compute the objective delta due the new upper bound */
static
void getObjvalDeltaUbExact(
   SCIP_Rational*        obj,                /**< objective value of variable */
   SCIP_Rational*        oldub,              /**< old upper bound of variable */
   SCIP_Rational*        newub,              /**< new upper bound of variable */
   SCIP_Rational*        deltaval,           /**< pointer to store the delta value */
   int*                  deltainf            /**< pointer to store the number of variables with infinite best bound */
   )
{
   assert(!RatIsAbsInfinity(obj));
   assert(!RatIsNegInfinity(oldub));
   assert(!RatIsInfinity(oldub) || !RatIsInfinity(newub));
   assert(RatIsNegative(obj)); /* we only need to update if the objective is negative */

   if( RatIsInfinity(oldub) )
   {
      if( !RatIsNegInfinity(newub) )
      {
         (*deltainf) = -1;
         RatMult(deltaval, newub, obj);
      }
      else
      {
         (*deltainf) = 0;
         RatSetReal(deltaval, 0.0);
      }
   }
   else if( RatIsAbsInfinity(newub) )
   {
      (*deltainf) = 1;
      RatMult(deltaval, oldub, obj);
      RatNegate(deltaval, deltaval);
   }
   else
   {
      (*deltainf) = 0;
      RatDiff(deltaval, newub, oldub);
      RatMult(deltaval, deltaval, obj);
   }
}

/** updates current pseudo and loose objective values for a change in a variable's objective value or bounds */
static
void lpExactUpdateObjval(
   SCIP_LPEXACT*         lp,                 /**< current LP data */
   SCIP_VAR*             var,                /**< problem variable that changed */
   SCIP_Rational*        deltavalex,         /**< delta value in the objective function */
   int                   deltainf,           /**< delta value for the number of variables with infinite best bound */
   SCIP_Bool             local,              /**< should the local pseudo objective value be updated? */
   SCIP_Bool             loose,              /**< should the loose objective value be updated? */
   SCIP_Bool             global              /**< should the global pseudo objective value be updated? */
   )
{
   assert(lp != NULL);
   assert(lp->looseobjvalinf >= 0);
   assert(lp->pseudoobjvalinf >= 0);
   assert(lp->glbpseudoobjvalinf >= 0);

   /* update the pseudo objective value */
   if( local )
   {
      lp->pseudoobjvalinf += deltainf;

      RatAdd(lp->pseudoobjval, lp->pseudoobjval, deltavalex);

      /* after changing a local bound on a LOOSE variable, we have to update the loose objective value, too */
      if( SCIPvarGetStatusExact(var) == SCIP_VARSTATUS_LOOSE )
         loose = TRUE;
   }
   /* update the loose objective value */
   if( loose )
   {
      lp->looseobjvalinf += deltainf;

      if( !RatIsZero(deltavalex) )
         RatAdd(lp->looseobjval, lp->looseobjval, deltavalex);
   }

   /* update the root pseudo objective values */
   if( global )
   {
      lp->glbpseudoobjvalinf += deltainf;

      RatAdd(lp->glbpseudoobjval ,lp->glbpseudoobjval, deltavalex);
   }

   assert(lp->looseobjvalinf >= 0);
   assert(lp->pseudoobjvalinf >= 0);
   assert(lp->glbpseudoobjvalinf >= 0);
}

/** updates current pseudo and loose objective value for a change in a variable's objective value */
SCIP_RETCODE SCIPlpExactUpdateVarObj(
   SCIP_SET*             set,                /**< global SCIP settings */
   SCIP_LPEXACT*         lp,                 /**< current LP data */
   SCIP_VAR*             var,                /**< problem variable that changed */
   SCIP_Rational*        oldobj,             /**< old objective value of variable */
   SCIP_Rational*        newobj              /**< new objective value of variable */
   )
{
   assert(lp != NULL);
   assert(var != NULL);

   if( !RatIsEqual(oldobj, newobj) )
   {
      SCIP_Rational* deltaval;
      int deltainf;

      assert(SCIPvarGetStatus(var) == SCIP_VARSTATUS_LOOSE || SCIPvarGetStatus(var) == SCIP_VARSTATUS_COLUMN);
      assert(SCIPvarGetProbindex(var) >= 0);
      /* the objective coefficient can only be changed during presolving, that implies that the global and local
       * domain of the variable are the same
       */
      assert(lp->fplp->probing || RatIsEqual(SCIPvarGetLbGlobalExact(var), SCIPvarGetLbLocalExact(var)));
      assert(lp->fplp->probing || RatIsEqual(SCIPvarGetUbGlobalExact(var), SCIPvarGetUbLocalExact(var)));

      SCIP_CALL( RatCreateBuffer(set->buffer, &deltaval) );

      /* compute the pseudo objective delta due the new objective coefficient */
      getObjvalDeltaObjExact(set, oldobj, newobj, SCIPvarGetLbLocalExact(var),
          SCIPvarGetUbLocalExact(var), deltaval, &deltainf);

      /* update the local pseudo objective value */
      lpExactUpdateObjval(lp, var, deltaval, deltainf, TRUE, FALSE, FALSE);

      /* compute the pseudo objective delta due the new objective coefficient */
      getObjvalDeltaObjExact(set, oldobj, newobj, SCIPvarGetLbGlobalExact(var),
          SCIPvarGetUbGlobalExact(var), deltaval, &deltainf);

      /* update the global pseudo objective value */
      lpExactUpdateObjval(lp, var, deltaval, deltainf, FALSE, FALSE, TRUE);

      RatFreeBuffer(set->buffer, &deltaval);
   }

   return SCIP_OKAY;
}

/** updates current root pseudo objective value for a global change in a variable's lower bound */
SCIP_RETCODE SCIPlpExactUpdateVarLbGlobal(
   SCIP_LPEXACT*         lp,                 /**< current LP data */
   SCIP_SET*             set,                /**< global SCIP settings */
   SCIP_VAR*             var,                /**< problem variable that changed */
   SCIP_Rational*        oldlb,              /**< old lower bound of variable */
   SCIP_Rational*        newlb               /**< new lower bound of variable */
   )
{
   assert(lp != NULL);
   assert(set != NULL);
   assert(var != NULL);

   if( !RatIsEqual(oldlb, newlb) && RatIsPositive(SCIPvarGetObjExact(var)) )
   {
      SCIP_Rational* deltaval;
      int deltainf;

      SCIP_CALL( RatCreateBuffer(set->buffer, &deltaval) );
      /* compute the pseudo objective delta due the new lower bound */
      getObjvalDeltaLbExact(SCIPvarGetObjExact(var), oldlb, newlb, deltaval, &deltainf);

      /* update the root pseudo objective values */
      lpExactUpdateObjval(lp, var, deltaval, deltainf, FALSE, FALSE, TRUE);

      RatFreeBuffer(set->buffer, &deltaval);
   }

   return SCIP_OKAY;
}

/** updates current pseudo and loose objective value for a change in a variable's lower bound */
SCIP_RETCODE SCIPlpExactUpdateVarLb(
   SCIP_LPEXACT*         lp,                 /**< current LP data */
   SCIP_SET*             set,                /**< global SCIP settings */
   SCIP_VAR*             var,                /**< problem variable that changed */
   SCIP_Rational*        oldlb,              /**< old lower bound of variable */
   SCIP_Rational*        newlb               /**< new lower bound of variable */
   )
{
   assert(lp != NULL);
   assert(set != NULL);
   assert(var != NULL);

   if( !RatIsEqual(oldlb, newlb) && RatIsPositive(SCIPvarGetObjExact(var)) )
   {
      SCIP_Rational* deltaval;
      int deltainf;

      assert(SCIPvarGetStatusExact(var) == SCIP_VARSTATUS_LOOSE || SCIPvarGetStatusExact(var) == SCIP_VARSTATUS_COLUMN);
      assert(SCIPvarGetProbindex(var) >= 0);

      SCIP_CALL( RatCreateBuffer(set->buffer, &deltaval) );
      /* compute the pseudo objective delta due the new lower bound */
      getObjvalDeltaLbExact(SCIPvarGetObjExact(var), oldlb, newlb, deltaval, &deltainf);

      /* update the pseudo and loose objective values */
      lpExactUpdateObjval(lp, var, deltaval, deltainf, TRUE, FALSE, FALSE);

      RatFreeBuffer(set->buffer, &deltaval);
   }

   return SCIP_OKAY;
}

/** updates current root pseudo objective value for a global change in a variable's upper bound */
SCIP_RETCODE SCIPlpExactUpdateVarUbGlobal(
   SCIP_LPEXACT*         lp,                 /**< current LP data */
   SCIP_SET*             set,                /**< global SCIP settings */
   SCIP_VAR*             var,                /**< problem variable that changed */
   SCIP_Rational*        oldub,              /**< old upper bound of variable */
   SCIP_Rational*        newub               /**< new upper bound of variable */
   )
{
   assert(lp != NULL);
   assert(set != NULL);
   assert(var != NULL);

   if( !RatIsEqual(oldub, newub) && RatIsNegative(SCIPvarGetObjExact(var)) )
   {
      SCIP_Rational* deltaval;
      int deltainf;

      SCIP_CALL( RatCreateBuffer(set->buffer, &deltaval) );

      /* compute the pseudo objective delta due the new lower bound */
      getObjvalDeltaUbExact(SCIPvarGetObjExact(var), oldub, newub, deltaval, &deltainf);

      /* update the root pseudo objective values */
      lpExactUpdateObjval(lp, var, deltaval, deltainf, FALSE, FALSE, TRUE);

      RatFreeBuffer(set->buffer, &deltaval);
   }

   return SCIP_OKAY;
}

/** updates current pseudo objective value for a change in a variable's upper bound */
SCIP_RETCODE SCIPlpExactUpdateVarUb(
   SCIP_LPEXACT*         lp,                 /**< current LP data */
   SCIP_SET*             set,                /**< global SCIP settings */
   SCIP_VAR*             var,                /**< problem variable that changed */
   SCIP_Rational*        oldub,              /**< old upper bound of variable */
   SCIP_Rational*        newub               /**< new upper bound of variable */
   )
{
   assert(lp != NULL);
   assert(set != NULL);
   assert(var != NULL);

   if( !RatIsEqual(oldub, newub) && RatIsNegative(SCIPvarGetObjExact(var)) )
   {
      SCIP_Rational* deltaval;
      int deltainf;

      assert(SCIPvarGetStatusExact(var) == SCIP_VARSTATUS_LOOSE || SCIPvarGetStatusExact(var) == SCIP_VARSTATUS_COLUMN);
      assert(SCIPvarGetProbindex(var) >= 0);

      SCIP_CALL( RatCreateBuffer(set->buffer, &deltaval) );

      /* compute the pseudo objective delta due the new lower bound */
      getObjvalDeltaUbExact(SCIPvarGetObjExact(var), oldub, newub, deltaval, &deltainf);

      /* update the pseudo and loose objective values */
      lpExactUpdateObjval(lp, var, deltaval, deltainf, TRUE, FALSE, FALSE);

      RatFreeBuffer(set->buffer, &deltaval);
   }

   return SCIP_OKAY;
}

/** informs LP, that given variable was added to the problem */
SCIP_RETCODE SCIPlpExactUpdateAddVar(
   SCIP_LPEXACT*         lpexact,            /**< current LP data */
   SCIP_SET*             set,                /**< global SCIP settings */
   SCIP_VAR*             var                 /**< variable that is now a LOOSE problem variable */
   )
{
   SCIP_Rational* tmp;

   if( !set->exact_enabled )
      return SCIP_OKAY;

   assert(lpexact != NULL);
   assert(set != NULL);
   assert(SCIPvarGetStatusExact(var) == SCIP_VARSTATUS_LOOSE || SCIPvarGetStatusExact(var) == SCIP_VARSTATUS_COLUMN);
   assert(SCIPvarGetProbindex(var) >= 0);

   SCIP_CALL( RatCreateBuffer(set->buffer, &tmp) );

   /* add the variable to the loose objective value sum */
   SCIP_CALL( SCIPlpExactUpdateVarObj(set, lpexact, var, tmp, SCIPvarGetObjExact(var)) );

   /* update the loose variables counter */
   if( SCIPvarGetStatusExact(var) == SCIP_VARSTATUS_LOOSE )
      lpexact->nloosevars++;

   RatFreeBuffer(set->buffer, &tmp);

   return SCIP_OKAY;
}

/** informs LP, that given variable is to be deleted from the problem */
SCIP_RETCODE SCIPlpExactUpdateDelVar(
   SCIP_LPEXACT*         lp,                 /**< current LP data */
   SCIP_SET*             set,                /**< global SCIP settings */
   SCIP_VAR*             var                 /**< variable that will be deleted from the problem */
   )
{
   SCIP_Rational* ratzero;

   assert(lp != NULL);
   assert(SCIPvarGetStatusExact(var) == SCIP_VARSTATUS_LOOSE || SCIPvarGetStatusExact(var) == SCIP_VARSTATUS_COLUMN);
   assert(SCIPvarGetProbindex(var) >= 0);

   SCIP_CALL( RatCreateBuffer(set->buffer, &ratzero) );

   /* subtract the variable from the loose objective value sum */
   SCIP_CALL( SCIPlpExactUpdateVarObj(set, lp, var, SCIPvarGetObjExact(var), ratzero) );

   /* update the loose variables counter */
   if( SCIPvarGetStatusExact(var) == SCIP_VARSTATUS_LOOSE )
   {
      SCIPlpExactDecNLoosevars(lp);
   }

   RatFreeBuffer(set->buffer, &ratzero);

   return SCIP_OKAY;
}

/** informs LP, that given formerly loose problem variable is now a column variable */
SCIP_RETCODE SCIPlpExactUpdateVarColumn(
   SCIP_LPEXACT*         lp,                 /**< current LP data */
   SCIP_SET*             set,                /**< global SCIP settings */
   SCIP_VAR*             var                 /**< problem variable that changed from LOOSE to COLUMN */
   )
{
   SCIP_Rational* tmp;
   SCIP_Rational* obj;
   SCIP_Rational* lb;
   SCIP_Rational* ub;

   SCIP_CALL( RatCreateBuffer(set->buffer, &tmp) );

   assert(SCIPvarGetStatusExact(var) == SCIP_VARSTATUS_COLUMN);
   assert(SCIPvarGetProbindex(var) >= 0);
   assert(lp->looseobjvalinf >= 0);

   obj = SCIPvarGetObjExact(var);

   /* update loose objective value */
   if( RatIsPositive(obj) )
   {
      lb = SCIPvarGetLbLocalExact(var);
      if( RatIsNegInfinity(lb) )
         lp->looseobjvalinf--;
      else
      {
         RatNegate(tmp, lb);
         RatMult(tmp, tmp, obj);
         lpExactUpdateObjval(lp, var, tmp, 0, FALSE, TRUE, FALSE);
      }
   }
   else if( RatIsNegative(obj) )
   {
      ub = SCIPvarGetUbLocalExact(var);
      if( RatIsInfinity(ub) )
         lp->looseobjvalinf--;
      else
      {
         RatNegate(tmp, ub);
         RatMult(tmp, tmp, obj);
         lpExactUpdateObjval(lp, var, tmp, 0, FALSE, TRUE, FALSE);
      }
   }

   SCIPlpExactDecNLoosevars(lp);

   assert(lp->looseobjvalinf >= 0);

   RatFreeBuffer(set->buffer, &tmp);

   return SCIP_OKAY;
}

/** informs LP, that given formerly column problem variable is now again a loose variable */
SCIP_RETCODE SCIPlpExactUpdateVarLoose(
   SCIP_LPEXACT*         lp,                 /**< current LP data */
   SCIP_SET*             set,                /**< global SCIP settings */
   SCIP_VAR*             var                 /**< problem variable that changed from COLUMN to LOOSE */
   )
{
   SCIP_Rational* tmp;
   SCIP_Rational* obj;
   SCIP_Rational* lb;
   SCIP_Rational* ub;

   SCIP_CALL( RatCreateBuffer(set->buffer, &tmp) );

   assert(SCIPvarGetStatus(var) == SCIP_VARSTATUS_LOOSE);
   assert(SCIPvarGetProbindex(var) >= 0);
   assert(lp->looseobjvalinf >= 0);

   obj = SCIPvarGetObjExact(var);

   /* update loose objective value corresponding to the addition of variable */
   if( RatIsPositive(obj) )
   {
      lb = SCIPvarGetLbLocalExact(var);
      if( RatIsNegInfinity(lb) )
         lp->looseobjvalinf++;
      else
      {
         RatMult(tmp, lb, obj);
         lpExactUpdateObjval(lp, var, tmp, 0, FALSE, TRUE, FALSE);
      }
   }
   else if( RatIsNegative(obj) )
   {
      ub = SCIPvarGetUbLocalExact(var);
      if( RatIsInfinity(ub) )
         lp->looseobjvalinf++;
      else
      {
         RatMult(tmp, ub, obj);
         lpExactUpdateObjval(lp, var, tmp, 0, FALSE, TRUE, FALSE);
      }
   }
   lp->nloosevars++;

   assert(lp->looseobjvalinf >= 0);

   RatFreeBuffer(set->buffer, &tmp);

   return SCIP_OKAY;
}

/** decrease the number of loose variables by one */
void SCIPlpExactDecNLoosevars(
   SCIP_LPEXACT*         lp                  /**< current LP data */
   )
{
   assert(lp != NULL);
   assert(lp->nloosevars > 0);

   lp->nloosevars--;

   /* get rid of numerical problems: set loose objective value explicitly to zero, if no loose variables remain */
   if( lp->nloosevars == 0 )
   {
      assert(lp->looseobjvalinf == 0);
      RatSetReal(lp->looseobjval, 0.0);
   }
}

/** get the number of rows currently in the lp */
int SCIPlpExactGetNRows(
   SCIP_LPEXACT*         lp                  /**< current LP data */
   )
{
   assert(lp != NULL);

   return lp->nrows;
}

#ifdef SCIP_DISABLED_CODE
static
SCIP_RETCODE lpexactComputeDualValidity(
   SCIP_LPEXACT*         lp,                 /**< current LP data */
   SCIP_SET*             set,                /**< global SCIP settings */
   SCIP_Rational**       dualsol,            /**< row dual multipliers */
   SCIP_Rational**       redcost             /**< column reduced costs */
   )
{
   int r,c;
   SCIP_Rational** obj;
   SCIP_Rational* objval;

   SCIP_CALL( RatCreateBufferArray(set->buffer, &obj, lp->ncols) );
   SCIP_CALL( RatCreateBuffer(set->buffer, &objval) );

   for( c = 0; c < lp->nlpicols; c++ )
   {
      RatSet(obj[c], lp->cols[c]->obj);
      RatDiff(obj[c], obj[c], redcost[c]);

      if( RatIsPositive(redcost[c]) )
         RatDiffProd(objval, redcost[c], lp->cols[c]->lb);
      else if( RatIsNegative(redcost[c]) )
         RatAddProd(objval, redcost[c], lp->cols[c]->ub);
   }

   for( r = 0; r < lp->nlpirows; r++ )
   {
      SCIP_ROWEXACT* row = lp->lpirows[r];

      if( RatIsPositive(dualsol[r]) )
         RatDiffProd(objval, dualsol[r], row->lhs);
      else if( RatIsNegative(dualsol[r]) )
         RatAddProd(objval, dualsol[r], row->rhs);

      for( c = 0; c < row->len; c++ )
      {
         int idx = row->cols_index[c];
         RatDiffProd(obj[idx], row->vals[c], dualsol[r]);
      }
   }

   for( c = 0; c < lp->ncols; c++ )
   {
      assert(RatIsZero(obj[c]));
   }

   RatFreeBuffer(set->buffer, &objval);
   RatFreeBufferArray(set->buffer, &obj, lp->ncols);
   return SCIP_OKAY;
}
#endif

/** stores the LP solution in the columns and rows */
SCIP_RETCODE SCIPlpExactGetSol(
   SCIP_LPEXACT*         lp,                 /**< current LP data */
   SCIP_SET*             set,                /**< global SCIP settings */
   SCIP_STAT*            stat,               /**< problem statistics */
   SCIP_Bool*            primalfeasible,     /**< pointer to store whether the solution is primal feasible, or NULL */
   SCIP_Bool*            dualfeasible,       /**< pointer to store whether the solution is dual feasible, or NULL */
   SCIP_Bool             overwritefplp       /**< should the floating point values be overwritten, e.g. if fp lp was infeasible */
   )
{
   SCIP_COLEXACT** lpicols;
   SCIP_ROWEXACT** lpirows;
   SCIP_Rational** primsol;
   SCIP_Rational** dualsol;
   SCIP_Rational** activity;
   SCIP_Rational** redcost;
   SCIP_Rational* primalbound;
   SCIP_Rational* dualbound;
   SCIP_Rational* tmp;
   SCIP_Bool stillprimalfeasible;
   SCIP_Bool stilldualfeasible;
   int* cstat;
   int* rstat;
   SCIP_Longint lpcount;
   int nlpicols;
   int nlpirows;
   int c;
   int r;

   assert(lp != NULL);
   //assert(lp->flushed); /* TODO: does that work? The exact LP shouldn't need to be flushed when we're storing for diving */
   assert(lp->solved);
   assert(set != NULL);
   assert(stat != NULL);

   /* initialize return and feasibility flags; if primal oder dual feasibility shall not be checked, we set the
    * corresponding flag immediately to FALSE to skip all checks
    */
   if( primalfeasible == NULL )
      stillprimalfeasible = FALSE;
   else
   {
      *primalfeasible = TRUE;
      stillprimalfeasible = TRUE;
   }
   if( dualfeasible == NULL )
      stilldualfeasible = FALSE;
   else
   {
      *dualfeasible = TRUE;
      stilldualfeasible = TRUE;
   }

   SCIPsetDebugMsg(set, "getting new LP solution %" SCIP_LONGINT_FORMAT " for solstat %d\n",
      stat->lpcount, lp->lpsolstat);

   lpicols = lp->lpicols;
   lpirows = lp->lpirows;
   nlpicols = lp->nlpicols;
   nlpirows = lp->nlpirows;
   lpcount = stat->lpcount;

   /* get temporary memory */
   SCIP_CALL( RatCreateBuffer(set->buffer, &primalbound) );
   SCIP_CALL( RatCreateBuffer(set->buffer, &dualbound) );
   SCIP_CALL( RatCreateBuffer(set->buffer, &tmp) );
   SCIP_CALL( RatCreateBufferArray(set->buffer, &primsol, nlpicols) );
   SCIP_CALL( RatCreateBufferArray(set->buffer, &dualsol, nlpirows) );
   SCIP_CALL( RatCreateBufferArray(set->buffer, &activity, nlpirows) );
   SCIP_CALL( RatCreateBufferArray(set->buffer, &redcost, nlpicols) );
   SCIP_CALL( SCIPsetAllocBufferArray(set, &cstat, nlpicols) );
   SCIP_CALL( SCIPsetAllocBufferArray(set, &rstat, nlpirows) );

   SCIP_CALL( SCIPlpiExactGetSol(lp->lpiexact, NULL, primsol, dualsol, activity, redcost) );

   /* avoid adding infinity to the bounding error */
   if( !RatIsInfinity(lp->lpobjval) )
      stat->boundingerrorexlp += REALABS(lp->fplp->lpobjval - RatRoundReal(lp->lpobjval, SCIP_R_ROUND_DOWNWARDS));
   if( overwritefplp )
   {
      lp->fplp->lpobjval = RatRoundReal(lp->lpobjval, SCIP_R_ROUND_DOWNWARDS);
      lp->fplp->lpsolstat = lp->lpsolstat;
      lp->fplp->primalfeasible = lp->primalfeasible;
      lp->fplp->dualfeasible = lp->dualfeasible;
      lp->fplp->solved = lp->solved;
   }
   if( lp->solisbasic )
   {
      SCIP_CALL( SCIPlpiExactGetBase(lp->lpiexact, cstat, rstat) );
   }
   else
   {
      BMSclearMemoryArray(cstat, nlpicols);
      BMSclearMemoryArray(rstat, nlpirows);
   }

   RatSetReal(primalbound, 0.0);
   RatSetReal(dualbound, 0.0);

   SCIPdebug(SCIP_CALL( lpexactComputeDualValidity(lp, set, dualsol, redcost) ));

   /* copy primal solution and reduced costs into columns */
   for( c = 0; c < nlpicols; ++c )
   {
      assert( 0 <= cstat[c] && cstat[c] < 4 );
      RatSet(lpicols[c]->primsol, primsol[c]);
      RatSet(lpicols[c]->redcost, redcost[c]);
      lpicols[c]->basisstatus = (unsigned int) cstat[c];
      lpicols[c]->validredcostlp = lpcount;
      if( overwritefplp )
      {
         lp->fplp->lpicols[c]->primsol =  RatApproxReal(primsol[c]);
         lp->fplp->lpicols[c]->redcost =  RatApproxReal(redcost[c]);
         lp->fplp->lpicols[c]->basisstatus = (unsigned int) cstat[c];
         lp->fplp->lpicols[c]->validredcostlp = lpcount;
      }
      if( stillprimalfeasible )
      {
         stillprimalfeasible =
            (RatIsNegInfinity(lpicols[c]->lb) || !RatIsLT(lpicols[c]->primsol, lpicols[c]->lb))
            && (RatIsInfinity(lpicols[c]->ub) || !RatIsGT(lpicols[c]->primsol, lpicols[c]->ub));
         RatAddProd(primalbound, lpicols[c]->primsol, lpicols[c]->obj);
      }

      /* complementary slackness means that if a variable is not at its lower or upper bound, its reduced costs
         * must be non-positive or non-negative, respectively; in particular, if a variable is strictly within its
         * bounds, its reduced cost must be zero
         */
      if( stilldualfeasible && (RatIsNegInfinity(lpicols[c]->lb) || RatIsGT(lpicols[c]->primsol, lpicols[c]->lb)) )
         stilldualfeasible = !RatIsPositive(lpicols[c]->redcost);
      if( stilldualfeasible && (RatIsInfinity(lpicols[c]->ub) || RatIsLT(lpicols[c]->primsol, lpicols[c]->ub)) )
         stilldualfeasible = !RatIsNegative(lpicols[c]->redcost);

      RatDebugMessage("col <%s> [%q,%q]: primsol=%q, redcost=%q, pfeas=%u/%u(%u), dfeas=%d/%d(%u)\n",
         SCIPvarGetName(lpicols[c]->var), lpicols[c]->lb, lpicols[c]->ub, lpicols[c]->primsol, lpicols[c]->redcost,
         RatIsGE(lpicols[c]->primsol, lpicols[c]->lb),
         RatIsLE(lpicols[c]->primsol, lpicols[c]->ub),
         primalfeasible != NULL ? stillprimalfeasible : TRUE,
         !RatIsGT(lpicols[c]->primsol, lpicols[c]->lb) || !RatIsPositive(lpicols[c]->redcost),
         !RatIsGT(lpicols[c]->primsol, lpicols[c]->ub) || !RatIsNegative(lpicols[c]->redcost),
         dualfeasible != NULL ? stilldualfeasible : TRUE);

      /* we intentionally use an exact positive/negative check because ignoring small reduced cost values may lead to a
       * wrong bound value; if the corresponding bound is +/-infinity, we use zero reduced cost (if stilldualfeasible is
       * TRUE, we are in the case that the reduced cost is tiny with wrong sign)
       */
      if( stilldualfeasible )
      {
         if( RatIsPositive(lpicols[c]->redcost) && !RatIsNegInfinity(lpicols[c]->lb) )
         {
            RatAddProd(dualbound, lpicols[c]->redcost, lpicols[c]->lb);
         }
         else if( RatIsNegative(lpicols[c]->redcost) && !RatIsInfinity(lpicols[c]->ub) )
         {
            RatAddProd(dualbound, lpicols[c]->redcost, lpicols[c]->ub);
         }
      }
   }

   /* copy dual solution and activities into rows */
   for( r = 0; r < nlpirows; ++r )
   {
      assert( 0 <= rstat[r] && rstat[r] < 4 );
      RatSet(lpirows[r]->dualsol, dualsol[r]);
      RatAdd(lpirows[r]->activity, activity[r], lpirows[r]->constant);
      lpirows[r]->basisstatus = (unsigned int) rstat[r]; /*lint !e732*/
      lpirows[r]->validactivitylp = lpcount;
      if( overwritefplp )
      {
         SCIP_ROW* fprow;
         if( SCIProwIsInLP(lpirows[r]->fprow) )
            fprow = lpirows[r]->fprow;
         else
         {
            assert(SCIProwIsInLP(lpirows[r]->fprowrhs));
            fprow = lpirows[r]->fprowrhs;
         }
         fprow->dualsol = RatApproxReal(dualsol[r]);
         fprow->activity = RatApproxReal(lpirows[r]->activity);
         fprow->basisstatus = (unsigned int) rstat[r]; /*lint !e732*/
         fprow->validactivitylp = lpcount;
      }
      if( stillprimalfeasible )
      {
         stillprimalfeasible =
            (RatIsNegInfinity(lpirows[r]->lhs) ||RatIsGE(lpirows[r]->activity, lpirows[r]->lhs))
            && (RatIsInfinity(lpirows[r]->rhs) || RatIsLE(lpirows[r]->activity, lpirows[r]->rhs));
      }
      /* complementary slackness means that if the activity of a row is not at its left-hand or right-hand side,
         * its dual multiplier must be non-positive or non-negative, respectively; in particular, if the activity is
         * strictly within left-hand and right-hand side, its dual multiplier must be zero
         */
      if( stilldualfeasible &&
            (RatIsNegInfinity(lpirows[r]->lhs) || RatIsGT(lpirows[r]->activity, lpirows[r]->lhs)) )
         stilldualfeasible = !RatIsPositive(lpirows[r]->dualsol);
      if( stilldualfeasible &&
            (RatIsInfinity(lpirows[r]->rhs) || RatIsLT(lpirows[r]->activity, lpirows[r]->rhs)) )
         stilldualfeasible = !RatIsNegative(lpirows[r]->dualsol);

      RatDebugMessage("<%s> [%q,%q] + %q: activity=%q, dualsol=%q, pfeas=%u/%u(%u), dfeas=%d/%d(%u)\n",
         lpirows[r]->fprow->name, lpirows[r]->lhs, lpirows[r]->rhs,
         lpirows[r]->constant, lpirows[r]->activity, lpirows[r]->dualsol,
         RatIsGE(lpirows[r]->activity, lpirows[r]->lhs),
         RatIsLE(lpirows[r]->activity, lpirows[r]->rhs),
         primalfeasible != NULL ? stillprimalfeasible : TRUE,
         !RatIsGT(lpirows[r]->activity, lpirows[r]->lhs) || !RatIsPositive(lpirows[r]->dualsol),
         !RatIsLT(lpirows[r]->activity, lpirows[r]->rhs) || !RatIsNegative(lpirows[r]->dualsol),
         dualfeasible != NULL ? stilldualfeasible : TRUE);

      /* we intentionally use an exact positive/negative check because ignoring small dual multipliers may lead to a
       * wrong bound value; if the corresponding side is +/-infinity, we use a zero dual multiplier (if
       * stilldualfeasible is TRUE, we are in the case that the dual multiplier is tiny with wrong sign)
       */
      if( stilldualfeasible )
      {
         if( RatIsPositive(lpirows[r]->dualsol) && !RatIsNegInfinity(lpirows[r]->lhs) )
         {
            RatDiff(tmp, lpirows[r]->lhs, lpirows[r]->constant);
            RatAddProd(dualbound, tmp, lpirows[r]->dualsol);
         }
         else if( RatIsNegative(lpirows[r]->dualsol) && !RatIsInfinity(lpirows[r]->rhs) )
         {
            RatDiff(tmp, lpirows[r]->rhs, lpirows[r]->constant);
            RatAddProd(dualbound, tmp, lpirows[r]->dualsol);
         }
      }
   }

   /* if the objective value returned by the LP solver is smaller than the internally computed primal bound, then we
    * declare the solution primal infeasible; we assume primalbound and lp->lpobjval to be equal if they are both +/-
    * infinity
    */
   /**@todo alternatively, if otherwise the LP solution is feasible, we could simply update the objective value */
   if( stillprimalfeasible && !(RatIsInfinity(primalbound) && RatIsInfinity(lp->lpobjval))
      && !(RatIsNegInfinity(primalbound) && RatIsNegInfinity(lp->lpobjval)) )
   {
      stillprimalfeasible = RatIsLE(primalbound, lp->lpobjval);
      RatDebugMessage(" primalbound=%q, lpbound=%q, pfeas=%u(%u)\n", primalbound, lp->lpobjval,
         RatIsLE(primalbound, lp->lpobjval), primalfeasible != NULL ? stillprimalfeasible : TRUE);
   }

   /* if the objective value returned by the LP solver is smaller than the internally computed dual bound, we declare
    * the solution dual infeasible; we assume dualbound and lp->lpobjval to be equal if they are both +/- infinity
    */
   /**@todo alternatively, if otherwise the LP solution is feasible, we could simply update the objective value */
   if( stilldualfeasible && !(RatIsInfinity(dualbound) && RatIsInfinity(lp->lpobjval))
      && !(RatIsNegInfinity(dualbound) && RatIsNegInfinity(lp->lpobjval)) )
   {
      stilldualfeasible =  RatIsGE(dualbound, lp->lpobjval);
      RatDebugMessage(" dualbound=%q, lpbound=%q, dfeas=%u(%u)\n", dualbound, lp->lpobjval,
         RatIsGE(dualbound, lp->lpobjval), dualfeasible != NULL ? stilldualfeasible : TRUE);
   }

   if( primalfeasible != NULL )
      *primalfeasible = stillprimalfeasible;
   if( dualfeasible != NULL )
      *dualfeasible = stilldualfeasible;

   /* free temporary memory */
   SCIPsetFreeBufferArray(set, &rstat);
   SCIPsetFreeBufferArray(set, &cstat);
   RatFreeBufferArray(set->buffer, &redcost, nlpicols);
   RatFreeBufferArray(set->buffer, &activity, nlpirows);
   RatFreeBufferArray(set->buffer, &dualsol, nlpirows);
   RatFreeBufferArray(set->buffer, &primsol, nlpicols);
   RatFreeBuffer(set->buffer, &tmp);
   RatFreeBuffer(set->buffer, &dualbound);
   RatFreeBuffer(set->buffer, &primalbound);

   return SCIP_OKAY;
}

/** stores LP solution with infinite objective value in the columns and rows */
SCIP_RETCODE SCIPlpExactGetUnboundedSol(
   SCIP_LPEXACT*         lp,                 /**< current LP data */
   SCIP_SET*             set,                /**< global SCIP settings */
   SCIP_STAT*            stat,               /**< problem statistics */
   SCIP_Bool*            primalfeasible,     /**< pointer to store whether the solution is primal feasible, or NULL */
   SCIP_Bool*            rayfeasible         /**< pointer to store whether the primal ray is a feasible unboundedness proof, or NULL */
   )
{
   SCIPerrorMessage("Unbounded solution not implemented in exact solving mode.\n");
   return SCIP_ERROR;
} /*lint !e715*/
#if 0
{
   SCIP_COLEXACT** lpicols;
   SCIP_ROWEXACT** lpirows;
   SCIP_Rational** primsol;
   SCIP_Rational** activity;
   SCIP_Rational** ray;
   SCIP_Rational* rayobjval;
   SCIP_Rational* rayscale;
   SCIP_Rational* tmp;
   SCIP_Longint lpcount;
   SCIP_COLEXACT* col;
   int nlpicols;
   int nlpirows;
   int c;
   int r;

   assert(lp != NULL);
   assert(lp->flushed);
   assert(lp->solved);
   assert(lp->lpsolstat == SCIP_LPSOLSTAT_UNBOUNDEDRAY);
   assert(RisNegInfinity(lp->lpobjval\);
   assert(set != NULL);
   assert(stat != NULL);

   if( primalfeasible != NULL )
      *primalfeasible = TRUE;
   if( rayfeasible != NULL )
      *rayfeasible = TRUE;

   /* check if the LP solver is able to provide a primal unbounded ray */
   if( !SCIPlpiExactHasPrimalRay(lp->lpiexact) )
   {
      SCIPerrorMessage("LP solver has no primal ray to prove unboundedness\n");
      return SCIP_LPERROR;
   }

   SCIPsetDebugMsg(set, "getting new unbounded LP solution %" SCIP_LONGINT_FORMAT "\n", stat->lpcount);

   /* get temporary memory */
   SCIP_CALL( RatCreateBuffer(set->buffer, &rayobjval) );
   SCIP_CALL( RatCreateBuffer(set->buffer, &rayscale) );
   SCIP_CALL( RatCreateBuffer(set->buffer, &tmp) );
   SCIP_CALL( RcreateArrayTemp(set->buffer, &primsol, lp->nlpicols) );
   SCIP_CALL( RcreateArrayTemp(set->buffer, &activity, lp->nlpirows) );
   SCIP_CALL( RcreateArrayTemp(set->buffer, &ray, lp->nlpicols) );

   /* get primal unbounded ray */
   SCIP_CALL( SCIPlpiExactGetPrimalRay(lp->lpiexact, ray) );

   lpicols = lp->lpicols;
   lpirows = lp->lpirows;
   nlpicols = lp->nlpicols;
   nlpirows = lp->nlpirows;
   lpcount = stat->lpcount;

   /* calculate the objective value decrease of the ray and heuristically try to construct primal solution */
   RsetReal(rayobjval, 0.0);
   for( c = 0; c < nlpicols; ++c )
   {
      assert(lpicols[c] != NULL);
      assert(lpicols[c]->var != NULL);

      col = lpicols[c];

      /* there should only be a nonzero value in the ray if there is no finite bound in this direction */
      if( rayfeasible != NULL )
      {
         *rayfeasible = *rayfeasible
            && (!RisNegative(ray[c]) || RisNegInfinity(col->lb))
            && (!RisPositive(ray[c]) || RisInfinity(col->ub));
      }

      if( !RatIsZero(ray[c]) )
         RaddProd(rayobjval, ray[c], col->obj);

      /* Many LP solvers cannot directly provide a feasible solution if they detected unboundedness. We therefore first
       * heuristically try to construct a primal solution.
       */
      RsetReal(primsol[c], 0.0);
      if( RatIsZero(ray[c]) )
      {
         /* if the ray component is 0, we try to satisfy as many rows as possible */
         if( SCIPvarGetNLocksDown(col->var) == 0 && ! RisNegInfinity(col->lb) )
           RatSet(primsol[c], col->lb);
         else if( SCIPvarGetNLocksUp(col->var) == 0 && ! RisInfinity(col->ub) )
           RatSet(primsol[c], col->ub);
      }

      /* make sure we respect the bounds */
      Rmax(primsol[c], primsol[c], col->lb);
      Rmin(primsol[c], primsol[c], col->ub);
   }

   /* check feasibility of heuristic solution and compute activity */
   for( r = 0; r < nlpirows; ++r )
   {
      SCIP_Rational* SCIP_CALL( RatCreateBuffer(set->buffer, &act) );
      SCIP_ROWEXACT* row;

      row = lpirows[r];
      assert( row != NULL );

      for( c = 0; c < row->nlpcols; ++c )
      {
         col = row->cols[c];

         assert( col != NULL );
         assert( col->lppos >= 0 );
         assert( row->linkpos[c] >= 0 );
      }

      if( row->nunlinked > 0 )
      {
         for( c = row->nlpcols; c < row->len; ++c )
         {
            col = row->cols[c];

            assert( col != NULL );

            if( col->lppos >= 0 )
            {
               RaddProd(act, row->vals[c], primsol[col->lppos]);
            }
         }
      }

      /* check feasibility */
      if( (!RisNegInfinity(row->lhs) && RisLT(act, row->lhs) ) ||
          (!RisInfinity(row->rhs)  && RisGT(act, row->rhs) ) )
         break;

     RatSet(activity[r], act);
      RatFreeBuffer(set->buffer, &act);
   }

   /* if heuristic solution is not feasible, try to obtain solution from LPI */
   if( r < nlpirows )
   {
      /* get primal feasible point */
      SCIP_CALL( SCIPlpiExactGetSol(lp->lpiexact, NULL, primsol, NULL, activity, NULL) );

      /* determine feasibility status */
      if( primalfeasible != NULL )
      {
         for( c = 0; c < nlpicols; ++c )
         {
            assert( lpicols[c] != NULL );
            assert( lpicols[c]->var != NULL );

            /* check primal feasibility of (finite) primal solution; note that the comparisons ensure that the primal
             * solution is within SCIP's infinity bounds; otherwise the rayscale below is not well-defined
             */
            *primalfeasible = *primalfeasible
               && !RisLT(primsol[c], lpicols[c]->lb)
               && !RisGT(primsol[c], lpicols[c]->ub);
         }
      }
   }
   else
   {
      if( primalfeasible != NULL )
         *primalfeasible = TRUE;
   }

   if( primalfeasible != NULL && !(*primalfeasible) )
   {
      /* if the finite point is already infeasible, we do not have to add the ray */
      RsetReal(rayscale, 0.0);
   }
   else if( rayfeasible != NULL && !(*rayfeasible) )
   {
      /* if the ray is already infeasible (due to numerics), we do not want to add the ray */
      RsetReal(rayscale, 0.0);
   }
   else if( !RisNegative(rayobjval) )
   {
      /* due to numerical problems, the objective of the ray might be nonnegative,
       *
       * @todo How to check for negative objective value here?
       */
      if( rayfeasible != NULL )
      {
         *rayfeasible = FALSE;
      }

      RsetReal(rayscale, 0.0);
   }
   else
   {
      assert(!RatIsZero(rayobjval));

      /* scale the ray, such that the resulting point has infinite objective value */
      rayscale = -2*SCIPsetInfinity(set)/rayobjval;
      assert(SCIPsetIsFeasPositive(set, rayscale));

      /* ensure that unbounded point does not violate the bounds of the variables */
      for( c = 0; c < nlpicols; ++c )
      {
         if( RisPositive(ray[c]) )
            rayscale = MIN(rayscale, (lpicols[c]->ub - primsol[c])/ray[c]);
         else if( RisNegative(ray[c]) )
            rayscale = MIN(rayscale, (lpicols[c]->lb - primsol[c])/ray[c]);

         assert(SCIPsetIsFeasPositive(set, rayscale));
      }
   }

   SCIPsetDebugMsg(set, "unbounded LP solution: rayobjval=%f, rayscale=%f\n", rayobjval, rayscale);

   /* calculate the unbounded point: x' = x + rayscale * ray */
   for( c = 0; c < nlpicols; ++c )
   {
      if( RatIsZero(ray[c]) )
         lpicols[c]->primsol = primsol[c];
      else
      {
         SCIP_Rational* primsolval;
         primsolval = primsol[c] + rayscale * ray[c];
         lpicols[c]->primsol = MAX(-SCIPsetInfinity(set), MIN(SCIPsetInfinity(set), primsolval)); /*lint !e666*/
      }
      lpicols[c]->redcost = SCIP_INVALID;
      lpicols[c]->validredcostlp = -1;
   }

   /* transfer solution and check feasibility */
   for( r = 0; r < nlpirows; ++r )
   {
      lpirows[r]->dualsol = SCIP_INVALID;
      lpirows[r]->activity = activity[r] + lpirows[r]->constant;
      lpirows[r]->validactivitylp = lpcount;

      /* check for feasibility of the rows */
      if( primalfeasible != NULL )
         *primalfeasible = *primalfeasible
            && (RisNegInfinity(lpirows[r]->lhs) || SCIPsetIsFeasGE(set, lpirows[r]->activity, lpirows[r]->lhs))
            && (RisInfinity(lpirows[r]->rhs) || SCIPsetIsFeasLE(set, lpirows[r]->activity, lpirows[r]->rhs));
   }

   /* free temporary memory */
   SCIPsetFreeBufferArray(set, &ray);
   SCIPsetFreeBufferArray(set, &activity);
   SCIPsetFreeBufferArray(set, &primsol);

   return SCIP_OKAY;
}
#endif

/** returns primal ray proving the unboundedness of the current LP */
SCIP_RETCODE SCIPlpExactGetPrimalRay(
   SCIP_LPEXACT*         lp,                 /**< current LP data */
   SCIP_SET*             set,                /**< global SCIP settings */
   SCIP_Rational**       ray                 /**< array for storing primal ray values, they are stored w.r.t. the problem index of the variables,
                                              *   so the size of this array should be at least number of active variables
                                              *   (all entries have to be initialized to 0 before) */
   )
{
   SCIP_COLEXACT** lpicols;
   SCIP_Rational** lpiray;
   SCIP_VAR* var;
   int nlpicols;
   int c;

   assert(lp != NULL);
   assert(set != NULL);
   assert(ray != NULL);
   assert(lp->flushed);
   assert(lp->solved);
   assert(lp->lpsolstat == SCIP_LPSOLSTAT_UNBOUNDEDRAY);
   assert(RatIsNegInfinity(lp->lpobjval));

   /* check if the LP solver is able to provide a primal unbounded ray */
   if( !SCIPlpiExactHasPrimalRay(lp->lpiexact) )
   {
      SCIPerrorMessage("LP solver has no primal ray for unbounded LP\n");
      return SCIP_LPERROR;
   }

   /* get temporary memory */
   SCIP_CALL( RatCreateBufferArray(set->buffer, &lpiray, lp->nlpicols) );

   SCIPsetDebugMsg(set, "getting primal ray values\n");

   /* get primal unbounded ray */
   SCIP_CALL( SCIPlpiExactGetPrimalRay(lp->lpiexact, lpiray) );

   lpicols = lp->lpicols;
   nlpicols = lp->nlpicols;

   /* store the ray values of active problem variables */
   for( c = 0; c < nlpicols; c++ )
   {
      assert(lpicols[c] != NULL);

      var = lpicols[c]->var;
      assert(var != NULL);
      assert(SCIPvarGetProbindex(var) != -1);
      RatSet(ray[SCIPvarGetProbindex(var)], lpiray[c]);
   }

   RatFreeBufferArray(set->buffer, &lpiray, lp->nlpicols);

   return SCIP_OKAY;
}


/** stores the dual Farkas multipliers for infeasibility proof in rows. besides, the proof is checked for validity if
 *  lp/checkfarkas = TRUE.
 *
 *  @note the check will not be performed if @p valid is NULL.
 */
SCIP_RETCODE SCIPlpExactGetDualfarkas(
   SCIP_LPEXACT*         lp,                 /**< current LP data */
   SCIP_SET*             set,                /**< global SCIP settings */
   SCIP_STAT*            stat,               /**< problem statistics */
   SCIP_Bool*            valid,              /**< pointer to store whether the Farkas proof is valid  or NULL */
   SCIP_Bool             overwritefplp       /**< should the floating point values be overwritten, e.g. if fp lp was infeasible */
   )
{
   SCIP_COLEXACT** lpicols;
   SCIP_ROWEXACT** lpirows;
   SCIP_Rational** dualfarkas;
   SCIP_Rational** farkascoefs;
   SCIP_Rational* farkaslhs;
   SCIP_Rational* maxactivity;
   SCIP_Rational* tmp;
   SCIP_Bool checkfarkas;
   int nlpicols;
   int nlpirows;
   int c;
   int r;

   assert(lp != NULL);
   assert(lp->flushed);
   assert(lp->solved);
   assert(lp->lpsolstat == SCIP_LPSOLSTAT_INFEASIBLE);
   assert(set != NULL);
   assert(stat != NULL);

   if( valid != NULL )
      *valid = TRUE;

   farkascoefs = NULL;
   SCIP_CALL( RatCreateBuffer(set->buffer, &maxactivity) );
   SCIP_CALL( RatCreateBuffer(set->buffer, &farkaslhs) );
   SCIP_CALL( RatCreateBuffer(set->buffer, &tmp) );

   checkfarkas = (set->lp_checkfarkas && valid != NULL);

   /* get temporary memory */
   SCIP_CALL( RatCreateBufferArray(set->buffer, &dualfarkas, lp->nlpirows) );

   if( checkfarkas )
      SCIP_CALL( RatCreateBufferArray(set->buffer, &farkascoefs, lp->nlpicols) );

   /* get dual Farkas infeasibility proof */
   SCIP_CALL( SCIPlpiExactGetDualfarkas(lp->lpiexact, dualfarkas) );

   if( overwritefplp )
   {
      lp->fplp->lpobjval = SCIPsetInfinity(set);
      lp->fplp->lpsolstat = lp->lpsolstat;
   }

   lpicols = lp->lpicols;
   lpirows = lp->lpirows;
   nlpicols = lp->nlpicols;
   nlpirows = lp->nlpirows;

   /* store infeasibility proof in rows */
   SCIPsetDebugMsg(set, "LP is infeasible:\n");
   for( r = 0; r < nlpirows; ++r )
   {
      RatDebugMessage(" row <%s>: dualfarkas=%q\n", lpirows[r]->fprow->name, dualfarkas[r]);
      RatSet(lpirows[r]->dualfarkas, dualfarkas[r]);
      RatSetString(lpirows[r]->dualsol, "inf");
      RatSetReal(lpirows[r]->activity, 0.0);
      lpirows[r]->validactivitylp = -1L;
      lpirows[r]->basisstatus = (unsigned int) SCIP_BASESTAT_BASIC;
      if( overwritefplp )
      {
         lp->fplp->lpirows[r]->dualfarkas = RatApproxReal(dualfarkas[r]);
         lp->fplp->lpirows[r]->dualsol = SCIPsetInfinity(set);
         lp->fplp->lpirows[r]->basisstatus = (unsigned int) SCIP_BASESTAT_BASIC;
         lp->fplp->lpirows[r]->validactivitylp = -1L;
      }

      if( checkfarkas )
      {
         assert(farkascoefs != NULL);

         /* the infeasibility proof would be invalid if
          *   (i)  dualfarkas[r] > 0 and lhs = -inf
          *   (ii) dualfarkas[r] < 0 and rhs = inf
          * however, due to numerics we accept slightly negative / positive values
          */
         if( (RatIsPositive(dualfarkas[r]) && RatIsNegInfinity(lpirows[r]->lhs))
            || (RatIsNegative(dualfarkas[r]) && RatIsInfinity(lpirows[r]->rhs)) )
         {
               RatDebugMessage("farkas proof is invalid: row <%s>[lhs=%q,rhs=%q,c=%q] has multiplier %q\n",
               SCIProwGetName(lpirows[r]->fprow), lpirows[r]->lhs, lpirows[r]->rhs,
               lpirows[r]->constant, dualfarkas[r]);

            *valid = FALSE; /*lint !e613*/

            goto TERMINATE;
         }

         /* dual multipliers, for which the corresponding row side in infinite, are treated as zero if they are zero
          * within tolerances (see above) but slighty positive / negative
          */
         if( (RatIsPositive(dualfarkas[r]) && RatIsNegInfinity(lpirows[r]->lhs))
            || (RatIsNegative(dualfarkas[r]) && RatIsInfinity(lpirows[r]->rhs)) )
            continue;

         /* iterate over all columns and scale with dual solution */
         for( c = 0; c < lpirows[r]->len; c++ )
         {
            int pos = lpirows[r]->cols[c]->lppos;

            if( pos == -1 )
               continue;

            assert(pos >= 0 && pos < nlpicols);
            RatAddProd(farkascoefs[pos], dualfarkas[r], lpirows[r]->vals[c]);
         }

         /* the row contributes with its left-hand side to the proof */
         if( RatIsPositive(dualfarkas[r]) )
         {
            assert(!RatIsNegInfinity(lpirows[r]->lhs));
            RatDiff(tmp, lpirows[r]->lhs, lpirows[r]->constant);
            RatAddProd(farkaslhs, tmp, dualfarkas[r]);
         }

         /* the row contributes with its right-hand side to the proof */
         else if( RatIsNegative(dualfarkas[r]) )
         {
            assert(!RatIsInfinity(lpirows[r]->rhs));
            RatDiff(tmp, lpirows[r]->rhs, lpirows[r]->constant);
            RatAddProd(farkaslhs, tmp, dualfarkas[r]);
         }
      }
   }

   /* set columns as invalid */
   for( c = 0; c < nlpicols; ++c )
   {
      RatSetString(lpicols[c]->primsol, "inf");
      RatSetString(lpicols[c]->redcost, "inf");
      lpicols[c]->validredcostlp = -1L;
      lpicols[c]->validfarkaslp = -1L;
<<<<<<< HEAD
      RatSet(lpicols[c]->farkascoef, farkascoefs[c]);
=======
      if( farkascoefs != NULL )
	      RatSet(lpicols[c]->farkascoef, farkascoefs[c]);
>>>>>>> 3febdc1d

      if( overwritefplp )
      {
         lp->fplp->lpicols[c]->primsol =  SCIPsetInfinity(set);
         lp->fplp->lpicols[c]->redcost =  SCIPsetInfinity(set);
         lp->fplp->lpicols[c]->validredcostlp = -1L;
         lp->fplp->lpicols[c]->validfarkaslp = -1L;
      }

      if( checkfarkas )
      {
         assert(farkascoefs != NULL);
         assert(lpicols[c]->lppos == c);

         /* skip coefficients that are too close to zero */
         if( RatIsZero(farkascoefs[c]) )
            continue;

         /* calculate the maximal activity */
         if( RatIsPositive(farkascoefs[c]) )
         {
            RatMult(tmp, farkascoefs[c], SCIPcolExactGetUb(lpicols[c]));
            RatAdd(maxactivity, maxactivity, tmp);
         }
         else
         {
            RatMult(tmp, farkascoefs[c], SCIPcolExactGetLb(lpicols[c]));
            RatAdd(maxactivity, maxactivity, tmp);
         }
      }
   }

   /* check whether the farkasproof is valid
    * due to numerics, it might happen that the left-hand side of the aggregation is larger/smaller or equal than +/- infinity.
    * in that case, we declare the Farkas proof to be invalid.
    */
   if( checkfarkas && (RatIsAbsInfinity(farkaslhs) || RatIsGE(maxactivity, farkaslhs)) )
   {
      RatDebugMessage("farkas proof is invalid: maxactivity=%q, lhs=%q\n", maxactivity, farkaslhs);

      *valid = FALSE; /*lint !e613*/
   }

  TERMINATE:
   /* free temporary memory */
   if( checkfarkas )
      RatFreeBufferArray(set->buffer, &farkascoefs, nlpicols);

   RatFreeBufferArray(set->buffer, &dualfarkas, nlpirows);
   RatFreeBuffer(set->buffer, &tmp);
   RatFreeBuffer(set->buffer, &farkaslhs);
   RatFreeBuffer(set->buffer, &maxactivity);

   return SCIP_OKAY;
}

/** get number of iterations used in last LP solve */
SCIP_RETCODE SCIPlpExactGetIterations(
   SCIP_LPEXACT*         lpexact,            /**< current exact LP data */
   int*                  iterations          /**< pointer to store the iteration count */
   )
{
   assert(lpexact != NULL);

   SCIP_CALL( SCIPlpiExactGetIterations(lpexact->lpiexact, iterations) );

   return SCIP_OKAY;
}

/** gets objective value of current LP
 *
 *  @note This method returns the objective value of the current LP solution, which might be primal or dual infeasible
 *        if a limit was hit during solving. It must not be used as a dual bound if the LP solution status is
 *        SCIP_LPSOLSTAT_ITERLIMIT or SCIP_LPSOLSTAT_TIMELIMIT.
 */
void SCIPlpExactGetObjval(
   SCIP_LPEXACT*         lp,                 /**< current LP data */
   SCIP_SET*             set,                /**< global SCIP settings */
   SCIP_Rational*        res                 /**< result pointer to store rational */
   )
{
   assert(lp != NULL);
   assert(lp->fplp->hasprovedbound);
   assert((lp->nloosevars > 0) || (lp->looseobjvalinf == 0 && RatIsZero(lp->looseobjval)));
   assert(set != NULL);

   if( lp->looseobjvalinf > 0 )
      RatSetString(res, "-inf");
   else if( RatIsAbsInfinity(lp->lpobjval) )
      RatSet(res, lp->lpobjval);
   else
      RatAdd(res, lp->lpobjval, lp->looseobjval);
}

/** gets the pseudo objective value for the current search node; that is all variables set to their best (w.r.t. the
 *  objective function) local bound
 */
void SCIPlpExactGetPseudoObjval(
   SCIP_LPEXACT*         lp,                 /**< current LP data */
   SCIP_SET*             set,                /**< global SCIP settings */
   SCIP_Rational*        res                 /**< result pointer to store rational */
   )
{
   assert(lp != NULL);
   assert(lp->pseudoobjvalinf >= 0);
   assert(set != NULL);

   if( lp->pseudoobjvalinf > 0 || set->nactivepricers > 0 )
      RatSetString(res, "-inf");
   else
      RatSet(res, lp->pseudoobjval);
}

/** removes all columns after the given number of cols from the LP */
SCIP_RETCODE SCIPlpExactshrinkCols(
   SCIP_LPEXACT*         lp,                 /**< LP data */
   SCIP_SET*             set,                /**< global SCIP settings */
   int                   newncols            /**< new number of columns in the LP */
   )
{
   SCIP_COLEXACT* col;
   int c;

   assert(lp != NULL);

   SCIPsetDebugMsg(set, "shrinking LP from %d to %d columns\n", lp->ncols, newncols);
   assert(0 <= newncols);
   assert(newncols <= lp->ncols);

   if( newncols < lp->ncols )
   {
      assert(!lp->fplp->diving);

      for( c = lp->ncols-1; c >= newncols; --c )
      {
         col = lp->cols[c];
         assert(col != NULL);
         assert(col->len == 0 || col->rows != NULL);
         assert(col->var != NULL);
         assert(SCIPvarGetStatusExact(col->var) == SCIP_VARSTATUS_COLUMN);
         assert(SCIPvarGetColExact(col->var) == lp->cols[c]);
         assert(col->lppos == c);

         /* mark column to be removed from the LP */
         col->lppos = -1;
         lp->ncols--;

         /* update column arrays of all linked rows */
         colExactUpdateDelLP(col, set);
      }

      assert(lp->ncols == newncols);
      lp->lpifirstchgcol = MIN(lp->lpifirstchgcol, newncols);

      lp->flushed = FALSE;
      checkLinks(lp);
   }

   return SCIP_OKAY;
}

/** removes and releases all rows after the given number of rows from the LP */
SCIP_RETCODE SCIPlpExactshrinkRows(
   SCIP_LPEXACT*         lp,                 /**< LP data */
   BMS_BLKMEM*           blkmem,             /**< block memory */
   SCIP_SET*             set,                /**< global SCIP settings */
   int                   newnrows            /**< new number of rows in the LP */
   )
{
   SCIP_ROWEXACT* row;
   int r;

   assert(lp != NULL);
   assert(0 <= newnrows && newnrows <= lp->nrows);

   SCIPsetDebugMsg(set, "shrinking exact LP from %d to %d rows\n", lp->nrows, newnrows);
   if( newnrows < lp->nrows )
   {
      for( r = lp->nrows-1; r >= newnrows; --r )
      {
         row = lp->rows[r];
         assert(row != NULL);
         assert(row->len == 0 || row->cols != NULL);
         assert(row->lppos == r);

         /* mark row to be removed from the LP */
         row->lppos = -1;
         row->lpdepth = -1;
         lp->nrows--;

         rowExactUpdateDelLP(row, set);

         //SCIProwExactUnlocK(row);
         SCIP_CALL( SCIProwExactRelease(&lp->rows[r], blkmem, set, lp) );
      }
      assert(lp->nrows == newnrows);
      lp->lpifirstchgrow = MIN(lp->lpifirstchgrow, newnrows);

      /* mark the current LP unflushed */
      lp->flushed = FALSE;

      checkLinks(lp);
   }

   return SCIP_OKAY;
}

/** resets the LP to the empty LP by removing all columns and rows from LP, releasing all rows, and flushing the
 *  changes to the LP solver
 */
SCIP_RETCODE SCIPlpExactReset(
   SCIP_LPEXACT*         lp,                 /**< LP data */
   BMS_BLKMEM*           blkmem,             /**< block memory */
   SCIP_SET*             set,                /**< global SCIP settings */
   SCIP_STAT*            stat,               /**< problem statistics */
   SCIP_EVENTQUEUE*      eventqueue          /**< event queue */
   )
{
   if( !set->exact_enabled )
      return SCIP_OKAY;

   assert(stat != NULL);

   SCIP_CALL( SCIPlpExactClear(lp, blkmem, set) );
   SCIP_CALL( SCIPlpExactFlush(lp, blkmem, set, eventqueue) );

   /* mark the empty LP to be solved */
   lp->lpsolstat = SCIP_LPSOLSTAT_OPTIMAL;
   RatSetReal(lp->lpobjval, 0.0);
   lp->solved = TRUE;
   lp->primalfeasible = TRUE;
   lp->primalchecked = TRUE;
   lp->dualfeasible = TRUE;
   lp->dualchecked = TRUE;
   lp->solisbasic = FALSE;
   lp->lastlpalgo = SCIP_LPALGO_DUALSIMPLEX;

   return SCIP_OKAY;
}

/** removes all columns and rows from LP, releases all rows */
SCIP_RETCODE SCIPlpExactClear(
   SCIP_LPEXACT*         lp,                 /**< LP data */
   BMS_BLKMEM*           blkmem,             /**< block memory */
   SCIP_SET*             set                 /**< global SCIP settings */
   )
{
   assert(lp != NULL);
   assert(!lp->fplp->diving);

   SCIPsetDebugMsg(set, "clearing LP\n");
   SCIP_CALL( SCIPlpExactshrinkCols(lp, set, 0) );
   SCIP_CALL( SCIPlpExactshrinkRows(lp, blkmem, set, 0) );

   return SCIP_OKAY;
}

/** checks whether primal solution satisfies all integrality restrictions exactly.
 * This checks either the fp solution exactly or checks the exact solution, if one exists.
 */
SCIP_RETCODE SCIPlpExactcheckIntegralityExact(
   SCIP_LP*              lp,                 /**< LP data */
   SCIP_LPEXACT*         lpexact,            /**< exact LP data */
   SCIP_SET*             set,                /**< global SCIP settings */
   SCIP_RESULT*          result              /**< result pointer */
   )
{
   int c;
   int ncols;
   SCIP_VARTYPE vartype;
   SCIP_COL* col;
   SCIP_COL** cols;
   SCIP_COLEXACT* colexact;
   SCIP_Real primsol;
   SCIP_VAR* var;
   SCIP_Rational* primsolexact;
   SCIP_Bool exintegral = TRUE;

   assert(result != NULL);

   SCIPdebugMessage("enforcing integrality of exact LP solution:\n");

   cols = lp->cols;
   ncols = lp->ncols;

   SCIP_CALL( RatCreateBuffer(set->buffer, &primsolexact) );

   for( c = 0; c < ncols; ++c )
   {
      col = cols[c];
      colexact = SCIPcolGetColExact(col);

      assert(col != NULL);
      assert(col->lppos == c);
      assert(col->lpipos >= 0);

      primsol = SCIPcolGetPrimsol(col);
      if( lpexact->solved )
         RatSet(primsolexact, colexact->primsol);
      else
         RatSetReal(primsolexact, primsol);

      assert(primsol < SCIP_INVALID);
      assert(SCIPsetIsInfinity(set, col->ub) || SCIPsetIsFeasLE(set, primsol, col->ub));

      var = col->var;
      assert(var != NULL);
      assert(SCIPvarGetStatus(var) == SCIP_VARSTATUS_COLUMN);
      assert(SCIPvarGetCol(var) == col);

      /* LP branching candidates are fractional binary and integer variables; implicit variables are kept at the end
         * of the candidates array for some rounding heuristics
         */
      vartype = SCIPvarGetType(var);
      if( vartype == SCIP_VARTYPE_CONTINUOUS )
         continue;

      exintegral = RatIsIntegral(primsolexact);
      if( !exintegral )
         break;
   }

   if( exintegral )
      *result = SCIP_FEASIBLE;
   else
      *result = SCIP_INFEASIBLE;

   RatFreeBuffer(set->buffer, &primsolexact);

   return SCIP_OKAY;
}

/** forces an exact lp to be solved in the next exact bound computation */
void SCIPlpExactForceExactSolve(
   SCIP_LPEXACT*         lpexact,            /**< exact LP data */
   SCIP_SET*             set                 /**< global SCIP settings */
   )
{
   assert(set != NULL);

   if( !set->exact_enabled )
      return;

   assert(lpexact != NULL);

   lpexact->forceexactsolve = TRUE;
}

/** allows an exact lp to be solved in the next exact bound computation */
void SCIPlpExactAllowExactSolve(
   SCIP_LPEXACT*         lpexact,            /**< exact LP data */
   SCIP_SET*             set,                /**< global SCIP settings */
   SCIP_Bool             allowexact          /**< TRUE if next safe bounding call should be allowed to be exact, FALSE otherwise */
   )
{
   assert(set != NULL);

   if( !set->exact_enabled )
      return;

   assert(lpexact != NULL);

   lpexact->allowexactsolve = allowexact;
}

/** save current LP solution values stored in each column */
static
SCIP_RETCODE colExactStoreSolVals(
   SCIP_COLEXACT*        colexact,           /**< exact LP column */
   BMS_BLKMEM*           blkmem              /**< block memory */
   )
{
   SCIP_COLEXACTSOLVALS* storedsolvals;

   assert(colexact != NULL);
   assert(blkmem != NULL);

   /* allocate memory for storage */
   if( colexact->storedsolvals == NULL )
   {
      SCIP_ALLOC( BMSallocBlockMemory(blkmem, &colexact->storedsolvals) );

      storedsolvals = colexact->storedsolvals;

      /* store values */
      SCIP_CALL( RatCopy(blkmem, &(storedsolvals->primsol), colexact->primsol) );
      SCIP_CALL( RatCopy(blkmem, &(storedsolvals->redcost), colexact->redcost) );
      storedsolvals->basisstatus = colexact->basisstatus; /*lint !e641 !e732*/
   }
   else
   {
      storedsolvals = colexact->storedsolvals;

      /* store values */
      RatSet(storedsolvals->primsol, colexact->primsol);
      RatSet(storedsolvals->redcost, colexact->redcost);
      storedsolvals->basisstatus = colexact->basisstatus; /*lint !e641 !e732*/
   }

   return SCIP_OKAY;
}

/** restore LP solution values in column */
static
SCIP_RETCODE colExactRestoreSolVals(
   SCIP_COLEXACT*        colexact,           /**< exact LP column */
   BMS_BLKMEM*           blkmem,             /**< block memory */
   SCIP_Longint          validlp,            /**< number of lp for which restored values are valid */
   SCIP_Bool             freebuffer          /**< should buffer for LP solution values be freed? */
   )
{
   SCIP_COLEXACTSOLVALS* storedsolvals;

   assert(colexact != NULL);
   assert(blkmem != NULL);

   /* if stored values are available, restore them */
   storedsolvals = colexact->storedsolvals;
   if( storedsolvals != NULL )
   {
      RatSet(colexact->primsol, storedsolvals->primsol);
      RatSet(colexact->redcost, storedsolvals->redcost);
      colexact->validredcostlp = validlp;
      colexact->basisstatus = storedsolvals->basisstatus; /*lint !e641 !e732*/

      /* we do not save the farkas coefficient, since it can be recomputed; thus, we invalidate it here */
      colexact->validfarkaslp = -1;
   }
   /* if the column was created after performing the storage (possibly during probing), we treat it as implicitly zero;
    * we make sure to invalidate the reduced cost and farkas coefficient, which are not available
    */
   else
   {
      RatSetReal(colexact->primsol, 0.0);
      colexact->validredcostlp = -1;
      colexact->validfarkaslp = -1;
      colexact->basisstatus = SCIP_BASESTAT_ZERO; /*lint !e641*/
   }

   /* free memory */
   if( freebuffer )
   {
      BMSfreeBlockMemoryNull(blkmem, &colexact->storedsolvals);
      assert(colexact->storedsolvals == NULL);
   }

   return SCIP_OKAY;
}

/** save current LP solution values stored in each column */
static
SCIP_RETCODE rowExactStoreSolVals(
   SCIP_ROWEXACT*        rowexact,           /**< exact LP row */
   BMS_BLKMEM*           blkmem,             /**< block memory */
   SCIP_Bool             infeasible          /**< is the solution infeasible? */
   )
{
   SCIP_ROWEXACTSOLVALS* storedsolvals;

   assert(rowexact != NULL);
   assert(blkmem != NULL);

   /* allocate memory for storage */
   if( rowexact->storedsolvals == NULL )
   {
      SCIP_ALLOC( BMSallocBlockMemory(blkmem, &rowexact->storedsolvals) );

      storedsolvals = rowexact->storedsolvals;

      /* store values */
      if( infeasible )
      {
         SCIP_CALL( RatCopy(blkmem, &(storedsolvals->dualsol), rowexact->dualfarkas) );
         SCIP_CALL( RatCreateBlock(blkmem, &(storedsolvals->activity)) );
         RatSetString(storedsolvals->activity, "inf");
         storedsolvals->basisstatus = SCIP_BASESTAT_BASIC;  /*lint !e641*/
      }
      else
      {
         SCIP_CALL( RatCopy(blkmem, &(storedsolvals->dualsol), rowexact->dualsol) );
         SCIP_CALL( RatCopy(blkmem, &(storedsolvals->activity), rowexact->activity) );
         storedsolvals->basisstatus = rowexact->basisstatus; /*lint !e641 !e732*/
      }
   }
   else
   {
      storedsolvals = rowexact->storedsolvals;

      /* store values */
      if( infeasible )
      {
         RatSet(storedsolvals->dualsol, rowexact->dualfarkas);
         RatSetString(storedsolvals->activity, "inf");
         storedsolvals->basisstatus = SCIP_BASESTAT_BASIC;  /*lint !e641*/
      }
      else
      {
         RatSet(storedsolvals->dualsol, rowexact->dualsol);
         RatSet(storedsolvals->activity, rowexact->activity);
         storedsolvals->basisstatus = rowexact->basisstatus; /*lint !e641 !e732*/
      }
   }

   return SCIP_OKAY;
}

/** restore LP solution values in row */
static
SCIP_RETCODE rowExactRestoreSolVals(
   SCIP_ROWEXACT*        rowexact,           /**< exact LP column */
   BMS_BLKMEM*           blkmem,             /**< block memory */
   SCIP_Longint          validlp,            /**< number of lp for which restored values are valid */
   SCIP_Bool             freebuffer,         /**< should buffer for LP solution values be freed? */
   SCIP_Bool             infeasible          /**< is the solution infeasible? */
   )
{
   SCIP_ROWEXACTSOLVALS* storedsolvals;

   assert(rowexact != NULL);
   assert(blkmem != NULL);

   /* if stored values are available, restore them */
   storedsolvals = rowexact->storedsolvals;
   if( storedsolvals != NULL )
   {
      if( infeasible )
         RatSet(rowexact->dualfarkas, storedsolvals->dualsol);
      else
         RatSet(rowexact->dualsol, storedsolvals->dualsol);
      RatSet(rowexact->activity, storedsolvals->activity);
      rowexact->validactivitylp = validlp;
      rowexact->basisstatus = storedsolvals->basisstatus; /*lint !e641 !e732*/
   }
   /* if the row was created after performing the storage (possibly during probing), we treat it as basic;
    * we make sure to invalidate the reduced cost and farkas coefficient, which are not available
    */
   else
   {
      RatSetReal(rowexact->dualsol, 0.0);
      RatSetReal(rowexact->dualfarkas, 0.0);
      RatSetReal(rowexact->activity, SCIP_INVALID);
      rowexact->validactivitylp = -1;
      rowexact->basisstatus = SCIP_BASESTAT_BASIC; /*lint !e641*/
   }

   /* free memory */
   if( freebuffer )
   {
      BMSfreeBlockMemoryNull(blkmem, &rowexact->storedsolvals);
      assert(rowexact->storedsolvals == NULL);
   }

   return SCIP_OKAY;
}

/** save current LP values dependent on the solution */
static
SCIP_RETCODE lpExactStoreSolVals(
   SCIP_LPEXACT*         lpexact,            /**< exact LP data */
   SCIP_STAT*            stat,               /**< problem statistics */
   BMS_BLKMEM*           blkmem              /**< block memory */
   )
{
   SCIP_LPEXACTSOLVALS* storedsolvals;

   assert(lpexact != NULL);
   assert(stat != NULL);
   assert(blkmem != NULL);

   /* allocate memory for storage */
   if( lpexact->storedsolvals == NULL )
   {
      SCIP_ALLOC( BMSallocMemory(&lpexact->storedsolvals) );

      storedsolvals = lpexact->storedsolvals;

      /* store values */
      SCIP_CALL( RatCopy(blkmem, &(storedsolvals->lpobjval), lpexact->lpobjval));
      storedsolvals->lpsolstat = lpexact->lpsolstat;
      storedsolvals->primalfeasible = lpexact->primalfeasible;
      storedsolvals->primalchecked = lpexact->primalchecked;
      storedsolvals->dualfeasible = lpexact->dualfeasible;
      storedsolvals->dualchecked = lpexact->dualchecked;
      storedsolvals->solisbasic = lpexact->solisbasic;
      storedsolvals->lpissolved = lpexact->solved;
   }
   else
   {
      storedsolvals = lpexact->storedsolvals;

      /* store values */
      RatSet(storedsolvals->lpobjval, lpexact->lpobjval);
      storedsolvals->lpsolstat = lpexact->lpsolstat;
      storedsolvals->primalfeasible = lpexact->primalfeasible;
      storedsolvals->primalchecked = lpexact->primalchecked;
      storedsolvals->dualfeasible = lpexact->dualfeasible;
      storedsolvals->dualchecked = lpexact->dualchecked;
      storedsolvals->solisbasic = lpexact->solisbasic;
      storedsolvals->lpissolved = lpexact->solved;
   }

   return SCIP_OKAY;
}

/** restore LP solution values in column */
static
SCIP_RETCODE lpExactRestoreSolVals(
   SCIP_LPEXACT*         lpexact,            /**< exact LP data */
   BMS_BLKMEM*           blkmem              /**< block memory */
   )
{
   SCIP_LPEXACTSOLVALS* storedsolvals;

   assert(lpexact != NULL);
   assert(blkmem != NULL);

   /* if stored values are available, restore them */
   storedsolvals = lpexact->storedsolvals;
   if( storedsolvals != NULL )
   {
      lpexact->solved = storedsolvals->lpissolved;
#ifdef SCIP_WITH_QSOPTEX
      lpexact->solved = FALSE;
#endif
      RatSet(lpexact->lpobjval, storedsolvals->lpobjval);
      lpexact->lpsolstat = storedsolvals->lpsolstat;
      lpexact->primalfeasible = storedsolvals->primalfeasible;
      lpexact->primalchecked = storedsolvals->primalchecked;
      lpexact->dualfeasible = storedsolvals->dualfeasible;
      lpexact->dualchecked = storedsolvals->dualchecked;
      lpexact->solisbasic = storedsolvals->solisbasic;

      /* solution values are stored only for LPs solved without error */
      assert(lpexact->lpsolstat == SCIP_LPSOLSTAT_OPTIMAL ||
         lpexact->lpsolstat == SCIP_LPSOLSTAT_UNBOUNDEDRAY ||
         lpexact->storedsolvals->lpsolstat == SCIP_LPSOLSTAT_OBJLIMIT ||
         lpexact->storedsolvals->lpsolstat == SCIP_LPSOLSTAT_ITERLIMIT ||
         lpexact->storedsolvals->lpsolstat == SCIP_LPSOLSTAT_TIMELIMIT ||
         lpexact->storedsolvals->lpsolstat == SCIP_LPSOLSTAT_INFEASIBLE ||
         lpexact->storedsolvals->lpsolstat == SCIP_LPSOLSTAT_NOTSOLVED);
   }
   /* no values available, mark LP as unsolved */
   else
   {
      lpexact->solved = FALSE;
      //lpexact->validsollp = -1;

      RatSetString(lpexact->lpobjval, "inf");
      lpexact->lpsolstat = SCIP_LPSOLSTAT_NOTSOLVED;
      lpexact->primalfeasible = FALSE;
      lpexact->primalchecked = FALSE;
      lpexact->dualfeasible = FALSE;
      lpexact->dualchecked = FALSE;
      lpexact->solisbasic = FALSE;
      //lpexact->validfarkaslp = -1;
   }

   //lpexact->validdegeneracylp = -1;

   /* intentionally keep storage space allocated */

   return SCIP_OKAY;
}

/** locks an unmodifiable row, which forbids further changes; has no effect on modifiable rows */
void SCIProwExactLock(
   SCIP_ROWEXACT*        row                 /**< exact LP row */
   )
{
   assert(row != NULL);

   /* check, if row is modifiable */
   if( !row->modifiable )
   {
      //SCIPdebugMessage("lock row <%s> with nuses=%d and nlocks=%u\n", row->name, row->nuses, row->nlocks);
      row->nlocks++;
   }
}

/** unlocks a lock of an unmodifiable row; a row with no sealed lock may be modified; has no effect on modifiable rows */
void SCIProwExactUnlock(
   SCIP_ROWEXACT*        row                 /**< exact LP row */
   )
{
   assert(row != NULL);

   /* check, if row is modifiable */
   if( !row->modifiable )
   {
      //SCIPdebugMessage("unlock row <%s> with nuses=%d and nlocks=%u\n", row->name, row->nuses, row->nlocks);
      assert(row->nlocks > 0);
      row->nlocks--;
   }
}

/** ensures that chgrows array can store at least num entries */
static
SCIP_RETCODE ensureChgrowsSizeExact(
   SCIP_LPEXACT*         lpexact,            /**< current exact LP data */
   SCIP_SET*             set,                /**< global SCIP settings */
   int                   num                 /**< minimum number of entries to store */
   )
{
   assert(lpexact->nchgrows <= lpexact->chgrowssize);

   if( num > lpexact->chgrowssize )
   {
      int newsize;

      newsize = SCIPsetCalcMemGrowSize(set, num);
      SCIP_ALLOC( BMSreallocMemoryArray(&lpexact->chgrows, newsize) );
      lpexact->chgrowssize = newsize;
   }
   assert(num <= lpexact->chgrowssize);

   return SCIP_OKAY;
}


/** notifies exact LP row that its sides were changed */
static
SCIP_RETCODE rowExactSideChanged(
   SCIP_ROWEXACT*        rowexact,           /**< exact LP row */
   SCIP_SET*             set,                /**< global SCIP settings */
   SCIP_LPEXACT*         lpexact,            /**< current exact LP data */
   SCIP_SIDETYPE         sidetype            /**< type of side: left or right hand side */
   )
{
   assert(rowexact != NULL);
   assert(lpexact != NULL);

   if( rowexact->lpipos >= 0 )
   {
      /* insert row in the chgrows list (if not already there) */
      if( !rowexact->lhschanged && !rowexact->rhschanged )
      {
         SCIP_CALL( ensureChgrowsSizeExact(lpexact, set, lpexact->nchgrows+1) );
         lpexact->chgrows[lpexact->nchgrows] = rowexact;
         lpexact->nchgrows++;
      }

      /* mark side change in the row */
      switch( sidetype )
      {
      case SCIP_SIDETYPE_LEFT:
         rowexact->lhschanged = TRUE;
         break;
      case SCIP_SIDETYPE_RIGHT:
         rowexact->rhschanged = TRUE;
         break;
      default:
         SCIPerrorMessage("unknown exact row side type\n");
         SCIPABORT();
         return SCIP_INVALIDDATA;  /*lint !e527*/
      }

      /* mark the current LP unflushed */
      lpexact->flushed = FALSE;

      assert(lpexact->nchgrows > 0);
   }

   return SCIP_OKAY;
}

/** changes left hand side of exact LP row */
SCIP_RETCODE SCIProwExactChgLhs(
   SCIP_ROWEXACT*        rowexact,           /**< exact LP row */
   SCIP_SET*             set,                /**< global SCIP settings */
   SCIP_LPEXACT*         lpexact,            /**< current exact LP data */
   SCIP_Rational*        lhs                 /**< new left hand side */
   )
{
   assert(rowexact != NULL);
   assert(lpexact != NULL);

   if( !RatIsEqual(rowexact->lhs, lhs) )
   {
      RatSet(rowexact->lhs, lhs);
      rowexact->lhsreal = RatRoundReal(rowexact->lhs, SCIP_R_ROUND_DOWNWARDS);
      SCIP_CALL( rowExactSideChanged(rowexact, set, lpexact, SCIP_SIDETYPE_LEFT) );
   }

   return SCIP_OKAY;
}

/** changes right hand side of exact LP row */
SCIP_RETCODE SCIProwExactChgRhs(
   SCIP_ROWEXACT*        rowexact,           /**< exact LP row */
   SCIP_SET*             set,                /**< global SCIP settings */
   SCIP_LPEXACT*         lpexact,            /**< current exact LP data */
   SCIP_Rational*        rhs                 /**< new right hand side */
   )
{
   assert(rowexact != NULL);
   assert(lpexact != NULL);

   if( !RatIsEqual(rowexact->rhs, rhs) )
   {
      RatSet(rowexact->rhs, rhs);
      rowexact->rhsreal = RatRoundReal(rowexact->rhs, SCIP_R_ROUND_UPWARDS);
      SCIP_CALL( rowExactSideChanged(rowexact, set, lpexact, SCIP_SIDETYPE_RIGHT) );
   }

   return SCIP_OKAY;
}

/** gets solution status of current exact LP */
SCIP_LPSOLSTAT SCIPlpExactGetSolstat(
   SCIP_LPEXACT*         lpexact              /**< current LP data */
   )
{
   assert(lpexact != NULL);

   return (lpexact->flushed ? lpexact->lpsolstat : SCIP_LPSOLSTAT_NOTSOLVED);
}

/** stores exact LP state (like basis information) into LP state object */
SCIP_RETCODE SCIPlpExactGetState(
   SCIP_LPEXACT*         lpexact,            /**< exact LP data */
   BMS_BLKMEM*           blkmem,             /**< block memory */
   SCIP_LPISTATE**       lpistate            /**< pointer to LP state information (like basis information) */
   )
{
   assert(lpexact != NULL);
   assert(lpexact->flushed);
   assert(lpexact->solved);
   assert(blkmem != NULL);
   assert(lpistate != NULL);

   /* check whether there is no lp */
   if( lpexact->nlpicols == 0 && lpexact->nlpirows == 0 )
      *lpistate = NULL;
   else
   {
      SCIP_CALL( SCIPlpiExactGetState(lpexact->lpiexact, blkmem, lpistate) );
   }

   return SCIP_OKAY;
}

/** loads exact LP state (like basis information) into solver */
SCIP_RETCODE SCIPlpExactSetState(
   SCIP_LPEXACT*         lpexact,            /**< exact LP data */
   BMS_BLKMEM*           blkmem,             /**< block memory */
   SCIP_SET*             set,                /**< global SCIP settings */
   SCIP_EVENTQUEUE*      eventqueue,         /**< event queue */
   SCIP_LPISTATE*        lpistate,           /**< LP state information (like basis information) */
   SCIP_Bool             wasprimfeas,        /**< primal feasibility when LP state information was stored */
   SCIP_Bool             wasprimchecked,     /**< true if the LP solution has passed the primal feasibility check */
   SCIP_Bool             wasdualfeas,        /**< dual feasibility when LP state information was stored */
   SCIP_Bool             wasdualchecked      /**< true if the LP solution has passed the dual feasibility check */
   )
{
   assert(lpexact != NULL);
   assert(blkmem != NULL);

   /* flush changes to the LP solver */
   SCIP_CALL( SCIPlpExactFlush(lpexact, blkmem, set, eventqueue) );
   assert(lpexact->flushed);

   if( lpexact->solved && lpexact->solisbasic )
      return SCIP_OKAY;

   /* set LPI state in the LP solver */
   if( lpistate == NULL )
      lpexact->solisbasic = FALSE;
   else
   {
      SCIP_CALL( SCIPlpiExactSetState(lpexact->lpiexact, blkmem, lpistate) );
      lpexact->solisbasic = SCIPlpiExactHasStateBasis(lpexact->lpiexact, lpistate);
   }
   /* @todo: setting feasibility to TRUE might be wrong because in probing mode, the state is even saved when the LP was
    *        flushed and solved, also, e.g., when we hit the iteration limit
    */
   lpexact->primalfeasible = wasprimfeas;
   lpexact->primalchecked = wasprimchecked;
   lpexact->dualfeasible = wasdualfeas;
   lpexact->dualchecked = wasdualchecked;

   return SCIP_OKAY;
}

/** frees exact LP state information */
SCIP_RETCODE SCIPlpExactFreeState(
   SCIP_LPEXACT*         lpexact,            /**< exact LP data */
   BMS_BLKMEM*           blkmem,             /**< block memory */
   SCIP_LPISTATE**       lpistate            /**< pointer to LP state information (like basis information) */
   )
{
   assert(lpexact != NULL);

   if( *lpistate != NULL )
   {
      SCIP_CALL( SCIPlpiExactFreeState(lpexact->lpiexact, blkmem, lpistate) );
   }

   return SCIP_OKAY;
}

/** initiates exact LP diving */
SCIP_RETCODE SCIPlpExactStartDive(
   SCIP_LPEXACT*         lpexact,            /**< current exact LP data */
   BMS_BLKMEM*           blkmem,             /**< block memory */
   SCIP_SET*             set,                /**< global SCIP settings */
   SCIP_STAT*            stat                /**< problem statistics */
   )
{
   int c;
   int r;

   assert(lpexact != NULL);
   assert(lpexact->flushed || !lpexact->solved);
   assert(lpexact->fplp->diving);
   assert(!lpexact->diving);
   assert(lpexact->divelpistate == NULL);
   assert(lpexact->divelpwasprimfeas);
   assert(lpexact->divelpwasdualfeas);
   assert(blkmem != NULL);
   assert(set != NULL);
   assert(lpexact->ndivechgsides == 0);

   SCIPsetDebugMsg(set, "exact diving started (LP flushed: %u, LP solved: %u, solstat: %d)\n",
      lpexact->flushed, lpexact->solved, SCIPlpExactGetSolstat(lpexact));

#ifdef SCIP_MORE_DEBUG
   for( c = 0; c < lpexact->ncols; ++c )
   {
      assert(lpexact->cols[c] != NULL);
      assert(lpexact->cols[c]->var != NULL);
      assert(SCIPvarGetStatusExact(lpexact->cols[c]->var) == SCIP_VARSTATUS_COLUMN);
      assert(SCIPvarGetColExact(lpexact->cols[c]->var) == lpexact->cols[c]);
      assert(RatIsEqual(SCIPvarGetObjExact(lpexact->cols[c]->var), lpexact->cols[c]->obj));
      assert(RatIsEqual(SCIPvarGetLbLocalExact(lpexact->cols[c]->var), lpexact->cols[c]->lb));
      assert(RatIsEqual(SCIPvarGetUbLocalExact(lpexact->cols[c]->var), lpexact->cols[c]->ub));
   }
#endif

   /* save current LPI state (basis information) */
   SCIP_CALL( SCIPlpiExactGetState(lpexact->lpiexact, blkmem, &lpexact->divelpistate) );
   lpexact->divelpwasprimfeas = lpexact->primalfeasible;
   lpexact->divelpwasdualfeas = lpexact->dualfeasible;
   lpexact->divelpwasprimchecked = lpexact->primalchecked;
   lpexact->divelpwasdualchecked = lpexact->dualchecked;

   /* save current LP values dependent on the solution */
   SCIP_CALL( lpExactStoreSolVals(lpexact, stat, blkmem) );
   assert(lpexact->storedsolvals != NULL);
   if( !set->lp_resolverestore && lpexact->solved && lpexact->flushed )
   {
      SCIP_Bool store = TRUE;

      switch( lpexact->lpsolstat )
      {
      case SCIP_LPSOLSTAT_OPTIMAL:
         SCIP_CALL( SCIPlpExactGetSol(lpexact, set, stat, NULL, NULL, FALSE) );
         //assert(lp->validsollp == stat->lpcount);
         break;
      case SCIP_LPSOLSTAT_UNBOUNDEDRAY:
         SCIP_CALL( SCIPlpExactGetUnboundedSol(lpexact, set, stat, NULL, NULL) );
         //assert(lp->validsollp == stat->lpcount);
         break;
      case SCIP_LPSOLSTAT_OBJLIMIT:
      case SCIP_LPSOLSTAT_ITERLIMIT:
      case SCIP_LPSOLSTAT_TIMELIMIT:
         SCIP_CALL( SCIPlpExactGetSol(lpexact, set, stat, NULL, NULL, FALSE) );
         //assert(lp->validsollp == stat->lpcount);
         break;
      case SCIP_LPSOLSTAT_INFEASIBLE:
         SCIP_CALL( SCIPlpExactGetDualfarkas(lpexact, set, stat, NULL, FALSE) );
         break;
      case SCIP_LPSOLSTAT_NOTSOLVED:
      case SCIP_LPSOLSTAT_ERROR:
      default:
         store = FALSE;
      }

      if( store )
      {
         for( c = 0; c < lpexact->ncols; ++c )
         {
            SCIP_CALL( colExactStoreSolVals(lpexact->cols[c], blkmem) );
         }
         for( r = 0; r < lpexact->nrows; ++r )
         {
            SCIP_CALL( rowExactStoreSolVals(lpexact->rows[r], blkmem, lpexact->storedsolvals->lpsolstat == SCIP_LPSOLSTAT_INFEASIBLE) );
         }
      }
   }

   /* store LPI iteration limit */
   SCIP_CALL( SCIPlpiExactGetIntpar(lpexact->lpiexact, SCIP_LPPAR_LPITLIM, &lpexact->divinglpiitlim) );

   /* remember the number of domain changes */
   lpexact->divenolddomchgs = stat->domchgcount;

   /* store current number of rows */
   lpexact->ndivingrows = lpexact->nrows;

   /* switch to diving mode */
   lpexact->diving = TRUE;

   return SCIP_OKAY;
}

/** quits exact LP diving and resets bounds and objective values of columns to the current node's values */
SCIP_RETCODE SCIPlpExactEndDive(
   SCIP_LPEXACT*         lpexact,            /**< current exact LP data */
   BMS_BLKMEM*           blkmem,             /**< block memory */
   SCIP_SET*             set,                /**< global SCIP settings */
   SCIP_STAT*            stat,               /**< problem statistics */
   SCIP_EVENTQUEUE*      eventqueue,         /**< event queue */
   SCIP_VAR**            vars,               /**< array with all active variables */
   int                   nvars               /**< number of active variables */
   )
{
   SCIP_VAR* var;
   int v;

   assert(lpexact != NULL);
   assert(lpexact->diving);
   assert(blkmem != NULL);
   assert(nvars == 0 || vars != NULL);

   SCIPsetDebugMsg(set, "exact diving ended (LP flushed: %u, solstat: %d)\n", lpexact->flushed, SCIPlpExactGetSolstat(lpexact));

   /* reset all columns' objective values and bounds to its original values */
   for( v = 0; v < nvars; ++v )
   {
      var = vars[v];
      assert(var != NULL);
      if( SCIPvarGetStatus(var) == SCIP_VARSTATUS_COLUMN )
      {
         SCIP_CALL( SCIPcolExactChgObj(SCIPvarGetColExact(var), set, lpexact, SCIPvarGetObjExact(var)) );
         SCIP_CALL( SCIPcolExactChgLb(SCIPvarGetColExact(var), set, lpexact, SCIPvarGetLbLocalExact(var)) );
         SCIP_CALL( SCIPcolExactChgUb(SCIPvarGetColExact(var), set, lpexact, SCIPvarGetUbLocalExact(var)) );
      }
   }

   /* remove rows which were added in diving mode */
   /* note: not needed right now, since we only change bounds in exact diving mode */
   //SCIP_CALL( SCIPlpExactShrinkRows(lpexact, blkmem, set, lpexact->ndivingrows) );

   /* undo changes to left hand sides and right hand sides */
   while( lpexact->ndivechgsides > 0 )
   {
      SCIP_Rational* oldside;
      SCIP_SIDETYPE sidetype;
      SCIP_ROWEXACT* row;

      SCIP_CALL( RatCreateBuffer(set->buffer, &oldside) );

      lpexact->ndivechgsides--;
      RatSet(oldside, lpexact->divechgsides[lpexact->ndivechgsides]);
      sidetype = lpexact->divechgsidetypes[lpexact->ndivechgsides];
      row = lpexact->divechgrows[lpexact->ndivechgsides];

      if( sidetype == SCIP_SIDETYPE_LEFT )
      {
         SCIP_CALL( SCIProwExactChgLhs(row, set, lpexact, oldside) );
      }
      else
      {
         SCIP_CALL( SCIProwExactChgRhs(row, set, lpexact, oldside) );
      }

      RatFreeBuffer(set->buffer, &oldside);
   }

   /* restore LPI iteration limit */
   SCIP_CALL( lpExactSetIterationLimit(lpexact, lpexact->divinglpiitlim) );

   /* reload LPI state saved at start of diving and free it afterwards; it may be NULL, in which case simply nothing
    * happens
    */
   SCIP_CALL( SCIPlpExactSetState(lpexact, blkmem, set, eventqueue, lpexact->divelpistate,
         lpexact->divelpwasprimfeas, lpexact->divelpwasprimchecked, lpexact->divelpwasdualfeas, lpexact->divelpwasdualchecked) );
   SCIP_CALL( SCIPlpExactFreeState(lpexact, blkmem, &lpexact->divelpistate) );
   lpexact->divelpwasprimfeas = TRUE;
   lpexact->divelpwasdualfeas = TRUE;
   lpexact->divelpwasprimchecked = TRUE;
   lpexact->divelpwasdualchecked = TRUE;
   assert(lpexact->divelpistate == NULL);

   /* switch to standard (non-diving) mode */
   lpexact->diving = FALSE;
   lpexact->divingobjchg = FALSE;

   assert(lpexact->storedsolvals != NULL);

   /* we can just always reload the buffered LP solution values at start of diving; this has the advantage that we
    * re-solve as above can lead to a different LP status
    */
   if( lpexact->storedsolvals->lpissolved )
   {
      int c;
      int r;

      /* restore LP solution values in lp data, columns and rows */
      if( lpexact->storedsolvals->lpissolved &&
         (lpexact->storedsolvals->lpsolstat == SCIP_LPSOLSTAT_OPTIMAL ||
            lpexact->storedsolvals->lpsolstat == SCIP_LPSOLSTAT_UNBOUNDEDRAY ||
            lpexact->storedsolvals->lpsolstat == SCIP_LPSOLSTAT_OBJLIMIT ||
            lpexact->storedsolvals->lpsolstat == SCIP_LPSOLSTAT_ITERLIMIT ||
            lpexact->storedsolvals->lpsolstat == SCIP_LPSOLSTAT_TIMELIMIT ||
            lpexact->storedsolvals->lpsolstat == SCIP_LPSOLSTAT_INFEASIBLE)
         )
      {
         SCIP_CALL( lpExactRestoreSolVals(lpexact, blkmem) );

         for( c = 0; c < lpexact->ncols; ++c )
         {
            SCIP_CALL( colExactRestoreSolVals(lpexact->cols[c], blkmem, stat->lpcount, set->lp_freesolvalbuffers) );
         }
         for( r = 0; r < lpexact->nrows; ++r )
         {
            SCIP_CALL( rowExactRestoreSolVals(lpexact->rows[r], blkmem, stat->lpcount, set->lp_freesolvalbuffers,
                  lpexact->storedsolvals->lpsolstat == SCIP_LPSOLSTAT_INFEASIBLE) );
         }
      }
      else
      {
         SCIP_CALL( lpExactRestoreSolVals(lpexact, blkmem) );
      }
   }
   else
   {
      /* we still need to copy the exact lp objval back because the safe bounding result is saved there */
      if( lpexact->storedsolvals != NULL )
         RatSet(lpexact->lpobjval, lpexact->storedsolvals->lpobjval);

      lpexact->solved = FALSE;
   }

#ifdef SCIP_MORE_DEBUG
   {
      int c;
      for( c = 0; c < lpexact->ncols; ++c )
      {
         assert(lpexact->cols[c] != NULL);
         assert(lpexact->cols[c]->var != NULL);
         assert(SCIPvarGetStatusExact(lpexact->cols[c]->var) == SCIP_VARSTATUS_COLUMN);
         assert(SCIPvarGetColExact(lpexact->cols[c]->var) == lpexact->cols[c]);
         assert(RatIsEqual(SCIPvarGetObjExact(lpexact->cols[c]->var), lpexact->cols[c]->obj));
         assert(RatIsEqual(SCIPvarGetLbLocalExact(lpexact->cols[c]->var), lpexact->cols[c]->lb));
         assert(RatIsEqual(SCIPvarGetUbLocalExact(lpexact->cols[c]->var), lpexact->cols[c]->ub));
      }
   }
#endif

   return SCIP_OKAY;
}

/** returns whether the exact LP is in exact diving mode */
SCIP_Bool SCIPlpExactDiving(
   SCIP_LPEXACT*         lpexact             /**< current exact LP data */
   )
{
   if( lpexact == NULL )
      return FALSE;

   return lpexact->diving;
}

/** writes exact LP to a file */
SCIP_RETCODE SCIPlpExactWrite(
   SCIP_LPEXACT*         lp,                 /**< current LP data */
   const char*           fname               /**< file name */
   )
{
   assert(lp != NULL);
   assert(lp->flushed);
   assert(fname != NULL);

   SCIP_CALL( SCIPlpiExactWriteLP(lp->lpiexact, fname) );

   return SCIP_OKAY;
}<|MERGE_RESOLUTION|>--- conflicted
+++ resolved
@@ -7609,12 +7609,8 @@
       RatSetString(lpicols[c]->redcost, "inf");
       lpicols[c]->validredcostlp = -1L;
       lpicols[c]->validfarkaslp = -1L;
-<<<<<<< HEAD
-      RatSet(lpicols[c]->farkascoef, farkascoefs[c]);
-=======
       if( farkascoefs != NULL )
 	      RatSet(lpicols[c]->farkascoef, farkascoefs[c]);
->>>>>>> 3febdc1d
 
       if( overwritefplp )
       {
