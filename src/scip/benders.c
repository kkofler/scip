/* * * * * * * * * * * * * * * * * * * * * * * * * * * * * * * * * * * * * * */
/*                                                                           */
/*                  This file is part of the program and library             */
/*         SCIP --- Solving Constraint Integer Programs                      */
/*                                                                           */
/*    Copyright (C) 2002-2018 Konrad-Zuse-Zentrum                            */
/*                            fuer Informationstechnik Berlin                */
/*                                                                           */
/*  SCIP is distributed under the terms of the ZIB Academic License.         */
/*                                                                           */
/*  You should have received a copy of the ZIB Academic License              */
/*  along with SCIP; see the file COPYING. If not visit scip.zib.de.         */
/*                                                                           */
/* * * * * * * * * * * * * * * * * * * * * * * * * * * * * * * * * * * * * * */

/**@file   scip/src/scip/benders.c
 * @brief  methods for Benders' decomposition
 * @author Stephen J. Maher
 */

/*---+----1----+----2----+----3----+----4----+----5----+----6----+----7----+----8----+----9----+----0----+----1----+----2*/

#include <assert.h>
#include <string.h>

#include "scip/def.h"
#include "scip/set.h"
#include "scip/clock.h"
#include "scip/paramset.h"
#include "scip/lp.h"
#include "scip/prob.h"
#include "scip/pricestore.h"
#include "scip/scip.h"
#include "scip/benders.h"
#include "scip/pub_message.h"
#include "scip/pub_misc.h"
#include "scip/cons_linear.h"
#include "scip/cons_nonlinear.h"
#include "scip/cons_quadratic.h"
#include "scip/cons_abspower.h"

#include "scip/struct_benders.h"
#include "scip/struct_benderscut.h"

#include "scip/benderscut.h"

/* Defaults for parameters */
#define SCIP_DEFAULT_TRANSFERCUTS         FALSE  /** should Benders' cuts generated in LNS heuristics be transferred to the main SCIP instance? */
#define SCIP_DEFAULT_CUTSASCONSS           TRUE  /** should the transferred cuts be added as constraints? */
#define SCIP_DEFAULT_LNSCHECK              TRUE  /** should the Benders' decomposition be used in LNS heuristics */
#define SCIP_DEFAULT_LNSMAXDEPTH             -1  /** maximum depth at which the LNS check is performed */
#define SCIP_DEFAULT_SUBPROBFRAC            1.0  /** fraction of subproblems that are solved in each iteration */
#define SCIP_DEFAULT_UPDATEAUXVARBOUND    FALSE  /** should the auxiliary variable lower bound be updated by solving the subproblem */
#define SCIP_DEFAULT_AUXVARSIMPLINT        TRUE  /** set the auxiliary variables as implint if the subproblem objective is integer */
<<<<<<< HEAD
#define SCIP_DEFAULT_STRENGTHENMULT         0.5  /** the convex combination multiplier for the cut strengthening */
#define SCIP_DEFAULT_NOIMPROVELIMIT           5  /** the maximum number of cut strengthening without improvement */
#define SCIP_DEFAULT_STRENGTHENPERTURB    1e-06  /** the amount by which the cut strengthening solution is perturbed */
#define SCIP_DEFAULT_STRENGTHENENABLED    FALSE  /** enable the core point cut strengthening approach */
=======
#define SCIP_DEFAULT_CUTCHECK              TRUE  /** should cuts be generated during the checking of solutions? */
>>>>>>> be79834b

#define BENDERS_MAXPSEUDOSOLS                 5  /** the maximum number of pseudo solutions checked before suggesting
                                                     merge candidates */

#define BENDERS_ARRAYSIZE        1000    /**< the initial size of the added constraints/cuts arrays */

#define AUXILIARYVAR_NAME     "##bendersauxiliaryvar" /** the name for the Benders' auxiliary variables in the master problem */

/* event handler properties */
#define NODEFOCUS_EVENTHDLR_NAME         "bendersnodefocus"
#define NODEFOCUS_EVENTHDLR_DESC         "node focus event handler for Benders' decomposition"

#define MIPNODEFOCUS_EVENTHDLR_NAME      "bendersmipsolvenodefocus"
#define MIPNODEFOCUS_EVENTHDLR_DESC      "node focus event handler for the MIP solve method for Benders' decomposition"

#define UPPERBOUND_EVENTHDLR_NAME        "bendersupperbound"
#define UPPERBOUND_EVENTHDLR_DESC        "found solution event handler to terminate subproblem solve for a given upper bound"

#define NODESOLVED_EVENTHDLR_NAME        "bendersnodesolved"
#define NODESOLVED_EVENTHDLR_DESC        "node solved event handler for the Benders' integer cuts"


/** event handler data */
struct SCIP_EventhdlrData
{
   int                   filterpos;          /**< the event filter entry */
   int                   numruns;            /**< the number of times that the problem has been solved */
   SCIP_Real             upperbound;         /**< an upper bound for the problem */
   SCIP_Bool             solvecip;           /**< is the event called from a MIP subproblem solve*/
};


/* ---------------- Local methods for event handlers ---------------- */

/** initialises the members of the eventhandler data */
static
SCIP_RETCODE initEventhandlerData(
   SCIP*                 scip,               /**< the SCIP data structure */
   SCIP_EVENTHDLRDATA*   eventhdlrdata       /**< the event handler data */
   )
{
   assert(scip != NULL);
   assert(eventhdlrdata != NULL);

   eventhdlrdata->filterpos = -1;
   eventhdlrdata->numruns = 0;
   eventhdlrdata->upperbound = -SCIPinfinity(scip);
   eventhdlrdata->solvecip = FALSE;

   return SCIP_OKAY;
}

/** initsol method for the event handlers */
static
SCIP_RETCODE initsolEventhandler(
   SCIP*                 scip,               /**< the SCIP data structure */
   SCIP_EVENTHDLR*       eventhdlr,          /**< the event handlers data structure */
   SCIP_EVENTTYPE        eventtype           /**< event type mask to select events to catch */
   )
{
   SCIP_EVENTHDLRDATA* eventhdlrdata;

   assert(scip != NULL);
   assert(eventhdlr != NULL);

   eventhdlrdata = SCIPeventhdlrGetData(eventhdlr);

   SCIP_CALL(SCIPcatchEvent(scip, eventtype, eventhdlr, NULL, &eventhdlrdata->filterpos));

   return SCIP_OKAY;
}

/** the exit sol method for the event handlers */
static
SCIP_RETCODE exitsolEventhandler(
   SCIP*                 scip,               /**< the SCIP data structure */
   SCIP_EVENTHDLR*       eventhdlr,          /**< the event handlers data structure */
   SCIP_EVENTTYPE        eventtype           /**< event type mask to select events to catch */
   )
{
   SCIP_EVENTHDLRDATA* eventhdlrdata;

   assert(scip != NULL);
   assert(eventhdlr != NULL);

   eventhdlrdata = SCIPeventhdlrGetData(eventhdlr);

   if( eventhdlrdata->filterpos >= 0 )
   {
      SCIP_CALL(SCIPdropEvent(scip, eventtype, eventhdlr, NULL, eventhdlrdata->filterpos));
      eventhdlrdata->filterpos = -1;
   }

   return SCIP_OKAY;
}

/** the exit method for the event handlers */
static
SCIP_RETCODE exitEventhandler(
   SCIP*                 scip,               /**< the SCIP data structure */
   SCIP_EVENTHDLR*       eventhdlr           /**< the event handlers data structure */
   )
{
   SCIP_EVENTHDLRDATA* eventhdlrdata;

   assert(scip != NULL);
   assert(eventhdlr != NULL);

   eventhdlrdata = SCIPeventhdlrGetData(eventhdlr);

   /* reinitialise the event handler data */
   SCIP_CALL( initEventhandlerData(scip, eventhdlrdata) );

   return SCIP_OKAY;
}

/** free method for the event handler */
static
SCIP_RETCODE freeEventhandler(
   SCIP*                 scip,               /**< the SCIP data structure */
   SCIP_EVENTHDLR*       eventhdlr           /**< the event handlers data structure */
   )
{
   SCIP_EVENTHDLRDATA* eventhdlrdata;

   assert(scip != NULL);
   assert(eventhdlr != NULL);

   eventhdlrdata = SCIPeventhdlrGetData(eventhdlr);
   assert(eventhdlrdata != NULL);

   SCIPfreeBlockMemory(scip, &eventhdlrdata);

   SCIPeventhdlrSetData(eventhdlr, NULL);

   return SCIP_OKAY;
}



/* ---------------- Callback methods of node focus event handler ---------------- */

/** exec the event handler */
static
SCIP_DECL_EVENTEXEC(eventExecBendersNodefocus)
{  /*lint --e{715}*/
   SCIP_EVENTHDLRDATA* eventhdlrdata;

   assert(scip != NULL);
   assert(eventhdlr != NULL);
   assert(strcmp(SCIPeventhdlrGetName(eventhdlr), NODEFOCUS_EVENTHDLR_NAME) == 0);

   eventhdlrdata = SCIPeventhdlrGetData(eventhdlr);

   /* sending an interrupt solve signal to return the control back to the Benders' decomposition plugin.
    * This will ensure the SCIP stage is SCIP_STAGE_SOLVING, allowing the use of probing mode. */
   SCIP_CALL( SCIPinterruptSolve(scip) );

   SCIP_CALL(SCIPdropEvent(scip, SCIP_EVENTTYPE_NODEFOCUSED, eventhdlr, NULL, eventhdlrdata->filterpos));
   eventhdlrdata->filterpos = -1;

   return SCIP_OKAY;
}

/** solving process initialization method of event handler (called when branch and bound process is about to begin) */
static
SCIP_DECL_EVENTINITSOL(eventInitsolBendersNodefocus)
{
   assert(scip != NULL);
   assert(eventhdlr != NULL);
   assert(strcmp(SCIPeventhdlrGetName(eventhdlr), NODEFOCUS_EVENTHDLR_NAME) == 0);

   SCIP_CALL( initsolEventhandler(scip, eventhdlr, SCIP_EVENTTYPE_NODEFOCUSED) );

   return SCIP_OKAY;
}

/** solving process deinitialization method of event handler (called before branch and bound process data is freed) */
static
SCIP_DECL_EVENTEXITSOL(eventExitsolBendersNodefocus)
{
   assert(scip != NULL);
   assert(eventhdlr != NULL);
   assert(strcmp(SCIPeventhdlrGetName(eventhdlr), NODEFOCUS_EVENTHDLR_NAME) == 0);

   SCIP_CALL( exitsolEventhandler(scip, eventhdlr, SCIP_EVENTTYPE_NODEFOCUSED) );

   return SCIP_OKAY;
}

/** deinitialization method of event handler (called before transformed problem is freed) */
static
SCIP_DECL_EVENTEXIT(eventExitBendersNodefocus)
{
   assert(scip != NULL);
   assert(eventhdlr != NULL);
   assert(strcmp(SCIPeventhdlrGetName(eventhdlr), NODEFOCUS_EVENTHDLR_NAME) == 0);

   SCIP_CALL( exitEventhandler(scip, eventhdlr) );

   return SCIP_OKAY;
}

/** deinitialization method of event handler (called before transformed problem is freed) */
static
SCIP_DECL_EVENTFREE(eventFreeBendersNodefocus)
{
   assert(scip != NULL);
   assert(eventhdlr != NULL);
   assert(strcmp(SCIPeventhdlrGetName(eventhdlr), NODEFOCUS_EVENTHDLR_NAME) == 0);

   SCIP_CALL( freeEventhandler(scip, eventhdlr) );

   return SCIP_OKAY;
}


/* ---------------- Callback methods of MIP solve node focus event handler ---------------- */

/** exec the event handler */
static
SCIP_DECL_EVENTEXEC(eventExecBendersMipnodefocus)
{  /*lint --e{715}*/
   SCIP_EVENTHDLRDATA* eventhdlrdata;

   assert(scip != NULL);
   assert(eventhdlr != NULL);
   assert(strcmp(SCIPeventhdlrGetName(eventhdlr), MIPNODEFOCUS_EVENTHDLR_NAME) == 0);

   eventhdlrdata = SCIPeventhdlrGetData(eventhdlr);

   /* interrupting the solve so that the control is returned back to the Benders' core. */
   if( eventhdlrdata->numruns == 0 && !eventhdlrdata->solvecip )
   {
      SCIP_CALL( SCIPinterruptSolve(scip) );
   }

   SCIP_CALL(SCIPdropEvent(scip, SCIP_EVENTTYPE_NODEFOCUSED, eventhdlr, NULL, eventhdlrdata->filterpos));
   eventhdlrdata->filterpos = -1;

   eventhdlrdata->numruns++;

   return SCIP_OKAY;
}

/** solving process initialization method of event handler (called when branch and bound process is about to begin) */
static
SCIP_DECL_EVENTINITSOL(eventInitsolBendersMipnodefocus)
{
   assert(scip != NULL);
   assert(eventhdlr != NULL);
   assert(strcmp(SCIPeventhdlrGetName(eventhdlr), MIPNODEFOCUS_EVENTHDLR_NAME) == 0);

   SCIP_CALL( initsolEventhandler(scip, eventhdlr, SCIP_EVENTTYPE_NODEFOCUSED) );

   return SCIP_OKAY;
}

/** solving process deinitialization method of event handler (called before branch and bound process data is freed) */
static
SCIP_DECL_EVENTEXITSOL(eventExitsolBendersMipnodefocus)
{
   assert(scip != NULL);
   assert(eventhdlr != NULL);
   assert(strcmp(SCIPeventhdlrGetName(eventhdlr), MIPNODEFOCUS_EVENTHDLR_NAME) == 0);

   SCIP_CALL( exitsolEventhandler(scip, eventhdlr, SCIP_EVENTTYPE_NODEFOCUSED) );

   return SCIP_OKAY;
}

/** deinitialization method of event handler (called before transformed problem is freed) */
static
SCIP_DECL_EVENTEXIT(eventExitBendersMipnodefocus)
{
   assert(scip != NULL);
   assert(eventhdlr != NULL);
   assert(strcmp(SCIPeventhdlrGetName(eventhdlr), MIPNODEFOCUS_EVENTHDLR_NAME) == 0);

   SCIP_CALL( exitEventhandler(scip, eventhdlr) );

   return SCIP_OKAY;
}

/** deinitialization method of event handler (called before transformed problem is freed) */
static
SCIP_DECL_EVENTFREE(eventFreeBendersMipnodefocus)
{
   assert(scip != NULL);
   assert(eventhdlr != NULL);
   assert(strcmp(SCIPeventhdlrGetName(eventhdlr), MIPNODEFOCUS_EVENTHDLR_NAME) == 0);

   SCIP_CALL( freeEventhandler(scip, eventhdlr) );

   return SCIP_OKAY;
}

/* ---------------- Callback methods of solution found event handler ---------------- */

/** exec the event handler */
static
SCIP_DECL_EVENTEXEC(eventExecBendersUpperbound)
{  /*lint --e{715}*/
   SCIP_EVENTHDLRDATA* eventhdlrdata;
   SCIP_SOL* bestsol;

   assert(scip != NULL);
   assert(eventhdlr != NULL);
   assert(strcmp(SCIPeventhdlrGetName(eventhdlr), UPPERBOUND_EVENTHDLR_NAME) == 0);

   eventhdlrdata = SCIPeventhdlrGetData(eventhdlr);
   assert(eventhdlrdata != NULL);

   bestsol = SCIPgetBestSol(scip);

   if( SCIPisLT(scip, SCIPgetSolOrigObj(scip, bestsol)*(int)SCIPgetObjsense(scip), eventhdlrdata->upperbound) )
   {
      SCIP_CALL( SCIPinterruptSolve(scip) );
   }

   return SCIP_OKAY;
}

/** solving process initialization method of event handler (called when branch and bound process is about to begin) */
static
SCIP_DECL_EVENTINITSOL(eventInitsolBendersUpperbound)
{
   assert(scip != NULL);
   assert(eventhdlr != NULL);
   assert(strcmp(SCIPeventhdlrGetName(eventhdlr), UPPERBOUND_EVENTHDLR_NAME) == 0);

   SCIP_CALL( initsolEventhandler(scip, eventhdlr, SCIP_EVENTTYPE_BESTSOLFOUND) );

   return SCIP_OKAY;
}

/** solving process deinitialization method of event handler (called before branch and bound process data is freed) */
static
SCIP_DECL_EVENTEXITSOL(eventExitsolBendersUpperbound)
{
   assert(scip != NULL);
   assert(eventhdlr != NULL);
   assert(strcmp(SCIPeventhdlrGetName(eventhdlr), UPPERBOUND_EVENTHDLR_NAME) == 0);

   SCIP_CALL( exitsolEventhandler(scip, eventhdlr, SCIP_EVENTTYPE_BESTSOLFOUND) );

   return SCIP_OKAY;
}

/** deinitialization method of event handler (called before transformed problem is freed) */
static
SCIP_DECL_EVENTEXIT(eventExitBendersUpperbound)
{
   assert(scip != NULL);
   assert(eventhdlr != NULL);
   assert(strcmp(SCIPeventhdlrGetName(eventhdlr), UPPERBOUND_EVENTHDLR_NAME) == 0);

   SCIP_CALL( exitEventhandler(scip, eventhdlr) );

   return SCIP_OKAY;
}

/** deinitialization method of event handler (called before transformed problem is freed) */
static
SCIP_DECL_EVENTFREE(eventFreeBendersUpperbound)
{
   assert(scip != NULL);
   assert(eventhdlr != NULL);
   assert(strcmp(SCIPeventhdlrGetName(eventhdlr), UPPERBOUND_EVENTHDLR_NAME) == 0);

   SCIP_CALL( freeEventhandler(scip, eventhdlr) );

   return SCIP_OKAY;
}

/** updates the upper bound in the event handler data */
static
SCIP_RETCODE updateEventhdlrUpperbound(
   SCIP_BENDERS*         benders,            /**< Benders' decomposition */
   int                   probnumber,         /**< the subproblem number */
   SCIP_Real             upperbound          /**< the upper bound value */
   )
{
   SCIP_EVENTHDLR* eventhdlr;
   SCIP_EVENTHDLRDATA* eventhdlrdata;

   assert(benders != NULL);
   assert(probnumber >= 0 && probnumber < benders->nsubproblems);

   eventhdlr = SCIPfindEventhdlr(SCIPbendersSubproblem(benders, probnumber), UPPERBOUND_EVENTHDLR_NAME);
   assert(eventhdlr != NULL);

   eventhdlrdata = SCIPeventhdlrGetData(eventhdlr);
   assert(eventhdlrdata != NULL);

   eventhdlrdata->upperbound = upperbound;

   return SCIP_OKAY;
}

/* ---------------- Callback methods of the node solved event handler ---------------- */

/** Updates the cut constant of the Benders' cuts data.
 *  This function solves the master problem with only the auxiliary variables in the objective function.
 */
static
SCIP_RETCODE updateSubproblemLowerbound(
   SCIP*                 masterprob,         /**< the SCIP instance of the master problem */
   SCIP_BENDERS*         benders             /**< Benders' decomposition */
   )
{
   SCIP_VAR** vars;
   int nvars;
   int nsubproblems;
   int i;
   SCIP_Bool lperror;
   SCIP_Bool cutoff;

   assert(masterprob != NULL);
   assert(benders != NULL);

   /* don't run in probing or in repropagation */
   if( SCIPinProbing(masterprob) || SCIPinRepropagation(masterprob) || SCIPinDive(masterprob) )
      return SCIP_OKAY;

   nsubproblems = SCIPbendersGetNSubproblems(benders);

   SCIP_CALL( SCIPstartProbing(masterprob) );

   /* change the master problem variables to 0 */
   nvars = SCIPgetNVars(masterprob);
   vars = SCIPgetVars(masterprob);

   /* setting the objective function coefficient to 0 for all variables */
   for( i = 0; i < nvars; i++ )
   {
      if( SCIPvarGetStatus(vars[i]) == SCIP_VARSTATUS_COLUMN )
      {
         SCIP_CALL( SCIPchgVarObjProbing(masterprob, vars[i], 0.0) );
      }
   }

   /* solving an LP for all subproblems to find the lower bound */
   for( i = 0; i < nsubproblems; i++)
   {
      SCIP_VAR* auxiliaryvar;

      auxiliaryvar = SCIPbendersGetAuxiliaryVar(benders, i);

      if( SCIPvarGetStatus(auxiliaryvar) != SCIP_VARSTATUS_COLUMN )
         continue;

      SCIP_CALL( SCIPchgVarObjProbing(masterprob, auxiliaryvar, 1.0) );

      /* solving the probing LP to get a lower bound on the auxiliary variables */
      SCIP_CALL( SCIPsolveProbingLP(masterprob, -1, &lperror, &cutoff) );

      if( !SCIPisInfinity(masterprob, -SCIPgetSolTransObj(masterprob, NULL)) )
         SCIPbendersUpdateSubproblemLowerbound(benders, i, SCIPgetSolTransObj(masterprob, NULL));

      SCIPdebugMsg(masterprob, "Cut constant for subproblem %d: %g\n", i,
         SCIPbendersGetSubproblemLowerbound(benders, i));

      SCIP_CALL( SCIPchgVarObjProbing(masterprob, auxiliaryvar, 0.0) );
   }

   SCIP_CALL( SCIPendProbing(masterprob) );

   return SCIP_OKAY;
}

/** exec the event handler */
static
SCIP_DECL_EVENTEXEC(eventExecBendersNodesolved)
{  /*lint --e{715}*/
   SCIP_BENDERS* benders;

   assert(scip != NULL);
   assert(eventhdlr != NULL);
   assert(strcmp(SCIPeventhdlrGetName(eventhdlr), NODESOLVED_EVENTHDLR_NAME) == 0);

   benders = (SCIP_BENDERS*)SCIPeventhdlrGetData(eventhdlr);   /*lint !e826*/

   if( SCIPbendersGetNSubproblems(benders) > 0
      && SCIPbendersGetNSubproblems(benders) > SCIPbendersGetNConvexSubproblems(benders) )
   {
      SCIP_CALL( updateSubproblemLowerbound(scip, benders) );
   }

   SCIP_CALL( SCIPdropEvent(scip, SCIP_EVENTTYPE_NODESOLVED, eventhdlr, NULL, -1) );

   return SCIP_OKAY;
}

/** solving process initialization method of event handler (called when branch and bound process is about to begin) */
static
SCIP_DECL_EVENTINITSOL(eventInitsolBendersNodesolved)
{
   SCIP_BENDERS* benders;

   assert(scip != NULL);
   assert(eventhdlr != NULL);
   assert(strcmp(SCIPeventhdlrGetName(eventhdlr), NODESOLVED_EVENTHDLR_NAME) == 0);

   /* getting the Benders' decomposition data structure */
   benders = (SCIP_BENDERS*)SCIPeventhdlrGetData(eventhdlr);   /*lint !e826*/

   /* The event is only caught if there is an active Benders' decomposition, the integer subproblem are solved and
    * the Benders' decomposition has not been copied in thread safe mode
    */
   if( SCIPbendersIsActive(benders) && !SCIPbendersOnlyCheckConvexRelax(benders, SCIPgetSubscipsOff(scip))
      && !benders->threadsafe )
   {
      SCIP_CALL( SCIPcatchEvent(scip, SCIP_EVENTTYPE_NODESOLVED, eventhdlr, NULL, NULL) );
   }

   return SCIP_OKAY;
}



/* Local methods */

/** A workaround for GCG. This is a temp vardata that is set for the auxiliary variables */
struct SCIP_VarData
{
   int                   vartype;             /**< the variable type. In GCG this indicates whether the variable is a
                                               *   master problem or subproblem variable. */
};

/** adds the auxiliary variables to the Benders' decomposition master problem */
static
SCIP_RETCODE addAuxiliaryVariablesToMaster(
   SCIP*                 scip,               /**< SCIP data structure */
   SCIP_BENDERS*         benders             /**< Benders' decomposition structure */
   )
{
   SCIP_BENDERS* topbenders;        /* the highest priority Benders' decomposition */
   SCIP_VAR* auxiliaryvar;
   SCIP_VARDATA* vardata;
   char varname[SCIP_MAXSTRLEN];    /* the name of the auxiliary variable */
   SCIP_Bool shareauxvars;
   int i;

   /* this is a workaround for GCG. GCG expects that the variable has vardata when added. So a dummy vardata is created */
   SCIP_CALL( SCIPallocBlockMemory(scip, &vardata) );
   vardata->vartype = -1;

   /* getting the highest priority Benders' decomposition */
   topbenders = SCIPgetBenders(scip)[0];

   /* if the current Benders is the highest priority Benders, then we need to create the auxiliary variables.
    * Otherwise, if the shareauxvars flag is set, then the auxiliary variables from the highest priority Benders' are
    * stored with this Benders. */
   shareauxvars = FALSE;
   if( topbenders != benders && SCIPbendersShareAuxVars(benders) )
      shareauxvars = TRUE;

   for( i = 0; i < SCIPbendersGetNSubproblems(benders); i++ )
   {
      /* if the auxiliary variables are shared, then a pointer to the variable is retrieved from topbenders,
       * otherwise the auxiliaryvariable is created. */
      if( shareauxvars )
      {
         auxiliaryvar = SCIPbendersGetAuxiliaryVar(topbenders, i);

         SCIP_CALL( SCIPcaptureVar(scip, auxiliaryvar) );
      }
      else
      {
         SCIP_VARTYPE vartype;

         /* set the variable type of the auxiliary variables to implied integer if the objective function of the
          * subproblem is guaranteed to be integer. This behaviour is controlled through a user parameter.
          */
         if( benders->auxvarsimplint && SCIPisObjIntegral(SCIPbendersSubproblem(benders, i)) )
            vartype = SCIP_VARTYPE_IMPLINT;
         else
            vartype = SCIP_VARTYPE_CONTINUOUS;

         (void) SCIPsnprintf(varname, SCIP_MAXSTRLEN, "%s_%d_%s", AUXILIARYVAR_NAME, i, SCIPbendersGetName(benders) );
         SCIP_CALL( SCIPcreateVarBasic(scip, &auxiliaryvar, varname, benders->subproblowerbound[i], SCIPinfinity(scip),
               1.0, vartype) );

         SCIPvarSetData(auxiliaryvar, vardata);

         SCIP_CALL( SCIPaddVar(scip, auxiliaryvar) );

         /* adding the down lock for the Benders' decomposition constraint handler */
         SCIP_CALL( SCIPaddVarLocksType(scip, auxiliaryvar, SCIP_LOCKTYPE_MODEL, 1, 0) );
      }

      benders->auxiliaryvars[i] = auxiliaryvar;
   }

   SCIPfreeBlockMemory(scip, &vardata);

   return SCIP_OKAY;
}

/** assigns the copied auxiliary variables in the target SCIP to the target Benders' decomposition data */
static
SCIP_RETCODE assignAuxiliaryVariables(
   SCIP*                 scip,               /**< SCIP data structure, the target scip */
   SCIP_BENDERS*         benders             /**< Benders' decomposition */
   )
{
   SCIP_BENDERS* topbenders;        /* the highest priority Benders' decomposition */
   SCIP_VAR* targetvar;
   SCIP_VARDATA* vardata;
   char varname[SCIP_MAXSTRLEN];    /* the name of the auxiliary variable */
   SCIP_Bool shareauxvars;
   int subscipdepth;
   int i;
   int j;

   assert(scip != NULL);
   assert(benders != NULL);

   /* this is a workaround for GCG. GCG expects that the variable has vardata when added. So a dummy vardata is created */
   SCIP_CALL( SCIPallocBlockMemory(scip, &vardata) );
   vardata->vartype = -1;

   /* getting the highest priority Benders' decomposition */
   topbenders = SCIPgetBenders(scip)[0];

   /* if the auxiliary variable are shared, then the variable name will have a suffix of the highest priority Benders'
    * name. So the shareauxvars flag indicates how to search for the auxiliary variables */
   shareauxvars = FALSE;
   if( topbenders != benders && SCIPbendersShareAuxVars(benders) )
      shareauxvars = TRUE;

   subscipdepth = SCIPgetSubscipDepth(scip);

   for( i = 0; i < SCIPbendersGetNSubproblems(benders); i++ )
   {
      char prefix[SCIP_MAXSTRLEN];
      char tmpprefix[SCIP_MAXSTRLEN];
      int len = 1;

      j = 0;
      targetvar = NULL;

      /* the prefix is required for UG, since we don't know how many copies have been made. */
      prefix[0] = '\0';
      while( targetvar == NULL && j <= subscipdepth )
      {
         if( shareauxvars )
            (void) SCIPsnprintf(varname, SCIP_MAXSTRLEN, "%s%s_%d_%s", prefix, AUXILIARYVAR_NAME, i, SCIPbendersGetName(topbenders));
         else
            (void) SCIPsnprintf(varname, SCIP_MAXSTRLEN, "%s%s_%d_%s", prefix, AUXILIARYVAR_NAME, i, SCIPbendersGetName(benders));

         /* finding the variable in the copied problem that has the same name as the auxiliary variable */
         targetvar = SCIPfindVar(scip, varname);

         (void) SCIPsnprintf(tmpprefix, len, "t_%s", prefix);
         strcpy(prefix, tmpprefix);
         len += 2;

         j++;
      }
      assert(targetvar != NULL);

      SCIPvarSetData(targetvar, vardata);

      benders->auxiliaryvars[i] = SCIPvarGetTransVar(targetvar);

      SCIP_CALL( SCIPcaptureVar(scip, benders->auxiliaryvars[i]) );
   }

   SCIPfreeBlockMemory(scip, &vardata);

   return SCIP_OKAY;
}

/** sets the subproblem objective value array to -infinity */
static
void resetSubproblemObjectiveValue(
   SCIP_BENDERS*         benders             /**< the Benders' decomposition structure */
   )
{
   SCIP* subproblem;
   int nsubproblems;
   int i;

   assert(benders != NULL);

   nsubproblems = SCIPbendersGetNSubproblems(benders);

   for( i = 0; i < nsubproblems; i++ )
   {
      subproblem = SCIPbendersSubproblem(benders, i);
      SCIPbendersSetSubproblemObjval(benders, i, SCIPinfinity(subproblem));
   }
}

/** compares two Benders' decompositions w. r. to their priority */
SCIP_DECL_SORTPTRCOMP(SCIPbendersComp)
{  /*lint --e{715}*/
   return ((SCIP_BENDERS*)elem2)->priority - ((SCIP_BENDERS*)elem1)->priority;
}

/** comparison method for sorting Benders' decompositions w.r.t. to their name */
SCIP_DECL_SORTPTRCOMP(SCIPbendersCompName)
{
   return strcmp(SCIPbendersGetName((SCIP_BENDERS*)elem1), SCIPbendersGetName((SCIP_BENDERS*)elem2));
}

/** method to call, when the priority of a Benders' decomposition was changed */
static
SCIP_DECL_PARAMCHGD(paramChgdBendersPriority)
{  /*lint --e{715}*/
   SCIP_PARAMDATA* paramdata;

   paramdata = SCIPparamGetData(param);
   assert(paramdata != NULL);

   /* use SCIPsetBendersPriority() to mark the Benders' decompositions as unsorted */
   SCIPsetBendersPriority(scip, (SCIP_BENDERS*)paramdata, SCIPparamGetInt(param)); /*lint !e740*/

   return SCIP_OKAY;
}

/** creates a variable mapping between the master problem variables of the source scip and the sub scip */
static
SCIP_RETCODE createMasterVarMapping(
   SCIP_BENDERS*         benders,            /**< Benders' decomposition of the target SCIP instance */
   SCIP_SET*             sourceset,          /**< global SCIP settings from the source SCIP */
   SCIP_HASHMAP*         varmap              /**< a hashmap to store the mapping of source variables corresponding
                                              *   target variables; must not be NULL */
   )
{
   SCIP_VAR** vars;
   SCIP_VAR* targetvar;
   int nvars;
   int i;

   assert(benders != NULL);
   assert(sourceset != NULL);
   assert(benders->iscopy);
   assert(benders->mastervarsmap == NULL);

   /* getting the master problem variable data */
   vars = SCIPgetVars(sourceset->scip);
   nvars = SCIPgetNVars(sourceset->scip);

   /* creating the hashmap for the mapping between the master variable of the target and source scip */
   SCIP_CALL( SCIPhashmapCreate(&benders->mastervarsmap, SCIPblkmem(sourceset->scip), nvars) );

   for( i = 0; i < nvars; i++ )
   {
      /* getting the variable pointer for the target SCIP variables. The variable mapping returns the target SCIP
       * varibale for a given source SCIP variable. */
      targetvar = (SCIP_VAR*) SCIPhashmapGetImage(varmap, vars[i]);
      if( targetvar != NULL )
      {
         SCIP_CALL( SCIPhashmapInsert(benders->mastervarsmap, targetvar, vars[i]) );
         SCIP_CALL( SCIPcaptureVar(sourceset->scip, vars[i]) );
      }
   }

   return SCIP_OKAY;
}

/** copies the given Benders' decomposition to a new SCIP */
SCIP_RETCODE SCIPbendersCopyInclude(
   SCIP_BENDERS*         benders,            /**< Benders' decomposition */
   SCIP_SET*             sourceset,          /**< SCIP_SET of SCIP to copy from */
   SCIP_SET*             targetset,          /**< SCIP_SET of SCIP to copy to */
   SCIP_HASHMAP*         varmap,             /**< a hashmap to store the mapping of source variables corresponding
                                              *   target variables; if NULL, then the transfer of cuts is not possible */
   SCIP_Bool             threadsafe,         /**< must the Benders' decomposition copy be thread safe */
   SCIP_Bool*            valid               /**< was the copying process valid? */
   )
{
   SCIP_BENDERS* targetbenders;  /* the copy of the Benders' decomposition struct in the target set */
   int i;

   assert(benders != NULL);
   assert(targetset != NULL);
   assert(valid != NULL);
   assert(targetset->scip != NULL);

   (*valid) = FALSE;

   if( benders->benderscopy != NULL && targetset->benders_copybenders && SCIPbendersIsActive(benders) )
   {
      SCIPsetDebugMsg(targetset, "including Benders' decomposition %s in subscip %p\n", SCIPbendersGetName(benders), (void*)targetset->scip);
      SCIP_CALL( benders->benderscopy(targetset->scip, benders, threadsafe) );

      /* copying the Benders' cuts */
      targetbenders = SCIPsetFindBenders(targetset, SCIPbendersGetName(benders));

      /* storing the pointer to the source scip instance */
      targetbenders->sourcescip = sourceset->scip;

      /* the flag is set to indicate that the Benders' decomposition is a copy */
      targetbenders->iscopy = TRUE;

      /* storing whether the lnscheck should be performed */
      targetbenders->lnscheck = benders->lnscheck;

      /* storing whether the Benders' copy required thread safety */
      targetbenders->threadsafe = threadsafe;

      /* calling the copy method for the Benders' cuts */
      SCIPbendersSortBenderscuts(benders);
      for( i = 0; i < benders->nbenderscuts; i++ )
      {
         SCIP_CALL( SCIPbenderscutCopyInclude(targetbenders, benders->benderscuts[i], targetset) );
      }

      /* When the Benders' decomposition is copied then a variable mapping between the master problem variables is
       * required. This variable mapping is used to transfer the cuts generated in the target SCIP to the source SCIP.
       * The variable map is stored in the target Benders' decomposition. This will be freed when the sub-SCIP is freed.
       */
      if( varmap != NULL )
      {
         SCIP_CALL( createMasterVarMapping(targetbenders, sourceset, varmap) );
      }

      assert((varmap != NULL && targetbenders->mastervarsmap != NULL)
         || (varmap == NULL && targetbenders->mastervarsmap == NULL));
   }

   /* if the Benders' decomposition is active, then copy is not valid. */
   (*valid) = !SCIPbendersIsActive(benders);

   return SCIP_OKAY;
}

/** internal method for creating a Benders' decomposition structure */
static
SCIP_RETCODE doBendersCreate(
   SCIP_BENDERS**        benders,            /**< pointer to Benders' decomposition data structure */
   SCIP_SET*             set,                /**< global SCIP settings */
   SCIP_MESSAGEHDLR*     messagehdlr,        /**< message handler */
   BMS_BLKMEM*           blkmem,             /**< block memory for parameter settings */
   const char*           name,               /**< name of Benders' decomposition */
   const char*           desc,               /**< description of Benders' decomposition */
   int                   priority,           /**< priority of the Benders' decomposition */
   SCIP_Bool             cutlp,              /**< should Benders' cuts be generated for LP solutions */
   SCIP_Bool             cutpseudo,          /**< should Benders' cuts be generated for pseudo solutions */
   SCIP_Bool             cutrelax,           /**< should Benders' cuts be generated for relaxation solutions */
   SCIP_Bool             shareauxvars,       /**< should this Benders' use the highest priority Benders aux vars */
   SCIP_DECL_BENDERSCOPY ((*benderscopy)),   /**< copy method of Benders' decomposition or NULL if you don't want to copy your plugin into sub-SCIPs */
   SCIP_DECL_BENDERSFREE ((*bendersfree)),   /**< destructor of Benders' decomposition */
   SCIP_DECL_BENDERSINIT ((*bendersinit)),   /**< initialize Benders' decomposition */
   SCIP_DECL_BENDERSEXIT ((*bendersexit)),   /**< deinitialize Benders' decomposition */
   SCIP_DECL_BENDERSINITPRE((*bendersinitpre)),/**< presolving initialization method for Benders' decomposition */
   SCIP_DECL_BENDERSEXITPRE((*bendersexitpre)),/**< presolving deinitialization method for Benders' decomposition */
   SCIP_DECL_BENDERSINITSOL((*bendersinitsol)),/**< solving process initialization method of Benders' decomposition */
   SCIP_DECL_BENDERSEXITSOL((*bendersexitsol)),/**< solving process deinitialization method of Benders' decomposition */
   SCIP_DECL_BENDERSGETVAR((*bendersgetvar)),/**< returns the master variable for a given subproblem variable */
   SCIP_DECL_BENDERSCREATESUB((*benderscreatesub)),/**< creates a Benders' decomposition subproblem */
   SCIP_DECL_BENDERSPRESUBSOLVE((*benderspresubsolve)),/**< called prior to the subproblem solving loop */
   SCIP_DECL_BENDERSSOLVESUBCONVEX((*benderssolvesubconvex)),/**< the solving method for convex Benders' decomposition subproblems */
   SCIP_DECL_BENDERSSOLVESUB((*benderssolvesub)),/**< the solving method for the Benders' decomposition subproblems */
   SCIP_DECL_BENDERSPOSTSOLVE((*benderspostsolve)),/**< called after the subproblems are solved. */
   SCIP_DECL_BENDERSFREESUB((*bendersfreesub)),/**< the freeing method for the Benders' decomposition subproblems */
   SCIP_BENDERSDATA*     bendersdata         /**< Benders' decomposition data */
   )
{
   char paramname[SCIP_MAXSTRLEN];
   char paramdesc[SCIP_MAXSTRLEN];

   assert(benders != NULL);
   assert(name != NULL);
   assert(desc != NULL);

   /* Checking whether the benderssolvesub and the bendersfreesub are both implemented or both are not implemented */
   if( (benderssolvesubconvex == NULL && benderssolvesub == NULL && bendersfreesub != NULL)
      || ((benderssolvesubconvex != NULL || benderssolvesub != NULL) && bendersfreesub == NULL) )
   {
      SCIPerrorMessage("Benders' decomposition <%s> requires that if bendersFreesub%s is implemented, then at least "
         "one of bendersSolvesubconvex%s or bendersSolvesub%s are implemented.\n", name, name, name, name);
      return SCIP_INVALIDCALL;
   }

   SCIP_ALLOC( BMSallocMemory(benders) );
   BMSclearMemory(*benders);
   SCIP_ALLOC( BMSduplicateMemoryArray(&(*benders)->name, name, strlen(name)+1) );
   SCIP_ALLOC( BMSduplicateMemoryArray(&(*benders)->desc, desc, strlen(desc)+1) );
   (*benders)->priority = priority;
   (*benders)->cutlp = cutlp;
   (*benders)->cutpseudo = cutpseudo;
   (*benders)->cutrelax = cutrelax;
   (*benders)->shareauxvars = shareauxvars;
   (*benders)->benderscopy = benderscopy;
   (*benders)->bendersfree = bendersfree;
   (*benders)->bendersinit = bendersinit;
   (*benders)->bendersexit = bendersexit;
   (*benders)->bendersinitpre = bendersinitpre;
   (*benders)->bendersexitpre = bendersexitpre;
   (*benders)->bendersinitsol = bendersinitsol;
   (*benders)->bendersexitsol = bendersexitsol;
   (*benders)->bendersgetvar = bendersgetvar;
   (*benders)->benderscreatesub = benderscreatesub;
   (*benders)->benderspresubsolve = benderspresubsolve;
   (*benders)->benderssolvesubconvex = benderssolvesubconvex;
   (*benders)->benderssolvesub = benderssolvesub;
   (*benders)->benderspostsolve = benderspostsolve;
   (*benders)->bendersfreesub = bendersfreesub;
   (*benders)->bendersdata = bendersdata;
   SCIP_CALL( SCIPclockCreate(&(*benders)->setuptime, SCIP_CLOCKTYPE_DEFAULT) );
   SCIP_CALL( SCIPclockCreate(&(*benders)->bendersclock, SCIP_CLOCKTYPE_DEFAULT) );

   /* add parameters */
   (void) SCIPsnprintf(paramname, SCIP_MAXSTRLEN, "benders/%s/priority", name);
   (void) SCIPsnprintf(paramdesc, SCIP_MAXSTRLEN, "priority of Benders' decomposition <%s>", name);
   SCIP_CALL( SCIPsetAddIntParam(set, messagehdlr, blkmem, paramname, paramdesc,
         &(*benders)->priority, FALSE, priority, INT_MIN/4, INT_MAX/4,
         paramChgdBendersPriority, (SCIP_PARAMDATA*)(*benders)) ); /*lint !e740*/

   (void) SCIPsnprintf(paramname, SCIP_MAXSTRLEN, "benders/%s/cutlp", name);
   SCIP_CALL( SCIPsetAddBoolParam(set, messagehdlr, blkmem, paramname,
         "should Benders' cuts be generated for LP solutions?", &(*benders)->cutlp, FALSE, cutlp, NULL, NULL) ); /*lint !e740*/

   (void) SCIPsnprintf(paramname, SCIP_MAXSTRLEN, "benders/%s/cutpseudo", name);
   SCIP_CALL( SCIPsetAddBoolParam(set, messagehdlr, blkmem, paramname,
         "should Benders' cuts be generated for pseudo solutions?", &(*benders)->cutpseudo, FALSE, cutpseudo, NULL, NULL) ); /*lint !e740*/

   (void) SCIPsnprintf(paramname, SCIP_MAXSTRLEN, "benders/%s/cutrelax", name);
   SCIP_CALL( SCIPsetAddBoolParam(set, messagehdlr, blkmem, paramname,
         "should Benders' cuts be generated for relaxation solutions?", &(*benders)->cutrelax, FALSE, cutrelax, NULL, NULL) ); /*lint !e740*/

   /* These parameters are left for the user to decide in a settings file. This departs from the usual SCIP convention
    * where the settings available at the creation of the plugin can be set in the function call.
    */
   (void) SCIPsnprintf(paramname, SCIP_MAXSTRLEN, "benders/%s/transfercuts", name);
   SCIP_CALL( SCIPsetAddBoolParam(set, messagehdlr, blkmem, paramname,
         "should Benders' cuts from LNS heuristics be transferred to the main SCIP instance?", &(*benders)->transfercuts,
         FALSE, SCIP_DEFAULT_TRANSFERCUTS, NULL, NULL) ); /*lint !e740*/

   (void) SCIPsnprintf(paramname, SCIP_MAXSTRLEN, "benders/%s/lnscheck", name);
   SCIP_CALL( SCIPsetAddBoolParam(set, messagehdlr, blkmem, paramname,
         "should Benders' decomposition be used in LNS heurisics?", &(*benders)->lnscheck, FALSE, SCIP_DEFAULT_LNSCHECK,
         NULL, NULL) ); /*lint !e740*/

   (void) SCIPsnprintf(paramname, SCIP_MAXSTRLEN, "benders/%s/lnsmaxdepth", name);
   SCIP_CALL( SCIPsetAddIntParam(set, messagehdlr, blkmem, paramname,
         "maximum depth at which the LNS check is performed (-1: no limit)", &(*benders)->lnsmaxdepth, TRUE,
         SCIP_DEFAULT_LNSMAXDEPTH, -1, SCIP_MAXTREEDEPTH, NULL, NULL) );

   (void) SCIPsnprintf(paramname, SCIP_MAXSTRLEN, "benders/%s/cutsasconss", name);
   SCIP_CALL( SCIPsetAddBoolParam(set, messagehdlr, blkmem, paramname,
         "should the transferred cuts be added as constraints?", &(*benders)->cutsasconss, FALSE,
         SCIP_DEFAULT_CUTSASCONSS, NULL, NULL) ); /*lint !e740*/

   (void) SCIPsnprintf(paramname, SCIP_MAXSTRLEN, "benders/%s/subprobfrac", name);
   SCIP_CALL( SCIPsetAddRealParam(set, messagehdlr, blkmem, paramname,
         "fraction of subproblems that are solved in each iteration", &(*benders)->subprobfrac, FALSE,
         SCIP_DEFAULT_SUBPROBFRAC, 0.0, 1.0, NULL, NULL) ); /*lint !e740*/

   (void) SCIPsnprintf(paramname, SCIP_MAXSTRLEN, "benders/%s/updateauxvarbound", name);
   SCIP_CALL( SCIPsetAddBoolParam(set, messagehdlr, blkmem, paramname,
         "should the auxiliary variable bound be updated by solving the subproblem?", &(*benders)->updateauxvarbound,
         FALSE, SCIP_DEFAULT_UPDATEAUXVARBOUND, NULL, NULL) ); /*lint !e740*/

   (void) SCIPsnprintf(paramname, SCIP_MAXSTRLEN, "benders/%s/auxvarsimplint", name);
   SCIP_CALL( SCIPsetAddBoolParam(set, messagehdlr, blkmem, paramname,
         "if the subproblem objective is integer, then define the auxiliary variables as implied integers?",
         &(*benders)->auxvarsimplint, FALSE, SCIP_DEFAULT_AUXVARSIMPLINT, NULL, NULL) ); /*lint !e740*/

<<<<<<< HEAD
   (void) SCIPsnprintf(paramname, SCIP_MAXSTRLEN, "benders/%s/cutstrengthenmult", name);
   SCIP_CALL( SCIPsetAddRealParam(set, messagehdlr, blkmem, paramname,
         "the convex combination multiplier for the cut strengthening", &(*benders)->convexmult, FALSE,
         SCIP_DEFAULT_STRENGTHENMULT, 0.0, 1.0, NULL, NULL) ); /*lint !e740*/

   (void) SCIPsnprintf(paramname, SCIP_MAXSTRLEN, "benders/%s/noimprovelimit", name);
   SCIP_CALL( SCIPsetAddIntParam(set, messagehdlr, blkmem, paramname,
         "the maximum number of cut strengthening without improvement", &(*benders)->noimprovelimit, TRUE,
         SCIP_DEFAULT_NOIMPROVELIMIT, 0, INT_MAX, NULL, NULL) );

   (void) SCIPsnprintf(paramname, SCIP_MAXSTRLEN, "benders/%s/corepointperturb", name);
   SCIP_CALL( SCIPsetAddRealParam(set, messagehdlr, blkmem, paramname,
         "the constant use to perturb the cut strengthening core point", &(*benders)->perturbeps, FALSE,
         SCIP_DEFAULT_STRENGTHENPERTURB, 0.0, 1.0, NULL, NULL) ); /*lint !e740*/

   (void) SCIPsnprintf(paramname, SCIP_MAXSTRLEN, "benders/%s/cutstrengthenenabled", name);
   SCIP_CALL( SCIPsetAddBoolParam(set, messagehdlr, blkmem, paramname,
         "should the core point cut strengthening be employed (only applied to fractional solutions or continuous subproblems)?",
         &(*benders)->strengthenenabled, FALSE, SCIP_DEFAULT_STRENGTHENENABLED, NULL, NULL) ); /*lint !e740*/
=======
   (void) SCIPsnprintf(paramname, SCIP_MAXSTRLEN, "benders/%s/cutcheck", name);
   SCIP_CALL( SCIPsetAddBoolParam(set, messagehdlr, blkmem, paramname,
         "should Benders' cuts be generated while checking solutions?",
         &(*benders)->cutcheck, FALSE, SCIP_DEFAULT_CUTCHECK, NULL, NULL) ); /*lint !e740*/

   return SCIP_OKAY;
}

/** creates a Benders' decomposition structure
 *
 *  To use the Benders' decomposition for solving a problem, it first has to be activated with a call to SCIPactivateBenders().
 */
SCIP_RETCODE SCIPbendersCreate(
   SCIP_BENDERS**        benders,            /**< pointer to Benders' decomposition data structure */
   SCIP_SET*             set,                /**< global SCIP settings */
   SCIP_MESSAGEHDLR*     messagehdlr,        /**< message handler */
   BMS_BLKMEM*           blkmem,             /**< block memory for parameter settings */
   const char*           name,               /**< name of Benders' decomposition */
   const char*           desc,               /**< description of Benders' decomposition */
   int                   priority,           /**< priority of the Benders' decomposition */
   SCIP_Bool             cutlp,              /**< should Benders' cuts be generated for LP solutions */
   SCIP_Bool             cutpseudo,          /**< should Benders' cuts be generated for pseudo solutions */
   SCIP_Bool             cutrelax,           /**< should Benders' cuts be generated for relaxation solutions */
   SCIP_Bool             shareauxvars,       /**< should this Benders' use the highest priority Benders aux vars */
   SCIP_DECL_BENDERSCOPY ((*benderscopy)),   /**< copy method of Benders' decomposition or NULL if you don't want to copy your plugin into sub-SCIPs */
   SCIP_DECL_BENDERSFREE ((*bendersfree)),   /**< destructor of Benders' decomposition */
   SCIP_DECL_BENDERSINIT ((*bendersinit)),   /**< initialize Benders' decomposition */
   SCIP_DECL_BENDERSEXIT ((*bendersexit)),   /**< deinitialize Benders' decomposition */
   SCIP_DECL_BENDERSINITPRE((*bendersinitpre)),/**< presolving initialization method for Benders' decomposition */
   SCIP_DECL_BENDERSEXITPRE((*bendersexitpre)),/**< presolving deinitialization method for Benders' decomposition */
   SCIP_DECL_BENDERSINITSOL((*bendersinitsol)),/**< solving process initialization method of Benders' decomposition */
   SCIP_DECL_BENDERSEXITSOL((*bendersexitsol)),/**< solving process deinitialization method of Benders' decomposition */
   SCIP_DECL_BENDERSGETVAR((*bendersgetvar)),/**< returns the master variable for a given subproblem variable */
   SCIP_DECL_BENDERSCREATESUB((*benderscreatesub)),/**< creates a Benders' decomposition subproblem */
   SCIP_DECL_BENDERSPRESUBSOLVE((*benderspresubsolve)),/**< called prior to the subproblem solving loop */
   SCIP_DECL_BENDERSSOLVESUBCONVEX((*benderssolvesubconvex)),/**< the solving method for convex Benders' decomposition subproblems */
   SCIP_DECL_BENDERSSOLVESUB((*benderssolvesub)),/**< the solving method for the Benders' decomposition subproblems */
   SCIP_DECL_BENDERSPOSTSOLVE((*benderspostsolve)),/**< called after the subproblems are solved. */
   SCIP_DECL_BENDERSFREESUB((*bendersfreesub)),/**< the freeing method for the Benders' decomposition subproblems */
   SCIP_BENDERSDATA*     bendersdata         /**< Benders' decomposition data */
   )
{
   assert(benders != NULL);
   assert(name != NULL);
   assert(desc != NULL);

   SCIP_CALL_FINALLY( doBendersCreate(benders, set, messagehdlr, blkmem, name, desc, priority, cutlp, cutpseudo,
         cutrelax, shareauxvars, benderscopy, bendersfree, bendersinit, bendersexit, bendersinitpre, bendersexitpre,
         bendersinitsol, bendersexitsol, bendersgetvar, benderscreatesub, benderspresubsolve, benderssolvesubconvex,
         benderssolvesub, benderspostsolve, bendersfreesub, bendersdata), (void) SCIPbendersFree(benders, set) );
>>>>>>> be79834b

   return SCIP_OKAY;
}


/** releases the variables that have been captured in the hashmap */
static
SCIP_RETCODE releaseVarMappingHashmapVars(
   SCIP*                 scip,               /**< the SCIP data structure */
   SCIP_BENDERS*         benders             /**< Benders' decomposition */
   )
{
   int nentries;
   int i;

   assert(scip != NULL);
   assert(benders != NULL);

   assert(benders->mastervarsmap != NULL);

   nentries = SCIPhashmapGetNEntries(benders->mastervarsmap);

   for( i = 0; i < nentries; ++i )
   {
      SCIP_HASHMAPENTRY* entry;
      entry = SCIPhashmapGetEntry(benders->mastervarsmap, i);

      if( entry != NULL )
      {
         SCIP_VAR* var;
         var = (SCIP_VAR*) SCIPhashmapEntryGetImage(entry);

         SCIP_CALL( SCIPreleaseVar(scip, &var) );
      }
   }

   return SCIP_OKAY;
}


/** calls destructor and frees memory of Benders' decomposition */
SCIP_RETCODE SCIPbendersFree(
   SCIP_BENDERS**        benders,            /**< pointer to Benders' decomposition data structure */
   SCIP_SET*             set                 /**< global SCIP settings */
   )
{
   int i;

   assert(benders != NULL);
   assert(*benders != NULL);
   assert(!(*benders)->initialized);
   assert(set != NULL);

   /* call destructor of Benders' decomposition */
   if( (*benders)->bendersfree != NULL )
   {
      SCIP_CALL( (*benders)->bendersfree(set->scip, *benders) );
   }

   /* if the Benders' decomposition is a copy and a varmap has been passed to SCIP_BENDERS, then the variable map
    * between the source and the target SCIP needs to be freed.
    */
   if( (*benders)->iscopy && (*benders)->mastervarsmap != NULL )
   {
      SCIP_CALL( releaseVarMappingHashmapVars((*benders)->sourcescip, (*benders)) );
      SCIPhashmapFree(&(*benders)->mastervarsmap);
   }

   /* freeing the Benders' cuts */
   for( i = 0; i < (*benders)->nbenderscuts; i++ )
   {
      SCIP_CALL( SCIPbenderscutFree(&((*benders)->benderscuts[i]), set) );
   }
   BMSfreeMemoryArrayNull(&(*benders)->benderscuts);

   SCIPclockFree(&(*benders)->bendersclock);
   SCIPclockFree(&(*benders)->setuptime);
   BMSfreeMemoryArray(&(*benders)->name);
   BMSfreeMemoryArray(&(*benders)->desc);
   BMSfreeMemory(benders);

   return SCIP_OKAY;
}

/** initialises a MIP subproblem by putting the problem into SCIP_STAGE_SOLVING. This is achieved by calling SCIPsolve
 *  and then interrupting the solve in a node focus event handler.
 *  The LP subproblem is also initialised using this method; however, a different event handler is added. This event
 *  handler will put the LP subproblem into probing mode.
 *  The MIP solving function is called to initialise the subproblem because this function calls SCIPsolve with the
 *  appropriate parameter settings for Benders' decomposition.
 */
static
SCIP_RETCODE initialiseSubproblem(
   SCIP_BENDERS*         benders,            /**< Benders' decomposition */
   SCIP_SET*             set,                /**< global SCIP settings */
   int                   probnumber,         /**< the subproblem number */
   SCIP_Bool*            success             /**< was the initialisation process successful */
   )
{
   SCIP* subproblem;
   SCIP_STATUS solvestatus;
   SCIP_Bool cutoff;

   assert(benders != NULL);
   assert(probnumber >= 0 && probnumber < SCIPbendersGetNSubproblems(benders));
   assert(success != NULL);

   (*success) = FALSE;

   subproblem = SCIPbendersSubproblem(benders, probnumber);
   assert(subproblem != NULL);

   /* Getting the problem into the right SCIP stage for solving */
   SCIP_CALL( SCIPbendersSolveSubproblemCIP(set->scip, benders, probnumber, &solvestatus, FALSE) );

   /* Constructing the LP that can be solved in later iterations */
   if( solvestatus != SCIP_STATUS_BESTSOLLIMIT && solvestatus != SCIP_STATUS_TIMELIMIT
      && solvestatus != SCIP_STATUS_MEMLIMIT )
   {
      assert(SCIPgetStage(subproblem) == SCIP_STAGE_SOLVING);

      SCIP_CALL( SCIPconstructLP(subproblem, &cutoff) );
      (*success) = TRUE;
   }

   return SCIP_OKAY;
}


/** initialises an LP subproblem by putting the problem into probing mode. The probing mode is invoked in a node focus
 *  event handler. This event handler is added just prior to calling the initialise subproblem function.
 */
static
SCIP_RETCODE initialiseLPSubproblem(
   SCIP_BENDERS*         benders,            /**< Benders' decomposition */
   SCIP_SET*             set,                /**< global SCIP settings */
   int                   probnumber          /**< the subproblem number */
   )
{
   SCIP* subproblem;
   SCIP_EVENTHDLR* eventhdlr;
   SCIP_EVENTHDLRDATA* eventhdlrdata;
   SCIP_Bool success;

   assert(benders != NULL);
   assert(probnumber >= 0 && probnumber < SCIPbendersGetNSubproblems(benders));

   subproblem = SCIPbendersSubproblem(benders, probnumber);
   assert(subproblem != NULL);

   /* include event handler into SCIP */
   SCIP_CALL( SCIPallocBlockMemory(subproblem, &eventhdlrdata) );

   SCIP_CALL( initEventhandlerData(subproblem, eventhdlrdata) );

   SCIP_CALL( SCIPincludeEventhdlrBasic(subproblem, &eventhdlr, NODEFOCUS_EVENTHDLR_NAME, NODEFOCUS_EVENTHDLR_DESC,
         eventExecBendersNodefocus, eventhdlrdata) );
   SCIP_CALL( SCIPsetEventhdlrInitsol(subproblem, eventhdlr, eventInitsolBendersNodefocus) );
   SCIP_CALL( SCIPsetEventhdlrExitsol(subproblem, eventhdlr, eventExitsolBendersNodefocus) );
   SCIP_CALL( SCIPsetEventhdlrExit(subproblem, eventhdlr, eventExitBendersNodefocus) );
   SCIP_CALL( SCIPsetEventhdlrFree(subproblem, eventhdlr, eventFreeBendersNodefocus) );
   assert(eventhdlr != NULL);

   /* calling an initial solve to put the problem into probing mode */
   SCIP_CALL( initialiseSubproblem(benders, set, probnumber, &success) );

   return SCIP_OKAY;
}

/** checks whether the convex relaxation of the subproblem is sufficient to solve the original problem to optimality
 *
 * We check whether we can conclude that the CIP is actually an LP or a convex NLP.
 * To do this, we check that all variables are of continuous type and that every constraint is either handled by known
 * linear constraint handler (knapsack, linear, logicor, setppc, varbound) or a known nonlinear constraint handler
 * (nonlinear, quadratic, abspower). In the latter case, we also check whether the nonlinear constraint is convex.
 * Further, nonlinear constraints are only considered if an NLP solver interface is available, i.e., and NLP could
 * be solved.
 * If constraints are present that cannot be identified as linear or convex nonlinear, then we assume that the
 * problem is not convex, thus solving its LP or NLP relaxation will not be sufficient.
 */
static
SCIP_RETCODE checkSubproblemConvexity(
   SCIP_BENDERS*         benders,            /**< Benders' decomposition */
   SCIP_SET*             set,                /**< global SCIP settings */
   int                   probnumber          /**< the subproblem number */
   )
{
   SCIP* subproblem;
   SCIP_CONSHDLR* conshdlr;
   SCIP_CONS* cons;
   int nvars;
   int nbinvars;
   int nintvars;
   int nimplintvars;
   int i;
   int j;
   SCIP_Bool isconvex;
#define NLINEARCONSHDLRS 5
   SCIP_CONSHDLR* linearconshdlrs[NLINEARCONSHDLRS];
   SCIP_CONSHDLR* conshdlr_nonlinear = NULL;
   SCIP_CONSHDLR* conshdlr_quadratic = NULL;
   SCIP_CONSHDLR* conshdlr_abspower = NULL;

   assert(benders != NULL);
   assert(set != NULL);
   assert(probnumber >= 0 && probnumber < SCIPbendersGetNSubproblems(benders));

   subproblem = SCIPbendersSubproblem(benders, probnumber);

   isconvex = FALSE;

   /* getting the number of integer and binary variables to determine the problem type */
   SCIP_CALL( SCIPgetVarsData(subproblem, NULL, &nvars, &nbinvars, &nintvars, &nimplintvars, NULL) );

   /* if there are any binary, integer or implied integer variables, then the subproblems is marked as non-convex */
   if( nbinvars != 0 || nintvars != 0 || nimplintvars != 0 )
      goto TERMINATE;

   /* get pointers to linear constraints handlers, so can avoid string comparisons */
   linearconshdlrs[0] = SCIPfindConshdlr(subproblem, "knapsack");
   linearconshdlrs[1] = SCIPfindConshdlr(subproblem, "linear");
   linearconshdlrs[2] = SCIPfindConshdlr(subproblem, "logicor");
   linearconshdlrs[3] = SCIPfindConshdlr(subproblem, "setppc");
   linearconshdlrs[4] = SCIPfindConshdlr(subproblem, "varbound");

   /* Get pointers to interesting nonlinear constraint handlers, if we also have an NLP solver to solve NLPs.
    * If there is no NLP solver, but there are (convex) nonlinear constraints, then the LP relaxation of subproblems
    * will (currently) not be sufficient to solve subproblems to optimality. Thus, we also take the presence of convex
    * nonlinear constraints as signal for having to solve the CIP eventually, thus, by abuse of notation,
    * return not-convex here. In summary, we do not need to have a special look onto non-linear constraints
    * if no NLP solver is present, and can treat them as any other constraint that is not of linear type.
    */
   if( SCIPgetNNlpis(subproblem) > 0 )
   {
      conshdlr_nonlinear = SCIPfindConshdlr(subproblem, "nonlinear");
      conshdlr_quadratic = SCIPfindConshdlr(subproblem, "quadratic");
      conshdlr_abspower = SCIPfindConshdlr(subproblem, "abspower");
   }

   for( i = 0; i < SCIPgetNOrigConss(subproblem); ++i )
   {
      cons = SCIPgetOrigConss(subproblem)[i];
      conshdlr = SCIPconsGetHdlr(cons);

      for( j = 0; j < NLINEARCONSHDLRS; ++j )
         if( conshdlr == linearconshdlrs[j] )
            break;

      /* if linear constraint, then we are good */
      if( j < NLINEARCONSHDLRS )
      {
#ifdef SCIP_MOREDEBUG
         SCIPdebugMsg(subproblem, "subproblem <%s>: constraint <%s> is linear\n", SCIPgetProbName(subproblem), SCIPconsGetName(cons));
#endif
         continue;
      }

      /* if cons_nonlinear (and conshdlr_nonlinear != NULL), then check whether convex */
      if( conshdlr == conshdlr_nonlinear )
      {
         SCIP_EXPRCURV curvature;

         SCIP_CALL( SCIPgetCurvatureNonlinear(subproblem, cons, TRUE, &curvature) );
         if( ((SCIPisInfinity(subproblem, -SCIPgetLhsNonlinear(subproblem, cons)) || (curvature & SCIP_EXPRCURV_CONCAVE) == SCIP_EXPRCURV_CONCAVE)) &&
             ((SCIPisInfinity(subproblem,  SCIPgetRhsNonlinear(subproblem, cons)) || (curvature & SCIP_EXPRCURV_CONVEX) == SCIP_EXPRCURV_CONVEX)) )
         {
#ifdef SCIP_MOREDEBUG
            SCIPdebugMsg(subproblem, "subproblem <%s>: nonlinear constraint <%s> is convex\n", SCIPgetProbName(subproblem), SCIPconsGetName(cons));
#endif
            continue;
         }
         else
         {
#ifdef SCIP_MOREDEBUG
            SCIPdebugMsg(subproblem, "subproblem <%s>: nonlinear constraint <%s> is not convex\n", SCIPgetProbName(subproblem), SCIPconsGetName(cons));
#endif
            goto TERMINATE;
         }
      }

      /* if cons_quadratic (and conshdlr_quadratic != NULL), then check whether convex */
      if( conshdlr == conshdlr_quadratic )
      {
         SCIP_CALL( SCIPcheckCurvatureQuadratic(subproblem, cons) );

         if( (SCIPisInfinity(subproblem, -SCIPgetLhsQuadratic(subproblem, cons)) || SCIPisConcaveQuadratic(subproblem, cons)) &&
             (SCIPisInfinity(subproblem,  SCIPgetRhsQuadratic(subproblem, cons)) || SCIPisConvexQuadratic(subproblem, cons)) )
         {
#ifdef SCIP_MOREDEBUG
            SCIPdebugMsg(subproblem, "subproblem <%s>: quadratic constraint <%s> is convex\n", SCIPgetProbName(subproblem), SCIPconsGetName(cons));
#endif
            continue;
         }
         else
         {
#ifdef SCIP_MOREDEBUG
            SCIPdebugMsg(subproblem, "subproblem <%s>: quadratic constraint <%s> not convex\n", SCIPgetProbName(subproblem), SCIPconsGetName(cons));
#endif
            goto TERMINATE;
         }
      }

      /* if cons_abspower (and conshdlr_abspower != NULL), then check whether convex */
      if( conshdlr == conshdlr_abspower )
      {
         if( SCIPisConvexAbspower(subproblem, cons) )
         {
#ifdef SCIP_MOREDEBUG
            SCIPdebugMsg(subproblem, "subproblem <%s>: abspower constraint <%s> is convex\n", SCIPgetProbName(subproblem), SCIPconsGetName(cons));
#endif
            continue;
         }
         else
         {
#ifdef SCIP_MOREDEBUG
            SCIPdebugMsg(subproblem, "subproblem <%s>: abspower constraint <%s> not convex\n", SCIPgetProbName(subproblem), SCIPconsGetName(cons));
#endif
            goto TERMINATE;
         }
      }

      /* skip bivariate constraints: they are typically nonconvex
       * skip soc constraints: it would depend how these are represented in the NLP eventually, which could be nonconvex
       */

#ifdef SCIP_MOREDEBUG
      SCIPdebugMsg(subproblem, "subproblem <%s>: potentially nonconvex constraint <%s>\n", SCIPgetProbName(subproblem), SCIPconsGetName(cons));
#endif
      goto TERMINATE;
   }

   /* if we made it until here, then all constraints are known and convex */
   isconvex = TRUE;

TERMINATE:
   /* setting the flag for the convexity of the subproblem */
   SCIPbendersSetSubproblemIsConvex(benders, probnumber, isconvex);

   SCIPdebugMsg(subproblem, "subproblem <%s> has been found %sconvex\n", SCIPgetProbName(subproblem), isconvex ? "" : "not");

   return SCIP_OKAY;
}

/** creates the subproblems and registers it with the Benders' decomposition struct */
static
SCIP_RETCODE createSubproblems(
   SCIP_BENDERS*         benders,            /**< Benders' decomposition */
   SCIP_SET*             set                 /**< global SCIP settings */
   )
{
   SCIP* subproblem;
   SCIP_EVENTHDLR* eventhdlr;
   SCIP_VAR* mastervar;
   SCIP_VAR** vars;
   int nvars;
   int nsubproblems;
   int i;
   int j;

   assert(benders != NULL);
   assert(set != NULL);

   /* if the subproblems have already been created, then they will not be created again. This is the case if the
    * transformed problem has been freed and then retransformed. The subproblems should only be created when the problem
    * is first transformed. */
   if( benders->subprobscreated )
      return SCIP_OKAY;

   nsubproblems = SCIPbendersGetNSubproblems(benders);

   /* creating all subproblems */
   for( i = 0; i < nsubproblems; i++ )
   {
      /* calling the create subproblem call back method */
      SCIP_CALL( benders->benderscreatesub(set->scip, benders, i) );

      subproblem = SCIPbendersSubproblem(benders, i);

      assert(subproblem != NULL);

      /* setting global limits for the subproblems. This overwrites the limits set by the user */
      SCIP_CALL( SCIPsetIntParam(subproblem, "limits/maxorigsol", 0) );

      /* getting the number of integer and binary variables to determine the problem type */
      SCIP_CALL( SCIPgetVarsData(subproblem, &vars, &nvars, NULL, NULL, NULL, NULL) );

      /* The objective function coefficients of the master problem are set to zero. This is necessary for the Benders'
       * decomposition algorithm, since the cut methods and the objective function check assumes that the objective
       * coefficients of the master problem variables are zero.
       *
       * This only occurs if the Benders' decomposition is not a copy. It is assumed that the correct objective
       * coefficients are given during the first subproblem creation.
       *
       * If the subproblems were copied, then the master variables will be checked to ensure that they have a zero
       * objective value.
       */
      if( !benders->iscopy || benders->threadsafe )
      {
         SCIP_Bool objchanged = FALSE;

         assert(SCIPgetStage(subproblem) == SCIP_STAGE_PROBLEM);
         for( j = 0; j < nvars; j++ )
         {
            /* retrieving the master problem variable */
            SCIP_CALL( SCIPbendersGetVar(benders, set, vars[j], &mastervar, -1) );

            /* if mastervar is not NULL, then the subproblem variable has a corresponding master problem variable */
            if( mastervar != NULL && !SCIPisZero(subproblem, SCIPvarGetObj(vars[j])) )
            {
               SCIPverbMessage(subproblem, SCIP_VERBLEVEL_FULL, NULL, "Benders' decomposition: Changing the objective "
                  "coefficient of copy of master problem variable <%s> in subproblem %d to zero.\n",
                  SCIPvarGetName(mastervar), i);
               /* changing the subproblem variable objective coefficient to zero */
               SCIP_CALL( SCIPchgVarObj(subproblem, vars[j], 0.0) );

               objchanged = TRUE;
            }
         }

         if( objchanged )
         {
            SCIPverbMessage(subproblem, SCIP_VERBLEVEL_HIGH, NULL, "Benders' decomposition: Objective coefficients of "
               "copied of master problem variables has been changed to zero.\n");
         }
      }

      /* checking the convexity of the subproblem. The convexity of the subproblem indicates whether the convex
       * relaxation is a valid relaxation for the problem
       */
      SCIP_CALL( checkSubproblemConvexity(benders, set, i) );

      /* after checking the subproblem for convexity, if the subproblem is convex, then the problem is entered into
       * probing mode. Otherwise, it is initialised as a CIP
       */
      if( SCIPbendersSubproblemIsConvex(benders, i) )
      {
         /* if the user has not implemented a solve subproblem callback, then the subproblem solves are performed
          * internally. To be more efficient the subproblem is put into probing mode. */
         if( benders->benderssolvesubconvex == NULL && benders->benderssolvesub == NULL
            && SCIPgetStage(subproblem) <= SCIP_STAGE_PROBLEM )
         {
            SCIP_CALL( initialiseLPSubproblem(benders, set, i) );
         }
      }
      else
      {
         SCIP_EVENTHDLRDATA* eventhdlrdata_mipnodefocus;
         SCIP_EVENTHDLRDATA* eventhdlrdata_upperbound;

         /* because the subproblems could be reused in the copy, the event handler is not created again. If the
          * threadsafe is TRUE, then it is assumed that the subproblems are not reused.
          * NOTE: This currently works with the benders_default implementation. It may not be very general. */
         if( benders->benderssolvesubconvex == NULL && benders->benderssolvesub == NULL
            && (!benders->iscopy || benders->threadsafe) )
         {
            SCIP_CALL( SCIPallocBlockMemory(subproblem, &eventhdlrdata_mipnodefocus) );
            SCIP_CALL( SCIPallocBlockMemory(subproblem, &eventhdlrdata_upperbound) );

            SCIP_CALL( initEventhandlerData(subproblem, eventhdlrdata_mipnodefocus) );
            SCIP_CALL( initEventhandlerData(subproblem, eventhdlrdata_upperbound) );

            /* include the first LP solved event handler into the subproblem */
            SCIP_CALL( SCIPincludeEventhdlrBasic(subproblem, &eventhdlr, MIPNODEFOCUS_EVENTHDLR_NAME,
                  MIPNODEFOCUS_EVENTHDLR_DESC, eventExecBendersMipnodefocus, eventhdlrdata_mipnodefocus) );
            SCIP_CALL( SCIPsetEventhdlrInitsol(subproblem, eventhdlr, eventInitsolBendersMipnodefocus) );
            SCIP_CALL( SCIPsetEventhdlrExitsol(subproblem, eventhdlr, eventExitsolBendersMipnodefocus) );
            SCIP_CALL( SCIPsetEventhdlrExit(subproblem, eventhdlr, eventExitBendersMipnodefocus) );
            SCIP_CALL( SCIPsetEventhdlrFree(subproblem, eventhdlr, eventFreeBendersMipnodefocus) );
            assert(eventhdlr != NULL);

            /* include the upper bound interrupt event handler into the subproblem */
            SCIP_CALL( SCIPincludeEventhdlrBasic(subproblem, &eventhdlr, UPPERBOUND_EVENTHDLR_NAME,
                  UPPERBOUND_EVENTHDLR_DESC, eventExecBendersUpperbound, eventhdlrdata_upperbound) );
            SCIP_CALL( SCIPsetEventhdlrInitsol(subproblem, eventhdlr, eventInitsolBendersUpperbound) );
            SCIP_CALL( SCIPsetEventhdlrExitsol(subproblem, eventhdlr, eventExitsolBendersUpperbound) );
            SCIP_CALL( SCIPsetEventhdlrExit(subproblem, eventhdlr, eventExitBendersUpperbound) );
            SCIP_CALL( SCIPsetEventhdlrFree(subproblem, eventhdlr, eventFreeBendersUpperbound) );
            assert(eventhdlr != NULL);
         }
      }
   }

   benders->subprobscreated = TRUE;

   return SCIP_OKAY;
}


/** initializes Benders' decomposition */
SCIP_RETCODE SCIPbendersInit(
   SCIP_BENDERS*         benders,            /**< Benders' decomposition */
   SCIP_SET*             set                 /**< global SCIP settings */
   )
{
   int i;

   assert(benders != NULL);
   assert(set != NULL);

   if( benders->initialized )
   {
      SCIPerrorMessage("Benders' decomposition <%s> already initialized\n", benders->name);
      return SCIP_INVALIDCALL;
   }

   if( set->misc_resetstat )
   {
      SCIPclockReset(benders->setuptime);
      SCIPclockReset(benders->bendersclock);

      benders->ncalls = 0;
      benders->ncutsfound = 0;
      benders->ntransferred = 0;
   }

   /* start timing */
   SCIPclockStart(benders->setuptime, set);

   if( benders->bendersinit != NULL )
   {
      SCIP_CALL( benders->bendersinit(set->scip, benders) );
   }

   benders->initialized = TRUE;

   /* if the Benders' decomposition is a copy, then the auxiliary variables already exist. So they are registered with
    * the Benders' decomposition struct during the init stage. If the Benders' decomposition is not a copy, then the
    * auxiliary variables need to be created, which occurs in the initpre stage
    */
   if( benders->iscopy )
   {
      /* the copied auxiliary variables must be assigned to the target Benders' decomposition */
      SCIP_CALL( assignAuxiliaryVariables(set->scip, benders) );
   }

   /* creates the subproblems and sets up the probing mode for LP subproblems. This function calls the benderscreatesub
    * callback. */
   SCIP_CALL( createSubproblems(benders, set) );

   /* allocating memory for the stored constraints array */
   if( benders->storedcutssize == 0 )
   {
      SCIP_ALLOC( BMSallocBlockMemoryArray(SCIPblkmem(set->scip), &benders->storedcuts, BENDERS_ARRAYSIZE) );
      benders->storedcutssize = BENDERS_ARRAYSIZE;
      benders->nstoredcuts = 0;
   }

   /* initialising the Benders' cuts */
   SCIPbendersSortBenderscuts(benders);
   for( i = 0; i < benders->nbenderscuts; i++ )
   {
      SCIP_CALL( SCIPbenderscutInit(benders->benderscuts[i], set) );
   }

   /* stop timing */
   SCIPclockStop(benders->setuptime, set);

   return SCIP_OKAY;
}


/** Transfers Benders' cuts that were generated while solving a sub-SCIP to the original SCIP instance. This involves
 *  creating a constraint/cut that is equivalent to the generated cut in the sub-SCIP. This new constraint/cut is then
 *  added to the original SCIP instance.
 */
static
SCIP_RETCODE createAndAddTransferredCut(
   SCIP*                 sourcescip,         /**< the source SCIP from when the Benders' decomposition was copied */
   SCIP_BENDERS*         benders,            /**< the Benders' decomposition structure of the sub SCIP */
   SCIP_VAR**            vars,               /**< the variables from the source constraint */
   SCIP_Real*            vals,               /**< the coefficients of the variables in the source constriant */
   SCIP_Real             lhs,                /**< the LHS of the source constraint */
   SCIP_Real             rhs,                /**< the RHS of the source constraint */
   int                   nvars               /**< the number of variables in the source constraint */
   )
{
   SCIP_BENDERS* sourcebenders;     /* the Benders' decomposition of the source SCIP */
   SCIP_CONSHDLR* consbenders;      /* a helper variable for the Benders' decomposition constraint handler */
   SCIP_CONS* transfercons;         /* the constraint that is generated to transfer the constraints/cuts */
   SCIP_ROW* transfercut;           /* the cut that is generated to transfer the constraints/cuts */
   SCIP_VAR* sourcevar;             /* the source variable that will be added to the transferred cut */
   SCIP_VAR* origvar;
   SCIP_Real scalar;
   SCIP_Real constant;
   char cutname[SCIP_MAXSTRLEN];    /* the name of the transferred cut */
   int i;
   SCIP_Bool fail;

   assert(sourcescip != NULL);
   assert(benders != NULL);
   assert(vars != NULL);
   assert(vals != NULL);

   /* retrieving the source Benders' decomposition structure */
   sourcebenders = SCIPfindBenders(sourcescip, SCIPbendersGetName(benders));

   /* retrieving the Benders' decomposition constraint handler */
   consbenders = SCIPfindConshdlr(sourcescip, "benders");

   /* setting the name of the transferred cut */
   (void) SCIPsnprintf(cutname, SCIP_MAXSTRLEN, "transferredcut_%d",
      SCIPbendersGetNTransferredCuts(sourcebenders) );

   /* TODO: It could be more efficient to pass an updated vars array with the vals array to the
    * SCIPcreateConsBasicLinear/SCIPcreateEmptyRowCons. This should be implemented to improve the performance of the
    * Large Neighbourhood Benders Search.
    */

   /* creating an empty row/constraint for the transferred cut */
   if( sourcebenders->cutsasconss )
   {
      SCIP_CALL( SCIPcreateConsBasicLinear(sourcescip, &transfercons, cutname, 0, NULL, NULL, lhs, rhs) );
      SCIP_CALL( SCIPsetConsRemovable(sourcescip, transfercons, TRUE) );
   }
   else
   {
      SCIP_CALL( SCIPcreateEmptyRowCons(sourcescip, &transfercut, consbenders, cutname, lhs, rhs, FALSE,
            FALSE, TRUE) );
   }

   fail = FALSE;
   for( i = 0; i < nvars; i++ )
   {
      /* getting the original variable for the transformed variable */
      origvar = vars[i];
      scalar = 1.0;
      constant = 0.0;
      SCIP_CALL( SCIPvarGetOrigvarSum(&origvar, &scalar, &constant) );

      /* getting the source var from the hash map */
      sourcevar = (SCIP_VAR*) SCIPhashmapGetImage(benders->mastervarsmap, origvar);

      /* if the source variable is not found, then the mapping in incomplete. So the constraint can not be
       * transferred. */
      if( sourcevar == NULL )
      {
         fail = TRUE;
         break;
      }

      if( sourcebenders->cutsasconss )
      {
         SCIP_CALL( SCIPaddCoefLinear(sourcescip, transfercons, sourcevar, vals[i]) );    /*lint !e644*/
      }
      else
      {
         SCIP_CALL( SCIPaddVarToRow(sourcescip, transfercut, sourcevar, vals[i]) );       /*lint !e644*/
      }
   }

   /* if all of the source variables were found to generate the cut */
   if( !fail )
   {
      if( sourcebenders->cutsasconss )
      {
         SCIP_CALL( SCIPaddCons(sourcescip, transfercons) );
      }
      else
      {
         SCIP_CALL( SCIPaddPoolCut(sourcescip, transfercut) );
      }

      sourcebenders->ntransferred++;
   }

   /* release the row/constraint */
   if( sourcebenders->cutsasconss )
   {
      /* only release if the creation of the constraint failed. */
      SCIP_CALL( SCIPreleaseCons(sourcescip, &transfercons) );
   }
   else
   {
      SCIP_CALL( SCIPreleaseRow(sourcescip, &transfercut) );
   }

   return SCIP_OKAY;
}


/** transfers the cuts generated in a subscip to the source scip */
static
SCIP_RETCODE transferBendersCuts(
   SCIP*                 sourcescip,         /**< the source SCIP from when the Benders' decomposition was copied */
   SCIP*                 subscip,            /**< the sub SCIP where the Benders' cuts were generated */
   SCIP_BENDERS*         benders             /**< the Benders' decomposition structure of the sub SCIP */
   )
{
   SCIP_BENDERS* sourcebenders;     /* the Benders' decomposition of the source SCIP */
   SCIP_VAR** vars;                 /* the variables of the added constraint/row */
   SCIP_Real* vals;                 /* the values of the added constraint/row */
   SCIP_Real lhs;                   /* the LHS of the added constraint/row */
   SCIP_Real rhs;                   /* the RHS of the added constraint/row */
   int naddedcuts;
   int nvars;
   int i;

   assert(subscip != NULL);
   assert(benders != NULL);

   /* retrieving the source Benders' decomposition structure */
   sourcebenders = SCIPfindBenders(sourcescip, SCIPbendersGetName(benders));

   /* exit if the cuts should not be transferred from the sub SCIP to the source SCIP. */
   if( !sourcebenders->transfercuts || benders->mastervarsmap == NULL )
      return SCIP_OKAY;

   /* retrieving the number of stored Benders' cuts */
   naddedcuts =  SCIPbendersGetNStoredCuts(benders);

   /* looping over all added cuts to construct the cut for the source scip */
   for( i = 0; i < naddedcuts; i++ )
   {
      /* collecting the variable information from the constraint */
      SCIP_CALL( SCIPbendersGetStoredCutData(benders, i, &vars, &vals, &lhs, &rhs, &nvars) );

      if( nvars > 0 )
      {
         /* create and add the cut to be transferred from the sub SCIP to the source SCIP */
         SCIP_CALL( createAndAddTransferredCut(sourcescip, benders, vars, vals, lhs, rhs, nvars) );
      }
   }

   return SCIP_OKAY;
}


/** calls exit method of Benders' decomposition */
SCIP_RETCODE SCIPbendersExit(
   SCIP_BENDERS*         benders,            /**< Benders' decomposition */
   SCIP_SET*             set                 /**< global SCIP settings */
   )
{
   int nsubproblems;
   int i;

   assert(benders != NULL);
   assert(set != NULL);

   if( !benders->initialized )
   {
      SCIPerrorMessage("Benders' decomposition <%s> not initialized\n", benders->name);
      return SCIP_INVALIDCALL;
   }

   /* start timing */
   SCIPclockStart(benders->setuptime, set);

   if( benders->bendersexit != NULL )
   {
      SCIP_CALL( benders->bendersexit(set->scip, benders) );
   }

   /* if the Benders' decomposition is a copy, then is a variable mapping was provided, then the generated cuts will
    * be transferred to the source scip
    */
   if( benders->iscopy && benders->mastervarsmap != NULL )
   {
      SCIP_CALL( transferBendersCuts(benders->sourcescip, set->scip, benders) );
   }

   /* releasing the stored constraints */
   for( i = benders->nstoredcuts - 1; i >= 0; i-- )
   {
      SCIPfreeBlockMemoryArray(set->scip, &benders->storedcuts[i]->vals, benders->storedcuts[i]->nvars);
      SCIPfreeBlockMemoryArray(set->scip, &benders->storedcuts[i]->vars, benders->storedcuts[i]->nvars);
      SCIPfreeBlockMemory(set->scip, &benders->storedcuts[i]); /*lint !e866*/
   }

   BMSfreeBlockMemoryArray(SCIPblkmem(set->scip), &benders->storedcuts, benders->storedcutssize);
   benders->storedcutssize = 0;
   benders->nstoredcuts = 0;

   /* releasing all of the auxiliary variables */
   nsubproblems = SCIPbendersGetNSubproblems(benders);
   for( i = 0; i < nsubproblems; i++ )
   {
      /* it is possible that the master problem is not solved. As such, the auxiliary variables will not be created. So
       * we don't need to release the variables
       */
      if( benders->auxiliaryvars[i] != NULL )
      {
         SCIP_CALL( SCIPreleaseVar(set->scip, &benders->auxiliaryvars[i]) );
      }
   }

   /* if a corepoint has been used for cut strengthening, then this needs to be freed */
   if( benders->corepoint != NULL )
   {
      SCIP_CALL( SCIPfreeSol(set->scip, &benders->corepoint) );
   }

   /* calling the exit method for the Benders' cuts */
   SCIPbendersSortBenderscuts(benders);
   for( i = 0; i < benders->nbenderscuts; i++ )
   {
      SCIP_CALL( SCIPbenderscutExit(benders->benderscuts[i], set) );
   }

   benders->initialized = FALSE;

   /* stop timing */
   SCIPclockStop(benders->setuptime, set);

   return SCIP_OKAY;
}

/** Checks whether a subproblem is independent. */
static
SCIP_RETCODE checkSubproblemIndependence(
   SCIP*                 scip,               /**< the SCIP data structure */
   SCIP_BENDERS*         benders             /**< Benders' decomposition */
   )
{
   SCIP_VAR** vars;
   int nvars;
   int nsubproblems;
   int i;
   int j;

   assert(scip != NULL);
   assert(benders != NULL);

   /* retrieving the master problem variables */
   SCIP_CALL( SCIPgetVarsData(scip, &vars, &nvars, NULL, NULL, NULL, NULL) );

   nsubproblems = SCIPbendersGetNSubproblems(benders);

   /* looping over all subproblems to check whether there exists at least one master problem variable */
   for( i = 0; i < nsubproblems; i++ )
   {
      SCIP_Bool independent = FALSE;

      /* if there are user defined solving or freeing functions, then it is not possible to declare the independence of
       * the subproblems.
       */
      if( benders->benderssolvesubconvex == NULL && benders->benderssolvesub == NULL
         && benders->bendersfreesub == NULL )
      {
         independent = TRUE;

         for( j = 0; j < nvars; j++ )
         {
            SCIP_VAR* subprobvar;

            /* getting the subproblem problem variable corresponding to the master problem variable */
            SCIP_CALL( SCIPgetBendersSubproblemVar(scip, benders, vars[j], &subprobvar, i) );

            /* if the subporblem variable is not NULL, then the subproblem depends on the master problem */
            if( subprobvar != NULL )
            {
               independent = FALSE;
               break;
            }
         }

         /* setting the independent flag */
         SCIPbendersSetSubproblemIsIndependent(benders, i, independent);
      }
   }

   return SCIP_OKAY;
}

/** informs the Benders' decomposition that the presolving process is being started */
SCIP_RETCODE SCIPbendersInitpre(
   SCIP_BENDERS*         benders,            /**< Benders' decomposition */
   SCIP_SET*             set,                /**< global SCIP settings */
   SCIP_STAT*            stat                /**< dynamic problem statistics */
   )
{
   assert(benders != NULL);
   assert(set != NULL);
   assert(stat != NULL);

   /* if the Benders' decomposition is the original, then the auxiliary variables need to be created. If the Benders'
    * decomposition is a copy, then the auxiliary variables already exist. The assignment of the auxiliary variables
    * occurs in bendersInit
    */
   if( !benders->iscopy )
   {
      /* check the subproblem independence. This check is only performed if the user has not implemented a solve
       * subproblem function.
       */
      if( benders->benderssolvesubconvex == NULL && benders->benderssolvesub == NULL )
        SCIP_CALL( checkSubproblemIndependence(set->scip, benders) );

      /* adding the auxiliary variables to the master problem */
      SCIP_CALL( addAuxiliaryVariablesToMaster(set->scip, benders) );
   }

   /* call presolving initialization method of Benders' decomposition */
   if( benders->bendersinitpre != NULL )
   {
      /* start timing */
      SCIPclockStart(benders->setuptime, set);

      SCIP_CALL( benders->bendersinitpre(set->scip, benders) );

      /* stop timing */
      SCIPclockStop(benders->setuptime, set);
   }

   return SCIP_OKAY;
}


/** informs the Benders' decomposition that the presolving process has completed */
SCIP_RETCODE SCIPbendersExitpre(
   SCIP_BENDERS*         benders,            /**< Benders' decomposition */
   SCIP_SET*             set,                /**< global SCIP settings */
   SCIP_STAT*            stat                /**< dynamic problem statistics */
   )
{
   assert(benders != NULL);
   assert(set != NULL);
   assert(stat != NULL);

   /* call presolving  deinitialization method of Benders' decomposition */
   if( benders->bendersexitpre != NULL )
   {
      /* start timing */
      SCIPclockStart(benders->setuptime, set);

      SCIP_CALL( benders->bendersexitpre(set->scip, benders) );

      /* stop timing */
      SCIPclockStop(benders->setuptime, set);
   }

   return SCIP_OKAY;
}

/** informs Benders' decomposition that the branch and bound process is being started */
SCIP_RETCODE SCIPbendersInitsol(
   SCIP_BENDERS*         benders,            /**< Benders' decomposition */
   SCIP_SET*             set                 /**< global SCIP settings */
   )
{
   int i;

   assert(benders != NULL);
   assert(set != NULL);

   /* call solving process initialization method of Benders' decomposition */
   if( benders->bendersinitsol != NULL )
   {
      /* start timing */
      SCIPclockStart(benders->setuptime, set);

      SCIP_CALL( benders->bendersinitsol(set->scip, benders) );

      /* stop timing */
      SCIPclockStop(benders->setuptime, set);
   }

   /* calling the initsol method for the Benders' cuts */
   SCIPbendersSortBenderscuts(benders);
   for( i = 0; i < benders->nbenderscuts; i++ )
   {
      SCIP_CALL( SCIPbenderscutInitsol(benders->benderscuts[i], set) );
   }

   return SCIP_OKAY;
}

/** informs Benders' decomposition that the branch and bound process data is being freed */
SCIP_RETCODE SCIPbendersExitsol(
   SCIP_BENDERS*         benders,            /**< Benders' decomposition */
   SCIP_SET*             set                 /**< global SCIP settings */
   )
{
   int nsubproblems;
   int i;

   assert(benders != NULL);
   assert(set != NULL);

   nsubproblems = SCIPbendersGetNSubproblems(benders);
   /* freeing all subproblems that are independent, this is because they have not bee freed during the subproblem
    * solving loop.
    */
   for( i = 0; i < nsubproblems; i++ )
   {
      if( SCIPbendersSubproblemIsIndependent(benders, i) )
      {
         /* disabling the independence of the subproblem so that it can be freed */
         SCIPbendersSetSubproblemIsIndependent(benders, i, FALSE);

         /* freeing the independent subproblem */
         SCIP_CALL( SCIPbendersFreeSubproblem(benders, set, i) );
      }
   }

   /* call solving process deinitialization method of Benders' decomposition */
   if( benders->bendersexitsol != NULL )
   {
      /* start timing */
      SCIPclockStart(benders->setuptime, set);

      SCIP_CALL( benders->bendersexitsol(set->scip, benders) );

      /* stop timing */
      SCIPclockStop(benders->setuptime, set);
   }

   /* sorting the Benders' decomposition cuts in order of priority. Only a single cut is generated for each subproblem
    * per solving iteration. This is particularly important in the case of the optimality and feasibility cuts. Since
    * these work on two different solutions to the subproblem, it is not necessary to generate both cuts. So, once the
    * feasibility cut is generated, then no other cuts will be generated.
    */
   SCIPbendersSortBenderscuts(benders);

   /* calling the exitsol method for the Benders' cuts */
   for( i = 0; i < benders->nbenderscuts; i++ )
   {
      SCIP_CALL( SCIPbenderscutExitsol(benders->benderscuts[i], set) );
   }

   return SCIP_OKAY;
}

/** activates Benders' decomposition such that it is called in LP solving loop */
SCIP_RETCODE SCIPbendersActivate(
   SCIP_BENDERS*         benders,            /**< the Benders' decomposition structure */
   SCIP_SET*             set,                /**< global SCIP settings */
   int                   nsubproblems        /**< the number subproblems used in this decomposition */
   )
{
   SCIP_EVENTHDLR* eventhdlr;
   SCIP_EVENTHDLRDATA* eventhdlrdata;
   int i;

   assert(benders != NULL);
   assert(set != NULL);
   assert(set->stage == SCIP_STAGE_INIT || set->stage == SCIP_STAGE_PROBLEM);

   if( !benders->active )
   {
      benders->active = TRUE;
      set->nactivebenders++;
      set->benderssorted = FALSE;

      benders->nsubproblems = nsubproblems;
      benders->nactivesubprobs = nsubproblems;
      benders->prevlowerbound = -SCIPsetInfinity(set);
      benders->strengthenround = FALSE;

      /* allocating memory for the subproblems arrays */
      SCIP_ALLOC( BMSallocMemoryArray(&benders->subproblems, benders->nsubproblems) );
      SCIP_ALLOC( BMSallocMemoryArray(&benders->auxiliaryvars, benders->nsubproblems) );
      SCIP_ALLOC( BMSallocMemoryArray(&benders->subprobobjval, benders->nsubproblems) );
      SCIP_ALLOC( BMSallocMemoryArray(&benders->bestsubprobobjval, benders->nsubproblems) );
      SCIP_ALLOC( BMSallocMemoryArray(&benders->subproblowerbound, benders->nsubproblems) );
      SCIP_ALLOC( BMSallocMemoryArray(&benders->subprobisconvex, benders->nsubproblems) );
      SCIP_ALLOC( BMSallocMemoryArray(&benders->subprobsetup, benders->nsubproblems) );
      SCIP_ALLOC( BMSallocMemoryArray(&benders->indepsubprob, benders->nsubproblems) );
      SCIP_ALLOC( BMSallocMemoryArray(&benders->subprobenabled, benders->nsubproblems) );
      SCIP_ALLOC( BMSallocMemoryArray(&benders->mastervarscont, benders->nsubproblems) );

      for( i = 0; i < benders->nsubproblems; i++ )
      {
         benders->subproblems[i] = NULL;
         benders->auxiliaryvars[i] = NULL;
         benders->subprobobjval[i] = SCIPsetInfinity(set);
         benders->bestsubprobobjval[i] = SCIPsetInfinity(set);
         benders->subproblowerbound[i] = -SCIPsetInfinity(set);
         benders->subprobisconvex[i] = FALSE;
         benders->subprobsetup[i] = FALSE;
         benders->indepsubprob[i] = FALSE;
         benders->subprobenabled[i] = TRUE;
         benders->mastervarscont[i] = FALSE;
      }

      /* adding an eventhandler for updating the lower bound when the root node is solved. */
      eventhdlrdata = (SCIP_EVENTHDLRDATA*)benders;

      /* include event handler into SCIP */
      SCIP_CALL( SCIPincludeEventhdlrBasic(set->scip, &eventhdlr, NODESOLVED_EVENTHDLR_NAME, NODESOLVED_EVENTHDLR_DESC,
            eventExecBendersNodesolved, eventhdlrdata) );
      SCIP_CALL( SCIPsetEventhdlrInitsol(set->scip, eventhdlr, eventInitsolBendersNodesolved) );
      assert(eventhdlr != NULL);
   }

   return SCIP_OKAY;
}

/** deactivates Benders' decomposition such that it is no longer called in LP solving loop */
void SCIPbendersDeactivate(
   SCIP_BENDERS*         benders,            /**< the Benders' decomposition structure */
   SCIP_SET*             set                 /**< global SCIP settings */
   )
{
   assert(benders != NULL);
   assert(set != NULL);
   assert(set->stage == SCIP_STAGE_INIT || set->stage == SCIP_STAGE_PROBLEM);

   if( benders->active )
   {
#ifndef NDEBUG
      int nsubproblems;
      int i;

      nsubproblems = SCIPbendersGetNSubproblems(benders);

      /* checking whether the auxiliary variables and subproblems are all NULL */
      for( i = 0; i < nsubproblems; i++ )
         assert(benders->auxiliaryvars[i] == NULL);
#endif

      benders->active = FALSE;
      set->nactivebenders--;
      set->benderssorted = FALSE;

      /* freeing the memory allocated during the activation of the Benders' decomposition */
      BMSfreeMemoryArray(&benders->mastervarscont);
      BMSfreeMemoryArray(&benders->subprobenabled);
      BMSfreeMemoryArray(&benders->indepsubprob);
      BMSfreeMemoryArray(&benders->subprobsetup);
      BMSfreeMemoryArray(&benders->subprobisconvex);
      BMSfreeMemoryArray(&benders->subproblowerbound);
      BMSfreeMemoryArray(&benders->bestsubprobobjval);
      BMSfreeMemoryArray(&benders->subprobobjval);
      BMSfreeMemoryArray(&benders->auxiliaryvars);
      BMSfreeMemoryArray(&benders->subproblems);
   }
}

/** returns whether the given Benders' decomposition is in use in the current problem */
SCIP_Bool SCIPbendersIsActive(
   SCIP_BENDERS*         benders             /**< the Benders' decomposition structure */
   )
{
   assert(benders != NULL);

   return benders->active;
}

/** updates the lower bound for all auxiliary variables. This is called if the first LP enforced is unbounded. */
static
SCIP_RETCODE updateAuxiliaryVarLowerbound(
   SCIP_BENDERS*         benders,            /**< Benders' decomposition */
   SCIP_SET*             set,                /**< global SCIP settings */
   SCIP_RESULT*          result              /**< the result from updating the auxiliary variable lower bound */
   )
{
   int nsubproblems;
   int i;

   assert(benders != NULL);
   assert(set != NULL);

   (*result) = SCIP_DIDNOTRUN;

   nsubproblems = SCIPbendersGetNSubproblems(benders);

   for( i = 0; i < nsubproblems; i++ )
   {
      SCIP_VAR* auxiliaryvar;
      SCIP_Real lowerbound;
      SCIP_Bool infeasible;

      infeasible = FALSE;

      /* computing the lower bound of the subproblem by solving it without any variable fixings */
      SCIP_CALL( SCIPbendersComputeSubproblemLowerbound(benders, set, i, &lowerbound, &infeasible) );

      /* if the subproblem is infeasible, then the original problem is infeasible */
      if( infeasible )
      {
         (*result) = SCIP_INFEASIBLE;
         break;
      }

      /* retrieving the auxiliary variable */
      auxiliaryvar = SCIPbendersGetAuxiliaryVar(benders, i);

      /* only update the lower bound if it is greater than the current lower bound */
      if( SCIPsetIsGT(set, lowerbound, SCIPvarGetLbGlobal(auxiliaryvar)) )
      {
         SCIPsetDebugMsg(set, "Tightened lower bound of <%s> to %g\n", SCIPvarGetName(auxiliaryvar), lowerbound);
         /* updating the lower bound of the auxiliary variable */
         SCIP_CALL( SCIPchgVarLb(set->scip, auxiliaryvar, lowerbound) );
         (*result) = SCIP_REDUCEDDOM;
      }

      /* stores the lower bound for the subproblem */
      SCIPbendersUpdateSubproblemLowerbound(benders, i, lowerbound);
   }

   return SCIP_OKAY;
}

/** performs cut strengthening by using an interior solution to generate cuts */
static
SCIP_RETCODE performInteriorSolCutStrenghtening(
   SCIP_BENDERS*         benders,            /**< Benders' decomposition */
   SCIP_SET*             set,                /**< global SCIP settings */
   SCIP_SOL*             sol,                /**< primal CIP solution */
   SCIP_BENDERSENFOTYPE  type,               /**< the type of solution being enforced */
   SCIP_Bool             checkint,           /**< are the subproblems called during a check/enforce of integer sols? */
   SCIP_Bool             perturbsol,         /**< should the solution be perturbed to escape infeasibility? */
   SCIP_Bool*            auxviol,            /**< set to TRUE only if the solution is feasible but the aux vars are violated */
   SCIP_Bool*            infeasible,         /**< is the master problem infeasible with respect to the Benders' cuts? */
   SCIP_Bool*            skipsolve,          /**< should the main solve be skipped as a result of this strengthening? */
   SCIP_RESULT*          result              /**< result of the pricing process */
   )
{
   SCIP_SOL* sepapoint;
   SCIP_VAR** vars;
   int nvars;
   int i;

   assert(benders != NULL);
   assert(set != NULL);

   (*result) = SCIP_DIDNOTRUN;
   (*skipsolve) = FALSE;

   /* the cut stabilisation is only performed when enforcing LP solutions. The solution is not NULL if the stabilisation
    * is currently being performed. It is important to avoid recursion
    */
   if( type != SCIP_BENDERSENFOTYPE_LP || sol != NULL )
      return SCIP_OKAY;

   /* checking if a change to the lower bound has occurred */
   if( SCIPsetIsGT(set, SCIPgetLowerbound(set->scip), benders->prevlowerbound) )
   {
      benders->prevlowerbound = SCIPgetLowerbound(set->scip);
      benders->noimprovecount = 0;
   }
   else
      benders->noimprovecount++;

   /* if the number of iterations without improvement exceeds 3*noimprovelimit, then the no stabilisation is performed
    */
   if( benders->noimprovecount > 3*benders->noimprovelimit )
      return SCIP_OKAY;

   /* if no LP iterations have been performed since the last call of the cut strenghtening, then the strengthening is
    * aborted
    */
   if( benders->prevnlpiter == SCIPgetNLPIterations(set->scip) )
      return SCIP_OKAY;

   benders->prevnlpiter = SCIPgetNLPIterations(set->scip);

   /* if the separation point solution is NULL, then we create the solution using the current LP relaxation. */
   if( benders->corepoint == NULL )
   {
      SCIP_CALL( SCIPcreateLPSol(set->scip, &benders->corepoint, NULL) );
      SCIP_CALL( SCIPunlinkSol(set->scip, benders->corepoint) );
   }

   /* creating the separation point
    * TODO: This could be a little to memory heavy, it may be better just to create the separation point once and then
    * update it each time.
    */
   SCIP_CALL( SCIPcreateLPSol(set->scip, &sepapoint, NULL) );
   SCIP_CALL( SCIPunlinkSol(set->scip, sepapoint) );

   SCIP_CALL( SCIPgetVarsData(set->scip, &vars, &nvars, NULL, NULL, NULL, NULL) );
   assert(vars != NULL);

   /* creating a solution that is a convex combination of the LP solution and the separation point */
   for( i = 0; i < nvars; i++ )
   {
      SCIP_VAR* subvar;
      SCIP_Real corepointval;
      SCIP_Real lpsolval;
      SCIP_Real newsolval;
      int j;

      corepointval = SCIPgetSolVal(set->scip, benders->corepoint, vars[i]);
      lpsolval = SCIPgetSolVal(set->scip, sol, vars[i]);
      newsolval = lpsolval;

      /* checking whether the master variable is mapped to any subproblem variables */
      subvar = NULL;
      j = 0;
      while( subvar == NULL && j < SCIPgetBendersNSubproblems(set->scip, benders)  )
      {
         SCIP_CALL( SCIPgetBendersSubproblemVar(set->scip, benders, vars[i], &subvar, j) );
         j++;
      }


      /* if the variable is a linking variable and it is not fixed, then a convex combination with the corepoint is
       * computed.
       */
      if( subvar != NULL && SCIPvarGetStatus(vars[i]) != SCIP_VARSTATUS_FIXED )
      {
         /* if the number of iterations without improvement exceeds noimprovelimit, then no convex combination is
          * created
          */
         if( !perturbsol && benders->noimprovecount <= benders->noimprovelimit )
         {
            newsolval = lpsolval*benders->convexmult + corepointval*(1 - benders->convexmult);

            /* updating the core point */
            SCIP_CALL( SCIPsetSolVal(set->scip, benders->corepoint, vars[i], newsolval) );
         }

         /* if the number of iterations without improvement exceeds 2*noimprovelimit, then perturbation is performed */
         if( perturbsol || benders->noimprovecount <= 2*benders->noimprovelimit )
            newsolval += benders->perturbeps;
      }

      /* updating the separation point */
      SCIP_CALL( SCIPsetSolVal(set->scip, sepapoint, vars[i], newsolval) );
   }

   /* calling the subproblem solving method to generate cuts from the separation solution */
   SCIP_CALL( SCIPsolveBendersSubproblems(set->scip, benders, sepapoint, result, infeasible, auxviol, type, checkint) );

   SCIPsetDebugMsg(set, "solved Benders' decomposition subproblems with stabilised point. noimprovecount %d result %d\n",
      benders->noimprovecount, (*result));

   /* if constraints were added, then the main Benders' solving loop is skipped. */
   if( !infeasible && ((*result) == SCIP_CONSADDED || (*result) == SCIP_SEPARATED) )
      (*skipsolve) = TRUE;

   /* freeing the sepapoint solution */
   SCIP_CALL( SCIPfreeSol(set->scip, &sepapoint) );

   return SCIP_OKAY;
}


/** Returns whether only the convex relaxations will be checked in this solve loop
 *  when Benders' is used in the LNS heuristics, only the convex relaxations of the master/subproblems are checked,
 *  i.e. no integer cuts are generated. In this case, then Benders' decomposition is performed under the assumption
 *  that all subproblems are convex relaxations.
 */
SCIP_Bool SCIPbendersOnlyCheckConvexRelax(
   SCIP_BENDERS*         benders,            /**< Benders' decomposition */
   SCIP_Bool             subscipsoff         /**< flag indicating whether plugins using sub-SCIPs are deactivated */
   )
{
   return benders->iscopy && benders->lnscheck && !subscipsoff;
}

/** returns the number of subproblems that will be checked in this iteration */
static
int numSubproblemsToCheck(
   SCIP_BENDERS*         benders,            /**< Benders' decomposition */
   SCIP_SET*             set,                /**< global SCIP settings */
   SCIP_BENDERSENFOTYPE  type                /**< the type of solution being enforced */
   )
{
   if( benders->ncalls == 0 || type == SCIP_BENDERSENFOTYPE_CHECK
      || SCIPbendersOnlyCheckConvexRelax(benders, SCIPsetGetSubscipsOff(set)) )
      return SCIPbendersGetNSubproblems(benders);
   else
      return (int) SCIPsetCeil(set, (SCIP_Real) SCIPbendersGetNSubproblems(benders)*benders->subprobfrac);
}

/** returns whether the solving of the given subproblem needs to be executed */
static
SCIP_Bool subproblemIsActive(
   SCIP_BENDERS*         benders,            /**< Benders' decomposition */
   int                   probnumber          /**< the subproblem index */
   )
{
   return (!SCIPbendersSubproblemIsIndependent(benders, probnumber)
      && SCIPbendersSubproblemIsEnabled(benders, probnumber));
}

/** Solves each of the Benders' decomposition subproblems for the given solution. All, or a fraction, of subproblems are
 *  solved before the Benders' decomposition cuts are generated.
 *  Since a convex relaxation of the subproblem could be solved to generate cuts, a parameter nverified is used to
 *  identified the number of subproblems that have been solved in their "original" form. For example, if the subproblem
 *  is a MIP, then if the LP is solved to generate cuts, this does not constitute a verification. The verification is
 *  only performed when the MIP is solved.
 */
static
SCIP_RETCODE solveBendersSubproblems(
   SCIP_BENDERS*         benders,            /**< Benders' decomposition */
   SCIP_SET*             set,                /**< global SCIP settings */
   SCIP_SOL*             sol,                /**< primal CIP solution */
   SCIP_BENDERSENFOTYPE  type,               /**< the type of solution being enforced */
   SCIP_BENDERSSOLVELOOP solveloop,          /**< the current solve loop */
   SCIP_Bool             checkint,           /**< are the subproblems called during a check/enforce of integer sols? */
   int*                  nchecked,           /**< the number of subproblems checked in this solve loop, they may not be solved */
   int*                  nverified,          /**< the number of subproblems verified in the current loop */
   SCIP_Bool**           subprobsolved,      /**< an array indicating the subproblems that were solved in this loop. */
   SCIP_BENDERSSUBSTATUS** substatus,        /**< array to store the status of the subsystem */
   SCIP_Bool*            infeasible,         /**< is the master problem infeasible with respect to the Benders' cuts? */
   SCIP_Bool*            optimal,            /**< is the current solution optimal? */
   SCIP_Bool*            stopped             /**< was the solving process stopped? */
   )
{
   SCIP_Bool onlyconvexcheck;
   int nsubproblems;
   int numtocheck;
   int numnotopt;
   int subproblemcount;
   int i;

   assert(benders != NULL);
   assert(set != NULL);

   (*stopped) = FALSE;

   /* getting the number of subproblems in the Benders' decompsition */
   nsubproblems = SCIPbendersGetNSubproblems(benders);

   /* in the case of an LNS check, only the convex relaxations of the subproblems will be solved. This is a performance
    * feature, since solving the convex relaxation is typically much faster than solving the corresponding CIP. While
    * the CIP is not solved during the LNS check, the solutions are still of higher quality than when Benders' is not
    * employed.
    */
   onlyconvexcheck = SCIPbendersOnlyCheckConvexRelax(benders, SCIPsetGetSubscipsOff(set));

   /* it is possible to only solve a subset of subproblems. This is given by a parameter. */
   numtocheck = numSubproblemsToCheck(benders, set, type);

   SCIPsetDebugMsg(set, "Performing the subproblem solving process. Number of subproblems to check %d\n", numtocheck);

   SCIPsetDebugMsg(set, "Benders' decomposition - solve loop %d\n", solveloop);
   numnotopt = 0;
   subproblemcount = 0;

   if( type == SCIP_BENDERSENFOTYPE_CHECK && sol == NULL )
   {
      /* TODO: Check whether this is absolutely necessary. I think that this if statment can be removed. */
      (*infeasible) = TRUE;
   }
   else
   {
      /* solving each of the subproblems for Benders' decomposition */
      /* TODO: ensure that the each of the subproblems solve and update the parameters with the correct return values
       */
      i = benders->firstchecked;
      /*for( i = 0; i < nsubproblems; i++ )*/
      while( subproblemcount < nsubproblems && numnotopt < numtocheck && !(*stopped) )
      {
         SCIP_Bool subinfeas = FALSE;
         SCIP_Bool convexsub = SCIPbendersSubproblemIsConvex(benders, i);
         SCIP_Bool solvesub = TRUE;
         SCIP_Bool solved;

         /* the subproblem is initially flagged as not solved for this solving loop */
         (*subprobsolved)[i] = FALSE;

         /* setting the subsystem status to UNKNOWN at the start of each solve loop */
         (*substatus)[i] = SCIP_BENDERSSUBSTATUS_UNKNOWN;

         /* for the second solving loop, if the problem is an LP, it is not solved again. If the problem is a MIP,
          * then the subproblem objective function value is set to infinity. However, if the subproblem is proven
          * infeasible from the LP, then the IP loop is not performed.
          * If the solve loop is SCIP_BENDERSSOLVELOOP_USERCIP, then nothing is done. It is assumed that the user will
          * correctly update the objective function within the user-defined solving function.
          */
         if( solveloop == SCIP_BENDERSSOLVELOOP_CIP )
         {
            if( convexsub || (*substatus)[i] == SCIP_BENDERSSUBSTATUS_INFEAS )
               solvesub = FALSE;
            else
               SCIPbendersSetSubproblemObjval(benders, i, SCIPinfinity(SCIPbendersSubproblem(benders, i)));
         }

         /* if the subproblem is independent, then it does not need to be solved. In this case, the nverified flag will
          * increase by one. When the subproblem is not independent, then it needs to be checked.
          */
         if( !subproblemIsActive(benders, i) )
         {
            /* NOTE: There is no need to update the optimal flag. This is because optimal is always TRUE until a
             * non-optimal subproblem is found.
             */
            /* if the auxiliary variable value is infinity, then the subproblem has not been solved yet. Currently the
             * subproblem statue is unknown. */
            if( SCIPsetIsInfinity(set, SCIPbendersGetAuxiliaryVarVal(benders, set, sol, i))
               || SCIPsetIsInfinity(set, -SCIPbendersGetAuxiliaryVarVal(benders, set, sol, i))
               || SCIPsetIsInfinity(set, -SCIPbendersGetSubproblemLowerbound(benders, i)) )
            {
               SCIPbendersSetSubproblemObjval(benders, i, SCIPinfinity(SCIPbendersSubproblem(benders, i)));
               (*substatus)[i] = SCIP_BENDERSSUBSTATUS_UNKNOWN;
               (*optimal) = FALSE;

               SCIPsetDebugMsg(set, "Benders' decomposition: subproblem %d is not active, but has not been solved."
                 " setting status to UNKNOWN\n", i);
            }
            else
            {
               SCIP_Real soltol;

               SCIP_CALL( SCIPsetGetRealParam(set, "benders/solutiontol", &soltol) );

               if( SCIPrelDiff(SCIPbendersGetSubproblemLowerbound(benders, i),
                     SCIPbendersGetAuxiliaryVarVal(benders, set, sol, i)) < soltol )
               {
                  SCIPbendersSetSubproblemObjval(benders, i, SCIPbendersGetAuxiliaryVarVal(benders, set, sol, i));
                  (*substatus)[i] = SCIP_BENDERSSUBSTATUS_OPTIMAL;
               }
               else
               {
                  SCIPbendersSetSubproblemObjval(benders, i, SCIPbendersGetSubproblemLowerbound(benders, i));
                  (*substatus)[i] = SCIP_BENDERSSUBSTATUS_AUXVIOL;
               }

               SCIPsetDebugMsg(set, "Benders' decomposition: subproblem %d is not active, setting status to OPTIMAL\n", i);
            }

            (*subprobsolved)[i] = TRUE;

            /* the nverified counter is only increased in the convex solving loop */
            if( solveloop == SCIP_BENDERSSOLVELOOP_CONVEX || solveloop == SCIP_BENDERSSOLVELOOP_USERCONVEX )
               (*nverified)++;
         }
         else if( solvesub )
         {
            SCIP_CALL( SCIPbendersExecSubproblemSolve(benders, set, sol, i, solveloop, FALSE, &solved, &subinfeas, type) );

#ifdef SCIP_DEBUG
            if( type == SCIP_BENDERSENFOTYPE_LP )
            {
               SCIPsetDebugMsg(set, "LP: Subproblem %d (%f < %f)\n", i, SCIPbendersGetAuxiliaryVarVal(benders, set, sol, i),
                  SCIPbendersGetSubproblemObjval(benders, i));
            }
#endif
            (*subprobsolved)[i] = solved;

            (*infeasible) = (*infeasible) || subinfeas;
            if( subinfeas )
               (*substatus)[i] = SCIP_BENDERSSUBSTATUS_INFEAS;

            /* if the subproblems are solved to check integer feasibility, then the optimality check must be performed.
             * This will only be performed if checkint is TRUE and the subproblem was solved. The subproblem may not be
             * solved if the user has defined a solving function
             */
            if( checkint && (*subprobsolved)[i] )
            {
               /* if the subproblem is feasible, then it is necessary to update the value of the auxiliary variable to the
                * objective function value of the subproblem.
                */
               if( !subinfeas )
               {
                  SCIP_Bool subproboptimal = FALSE;

                  SCIP_CALL( SCIPbendersCheckSubproblemOptimality(benders, set, sol, i, &subproboptimal) );

                  if( subproboptimal )
                     (*substatus)[i] = SCIP_BENDERSSUBSTATUS_OPTIMAL;
                  else
                     (*substatus)[i] = SCIP_BENDERSSUBSTATUS_AUXVIOL;

                  /* It is only possible to determine the optimality of a solution within a given subproblem in four
                   * different cases:
                   * i) solveloop == SCIP_BENDERSSOLVELOOP_CONVEX or USERCONVEX and the subproblem is convex.
                   * ii) solveloop == SCIP_BENDERSOLVELOOP_CONVEX  and only the convex relaxations will be checked.
                   * iii) solveloop == SCIP_BENDERSSOLVELOOP_USERCIP and the subproblem was solved, since the user has
                   * defined a solve function, it is expected that the solving is correctly executed.
                   * iv) solveloop == SCIP_BENDERSSOLVELOOP_CIP and the MIP for the subproblem has been solved.
                   */
                  if( convexsub || onlyconvexcheck
                     || solveloop == SCIP_BENDERSSOLVELOOP_CIP
                     || solveloop == SCIP_BENDERSSOLVELOOP_USERCIP )
                     (*optimal) = (*optimal) && subproboptimal;

#ifdef SCIP_DEBUG
                  if( convexsub || solveloop >= SCIP_BENDERSSOLVELOOP_CIP )
                  {
                     if( subproboptimal )
                     {
                        SCIPsetDebugMsg(set, "Subproblem %d is Optimal (%f >= %f)\n", i,
                           SCIPbendersGetAuxiliaryVarVal(benders, set, sol, i), SCIPbendersGetSubproblemObjval(benders, i));
                     }
                     else
                     {
                        SCIPsetDebugMsg(set, "Subproblem %d is NOT Optimal (%f < %f)\n", i,
                           SCIPbendersGetAuxiliaryVarVal(benders, set, sol, i), SCIPbendersGetSubproblemObjval(benders, i));
                     }
                  }
#endif

                  /* the nverified variable is only incremented when the original form of the subproblem has been solved.
                   * What is meant by "original" is that the LP relaxation of CIPs are solved to generate valid cuts. So
                   * if the subproblem is defined as a CIP, then it is only classified as checked if the CIP is solved.
                   * There are three cases where the "original" form is solved are:
                   * i) solveloop == SCIP_BENDERSSOLVELOOP_CONVEX or USERCONVEX and the subproblem is an LP
                   *    - the original form has been solved.
                   * ii) solveloop == SCIP_BENDERSSOLVELOOP_CIP or USERCIP and the CIP for the subproblem has been
                   *    solved.
                   * iii) or, only a convex check is performed.
                   */
                  if( ((solveloop == SCIP_BENDERSSOLVELOOP_CONVEX || solveloop == SCIP_BENDERSSOLVELOOP_USERCONVEX)
                        && convexsub)
                     || ((solveloop == SCIP_BENDERSSOLVELOOP_CIP || solveloop == SCIP_BENDERSSOLVELOOP_USERCIP)
                        && !convexsub)
                     || onlyconvexcheck )
                     (*nverified)++;

                  if( !subproboptimal )
                  {
                     numnotopt++;
                     assert(numnotopt <= nsubproblems);
                  }
               }
               else
               {
                  numnotopt++;
                  assert(numnotopt <= nsubproblems);
               }
            }
         }

         subproblemcount++;
         i++;
         if( i >= nsubproblems )
            i = 0;
         benders->lastchecked = i;

         /* checking whether the limits have been exceeded in the master problem */
         (*stopped) = SCIPisStopped(set->scip);
      }
   }

   (*nchecked) = subproblemcount;

   return SCIP_OKAY;
}

/** Calls the Benders' decompsition cuts for the given solve loop. There are four cases:
 *  i) solveloop == SCIP_BENDERSSOLVELOOP_CONVEX - only the LP Benders' cuts are called
 *  ii) solveloop == SCIP_BENDERSSOLVELOOP_CIP - only the CIP Benders' cuts are called
 *  iii) solveloop == SCIP_BENDERSSOLVELOOP_USERCONVEX - only the LP Benders' cuts are called
 *  iv) solveloop == SCIP_BENDERSSOLVELOOP_USERCIP - only the CIP Benders' cuts are called
 *
 *  The priority of the results are: SCIP_CONSADDED (SCIP_SEPARATED), SCIP_DIDNOTFIND, SCIP_FEASIBLE, SCIP_DIDNOTRUN. In
 *  this function, there are four levels of results that need to be assessed. These are:
 *  i) The result from the individual cut for the subproblem
 *  ii) The overall result for the subproblem from all cuts
 *  iii) the overall result for the solve loop from all cuts
 *  iv) the over all result from all solve loops.
 *  In each level, the priority of results must be adhered to.
 */
static
SCIP_RETCODE generateBendersCuts(
   SCIP_BENDERS*         benders,            /**< Benders' decomposition */
   SCIP_SET*             set,                /**< global SCIP settings */
   SCIP_SOL*             sol,                /**< primal CIP solution */
   SCIP_RESULT*          result,             /**< result of the pricing process */
   SCIP_BENDERSENFOTYPE  type,               /**< the type of solution being enforced */
   SCIP_BENDERSSOLVELOOP solveloop,          /**< the current solve loop */
   SCIP_Bool             checkint,           /**< are the subproblems called during a check/enforce of integer sols? */
   int                   nchecked,           /**< the number of subproblems checked in this solve loop, they may not be solved */
   SCIP_Bool*            subprobsolved,      /**< an array indicating the subproblems that were solved in this loop. */
   SCIP_BENDERSSUBSTATUS* substatus,         /**< array to store the status of the subsystem */
   int**                 mergecands,         /**< the subproblems that are merge candidates */
   int*                  npriomergecands,    /**< the number of priority merge candidates. */
   int*                  nmergecands,        /**< the number of merge candidates. */
   int*                  nsolveloops         /**< the number of solve loops, is updated w.r.t added cuts */
   )
{
   SCIP_BENDERSCUT** benderscuts;
   SCIP_RESULT solveloopresult;
   int nbenderscuts;
   int nsubproblems;
   int subproblemcount;
   SCIP_Longint addedcuts = 0;
   int i;
   int j;
   SCIP_Bool onlyconvexcheck;

   assert(benders != NULL);
   assert(set != NULL);

   /* getting the Benders' decomposition cuts */
   benderscuts = SCIPbendersGetBenderscuts(benders);
   nbenderscuts = SCIPbendersGetNBenderscuts(benders);

   solveloopresult = SCIP_DIDNOTRUN;

   /* getting the number of subproblems in the Benders' decomposition */
   nsubproblems = SCIPbendersGetNSubproblems(benders);

   /* in the case of an LNS check, only the convex relaxations of the subproblems will be solved. This is a performance
    * feature, since solving the convex relaxation is typically much faster than solving the corresponding CIP. While
    * the CIP is not solved during the LNS check, the solutions are still of higher quality than when Benders' is not
    * employed.
    */
   onlyconvexcheck = SCIPbendersOnlyCheckConvexRelax(benders, SCIPsetGetSubscipsOff(set));

   /* It is only possible to add cuts to the problem if it has not already been solved */
   if( SCIPsetGetStage(set) < SCIP_STAGE_SOLVED
      && (benders->cutcheck || type != SCIP_BENDERSENFOTYPE_CHECK) )
   {
      /* This is done in two loops. The first is by subproblem and the second is by cut type. */
      i = benders->firstchecked;
      subproblemcount = 0;
      while( subproblemcount < nchecked )
      {
         SCIP_RESULT subprobresult;
         SCIP_Bool convexsub = SCIPbendersSubproblemIsConvex(benders, i);

         /* cuts can only be generated if the subproblem is not independent and if it has been solved. The subproblem
          * solved flag is important for the user-defined subproblem solving methods
          */
         if( subproblemIsActive(benders, i) && subprobsolved[i] )
         {
            subprobresult = SCIP_DIDNOTRUN;
            for( j = 0; j < nbenderscuts; j++ )
            {
               SCIP_RESULT cutresult;
               SCIP_Longint prevaddedcuts;

               assert(benderscuts[j] != NULL);

               prevaddedcuts = SCIPbenderscutGetNFound(benderscuts[j]);
               cutresult = SCIP_DIDNOTRUN;

               /* the result is updated only if a Benders' cut is generated or one was not found. However, if a cut has
                * been found in a previous iteration, then the result is returned as SCIP_CONSADDED or SCIP_SEPARATED.
                * This result is permitted because if a constraint was added, the solution that caused the error in the cut
                * generation will be cutoff from the master problem.
                */
               if( (SCIPbenderscutIsLPCut(benderscuts[j]) && (solveloop == SCIP_BENDERSSOLVELOOP_CONVEX
                        || solveloop == SCIP_BENDERSSOLVELOOP_USERCONVEX))
                  || (!SCIPbenderscutIsLPCut(benderscuts[j]) && ((solveloop == SCIP_BENDERSSOLVELOOP_CIP && !convexsub)
                        || solveloop == SCIP_BENDERSSOLVELOOP_USERCIP)) )
                  SCIP_CALL( SCIPbenderscutExec(benderscuts[j], set, benders, sol, i, type, &cutresult) );

               addedcuts += (SCIPbenderscutGetNFound(benderscuts[j]) - prevaddedcuts);

               /* the result is updated only if a Benders' cut is generated */
               if( cutresult == SCIP_CONSADDED || cutresult == SCIP_SEPARATED )
               {
                  subprobresult = cutresult;

                  benders->ncutsfound++;

                  /* at most a single cut is generated for each subproblem */
                  break;
               }
               else
               {
                  /* checking from lowest priority result */
                  if( subprobresult == SCIP_DIDNOTRUN )
                     subprobresult = cutresult;
                  else if( subprobresult == SCIP_FEASIBLE && cutresult == SCIP_DIDNOTFIND )
                     subprobresult = cutresult;
                  /* if the subprobresult is SCIP_DIDNOTFIND, then it can't be updated. */
               }
            }

            /* the highest priority for the results is CONSADDED and SEPARATED. The solveloopresult will always be
             * updated if the subprobresult is either of these.
             */
            if( subprobresult == SCIP_CONSADDED || subprobresult == SCIP_SEPARATED )
            {
               solveloopresult = subprobresult;
            }
            else if( subprobresult == SCIP_FEASIBLE )
            {
               /* updating the solve loop result based upon the priority */
               if( solveloopresult == SCIP_DIDNOTRUN )
                  solveloopresult = subprobresult;
            }
            else if( subprobresult == SCIP_DIDNOTFIND )
            {
               /* updating the solve loop result based upon the priority */
               if( solveloopresult == SCIP_DIDNOTRUN || solveloopresult == SCIP_FEASIBLE )
                  solveloopresult = subprobresult;

               /* since a cut was not found, then merging could be useful to avoid this in subsequent iterations. The
                * candidate is labelled as a non-priority merge candidate
                */
               if( substatus[i] != SCIP_BENDERSSUBSTATUS_OPTIMAL )
               {
                  (*mergecands)[(*nmergecands)] = i;
                  (*nmergecands)++;
               }
            }
            else if( subprobresult == SCIP_DIDNOTRUN )
            {
               /* if the subproblem is infeasible and no cut generation methods were run, then the infeasibility will
                * never be resolved. As such, the subproblem will be merged into the master problem. If the subproblem
                * was not infeasible, then it is added as a possible merge candidate
                */
               if( substatus[i] == SCIP_BENDERSSUBSTATUS_INFEAS )
               {
                  (*mergecands)[(*nmergecands)] = (*mergecands)[(*npriomergecands)];
                  (*mergecands)[(*npriomergecands)] = i;
                  (*npriomergecands)++;
                  (*nmergecands)++;
               }
               else if( substatus[i] != SCIP_BENDERSSUBSTATUS_OPTIMAL )
               {
                  (*mergecands)[(*nmergecands)] = i;
                  (*nmergecands)++;
               }
            }
         }

         subproblemcount++;
         i++;
         if( i >= nsubproblems )
            i = 0;
      }
   }

   /* updating the overall result based upon the priorities */
   if( solveloopresult == SCIP_CONSADDED || solveloopresult == SCIP_SEPARATED )
   {
      (*result) = solveloopresult;
   }
   else if( solveloopresult == SCIP_FEASIBLE )
   {
      /* updating the solve loop result based upon the priority */
      if( (*result) == SCIP_DIDNOTRUN )
         (*result) = solveloopresult;
   }
   else if( solveloopresult == SCIP_DIDNOTFIND )
   {
      /* updating the solve loop result based upon the priority */
      if( (*result) == SCIP_DIDNOTRUN || (*result) == SCIP_FEASIBLE )
         (*result) = solveloopresult;
   }

   /* if no cuts were added, then the number of solve loops is increased */
   if( addedcuts == 0 && SCIPbendersGetNConvexSubproblems(benders) < SCIPbendersGetNSubproblems(benders)
      && checkint && !onlyconvexcheck )
      (*nsolveloops) = 2;

   return SCIP_OKAY;
}

/** Solves the subproblem using the current master problem solution.
 *
 *  The checkint flag indicates whether integer feasibility can be assumed. If it is not assumed, i.e. checkint ==
 *  FALSE, then only the convex relaxations of the subproblems are solved. If integer feasibility is assumed, i.e.
 *  checkint == TRUE, then the convex relaxations and the full CIP are solved to generate Benders' cuts and check
 *  solution feasibility.
 *
 *  TODO: consider allowing the possibility to pass solution information back from the subproblems instead of the scip
 *  instance. This would allow the use of different solvers for the subproblems, more importantly allowing the use of an
 *  LP solver for LP subproblems.
 */
SCIP_RETCODE SCIPbendersExec(
   SCIP_BENDERS*         benders,            /**< Benders' decomposition */
   SCIP_SET*             set,                /**< global SCIP settings */
   SCIP_SOL*             sol,                /**< primal CIP solution */
   SCIP_RESULT*          result,             /**< result of the pricing process */
   SCIP_Bool*            infeasible,         /**< is the master problem infeasible with respect to the Benders' cuts? */
   SCIP_Bool*            auxviol,            /**< set to TRUE only if the solution is feasible but the aux vars are violated */
   SCIP_BENDERSENFOTYPE  type,               /**< the type of solution being enforced */
   SCIP_Bool             checkint            /**< should the integer solution be checked by the subproblems */
   )
{
   int nsubproblems;
   int subproblemcount;
   int nchecked;
   int nsolveloops;
   int nverified;
   int* mergecands;
   int npriomergecands;
   int nmergecands;
   SCIP_Bool* subprobsolved;
   SCIP_BENDERSSUBSTATUS* substatus;
   SCIP_Bool optimal;
   SCIP_Bool allverified;
   SCIP_Bool success;
   SCIP_Bool stopped;
   int i;
   int l;

   success = TRUE;
   stopped = FALSE;

   SCIPsetDebugMsg(set, "Starting Benders' decomposition subproblem solving. type %d checkint %d\n", type, checkint);

   /* start timing */
   SCIPclockStart(benders->bendersclock, set);

   nsubproblems = SCIPbendersGetNSubproblems(benders);

   (*auxviol) = FALSE;
   (*infeasible) = FALSE;

   /* It is assumed that the problem is optimal, until a subproblem is found not to be optimal. However, not all
    * subproblems could be checked in each iteration. As such, it is not possible to state that the problem is optimal
    * if not all subproblems are checked. Situations where this may occur is when a subproblem is a MIP and only the LP
    * is solved. Also, in a distributed computation, then it may be advantageous to only solve some subproblems before
    * resolving the master problem. As such, for a problem to be optimal, then (optimal && allverified) == TRUE
    */
   optimal = TRUE;
   nverified = 0;

   assert(benders != NULL);
   assert(result != NULL);
   assert(infeasible != NULL);
   assert(auxviol != NULL);

   /* if the Benders' decomposition is called from a sub-SCIP and the sub-SCIPs have been deactivated, then it is
    * assumed that this is an LNS heuristic. As such, the check is not performed and the solution is assumed to be
    * feasible
    */
   if( benders->iscopy && set->subscipsoff
      && (!benders->lnscheck
         || (benders->lnsmaxdepth > -1 && SCIPgetDepth(benders->sourcescip) > benders->lnsmaxdepth)) )
   {
      (*result) = SCIP_DIDNOTRUN;
      return SCIP_OKAY;
   }

   /* it is not necessary to check all primal solutions by solving the Benders' decomposition subproblems.
    * Only the improving solutions are checked to improve efficiency of the algorithm.
    * If the solution is non-improving, the result FEASIBLE is returned. While this may be incorrect w.r.t to the
    * Benders' subproblems, this solution will never be the optimal solution. A non-improving solution may be used
    * within LNS primal heuristics. If this occurs, the improving solution, if found, will be checked by the solving
    * the Benders' decomposition subproblems.
    * TODO: Add a parameter to control this behaviour.
    */
   if( checkint && SCIPsetIsFeasLE(set, SCIPgetPrimalbound(set->scip)*(int)SCIPgetObjsense(set->scip),
         SCIPgetSolOrigObj(set->scip, sol)*(int)SCIPgetObjsense(set->scip)) )
   {
      (*result) = SCIP_DIDNOTRUN;
      return SCIP_OKAY;
   }

   /* if the enforcement type is SCIP_BENDERSENFOTYPE_LP and the LP is currently unbounded. This could mean that there
    * is no lower bound on the auxiliary variables. In this case, we try to update the lower bound for the auxiliary
    * variables.
    */
   if( type == SCIP_BENDERSENFOTYPE_LP && SCIPgetLPSolstat(set->scip) == SCIP_LPSOLSTAT_UNBOUNDEDRAY
      && benders->updateauxvarbound )
   {
      SCIP_CALL( updateAuxiliaryVarLowerbound(benders, set, result) );

      /* the auxiliary variable bound will only be updated once. */
      benders->updateauxvarbound = FALSE;
   }

   /* setting the first subproblem to check in this round of subproblem checks */
   benders->firstchecked = benders->lastchecked;

   /* sets the stored objective function values of the subproblems to infinity */
   resetSubproblemObjectiveValue(benders);

   *result = SCIP_DIDNOTRUN;

   if( benders->benderspresubsolve != NULL && !benders->strengthenround )
   {
      SCIP_Bool skipsolve;

      skipsolve = FALSE;
      SCIP_CALL( benders->benderspresubsolve(set->scip, benders, sol, type, checkint, infeasible, auxviol, &skipsolve,
            result) );

      /* evaluate result */
      if( (*result) != SCIP_DIDNOTRUN
         && (*result) != SCIP_FEASIBLE
         && (*result) != SCIP_INFEASIBLE
         && (*result) != SCIP_CONSADDED
         && (*result) != SCIP_SEPARATED )
      {
         SCIPerrorMessage("the user-defined pre subproblem solving method for the Benders' decomposition <%s> returned "
            "invalid result <%d>\n", benders->name, *result);
         return SCIP_INVALIDRESULT;
      }

      /* if the solve must be skipped, then the solving loop is exited and the user defined result is returned */
      if( skipsolve )
      {
         SCIPsetDebugMsg(set, "skipping the subproblem solving for Benders' decomposition <%s>. "
            "returning result <%d>\n", benders->name, *result);
         return SCIP_OKAY;
      }
   }

   /* the cut strengthening is performed before the regular subproblem solve is called. To avoid recursion, the flag
    * strengthenround is set to TRUE when the cut strengthening is performed. The cut strengthening is not performed as
    * part of the large neighbourhood Benders' search.
    *
    * NOTE: cut strengthening is only applied for fraction solutions and integer solutions if there are no CIP
    * subproblems.
    */
   if( benders->strengthenenabled && !benders->strengthenround && !benders->iscopy
      && (!checkint || SCIPbendersGetNConvexSubproblems(benders) == SCIPbendersGetNSubproblems(benders)) )
   {
      SCIP_Bool skipsolve;

      benders->strengthenround = TRUE;
      /* if the user has not requested the solve to be skipped, then the cut strengthening is performed */
      SCIP_CALL( performInteriorSolCutStrenghtening(benders, set, sol, type, checkint, FALSE, infeasible, auxviol,
            &skipsolve, result) );
      benders->strengthenround = FALSE;

      /* if the solve must be skipped, then the solving loop is exited and the user defined result is returned */
      if( skipsolve )
      {
         SCIPsetDebugMsg(set, "skipping the subproblem solving because cut strengthening found a cut "
            "for Benders' decomposition <%s>. Returning result <%d>\n", benders->name, *result);
         return SCIP_OKAY;
      }

      /* the result flag need to be reset to DIDNOTRUN for the main subproblem solve */
      (*result) = SCIP_DIDNOTRUN;
   }

   /* allocating memory for the infeasible subproblem array */
   SCIP_CALL( SCIPallocClearBlockMemoryArray(set->scip, &subprobsolved, nsubproblems) );
   SCIP_CALL( SCIPallocClearBlockMemoryArray(set->scip, &substatus, nsubproblems) );
   SCIP_CALL( SCIPallocClearBlockMemoryArray(set->scip, &mergecands, nsubproblems) );
   npriomergecands = 0;
   nmergecands = 0;

   /* by default the number of solve loops is 1. This is the case if all subproblems are LP or the user has defined a
    * benderssolvesub callback. If there is a subproblem that is not an LP, then 2 solve loops are performed. The first
    * loop is the LP solving loop, the second solves the subproblem to integer optimality.
    */
   nsolveloops = 1;

   for( l = 0; l < nsolveloops; l++ )
   {
      SCIP_BENDERSSOLVELOOP solveloop;    /* identifies what problem type is solve in this solve loop */

      /* if either benderssolvesubconvex or benderssolvesub are implemented, then the user callbacks are invoked */
      if( benders->benderssolvesubconvex != NULL || benders->benderssolvesub != NULL )
      {
         if( l == 0 )
            solveloop = SCIP_BENDERSSOLVELOOP_USERCONVEX;
         else
            solveloop = SCIP_BENDERSSOLVELOOP_USERCIP;
      }
      else
         solveloop = (SCIP_BENDERSSOLVELOOP) l;

      /* solving the subproblems for this round of enforcement/checking. */
      SCIP_CALL( solveBendersSubproblems(benders, set, sol, type, solveloop, checkint, &nchecked, &nverified,
            &subprobsolved, &substatus, infeasible, &optimal, &stopped) );

      /* if the solving has been stopped, then the subproblem solving and cut generation must terminate */
      if( stopped )
         goto TERMINATE;

      /* Generating cuts for the subproblems. Cuts are only generated when the solution is from primal heuristics,
       * relaxations or the LP
       */
      if( type != SCIP_BENDERSENFOTYPE_PSEUDO )
      {
         SCIP_CALL( generateBendersCuts(benders, set, sol, result, type, solveloop, checkint, nchecked,
            subprobsolved, substatus, &mergecands, &npriomergecands, &nmergecands, &nsolveloops) );
      }
      else
      {
         /* The first solving loop solves the convex subproblems and the convex relaxations of the CIP subproblems. The
          * second solving loop solves the CIP subproblems. The second solving loop is only called if the integer
          * feasibility is being checked and if the convex subproblems and convex relaxations are not infeasible.
          */
         if( !(*infeasible) && checkint && !SCIPbendersOnlyCheckConvexRelax(benders, SCIPsetGetSubscipsOff(set))
            && SCIPbendersGetNConvexSubproblems(benders) < SCIPbendersGetNSubproblems(benders))
            nsolveloops = 2;
      }
   }

   allverified = (nverified == nsubproblems);

   SCIPsetDebugMsg(set, "End Benders' decomposition subproblem solve. result %d infeasible %d auxviol %d nverified %d\n",
      *result, *infeasible, *auxviol, nverified);

#ifdef SCIP_DEBUG
   if( (*result) == SCIP_CONSADDED )
   {
      SCIPsetDebugMsg(set, "Benders' decomposition: Cut added\n");
   }
#endif

   /* if the number of checked pseudo solutions exceeds a set limit, then all subproblems are passed as merge
    * candidates. Currently, merging subproblems into the master problem is the only method for resolving numerical
    * troubles.
    *
    * We are only interested in the pseudo solutions that have been checked completely for integrality. This is
    * identified by checkint == TRUE. This means that the Benders' decomposition constraint is one of the last
    * constraint handlers that must resolve the infeasibility. If the Benders' decomposition framework can't resolve the
    * infeasibility, then this will result in an error.
    */
   if( type == SCIP_BENDERSENFOTYPE_PSEUDO && checkint )
   {
      benders->npseudosols++;

      if( benders->npseudosols > BENDERS_MAXPSEUDOSOLS )
      {
         /* if a priority merge candidate already exists, then no other merge candidates need to be added.*/
         if( npriomergecands == 0 )
         {
            /* all subproblems are added to the merge candidate list. The first active subproblem is added as a
             * priority merge candidate
             */
            nmergecands = 0;
            npriomergecands = 1;
            for( i = 0; i < nsubproblems; i++ )
            {
               /* only active subproblems are added to the merge candidate list */
               if( subproblemIsActive(benders, i) )
               {
                  mergecands[nmergecands] = i;
                  nmergecands++;
               }
            }

            SCIPverbMessage(set->scip, SCIP_VERBLEVEL_HIGH, NULL, "   The number of checked pseudo solutions exceeds the "
              "limit of %d. All active subproblems are merge candidates, with subproblem %d a priority candidate.\n",
              BENDERS_MAXPSEUDOSOLS, mergecands[0]);
         }
      }
   }
   else
      benders->npseudosols = 0;

   /* if the result is SCIP_DIDNOTFIND, then there was a error in generating cuts in all subproblems that are not
    * optimal. This result does not cutoff any solution, so the Benders' decomposition algorithm will fail.
    *
    * It could happen that the cut strengthening approach causes an error the cut generation. In this case, an error
    * should not be thrown. So, this check will be skipped when in a strengthening round.
    * TODO: Work out a way to ensure Benders' decomposition does not terminate due to a SCIP_DIDNOTFIND result.
    */
   if( (*result) == SCIP_DIDNOTFIND && !benders->strengthenround )
   {
      if( type == SCIP_BENDERSENFOTYPE_PSEUDO )
         (*result) = SCIP_SOLVELP;
      else
         (*result) = SCIP_INFEASIBLE;

      SCIPerrorMessage("An error was found when generating cuts for non-optimal subproblems of Benders' "
         "decomposition <%s>. Consider merging the infeasible subproblems into the master problem.\n", SCIPbendersGetName(benders));

      /* since no other cuts are generated, then this error will result in a crash. It is possible to avoid the error,
       * by merging the affected subproblem into the master problem.
       */
      success = FALSE;

      goto POSTSOLVE;
   }

   if( type == SCIP_BENDERSENFOTYPE_PSEUDO )
   {
      if( (*infeasible) || !allverified )
         (*result) = SCIP_SOLVELP;
      else
      {
         (*result) = SCIP_FEASIBLE;

         /* if the subproblems are not infeasible, but they are also not optimal. This means that there is a violation
          * in the auxiliary variable values. In this case, a feasible result is returned with the auxviol flag set to
          * TRUE.
          */
         (*auxviol) = !optimal;
      }
   }
   else if( checkint && (type == SCIP_BENDERSENFOTYPE_CHECK || (*result) != SCIP_CONSADDED) )
   {
      /* if the subproblems are being solved as part of conscheck, then the results flag must be returned after the solving
       * has completed.
       */
      if( (*infeasible) || !allverified )
         (*result) = SCIP_INFEASIBLE;
      else
      {
         (*result) = SCIP_FEASIBLE;

         /* if the subproblems are not infeasible, but they are also not optimal. This means that there is a violation
          * in the auxiliary variable values. In this case, a feasible result is returned with the auxviol flag set to
          * TRUE.
          */
         (*auxviol) = !optimal;
      }
   }

POSTSOLVE:
   /* calling the post-solve call back for the Benders' decomposition algorithm. This allows the user to work directly
    * with the solved subproblems and the master problem */
   if( benders->benderspostsolve != NULL )
   {
      SCIP_Bool merged;

      merged = FALSE;

      SCIP_CALL( benders->benderspostsolve(set->scip, benders, sol, type, mergecands, npriomergecands, nmergecands,
            checkint, (*infeasible), &merged) );

      if( merged )
      {
         (*result) = SCIP_CONSADDED;

         /* since subproblems have been merged, then constraints have been added. This could resolve the unresolved
          * infeasibility, so the error has been corrected.
          */
         success = TRUE;
      }
      else if( !success )
      {
         SCIPerrorMessage("An error occurred during Benders' decomposition cut generations and no merging had been "
            "performed. It is not possible to continue solving the problem by Benders' decomposition\n");
      }
   }

TERMINATE:
   /* freeing the subproblems after the cuts are generated */
   i = benders->firstchecked;
   subproblemcount = 0;

   /* if the solving process has stopped, then all subproblems need to be freed */
   if( stopped )
      nchecked = nsubproblems;

   while( subproblemcount < nchecked )
   {
      SCIP_CALL( SCIPbendersFreeSubproblem(benders, set, i) );

      subproblemcount++;
      i++;
      if( i >= nsubproblems )
         i = 0;
   }

#ifndef NDEBUG
   for( i = 0; i < nsubproblems; i++ )
      assert(SCIPgetStage(SCIPbendersSubproblem(benders, i)) < SCIP_STAGE_TRANSFORMED
         || !SCIPinProbing(SCIPbendersSubproblem(benders, i)) || !subproblemIsActive(benders, i));
#endif

   /* increment the number of calls to the Benders' decomposition subproblem solve */
   benders->ncalls++;

   SCIPsetDebugMsg(set, "End Benders' decomposition execution method. result %d infeasible %d auxviol %d\n", *result,
      *infeasible, *auxviol);

   /* end timing */
   SCIPclockStop(benders->bendersclock, set);

   /* freeing memory */
   SCIPfreeBlockMemoryArray(set->scip, &mergecands, nsubproblems);
   SCIPfreeBlockMemoryArray(set->scip, &substatus, nsubproblems);
   SCIPfreeBlockMemoryArray(set->scip, &subprobsolved, nsubproblems);

   /* if there was an error in generating cuts and merging was not performed, then the solution is perturbed in an
    * attempt to generate a cut and correct the infeasibility
    */
   if( !success )
   {
      SCIP_Bool skipsolve;
      SCIP_RESULT perturbresult;

      skipsolve = FALSE;

      benders->strengthenround = TRUE;
      /* if the user has not requested the solve to be skipped, then the cut strengthening is performed */
      SCIP_CALL( performInteriorSolCutStrenghtening(benders, set, sol, type, checkint, TRUE, infeasible, auxviol,
            &skipsolve, &perturbresult) );
      benders->strengthenround = FALSE;

      if( perturbresult == SCIP_CONSADDED || perturbresult == SCIP_SEPARATED )
         (*result) = perturbresult;

      success = skipsolve;
   }

   if( !success )
      return SCIP_ERROR;
   else
      return SCIP_OKAY;
}

/** solves the user-defined subproblem solving function */
static
SCIP_RETCODE executeUserDefinedSolvesub(
   SCIP_BENDERS*         benders,            /**< Benders' decomposition */
   SCIP_SET*             set,                /**< global SCIP settings */
   SCIP_SOL*             sol,                /**< primal CIP solution */
   int                   probnumber,         /**< the subproblem number */
   SCIP_BENDERSSOLVELOOP solveloop,          /**< the solve loop iteration. The first iter is for LP, the second for IP */
   SCIP_Bool*            infeasible,         /**< returns whether the current subproblem is infeasible */
   SCIP_Real*            objective,          /**< the objective function value of the subproblem */
   SCIP_RESULT*          result              /**< the result from solving the subproblem */
   )
{
   assert(benders != NULL);
   assert(probnumber >= 0 && probnumber < benders->nsubproblems);
   assert(benders->benderssolvesubconvex != NULL || benders->benderssolvesub != NULL);

   assert(solveloop == SCIP_BENDERSSOLVELOOP_USERCONVEX || solveloop == SCIP_BENDERSSOLVELOOP_USERCIP);

   (*objective) = -SCIPsetInfinity(set);

   /* calls the user defined subproblem solving method. Only the convex relaxations are solved during the Large
    * Neighbourhood Benders' Search. */
   if( solveloop == SCIP_BENDERSSOLVELOOP_USERCONVEX )
   {
      if( benders->benderssolvesubconvex != NULL )
      {
         SCIP_CALL( benders->benderssolvesubconvex(set->scip, benders, sol, probnumber,
               SCIPbendersOnlyCheckConvexRelax(benders, SCIPsetGetSubscipsOff(set)), objective, result) );
      }
      else
         (*result) = SCIP_DIDNOTRUN;
   }
   else if( solveloop == SCIP_BENDERSSOLVELOOP_USERCIP )
   {
      if( benders->benderssolvesub != NULL )
      {
         SCIP_CALL( benders->benderssolvesub(set->scip, benders, sol, probnumber, objective, result) );
      }
      else
         (*result) = SCIP_DIDNOTRUN;
   }

   /* evaluate result */
   if( (*result) != SCIP_DIDNOTRUN
      && (*result) != SCIP_FEASIBLE
      && (*result) != SCIP_INFEASIBLE
      && (*result) != SCIP_UNBOUNDED )
   {
      SCIPerrorMessage("the user-defined solving method for the Benders' decomposition <%s> returned invalid result <%d>\n",
         benders->name, *result);
      return SCIP_INVALIDRESULT;
   }

   if( (*result) == SCIP_INFEASIBLE )
      (*infeasible) = TRUE;

   if( (*result) == SCIP_FEASIBLE
      && (SCIPsetIsInfinity(set, -(*objective)) || SCIPsetIsInfinity(set, (*objective))) )
   {
      SCIPerrorMessage("the user-defined solving method for the Benders' decomposition <%s> returned objective value %g\n",
         benders->name, (*objective));
      return SCIP_ERROR;
   }

   /* if the result is SCIP_DIDNOTFIND, then an error is returned and SCIP will terminate. */
   if( (*result) == SCIP_DIDNOTFIND )
      return SCIP_ERROR;
   else
      return SCIP_OKAY;
}

/** executes the subproblem solving process */
SCIP_RETCODE SCIPbendersExecSubproblemSolve(
   SCIP_BENDERS*         benders,            /**< Benders' decomposition */
   SCIP_SET*             set,                /**< global SCIP settings */
   SCIP_SOL*             sol,                /**< primal CIP solution */
   int                   probnumber,         /**< the subproblem number */
   SCIP_BENDERSSOLVELOOP solveloop,          /**< the solve loop iteration. The first iter is for LP, the second for IP */
   SCIP_Bool             enhancement,        /**< is the solve performed as part of and enhancement? */
   SCIP_Bool*            solved,             /**< flag to indicate whether the subproblem was solved */
   SCIP_Bool*            infeasible,         /**< returns whether the current subproblem is infeasible */
   SCIP_BENDERSENFOTYPE  type                /**< the enforcement type calling this function */
   )
{  /*lint --e{715}*/
   SCIP* subproblem;
   SCIP_RESULT result;
   SCIP_Real objective;
   SCIP_STATUS solvestatus = SCIP_STATUS_UNKNOWN;

   assert(benders != NULL);
   assert(probnumber >= 0 && probnumber < benders->nsubproblems);

   SCIPsetDebugMsg(set, "Benders' decomposition: solving subproblem %d\n", probnumber);

   result = SCIP_DIDNOTRUN;
   objective = SCIPsetInfinity(set);

   subproblem = SCIPbendersSubproblem(benders, probnumber);

   /* initially setting the solved flag to FALSE */
   (*solved) = FALSE;

   /* if the subproblem solve callback is implemented, then that is used instead of the default setup */
   if( solveloop == SCIP_BENDERSSOLVELOOP_USERCONVEX || solveloop == SCIP_BENDERSSOLVELOOP_USERCIP )
   {
      /* calls the user defined subproblem solving method. Only the convex relaxations are solved during the Large
       * Neighbourhood Benders' Search. */
      SCIP_CALL( executeUserDefinedSolvesub(benders, set, sol, probnumber, solveloop, infeasible, &objective, &result) );

      /* if the result is DIDNOTRUN, then the subproblem was not solved */
      (*solved) = (result != SCIP_DIDNOTRUN);
   }
   else
   {
      /* setting up the subproblem */
      if( solveloop == SCIP_BENDERSSOLVELOOP_CONVEX )
      {
         SCIP_CALL( SCIPbendersSetupSubproblem(benders, set, sol, probnumber) );

         /* if the limits of the master problem were hit during the setup process, then the subproblem will not have
          * been setup. In this case, the solving function must be exited.
          */
         if( !SCIPbendersSubproblemIsSetup(benders, probnumber) )
         {
            SCIPbendersSetSubproblemObjval(benders, probnumber, SCIPsetInfinity(set));
            (*solved) = FALSE;
            return SCIP_OKAY;
         }
      }
      else
      {
         SCIP_CALL( updateEventhdlrUpperbound(benders, probnumber, SCIPbendersGetAuxiliaryVarVal(benders, set, sol, probnumber)) );
      }

      /* solving the subproblem
       * the LP of the subproblem is solved in the first solveloop.
       * In the second solve loop, the MIP problem is solved */
      if( solveloop == SCIP_BENDERSSOLVELOOP_CONVEX || SCIPbendersSubproblemIsConvex(benders, probnumber) )
      {
         SCIP_CALL( SCIPbendersSolveSubproblemLP(set->scip, benders, probnumber, &solvestatus, &objective) );

         /* if the (N)LP was solved without error, then the subproblem is labelled as solved */
         if( solvestatus == SCIP_STATUS_OPTIMAL || solvestatus == SCIP_STATUS_INFEASIBLE )
            (*solved) = TRUE;

         if( solvestatus == SCIP_STATUS_INFEASIBLE )
            (*infeasible) = TRUE;
      }
      else
      {
         SCIP_SOL* bestsol;

         SCIP_CALL( SCIPbendersSolveSubproblemCIP(set->scip, benders, probnumber, &solvestatus, FALSE) );

         if( solvestatus == SCIP_STATUS_INFEASIBLE )
            (*infeasible) = TRUE;

         /* if the generic subproblem solving methods are used, then the CIP subproblems are always solved. */
         (*solved) = TRUE;

         bestsol = SCIPgetBestSol(subproblem);
         if( bestsol != NULL )
            objective = SCIPgetSolOrigObj(subproblem, bestsol)*(int)SCIPgetObjsense(set->scip);
         else
            objective = SCIPsetInfinity(set);
      }
   }


   if( !enhancement )
   {
      /* The following handles the cases when the subproblem is OPTIMAL, INFEASIBLE and UNBOUNDED.
       * If a subproblem is unbounded, then the auxiliary variables are set to -infinity and the unbounded flag is
       * returned as TRUE. No cut will be generated, but the result will be set to SCIP_FEASIBLE.
       */
      if( solveloop == SCIP_BENDERSSOLVELOOP_CONVEX || solveloop == SCIP_BENDERSSOLVELOOP_CIP )
      {
         /* TODO: Consider whether other solutions status should be handled */
         if( solvestatus == SCIP_STATUS_OPTIMAL )
            SCIPbendersSetSubproblemObjval(benders, probnumber, objective);
         else if( solvestatus == SCIP_STATUS_INFEASIBLE )
            SCIPbendersSetSubproblemObjval(benders, probnumber, SCIPsetInfinity(set));
         else if( solvestatus == SCIP_STATUS_USERINTERRUPT || solvestatus == SCIP_STATUS_BESTSOLLIMIT )
            SCIPbendersSetSubproblemObjval(benders, probnumber, objective);
         else if( solvestatus == SCIP_STATUS_MEMLIMIT || solvestatus == SCIP_STATUS_TIMELIMIT
            || solvestatus == SCIP_STATUS_UNKNOWN )
         {
            SCIPverbMessage(set->scip, SCIP_VERBLEVEL_FULL, NULL, "   Benders' decomposition: Error solving "
               "subproblem %d. No cut will be generated for this subproblem.\n", probnumber);
            SCIPbendersSetSubproblemObjval(benders, probnumber, SCIPsetInfinity(set));
         }
         else if( solvestatus == SCIP_STATUS_UNBOUNDED )
         {
            SCIPerrorMessage("The Benders' decomposition subproblem %d is unbounded. This should not happen.\n",
               probnumber);
            SCIPABORT();
         }
         else
         {
            SCIPerrorMessage("Invalid status returned from solving Benders' decomposition subproblem %d. Solution status: %d\n",
               probnumber, solvestatus);
            SCIPABORT();
         }
      }
      else
      {
         assert(solveloop == SCIP_BENDERSSOLVELOOP_USERCONVEX || solveloop == SCIP_BENDERSSOLVELOOP_USERCIP);
         if( result == SCIP_FEASIBLE )
            SCIPbendersSetSubproblemObjval(benders, probnumber, objective);
         else if( result == SCIP_INFEASIBLE )
            SCIPbendersSetSubproblemObjval(benders, probnumber, SCIPsetInfinity(set));
         else if( result == SCIP_UNBOUNDED )
         {
            SCIPerrorMessage("The Benders' decomposition subproblem %d is unbounded. This should not happen.\n",
               probnumber);
            SCIPABORT();
         }
         else if( result != SCIP_DIDNOTRUN )
         {
            SCIPerrorMessage("Invalid result <%d> from user-defined subproblem solving method. This should not happen.\n",
               result);
         }
      }
   }

   return SCIP_OKAY;
}

/** sets up the subproblem using the solution to the master problem  */
SCIP_RETCODE SCIPbendersSetupSubproblem(
   SCIP_BENDERS*         benders,            /**< Benders' decomposition */
   SCIP_SET*             set,                /**< global SCIP settings */
   SCIP_SOL*             sol,                /**< primal CIP solution */
   int                   probnumber          /**< the subproblem number */
   )
{
   SCIP* subproblem;
   SCIP_VAR** vars;
   SCIP_VAR* mastervar;
   SCIP_Real solval;
   int nvars;
   int i;

   assert(benders != NULL);
   assert(set != NULL);
   assert(probnumber >= 0 && probnumber < SCIPbendersGetNSubproblems(benders));

   /* changing all of the master problem variable to continuous. */
   SCIP_CALL( SCIPbendersChgMastervarsToCont(benders, set, probnumber) );

   subproblem = SCIPbendersSubproblem(benders, probnumber);

   /* if the Benders' decomposition subproblem is an LP, then probing mode must be started.
    * If the subproblem is a MIP, the problem must be initialised, put into SCIP_STAGE_SOLVING to be able to change the
    * variable bounds. The probing mode is entered once the variable bounds are set.
    * In the MIP case, the transformed problem is freed after each subproblem solve round. */
   if( SCIPbendersSubproblemIsConvex(benders, probnumber) )
   {
      SCIP_CALL( SCIPstartProbing(subproblem) );
   }
   else
   {
      SCIP_Bool success;

      SCIP_CALL( initialiseSubproblem(benders, set, probnumber, &success) );

      if( !success )
      {
         /* set the flag to indicate that the subproblems have been set up */
         SCIPbendersSetSubproblemIsSetup(benders, probnumber, FALSE);

         return SCIP_OKAY;
      }
   }

   vars = SCIPgetVars(subproblem);
   nvars = SCIPgetNVars(subproblem);

   /* looping over all variables in the subproblem to find those corresponding to the master problem variables. */
   /* TODO: It should be possible to store the pointers to the master variables to speed up the subproblem setup */
   for( i = 0; i < nvars; i++ )
   {
      SCIP_CALL( SCIPbendersGetVar(benders, set, vars[i], &mastervar, -1) );

      if( mastervar != NULL )
      {
         /* It is possible due to numerics that the solution value exceeds the upper or lower bounds. When this
          * happens, it causes an error in the LP solver as a result of inconsistent bounds. So the following statements
          * are used to ensure that the bounds are not exceeded when applying the fixings for the Benders'
          * decomposition subproblems
          */
         solval = SCIPgetSolVal(set->scip, sol, mastervar);
         if( !SCIPisLT(set->scip, solval, SCIPvarGetUbLocal(vars[i])) )
            solval = SCIPvarGetUbLocal(vars[i]);
         else if( !SCIPisGT(set->scip, solval, SCIPvarGetLbLocal(vars[i])) )
            solval = SCIPvarGetLbLocal(vars[i]);

         /* fixing the variable in the subproblem */
         if( !SCIPisEQ(subproblem, SCIPvarGetLbLocal(vars[i]), SCIPvarGetUbLocal(vars[i])) )
         {
            if( SCIPisGT(subproblem, solval, SCIPvarGetLbLocal(vars[i])) )
            {
               SCIP_CALL( SCIPchgVarLb(subproblem, vars[i], solval) );
            }
            if( SCIPisLT(subproblem, solval, SCIPvarGetUbLocal(vars[i])) )
            {
               SCIP_CALL( SCIPchgVarUb(subproblem, vars[i], solval) );
            }
         }

         assert(SCIPisEQ(subproblem, SCIPvarGetLbLocal(vars[i]), SCIPvarGetUbLocal(vars[i])));
      }
   }

   /* if the subproblem is a MIP, the probing mode is entered after setting up the subproblem */
   if( !SCIPbendersSubproblemIsConvex(benders, probnumber) )
   {
      SCIP_CALL( SCIPstartProbing(subproblem) );
   }

   /* set the flag to indicate that the subproblems have been set up */
   SCIPbendersSetSubproblemIsSetup(benders, probnumber, TRUE);

   return SCIP_OKAY;
}

/** Solve a Benders' decomposition subproblems. This will either call the user defined method or the generic solving
 *  methods. If the generic method is called, then the subproblem must be set up before calling this method. */
SCIP_RETCODE SCIPbendersSolveSubproblem(
   SCIP_BENDERS*         benders,            /**< Benders' decomposition */
   SCIP_SET*             set,                /**< global SCIP settings */
   SCIP_SOL*             sol,                /**< primal CIP solution, can be NULL */
   int                   probnumber,         /**< the subproblem number */
   SCIP_Bool*            infeasible,         /**< returns whether the current subproblem is infeasible */
   SCIP_Bool             solvecip,           /**< directly solve the CIP subproblem */
   SCIP_Real*            objective           /**< the objective function value of the subproblem, can be NULL */
   )
{
   assert(benders != NULL);
   assert(set != NULL);
   assert(probnumber >= 0 && probnumber < SCIPbendersGetNSubproblems(benders));

   /* the subproblem must be set up before this function is called. */
   if( !SCIPbendersSubproblemIsSetup(benders, probnumber) && !SCIPbendersSubproblemIsIndependent(benders, probnumber) )
   {
      SCIPerrorMessage("Benders' decomposition subproblem %d must be set up before calling SCIPbendersSolveSubproblem(). Call SCIPsetupSubproblem() first.\n", probnumber);
      return SCIP_ERROR;
   }

   /* if the subproblem solve callback is implemented, then that is used instead of the default setup */
   if( benders->benderssolvesubconvex != NULL ||  benders->benderssolvesub != NULL)
   {
      SCIP_BENDERSSOLVELOOP solveloop;
      SCIP_RESULT result;
      SCIP_Real subobj;

      if( solvecip )
         solveloop = SCIP_BENDERSSOLVELOOP_USERCIP;
      else
         solveloop = SCIP_BENDERSSOLVELOOP_USERCONVEX;

      SCIP_CALL( executeUserDefinedSolvesub(benders, set, sol, probnumber, solveloop, infeasible, &subobj, &result) );

      if( objective != NULL )
         (*objective) = subobj;
   }
   else
   {
      SCIP* subproblem;

      subproblem = SCIPbendersSubproblem(benders, probnumber);

      /* solving the subproblem */
      if( solvecip && !SCIPbendersSubproblemIsConvex(benders, probnumber) )
      {
         SCIP_STATUS solvestatus;

         SCIP_CALL( SCIPbendersSolveSubproblemCIP(set->scip, benders, probnumber, &solvestatus, solvecip) );

         if( solvestatus == SCIP_STATUS_INFEASIBLE )
            (*infeasible) = TRUE;
         if( objective != NULL )
            (*objective) = SCIPgetSolOrigObj(subproblem, SCIPgetBestSol(subproblem))*(int)SCIPgetObjsense(subproblem);
      }
      else
      {
         SCIP_Bool success;

         /* if the subproblem is an LP, then it should have been initialised and in SCIP_STAGE_SOLVING.
          * in this case, the subproblem only needs to be put into probing mode. */
         if( SCIPbendersSubproblemIsConvex(benders, probnumber) )
         {
            /* if the subproblem is not in probing mode, then it must be put into that mode for the LP solve. */
            if( !SCIPinProbing(subproblem) )
            {
               SCIP_CALL( SCIPstartProbing(subproblem) );
            }

            success = TRUE;
         }
         else
         {
            SCIP_CALL( initialiseSubproblem(benders, set, probnumber, &success) );
         }

         /* if setting up the subproblem was successful */
         if( success )
         {
            SCIP_STATUS solvestatus;
            SCIP_Real lpobjective;

            SCIP_CALL( SCIPbendersSolveSubproblemLP(set->scip, benders, probnumber, &solvestatus, &lpobjective) );

            if( solvestatus == SCIP_STATUS_INFEASIBLE )
               (*infeasible) = TRUE;
            else if( objective != NULL )
               (*objective) = lpobjective;
         }
         else
         {
            if( objective != NULL )
               (*objective) = SCIPinfinity(subproblem);
         }
      }
   }

   return SCIP_OKAY;
}

/** copies the time and memory limit from the master problem to the subproblem */
static
SCIP_RETCODE copyMemoryAndTimeLimits(
   SCIP*                 scip,               /**< the SCIP data structure */
   SCIP*                 subproblem          /**< the Benders' decomposition subproblem */
   )
{
   SCIP_Real mastertimelimit;
   SCIP_Real subtimelimit;
   SCIP_Real maxsubtimelimit;
   SCIP_Real mastermemorylimit;
   SCIP_Real submemorylimit;
   SCIP_Real maxsubmemorylimit;

   assert(scip != NULL);

   /* setting the time limit for the Benders' decomposition subproblems. It is set to 102% of the remaining time. */
   SCIP_CALL( SCIPgetRealParam(scip, "limits/time", &mastertimelimit) );
   maxsubtimelimit = SCIPparamGetRealMax(SCIPgetParam(subproblem, "limits/time"));
   subtimelimit = (mastertimelimit - SCIPgetSolvingTime(scip)) * 1.02;
   subtimelimit = MIN(subtimelimit, maxsubtimelimit);
   SCIP_CALL( SCIPsetRealParam(subproblem, "limits/time", MAX(0.0, subtimelimit)) );

   /* setting the memory limit for the Benders' decomposition subproblems. */
   SCIP_CALL( SCIPgetRealParam(scip, "limits/memory", &mastermemorylimit) );
   maxsubmemorylimit = SCIPparamGetRealMax(SCIPgetParam(subproblem, "limits/memory"));
   submemorylimit = mastermemorylimit - (SCIPgetMemUsed(scip) + SCIPgetMemExternEstim(scip))/1048576.0;
   submemorylimit = MIN(submemorylimit, maxsubmemorylimit);
   SCIP_CALL( SCIPsetRealParam(subproblem, "limits/memory", MAX(0.0, submemorylimit)) );

   return SCIP_OKAY;
}

/** stores the original parameters from the subproblem */
static
SCIP_RETCODE storeOrigSubproblemParams(
   SCIP*                 subproblem,         /**< the SCIP data structure */
   SCIP_SUBPROBPARAMS*   origparams          /**< the original subproblem parameters */
   )
{
   assert(subproblem != NULL);
   assert(origparams != NULL);

   SCIP_CALL( SCIPgetRealParam(subproblem, "limits/memory", &origparams->limits_memory) );
   SCIP_CALL( SCIPgetRealParam(subproblem, "limits/time", &origparams->limits_time) );
   SCIP_CALL( SCIPgetBoolParam(subproblem, "conflict/enable", &origparams->conflict_enable) );
   SCIP_CALL( SCIPgetIntParam(subproblem, "lp/disablecutoff", &origparams->lp_disablecutoff) );
   SCIP_CALL( SCIPgetIntParam(subproblem, "lp/scaling", &origparams->lp_scaling) );
   SCIP_CALL( SCIPgetCharParam(subproblem, "lp/initalgorithm", &origparams->lp_initalg) );
   SCIP_CALL( SCIPgetCharParam(subproblem, "lp/resolvealgorithm", &origparams->lp_resolvealg) );
   SCIP_CALL( SCIPgetBoolParam(subproblem, "lp/alwaysgetduals", &origparams->lp_alwaysgetduals) );
   SCIP_CALL( SCIPgetBoolParam(subproblem, "misc/scaleobj", &origparams->misc_scaleobj) );
   SCIP_CALL( SCIPgetBoolParam(subproblem, "misc/catchctrlc", &origparams->misc_catchctrlc) );
   SCIP_CALL( SCIPgetIntParam(subproblem, "propagating/maxrounds", &origparams->prop_maxrounds) );
   SCIP_CALL( SCIPgetIntParam(subproblem, "propagating/maxroundsroot", &origparams->prop_maxroundsroot) );
   SCIP_CALL( SCIPgetIntParam(subproblem, "constraints/linear/propfreq", &origparams->cons_linear_propfreq) );

   return SCIP_OKAY;
}

/** sets the parameters for the subproblem */
static
SCIP_RETCODE setSubproblemParams(
   SCIP*                 scip,               /**< the SCIP data structure */
   SCIP*                 subproblem          /**< the subproblem SCIP instance */
   )
{
   assert(scip != NULL);
   assert(subproblem != NULL);

   /* copying memory and time limits */
   SCIP_CALL( copyMemoryAndTimeLimits(scip, subproblem) );

   /* Do we have to disable presolving? If yes, we have to store all presolving parameters. */
   SCIP_CALL( SCIPsetPresolving(subproblem, SCIP_PARAMSETTING_OFF, TRUE) );

   /* Disabling heuristics so that the problem is not trivially solved */
   SCIP_CALL( SCIPsetHeuristics(subproblem, SCIP_PARAMSETTING_OFF, TRUE) );

   /* store parameters that are changed for the generation of the subproblem cuts */
   SCIP_CALL( SCIPsetParam(subproblem, "conflict/enable", FALSE) );

   SCIP_CALL( SCIPsetIntParam(subproblem, "lp/disablecutoff", 1) );
   SCIP_CALL( SCIPsetIntParam(subproblem, "lp/scaling", 0) );

   SCIP_CALL( SCIPsetCharParam(subproblem, "lp/initalgorithm", 'd') );
   SCIP_CALL( SCIPsetCharParam(subproblem, "lp/resolvealgorithm", 'd') );

   SCIP_CALL( SCIPsetBoolParam(subproblem, "lp/alwaysgetduals", TRUE) );
   SCIP_CALL( SCIPsetBoolParam(subproblem, "misc/scaleobj", FALSE) );

   /* do not abort subproblem on CTRL-C */
   SCIP_CALL( SCIPsetBoolParam(subproblem, "misc/catchctrlc", FALSE) );

   SCIP_CALL( SCIPsetIntParam(subproblem, "display/verblevel", (int)SCIP_VERBLEVEL_NONE) );

   SCIP_CALL( SCIPsetIntParam(subproblem, "propagating/maxrounds", 0) );
   SCIP_CALL( SCIPsetIntParam(subproblem, "propagating/maxroundsroot", 0) );

   SCIP_CALL( SCIPsetIntParam(subproblem, "constraints/linear/propfreq", -1) );

   SCIP_CALL( SCIPsetIntParam(subproblem, "heuristics/alns/freq", -1) );

   SCIP_CALL( SCIPsetIntParam(subproblem, "separating/aggregation/freq", -1) );
   SCIP_CALL( SCIPsetIntParam(subproblem, "separating/gomory/freq", -1) );

   return SCIP_OKAY;
}

/** resets the original parameters from the subproblem */
static
SCIP_RETCODE resetOrigSubproblemParams(
   SCIP*                 subproblem,         /**< the SCIP data structure */
   SCIP_SUBPROBPARAMS*   origparams          /**< the original subproblem parameters */
   )
{
   assert(subproblem != NULL);
   assert(origparams != NULL);

   SCIP_CALL( SCIPsetRealParam(subproblem, "limits/memory", origparams->limits_memory) );
   SCIP_CALL( SCIPsetRealParam(subproblem, "limits/time", origparams->limits_time) );
   SCIP_CALL( SCIPsetBoolParam(subproblem, "conflict/enable", origparams->conflict_enable) );
   SCIP_CALL( SCIPsetIntParam(subproblem, "lp/disablecutoff", origparams->lp_disablecutoff) );
   SCIP_CALL( SCIPsetIntParam(subproblem, "lp/scaling", origparams->lp_scaling) );
   SCIP_CALL( SCIPsetCharParam(subproblem, "lp/initalgorithm", origparams->lp_initalg) );
   SCIP_CALL( SCIPsetCharParam(subproblem, "lp/resolvealgorithm", origparams->lp_resolvealg) );
   SCIP_CALL( SCIPsetBoolParam(subproblem, "lp/alwaysgetduals", origparams->lp_alwaysgetduals) );
   SCIP_CALL( SCIPsetBoolParam(subproblem, "misc/scaleobj", origparams->misc_scaleobj) );
   SCIP_CALL( SCIPsetBoolParam(subproblem, "misc/catchctrlc", origparams->misc_catchctrlc) );
   SCIP_CALL( SCIPsetIntParam(subproblem, "propagating/maxrounds", origparams->prop_maxrounds) );
   SCIP_CALL( SCIPsetIntParam(subproblem, "propagating/maxroundsroot", origparams->prop_maxroundsroot) );
   SCIP_CALL( SCIPsetIntParam(subproblem, "constraints/linear/propfreq", origparams->cons_linear_propfreq) );

   return SCIP_OKAY;
}

/** solves the LP of the Benders' decomposition subproblem
 *
 *  This requires that the subproblem is in probing mode.
 */
SCIP_RETCODE SCIPbendersSolveSubproblemLP(
   SCIP*                 scip,               /**< the SCIP data structure */
   SCIP_BENDERS*         benders,            /**< the Benders' decomposition data structure */
   int                   probnumber,         /**< the subproblem number */
   SCIP_STATUS*          solvestatus,        /**< status of subproblem solve */
   SCIP_Real*            objective           /**< optimal value of subproblem, if solved to optimality */
   )
{
   SCIP* subproblem;
   SCIP_SUBPROBPARAMS* origparams;

   assert(benders != NULL);
   assert(solvestatus != NULL);
   assert(objective != NULL);
   assert(SCIPbendersSubproblemIsSetup(benders, probnumber));

   /* TODO: This should be solved just as an LP, so as a MIP. There is too much overhead with the MIP.
    * Need to change status check for checking the LP. */
   subproblem = SCIPbendersSubproblem(benders, probnumber);

   *objective = SCIPinfinity(subproblem);

   assert(SCIPisNLPConstructed(subproblem) || SCIPisLPConstructed(subproblem));
   assert(SCIPinProbing(subproblem));

   /* allocating memory for the parameter storage */
   SCIP_CALL( SCIPallocBlockMemory(subproblem, &origparams) );

   /* store the original parameters of the subproblem */
   SCIP_CALL( storeOrigSubproblemParams(subproblem, origparams) );

   /* setting the subproblem parameters */
   SCIP_CALL( setSubproblemParams(scip, subproblem) );

   /* only solve the NLP relaxation if the NLP has been constructed and there exists an NLPI. If it is not possible to
    * solve the NLP relaxation, then the LP relaxation is used to generate Benders' cuts
    */
   if( SCIPisNLPConstructed(subproblem) && SCIPgetNNlpis(subproblem) > 0 )
   {
      SCIP_NLPSOLSTAT nlpsolstat;
      SCIP_NLPTERMSTAT nlptermstat;

#ifdef SCIP_MOREDEBUG
      SCIP_CALL( SCIPsetNLPIntPar(subproblem, SCIP_NLPPAR_VERBLEVEL, 1) );
#endif

      SCIP_CALL( SCIPsolveNLP(subproblem) );

      nlpsolstat = SCIPgetNLPSolstat(subproblem);
      nlptermstat = SCIPgetNLPTermstat(subproblem);
      SCIPdebugMsg(scip, "NLP solstat %d termstat %d\n", nlpsolstat, nlptermstat);

      if( nlptermstat == SCIP_NLPTERMSTAT_OKAY && (nlpsolstat == SCIP_NLPSOLSTAT_LOCINFEASIBLE || nlpsolstat == SCIP_NLPSOLSTAT_GLOBINFEASIBLE) )
      {
         /* trust infeasible only if terminated "okay" */
         (*solvestatus) = SCIP_STATUS_INFEASIBLE;
      }
      else if( nlpsolstat == SCIP_NLPSOLSTAT_LOCOPT || nlpsolstat == SCIP_NLPSOLSTAT_GLOBOPT )
      {
         (*solvestatus) = SCIP_STATUS_OPTIMAL;
         (*objective) = SCIPretransformObj(subproblem, SCIPgetNLPObjval(subproblem));
      }
      else if( nlpsolstat == SCIP_NLPSOLSTAT_UNBOUNDED )
      {
         (*solvestatus) = SCIP_STATUS_UNBOUNDED;
         SCIPerrorMessage("The NLP of Benders' decomposition subproblem %d is unbounded. This should not happen.\n",
            probnumber);
         SCIPABORT();
      }
      else if( nlptermstat == SCIP_NLPTERMSTAT_TILIM )
      {
         (*solvestatus) = SCIP_STATUS_TIMELIMIT;
      }
      else
      {
         SCIPerrorMessage("Invalid solution status: %d. Termination status: %d. Solving the NLP relaxation of Benders' decomposition subproblem %d.\n",
            nlpsolstat, nlptermstat, probnumber);
         SCIPABORT();
      }
   }
   else
   {
      SCIP_Bool lperror;
      SCIP_Bool cutoff;

      SCIP_CALL( SCIPsolveProbingLP(subproblem, -1, &lperror, &cutoff) );

      switch( SCIPgetLPSolstat(subproblem) )
      {
         case SCIP_LPSOLSTAT_INFEASIBLE:
         {
            (*solvestatus) = SCIP_STATUS_INFEASIBLE;
            break;
         }

         case SCIP_LPSOLSTAT_OPTIMAL :
         {
            (*solvestatus) = SCIP_STATUS_OPTIMAL;
            (*objective) = SCIPgetSolOrigObj(subproblem, NULL)*(int)SCIPgetObjsense(scip);
            break;
         }

         case SCIP_LPSOLSTAT_UNBOUNDEDRAY :
         {
            (*solvestatus) = SCIP_STATUS_UNBOUNDED;
            SCIPerrorMessage("The LP of Benders' decomposition subproblem %d is unbounded. This should not happen.\n",
               probnumber);
            SCIPABORT();
            break;
         }

         case SCIP_LPSOLSTAT_ERROR :
         case SCIP_LPSOLSTAT_NOTSOLVED :
         case SCIP_LPSOLSTAT_TIMELIMIT :
         {
            if( SCIPgetLPSolstat(subproblem) == SCIP_LPSOLSTAT_TIMELIMIT )
               (*solvestatus) = SCIP_STATUS_TIMELIMIT;
            else
               (*solvestatus) = SCIP_STATUS_UNKNOWN;

            SCIPverbMessage(scip, SCIP_VERBLEVEL_FULL, NULL, "   Benders' decomposition: Error solving LP "
               "relaxation of subproblem %d. No cut will be generated for this subproblem.\n", probnumber);
            break;
         }

         case SCIP_LPSOLSTAT_OBJLIMIT:
         case SCIP_LPSOLSTAT_ITERLIMIT:
         default:
         {
            SCIPerrorMessage("Invalid status: %d. Solving the LP relaxation of Benders' decomposition subproblem %d.\n",
               SCIPgetLPSolstat(subproblem), probnumber);
            SCIPABORT();
            break;
         }
      }
   }

   /* resetting the subproblem parameters */
   SCIP_CALL( resetOrigSubproblemParams(subproblem, origparams) );

   /* freeing the parameter storage */
   SCIPfreeBlockMemory(subproblem, &origparams);

   return SCIP_OKAY;
}

/** solves the Benders' decomposition subproblem */
SCIP_RETCODE SCIPbendersSolveSubproblemCIP(
   SCIP*                 scip,               /**< the SCIP data structure */
   SCIP_BENDERS*         benders,            /**< the Benders' decomposition data structure */
   int                   probnumber,         /**< the subproblem number */
   SCIP_STATUS*          solvestatus,        /**< status of subproblem solve */
   SCIP_Bool             solvecip            /**< directly solve the CIP subproblem */
   )
{
   SCIP* subproblem;
   SCIP_SUBPROBPARAMS* origparams;

   assert(benders != NULL);
   assert(solvestatus != NULL);

   subproblem = SCIPbendersSubproblem(benders, probnumber);

   /* allocating memory for the parameter storage */
   SCIP_CALL( SCIPallocBlockMemory(subproblem, &origparams) );

   /* store the original parameters of the subproblem */
   SCIP_CALL( storeOrigSubproblemParams(subproblem, origparams) );

   /* If the solve has been stopped for the subproblem, then we need to restart it to complete the solve. The subproblem
    * is stopped when it is a MIP so that LP cuts and IP cuts can be generated. */
   if( SCIPgetStage(subproblem) == SCIP_STAGE_SOLVING )
   {
      /* the subproblem should be in probing mode. Otherwise, the event handler did not work correctly */
      assert( SCIPinProbing(subproblem) );

      /* the probing mode needs to be stopped so that the MIP can be solved */
      SCIP_CALL( SCIPendProbing(subproblem) );

      /* the problem was interrupted in the event handler, so SCIP needs to be informed that the problem is to be restarted */
      SCIP_CALL( SCIPrestartSolve(subproblem) );
   }
   else if( solvecip )
   {
      /* if the MIP will be solved directly, then the probing mode needs to be skipped.
       * This is achieved by setting the solvecip flag in the event handler data to TRUE
       */
      SCIP_EVENTHDLR* eventhdlr;
      SCIP_EVENTHDLRDATA* eventhdlrdata;

      eventhdlr = SCIPfindEventhdlr(subproblem, MIPNODEFOCUS_EVENTHDLR_NAME);
      eventhdlrdata = SCIPeventhdlrGetData(eventhdlr);

      eventhdlrdata->solvecip = TRUE;
   }
   else
   {
      /* if the problem is not in probing mode, then we need to solve the LP. That requires all methods that will
       * modify the structure of the problem need to be deactivated */

      /* setting the subproblem parameters */
      SCIP_CALL( setSubproblemParams(scip, subproblem) );

#ifdef SCIP_EVENMOREDEBUG
      SCIP_CALL( SCIPsetBoolParam(subproblem, "display/lpinfo", TRUE) );
#endif
   }

#ifdef SCIP_MOREDEBUG
      SCIP_CALL( SCIPsetIntParam(subproblem, "display/verblevel", (int)SCIP_VERBLEVEL_FULL) );
      SCIP_CALL( SCIPsetIntParam(subproblem, "display/freq", 1) );
#endif

   SCIP_CALL( SCIPsolve(subproblem) );

   *solvestatus = SCIPgetStatus(subproblem);

   if( *solvestatus != SCIP_STATUS_OPTIMAL && *solvestatus != SCIP_STATUS_UNBOUNDED
      && *solvestatus != SCIP_STATUS_USERINTERRUPT && *solvestatus != SCIP_STATUS_BESTSOLLIMIT
      && *solvestatus != SCIP_STATUS_TIMELIMIT && *solvestatus != SCIP_STATUS_MEMLIMIT )
   {
      SCIPerrorMessage("Invalid status: %d. Solving the CIP of Benders' decomposition subproblem %d.\n",
         *solvestatus, probnumber);
      SCIPABORT();
   }

   /* resetting the subproblem parameters */
   SCIP_CALL( resetOrigSubproblemParams(subproblem, origparams) );

   /* freeing the parameter storage */
   SCIPfreeBlockMemory(subproblem, &origparams);

   return SCIP_OKAY;
}

/** frees the subproblems */
SCIP_RETCODE SCIPbendersFreeSubproblem(
   SCIP_BENDERS*         benders,            /**< Benders' decomposition */
   SCIP_SET*             set,                /**< global SCIP settings */
   int                   probnumber          /**< the subproblem number */
   )
{
   assert(benders != NULL);
   assert(benders->bendersfreesub != NULL
      || (benders->bendersfreesub == NULL && benders->benderssolvesubconvex == NULL && benders->benderssolvesub == NULL));
   assert(probnumber >= 0 && probnumber < benders->nsubproblems);

   if( benders->bendersfreesub != NULL )
   {
      SCIP_CALL( benders->bendersfreesub(set->scip, benders, probnumber) );
   }
   else
   {
      /* the subproblem is only freed if it is not independent */
      if( subproblemIsActive(benders, probnumber) )
      {
         SCIP* subproblem = SCIPbendersSubproblem(benders, probnumber);

         if( SCIPbendersSubproblemIsConvex(benders, probnumber) )
         {
            /* ending probing mode to reset the current node. The probing mode will be restarted at the next solve */
            if( SCIPinProbing(subproblem) )
            {
               SCIP_CALL( SCIPendProbing(subproblem) );
            }
         }
         else
         {
            /* if the subproblems were solved as part of an enforcement stage, then they will still be in probing mode. The
             * probing mode must first be finished and then the problem can be freed */
            if( SCIPgetStage(subproblem) >= SCIP_STAGE_TRANSFORMED && SCIPinProbing(subproblem) )
            {
               SCIP_CALL( SCIPendProbing(subproblem) );
            }

            SCIP_CALL( SCIPfreeTransform(subproblem) );
         }
      }
   }

   /* setting the setup flag for the subproblem to FALSE */
   SCIPbendersSetSubproblemIsSetup(benders, probnumber, FALSE);
   return SCIP_OKAY;
}

/** compares the subproblem objective value with the auxiliary variable value for optimality */
SCIP_RETCODE SCIPbendersCheckSubproblemOptimality(
   SCIP_BENDERS*         benders,            /**< the benders' decomposition structure */
   SCIP_SET*             set,                /**< global SCIP settings */
   SCIP_SOL*             sol,                /**< primal CIP solution */
   int                   probnumber,         /**< the subproblem number */
   SCIP_Bool*            optimal             /**< flag to indicate whether the current subproblem is optimal for the master */
   )
{
   SCIP_Real auxiliaryvarval;
   SCIP_Real soltol;

   assert(benders != NULL);
   assert(set != NULL);
   assert(probnumber >= 0 && probnumber < benders->nsubproblems);

   (*optimal) = FALSE;

   auxiliaryvarval = SCIPbendersGetAuxiliaryVarVal(benders, set, sol, probnumber);

   SCIP_CALL( SCIPsetGetRealParam(set, "benders/solutiontol", &soltol) );

   SCIPsetDebugMsg(set, "Subproblem %d - Auxiliary Variable: %g Subproblem Objective: %g Reldiff: %g Soltol: %g\n",
      probnumber, auxiliaryvarval, SCIPbendersGetSubproblemObjval(benders, probnumber),
      SCIPrelDiff(SCIPbendersGetSubproblemObjval(benders, probnumber), auxiliaryvarval), soltol);

   if( SCIPrelDiff(SCIPbendersGetSubproblemObjval(benders, probnumber), auxiliaryvarval) < soltol )
      (*optimal) = TRUE;

   return SCIP_OKAY;
}

/** returns the value of the auxiliary variable value in a master problem solution */
SCIP_Real SCIPbendersGetAuxiliaryVarVal(
   SCIP_BENDERS*         benders,            /**< the benders' decomposition structure */
   SCIP_SET*             set,                /**< global SCIP settings */
   SCIP_SOL*             sol,                /**< primal CIP solution */
   int                   probnumber          /**< the subproblem number */
   )
{
   SCIP_VAR* auxiliaryvar;

   assert(benders != NULL);
   assert(set != NULL);

   auxiliaryvar = SCIPbendersGetAuxiliaryVar(benders, probnumber);
   assert(auxiliaryvar != NULL);

   return SCIPgetSolVal(set->scip, sol, auxiliaryvar);
}

/** Solves an independent subproblem to identify its lower bound. The lower bound is then used to update the bound on
 *  the auxiliary variable.
 */
SCIP_RETCODE SCIPbendersComputeSubproblemLowerbound(
   SCIP_BENDERS*         benders,            /**< Benders' decomposition */
   SCIP_SET*             set,                /**< global SCIP settings */
   int                   probnumber,         /**< the subproblem to be evaluated */
   SCIP_Real*            lowerbound,         /**< the lowerbound for the subproblem */
   SCIP_Bool*            infeasible          /**< was the subproblem found to be infeasible? */
   )
{
   SCIP* subproblem;
   SCIP_Real memorylimit;
   SCIP_Real timelimit;
   SCIP_Longint totalnodes;
   int disablecutoff;
   int verblevel;
   SCIP_Bool lperror;
   SCIP_Bool cutoff;

   assert(benders != NULL);
   assert(set != NULL);

   /* getting the subproblem to evaluate */
   subproblem = SCIPbendersSubproblem(benders, probnumber);

   (*lowerbound) = -SCIPinfinity(subproblem);
   (*infeasible) = FALSE;

   SCIPverbMessage(set->scip, SCIP_VERBLEVEL_FULL, NULL, "Benders' decomposition: Computing a lower bound for"
      " subproblem %d\n", probnumber);

   SCIP_CALL( SCIPgetIntParam(subproblem, "display/verblevel", &verblevel) );
   SCIP_CALL( SCIPsetIntParam(subproblem, "display/verblevel", (int)SCIP_VERBLEVEL_NONE) );
#ifdef SCIP_MOREDEBUG
   SCIP_CALL( SCIPsetIntParam(subproblem, "display/verblevel", (int)SCIP_VERBLEVEL_HIGH) );
#endif

   /* copying memory and time limits */
   SCIP_CALL( SCIPgetRealParam(subproblem, "limits/time", &timelimit) );
   SCIP_CALL( SCIPgetRealParam(subproblem, "limits/memory", &memorylimit) );
   SCIP_CALL( copyMemoryAndTimeLimits(set->scip, subproblem) );

   /* if the subproblem is independent, then the default SCIP settings are used. Otherwise, only the root node is solved
    * to compute a lower bound on the subproblem
    */
   SCIP_CALL( SCIPgetLongintParam(subproblem, "limits/totalnodes", &totalnodes) );
   SCIP_CALL( SCIPgetIntParam(subproblem, "lp/disablecutoff", &disablecutoff) );
   if( !SCIPbendersSubproblemIsIndependent(benders, probnumber) )
   {
      SCIP_CALL( SCIPsetLongintParam(subproblem, "limits/totalnodes", 1LL) );
      SCIP_CALL( SCIPsetIntParam(subproblem, "lp/disablecutoff", 1) );
   }

   /* if the subproblem not independent and is convex, then the probing LP is solved. Otherwise, the MIP is solved */
   if( SCIPbendersSubproblemIsConvex(benders, probnumber) )
   {
      assert(SCIPisLPConstructed(subproblem));

      SCIP_CALL( SCIPstartProbing(subproblem) );
      SCIP_CALL( SCIPsolveProbingLP(subproblem, -1, &lperror, &cutoff) );

      if( SCIPgetLPSolstat(subproblem) == SCIP_LPSOLSTAT_INFEASIBLE )
         (*infeasible) = TRUE;
   }
   else
   {
      SCIP_EVENTHDLRDATA* eventhdlrdata;

      /* if the subproblem is not convex, then event handlers have been added to interrupt the solve. These must be
       * disabled
       */
      eventhdlrdata = SCIPeventhdlrGetData(SCIPfindEventhdlr(subproblem, MIPNODEFOCUS_EVENTHDLR_NAME));
      eventhdlrdata->solvecip = TRUE;

      SCIP_CALL( SCIPsolve(subproblem) );

      if( SCIPgetStatus(subproblem) == SCIP_STATUS_INFEASIBLE )
         (*infeasible) = TRUE;
   }

   /* getting the lower bound value */
   if( !(*infeasible) )
      (*lowerbound) = SCIPgetDualbound(subproblem);
   else
      (*lowerbound) = -SCIPinfinity(subproblem);

   if( !SCIPbendersSubproblemIsIndependent(benders, probnumber) )
   {
      SCIP_CALL( SCIPsetLongintParam(subproblem, "limits/totalnodes", totalnodes) );
      SCIP_CALL( SCIPsetIntParam(subproblem, "lp/disablecutoff", disablecutoff) );
   }
   SCIP_CALL( SCIPsetIntParam(subproblem, "display/verblevel", verblevel) );
   SCIP_CALL( SCIPsetRealParam(subproblem, "limits/memory", memorylimit) );
   SCIP_CALL( SCIPsetRealParam(subproblem, "limits/time", timelimit) );

   /* the subproblem must be freed so that it is reset for the subsequent Benders' decomposition solves. If the
    * subproblems are independent, they are not freed. SCIPfreeBendersSubproblem must still be called, but in this
    * function the independent subproblems are not freed. However, they will still be freed at the end of the
    * solving process for the master problem.
    */
   SCIP_CALL( SCIPbendersFreeSubproblem(benders, set, probnumber) );

   return SCIP_OKAY;
}

/** Merges a subproblem into the master problem. This process just adds a copy of the subproblem variables and
 *  constraints to the master problem, but keeps the subproblem stored in the Benders' decomposition data structure. The reason for
 *  keeping the subproblem available is for when it is queried for solutions after the problem is solved.
 *
 *  Once the subproblem is merged into the master problem, then the subproblem is flagged as disabled. This means that
 *  it will not be solved in the subsequent subproblem solving loops.
 *
 *  The associated auxiliary variables are kept in the master problem. The objective function of the merged subproblem
 *  is added as an underestimator constraint.
 */
SCIP_RETCODE SCIPbendersMergeSubproblemIntoMaster(
   SCIP_BENDERS*         benders,            /**< Benders' decomposition */
   SCIP_SET*             set,                /**< global SCIP settings */
   SCIP_HASHMAP*         varmap,             /**< a hashmap to store the mapping of subproblem variables corresponding
                                              *   to the newly created master variables, or NULL */
   SCIP_HASHMAP*         consmap,            /**< a hashmap to store the mapping of subproblem constraints to the
                                                  corresponding newly created constraints, or NULL */
   int                   probnumber          /**< the number of the subproblem that will be merged into the master problem*/
   )
{
   SCIP* subproblem;
   SCIP_HASHMAP* localvarmap;
   SCIP_HASHMAP* localconsmap;
   SCIP_VAR** vars;
   SCIP_VAR* auxiliaryvar;
   SCIP_CONS** conss;
   SCIP_CONS* objcons;
   int nvars;
   int nconss;
   int i;
   SCIP_Bool uselocalvarmap;
   SCIP_Bool uselocalconsmap;
   char varname[SCIP_MAXSTRLEN];
   char consname[SCIP_MAXSTRLEN];
   const char* origvarname;

   assert(benders != NULL);
   assert(set != NULL);
   assert(probnumber >= 0 && probnumber < benders->nsubproblems);

   SCIPverbMessage(set->scip, SCIP_VERBLEVEL_HIGH, NULL, "   Benders' decomposition: Infeasibility of subproblem %d can't "
      "be resolved. Subproblem %d is being merged into the master problem.\n", probnumber, probnumber);

   /* freeing the subproblem because it will be flagged as independent. Since the subproblem is flagged as independent,
    * it will no longer be solved or freed within the solving loop.
    */
   SCIP_CALL( SCIPbendersFreeSubproblem(benders, set, probnumber) );

   subproblem = SCIPbendersSubproblem(benders, probnumber);

   uselocalvarmap = (varmap == NULL);
   uselocalconsmap = (consmap == NULL);

   if( uselocalvarmap )
   {
      /* create the variable mapping hash map */
      SCIP_CALL( SCIPhashmapCreate(&localvarmap, SCIPblkmem(set->scip), SCIPgetNVars(subproblem)) );
   }
   else
      localvarmap = varmap;

   if( uselocalconsmap )
   {
      /* create the constraint mapping hash map */
      SCIP_CALL( SCIPhashmapCreate(&localconsmap, SCIPblkmem(set->scip), SCIPgetNConss(subproblem)) );
   }
   else
      localconsmap = consmap;

   /* retrieving the subproblem variable to build a subproblem mapping */
   vars = SCIPgetVars(subproblem);
   nvars = SCIPgetNVars(subproblem);

   /* creating the objective function constraint that will be added to the master problem */
   /* setting the name of the transferred cut */
   (void) SCIPsnprintf(consname, SCIP_MAXSTRLEN, "objectivecons_%d", probnumber );
   SCIP_CALL( SCIPcreateConsBasicLinear(set->scip, &objcons, consname, 0, NULL, NULL, -SCIPsetInfinity(set), 0.0) );
   SCIP_CALL( SCIPsetConsRemovable(set->scip, objcons, TRUE) );

   for( i = 0; i < nvars; i++ )
   {
      SCIP_VAR* mastervar = NULL;
      SCIP_Bool releasevar = FALSE;

      SCIP_CALL( SCIPgetBendersMasterVar(set->scip, benders, vars[i], &mastervar) );

      /* if the master problem variable is not NULL, then there is a corresponding variable in the master problem for
       * the given subproblem variable. In this case, the variable is added to the hashmap.
       */
      if( mastervar == NULL )
      {
         SCIP_VAR* origvar;
         SCIP_Real scalar;
         SCIP_Real constant;

         /* This is following the same process as in createVariableMappings. The original variable is used to map
          * between the subproblem and the master problem
          */
         origvar = vars[i];
         scalar = 1.0;
         constant = 0.0;
         SCIP_CALL( SCIPvarGetOrigvarSum(&origvar, &scalar, &constant) );

         /* retrieving the var name */
         origvarname = SCIPvarGetName(origvar);
         (void) SCIPsnprintf(varname, SCIP_MAXSTRLEN, "%s", origvarname);

         /* creating and adding the variable to the Benders' decomposition master problem */
         SCIP_CALL( SCIPcreateVarBasic(set->scip, &mastervar, varname, SCIPvarGetLbOriginal(origvar),
            SCIPvarGetUbOriginal(origvar), 0.0, SCIPvarGetType(origvar)) );

         /* adding the variable to the master problem */
         SCIP_CALL( SCIPaddVar(set->scip, mastervar) );

         /* adds the variable to the objective function constraint */
         SCIP_CALL( SCIPaddCoefLinear(set->scip, objcons, mastervar, SCIPvarGetObj(origvar)) );

         /* the variable must be released */
         releasevar = TRUE;
      }

      /* creating the mapping betwen the subproblem var and the master var for the constraint copying */
      SCIP_CALL( SCIPhashmapInsert(localvarmap, vars[i], mastervar) );

      /* releasing the variable */
      if( releasevar )
      {
         SCIP_CALL( SCIPreleaseVar(set->scip, &mastervar) );
      }
   }

   /* getting the constraints from the subproblem that will be added to the master problem */
   conss = SCIPgetConss(subproblem);
   nconss = SCIPgetNConss(subproblem);

   /* getting a copy of all constraints and adding it to the master problem */
   for( i = 0; i < nconss; i++ )
   {
      SCIP_CONS* targetcons;
      SCIP_Bool initial;
      SCIP_Bool valid;

      /* NOTE: adding all subproblem constraints appears to cause an error when resolving the LP, which results in the
       * current incumbent being reported as optimal. To avoid this, only half of the subproblem constraints are added
       * the master problem. The remaining half are marked as lazy and are separated as required.
       */
      initial = (i < nconss/2);

      SCIP_CALL( SCIPgetConsCopy(subproblem, set->scip, conss[i], &targetcons, SCIPconsGetHdlr(conss[i]),
         localvarmap, localconsmap, NULL, initial, SCIPconsIsSeparated(conss[i]),
         SCIPconsIsEnforced(conss[i]), SCIPconsIsChecked(conss[i]), SCIPconsIsPropagated(conss[i]), FALSE,
         SCIPconsIsModifiable(conss[i]), SCIPconsIsDynamic(conss[i]), SCIPconsIsRemovable(conss[i]),
         FALSE, TRUE, &valid) );
      assert(SCIPconsIsInitial(conss[i]));
      assert(valid);

      SCIP_CALL( SCIPaddCons(set->scip, targetcons) );

      SCIP_CALL( SCIPreleaseCons(set->scip, &targetcons) );
   }

   /* freeing the hashmaps */
   if( uselocalvarmap )
   {
      /* free hash map */
      SCIPhashmapFree(&localvarmap);
   }

   if( uselocalconsmap )
   {
      /* free hash map */
      SCIPhashmapFree(&localconsmap);
   }

   /* adding the auxiliary variable to the objective constraint */
   auxiliaryvar = SCIPbendersGetAuxiliaryVar(benders, probnumber);
   SCIP_CALL( SCIPaddCoefLinear(set->scip, objcons, auxiliaryvar, -1.0) );

   /* adding the objective function constraint to the master problem */
   SCIP_CALL( SCIPaddCons(set->scip, objcons) );

   SCIP_CALL( SCIPreleaseCons(set->scip, &objcons) );

   /* the merged subproblem is no longer solved. This is indicated by setting the subproblem as disabled. The
    * subproblem still exists, but it is not solved in the solving loop.
    */
   SCIPbendersSetSubproblemEnabled(benders, probnumber, FALSE);

   return SCIP_OKAY;
}

/** Returns the corresponding master or subproblem variable for the given variable.
 *  This provides a call back for the variable mapping between the master and subproblems. */
SCIP_RETCODE SCIPbendersGetVar(
   SCIP_BENDERS*         benders,            /**< Benders' decomposition */
   SCIP_SET*             set,                /**< global SCIP settings */
   SCIP_VAR*             var,                /**< the variable for which the corresponding variable is desired */
   SCIP_VAR**            mappedvar,          /**< the variable that is mapped to var */
   int                   probnumber          /**< the problem number for the desired variable, -1 for the master problem */
   )
{
   assert(benders != NULL);
   assert(set != NULL);
   assert(var != NULL);
   assert(mappedvar != NULL);
   assert(benders->bendersgetvar != NULL);

   (*mappedvar) = NULL;

   /* if the variable name matches the auxiliary variable, then the master variable is returned as NULL */
   if( strstr(SCIPvarGetName(var), AUXILIARYVAR_NAME) != NULL )
      return SCIP_OKAY;

   SCIP_CALL( benders->bendersgetvar(set->scip, benders, var, mappedvar, probnumber) );

   return SCIP_OKAY;
}

/** gets user data of Benders' decomposition */
SCIP_BENDERSDATA* SCIPbendersGetData(
   SCIP_BENDERS*         benders             /**< Benders' decomposition */
   )
{
   assert(benders != NULL);

   return benders->bendersdata;
}

/** sets user data of Benders' decomposition; user has to free old data in advance! */
void SCIPbendersSetData(
   SCIP_BENDERS*         benders,            /**< Benders' decomposition */
   SCIP_BENDERSDATA*     bendersdata         /**< new Benders' decomposition user data */
   )
{
   assert(benders != NULL);

   benders->bendersdata = bendersdata;
}

/** sets copy callback of Benders' decomposition */
void SCIPbendersSetCopy(
   SCIP_BENDERS*         benders,            /**< Benders' decomposition */
   SCIP_DECL_BENDERSCOPY ((*benderscopy))    /**< copy callback of Benders' decomposition */
   )
{
   assert(benders != NULL);

   benders->benderscopy = benderscopy;
}

/** sets destructor callback of Benders' decomposition */
void SCIPbendersSetFree(
   SCIP_BENDERS*         benders,            /**< Benders' decomposition */
   SCIP_DECL_BENDERSFREE ((*bendersfree))    /**< destructor of Benders' decomposition */
   )
{
   assert(benders != NULL);

   benders->bendersfree = bendersfree;
}

/** sets initialization callback of Benders' decomposition */
void SCIPbendersSetInit(
   SCIP_BENDERS*         benders,            /**< Benders' decomposition */
   SCIP_DECL_BENDERSINIT((*bendersinit))     /**< initialize the Benders' decomposition */
   )
{
   assert(benders != NULL);

   benders->bendersinit = bendersinit;
}

/** sets deinitialization callback of Benders' decomposition */
void SCIPbendersSetExit(
   SCIP_BENDERS*         benders,            /**< Benders' decomposition */
   SCIP_DECL_BENDERSEXIT((*bendersexit))     /**< deinitialize the Benders' decomposition */
   )
{
   assert(benders != NULL);

   benders->bendersexit = bendersexit;
}

/** sets presolving initialization callback of Benders' decomposition */
void SCIPbendersSetInitpre(
   SCIP_BENDERS*         benders,            /**< Benders' decomposition */
   SCIP_DECL_BENDERSINITPRE((*bendersinitpre))/**< initialize presolving for Benders' decomposition */
   )
{
   assert(benders != NULL);

   benders->bendersinitpre = bendersinitpre;
}

/** sets presolving deinitialization callback of Benders' decomposition */
void SCIPbendersSetExitpre(
   SCIP_BENDERS*         benders,            /**< Benders' decomposition */
   SCIP_DECL_BENDERSEXITPRE((*bendersexitpre))/**< deinitialize presolving for Benders' decomposition */
   )
{
   assert(benders != NULL);

   benders->bendersexitpre = bendersexitpre;
}

/** sets solving process initialization callback of Benders' decomposition */
void SCIPbendersSetInitsol(
   SCIP_BENDERS*         benders,            /**< Benders' decomposition */
   SCIP_DECL_BENDERSINITSOL((*bendersinitsol))/**< solving process initialization callback of Benders' decomposition */
   )
{
   assert(benders != NULL);

   benders->bendersinitsol = bendersinitsol;
}

/** sets solving process deinitialization callback of Benders' decomposition */
void SCIPbendersSetExitsol(
   SCIP_BENDERS*         benders,            /**< Benders' decomposition */
   SCIP_DECL_BENDERSEXITSOL((*bendersexitsol))/**< solving process deinitialization callback of Benders' decomposition */
   )
{
   assert(benders != NULL);

   benders->bendersexitsol = bendersexitsol;
}

/** sets the pre subproblem solve callback of Benders' decomposition */
void SCIPbendersSetPresubsolve(
   SCIP_BENDERS*         benders,            /**< Benders' decomposition */
   SCIP_DECL_BENDERSPRESUBSOLVE((*benderspresubsolve))/**< called prior to the subproblem solving loop */
   )
{
   assert(benders != NULL);

   benders->benderspresubsolve = benderspresubsolve;
}

/** sets convex solve callback of Benders' decomposition */
void SCIPbendersSetSolvesubconvex(
   SCIP_BENDERS*         benders,            /**< Benders' decomposition */
   SCIP_DECL_BENDERSSOLVESUBCONVEX((*benderssolvesubconvex))/**< solving method for the convex Benders' decomposition subproblem */
   )
{
   assert(benders != NULL);

   benders->benderssolvesubconvex = benderssolvesubconvex;
}

/** sets solve callback of Benders' decomposition */
void SCIPbendersSetSolvesub(
   SCIP_BENDERS*         benders,            /**< Benders' decomposition */
   SCIP_DECL_BENDERSSOLVESUB((*benderssolvesub))/**< solving method for a Benders' decomposition subproblem */
   )
{
   assert(benders != NULL);

   benders->benderssolvesub = benderssolvesub;
}

/** sets post-solve callback of Benders' decomposition */
void SCIPbendersSetPostsolve(
   SCIP_BENDERS*         benders,            /**< Benders' decomposition */
   SCIP_DECL_BENDERSPOSTSOLVE((*benderspostsolve))/**< solving process deinitialization callback of Benders' decomposition */
   )
{
   assert(benders != NULL);

   benders->benderspostsolve = benderspostsolve;
}

/** sets free subproblem callback of Benders' decomposition */
void SCIPbendersSetFreesub(
   SCIP_BENDERS*         benders,            /**< Benders' decomposition */
   SCIP_DECL_BENDERSFREESUB((*bendersfreesub))/**< the freeing callback for the subproblem */
   )
{
   assert(benders != NULL);

   benders->bendersfreesub = bendersfreesub;
}

/** gets name of Benders' decomposition */
const char* SCIPbendersGetName(
   SCIP_BENDERS*         benders             /**< Benders' decomposition */
   )
{
   assert(benders != NULL);

   return benders->name;
}

/** gets description of Benders' decomposition */
const char* SCIPbendersGetDesc(
   SCIP_BENDERS*         benders             /**< Benders' decomposition */
   )
{
   assert(benders != NULL);

   return benders->desc;
}

/** gets priority of Benders' decomposition */
int SCIPbendersGetPriority(
   SCIP_BENDERS*         benders             /**< Benders' decomposition */
   )
{
   assert(benders != NULL);

   return benders->priority;
}

/** sets priority of Benders' decomposition */
void SCIPbendersSetPriority(
   SCIP_BENDERS*         benders,            /**< Benders' decomposition */
   SCIP_SET*             set,                /**< global SCIP settings */
   int                   priority            /**< new priority of the Benders' decomposition */
   )
{
   assert(benders != NULL);
   assert(set != NULL);

   benders->priority = priority;
   set->benderssorted = FALSE;
}

/** gets the number of subproblems for the Benders' decomposition */
int SCIPbendersGetNSubproblems(
   SCIP_BENDERS*         benders             /**< the Benders' decomposition data structure */
   )
{
   assert(benders != NULL);

   return benders->nsubproblems;
}

/** returns the SCIP instance for a given subproblem */
SCIP* SCIPbendersSubproblem(
   SCIP_BENDERS*         benders,            /**< the Benders' decomposition data structure */
   int                   probnumber          /**< the subproblem number */
   )
{
   assert(benders != NULL);
   assert(probnumber >= 0 && probnumber < benders->nsubproblems);

   return benders->subproblems[probnumber];
}

/** gets the number of times, the Benders' decomposition was called and tried to find a variable with negative reduced costs */
int SCIPbendersGetNCalls(
   SCIP_BENDERS*         benders             /**< Benders' decomposition */
   )
{
   assert(benders != NULL);

   return benders->ncalls;
}

/** gets the number of optimality cuts found by the collection of Benders' decomposition subproblems */
int SCIPbendersGetNCutsFound(
   SCIP_BENDERS*         benders             /**< Benders' decomposition */
   )
{
   assert(benders != NULL);

   return benders->ncutsfound;
}

/** gets time in seconds used in this Benders' decomposition for setting up for next stages */
SCIP_Real SCIPbendersGetSetupTime(
   SCIP_BENDERS*         benders             /**< Benders' decomposition */
   )
{
   assert(benders != NULL);

   return SCIPclockGetTime(benders->setuptime);
}

/** gets time in seconds used in this Benders' decomposition */
SCIP_Real SCIPbendersGetTime(
   SCIP_BENDERS*         benders             /**< Benders' decomposition */
   )
{
   assert(benders != NULL);

   return SCIPclockGetTime(benders->bendersclock);
}

/** enables or disables all clocks of the Benders' decomposition, depending on the value of the flag */
void SCIPbendersEnableOrDisableClocks(
   SCIP_BENDERS*         benders,            /**< the Benders' decomposition for which all clocks should be enabled or disabled */
   SCIP_Bool             enable              /**< should the clocks of the Benders' decomposition be enabled? */
   )
{
   assert(benders != NULL);

   SCIPclockEnableOrDisable(benders->setuptime, enable);
   SCIPclockEnableOrDisable(benders->bendersclock, enable);
}

/** is Benders' decomposition initialized? */
SCIP_Bool SCIPbendersIsInitialized(
   SCIP_BENDERS*         benders             /**< Benders' decomposition */
   )
{
   assert(benders != NULL);

   return benders->initialized;
}

/** Are Benders' cuts generated from the LP solutions? */
SCIP_Bool SCIPbendersCutLP(
   SCIP_BENDERS*         benders             /**< Benders' decomposition */
   )
{
   assert(benders != NULL);

   return benders->cutlp;
}

/** Are Benders' cuts generated from the pseudo solutions? */
SCIP_Bool SCIPbendersCutPseudo(
   SCIP_BENDERS*         benders             /**< Benders' decomposition */
   )
{
   assert(benders != NULL);

   return benders->cutpseudo;
}

/** Are Benders' cuts generated from the relaxation solutions? */
SCIP_Bool SCIPbendersCutRelaxation(
   SCIP_BENDERS*         benders             /**< Benders' decomposition */
   )
{
   assert(benders != NULL);

   return benders->cutrelax;
}

/** should this Benders' use the auxiliary variables from the highest priority Benders' */
SCIP_Bool SCIPbendersShareAuxVars(
   SCIP_BENDERS*         benders             /**< Benders' decomposition */
   )
{
   assert(benders != NULL);

   return benders->shareauxvars;
}

/** adds a subproblem to the Benders' decomposition data */
SCIP_RETCODE SCIPbendersAddSubproblem(
   SCIP_BENDERS*         benders,            /**< Benders' decomposition */
   SCIP*                 subproblem          /**< subproblem to be added to the data storage */
   )
{
   assert(benders != NULL);
   assert(subproblem != NULL);
   assert(benders->subproblems != NULL);
   assert(benders->naddedsubprobs + 1 <= benders->nsubproblems);

   benders->subproblems[benders->naddedsubprobs] = subproblem;

   benders->naddedsubprobs++;

   return SCIP_OKAY;
}

/** removes the subproblems from the Benders' decomposition data */
void SCIPbendersRemoveSubproblems(
   SCIP_BENDERS*         benders             /**< Benders' decomposition */
   )
{
   assert(benders != NULL);
   assert(benders->subproblems != NULL);

   BMSclearMemoryArray(&benders->subproblems, benders->naddedsubprobs);
   benders->naddedsubprobs = 0;
}

/** returns the auxiliary variable for the given subproblem */
SCIP_VAR* SCIPbendersGetAuxiliaryVar(
   SCIP_BENDERS*         benders,            /**< Benders' decomposition */
   int                   probnumber          /**< the subproblem number */
   )
{
   assert(benders != NULL);
   assert(probnumber >= 0 && probnumber < SCIPbendersGetNSubproblems(benders));

   return benders->auxiliaryvars[probnumber];
}

/** returns all auxiliary variables */
SCIP_VAR** SCIPbendersGetAuxiliaryVars(
   SCIP_BENDERS*         benders             /**< Benders' decomposition */
   )
{
   assert(benders != NULL);

   return benders->auxiliaryvars;
}

/** stores the objective function value of the subproblem for use in cut generation */
void SCIPbendersSetSubproblemObjval(
   SCIP_BENDERS*         benders,            /**< the Benders' decomposition structure */
   int                   probnumber,         /**< the subproblem number */
   SCIP_Real             objval              /**< the objective function value for the subproblem */
   )
{
   assert(benders != NULL);
   assert(probnumber >= 0 && probnumber < SCIPbendersGetNSubproblems(benders));

   /* updating the best objval */
   if( objval < benders->bestsubprobobjval[probnumber] )
      benders->bestsubprobobjval[probnumber] = objval;

   benders->subprobobjval[probnumber] = objval;
}

/** returns the objective function value of the subproblem for use in cut generation */
SCIP_Real SCIPbendersGetSubproblemObjval(
   SCIP_BENDERS*         benders,            /**< Benders' decomposition */
   int                   probnumber          /**< the subproblem number */
   )
{
   assert(benders != NULL);
   assert(probnumber >= 0 && probnumber < SCIPbendersGetNSubproblems(benders));

   return benders->subprobobjval[probnumber];
}

/** sets the flag indicating whether a subproblem is convex
 *
 *  It is possible that this can change during the solving process. One example is when the three-phase method is
 *  employed, where the first phase solves the convex relaxation of both the master and subproblems, the second phase
 *  reintroduces the integrality constraints to the master problem and the third phase then reintroduces integrality
 *  constraints to the subproblems.
 */
void SCIPbendersSetSubproblemIsConvex(
   SCIP_BENDERS*         benders,            /**< Benders' decomposition */
   int                   probnumber,         /**< the subproblem number */
   SCIP_Bool             isconvex            /**< flag to indicate whether the subproblem is convex */
   )
{
   assert(benders != NULL);
   assert(probnumber >= 0 && probnumber < SCIPbendersGetNSubproblems(benders));

   if( isconvex && !benders->subprobisconvex[probnumber] )
      benders->nconvexsubprobs++;
   else if( !isconvex && benders->subprobisconvex[probnumber] )
      benders->nconvexsubprobs--;

   benders->subprobisconvex[probnumber] = isconvex;

   assert(benders->nconvexsubprobs >= 0 && benders->nconvexsubprobs <= benders->nsubproblems);
}

/** returns whether the subproblem is convex
 *
 *  This means that the dual solution can be used to generate cuts.
 */
SCIP_Bool SCIPbendersSubproblemIsConvex(
   SCIP_BENDERS*         benders,            /**< Benders' decomposition */
   int                   probnumber          /**< the subproblem number */
   )
{
   assert(benders != NULL);
   assert(probnumber >= 0 && probnumber < SCIPbendersGetNSubproblems(benders));

   return benders->subprobisconvex[probnumber];
}

/** returns the number of subproblems that are convex */
int SCIPbendersGetNConvexSubproblems(
   SCIP_BENDERS*         benders             /**< Benders' decomposition */
   )
{
   assert(benders != NULL);

   return benders->nconvexsubprobs;
}

/** changes all of the master problem variables in the given subproblem to continuous. */
SCIP_RETCODE SCIPbendersChgMastervarsToCont(
   SCIP_BENDERS*         benders,            /**< Benders' decomposition */
   SCIP_SET*             set,                /**< global SCIP settings */
   int                   probnumber          /**< the subproblem number */
   )
{
   SCIP* subproblem;
   SCIP_VAR** vars;
   int nbinvars;
   int nintvars;
   int nimplvars;
   int chgvarscount;
   int origintvars;
   int i;
   SCIP_Bool infeasible;

   assert(benders != NULL);
   assert(set != NULL);
   assert(probnumber >= 0 && probnumber < SCIPbendersGetNSubproblems(benders));

   subproblem = SCIPbendersSubproblem(benders, probnumber);
   assert(subproblem != NULL);

   /* only set the master problem variable to continuous if they have not already been changed. */
   if( !SCIPbendersGetMastervarsCont(benders, probnumber) )
   {
      SCIP_VAR* mastervar;

      /* retrieving the variable data */
      SCIP_CALL( SCIPgetVarsData(subproblem, &vars, NULL, &nbinvars, &nintvars, &nimplvars, NULL) );

      origintvars = nbinvars + nintvars + nimplvars;

      chgvarscount = 0;

      /* looping over all integer variables to change the master variables to continuous */
      i = 0;
      while( i < nbinvars + nintvars + nimplvars )
      {
         SCIP_CALL( SCIPbendersGetVar(benders, set, vars[i], &mastervar, -1) );

         if( SCIPvarGetType(vars[i]) != SCIP_VARTYPE_CONTINUOUS && mastervar != NULL )
         {
            /* changing the type of the subproblem variable corresponding to mastervar to CONTINUOUS */
            SCIP_CALL( SCIPchgVarType(subproblem, vars[i], SCIP_VARTYPE_CONTINUOUS, &infeasible) );

            assert(!infeasible);

            chgvarscount++;
            SCIP_CALL( SCIPgetVarsData(subproblem, NULL, NULL, &nbinvars, &nintvars, &nimplvars, NULL) );
         }
         else
            i++;
      }

      /* if all of the integer variables have been changed to continuous, then the subproblem could now be a convex
       * problem. This must be checked and if TRUE, then the LP subproblem is initialised and then put into probing
       * mode
       */
      if( chgvarscount > 0 && chgvarscount == origintvars )
      {
         /* checking the convexity of the subproblem */
         SCIP_CALL( checkSubproblemConvexity(benders, set, probnumber) );

         /* if the subproblem is convex, then it is initialised and put into probing mode */
         if( SCIPbendersSubproblemIsConvex(benders, probnumber) )
         {
            SCIP_CALL( initialiseLPSubproblem(benders, set, probnumber) );
         }
      }

      SCIP_CALL( SCIPbendersSetMastervarsCont(benders, probnumber, TRUE) );
   }

   return SCIP_OKAY;
}

/** sets the subproblem setup flag */
void SCIPbendersSetSubproblemIsSetup(
   SCIP_BENDERS*         benders,            /**< Benders' decomposition */
   int                   probnumber,         /**< the subproblem number */
   SCIP_Bool             issetup             /**< flag to indicate whether the subproblem has been setup */
   )
{
   assert(benders != NULL);
   assert(probnumber >= 0 && probnumber < SCIPbendersGetNSubproblems(benders));

   benders->subprobsetup[probnumber] = issetup;
}

/** returns the subproblem setup flag */
SCIP_Bool SCIPbendersSubproblemIsSetup(
   SCIP_BENDERS*         benders,            /**< Benders' decomposition */
   int                   probnumber          /**< the subproblem number */
   )
{
   assert(benders != NULL);
   assert(probnumber >= 0 && probnumber < SCIPbendersGetNSubproblems(benders));

   return benders->subprobsetup[probnumber];
}

/** sets the independent subproblem flag */
void SCIPbendersSetSubproblemIsIndependent(
   SCIP_BENDERS*         benders,            /**< Benders' decomposition */
   int                   probnumber,         /**< the subproblem number */
   SCIP_Bool             isindep             /**< flag to indicate whether the subproblem is independent */
   )
{
   assert(benders != NULL);
   assert(probnumber >= 0 && probnumber < SCIPbendersGetNSubproblems(benders));

   /* if the user has defined solving or freeing functions, then it is not possible to declare a subproblem as
    * independent. This is because declaring a subproblem as independent changes the solving loop, so it would change
    * the expected behaviour of the user defined plugin. If a user calls this function, then an error will be returned.
    */
   if( benders->benderssolvesubconvex != NULL || benders->benderssolvesub != NULL || benders->bendersfreesub != NULL )
   {
      SCIPerrorMessage("The user has defined either bendersSolvesubconvex%d, bendersSolvesub%d or bendersFreesub%s. "
         "Thus, it is not possible to declare the independence of a subproblem.\n", benders->name, benders->name,
         benders->name);
      SCIPABORT();
   }
   else
   {
      SCIP_Bool activesubprob;

      /* if the active status of the subproblem changes, then we must update the activesubprobs counter */
      activesubprob = subproblemIsActive(benders, probnumber);

      benders->indepsubprob[probnumber] = isindep;

      /* updating the activesubprobs counter */
      if( activesubprob && !subproblemIsActive(benders, probnumber) )
         benders->nactivesubprobs--;
      else if( !activesubprob && subproblemIsActive(benders, probnumber) )
         benders->nactivesubprobs++;

      assert(benders->nactivesubprobs >= 0 && benders->nactivesubprobs <= SCIPbendersGetNSubproblems(benders));
   }
}

/** returns whether the subproblem is independent */
SCIP_Bool SCIPbendersSubproblemIsIndependent(
   SCIP_BENDERS*         benders,            /**< Benders' decomposition */
   int                   probnumber          /**< the subproblem number */
   )
{
   assert(benders != NULL);
   assert(probnumber >= 0 && probnumber < SCIPbendersGetNSubproblems(benders));

   return benders->indepsubprob[probnumber];
}

/** Sets whether the subproblem is enabled or disabled. A subproblem is disabled if it has been merged into the master
 *  problem.
 */
void SCIPbendersSetSubproblemEnabled(
   SCIP_BENDERS*         benders,            /**< Benders' decomposition */
   int                   probnumber,         /**< the subproblem number */
   SCIP_Bool             enabled             /**< flag to indicate whether the subproblem is enabled */
   )
{
   SCIP_Bool activesubprob;

   assert(benders != NULL);
   assert(probnumber >= 0 && probnumber < SCIPbendersGetNSubproblems(benders));

   /* if the active status of the subproblem changes, then we must update the activesubprobs counter */
   activesubprob = subproblemIsActive(benders, probnumber);

   benders->subprobenabled[probnumber] = enabled;

   /* updating the activesubprobs counter */
   if( activesubprob && !subproblemIsActive(benders, probnumber) )
      benders->nactivesubprobs--;
   else if( !activesubprob && subproblemIsActive(benders, probnumber) )
      benders->nactivesubprobs++;

   assert(benders->nactivesubprobs >= 0 && benders->nactivesubprobs <= SCIPbendersGetNSubproblems(benders));
}

/** returns whether the subproblem is enabled, i.e. the subproblem is still solved in the solving loop. */
SCIP_Bool SCIPbendersSubproblemIsEnabled(
   SCIP_BENDERS*         benders,            /**< Benders' decomposition */
   int                   probnumber          /**< the subproblem number */
   )
{
   assert(benders != NULL);
   assert(probnumber >= 0 && probnumber < SCIPbendersGetNSubproblems(benders));

   return benders->subprobenabled[probnumber];
}

/** sets a flag to indicate whether the master variables are all set to continuous */
SCIP_RETCODE SCIPbendersSetMastervarsCont(
   SCIP_BENDERS*         benders,            /**< Benders' decomposition */
   int                   probnumber,         /**< the subproblem number */
   SCIP_Bool             arecont             /**< flag to indicate whether the master problem variables are continuous */
   )
{
   assert(benders != NULL);
   assert(probnumber >= 0 && probnumber < SCIPbendersGetNSubproblems(benders));

   /* if the master variables were all continuous and now are not, then the subproblem must exit probing mode and be
    * changed to non-LP subproblem */
   if( benders->mastervarscont[probnumber] && !arecont )
   {
      if( SCIPinProbing(SCIPbendersSubproblem(benders, probnumber)) )
      {
         SCIP_CALL( SCIPendProbing(SCIPbendersSubproblem(benders, probnumber)) );
      }

      SCIPbendersSetSubproblemIsConvex(benders, probnumber, FALSE);
   }

   benders->mastervarscont[probnumber] = arecont;

   return SCIP_OKAY;
}

/** returns whether the master variables are all set to continuous */
SCIP_Bool SCIPbendersGetMastervarsCont(
   SCIP_BENDERS*         benders,            /**< Benders' decomposition */
   int                   probnumber          /**< the subproblem number */
   )
{
   assert(benders != NULL);
   assert(probnumber >= 0 && probnumber < SCIPbendersGetNSubproblems(benders));

   return benders->mastervarscont[probnumber];
}

/** returns the number of cuts that have been transferred from sub SCIPs to the master SCIP */
int SCIPbendersGetNTransferredCuts(
   SCIP_BENDERS*         benders             /**< the Benders' decomposition data structure */
   )
{
   assert(benders != NULL);

   return benders->ntransferred;
}

/** updates the lower bound for the subproblem. If the lower bound is not greater than the previously stored lowerbound,
 *  then no update occurs.
 */
void SCIPbendersUpdateSubproblemLowerbound(
   SCIP_BENDERS*         benders,            /**< Benders' decomposition */
   int                   probnumber,         /**< the subproblem number */
   SCIP_Real             lowerbound          /**< the lower bound */
   )
{
   assert(benders != NULL);
   assert(probnumber >= 0 && probnumber < SCIPbendersGetNSubproblems(benders));

   if( lowerbound > benders->subproblowerbound[probnumber] )
      benders->subproblowerbound[probnumber] = lowerbound;
   else
   {
      SCIPdebugMessage("The lowerbound %g for subproblem %d is less than the currently stored lower bound %g\n",
         lowerbound, probnumber, benders->subproblowerbound[probnumber]);
   }
}

/** returns the stored lower bound for the given subproblem */
SCIP_Real SCIPbendersGetSubproblemLowerbound(
   SCIP_BENDERS*         benders,            /**< Benders' decomposition */
   int                   probnumber          /**< the subproblem number */
   )
{
   assert(benders != NULL);
   assert(probnumber >= 0 && probnumber < SCIPbendersGetNSubproblems(benders));

   return benders->subproblowerbound[probnumber];
}

/** returns the number of cuts that have been added for storage */
int SCIPbendersGetNStoredCuts(
   SCIP_BENDERS*         benders             /**< Benders' decomposition */
   )
{
   assert(benders != NULL);

   return benders->nstoredcuts;
}

/** returns the cuts that have been stored for transfer */
SCIP_RETCODE SCIPbendersGetStoredCutData(
   SCIP_BENDERS*         benders,            /**< Benders' decomposition */
   int                   cutidx,             /**< the index for the cut data that is requested */
   SCIP_VAR***           vars,               /**< the variables that have non-zero coefficients in the cut */
   SCIP_Real**           vals,               /**< the coefficients of the variables in the cut */
   SCIP_Real*            lhs,                /**< the left hand side of the cut */
   SCIP_Real*            rhs,                /**< the right hand side of the cut */
   int*                  nvars               /**< the number of variables with non-zero coefficients in the cut */
   )
{
   assert(benders != NULL);
   assert(vars != NULL);
   assert(vals != NULL);
   assert(lhs != NULL);
   assert(rhs != NULL);
   assert(nvars != NULL);
   assert(cutidx >= 0 && cutidx < benders->nstoredcuts);

   (*vars) = benders->storedcuts[cutidx]->vars;
   (*vals) = benders->storedcuts[cutidx]->vals;
   (*lhs) = benders->storedcuts[cutidx]->lhs;
   (*rhs) = benders->storedcuts[cutidx]->rhs;
   (*nvars) = benders->storedcuts[cutidx]->nvars;

   return SCIP_OKAY;
}

/** returns the original problem data for the cuts that have been added by the Benders' cut plugin. The stored
 *  variables and values will populate the input vars and vals arrays. Thus, memory must be allocated for the vars and
 *  vals arrays
 */
SCIP_RETCODE SCIPbendersGetStoredCutOrigData(
   SCIP_BENDERS*         benders,            /**< Benders' decomposition cut */
   int                   cutidx,             /**< the index for the cut data that is requested */
   SCIP_VAR***           vars,               /**< the variables that have non-zero coefficients in the cut */
   SCIP_Real**           vals,               /**< the coefficients of the variables in the cut */
   SCIP_Real*            lhs,                /**< the left hand side of the cut */
   SCIP_Real*            rhs,                /**< the right hand side of the cut */
   int*                  nvars,              /**< the number of variables with non-zero coefficients in the cut */
   int                   varssize            /**< the available slots in the array */
   )
{
   SCIP_VAR* origvar;
   SCIP_Real scalar;
   SCIP_Real constant;
   int i;

   assert(benders != NULL);
   assert(vars != NULL);
   assert(vals != NULL);
   assert(lhs != NULL);
   assert(rhs != NULL);
   assert(nvars != NULL);
   assert(cutidx >= 0 && cutidx < benders->nstoredcuts);

   (*lhs) = benders->storedcuts[cutidx]->lhs;
   (*rhs) = benders->storedcuts[cutidx]->rhs;
   (*nvars) = benders->storedcuts[cutidx]->nvars;

   /* if there are enough slots, then store the cut variables and values */
   if( varssize >= *nvars )
   {
      for( i = 0; i < *nvars; i++ )
      {
         /* getting the original variable for the transformed variable */
         origvar = benders->storedcuts[cutidx]->vars[i];
         scalar = 1.0;
         constant = 0.0;
         SCIP_CALL( SCIPvarGetOrigvarSum(&origvar, &scalar, &constant) );

         (*vars)[i] = origvar;
         (*vals)[i] = benders->storedcuts[cutidx]->vals[i];
      }
   }

   return SCIP_OKAY;
}

/** adds the data for the generated cuts to the Benders' cut storage */
SCIP_RETCODE SCIPbendersStoreCut(
   SCIP_BENDERS*         benders,            /**< Benders' decomposition cut */
   SCIP_SET*             set,                /**< global SCIP settings */
   SCIP_VAR**            vars,               /**< the variables that have non-zero coefficients in the cut */
   SCIP_Real*            vals,               /**< the coefficients of the variables in the cut */
   SCIP_Real             lhs,                /**< the left hand side of the cut */
   SCIP_Real             rhs,                /**< the right hand side of the cut */
   int                   nvars               /**< the number of variables with non-zero coefficients in the cut */
   )
{
   SCIP_BENDERSCUTCUT* cut;

   assert(benders != NULL);
   assert(set != NULL);
   assert(vars != NULL);
   assert(vals != NULL);

   /* allocating the block memory for the cut storage */
   SCIP_CALL( SCIPallocBlockMemory(set->scip, &cut) );

   /* storing the cut data */
   SCIP_CALL( SCIPduplicateBlockMemoryArray(set->scip, &cut->vars, vars, nvars) );
   SCIP_CALL( SCIPduplicateBlockMemoryArray(set->scip, &cut->vals, vals, nvars) );
   cut->lhs = lhs;
   cut->rhs = rhs;
   cut->nvars = nvars;

   /* ensuring the required memory is available for the stored cuts array */
   if( benders->storedcutssize < benders->nstoredcuts + 1 )
   {
      int newsize;

      newsize = SCIPsetCalcMemGrowSize(set, benders->nstoredcuts + 1);
      SCIP_ALLOC( BMSreallocBlockMemoryArray(SCIPblkmem(set->scip), &benders->storedcuts,
            benders->storedcutssize, newsize) );

      benders->storedcutssize = newsize;
   }
   assert(benders->storedcutssize >= benders->nstoredcuts + 1);

   /* adding the cuts to the Benders' cut storage */
   benders->storedcuts[benders->nstoredcuts] = cut;
   benders->nstoredcuts++;

   return SCIP_OKAY;
}

/** sets the sorted flags in the Benders' decomposition */
void SCIPbendersSetBenderscutsSorted(
   SCIP_BENDERS*         benders,            /**< Benders' decomposition structure */
   SCIP_Bool             sorted              /**< the value to set the sorted flag to */
   )
{
   assert(benders != NULL);

   benders->benderscutssorted = sorted;
   benders->benderscutsnamessorted = sorted;
}

/** inserts a Benders' cut into the Benders' cuts list */
SCIP_RETCODE SCIPbendersIncludeBenderscut(
   SCIP_BENDERS*         benders,            /**< Benders' decomposition structure */
   SCIP_SET*             set,                /**< global SCIP settings */
   SCIP_BENDERSCUT*      benderscut          /**< Benders' cut */
   )
{
   assert(benders != NULL);
   assert(benderscut != NULL);

   if( benders->nbenderscuts >= benders->benderscutssize )
   {
      benders->benderscutssize = SCIPsetCalcMemGrowSize(set, benders->nbenderscuts+1);
      SCIP_ALLOC( BMSreallocMemoryArray(&benders->benderscuts, benders->benderscutssize) );
   }
   assert(benders->nbenderscuts < benders->benderscutssize);

   benders->benderscuts[benders->nbenderscuts] = benderscut;
   benders->nbenderscuts++;
   benders->benderscutssorted = FALSE;

   return SCIP_OKAY;
}

/** returns the Benders' cut of the given name, or NULL if not existing */
SCIP_BENDERSCUT* SCIPfindBenderscut(
   SCIP_BENDERS*         benders,            /**< Benders' decomposition */
   const char*           name                /**< name of Benderscut' decomposition */
   )
{
   int i;

   assert(benders != NULL);
   assert(name != NULL);

   for( i = 0; i < benders->nbenderscuts; i++ )
   {
      if( strcmp(SCIPbenderscutGetName(benders->benderscuts[i]), name) == 0 )
         return benders->benderscuts[i];
   }

   return NULL;
}

/** returns the array of currently available Benders' cuts; active Benders' decomposition are in the first slots of
 * the array
 */
SCIP_BENDERSCUT** SCIPbendersGetBenderscuts(
   SCIP_BENDERS*         benders             /**< Benders' decomposition */
   )
{
   assert(benders != NULL);

   if( !benders->benderscutssorted )
   {
      SCIPsortPtr((void**)benders->benderscuts, SCIPbenderscutComp, benders->nbenderscuts);
      benders->benderscutssorted = TRUE;
      benders->benderscutsnamessorted = FALSE;
   }

   return benders->benderscuts;
}

/** returns the number of currently available Benders' cuts */
int SCIPbendersGetNBenderscuts(
   SCIP_BENDERS*         benders             /**< Benders' decomposition */
   )
{
   assert(benders != NULL);

   return benders->nbenderscuts;
}

/** sets the priority of a Benders' decomposition */
SCIP_RETCODE SCIPbendersSetBenderscutPriority(
   SCIP_BENDERS*         benders,            /**< Benders' decomposition */
   SCIP_BENDERSCUT*      benderscut,         /**< Benders' cut */
   int                   priority            /**< new priority of the Benders' decomposition */
   )
{
   assert(benders != NULL);
   assert(benderscut != NULL);

   benderscut->priority = priority;
   benders->benderscutssorted = FALSE;

   return SCIP_OKAY;
}

/** sorts Benders' decomposition cuts by priorities */
void SCIPbendersSortBenderscuts(
   SCIP_BENDERS*         benders             /**< Benders' decomposition */
   )
{
   assert(benders != NULL);

   if( !benders->benderscutssorted )
   {
      SCIPsortPtr((void**)benders->benderscuts, SCIPbenderscutComp, benders->nbenderscuts);
      benders->benderscutssorted = TRUE;
      benders->benderscutsnamessorted = FALSE;
   }
}

/** sorts Benders' decomposition cuts by name */
void SCIPbendersSortBenderscutsName(
   SCIP_BENDERS*         benders             /**< Benders' decomposition */
   )
{
   assert(benders != NULL);

   if( !benders->benderscutsnamessorted )
   {
      SCIPsortPtr((void**)benders->benderscuts, SCIPbenderscutCompName, benders->nbenderscuts);
      benders->benderscutssorted = FALSE;
      benders->benderscutsnamessorted = TRUE;
   }
}<|MERGE_RESOLUTION|>--- conflicted
+++ resolved
@@ -52,14 +52,11 @@
 #define SCIP_DEFAULT_SUBPROBFRAC            1.0  /** fraction of subproblems that are solved in each iteration */
 #define SCIP_DEFAULT_UPDATEAUXVARBOUND    FALSE  /** should the auxiliary variable lower bound be updated by solving the subproblem */
 #define SCIP_DEFAULT_AUXVARSIMPLINT        TRUE  /** set the auxiliary variables as implint if the subproblem objective is integer */
-<<<<<<< HEAD
+#define SCIP_DEFAULT_CUTCHECK              TRUE  /** should cuts be generated during the checking of solutions? */
 #define SCIP_DEFAULT_STRENGTHENMULT         0.5  /** the convex combination multiplier for the cut strengthening */
 #define SCIP_DEFAULT_NOIMPROVELIMIT           5  /** the maximum number of cut strengthening without improvement */
 #define SCIP_DEFAULT_STRENGTHENPERTURB    1e-06  /** the amount by which the cut strengthening solution is perturbed */
 #define SCIP_DEFAULT_STRENGTHENENABLED    FALSE  /** enable the core point cut strengthening approach */
-=======
-#define SCIP_DEFAULT_CUTCHECK              TRUE  /** should cuts be generated during the checking of solutions? */
->>>>>>> be79834b
 
 #define BENDERS_MAXPSEUDOSOLS                 5  /** the maximum number of pseudo solutions checked before suggesting
                                                      merge candidates */
@@ -1024,7 +1021,11 @@
          "if the subproblem objective is integer, then define the auxiliary variables as implied integers?",
          &(*benders)->auxvarsimplint, FALSE, SCIP_DEFAULT_AUXVARSIMPLINT, NULL, NULL) ); /*lint !e740*/
 
-<<<<<<< HEAD
+   (void) SCIPsnprintf(paramname, SCIP_MAXSTRLEN, "benders/%s/cutcheck", name);
+   SCIP_CALL( SCIPsetAddBoolParam(set, messagehdlr, blkmem, paramname,
+         "should Benders' cuts be generated while checking solutions?",
+         &(*benders)->cutcheck, FALSE, SCIP_DEFAULT_CUTCHECK, NULL, NULL) ); /*lint !e740*/
+
    (void) SCIPsnprintf(paramname, SCIP_MAXSTRLEN, "benders/%s/cutstrengthenmult", name);
    SCIP_CALL( SCIPsetAddRealParam(set, messagehdlr, blkmem, paramname,
          "the convex combination multiplier for the cut strengthening", &(*benders)->convexmult, FALSE,
@@ -1044,11 +1045,6 @@
    SCIP_CALL( SCIPsetAddBoolParam(set, messagehdlr, blkmem, paramname,
          "should the core point cut strengthening be employed (only applied to fractional solutions or continuous subproblems)?",
          &(*benders)->strengthenenabled, FALSE, SCIP_DEFAULT_STRENGTHENENABLED, NULL, NULL) ); /*lint !e740*/
-=======
-   (void) SCIPsnprintf(paramname, SCIP_MAXSTRLEN, "benders/%s/cutcheck", name);
-   SCIP_CALL( SCIPsetAddBoolParam(set, messagehdlr, blkmem, paramname,
-         "should Benders' cuts be generated while checking solutions?",
-         &(*benders)->cutcheck, FALSE, SCIP_DEFAULT_CUTCHECK, NULL, NULL) ); /*lint !e740*/
 
    return SCIP_OKAY;
 }
@@ -1095,7 +1091,6 @@
          cutrelax, shareauxvars, benderscopy, bendersfree, bendersinit, bendersexit, bendersinitpre, bendersexitpre,
          bendersinitsol, bendersexitsol, bendersgetvar, benderscreatesub, benderspresubsolve, benderssolvesubconvex,
          benderssolvesub, benderspostsolve, bendersfreesub, bendersdata), (void) SCIPbendersFree(benders, set) );
->>>>>>> be79834b
 
    return SCIP_OKAY;
 }
