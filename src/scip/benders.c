/* * * * * * * * * * * * * * * * * * * * * * * * * * * * * * * * * * * * * * */
/*                                                                           */
/*                  This file is part of the program and library             */
/*         SCIP --- Solving Constraint Integer Programs                      */
/*                                                                           */
/*    Copyright (C) 2002-2018 Konrad-Zuse-Zentrum                            */
/*                            fuer Informationstechnik Berlin                */
/*                                                                           */
/*  SCIP is distributed under the terms of the ZIB Academic License.         */
/*                                                                           */
/*  You should have received a copy of the ZIB Academic License              */
/*  along with SCIP; see the file COPYING. If not visit scip.zib.de.         */
/*                                                                           */
/* * * * * * * * * * * * * * * * * * * * * * * * * * * * * * * * * * * * * * */

/**@file   scip/src/scip/benders.c
 * @brief  methods for Benders' decomposition
 * @author Stephen J. Maher
 */

/*---+----1----+----2----+----3----+----4----+----5----+----6----+----7----+----8----+----9----+----0----+----1----+----2*/

#include <assert.h>
#include <string.h>

#include "scip/def.h"
#include "scip/set.h"
#include "scip/clock.h"
#include "scip/paramset.h"
#include "scip/lp.h"
#include "scip/prob.h"
#include "scip/pricestore.h"
#include "scip/scip.h"
#include "scip/benders.h"
#include "scip/pub_message.h"
#include "scip/pub_misc.h"
#include "scip/cons_linear.h"

#include "scip/struct_benders.h"
#include "scip/struct_benderscut.h"

#include "scip/benderscut.h"

/* Defaults for parameters */
#define SCIP_DEFAULT_TRANSFERCUTS         FALSE  /** should Benders' cuts generated in LNS heuristics be transferred to the main SCIP instance? */
#define SCIP_DEFAULT_CUTSASCONSS           TRUE  /** should the transferred cuts be added as constraints? */
#define SCIP_DEFAULT_LNSCHECK              TRUE  /** should the Benders' decomposition be used in LNS heuristics */
#define SCIP_DEFAULT_LNSMAXDEPTH             -1  /** maximum depth at which the LNS check is performed */
#define SCIP_DEFAULT_SUBPROBFRAC            1.0  /** fraction of subproblems that are solved in each iteration */
#define SCIP_DEFAULT_UPDATEAUXVARBOUND     TRUE  /** should the auxiliary variable lower bound be updated by solving the subproblem */
#define SCIP_DEFAULT_AUXVARSIMPLINT        TRUE  /** set the auxiliary variables as implint if the subproblem objective is integer */
#define SCIP_DEFAULT_CUTCHECK              TRUE  /** should cuts be generated during the checking of solutions? */

#define BENDERS_MAXPSEUDOSOLS                 5  /** the maximum number of pseudo solutions checked before suggesting
                                                     merge candidates */

#define BENDERS_ARRAYSIZE        1000    /**< the initial size of the added constraints/cuts arrays */

#define AUXILIARYVAR_NAME     "##bendersauxiliaryvar" /** the name for the Benders' auxiliary variables in the master problem */

/* event handler properties */
#define NODEFOCUS_EVENTHDLR_NAME         "bendersnodefocus"
#define NODEFOCUS_EVENTHDLR_DESC         "node focus event handler for Benders' decomposition"

#define MIPNODEFOCUS_EVENTHDLR_NAME      "bendersmipsolvenodefocus"
#define MIPNODEFOCUS_EVENTHDLR_DESC      "node focus event handler for the MIP solve method for Benders' decomposition"

#define UPPERBOUND_EVENTHDLR_NAME        "bendersupperbound"
#define UPPERBOUND_EVENTHDLR_DESC        "found solution event handler to terminate subproblem solve for a given upper bound"

#define NODESOLVED_EVENTHDLR_NAME        "bendersnodesolved"
#define NODESOLVED_EVENTHDLR_DESC        "node solved event handler for the Benders' integer cuts"


/** event handler data */
struct SCIP_EventhdlrData
{
   int                   filterpos;          /**< the event filter entry */
   int                   numruns;            /**< the number of times that the problem has been solved */
   SCIP_Real             upperbound;         /**< an upper bound for the problem */
   SCIP_Bool             solvecip;           /**< is the event called from a MIP subproblem solve*/
};


/* ---------------- Local methods for event handlers ---------------- */

/** initialises the members of the eventhandler data */
static
SCIP_RETCODE initEventhandlerData(
   SCIP*                 scip,               /**< the SCIP data structure */
   SCIP_EVENTHDLRDATA*   eventhdlrdata       /**< the event handler data */
   )
{
   assert(scip != NULL);
   assert(eventhdlrdata != NULL);

   eventhdlrdata->filterpos = -1;
   eventhdlrdata->numruns = 0;
   eventhdlrdata->upperbound = -SCIPinfinity(scip);
   eventhdlrdata->solvecip = FALSE;

   return SCIP_OKAY;
}

/** initsol method for the event handlers */
static
SCIP_RETCODE initsolEventhandler(
   SCIP*                 scip,               /**< the SCIP data structure */
   SCIP_EVENTHDLR*       eventhdlr,          /**< the event handlers data structure */
   SCIP_EVENTTYPE        eventtype           /**< event type mask to select events to catch */
   )
{
   SCIP_EVENTHDLRDATA* eventhdlrdata;

   assert(scip != NULL);
   assert(eventhdlr != NULL);

   eventhdlrdata = SCIPeventhdlrGetData(eventhdlr);

   SCIP_CALL(SCIPcatchEvent(scip, eventtype, eventhdlr, NULL, &eventhdlrdata->filterpos));

   return SCIP_OKAY;
}

/** the exit sol method for the event handlers */
static
SCIP_RETCODE exitsolEventhandler(
   SCIP*                 scip,               /**< the SCIP data structure */
   SCIP_EVENTHDLR*       eventhdlr,          /**< the event handlers data structure */
   SCIP_EVENTTYPE        eventtype           /**< event type mask to select events to catch */
   )
{
   SCIP_EVENTHDLRDATA* eventhdlrdata;

   assert(scip != NULL);
   assert(eventhdlr != NULL);

   eventhdlrdata = SCIPeventhdlrGetData(eventhdlr);

   if( eventhdlrdata->filterpos >= 0 )
   {
      SCIP_CALL(SCIPdropEvent(scip, eventtype, eventhdlr, NULL, eventhdlrdata->filterpos));
      eventhdlrdata->filterpos = -1;
   }

   return SCIP_OKAY;
}

/** the exit method for the event handlers */
static
SCIP_RETCODE exitEventhandler(
   SCIP*                 scip,               /**< the SCIP data structure */
   SCIP_EVENTHDLR*       eventhdlr           /**< the event handlers data structure */
   )
{
   SCIP_EVENTHDLRDATA* eventhdlrdata;

   assert(scip != NULL);
   assert(eventhdlr != NULL);

   eventhdlrdata = SCIPeventhdlrGetData(eventhdlr);

   /* reinitialise the event handler data */
   SCIP_CALL( initEventhandlerData(scip, eventhdlrdata) );

   return SCIP_OKAY;
}

/** free method for the event handler */
static
SCIP_RETCODE freeEventhandler(
   SCIP*                 scip,               /**< the SCIP data structure */
   SCIP_EVENTHDLR*       eventhdlr           /**< the event handlers data structure */
   )
{
   SCIP_EVENTHDLRDATA* eventhdlrdata;

   assert(scip != NULL);
   assert(eventhdlr != NULL);

   eventhdlrdata = SCIPeventhdlrGetData(eventhdlr);
   assert(eventhdlrdata != NULL);

   SCIPfreeBlockMemory(scip, &eventhdlrdata);

   SCIPeventhdlrSetData(eventhdlr, NULL);

   return SCIP_OKAY;
}



/* ---------------- Callback methods of node focus event handler ---------------- */

/** exec the event handler */
static
SCIP_DECL_EVENTEXEC(eventExecBendersNodefocus)
{  /*lint --e{715}*/
   SCIP_EVENTHDLRDATA* eventhdlrdata;

   assert(scip != NULL);
   assert(eventhdlr != NULL);
   assert(strcmp(SCIPeventhdlrGetName(eventhdlr), NODEFOCUS_EVENTHDLR_NAME) == 0);

   eventhdlrdata = SCIPeventhdlrGetData(eventhdlr);

   /* sending an interrupt solve signal to return the control back to the Benders' decomposition plugin.
    * This will ensure the SCIP stage is SCIP_STAGE_SOLVING, allowing the use of probing mode. */
   SCIP_CALL( SCIPinterruptSolve(scip) );

   SCIP_CALL(SCIPdropEvent(scip, SCIP_EVENTTYPE_NODEFOCUSED, eventhdlr, NULL, eventhdlrdata->filterpos));
   eventhdlrdata->filterpos = -1;

   return SCIP_OKAY;
}

/** solving process initialization method of event handler (called when branch and bound process is about to begin) */
static
SCIP_DECL_EVENTINITSOL(eventInitsolBendersNodefocus)
{
   assert(scip != NULL);
   assert(eventhdlr != NULL);
   assert(strcmp(SCIPeventhdlrGetName(eventhdlr), NODEFOCUS_EVENTHDLR_NAME) == 0);

   SCIP_CALL( initsolEventhandler(scip, eventhdlr, SCIP_EVENTTYPE_NODEFOCUSED) );

   return SCIP_OKAY;
}

/** solving process deinitialization method of event handler (called before branch and bound process data is freed) */
static
SCIP_DECL_EVENTEXITSOL(eventExitsolBendersNodefocus)
{
   assert(scip != NULL);
   assert(eventhdlr != NULL);
   assert(strcmp(SCIPeventhdlrGetName(eventhdlr), NODEFOCUS_EVENTHDLR_NAME) == 0);

   SCIP_CALL( exitsolEventhandler(scip, eventhdlr, SCIP_EVENTTYPE_NODEFOCUSED) );

   return SCIP_OKAY;
}

/** deinitialization method of event handler (called before transformed problem is freed) */
static
SCIP_DECL_EVENTEXIT(eventExitBendersNodefocus)
{
   assert(scip != NULL);
   assert(eventhdlr != NULL);
   assert(strcmp(SCIPeventhdlrGetName(eventhdlr), NODEFOCUS_EVENTHDLR_NAME) == 0);

   SCIP_CALL( exitEventhandler(scip, eventhdlr) );

   return SCIP_OKAY;
}

/** deinitialization method of event handler (called before transformed problem is freed) */
static
SCIP_DECL_EVENTFREE(eventFreeBendersNodefocus)
{
   assert(scip != NULL);
   assert(eventhdlr != NULL);
   assert(strcmp(SCIPeventhdlrGetName(eventhdlr), NODEFOCUS_EVENTHDLR_NAME) == 0);

   SCIP_CALL( freeEventhandler(scip, eventhdlr) );

   return SCIP_OKAY;
}


/* ---------------- Callback methods of MIP solve node focus event handler ---------------- */

/** exec the event handler */
static
SCIP_DECL_EVENTEXEC(eventExecBendersMipnodefocus)
{  /*lint --e{715}*/
   SCIP_EVENTHDLRDATA* eventhdlrdata;

   assert(scip != NULL);
   assert(eventhdlr != NULL);
   assert(strcmp(SCIPeventhdlrGetName(eventhdlr), MIPNODEFOCUS_EVENTHDLR_NAME) == 0);

   eventhdlrdata = SCIPeventhdlrGetData(eventhdlr);

   /* interrupting the solve so that the control is returned back to the Benders' core. */
   if( eventhdlrdata->numruns == 0 && !eventhdlrdata->solvecip )
   {
      SCIP_CALL( SCIPinterruptSolve(scip) );
   }

   SCIP_CALL(SCIPdropEvent(scip, SCIP_EVENTTYPE_NODEFOCUSED, eventhdlr, NULL, eventhdlrdata->filterpos));
   eventhdlrdata->filterpos = -1;

   eventhdlrdata->numruns++;

   return SCIP_OKAY;
}

/** solving process initialization method of event handler (called when branch and bound process is about to begin) */
static
SCIP_DECL_EVENTINITSOL(eventInitsolBendersMipnodefocus)
{
   assert(scip != NULL);
   assert(eventhdlr != NULL);
   assert(strcmp(SCIPeventhdlrGetName(eventhdlr), MIPNODEFOCUS_EVENTHDLR_NAME) == 0);

   SCIP_CALL( initsolEventhandler(scip, eventhdlr, SCIP_EVENTTYPE_NODEFOCUSED) );

   return SCIP_OKAY;
}

/** solving process deinitialization method of event handler (called before branch and bound process data is freed) */
static
SCIP_DECL_EVENTEXITSOL(eventExitsolBendersMipnodefocus)
{
   assert(scip != NULL);
   assert(eventhdlr != NULL);
   assert(strcmp(SCIPeventhdlrGetName(eventhdlr), MIPNODEFOCUS_EVENTHDLR_NAME) == 0);

   SCIP_CALL( exitsolEventhandler(scip, eventhdlr, SCIP_EVENTTYPE_NODEFOCUSED) );

   return SCIP_OKAY;
}

/** deinitialization method of event handler (called before transformed problem is freed) */
static
SCIP_DECL_EVENTEXIT(eventExitBendersMipnodefocus)
{
   assert(scip != NULL);
   assert(eventhdlr != NULL);
   assert(strcmp(SCIPeventhdlrGetName(eventhdlr), MIPNODEFOCUS_EVENTHDLR_NAME) == 0);

   SCIP_CALL( exitEventhandler(scip, eventhdlr) );

   return SCIP_OKAY;
}

/** deinitialization method of event handler (called before transformed problem is freed) */
static
SCIP_DECL_EVENTFREE(eventFreeBendersMipnodefocus)
{
   assert(scip != NULL);
   assert(eventhdlr != NULL);
   assert(strcmp(SCIPeventhdlrGetName(eventhdlr), MIPNODEFOCUS_EVENTHDLR_NAME) == 0);

   SCIP_CALL( freeEventhandler(scip, eventhdlr) );

   return SCIP_OKAY;
}

/* ---------------- Callback methods of solution found event handler ---------------- */

/** exec the event handler */
static
SCIP_DECL_EVENTEXEC(eventExecBendersUpperbound)
{  /*lint --e{715}*/
   SCIP_EVENTHDLRDATA* eventhdlrdata;
   SCIP_SOL* bestsol;

   assert(scip != NULL);
   assert(eventhdlr != NULL);
   assert(strcmp(SCIPeventhdlrGetName(eventhdlr), UPPERBOUND_EVENTHDLR_NAME) == 0);

   eventhdlrdata = SCIPeventhdlrGetData(eventhdlr);
   assert(eventhdlrdata != NULL);

   bestsol = SCIPgetBestSol(scip);

   if( SCIPisLT(scip, SCIPgetSolOrigObj(scip, bestsol)*(int)SCIPgetObjsense(scip), eventhdlrdata->upperbound) )
   {
      SCIP_CALL( SCIPinterruptSolve(scip) );
   }

   return SCIP_OKAY;
}

/** solving process initialization method of event handler (called when branch and bound process is about to begin) */
static
SCIP_DECL_EVENTINITSOL(eventInitsolBendersUpperbound)
{
   assert(scip != NULL);
   assert(eventhdlr != NULL);
   assert(strcmp(SCIPeventhdlrGetName(eventhdlr), UPPERBOUND_EVENTHDLR_NAME) == 0);

   SCIP_CALL( initsolEventhandler(scip, eventhdlr, SCIP_EVENTTYPE_BESTSOLFOUND) );

   return SCIP_OKAY;
}

/** solving process deinitialization method of event handler (called before branch and bound process data is freed) */
static
SCIP_DECL_EVENTEXITSOL(eventExitsolBendersUpperbound)
{
   assert(scip != NULL);
   assert(eventhdlr != NULL);
   assert(strcmp(SCIPeventhdlrGetName(eventhdlr), UPPERBOUND_EVENTHDLR_NAME) == 0);

   SCIP_CALL( exitsolEventhandler(scip, eventhdlr, SCIP_EVENTTYPE_BESTSOLFOUND) );

   return SCIP_OKAY;
}

/** deinitialization method of event handler (called before transformed problem is freed) */
static
SCIP_DECL_EVENTEXIT(eventExitBendersUpperbound)
{
   assert(scip != NULL);
   assert(eventhdlr != NULL);
   assert(strcmp(SCIPeventhdlrGetName(eventhdlr), UPPERBOUND_EVENTHDLR_NAME) == 0);

   SCIP_CALL( exitEventhandler(scip, eventhdlr) );

   return SCIP_OKAY;
}

/** deinitialization method of event handler (called before transformed problem is freed) */
static
SCIP_DECL_EVENTFREE(eventFreeBendersUpperbound)
{
   assert(scip != NULL);
   assert(eventhdlr != NULL);
   assert(strcmp(SCIPeventhdlrGetName(eventhdlr), UPPERBOUND_EVENTHDLR_NAME) == 0);

   SCIP_CALL( freeEventhandler(scip, eventhdlr) );

   return SCIP_OKAY;
}

/** updates the upper bound in the event handler data */
static
SCIP_RETCODE updateEventhdlrUpperbound(
   SCIP_BENDERS*         benders,            /**< Benders' decomposition */
   int                   probnumber,         /**< the subproblem number */
   SCIP_Real             upperbound          /**< the upper bound value */
   )
{
   SCIP_EVENTHDLR* eventhdlr;
   SCIP_EVENTHDLRDATA* eventhdlrdata;

   assert(benders != NULL);
   assert(probnumber >= 0 && probnumber < benders->nsubproblems);

   eventhdlr = SCIPfindEventhdlr(SCIPbendersSubproblem(benders, probnumber), UPPERBOUND_EVENTHDLR_NAME);
   assert(eventhdlr != NULL);

   eventhdlrdata = SCIPeventhdlrGetData(eventhdlr);
   assert(eventhdlrdata != NULL);

   eventhdlrdata->upperbound = upperbound;

   return SCIP_OKAY;
}

/* ---------------- Callback methods of the node solved event handler ---------------- */

/** Updates the cut constant of the Benders' cuts data.
 *  This function solves the master problem with only the auxiliary variables in the objective function.
 */
static
SCIP_RETCODE updateSubproblemLowerbound(
   SCIP*                 masterprob,         /**< the SCIP instance of the master problem */
   SCIP_BENDERS*         benders             /**< Benders' decomposition */
   )
{
   SCIP_VAR** vars;
   int nvars;
   int nsubproblems;
   int i;
   SCIP_Bool lperror;
   SCIP_Bool cutoff;

   assert(masterprob != NULL);
   assert(benders != NULL);

   /* don't run in probing or in repropagation */
   if( SCIPinProbing(masterprob) || SCIPinRepropagation(masterprob) || SCIPinDive(masterprob) )
      return SCIP_OKAY;

   nsubproblems = SCIPbendersGetNSubproblems(benders);

   SCIP_CALL( SCIPstartProbing(masterprob) );

   /* change the master problem variables to 0 */
   nvars = SCIPgetNVars(masterprob);
   vars = SCIPgetVars(masterprob);

   /* setting the objective function coefficient to 0 for all variables */
   for( i = 0; i < nvars; i++ )
   {
      if( SCIPvarGetStatus(vars[i]) == SCIP_VARSTATUS_COLUMN )
      {
         SCIP_CALL( SCIPchgVarObjProbing(masterprob, vars[i], 0.0) );
      }
   }

   /* solving an LP for all subproblems to find the lower bound */
   for( i = 0; i < nsubproblems; i++)
   {
      SCIP_VAR* auxiliaryvar;

      auxiliaryvar = SCIPbendersGetAuxiliaryVar(benders, i);

      if( SCIPvarGetStatus(auxiliaryvar) != SCIP_VARSTATUS_COLUMN )
         continue;

      SCIP_CALL( SCIPchgVarObjProbing(masterprob, auxiliaryvar, 1.0) );

      /* solving the probing LP to get a lower bound on the auxiliary variables */
      SCIP_CALL( SCIPsolveProbingLP(masterprob, -1, &lperror, &cutoff) );

      if( !SCIPisInfinity(masterprob, -SCIPgetSolTransObj(masterprob, NULL)) )
         SCIPbendersUpdateSubproblemLowerbound(benders, i, SCIPgetSolTransObj(masterprob, NULL));

      SCIPdebugMsg(masterprob, "Cut constant for subproblem %d: %g\n", i,
         SCIPbendersGetSubproblemLowerbound(benders, i));

      SCIP_CALL( SCIPchgVarObjProbing(masterprob, auxiliaryvar, 0.0) );
   }

   SCIP_CALL( SCIPendProbing(masterprob) );

   return SCIP_OKAY;
}

/** exec the event handler */
static
SCIP_DECL_EVENTEXEC(eventExecBendersNodesolved)
{  /*lint --e{715}*/
   SCIP_BENDERS* benders;

   assert(scip != NULL);
   assert(eventhdlr != NULL);
   assert(strcmp(SCIPeventhdlrGetName(eventhdlr), NODESOLVED_EVENTHDLR_NAME) == 0);

   benders = (SCIP_BENDERS*)SCIPeventhdlrGetData(eventhdlr);   /*lint !e826*/

   if( SCIPbendersGetNSubproblems(benders) > 0
      && SCIPbendersGetNSubproblems(benders) > SCIPbendersGetNConvexSubproblems(benders) )
   {
      SCIP_CALL( updateSubproblemLowerbound(scip, benders) );
   }

   SCIP_CALL( SCIPdropEvent(scip, SCIP_EVENTTYPE_NODESOLVED, eventhdlr, NULL, -1) );

   return SCIP_OKAY;
}

/** solving process initialization method of event handler (called when branch and bound process is about to begin) */
static
SCIP_DECL_EVENTINITSOL(eventInitsolBendersNodesolved)
{
   SCIP_BENDERS* benders;

   assert(scip != NULL);
   assert(eventhdlr != NULL);
   assert(strcmp(SCIPeventhdlrGetName(eventhdlr), NODESOLVED_EVENTHDLR_NAME) == 0);

   /* getting the Benders' decomposition data structure */
   benders = (SCIP_BENDERS*)SCIPeventhdlrGetData(eventhdlr);   /*lint !e826*/

   /* The event is only caught if there is an active Benders' decomposition, the integer subproblem are solved and
    * the Benders' decomposition has not been copied in thread safe mode
    */
   if( SCIPbendersIsActive(benders) && !SCIPbendersOnlyCheckConvexRelax(benders, SCIPgetSubscipsOff(scip))
      && !benders->threadsafe )
   {
      SCIP_CALL( SCIPcatchEvent(scip, SCIP_EVENTTYPE_NODESOLVED, eventhdlr, NULL, NULL) );
   }

   return SCIP_OKAY;
}



/* Local methods */

/** A workaround for GCG. This is a temp vardata that is set for the auxiliary variables */
struct SCIP_VarData
{
   int                   vartype;             /**< the variable type. In GCG this indicates whether the variable is a
                                               *   master problem or subproblem variable. */
};

/** adds the auxiliary variables to the Benders' decomposition master problem */
static
SCIP_RETCODE addAuxiliaryVariablesToMaster(
   SCIP*                 scip,               /**< SCIP data structure */
   SCIP_BENDERS*         benders             /**< Benders' decomposition structure */
   )
{
   SCIP_BENDERS* topbenders;        /* the highest priority Benders' decomposition */
   SCIP_VAR* auxiliaryvar;
   SCIP_VARDATA* vardata;
   char varname[SCIP_MAXSTRLEN];    /* the name of the auxiliary variable */
   SCIP_Bool shareauxvars;
   int i;

   /* this is a workaround for GCG. GCG expects that the variable has vardata when added. So a dummy vardata is created */
   SCIP_CALL( SCIPallocBlockMemory(scip, &vardata) );
   vardata->vartype = -1;

   /* getting the highest priority Benders' decomposition */
   topbenders = SCIPgetBenders(scip)[0];

   /* if the current Benders is the highest priority Benders, then we need to create the auxiliary variables.
    * Otherwise, if the shareauxvars flag is set, then the auxiliary variables from the highest priority Benders' are
    * stored with this Benders. */
   shareauxvars = FALSE;
   if( topbenders != benders && SCIPbendersShareAuxVars(benders) )
      shareauxvars = TRUE;

   for( i = 0; i < SCIPbendersGetNSubproblems(benders); i++ )
   {
      /* if the auxiliary variables are shared, then a pointer to the variable is retrieved from topbenders,
       * otherwise the auxiliaryvariable is created. */
      if( shareauxvars )
      {
         auxiliaryvar = SCIPbendersGetAuxiliaryVar(topbenders, i);

         SCIP_CALL( SCIPcaptureVar(scip, auxiliaryvar) );
      }
      else
      {
         SCIP_VARTYPE vartype;

         /* set the variable type of the auxiliary variables to implied integer if the objective function of the
          * subproblem is guaranteed to be integer. This behaviour is controlled through a user parameter.
          */
         if( benders->auxvarsimplint && SCIPisObjIntegral(SCIPbendersSubproblem(benders, i)) )
            vartype = SCIP_VARTYPE_IMPLINT;
         else
            vartype = SCIP_VARTYPE_CONTINUOUS;

         (void) SCIPsnprintf(varname, SCIP_MAXSTRLEN, "%s_%d_%s", AUXILIARYVAR_NAME, i, SCIPbendersGetName(benders) );
         SCIP_CALL( SCIPcreateVarBasic(scip, &auxiliaryvar, varname, benders->subproblowerbound[i], SCIPinfinity(scip),
               1.0, vartype) );

         SCIPvarSetData(auxiliaryvar, vardata);

         SCIP_CALL( SCIPaddVar(scip, auxiliaryvar) );

         /* adding the down lock for the Benders' decomposition constraint handler */
         SCIP_CALL( SCIPaddVarLocksType(scip, auxiliaryvar, SCIP_LOCKTYPE_MODEL, 1, 0) );
      }

      benders->auxiliaryvars[i] = auxiliaryvar;
   }

   SCIPfreeBlockMemory(scip, &vardata);

   return SCIP_OKAY;
}

/** assigns the copied auxiliary variables in the target SCIP to the target Benders' decomposition data */
static
SCIP_RETCODE assignAuxiliaryVariables(
   SCIP*                 scip,               /**< SCIP data structure, the target scip */
   SCIP_BENDERS*         benders             /**< Benders' decomposition */
   )
{
   SCIP_BENDERS* topbenders;        /* the highest priority Benders' decomposition */
   SCIP_VAR* targetvar;
   SCIP_VARDATA* vardata;
   char varname[SCIP_MAXSTRLEN];    /* the name of the auxiliary variable */
   SCIP_Bool shareauxvars;
   int subscipdepth;
   int i;
   int j;

   assert(scip != NULL);
   assert(benders != NULL);

   /* this is a workaround for GCG. GCG expects that the variable has vardata when added. So a dummy vardata is created */
   SCIP_CALL( SCIPallocBlockMemory(scip, &vardata) );
   vardata->vartype = -1;

   /* getting the highest priority Benders' decomposition */
   topbenders = SCIPgetBenders(scip)[0];

   /* if the auxiliary variable are shared, then the variable name will have a suffix of the highest priority Benders'
    * name. So the shareauxvars flag indicates how to search for the auxiliary variables */
   shareauxvars = FALSE;
   if( topbenders != benders && SCIPbendersShareAuxVars(benders) )
      shareauxvars = TRUE;

   subscipdepth = SCIPgetSubscipDepth(scip);

   for( i = 0; i < SCIPbendersGetNSubproblems(benders); i++ )
   {
      char prefix[SCIP_MAXSTRLEN];
      char tmpprefix[SCIP_MAXSTRLEN];
      int len = 1;

      j = 0;
      targetvar = NULL;

      /* the prefix is required for UG, since we don't know how many copies have been made. */
      prefix[0] = '\0';
      while( targetvar == NULL && j <= subscipdepth )
      {
         if( shareauxvars )
            (void) SCIPsnprintf(varname, SCIP_MAXSTRLEN, "%s%s_%d_%s", prefix, AUXILIARYVAR_NAME, i, SCIPbendersGetName(topbenders));
         else
            (void) SCIPsnprintf(varname, SCIP_MAXSTRLEN, "%s%s_%d_%s", prefix, AUXILIARYVAR_NAME, i, SCIPbendersGetName(benders));

         /* finding the variable in the copied problem that has the same name as the auxiliary variable */
         targetvar = SCIPfindVar(scip, varname);

         (void) SCIPsnprintf(tmpprefix, len, "t_%s", prefix);
         strcpy(prefix, tmpprefix);
         len += 2;

         j++;
      }
      assert(targetvar != NULL);

      SCIPvarSetData(targetvar, vardata);

      benders->auxiliaryvars[i] = SCIPvarGetTransVar(targetvar);

      SCIP_CALL( SCIPcaptureVar(scip, benders->auxiliaryvars[i]) );
   }

   SCIPfreeBlockMemory(scip, &vardata);

   return SCIP_OKAY;
}

/** sets the subproblem objective value array to -infinity */
static
void resetSubproblemObjectiveValue(
   SCIP_BENDERS*         benders             /**< the Benders' decomposition structure */
   )
{
   SCIP* subproblem;
   int nsubproblems;
   int i;

   assert(benders != NULL);

   nsubproblems = SCIPbendersGetNSubproblems(benders);

   for( i = 0; i < nsubproblems; i++ )
   {
      subproblem = SCIPbendersSubproblem(benders, i);
      SCIPbendersSetSubproblemObjval(benders, i, SCIPinfinity(subproblem));
   }
}

/** compares two Benders' decompositions w. r. to their priority */
SCIP_DECL_SORTPTRCOMP(SCIPbendersComp)
{  /*lint --e{715}*/
   return ((SCIP_BENDERS*)elem2)->priority - ((SCIP_BENDERS*)elem1)->priority;
}

/** comparison method for sorting Benders' decompositions w.r.t. to their name */
SCIP_DECL_SORTPTRCOMP(SCIPbendersCompName)
{
   return strcmp(SCIPbendersGetName((SCIP_BENDERS*)elem1), SCIPbendersGetName((SCIP_BENDERS*)elem2));
}

/** method to call, when the priority of a Benders' decomposition was changed */
static
SCIP_DECL_PARAMCHGD(paramChgdBendersPriority)
{  /*lint --e{715}*/
   SCIP_PARAMDATA* paramdata;

   paramdata = SCIPparamGetData(param);
   assert(paramdata != NULL);

   /* use SCIPsetBendersPriority() to mark the Benders' decompositions as unsorted */
   SCIPsetBendersPriority(scip, (SCIP_BENDERS*)paramdata, SCIPparamGetInt(param)); /*lint !e740*/

   return SCIP_OKAY;
}

/** creates a variable mapping between the master problem variables of the source scip and the sub scip */
static
SCIP_RETCODE createMasterVarMapping(
   SCIP_BENDERS*         benders,            /**< Benders' decomposition of the target SCIP instance */
   SCIP_SET*             sourceset,          /**< global SCIP settings from the source SCIP */
   SCIP_HASHMAP*         varmap              /**< a hashmap to store the mapping of source variables corresponding
                                              *   target variables; must not be NULL */
   )
{
   SCIP_VAR** vars;
   SCIP_VAR* targetvar;
   int nvars;
   int i;

   assert(benders != NULL);
   assert(sourceset != NULL);
   assert(benders->iscopy);
   assert(benders->mastervarsmap == NULL);

   /* getting the master problem variable data */
   vars = SCIPgetVars(sourceset->scip);
   nvars = SCIPgetNVars(sourceset->scip);

   /* creating the hashmap for the mapping between the master variable of the target and source scip */
   SCIP_CALL( SCIPhashmapCreate(&benders->mastervarsmap, SCIPblkmem(sourceset->scip), nvars) );

   for( i = 0; i < nvars; i++ )
   {
      /* getting the variable pointer for the target SCIP variables. The variable mapping returns the target SCIP
       * varibale for a given source SCIP variable. */
      targetvar = (SCIP_VAR*) SCIPhashmapGetImage(varmap, vars[i]);
      if( targetvar != NULL )
      {
         SCIP_CALL( SCIPhashmapInsert(benders->mastervarsmap, targetvar, vars[i]) );
         SCIP_CALL( SCIPcaptureVar(sourceset->scip, vars[i]) );
      }
   }

   return SCIP_OKAY;
}

/** copies the given Benders' decomposition to a new SCIP */
SCIP_RETCODE SCIPbendersCopyInclude(
   SCIP_BENDERS*         benders,            /**< Benders' decomposition */
   SCIP_SET*             sourceset,          /**< SCIP_SET of SCIP to copy from */
   SCIP_SET*             targetset,          /**< SCIP_SET of SCIP to copy to */
   SCIP_HASHMAP*         varmap,             /**< a hashmap to store the mapping of source variables corresponding
                                              *   target variables; if NULL, then the transfer of cuts is not possible */
   SCIP_Bool             threadsafe,         /**< must the Benders' decomposition copy be thread safe */
   SCIP_Bool*            valid               /**< was the copying process valid? */
   )
{
   SCIP_BENDERS* targetbenders;  /* the copy of the Benders' decomposition struct in the target set */
   int i;

   assert(benders != NULL);
   assert(targetset != NULL);
   assert(valid != NULL);
   assert(targetset->scip != NULL);

   (*valid) = FALSE;

   if( benders->benderscopy != NULL && targetset->benders_copybenders && SCIPbendersIsActive(benders) )
   {
      SCIPsetDebugMsg(targetset, "including Benders' decomposition %s in subscip %p\n", SCIPbendersGetName(benders), (void*)targetset->scip);
      SCIP_CALL( benders->benderscopy(targetset->scip, benders, threadsafe) );

      /* copying the Benders' cuts */
      targetbenders = SCIPsetFindBenders(targetset, SCIPbendersGetName(benders));

      /* storing the pointer to the source scip instance */
      targetbenders->sourcescip = sourceset->scip;

      /* the flag is set to indicate that the Benders' decomposition is a copy */
      targetbenders->iscopy = TRUE;

      /* storing whether the lnscheck should be performed */
      targetbenders->lnscheck = benders->lnscheck;

      /* storing whether the Benders' copy required thread safety */
      targetbenders->threadsafe = threadsafe;

      /* calling the copy method for the Benders' cuts */
      SCIPbendersSortBenderscuts(benders);
      for( i = 0; i < benders->nbenderscuts; i++ )
      {
         SCIP_CALL( SCIPbenderscutCopyInclude(targetbenders, benders->benderscuts[i], targetset) );
      }

      /* When the Benders' decomposition is copied then a variable mapping between the master problem variables is
       * required. This variable mapping is used to transfer the cuts generated in the target SCIP to the source SCIP.
       * The variable map is stored in the target Benders' decomposition. This will be freed when the sub-SCIP is freed.
       */
      if( varmap != NULL )
      {
         SCIP_CALL( createMasterVarMapping(targetbenders, sourceset, varmap) );
      }

      assert((varmap != NULL && targetbenders->mastervarsmap != NULL)
         || (varmap == NULL && targetbenders->mastervarsmap == NULL));
   }

   /* if the Benders' decomposition is active, then copy is not valid. */
   (*valid) = !SCIPbendersIsActive(benders);

   return SCIP_OKAY;
}

/** internal method for creating a Benders' decomposition structure */
static
SCIP_RETCODE doBendersCreate(
   SCIP_BENDERS**        benders,            /**< pointer to Benders' decomposition data structure */
   SCIP_SET*             set,                /**< global SCIP settings */
   SCIP_MESSAGEHDLR*     messagehdlr,        /**< message handler */
   BMS_BLKMEM*           blkmem,             /**< block memory for parameter settings */
   const char*           name,               /**< name of Benders' decomposition */
   const char*           desc,               /**< description of Benders' decomposition */
   int                   priority,           /**< priority of the Benders' decomposition */
   SCIP_Bool             cutlp,              /**< should Benders' cuts be generated for LP solutions */
   SCIP_Bool             cutpseudo,          /**< should Benders' cuts be generated for pseudo solutions */
   SCIP_Bool             cutrelax,           /**< should Benders' cuts be generated for relaxation solutions */
   SCIP_Bool             shareauxvars,       /**< should this Benders' use the highest priority Benders aux vars */
   SCIP_DECL_BENDERSCOPY ((*benderscopy)),   /**< copy method of Benders' decomposition or NULL if you don't want to copy your plugin into sub-SCIPs */
   SCIP_DECL_BENDERSFREE ((*bendersfree)),   /**< destructor of Benders' decomposition */
   SCIP_DECL_BENDERSINIT ((*bendersinit)),   /**< initialize Benders' decomposition */
   SCIP_DECL_BENDERSEXIT ((*bendersexit)),   /**< deinitialize Benders' decomposition */
   SCIP_DECL_BENDERSINITPRE((*bendersinitpre)),/**< presolving initialization method for Benders' decomposition */
   SCIP_DECL_BENDERSEXITPRE((*bendersexitpre)),/**< presolving deinitialization method for Benders' decomposition */
   SCIP_DECL_BENDERSINITSOL((*bendersinitsol)),/**< solving process initialization method of Benders' decomposition */
   SCIP_DECL_BENDERSEXITSOL((*bendersexitsol)),/**< solving process deinitialization method of Benders' decomposition */
   SCIP_DECL_BENDERSGETVAR((*bendersgetvar)),/**< returns the master variable for a given subproblem variable */
   SCIP_DECL_BENDERSCREATESUB((*benderscreatesub)),/**< creates a Benders' decomposition subproblem */
   SCIP_DECL_BENDERSPRESUBSOLVE((*benderspresubsolve)),/**< called prior to the subproblem solving loop */
   SCIP_DECL_BENDERSSOLVESUBCONVEX((*benderssolvesubconvex)),/**< the solving method for convex Benders' decomposition subproblems */
   SCIP_DECL_BENDERSSOLVESUB((*benderssolvesub)),/**< the solving method for the Benders' decomposition subproblems */
   SCIP_DECL_BENDERSPOSTSOLVE((*benderspostsolve)),/**< called after the subproblems are solved. */
   SCIP_DECL_BENDERSFREESUB((*bendersfreesub)),/**< the freeing method for the Benders' decomposition subproblems */
   SCIP_BENDERSDATA*     bendersdata         /**< Benders' decomposition data */
   )
{
   char paramname[SCIP_MAXSTRLEN];
   char paramdesc[SCIP_MAXSTRLEN];

   assert(benders != NULL);
   assert(name != NULL);
   assert(desc != NULL);

   /* Checking whether the benderssolvesub and the bendersfreesub are both implemented or both are not implemented */
   if( (benderssolvesubconvex == NULL && benderssolvesub == NULL && bendersfreesub != NULL)
      || ((benderssolvesubconvex != NULL || benderssolvesub != NULL) && bendersfreesub == NULL) )
   {
      SCIPerrorMessage("Benders' decomposition <%s> requires that if bendersFreesub%s is implemented, then at least "
         "one of bendersSolvesubconvex%s or bendersSolvesub%s are implemented.\n", name, name, name, name);
      return SCIP_INVALIDCALL;
   }

   SCIP_ALLOC( BMSallocMemory(benders) );
   BMSclearMemory(*benders);
   SCIP_ALLOC( BMSduplicateMemoryArray(&(*benders)->name, name, strlen(name)+1) );
   SCIP_ALLOC( BMSduplicateMemoryArray(&(*benders)->desc, desc, strlen(desc)+1) );
   (*benders)->priority = priority;
   (*benders)->cutlp = cutlp;
   (*benders)->cutpseudo = cutpseudo;
   (*benders)->cutrelax = cutrelax;
   (*benders)->shareauxvars = shareauxvars;
   (*benders)->benderscopy = benderscopy;
   (*benders)->bendersfree = bendersfree;
   (*benders)->bendersinit = bendersinit;
   (*benders)->bendersexit = bendersexit;
   (*benders)->bendersinitpre = bendersinitpre;
   (*benders)->bendersexitpre = bendersexitpre;
   (*benders)->bendersinitsol = bendersinitsol;
   (*benders)->bendersexitsol = bendersexitsol;
   (*benders)->bendersgetvar = bendersgetvar;
   (*benders)->benderscreatesub = benderscreatesub;
   (*benders)->benderspresubsolve = benderspresubsolve;
   (*benders)->benderssolvesubconvex = benderssolvesubconvex;
   (*benders)->benderssolvesub = benderssolvesub;
   (*benders)->benderspostsolve = benderspostsolve;
   (*benders)->bendersfreesub = bendersfreesub;
   (*benders)->bendersdata = bendersdata;
   SCIP_CALL( SCIPclockCreate(&(*benders)->setuptime, SCIP_CLOCKTYPE_DEFAULT) );
   SCIP_CALL( SCIPclockCreate(&(*benders)->bendersclock, SCIP_CLOCKTYPE_DEFAULT) );

   /* add parameters */
   (void) SCIPsnprintf(paramname, SCIP_MAXSTRLEN, "benders/%s/priority", name);
   (void) SCIPsnprintf(paramdesc, SCIP_MAXSTRLEN, "priority of Benders' decomposition <%s>", name);
   SCIP_CALL( SCIPsetAddIntParam(set, messagehdlr, blkmem, paramname, paramdesc,
         &(*benders)->priority, FALSE, priority, INT_MIN/4, INT_MAX/4,
         paramChgdBendersPriority, (SCIP_PARAMDATA*)(*benders)) ); /*lint !e740*/

   (void) SCIPsnprintf(paramname, SCIP_MAXSTRLEN, "benders/%s/cutlp", name);
   SCIP_CALL( SCIPsetAddBoolParam(set, messagehdlr, blkmem, paramname,
         "should Benders' cuts be generated for LP solutions?", &(*benders)->cutlp, FALSE, cutlp, NULL, NULL) ); /*lint !e740*/

   (void) SCIPsnprintf(paramname, SCIP_MAXSTRLEN, "benders/%s/cutpseudo", name);
   SCIP_CALL( SCIPsetAddBoolParam(set, messagehdlr, blkmem, paramname,
         "should Benders' cuts be generated for pseudo solutions?", &(*benders)->cutpseudo, FALSE, cutpseudo, NULL, NULL) ); /*lint !e740*/

   (void) SCIPsnprintf(paramname, SCIP_MAXSTRLEN, "benders/%s/cutrelax", name);
   SCIP_CALL( SCIPsetAddBoolParam(set, messagehdlr, blkmem, paramname,
         "should Benders' cuts be generated for relaxation solutions?", &(*benders)->cutrelax, FALSE, cutrelax, NULL, NULL) ); /*lint !e740*/

   /* These parameters are left for the user to decide in a settings file. This departs from the usual SCIP convention
    * where the settings available at the creation of the plugin can be set in the function call.
    */
   (void) SCIPsnprintf(paramname, SCIP_MAXSTRLEN, "benders/%s/transfercuts", name);
   SCIP_CALL( SCIPsetAddBoolParam(set, messagehdlr, blkmem, paramname,
         "should Benders' cuts from LNS heuristics be transferred to the main SCIP instance?", &(*benders)->transfercuts,
         FALSE, SCIP_DEFAULT_TRANSFERCUTS, NULL, NULL) ); /*lint !e740*/

   (void) SCIPsnprintf(paramname, SCIP_MAXSTRLEN, "benders/%s/lnscheck", name);
   SCIP_CALL( SCIPsetAddBoolParam(set, messagehdlr, blkmem, paramname,
         "should Benders' decomposition be used in LNS heurisics?", &(*benders)->lnscheck, FALSE, SCIP_DEFAULT_LNSCHECK,
         NULL, NULL) ); /*lint !e740*/

   (void) SCIPsnprintf(paramname, SCIP_MAXSTRLEN, "benders/%s/lnsmaxdepth", name);
   SCIP_CALL( SCIPsetAddIntParam(set, messagehdlr, blkmem, paramname,
         "maximum depth at which the LNS check is performed (-1: no limit)", &(*benders)->lnsmaxdepth, TRUE,
         SCIP_DEFAULT_LNSMAXDEPTH, -1, SCIP_MAXTREEDEPTH, NULL, NULL) );

   (void) SCIPsnprintf(paramname, SCIP_MAXSTRLEN, "benders/%s/cutsasconss", name);
   SCIP_CALL( SCIPsetAddBoolParam(set, messagehdlr, blkmem, paramname,
         "should the transferred cuts be added as constraints?", &(*benders)->cutsasconss, FALSE,
         SCIP_DEFAULT_CUTSASCONSS, NULL, NULL) ); /*lint !e740*/

   (void) SCIPsnprintf(paramname, SCIP_MAXSTRLEN, "benders/%s/subprobfrac", name);
   SCIP_CALL( SCIPsetAddRealParam(set, messagehdlr, blkmem, paramname,
         "fraction of subproblems that are solved in each iteration", &(*benders)->subprobfrac, FALSE,
         SCIP_DEFAULT_SUBPROBFRAC, 0.0, 1.0, NULL, NULL) ); /*lint !e740*/

   (void) SCIPsnprintf(paramname, SCIP_MAXSTRLEN, "benders/%s/updateauxvarbound", name);
   SCIP_CALL( SCIPsetAddBoolParam(set, messagehdlr, blkmem, paramname,
         "should the auxiliary variable bound be updated by solving the subproblem?", &(*benders)->updateauxvarbound,
         FALSE, SCIP_DEFAULT_UPDATEAUXVARBOUND, NULL, NULL) ); /*lint !e740*/

   (void) SCIPsnprintf(paramname, SCIP_MAXSTRLEN, "benders/%s/auxvarsimplint", name);
   SCIP_CALL( SCIPsetAddBoolParam(set, messagehdlr, blkmem, paramname,
         "if the subproblem objective is integer, then define the auxiliary variables as implied integers?",
         &(*benders)->auxvarsimplint, FALSE, SCIP_DEFAULT_AUXVARSIMPLINT, NULL, NULL) ); /*lint !e740*/

   (void) SCIPsnprintf(paramname, SCIP_MAXSTRLEN, "benders/%s/cutcheck", name);
   SCIP_CALL( SCIPsetAddBoolParam(set, messagehdlr, blkmem, paramname,
         "should Benders' cuts be generated while checking solutions?",
         &(*benders)->cutcheck, FALSE, SCIP_DEFAULT_CUTCHECK, NULL, NULL) ); /*lint !e740*/

   return SCIP_OKAY;
}

/** creates a Benders' decomposition structure
 *
 *  To use the Benders' decomposition for solving a problem, it first has to be activated with a call to SCIPactivateBenders().
 */
SCIP_RETCODE SCIPbendersCreate(
   SCIP_BENDERS**        benders,            /**< pointer to Benders' decomposition data structure */
   SCIP_SET*             set,                /**< global SCIP settings */
   SCIP_MESSAGEHDLR*     messagehdlr,        /**< message handler */
   BMS_BLKMEM*           blkmem,             /**< block memory for parameter settings */
   const char*           name,               /**< name of Benders' decomposition */
   const char*           desc,               /**< description of Benders' decomposition */
   int                   priority,           /**< priority of the Benders' decomposition */
   SCIP_Bool             cutlp,              /**< should Benders' cuts be generated for LP solutions */
   SCIP_Bool             cutpseudo,          /**< should Benders' cuts be generated for pseudo solutions */
   SCIP_Bool             cutrelax,           /**< should Benders' cuts be generated for relaxation solutions */
   SCIP_Bool             shareauxvars,       /**< should this Benders' use the highest priority Benders aux vars */
   SCIP_DECL_BENDERSCOPY ((*benderscopy)),   /**< copy method of Benders' decomposition or NULL if you don't want to copy your plugin into sub-SCIPs */
   SCIP_DECL_BENDERSFREE ((*bendersfree)),   /**< destructor of Benders' decomposition */
   SCIP_DECL_BENDERSINIT ((*bendersinit)),   /**< initialize Benders' decomposition */
   SCIP_DECL_BENDERSEXIT ((*bendersexit)),   /**< deinitialize Benders' decomposition */
   SCIP_DECL_BENDERSINITPRE((*bendersinitpre)),/**< presolving initialization method for Benders' decomposition */
   SCIP_DECL_BENDERSEXITPRE((*bendersexitpre)),/**< presolving deinitialization method for Benders' decomposition */
   SCIP_DECL_BENDERSINITSOL((*bendersinitsol)),/**< solving process initialization method of Benders' decomposition */
   SCIP_DECL_BENDERSEXITSOL((*bendersexitsol)),/**< solving process deinitialization method of Benders' decomposition */
   SCIP_DECL_BENDERSGETVAR((*bendersgetvar)),/**< returns the master variable for a given subproblem variable */
   SCIP_DECL_BENDERSCREATESUB((*benderscreatesub)),/**< creates a Benders' decomposition subproblem */
   SCIP_DECL_BENDERSPRESUBSOLVE((*benderspresubsolve)),/**< called prior to the subproblem solving loop */
   SCIP_DECL_BENDERSSOLVESUBCONVEX((*benderssolvesubconvex)),/**< the solving method for convex Benders' decomposition subproblems */
   SCIP_DECL_BENDERSSOLVESUB((*benderssolvesub)),/**< the solving method for the Benders' decomposition subproblems */
   SCIP_DECL_BENDERSPOSTSOLVE((*benderspostsolve)),/**< called after the subproblems are solved. */
   SCIP_DECL_BENDERSFREESUB((*bendersfreesub)),/**< the freeing method for the Benders' decomposition subproblems */
   SCIP_BENDERSDATA*     bendersdata         /**< Benders' decomposition data */
   )
{
   assert(benders != NULL);
   assert(name != NULL);
   assert(desc != NULL);

   SCIP_CALL_FINALLY( doBendersCreate(benders, set, messagehdlr, blkmem, name, desc, priority, cutlp, cutpseudo,
         cutrelax, shareauxvars, benderscopy, bendersfree, bendersinit, bendersexit, bendersinitpre, bendersexitpre,
         bendersinitsol, bendersexitsol, bendersgetvar, benderscreatesub, benderspresubsolve, benderssolvesubconvex,
         benderssolvesub, benderspostsolve, bendersfreesub, bendersdata), (void) SCIPbendersFree(benders, set) );

   return SCIP_OKAY;
}


/** releases the variables that have been captured in the hashmap */
static
SCIP_RETCODE releaseVarMappingHashmapVars(
   SCIP*                 scip,               /**< the SCIP data structure */
   SCIP_BENDERS*         benders             /**< Benders' decomposition */
   )
{
   int nentries;
   int i;

   assert(scip != NULL);
   assert(benders != NULL);

   assert(benders->mastervarsmap != NULL);

   nentries = SCIPhashmapGetNEntries(benders->mastervarsmap);

   for( i = 0; i < nentries; ++i )
   {
      SCIP_HASHMAPENTRY* entry;
      entry = SCIPhashmapGetEntry(benders->mastervarsmap, i);

      if( entry != NULL )
      {
         SCIP_VAR* var;
         var = (SCIP_VAR*) SCIPhashmapEntryGetImage(entry);

         SCIP_CALL( SCIPreleaseVar(scip, &var) );
      }
   }

   return SCIP_OKAY;
}


/** calls destructor and frees memory of Benders' decomposition */
SCIP_RETCODE SCIPbendersFree(
   SCIP_BENDERS**        benders,            /**< pointer to Benders' decomposition data structure */
   SCIP_SET*             set                 /**< global SCIP settings */
   )
{
   int i;

   assert(benders != NULL);
   assert(*benders != NULL);
   assert(!(*benders)->initialized);
   assert(set != NULL);

   /* call destructor of Benders' decomposition */
   if( (*benders)->bendersfree != NULL )
   {
      SCIP_CALL( (*benders)->bendersfree(set->scip, *benders) );
   }

   /* if the Benders' decomposition is a copy and a varmap has been passed to SCIP_BENDERS, then the variable map
    * between the source and the target SCIP needs to be freed.
    */
   if( (*benders)->iscopy && (*benders)->mastervarsmap != NULL )
   {
      SCIP_CALL( releaseVarMappingHashmapVars((*benders)->sourcescip, (*benders)) );
      SCIPhashmapFree(&(*benders)->mastervarsmap);
   }

   /* freeing the Benders' cuts */
   for( i = 0; i < (*benders)->nbenderscuts; i++ )
   {
      SCIP_CALL( SCIPbenderscutFree(&((*benders)->benderscuts[i]), set) );
   }
   BMSfreeMemoryArrayNull(&(*benders)->benderscuts);

   SCIPclockFree(&(*benders)->bendersclock);
   SCIPclockFree(&(*benders)->setuptime);
   BMSfreeMemoryArray(&(*benders)->name);
   BMSfreeMemoryArray(&(*benders)->desc);
   BMSfreeMemory(benders);

   return SCIP_OKAY;
}

/** initialises a MIP subproblem by putting the problem into SCIP_STAGE_SOLVING. This is achieved by calling SCIPsolve
 *  and then interrupting the solve in a node focus event handler.
 *  The LP subproblem is also initialised using this method; however, a different event handler is added. This event
 *  handler will put the LP subproblem into probing mode.
 *  The MIP solving function is called to initialise the subproblem because this function calls SCIPsolve with the
 *  appropriate parameter settings for Benders' decomposition.
 */
static
SCIP_RETCODE initialiseSubproblem(
   SCIP_BENDERS*         benders,            /**< Benders' decomposition */
   SCIP_SET*             set,                /**< global SCIP settings */
   int                   probnumber,         /**< the subproblem number */
   SCIP_Bool*            success             /**< was the initialisation process successful */
   )
{
   SCIP* subproblem;
   SCIP_STATUS solvestatus;
   SCIP_Bool cutoff;

   assert(benders != NULL);
   assert(probnumber >= 0 && probnumber < SCIPbendersGetNSubproblems(benders));
   assert(success != NULL);

   (*success) = FALSE;

   subproblem = SCIPbendersSubproblem(benders, probnumber);
   assert(subproblem != NULL);

   /* Getting the problem into the right SCIP stage for solving */
   SCIP_CALL( SCIPbendersSolveSubproblemCIP(set->scip, benders, probnumber, &solvestatus, FALSE) );

   /* Constructing the LP that can be solved in later iterations */
   if( solvestatus != SCIP_STATUS_BESTSOLLIMIT && solvestatus != SCIP_STATUS_TIMELIMIT
      && solvestatus != SCIP_STATUS_MEMLIMIT )
   {
      assert(SCIPgetStage(subproblem) == SCIP_STAGE_SOLVING);

      SCIP_CALL( SCIPconstructLP(subproblem, &cutoff) );
      (*success) = TRUE;
   }

   return SCIP_OKAY;
}


/** initialises an LP subproblem by putting the problem into probing mode. The probing mode is invoked in a node focus
 *  event handler. This event handler is added just prior to calling the initialise subproblem function.
 */
static
SCIP_RETCODE initialiseLPSubproblem(
   SCIP_BENDERS*         benders,            /**< Benders' decomposition */
   SCIP_SET*             set,                /**< global SCIP settings */
   int                   probnumber          /**< the subproblem number */
   )
{
   SCIP* subproblem;
   SCIP_EVENTHDLR* eventhdlr;
   SCIP_EVENTHDLRDATA* eventhdlrdata;
   SCIP_Bool success;

   assert(benders != NULL);
   assert(probnumber >= 0 && probnumber < SCIPbendersGetNSubproblems(benders));

   subproblem = SCIPbendersSubproblem(benders, probnumber);
   assert(subproblem != NULL);

   /* include event handler into SCIP */
   SCIP_CALL( SCIPallocBlockMemory(subproblem, &eventhdlrdata) );

   SCIP_CALL( initEventhandlerData(subproblem, eventhdlrdata) );

   SCIP_CALL( SCIPincludeEventhdlrBasic(subproblem, &eventhdlr, NODEFOCUS_EVENTHDLR_NAME, NODEFOCUS_EVENTHDLR_DESC,
         eventExecBendersNodefocus, eventhdlrdata) );
   SCIP_CALL( SCIPsetEventhdlrInitsol(subproblem, eventhdlr, eventInitsolBendersNodefocus) );
   SCIP_CALL( SCIPsetEventhdlrExitsol(subproblem, eventhdlr, eventExitsolBendersNodefocus) );
   SCIP_CALL( SCIPsetEventhdlrExit(subproblem, eventhdlr, eventExitBendersNodefocus) );
   SCIP_CALL( SCIPsetEventhdlrFree(subproblem, eventhdlr, eventFreeBendersNodefocus) );
   assert(eventhdlr != NULL);

   /* calling an initial solve to put the problem into probing mode */
   SCIP_CALL( initialiseSubproblem(benders, set, probnumber, &success) );

   return SCIP_OKAY;
}

/** creates the subproblems and registers it with the Benders' decomposition struct */
static
SCIP_RETCODE createSubproblems(
   SCIP_BENDERS*         benders,            /**< Benders' decomposition */
   SCIP_SET*             set                 /**< global SCIP settings */
   )
{
   SCIP* subproblem;
   SCIP_EVENTHDLR* eventhdlr;
   SCIP_VAR* mastervar;
   SCIP_VAR** vars;
   int nvars;
   int nbinvars;
   int nintvars;
   int nimplintvars;
   int nsubproblems;
   int i;
   int j;

   assert(benders != NULL);
   assert(set != NULL);

   /* if the subproblems have already been created, then they will not be created again. This is the case if the
    * transformed problem has been freed and then retransformed. The subproblems should only be created when the problem
    * is first transformed. */
   if( benders->subprobscreated )
      return SCIP_OKAY;

   nsubproblems = SCIPbendersGetNSubproblems(benders);

   /* creating all subproblems */
   for( i = 0; i < nsubproblems; i++ )
   {
      /* calling the create subproblem call back method */
      SCIP_CALL( benders->benderscreatesub(set->scip, benders, i) );

      subproblem = SCIPbendersSubproblem(benders, i);

      assert(subproblem != NULL);

      /* setting global limits for the subproblems. This overwrites the limits set by the user */
      SCIP_CALL( SCIPsetIntParam(subproblem, "limits/maxorigsol", 0) );

      /* getting the number of integer and binary variables to determine the problem type */
      SCIP_CALL( SCIPgetVarsData(subproblem, &vars, &nvars, &nbinvars, &nintvars, &nimplintvars, NULL) );

      /* The objective function coefficients of the master problem are set to zero. This is necessary for the Benders'
       * decomposition algorithm, since the cut methods and the objective function check assumes that the objective
       * coefficients of the master problem variables are zero.
       *
       * This only occurs if the Benders' decomposition is not a copy. It is assumed that the correct objective
       * coefficients are given during the first subproblem creation.
       *
       * If the subproblems were copied, then the master variables will be checked to ensure that they have a zero
       * objective value.
       */
      if( !benders->iscopy || benders->threadsafe )
      {
         SCIP_Bool objchanged = FALSE;

         assert(SCIPgetStage(subproblem) == SCIP_STAGE_PROBLEM);
         for( j = 0; j < nvars; j++ )
         {
            /* retrieving the master problem variable */
            SCIP_CALL( SCIPbendersGetVar(benders, set, vars[j], &mastervar, -1) );

            /* if mastervar is not NULL, then the subproblem variable has a corresponding master problem variable */
            if( mastervar != NULL && !SCIPisZero(subproblem, SCIPvarGetObj(vars[j])) )
            {
               SCIPverbMessage(subproblem, SCIP_VERBLEVEL_FULL, NULL, "Benders' decomposition: Changing the objective "
                  "coefficient of copy of master problem variable <%s> in subproblem %d to zero.\n",
                  SCIPvarGetName(mastervar), i);
               /* changing the subproblem variable objective coefficient to zero */
               SCIP_CALL( SCIPchgVarObj(subproblem, vars[j], 0.0) );

               objchanged = TRUE;
            }
         }

         if( objchanged )
         {
            SCIPverbMessage(subproblem, SCIP_VERBLEVEL_HIGH, NULL, "Benders' decomposition: Objective coefficients of "
               "copied of master problem variables has been changed to zero.\n");
         }
      }

      /* if there are no binary and integer variables, then the subproblem is an LP.
       * In this case, the SCIP instance is put into probing mode via the use of an event handler. */
      if( nbinvars == 0 && nintvars == 0 && nimplintvars == 0 )
      {
         SCIPbendersSetSubproblemIsConvex(benders, i, TRUE);

         /* if the user has not implemented a solve subproblem callback, then the subproblem solves are performed
          * internally. To be more efficient the subproblem is put into probing mode. */
         if( benders->benderssolvesubconvex == NULL && benders->benderssolvesub == NULL
            && SCIPgetStage(subproblem) <= SCIP_STAGE_PROBLEM )
         {
            SCIP_CALL( initialiseLPSubproblem(benders, set, i) );
         }
      }
      else
      {
         SCIP_EVENTHDLRDATA* eventhdlrdata_mipnodefocus;
         SCIP_EVENTHDLRDATA* eventhdlrdata_upperbound;

         SCIPbendersSetSubproblemIsConvex(benders, i, FALSE);

         /* because the subproblems could be reused in the copy, the event handler is not created again. If the
          * threadsafe is TRUE, then it is assumed that the subproblems are not reused.
          * NOTE: This currently works with the benders_default implementation. It may not be very general. */
         if( benders->benderssolvesubconvex == NULL && benders->benderssolvesub == NULL
            && (!benders->iscopy || benders->threadsafe) )
         {
            SCIP_CALL( SCIPallocBlockMemory(subproblem, &eventhdlrdata_mipnodefocus) );
            SCIP_CALL( SCIPallocBlockMemory(subproblem, &eventhdlrdata_upperbound) );

            SCIP_CALL( initEventhandlerData(subproblem, eventhdlrdata_mipnodefocus) );
            SCIP_CALL( initEventhandlerData(subproblem, eventhdlrdata_upperbound) );

            /* include the first LP solved event handler into the subproblem */
            SCIP_CALL( SCIPincludeEventhdlrBasic(subproblem, &eventhdlr, MIPNODEFOCUS_EVENTHDLR_NAME,
                  MIPNODEFOCUS_EVENTHDLR_DESC, eventExecBendersMipnodefocus, eventhdlrdata_mipnodefocus) );
            SCIP_CALL( SCIPsetEventhdlrInitsol(subproblem, eventhdlr, eventInitsolBendersMipnodefocus) );
            SCIP_CALL( SCIPsetEventhdlrExitsol(subproblem, eventhdlr, eventExitsolBendersMipnodefocus) );
            SCIP_CALL( SCIPsetEventhdlrExit(subproblem, eventhdlr, eventExitBendersMipnodefocus) );
            SCIP_CALL( SCIPsetEventhdlrFree(subproblem, eventhdlr, eventFreeBendersMipnodefocus) );
            assert(eventhdlr != NULL);

            /* include the upper bound interrupt event handler into the subproblem */
            SCIP_CALL( SCIPincludeEventhdlrBasic(subproblem, &eventhdlr, UPPERBOUND_EVENTHDLR_NAME,
                  UPPERBOUND_EVENTHDLR_DESC, eventExecBendersUpperbound, eventhdlrdata_upperbound) );
            SCIP_CALL( SCIPsetEventhdlrInitsol(subproblem, eventhdlr, eventInitsolBendersUpperbound) );
            SCIP_CALL( SCIPsetEventhdlrExitsol(subproblem, eventhdlr, eventExitsolBendersUpperbound) );
            SCIP_CALL( SCIPsetEventhdlrExit(subproblem, eventhdlr, eventExitBendersUpperbound) );
            SCIP_CALL( SCIPsetEventhdlrFree(subproblem, eventhdlr, eventFreeBendersUpperbound) );
            assert(eventhdlr != NULL);
         }
      }
   }

   benders->subprobscreated = TRUE;

   return SCIP_OKAY;
}


/** initializes Benders' decomposition */
SCIP_RETCODE SCIPbendersInit(
   SCIP_BENDERS*         benders,            /**< Benders' decomposition */
   SCIP_SET*             set                 /**< global SCIP settings */
   )
{
   int i;

   assert(benders != NULL);
   assert(set != NULL);

   if( benders->initialized )
   {
      SCIPerrorMessage("Benders' decomposition <%s> already initialized\n", benders->name);
      return SCIP_INVALIDCALL;
   }

   if( set->misc_resetstat )
   {
      SCIPclockReset(benders->setuptime);
      SCIPclockReset(benders->bendersclock);

      benders->ncalls = 0;
      benders->ncutsfound = 0;
      benders->ntransferred = 0;
   }

   /* start timing */
   SCIPclockStart(benders->setuptime, set);

   if( benders->bendersinit != NULL )
   {
      SCIP_CALL( benders->bendersinit(set->scip, benders) );
   }

   benders->initialized = TRUE;

   /* if the Benders' decomposition is a copy, then the auxiliary variables already exist. So they are registered with
    * the Benders' decomposition struct during the init stage. If the Benders' decomposition is not a copy, then the
    * auxiliary variables need to be created, which occurs in the initpre stage
    */
   if( benders->iscopy )
   {
      /* the copied auxiliary variables must be assigned to the target Benders' decomposition */
      SCIP_CALL( assignAuxiliaryVariables(set->scip, benders) );
   }

   /* creates the subproblems and sets up the probing mode for LP subproblems. This function calls the benderscreatesub
    * callback. */
   SCIP_CALL( createSubproblems(benders, set) );

   /* allocating memory for the stored constraints array */
   if( benders->storedcutssize == 0 )
   {
      SCIP_ALLOC( BMSallocBlockMemoryArray(SCIPblkmem(set->scip), &benders->storedcuts, BENDERS_ARRAYSIZE) );
      benders->storedcutssize = BENDERS_ARRAYSIZE;
      benders->nstoredcuts = 0;
   }

   /* initialising the Benders' cuts */
   SCIPbendersSortBenderscuts(benders);
   for( i = 0; i < benders->nbenderscuts; i++ )
   {
      SCIP_CALL( SCIPbenderscutInit(benders->benderscuts[i], set) );
   }

   /* stop timing */
   SCIPclockStop(benders->setuptime, set);

   return SCIP_OKAY;
}


/** Transfers Benders' cuts that were generated while solving a sub-SCIP to the original SCIP instance. This involves
 *  creating a constraint/cut that is equivalent to the generated cut in the sub-SCIP. This new constraint/cut is then
 *  added to the original SCIP instance.
 */
static
SCIP_RETCODE createAndAddTransferredCut(
   SCIP*                 sourcescip,         /**< the source SCIP from when the Benders' decomposition was copied */
   SCIP_BENDERS*         benders,            /**< the Benders' decomposition structure of the sub SCIP */
   SCIP_VAR**            vars,               /**< the variables from the source constraint */
   SCIP_Real*            vals,               /**< the coefficients of the variables in the source constriant */
   SCIP_Real             lhs,                /**< the LHS of the source constraint */
   SCIP_Real             rhs,                /**< the RHS of the source constraint */
   int                   nvars               /**< the number of variables in the source constraint */
   )
{
   SCIP_BENDERS* sourcebenders;     /* the Benders' decomposition of the source SCIP */
   SCIP_CONSHDLR* consbenders;      /* a helper variable for the Benders' decomposition constraint handler */
   SCIP_CONS* transfercons;         /* the constraint that is generated to transfer the constraints/cuts */
   SCIP_ROW* transfercut;           /* the cut that is generated to transfer the constraints/cuts */
   SCIP_VAR* sourcevar;             /* the source variable that will be added to the transferred cut */
   SCIP_VAR* origvar;
   SCIP_Real scalar;
   SCIP_Real constant;
   char cutname[SCIP_MAXSTRLEN];    /* the name of the transferred cut */
   int i;
   SCIP_Bool fail;

   assert(sourcescip != NULL);
   assert(benders != NULL);
   assert(vars != NULL);
   assert(vals != NULL);

   /* retrieving the source Benders' decomposition structure */
   sourcebenders = SCIPfindBenders(sourcescip, SCIPbendersGetName(benders));

   /* retrieving the Benders' decomposition constraint handler */
   consbenders = SCIPfindConshdlr(sourcescip, "benders");

   /* setting the name of the transferred cut */
   (void) SCIPsnprintf(cutname, SCIP_MAXSTRLEN, "transferredcut_%d",
      SCIPbendersGetNTransferredCuts(sourcebenders) );

   /* TODO: It could be more efficient to pass an updated vars array with the vals array to the
    * SCIPcreateConsBasicLinear/SCIPcreateEmptyRowCons. This should be implemented to improve the performance of the
    * Large Neighbourhood Benders Search.
    */

   /* creating an empty row/constraint for the transferred cut */
   if( sourcebenders->cutsasconss )
   {
      SCIP_CALL( SCIPcreateConsBasicLinear(sourcescip, &transfercons, cutname, 0, NULL, NULL, lhs, rhs) );
      SCIP_CALL( SCIPsetConsRemovable(sourcescip, transfercons, TRUE) );
   }
   else
   {
      SCIP_CALL( SCIPcreateEmptyRowCons(sourcescip, &transfercut, consbenders, cutname, lhs, rhs, FALSE,
            FALSE, TRUE) );
   }

   fail = FALSE;
   for( i = 0; i < nvars; i++ )
   {
      /* getting the original variable for the transformed variable */
      origvar = vars[i];
      scalar = 1.0;
      constant = 0.0;
      SCIP_CALL( SCIPvarGetOrigvarSum(&origvar, &scalar, &constant) );

      /* getting the source var from the hash map */
      sourcevar = (SCIP_VAR*) SCIPhashmapGetImage(benders->mastervarsmap, origvar);

      /* if the source variable is not found, then the mapping in incomplete. So the constraint can not be
       * transferred. */
      if( sourcevar == NULL )
      {
         fail = TRUE;
         break;
      }

      if( sourcebenders->cutsasconss )
      {
         SCIP_CALL( SCIPaddCoefLinear(sourcescip, transfercons, sourcevar, vals[i]) );    /*lint !e644*/
      }
      else
      {
         SCIP_CALL( SCIPaddVarToRow(sourcescip, transfercut, sourcevar, vals[i]) );       /*lint !e644*/
      }
   }

   /* if all of the source variables were found to generate the cut */
   if( !fail )
   {
      if( sourcebenders->cutsasconss )
      {
         SCIP_CALL( SCIPaddCons(sourcescip, transfercons) );
      }
      else
      {
         SCIP_CALL( SCIPaddPoolCut(sourcescip, transfercut) );
      }

      sourcebenders->ntransferred++;
   }

   /* release the row/constraint */
   if( sourcebenders->cutsasconss )
   {
      /* only release if the creation of the constraint failed. */
      SCIP_CALL( SCIPreleaseCons(sourcescip, &transfercons) );
   }
   else
   {
      SCIP_CALL( SCIPreleaseRow(sourcescip, &transfercut) );
   }

   return SCIP_OKAY;
}


/** transfers the cuts generated in a subscip to the source scip */
static
SCIP_RETCODE transferBendersCuts(
   SCIP*                 sourcescip,         /**< the source SCIP from when the Benders' decomposition was copied */
   SCIP*                 subscip,            /**< the sub SCIP where the Benders' cuts were generated */
   SCIP_BENDERS*         benders             /**< the Benders' decomposition structure of the sub SCIP */
   )
{
   SCIP_BENDERS* sourcebenders;     /* the Benders' decomposition of the source SCIP */
   SCIP_VAR** vars;                 /* the variables of the added constraint/row */
   SCIP_Real* vals;                 /* the values of the added constraint/row */
   SCIP_Real lhs;                   /* the LHS of the added constraint/row */
   SCIP_Real rhs;                   /* the RHS of the added constraint/row */
   int naddedcuts;
   int nvars;
   int i;

   assert(subscip != NULL);
   assert(benders != NULL);

   /* retrieving the source Benders' decomposition structure */
   sourcebenders = SCIPfindBenders(sourcescip, SCIPbendersGetName(benders));

   /* exit if the cuts should not be transferred from the sub SCIP to the source SCIP. */
   if( !sourcebenders->transfercuts || benders->mastervarsmap == NULL )
      return SCIP_OKAY;

   /* retrieving the number of stored Benders' cuts */
   naddedcuts =  SCIPbendersGetNStoredCuts(benders);

   /* looping over all added cuts to construct the cut for the source scip */
   for( i = 0; i < naddedcuts; i++ )
   {
      /* collecting the variable information from the constraint */
      SCIP_CALL( SCIPbendersGetStoredCutData(benders, i, &vars, &vals, &lhs, &rhs, &nvars) );

      if( nvars > 0 )
      {
         /* create and add the cut to be transferred from the sub SCIP to the source SCIP */
         SCIP_CALL( createAndAddTransferredCut(sourcescip, benders, vars, vals, lhs, rhs, nvars) );
      }
   }

   return SCIP_OKAY;
}


/** calls exit method of Benders' decomposition */
SCIP_RETCODE SCIPbendersExit(
   SCIP_BENDERS*         benders,            /**< Benders' decomposition */
   SCIP_SET*             set                 /**< global SCIP settings */
   )
{
   int nsubproblems;
   int i;

   assert(benders != NULL);
   assert(set != NULL);

   if( !benders->initialized )
   {
      SCIPerrorMessage("Benders' decomposition <%s> not initialized\n", benders->name);
      return SCIP_INVALIDCALL;
   }

   /* start timing */
   SCIPclockStart(benders->setuptime, set);

   if( benders->bendersexit != NULL )
   {
      SCIP_CALL( benders->bendersexit(set->scip, benders) );
   }

   /* if the Benders' decomposition is a copy, then is a variable mapping was provided, then the generated cuts will
    * be transferred to the source scip
    */
   if( benders->iscopy && benders->mastervarsmap != NULL )
   {
      SCIP_CALL( transferBendersCuts(benders->sourcescip, set->scip, benders) );
   }

   /* releasing the stored constraints */
   for( i = benders->nstoredcuts - 1; i >= 0; i-- )
   {
      SCIPfreeBlockMemoryArray(set->scip, &benders->storedcuts[i]->vals, benders->storedcuts[i]->nvars);
      SCIPfreeBlockMemoryArray(set->scip, &benders->storedcuts[i]->vars, benders->storedcuts[i]->nvars);
      SCIPfreeBlockMemory(set->scip, &benders->storedcuts[i]); /*lint !e866*/
   }

   BMSfreeBlockMemoryArray(SCIPblkmem(set->scip), &benders->storedcuts, benders->storedcutssize);
   benders->storedcutssize = 0;
   benders->nstoredcuts = 0;

   /* releasing all of the auxiliary variables */
   nsubproblems = SCIPbendersGetNSubproblems(benders);
   for( i = 0; i < nsubproblems; i++ )
   {
      /* it is possible that the master problem is not solved. As such, the auxiliary variables will not be created. So
       * we don't need to release the variables
       */
      if( benders->auxiliaryvars[i] != NULL )
      {
         SCIP_CALL( SCIPreleaseVar(set->scip, &benders->auxiliaryvars[i]) );
      }
   }

   /* calling the exit method for the Benders' cuts */
   SCIPbendersSortBenderscuts(benders);
   for( i = 0; i < benders->nbenderscuts; i++ )
   {
      SCIP_CALL( SCIPbenderscutExit(benders->benderscuts[i], set) );
   }

   benders->initialized = FALSE;

   /* stop timing */
   SCIPclockStop(benders->setuptime, set);

   return SCIP_OKAY;
}

/** Checks whether a subproblem is independent. */
static
SCIP_RETCODE checkSubproblemIndependence(
   SCIP*                 scip,               /**< the SCIP data structure */
   SCIP_BENDERS*         benders             /**< Benders' decomposition */
   )
{
   SCIP_VAR** vars;
   int nvars;
   int nsubproblems;
   int i;
   int j;

   assert(scip != NULL);
   assert(benders != NULL);

   /* retrieving the master problem variables */
   SCIP_CALL( SCIPgetVarsData(scip, &vars, &nvars, NULL, NULL, NULL, NULL) );

   nsubproblems = SCIPbendersGetNSubproblems(benders);

   /* looping over all subproblems to check whether there exists at least one master problem variable */
   for( i = 0; i < nsubproblems; i++ )
   {
      SCIP_Bool independent = FALSE;

      /* if there are user defined solving or freeing functions, then it is not possible to declare the independence of
       * the subproblems.
       */
      if( benders->benderssolvesubconvex == NULL && benders->benderssolvesub == NULL
         && benders->bendersfreesub == NULL )
      {
         independent = TRUE;

         for( j = 0; j < nvars; j++ )
         {
            SCIP_VAR* subprobvar;

            /* getting the subproblem problem variable corresponding to the master problem variable */
            SCIP_CALL( SCIPgetBendersSubproblemVar(scip, benders, vars[j], &subprobvar, i) );

            /* if the subporblem variable is not NULL, then the subproblem depends on the master problem */
            if( subprobvar != NULL )
            {
               independent = FALSE;
               break;
            }
         }

         /* setting the independent flag */
         SCIPbendersSetSubproblemIsIndependent(benders, i, independent);
      }
   }

   return SCIP_OKAY;
}

/** informs the Benders' decomposition that the presolving process is being started */
SCIP_RETCODE SCIPbendersInitpre(
   SCIP_BENDERS*         benders,            /**< Benders' decomposition */
   SCIP_SET*             set,                /**< global SCIP settings */
   SCIP_STAT*            stat                /**< dynamic problem statistics */
   )
{
   assert(benders != NULL);
   assert(set != NULL);
   assert(stat != NULL);

   /* if the Benders' decomposition is the original, then the auxiliary variables need to be created. If the Benders'
    * decomposition is a copy, then the auxiliary variables already exist. The assignment of the auxiliary variables
    * occurs in bendersInit
    */
   if( !benders->iscopy )
   {
      /* check the subproblem independence. This check is only performed if the user has not implemented a solve
       * subproblem function.
       */
      if( benders->benderssolvesubconvex == NULL && benders->benderssolvesub == NULL )
        SCIP_CALL( checkSubproblemIndependence(set->scip, benders) );

      /* adding the auxiliary variables to the master problem */
      SCIP_CALL( addAuxiliaryVariablesToMaster(set->scip, benders) );
   }

   /* call presolving initialization method of Benders' decomposition */
   if( benders->bendersinitpre != NULL )
   {
      /* start timing */
      SCIPclockStart(benders->setuptime, set);

      SCIP_CALL( benders->bendersinitpre(set->scip, benders) );

      /* stop timing */
      SCIPclockStop(benders->setuptime, set);
   }

   return SCIP_OKAY;
}


/** informs the Benders' decomposition that the presolving process has completed */
SCIP_RETCODE SCIPbendersExitpre(
   SCIP_BENDERS*         benders,            /**< Benders' decomposition */
   SCIP_SET*             set,                /**< global SCIP settings */
   SCIP_STAT*            stat                /**< dynamic problem statistics */
   )
{
   assert(benders != NULL);
   assert(set != NULL);
   assert(stat != NULL);

   /* call presolving  deinitialization method of Benders' decomposition */
   if( benders->bendersexitpre != NULL )
   {
      /* start timing */
      SCIPclockStart(benders->setuptime, set);

      SCIP_CALL( benders->bendersexitpre(set->scip, benders) );

      /* stop timing */
      SCIPclockStop(benders->setuptime, set);
   }

   return SCIP_OKAY;
}

/** informs Benders' decomposition that the branch and bound process is being started */
SCIP_RETCODE SCIPbendersInitsol(
   SCIP_BENDERS*         benders,            /**< Benders' decomposition */
   SCIP_SET*             set                 /**< global SCIP settings */
   )
{
   int i;

   assert(benders != NULL);
   assert(set != NULL);

   /* call solving process initialization method of Benders' decomposition */
   if( benders->bendersinitsol != NULL )
   {
      /* start timing */
      SCIPclockStart(benders->setuptime, set);

      SCIP_CALL( benders->bendersinitsol(set->scip, benders) );

      /* stop timing */
      SCIPclockStop(benders->setuptime, set);
   }

   /* calling the initsol method for the Benders' cuts */
   SCIPbendersSortBenderscuts(benders);
   for( i = 0; i < benders->nbenderscuts; i++ )
   {
      SCIP_CALL( SCIPbenderscutInitsol(benders->benderscuts[i], set) );
   }

   return SCIP_OKAY;
}

/** informs Benders' decomposition that the branch and bound process data is being freed */
SCIP_RETCODE SCIPbendersExitsol(
   SCIP_BENDERS*         benders,            /**< Benders' decomposition */
   SCIP_SET*             set                 /**< global SCIP settings */
   )
{
   int nsubproblems;
   int i;

   assert(benders != NULL);
   assert(set != NULL);

   nsubproblems = SCIPbendersGetNSubproblems(benders);
   /* freeing all subproblems that are independent, this is because they have not bee freed during the subproblem
    * solving loop.
    */
   for( i = 0; i < nsubproblems; i++ )
   {
      if( SCIPbendersSubproblemIsIndependent(benders, i) )
      {
         /* disabling the independence of the subproblem so that it can be freed */
         SCIPbendersSetSubproblemIsIndependent(benders, i, FALSE);

         /* freeing the independent subproblem */
         SCIP_CALL( SCIPbendersFreeSubproblem(benders, set, i) );
      }
   }

   /* call solving process deinitialization method of Benders' decomposition */
   if( benders->bendersexitsol != NULL )
   {
      /* start timing */
      SCIPclockStart(benders->setuptime, set);

      SCIP_CALL( benders->bendersexitsol(set->scip, benders) );

      /* stop timing */
      SCIPclockStop(benders->setuptime, set);
   }

   /* sorting the Benders' decomposition cuts in order of priority. Only a single cut is generated for each subproblem
    * per solving iteration. This is particularly important in the case of the optimality and feasibility cuts. Since
    * these work on two different solutions to the subproblem, it is not necessary to generate both cuts. So, once the
    * feasibility cut is generated, then no other cuts will be generated.
    */
   SCIPbendersSortBenderscuts(benders);

   /* calling the exitsol method for the Benders' cuts */
   for( i = 0; i < benders->nbenderscuts; i++ )
   {
      SCIP_CALL( SCIPbenderscutExitsol(benders->benderscuts[i], set) );
   }

   return SCIP_OKAY;
}

/** activates Benders' decomposition such that it is called in LP solving loop */
SCIP_RETCODE SCIPbendersActivate(
   SCIP_BENDERS*         benders,            /**< the Benders' decomposition structure */
   SCIP_SET*             set,                /**< global SCIP settings */
   int                   nsubproblems        /**< the number subproblems used in this decomposition */
   )
{
   SCIP_EVENTHDLR* eventhdlr;
   SCIP_EVENTHDLRDATA* eventhdlrdata;
   int i;

   assert(benders != NULL);
   assert(set != NULL);
   assert(set->stage == SCIP_STAGE_INIT || set->stage == SCIP_STAGE_PROBLEM);

   if( !benders->active )
   {
      benders->active = TRUE;
      set->nactivebenders++;
      set->benderssorted = FALSE;

      benders->nsubproblems = nsubproblems;
      benders->nactivesubprobs = nsubproblems;

      /* allocating memory for the subproblems arrays */
      SCIP_ALLOC( BMSallocMemoryArray(&benders->subproblems, benders->nsubproblems) );
      SCIP_ALLOC( BMSallocMemoryArray(&benders->auxiliaryvars, benders->nsubproblems) );
      SCIP_ALLOC( BMSallocMemoryArray(&benders->subprobobjval, benders->nsubproblems) );
      SCIP_ALLOC( BMSallocMemoryArray(&benders->bestsubprobobjval, benders->nsubproblems) );
      SCIP_ALLOC( BMSallocMemoryArray(&benders->subproblowerbound, benders->nsubproblems) );
      SCIP_ALLOC( BMSallocMemoryArray(&benders->subprobisconvex, benders->nsubproblems) );
      SCIP_ALLOC( BMSallocMemoryArray(&benders->subprobsetup, benders->nsubproblems) );
      SCIP_ALLOC( BMSallocMemoryArray(&benders->indepsubprob, benders->nsubproblems) );
      SCIP_ALLOC( BMSallocMemoryArray(&benders->subprobenabled, benders->nsubproblems) );
      SCIP_ALLOC( BMSallocMemoryArray(&benders->mastervarscont, benders->nsubproblems) );

      for( i = 0; i < benders->nsubproblems; i++ )
      {
         benders->subproblems[i] = NULL;
         benders->auxiliaryvars[i] = NULL;
         benders->subprobobjval[i] = SCIPsetInfinity(set);
         benders->bestsubprobobjval[i] = SCIPsetInfinity(set);
         benders->subproblowerbound[i] = -SCIPsetInfinity(set);
         benders->subprobisconvex[i] = FALSE;
         benders->subprobsetup[i] = FALSE;
         benders->indepsubprob[i] = FALSE;
         benders->subprobenabled[i] = TRUE;
         benders->mastervarscont[i] = FALSE;
      }

      /* adding an eventhandler for updating the lower bound when the root node is solved. */
      eventhdlrdata = (SCIP_EVENTHDLRDATA*)benders;

      /* include event handler into SCIP */
      SCIP_CALL( SCIPincludeEventhdlrBasic(set->scip, &eventhdlr, NODESOLVED_EVENTHDLR_NAME, NODESOLVED_EVENTHDLR_DESC,
            eventExecBendersNodesolved, eventhdlrdata) );
      SCIP_CALL( SCIPsetEventhdlrInitsol(set->scip, eventhdlr, eventInitsolBendersNodesolved) );
      assert(eventhdlr != NULL);
   }

   return SCIP_OKAY;
}

/** deactivates Benders' decomposition such that it is no longer called in LP solving loop */
void SCIPbendersDeactivate(
   SCIP_BENDERS*         benders,            /**< the Benders' decomposition structure */
   SCIP_SET*             set                 /**< global SCIP settings */
   )
{
   assert(benders != NULL);
   assert(set != NULL);
   assert(set->stage == SCIP_STAGE_INIT || set->stage == SCIP_STAGE_PROBLEM);

   if( benders->active )
   {
#ifndef NDEBUG
      int nsubproblems;
      int i;

      nsubproblems = SCIPbendersGetNSubproblems(benders);

      /* checking whether the auxiliary variables and subproblems are all NULL */
      for( i = 0; i < nsubproblems; i++ )
         assert(benders->auxiliaryvars[i] == NULL);
#endif

      benders->active = FALSE;
      set->nactivebenders--;
      set->benderssorted = FALSE;

      /* freeing the memory allocated during the activation of the Benders' decomposition */
      BMSfreeMemoryArray(&benders->mastervarscont);
      BMSfreeMemoryArray(&benders->subprobenabled);
      BMSfreeMemoryArray(&benders->indepsubprob);
      BMSfreeMemoryArray(&benders->subprobsetup);
      BMSfreeMemoryArray(&benders->subprobisconvex);
      BMSfreeMemoryArray(&benders->subproblowerbound);
      BMSfreeMemoryArray(&benders->bestsubprobobjval);
      BMSfreeMemoryArray(&benders->subprobobjval);
      BMSfreeMemoryArray(&benders->auxiliaryvars);
      BMSfreeMemoryArray(&benders->subproblems);
   }
}

/** returns whether the given Benders' decomposition is in use in the current problem */
SCIP_Bool SCIPbendersIsActive(
   SCIP_BENDERS*         benders             /**< the Benders' decomposition structure */
   )
{
   assert(benders != NULL);

   return benders->active;
}

/** updates the lower bound for all auxiliary variables. This is called if the first LP enforced is unbounded. */
static
SCIP_RETCODE updateAuxiliaryVarLowerbound(
   SCIP_BENDERS*         benders,            /**< Benders' decomposition */
   SCIP_SET*             set,                /**< global SCIP settings */
   SCIP_RESULT*          result              /**< the result from updating the auxiliary variable lower bound */
   )
{
   int nsubproblems;
   int i;

   assert(benders != NULL);
   assert(set != NULL);

   (*result) = SCIP_DIDNOTRUN;

   nsubproblems = SCIPbendersGetNSubproblems(benders);

   for( i = 0; i < nsubproblems; i++ )
   {
      SCIP_VAR* auxiliaryvar;
      SCIP_Real lowerbound;
      SCIP_Bool infeasible;

      infeasible = FALSE;

      /* computing the lower bound of the subproblem by solving it without any variable fixings */
      SCIP_CALL( SCIPbendersComputeSubproblemLowerbound(benders, set, i, &lowerbound, &infeasible) );

      /* if the subproblem is infeasible, then the original problem is infeasible */
      if( infeasible )
      {
         (*result) = SCIP_INFEASIBLE;
         break;
      }

      /* retrieving the auxiliary variable */
      auxiliaryvar = SCIPbendersGetAuxiliaryVar(benders, i);

      /* only update the lower bound if it is greater than the current lower bound */
      if( SCIPsetIsGT(set, lowerbound, SCIPvarGetLbGlobal(auxiliaryvar)) )
      {
         SCIPsetDebugMsg(set, "Tightened lower bound of <%s> to %g\n", SCIPvarGetName(auxiliaryvar), lowerbound);
         /* updating the lower bound of the auxiliary variable */
         SCIP_CALL( SCIPchgVarLb(set->scip, auxiliaryvar, lowerbound) );
         (*result) = SCIP_REDUCEDDOM;
      }

      /* stores the lower bound for the subproblem */
      SCIPbendersUpdateSubproblemLowerbound(benders, i, lowerbound);
   }

   return SCIP_OKAY;
}

/** Returns whether only the convex relaxations will be checked in this solve loop
 *  when Benders' is used in the LNS heuristics, only the convex relaxations of the master/subproblems are checked,
 *  i.e. no integer cuts are generated. In this case, then Benders' decomposition is performed under the assumption
 *  that all subproblems are convex relaxations.
 */
SCIP_Bool SCIPbendersOnlyCheckConvexRelax(
   SCIP_BENDERS*         benders,            /**< Benders' decomposition */
   SCIP_Bool             subscipsoff         /**< flag indicating whether plugins using sub-SCIPs are deactivated */
   )
{
   return benders->iscopy && benders->lnscheck && !subscipsoff;
}

/** returns the number of subproblems that will be checked in this iteration */
static
int numSubproblemsToCheck(
   SCIP_BENDERS*         benders,            /**< Benders' decomposition */
   SCIP_SET*             set,                /**< global SCIP settings */
   SCIP_BENDERSENFOTYPE  type                /**< the type of solution being enforced */
   )
{
   if( benders->ncalls == 0 || type == SCIP_BENDERSENFOTYPE_CHECK
      || SCIPbendersOnlyCheckConvexRelax(benders, SCIPsetGetSubscipsOff(set)) )
      return SCIPbendersGetNSubproblems(benders);
   else
      return (int) SCIPsetCeil(set, (SCIP_Real) SCIPbendersGetNSubproblems(benders)*benders->subprobfrac);
}

/** returns whether the solving of the given subproblem needs to be executed */
static
SCIP_Bool subproblemIsActive(
   SCIP_BENDERS*         benders,            /**< Benders' decomposition */
   int                   probnumber          /**< the subproblem index */
   )
{
   return (!SCIPbendersSubproblemIsIndependent(benders, probnumber)
      && SCIPbendersSubproblemIsEnabled(benders, probnumber));
}

/** Solves each of the Benders' decomposition subproblems for the given solution. All, or a fraction, of subproblems are
 *  solved before the Benders' decomposition cuts are generated.
 *  Since a convex relaxation of the subproblem could be solved to generate cuts, a parameter nverified is used to
 *  identified the number of subproblems that have been solved in their "original" form. For example, if the subproblem
 *  is a MIP, then if the LP is solved to generate cuts, this does not constitute a verification. The verification is
 *  only performed when the MIP is solved.
 */
static
SCIP_RETCODE solveBendersSubproblems(
   SCIP_BENDERS*         benders,            /**< Benders' decomposition */
   SCIP_SET*             set,                /**< global SCIP settings */
   SCIP_SOL*             sol,                /**< primal CIP solution */
   SCIP_BENDERSENFOTYPE  type,               /**< the type of solution being enforced */
   SCIP_BENDERSSOLVELOOP solveloop,          /**< the current solve loop */
   SCIP_Bool             checkint,           /**< are the subproblems called during a check/enforce of integer sols? */
   int*                  nchecked,           /**< the number of subproblems checked in this solve loop, they may not be solved */
   int*                  nverified,          /**< the number of subproblems verified in the current loop */
   SCIP_Bool**           subprobsolved,      /**< an array indicating the subproblems that were solved in this loop. */
   SCIP_BENDERSSUBSTATUS** substatus,        /**< array to store the status of the subsystem */
   SCIP_Bool*            infeasible,         /**< is the master problem infeasible with respect to the Benders' cuts? */
   SCIP_Bool*            optimal,            /**< is the current solution optimal? */
   SCIP_Bool*            stopped             /**< was the solving process stopped? */
   )
{
   SCIP_Bool onlyconvexcheck;
   int nsubproblems;
   int numtocheck;
   int numnotopt;
   int subproblemcount;
   int i;

   assert(benders != NULL);
   assert(set != NULL);

   (*stopped) = FALSE;

   /* getting the number of subproblems in the Benders' decompsition */
   nsubproblems = SCIPbendersGetNSubproblems(benders);

   /* in the case of an LNS check, only the convex relaxations of the subproblems will be solved. This is a performance
    * feature, since solving the convex relaxation is typically much faster than solving the corresponding CIP. While
    * the CIP is not solved during the LNS check, the solutions are still of higher quality than when Benders' is not
    * employed.
    */
   onlyconvexcheck = SCIPbendersOnlyCheckConvexRelax(benders, SCIPsetGetSubscipsOff(set));

   /* it is possible to only solve a subset of subproblems. This is given by a parameter. */
   numtocheck = numSubproblemsToCheck(benders, set, type);

   SCIPsetDebugMsg(set, "Performing the subproblem solving process. Number of subproblems to check %d\n", numtocheck);

   SCIPsetDebugMsg(set, "Benders' decomposition - solve loop %d\n", solveloop);
   numnotopt = 0;
   subproblemcount = 0;

   if( type == SCIP_BENDERSENFOTYPE_CHECK && sol == NULL )
   {
      /* TODO: Check whether this is absolutely necessary. I think that this if statment can be removed. */
      (*infeasible) = TRUE;
   }
   else
   {
      /* solving each of the subproblems for Benders' decomposition */
      /* TODO: ensure that the each of the subproblems solve and update the parameters with the correct return values
       */
      i = benders->firstchecked;
      /*for( i = 0; i < nsubproblems; i++ )*/
      while( subproblemcount < nsubproblems && numnotopt < numtocheck && !(*stopped) )
      {
         SCIP_Bool subinfeas = FALSE;
         SCIP_Bool convexsub = SCIPbendersSubproblemIsConvex(benders, i);
         SCIP_Bool solvesub = TRUE;
         SCIP_Bool solved;

         /* the subproblem is initially flagged as not solved for this solving loop */
         (*subprobsolved)[i] = FALSE;

         /* setting the subsystem status to UNKNOWN at the start of each solve loop */
         (*substatus)[i] = SCIP_BENDERSSUBSTATUS_UNKNOWN;

         /* for the second solving loop, if the problem is an LP, it is not solved again. If the problem is a MIP,
          * then the subproblem objective function value is set to infinity. However, if the subproblem is proven
          * infeasible from the LP, then the IP loop is not performed.
          * If the solve loop is SCIP_BENDERSSOLVELOOP_USERCIP, then nothing is done. It is assumed that the user will
          * correctly update the objective function within the user-defined solving function.
          */
         if( solveloop == SCIP_BENDERSSOLVELOOP_CIP )
         {
            if( convexsub || (*substatus)[i] == SCIP_BENDERSSUBSTATUS_INFEAS )
               solvesub = FALSE;
            else
               SCIPbendersSetSubproblemObjval(benders, i, SCIPinfinity(SCIPbendersSubproblem(benders, i)));
         }

         /* if the subproblem is independent, then it does not need to be solved. In this case, the nverified flag will
          * increase by one. When the subproblem is not independent, then it needs to be checked.
          */
         if( !subproblemIsActive(benders, i) )
         {
            /* NOTE: There is no need to update the optimal flag. This is because optimal is always TRUE until a
             * non-optimal subproblem is found.
             */
            /* if the auxiliary variable value is infinity, then the subproblem has not been solved yet. Currently the
             * subproblem statue is unknown. */
            if( SCIPsetIsInfinity(set, SCIPbendersGetAuxiliaryVarVal(benders, set, sol, i))
               || SCIPsetIsInfinity(set, -SCIPbendersGetAuxiliaryVarVal(benders, set, sol, i))
               || SCIPsetIsInfinity(set, -SCIPbendersGetSubproblemLowerbound(benders, i)) )
            {
               SCIPbendersSetSubproblemObjval(benders, i, SCIPinfinity(SCIPbendersSubproblem(benders, i)));
               (*substatus)[i] = SCIP_BENDERSSUBSTATUS_UNKNOWN;
               (*optimal) = FALSE;

               SCIPsetDebugMsg(set, "Benders' decomposition: subproblem %d is not active, but has not been solved."
                 " setting status to UNKNOWN\n", i);
            }
            else
            {
               SCIP_Real soltol;

               SCIP_CALL( SCIPsetGetRealParam(set, "benders/solutiontol", &soltol) );

               if( SCIPrelDiff(SCIPbendersGetSubproblemLowerbound(benders, i),
                     SCIPbendersGetAuxiliaryVarVal(benders, set, sol, i)) < soltol )
               {
                  SCIPbendersSetSubproblemObjval(benders, i, SCIPbendersGetAuxiliaryVarVal(benders, set, sol, i));
                  (*substatus)[i] = SCIP_BENDERSSUBSTATUS_OPTIMAL;
               }
               else
               {
                  SCIPbendersSetSubproblemObjval(benders, i, SCIPbendersGetSubproblemLowerbound(benders, i));
                  (*substatus)[i] = SCIP_BENDERSSUBSTATUS_AUXVIOL;
               }

               SCIPsetDebugMsg(set, "Benders' decomposition: subproblem %d is not active, setting status to OPTIMAL\n", i);
            }

            (*subprobsolved)[i] = TRUE;

            /* the nverified counter is only increased in the convex solving loop */
            if( solveloop == SCIP_BENDERSSOLVELOOP_CONVEX || solveloop == SCIP_BENDERSSOLVELOOP_USERCONVEX )
               (*nverified)++;
         }
         else if( solvesub )
         {
            SCIP_CALL( SCIPbendersExecSubproblemSolve(benders, set, sol, i, solveloop, FALSE, &solved, &subinfeas, type) );

#ifdef SCIP_DEBUG
            if( type == SCIP_BENDERSENFOTYPE_LP )
            {
               SCIPsetDebugMsg(set, "LP: Subproblem %d (%f < %f)\n", i, SCIPbendersGetAuxiliaryVarVal(benders, set, sol, i),
                  SCIPbendersGetSubproblemObjval(benders, i));
            }
#endif
            (*subprobsolved)[i] = solved;

            (*infeasible) = (*infeasible) || subinfeas;
            if( subinfeas )
               (*substatus)[i] = SCIP_BENDERSSUBSTATUS_INFEAS;

            /* if the subproblems are solved to check integer feasibility, then the optimality check must be performed.
             * This will only be performed if checkint is TRUE and the subproblem was solved. The subproblem may not be
             * solved if the user has defined a solving function
             */
            if( checkint && (*subprobsolved)[i] )
            {
               /* if the subproblem is feasible, then it is necessary to update the value of the auxiliary variable to the
                * objective function value of the subproblem.
                */
               if( !subinfeas )
               {
                  SCIP_Bool subproboptimal = FALSE;

                  SCIP_CALL( SCIPbendersCheckSubproblemOptimality(benders, set, sol, i, &subproboptimal) );

                  if( subproboptimal )
                     (*substatus)[i] = SCIP_BENDERSSUBSTATUS_OPTIMAL;
                  else
                     (*substatus)[i] = SCIP_BENDERSSUBSTATUS_AUXVIOL;

                  /* It is only possible to determine the optimality of a solution within a given subproblem in four
                   * different cases:
                   * i) solveloop == SCIP_BENDERSSOLVELOOP_CONVEX or USERCONVEX and the subproblem is convex.
                   * ii) solveloop == SCIP_BENDERSOLVELOOP_CONVEX  and only the convex relaxations will be checked.
                   * iii) solveloop == SCIP_BENDERSSOLVELOOP_USERCIP and the subproblem was solved, since the user has
                   * defined a solve function, it is expected that the solving is correctly executed.
                   * iv) solveloop == SCIP_BENDERSSOLVELOOP_CIP and the MIP for the subproblem has been solved.
                   */
                  if( convexsub || onlyconvexcheck
                     || solveloop == SCIP_BENDERSSOLVELOOP_CIP
                     || solveloop == SCIP_BENDERSSOLVELOOP_USERCIP )
                     (*optimal) = (*optimal) && subproboptimal;

#ifdef SCIP_DEBUG
                  if( convexsub || solveloop >= SCIP_BENDERSSOLVELOOP_CIP )
                  {
                     if( subproboptimal )
                     {
                        SCIPsetDebugMsg(set, "Subproblem %d is Optimal (%f >= %f)\n", i,
                           SCIPbendersGetAuxiliaryVarVal(benders, set, sol, i), SCIPbendersGetSubproblemObjval(benders, i));
                     }
                     else
                     {
                        SCIPsetDebugMsg(set, "Subproblem %d is NOT Optimal (%f < %f)\n", i,
                           SCIPbendersGetAuxiliaryVarVal(benders, set, sol, i), SCIPbendersGetSubproblemObjval(benders, i));
                     }
                  }
#endif

                  /* the nverified variable is only incremented when the original form of the subproblem has been solved.
                   * What is meant by "original" is that the LP relaxation of CIPs are solved to generate valid cuts. So
                   * if the subproblem is defined as a CIP, then it is only classified as checked if the CIP is solved.
                   * There are three cases where the "original" form is solved are:
                   * i) solveloop == SCIP_BENDERSSOLVELOOP_CONVEX or USERCONVEX and the subproblem is an LP
                   *    - the original form has been solved.
                   * ii) solveloop == SCIP_BENDERSSOLVELOOP_CIP or USERCIP and the CIP for the subproblem has been
                   *    solved.
                   * iii) or, only a convex check is performed.
                   */
                  if( ((solveloop == SCIP_BENDERSSOLVELOOP_CONVEX || solveloop == SCIP_BENDERSSOLVELOOP_USERCONVEX)
                        && convexsub)
                     || ((solveloop == SCIP_BENDERSSOLVELOOP_CIP || solveloop == SCIP_BENDERSSOLVELOOP_USERCIP)
                        && !convexsub)
                     || onlyconvexcheck )
                     (*nverified)++;

                  if( !subproboptimal )
                  {
                     numnotopt++;
                     assert(numnotopt <= nsubproblems);
                  }
               }
               else
               {
                  numnotopt++;
                  assert(numnotopt <= nsubproblems);
               }
            }
         }

         subproblemcount++;
         i++;
         if( i >= nsubproblems )
            i = 0;
         benders->lastchecked = i;

         /* checking whether the limits have been exceeded in the master problem */
         (*stopped) = SCIPisStopped(set->scip);
      }
   }

   (*nchecked) = subproblemcount;

   return SCIP_OKAY;
}

/** Calls the Benders' decompsition cuts for the given solve loop. There are four cases:
 *  i) solveloop == SCIP_BENDERSSOLVELOOP_CONVEX - only the LP Benders' cuts are called
 *  ii) solveloop == SCIP_BENDERSSOLVELOOP_CIP - only the CIP Benders' cuts are called
 *  iii) solveloop == SCIP_BENDERSSOLVELOOP_USERCONVEX - only the LP Benders' cuts are called
 *  iv) solveloop == SCIP_BENDERSSOLVELOOP_USERCIP - only the CIP Benders' cuts are called
 *
 *  The priority of the results are: SCIP_CONSADDED (SCIP_SEPARATED), SCIP_DIDNOTFIND, SCIP_FEASIBLE, SCIP_DIDNOTRUN. In
 *  this function, there are four levels of results that need to be assessed. These are:
 *  i) The result from the individual cut for the subproblem
 *  ii) The overall result for the subproblem from all cuts
 *  iii) the overall result for the solve loop from all cuts
 *  iv) the over all result from all solve loops.
 *  In each level, the priority of results must be adhered to.
 */
static
SCIP_RETCODE generateBendersCuts(
   SCIP_BENDERS*         benders,            /**< Benders' decomposition */
   SCIP_SET*             set,                /**< global SCIP settings */
   SCIP_SOL*             sol,                /**< primal CIP solution */
   SCIP_RESULT*          result,             /**< result of the pricing process */
   SCIP_BENDERSENFOTYPE  type,               /**< the type of solution being enforced */
   SCIP_BENDERSSOLVELOOP solveloop,          /**< the current solve loop */
   SCIP_Bool             checkint,           /**< are the subproblems called during a check/enforce of integer sols? */
   int                   nchecked,           /**< the number of subproblems checked in this solve loop, they may not be solved */
   SCIP_Bool*            subprobsolved,      /**< an array indicating the subproblems that were solved in this loop. */
   SCIP_BENDERSSUBSTATUS* substatus,         /**< array to store the status of the subsystem */
   int**                 mergecands,         /**< the subproblems that are merge candidates */
   int*                  npriomergecands,    /**< the number of priority merge candidates. */
   int*                  nmergecands,        /**< the number of merge candidates. */
   int*                  nsolveloops         /**< the number of solve loops, is updated w.r.t added cuts */
   )
{
   SCIP_BENDERSCUT** benderscuts;
   SCIP_RESULT solveloopresult;
   int nbenderscuts;
   int nsubproblems;
   int subproblemcount;
   SCIP_Longint addedcuts = 0;
   int i;
   int j;
   SCIP_Bool onlyconvexcheck;

   assert(benders != NULL);
   assert(set != NULL);

   /* getting the Benders' decomposition cuts */
   benderscuts = SCIPbendersGetBenderscuts(benders);
   nbenderscuts = SCIPbendersGetNBenderscuts(benders);

   solveloopresult = SCIP_DIDNOTRUN;

   /* getting the number of subproblems in the Benders' decomposition */
   nsubproblems = SCIPbendersGetNSubproblems(benders);

   /* in the case of an LNS check, only the convex relaxations of the subproblems will be solved. This is a performance
    * feature, since solving the convex relaxation is typically much faster than solving the corresponding CIP. While
    * the CIP is not solved during the LNS check, the solutions are still of higher quality than when Benders' is not
    * employed.
    */
   onlyconvexcheck = SCIPbendersOnlyCheckConvexRelax(benders, SCIPsetGetSubscipsOff(set));

   /* It is only possible to add cuts to the problem if it has not already been solved */
   if( SCIPsetGetStage(set) < SCIP_STAGE_SOLVED
      && (benders->cutcheck || type != SCIP_BENDERSENFOTYPE_CHECK) )
   {
      /* This is done in two loops. The first is by subproblem and the second is by cut type. */
      i = benders->firstchecked;
      subproblemcount = 0;
      while( subproblemcount < nchecked )
      {
         SCIP_RESULT subprobresult;
         SCIP_Bool convexsub = SCIPbendersSubproblemIsConvex(benders, i);

         /* cuts can only be generated if the subproblem is not independent and if it has been solved. The subproblem
          * solved flag is important for the user-defined subproblem solving methods
          */
         if( subproblemIsActive(benders, i) && subprobsolved[i] )
         {
            subprobresult = SCIP_DIDNOTRUN;
            for( j = 0; j < nbenderscuts; j++ )
            {
               SCIP_RESULT cutresult;
               SCIP_Longint prevaddedcuts;

               assert(benderscuts[j] != NULL);

               prevaddedcuts = SCIPbenderscutGetNFound(benderscuts[j]);
               cutresult = SCIP_DIDNOTRUN;

               /* the result is updated only if a Benders' cut is generated or one was not found. However, if a cut has
                * been found in a previous iteration, then the result is returned as SCIP_CONSADDED or SCIP_SEPARATED.
                * This result is permitted because if a constraint was added, the solution that caused the error in the cut
                * generation will be cutoff from the master problem.
                */
               if( (SCIPbenderscutIsLPCut(benderscuts[j]) && (solveloop == SCIP_BENDERSSOLVELOOP_CONVEX
                        || solveloop == SCIP_BENDERSSOLVELOOP_USERCONVEX))
                  || (!SCIPbenderscutIsLPCut(benderscuts[j]) && ((solveloop == SCIP_BENDERSSOLVELOOP_CIP && !convexsub)
                        || solveloop == SCIP_BENDERSSOLVELOOP_USERCIP)) )
                  SCIP_CALL( SCIPbenderscutExec(benderscuts[j], set, benders, sol, i, type, &cutresult) );

               addedcuts += (SCIPbenderscutGetNFound(benderscuts[j]) - prevaddedcuts);

               /* the result is updated only if a Benders' cut is generated */
               if( cutresult == SCIP_CONSADDED || cutresult == SCIP_SEPARATED )
               {
                  subprobresult = cutresult;

                  benders->ncutsfound++;

                  /* at most a single cut is generated for each subproblem */
                  break;
               }
               else
               {
                  /* checking from lowest priority result */
                  if( subprobresult == SCIP_DIDNOTRUN )
                     subprobresult = cutresult;
                  else if( subprobresult == SCIP_FEASIBLE && cutresult == SCIP_DIDNOTFIND )
                     subprobresult = cutresult;
                  /* if the subprobresult is SCIP_DIDNOTFIND, then it can't be updated. */
               }
            }

            /* the highest priority for the results is CONSADDED and SEPARATED. The solveloopresult will always be
             * updated if the subprobresult is either of these.
             */
            if( subprobresult == SCIP_CONSADDED || subprobresult == SCIP_SEPARATED )
            {
               solveloopresult = subprobresult;
            }
            else if( subprobresult == SCIP_FEASIBLE )
            {
               /* updating the solve loop result based upon the priority */
               if( solveloopresult == SCIP_DIDNOTRUN )
                  solveloopresult = subprobresult;
            }
            else if( subprobresult == SCIP_DIDNOTFIND )
            {
               /* updating the solve loop result based upon the priority */
               if( solveloopresult == SCIP_DIDNOTRUN || solveloopresult == SCIP_FEASIBLE )
                  solveloopresult = subprobresult;

               /* since a cut was not found, then merging could be useful to avoid this in subsequent iterations. The
                * candidate is labelled as a non-priority merge candidate
                */
               if( substatus[i] != SCIP_BENDERSSUBSTATUS_OPTIMAL )
               {
                  (*mergecands)[(*nmergecands)] = i;
                  (*nmergecands)++;
               }
            }
            else if( subprobresult == SCIP_DIDNOTRUN )
            {
               /* if the subproblem is infeasible and no cut generation methods were run, then the infeasibility will
                * never be resolved. As such, the subproblem will be merged into the master problem. If the subproblem
                * was not infeasible, then it is added as a possible merge candidate
                */
               if( substatus[i] == SCIP_BENDERSSUBSTATUS_INFEAS )
               {
                  (*mergecands)[(*nmergecands)] = (*mergecands)[(*npriomergecands)];
                  (*mergecands)[(*npriomergecands)] = i;
                  (*npriomergecands)++;
                  (*nmergecands)++;
               }
               else if( substatus[i] != SCIP_BENDERSSUBSTATUS_OPTIMAL )
               {
                  (*mergecands)[(*nmergecands)] = i;
                  (*nmergecands)++;
               }
            }
         }

         subproblemcount++;
         i++;
         if( i >= nsubproblems )
            i = 0;
      }
   }

   /* updating the overall result based upon the priorities */
   if( solveloopresult == SCIP_CONSADDED || solveloopresult == SCIP_SEPARATED )
   {
      (*result) = solveloopresult;
   }
   else if( solveloopresult == SCIP_FEASIBLE )
   {
      /* updating the solve loop result based upon the priority */
      if( (*result) == SCIP_DIDNOTRUN )
         (*result) = solveloopresult;
   }
   else if( solveloopresult == SCIP_DIDNOTFIND )
   {
      /* updating the solve loop result based upon the priority */
      if( (*result) == SCIP_DIDNOTRUN || (*result) == SCIP_FEASIBLE )
         (*result) = solveloopresult;
   }

   /* if no cuts were added, then the number of solve loops is increased */
   if( addedcuts == 0 && SCIPbendersGetNConvexSubproblems(benders) < SCIPbendersGetNSubproblems(benders)
      && checkint && !onlyconvexcheck )
      (*nsolveloops) = 2;

   return SCIP_OKAY;
}

/** Solves the subproblem using the current master problem solution.
 *
 *  The checkint flag indicates whether integer feasibility can be assumed. If it is not assumed, i.e. checkint ==
 *  FALSE, then only the convex relaxations of the subproblems are solved. If integer feasibility is assumed, i.e.
 *  checkint == TRUE, then the convex relaxations and the full CIP are solved to generate Benders' cuts and check
 *  solution feasibility.
 *
 *  TODO: consider allowing the possibility to pass solution information back from the subproblems instead of the scip
 *  instance. This would allow the use of different solvers for the subproblems, more importantly allowing the use of an
 *  LP solver for LP subproblems.
 */
SCIP_RETCODE SCIPbendersExec(
   SCIP_BENDERS*         benders,            /**< Benders' decomposition */
   SCIP_SET*             set,                /**< global SCIP settings */
   SCIP_SOL*             sol,                /**< primal CIP solution */
   SCIP_RESULT*          result,             /**< result of the pricing process */
   SCIP_Bool*            infeasible,         /**< is the master problem infeasible with respect to the Benders' cuts? */
   SCIP_Bool*            auxviol,            /**< set to TRUE only if the solution is feasible but the aux vars are violated */
   SCIP_BENDERSENFOTYPE  type,               /**< the type of solution being enforced */
   SCIP_Bool             checkint            /**< should the integer solution be checked by the subproblems */
   )
{
   int nsubproblems;
   int subproblemcount;
   int nchecked;
   int nsolveloops;
   int nverified;
   int* mergecands;
   int npriomergecands;
   int nmergecands;
   SCIP_Bool* subprobsolved;
   SCIP_BENDERSSUBSTATUS* substatus;
   SCIP_Bool optimal;
   SCIP_Bool allverified;
   SCIP_Bool success;
   SCIP_Bool stopped;
   int i;
   int l;

   success = TRUE;
   stopped = FALSE;

   SCIPsetDebugMsg(set, "Starting Benders' decomposition subproblem solving. type %d checkint %d\n", type, checkint);

   /* start timing */
   SCIPclockStart(benders->bendersclock, set);

   nsubproblems = SCIPbendersGetNSubproblems(benders);

   (*auxviol) = FALSE;
   (*infeasible) = FALSE;

   /* It is assumed that the problem is optimal, until a subproblem is found not to be optimal. However, not all
    * subproblems could be checked in each iteration. As such, it is not possible to state that the problem is optimal
    * if not all subproblems are checked. Situations where this may occur is when a subproblem is a MIP and only the LP
    * is solved. Also, in a distributed computation, then it may be advantageous to only solve some subproblems before
    * resolving the master problem. As such, for a problem to be optimal, then (optimal && allverified) == TRUE
    */
   optimal = TRUE;
   nverified = 0;

   assert(benders != NULL);
   assert(result != NULL);
   assert(infeasible != NULL);
   assert(auxviol != NULL);

   /* if the Benders' decomposition is called from a sub-SCIP and the sub-SCIPs have been deactivated, then it is
    * assumed that this is an LNS heuristic. As such, the check is not performed and the solution is assumed to be
    * feasible
    */
   if( benders->iscopy && set->subscipsoff
      && (!benders->lnscheck
         || (benders->lnsmaxdepth > -1 && SCIPgetDepth(benders->sourcescip) > benders->lnsmaxdepth)) )
   {
      (*result) = SCIP_DIDNOTRUN;
      return SCIP_OKAY;
   }

   /* it is not necessary to check all primal solutions by solving the Benders' decomposition subproblems.
    * Only the improving solutions are checked to improve efficiency of the algorithm.
    * If the solution is non-improving, the result FEASIBLE is returned. While this may be incorrect w.r.t to the
    * Benders' subproblems, this solution will never be the optimal solution. A non-improving solution may be used
    * within LNS primal heuristics. If this occurs, the improving solution, if found, will be checked by the solving
    * the Benders' decomposition subproblems.
    * TODO: Add a parameter to control this behaviour.
    */
   if( checkint && SCIPsetIsFeasLE(set, SCIPgetPrimalbound(set->scip)*(int)SCIPgetObjsense(set->scip),
         SCIPgetSolOrigObj(set->scip, sol)*(int)SCIPgetObjsense(set->scip)) )
   {
      (*result) = SCIP_DIDNOTRUN;
      return SCIP_OKAY;
   }

   /* if the enforcement type is SCIP_BENDERSENFOTYPE_LP and the LP is currently unbounded. This could mean that there
    * is no lower bound on the auxiliary variables. In this case, we try to update the lower bound for the auxiliary
    * variables.
    */
   if( type == SCIP_BENDERSENFOTYPE_LP && SCIPgetLPSolstat(set->scip) == SCIP_LPSOLSTAT_UNBOUNDEDRAY
      && benders->updateauxvarbound )
   {
      SCIP_CALL( updateAuxiliaryVarLowerbound(benders, set, result) );

      /* the auxiliary variable bound will only be updated once. */
      benders->updateauxvarbound = FALSE;
   }

   /* setting the first subproblem to check in this round of subproblem checks */
   benders->firstchecked = benders->lastchecked;

   /* sets the stored objective function values of the subproblems to infinity */
   resetSubproblemObjectiveValue(benders);

   *result = SCIP_DIDNOTRUN;

   if( benders->benderspresubsolve != NULL )
   {
      SCIP_Bool skipsolve;

      skipsolve = FALSE;
      SCIP_CALL( benders->benderspresubsolve(set->scip, benders, sol, type, checkint, &skipsolve, result) );

      /* evaluate result */
      if( (*result) != SCIP_DIDNOTRUN
         && (*result) != SCIP_FEASIBLE
         && (*result) != SCIP_INFEASIBLE
         && (*result) != SCIP_CONSADDED
         && (*result) != SCIP_SEPARATED )
      {
         SCIPerrorMessage("the user-defined pre subproblem solving method for the Benders' decomposition <%s> returned "
            "invalid result <%d>\n", benders->name, *result);
         return SCIP_INVALIDRESULT;
      }

      /* if the solve must be skipped, then the solving loop is exited and the user defined result is returned */
      if( skipsolve )
      {
         SCIPsetDebugMsg(set, "skipping the subproblem solving for Benders' decomposition <%s>. "
            "returning result <%d>\n", benders->name, *result);
         return SCIP_OKAY;
      }
   }

   /* allocating memory for the infeasible subproblem array */
   SCIP_CALL( SCIPallocClearBlockMemoryArray(set->scip, &subprobsolved, nsubproblems) );
   SCIP_CALL( SCIPallocClearBlockMemoryArray(set->scip, &substatus, nsubproblems) );
   SCIP_CALL( SCIPallocClearBlockMemoryArray(set->scip, &mergecands, nsubproblems) );
   npriomergecands = 0;
   nmergecands = 0;

   /* by default the number of solve loops is 1. This is the case if all subproblems are LP or the user has defined a
    * benderssolvesub callback. If there is a subproblem that is not an LP, then 2 solve loops are performed. The first
    * loop is the LP solving loop, the second solves the subproblem to integer optimality.
    */
   nsolveloops = 1;

   for( l = 0; l < nsolveloops; l++ )
   {
      SCIP_BENDERSSOLVELOOP solveloop;    /* identifies what problem type is solve in this solve loop */

      /* if either benderssolvesubconvex or benderssolvesub are implemented, then the user callbacks are invoked */
      if( benders->benderssolvesubconvex != NULL || benders->benderssolvesub != NULL )
      {
         if( l == 0 )
            solveloop = SCIP_BENDERSSOLVELOOP_USERCONVEX;
         else
            solveloop = SCIP_BENDERSSOLVELOOP_USERCIP;
      }
      else
         solveloop = (SCIP_BENDERSSOLVELOOP) l;

      /* solving the subproblems for this round of enforcement/checking. */
      SCIP_CALL( solveBendersSubproblems(benders, set, sol, type, solveloop, checkint, &nchecked, &nverified,
            &subprobsolved, &substatus, infeasible, &optimal, &stopped) );

      /* if the solving has been stopped, then the subproblem solving and cut generation must terminate */
      if( stopped )
         goto TERMINATE;

      /* Generating cuts for the subproblems. Cuts are only generated when the solution is from primal heuristics,
       * relaxations or the LP
       */
      if( type != SCIP_BENDERSENFOTYPE_PSEUDO )
      {
         SCIP_CALL( generateBendersCuts(benders, set, sol, result, type, solveloop, checkint, nchecked,
            subprobsolved, substatus, &mergecands, &npriomergecands, &nmergecands, &nsolveloops) );
      }
      else
      {
         /* The first solving loop solves the convex subproblems and the convex relaxations of the CIP subproblems. The
          * second solving loop solves the CIP subproblems. The second solving loop is only called if the integer
          * feasibility is being checked and if the convex subproblems and convex relaxations are not infeasible.
          */
         if( !(*infeasible) && checkint && !SCIPbendersOnlyCheckConvexRelax(benders, SCIPsetGetSubscipsOff(set))
            && SCIPbendersGetNConvexSubproblems(benders) < SCIPbendersGetNSubproblems(benders))
            nsolveloops = 2;
      }
   }

   allverified = (nverified == nsubproblems);

   SCIPsetDebugMsg(set, "End Benders' decomposition subproblem solve. result %d infeasible %d auxviol %d nverified %d\n",
      *result, *infeasible, *auxviol, nverified);

#ifdef SCIP_DEBUG
   if( (*result) == SCIP_CONSADDED )
   {
      SCIPsetDebugMsg(set, "Benders' decomposition: Cut added\n");
   }
#endif

   /* if the number of checked pseudo solutions exceeds a set limit, then all subproblems are passed as merge
    * candidates. Currently, merging subproblems into the master problem is the only method for resolving numerical
    * troubles.
    *
    * We are only interested in the pseudo solutions that have been checked completely for integrality. This is
    * identified by checkint == TRUE. This means that the Benders' decomposition constraint is one of the last
    * constraint handlers that must resolve the infeasibility. If the Benders' decomposition framework can't resolve the
    * infeasibility, then this will result in an error.
    */
   if( type == SCIP_BENDERSENFOTYPE_PSEUDO && checkint )
   {
      benders->npseudosols++;

      if( benders->npseudosols > BENDERS_MAXPSEUDOSOLS )
      {
         /* if a priority merge candidate already exists, then no other merge candidates need to be added.*/
         if( npriomergecands == 0 )
         {
            /* all subproblems are added to the merge candidate list. The first active subproblem is added as a
             * priority merge candidate
             */
            nmergecands = 0;
            npriomergecands = 1;
            for( i = 0; i < nsubproblems; i++ )
            {
               /* only active subproblems are added to the merge candidate list */
               if( subproblemIsActive(benders, i) )
               {
                  mergecands[nmergecands] = i;
                  nmergecands++;
               }
            }

            SCIPverbMessage(set->scip, SCIP_VERBLEVEL_HIGH, NULL, "   The number of checked pseudo solutions exceeds the "
              "limit of %d. All active subproblems are merge candidates, with subproblem %d a priority candidate.\n",
              BENDERS_MAXPSEUDOSOLS, mergecands[0]);
         }
      }
   }
   else
      benders->npseudosols = 0;

   /* if the result is SCIP_DIDNOTFIND, then there was a error in generating cuts in all subproblems that are not
    * optimal. This result does not cutoff any solution, so the Benders' decomposition algorithm will fail.
    * TODO: Work out a way to ensure Benders' decomposition does not terminate due to a SCIP_DIDNOTFIND result.
    */
   if( (*result) == SCIP_DIDNOTFIND )
   {
      if( type == SCIP_BENDERSENFOTYPE_PSEUDO )
         (*result) = SCIP_SOLVELP;
      else
         (*result) = SCIP_INFEASIBLE;

      SCIPerrorMessage("An error was found when generating cuts for non-optimal subproblems of Benders' "
         "decomposition <%s>. Consider merging the infeasible subproblems into the master problem.\n", SCIPbendersGetName(benders));

      /* since no other cuts are generated, then this error will result in a crash. It is possible to avoid the error,
       * by merging the affected subproblem into the master problem.
       */
      success = FALSE;

      goto POSTSOLVE;
   }

   if( type == SCIP_BENDERSENFOTYPE_PSEUDO )
   {
      if( (*infeasible) || !allverified )
         (*result) = SCIP_SOLVELP;
      else
      {
         (*result) = SCIP_FEASIBLE;

         /* if the subproblems are not infeasible, but they are also not optimal. This means that there is a violation
          * in the auxiliary variable values. In this case, a feasible result is returned with the auxviol flag set to
          * TRUE.
          */
         (*auxviol) = !optimal;
      }
   }
   else if( checkint && (type == SCIP_BENDERSENFOTYPE_CHECK || (*result) != SCIP_CONSADDED) )
   {
      /* if the subproblems are being solved as part of conscheck, then the results flag must be returned after the solving
       * has completed.
       */
      if( (*infeasible) || !allverified )
         (*result) = SCIP_INFEASIBLE;
      else
      {
         (*result) = SCIP_FEASIBLE;

         /* if the subproblems are not infeasible, but they are also not optimal. This means that there is a violation
          * in the auxiliary variable values. In this case, a feasible result is returned with the auxviol flag set to
          * TRUE.
          */
         (*auxviol) = !optimal;
      }
   }

POSTSOLVE:
   /* calling the post-solve call back for the Benders' decomposition algorithm. This allows the user to work directly
    * with the solved subproblems and the master problem */
   if( benders->benderspostsolve != NULL )
   {
      SCIP_Bool merged;

      merged = FALSE;

      SCIP_CALL( benders->benderspostsolve(set->scip, benders, sol, type, mergecands, npriomergecands, nmergecands,
            checkint, (*infeasible), &merged) );

      if( merged )
      {
         (*result) = SCIP_CONSADDED;

         /* since subproblems have been merged, then constraints have been added. This could resolve the unresolved
          * infeasibility, so the error has been corrected.
          */
         success = TRUE;
      }
      else if( !success )
      {
         SCIPerrorMessage("An error occurred during Benders' decomposition cut generations and no merging had been "
            "performed. It is not possible to continue solving the problem by Benders' decomposition\n");
      }
   }

TERMINATE:
   /* freeing the subproblems after the cuts are generated */
   i = benders->firstchecked;
   subproblemcount = 0;

   /* if the solving process has stopped, then all subproblems need to be freed */
   if( stopped )
      nchecked = nsubproblems;

   while( subproblemcount < nchecked )
   {
      SCIP_CALL( SCIPbendersFreeSubproblem(benders, set, i) );

      subproblemcount++;
      i++;
      if( i >= nsubproblems )
         i = 0;
   }

#ifndef NDEBUG
   for( i = 0; i < nsubproblems; i++ )
      assert(SCIPgetStage(SCIPbendersSubproblem(benders, i)) < SCIP_STAGE_TRANSFORMED
         || !SCIPinProbing(SCIPbendersSubproblem(benders, i)) || !subproblemIsActive(benders, i));
#endif

   /* increment the number of calls to the Benders' decomposition subproblem solve */
   benders->ncalls++;

   SCIPsetDebugMsg(set, "End Benders' decomposition execution method. result %d infeasible %d auxviol %d\n", *result,
      *infeasible, *auxviol);

   /* end timing */
   SCIPclockStop(benders->bendersclock, set);

   /* freeing memory */
   SCIPfreeBlockMemoryArray(set->scip, &mergecands, nsubproblems);
   SCIPfreeBlockMemoryArray(set->scip, &substatus, nsubproblems);
   SCIPfreeBlockMemoryArray(set->scip, &subprobsolved, nsubproblems);

   if( !success )
      return SCIP_ERROR;
   else
      return SCIP_OKAY;
}

/** solves the user-defined subproblem solving function */
static
SCIP_RETCODE executeUserDefinedSolvesub(
   SCIP_BENDERS*         benders,            /**< Benders' decomposition */
   SCIP_SET*             set,                /**< global SCIP settings */
   SCIP_SOL*             sol,                /**< primal CIP solution */
   int                   probnumber,         /**< the subproblem number */
   SCIP_BENDERSSOLVELOOP solveloop,          /**< the solve loop iteration. The first iter is for LP, the second for IP */
   SCIP_Bool*            infeasible,         /**< returns whether the current subproblem is infeasible */
   SCIP_Real*            objective,          /**< the objective function value of the subproblem */
   SCIP_RESULT*          result              /**< the result from solving the subproblem */
   )
{
   assert(benders != NULL);
   assert(probnumber >= 0 && probnumber < benders->nsubproblems);
   assert(benders->benderssolvesubconvex != NULL || benders->benderssolvesub != NULL);

   assert(solveloop == SCIP_BENDERSSOLVELOOP_USERCONVEX || solveloop == SCIP_BENDERSSOLVELOOP_USERCIP);

   (*objective) = -SCIPsetInfinity(set);

   /* calls the user defined subproblem solving method. Only the convex relaxations are solved during the Large
    * Neighbourhood Benders' Search. */
   if( solveloop == SCIP_BENDERSSOLVELOOP_USERCONVEX )
   {
      if( benders->benderssolvesubconvex != NULL )
      {
         SCIP_CALL( benders->benderssolvesubconvex(set->scip, benders, sol, probnumber,
               SCIPbendersOnlyCheckConvexRelax(benders, SCIPsetGetSubscipsOff(set)), objective, result) );
      }
      else
         (*result) = SCIP_DIDNOTRUN;
   }
   else if( solveloop == SCIP_BENDERSSOLVELOOP_USERCIP )
   {
      if( benders->benderssolvesub != NULL )
      {
         SCIP_CALL( benders->benderssolvesub(set->scip, benders, sol, probnumber, objective, result) );
      }
      else
         (*result) = SCIP_DIDNOTRUN;
   }

   /* evaluate result */
   if( (*result) != SCIP_DIDNOTRUN
      && (*result) != SCIP_FEASIBLE
      && (*result) != SCIP_INFEASIBLE
      && (*result) != SCIP_UNBOUNDED )
   {
      SCIPerrorMessage("the user-defined solving method for the Benders' decomposition <%s> returned invalid result <%d>\n",
         benders->name, *result);
      return SCIP_INVALIDRESULT;
   }

   if( (*result) == SCIP_INFEASIBLE )
      (*infeasible) = TRUE;

   if( (*result) == SCIP_FEASIBLE
      && (SCIPsetIsInfinity(set, -(*objective)) || SCIPsetIsInfinity(set, (*objective))) )
   {
      SCIPerrorMessage("the user-defined solving method for the Benders' decomposition <%s> returned objective value %g\n",
         benders->name, (*objective));
      return SCIP_ERROR;
   }

   /* if the result is SCIP_DIDNOTFIND, then an error is returned and SCIP will terminate. */
   if( (*result) == SCIP_DIDNOTFIND )
      return SCIP_ERROR;
   else
      return SCIP_OKAY;
}

/** executes the subproblem solving process */
SCIP_RETCODE SCIPbendersExecSubproblemSolve(
   SCIP_BENDERS*         benders,            /**< Benders' decomposition */
   SCIP_SET*             set,                /**< global SCIP settings */
   SCIP_SOL*             sol,                /**< primal CIP solution */
   int                   probnumber,         /**< the subproblem number */
   SCIP_BENDERSSOLVELOOP solveloop,          /**< the solve loop iteration. The first iter is for LP, the second for IP */
   SCIP_Bool             enhancement,        /**< is the solve performed as part of and enhancement? */
   SCIP_Bool*            solved,             /**< flag to indicate whether the subproblem was solved */
   SCIP_Bool*            infeasible,         /**< returns whether the current subproblem is infeasible */
   SCIP_BENDERSENFOTYPE  type                /**< the enforcement type calling this function */
   )
{  /*lint --e{715}*/
   SCIP* subproblem;
   SCIP_RESULT result;
   SCIP_Real objective;
   SCIP_STATUS solvestatus = SCIP_STATUS_UNKNOWN;

   assert(benders != NULL);
   assert(probnumber >= 0 && probnumber < benders->nsubproblems);

   SCIPsetDebugMsg(set, "Benders' decomposition: solving subproblem %d\n", probnumber);

   result = SCIP_DIDNOTRUN;
   objective = SCIPsetInfinity(set);

   subproblem = SCIPbendersSubproblem(benders, probnumber);

   /* initially setting the solved flag to FALSE */
   (*solved) = FALSE;

   /* if the subproblem solve callback is implemented, then that is used instead of the default setup */
   if( solveloop == SCIP_BENDERSSOLVELOOP_USERCONVEX || solveloop == SCIP_BENDERSSOLVELOOP_USERCIP )
   {
      /* calls the user defined subproblem solving method. Only the convex relaxations are solved during the Large
       * Neighbourhood Benders' Search. */
      SCIP_CALL( executeUserDefinedSolvesub(benders, set, sol, probnumber, solveloop, infeasible, &objective, &result) );

      /* if the result is DIDNOTRUN, then the subproblem was not solved */
      (*solved) = (result != SCIP_DIDNOTRUN);
   }
   else
   {
      /* setting up the subproblem */
      if( solveloop == SCIP_BENDERSSOLVELOOP_CONVEX )
      {
         SCIP_CALL( SCIPbendersSetupSubproblem(benders, set, sol, probnumber) );

         /* if the limits of the master problem were hit during the setup process, then the subproblem will not have
          * been setup. In this case, the solving function must be exited.
          */
         if( !SCIPbendersSubproblemIsSetup(benders, probnumber) )
         {
            SCIPbendersSetSubproblemObjval(benders, probnumber, SCIPsetInfinity(set));
            (*solved) = FALSE;
            return SCIP_OKAY;
         }
      }
      else
      {
         SCIP_CALL( updateEventhdlrUpperbound(benders, probnumber, SCIPbendersGetAuxiliaryVarVal(benders, set, sol, probnumber)) );
      }

      /* solving the subproblem
       * the LP of the subproblem is solved in the first solveloop.
       * In the second solve loop, the MIP problem is solved */
      if( solveloop == SCIP_BENDERSSOLVELOOP_CONVEX || SCIPbendersSubproblemIsConvex(benders, probnumber) )
      {
         SCIP_CALL( SCIPbendersSolveSubproblemLP(set->scip, benders, probnumber, &solvestatus, &objective) );

         /* if the (N)LP was solved without error, then the subproblem is labelled as solved */
         if( solvestatus == SCIP_STATUS_OPTIMAL || solvestatus == SCIP_STATUS_INFEASIBLE )
            (*solved) = TRUE;

         if( solvestatus == SCIP_STATUS_INFEASIBLE )
            (*infeasible) = TRUE;
      }
      else
      {
         SCIP_SOL* bestsol;

         SCIP_CALL( SCIPbendersSolveSubproblemCIP(set->scip, benders, probnumber, &solvestatus, FALSE) );

         if( solvestatus == SCIP_STATUS_INFEASIBLE )
            (*infeasible) = TRUE;

         /* if the generic subproblem solving methods are used, then the CIP subproblems are always solved. */
         (*solved) = TRUE;

         bestsol = SCIPgetBestSol(subproblem);
         if( bestsol != NULL )
            objective = SCIPgetSolOrigObj(subproblem, bestsol);
         else
            objective = SCIPsetInfinity(set);
      }
   }


   if( !enhancement )
   {
      /* The following handles the cases when the subproblem is OPTIMAL, INFEASIBLE and UNBOUNDED.
       * If a subproblem is unbounded, then the auxiliary variables are set to -infinity and the unbounded flag is
       * returned as TRUE. No cut will be generated, but the result will be set to SCIP_FEASIBLE.
       */
<<<<<<< HEAD
      if( solveloop == SCIP_BENDERSSOLVELOOP_CONVEX || solveloop == SCIP_BENDERSSOLVELOOP_CIP )
      {
         /* TODO: Consider whether other solutions status should be handled */
         if( solvestatus == SCIP_STATUS_OPTIMAL )
            SCIPbendersSetSubproblemObjval(benders, probnumber, objective);
         else if( solvestatus == SCIP_STATUS_INFEASIBLE )
            SCIPbendersSetSubproblemObjval(benders, probnumber, SCIPsetInfinity(set));
         else if( solvestatus == SCIP_STATUS_USERINTERRUPT || solvestatus == SCIP_STATUS_BESTSOLLIMIT )
            SCIPbendersSetSubproblemObjval(benders, probnumber, objective);
         else if( solvestatus == SCIP_STATUS_MEMLIMIT || solvestatus == SCIP_STATUS_TIMELIMIT
            || solvestatus == SCIP_STATUS_UNKNOWN )
=======
      if( solveloop == SCIP_BENDERSSOLVELOOP_CONVEX )
      {
         if( SCIPgetLPSolstat(subproblem) == SCIP_LPSOLSTAT_OPTIMAL )
            SCIPbendersSetSubproblemObjval(benders, probnumber,
               SCIPgetSolOrigObj(subproblem, NULL)*(int)SCIPgetObjsense(subproblem));
         else if( SCIPgetLPSolstat(subproblem) == SCIP_LPSOLSTAT_INFEASIBLE )
            SCIPbendersSetSubproblemObjval(benders, probnumber, SCIPsetInfinity(set));
         else if( SCIPgetLPSolstat(subproblem) == SCIP_LPSOLSTAT_UNBOUNDEDRAY )
         {
            SCIPerrorMessage("The LP of Benders' decomposition subproblem %d is unbounded. This should not happen.\n",
               probnumber);
            SCIPABORT();
         }
         else if( SCIPgetLPSolstat(subproblem) == SCIP_LPSOLSTAT_ERROR
            || SCIPgetLPSolstat(subproblem) == SCIP_LPSOLSTAT_NOTSOLVED
            || SCIPgetLPSolstat(subproblem) == SCIP_LPSOLSTAT_TIMELIMIT )
         {
            SCIPverbMessage(set->scip, SCIP_VERBLEVEL_FULL, NULL, "   Benders' decomposition: Error solving LP "
               "relaxation of subproblem %d. No cut will be generated for this subproblem.\n", probnumber);
            SCIPbendersSetSubproblemObjval(benders, probnumber, SCIPsetInfinity(set));
         }
         else
         {
            SCIPerrorMessage("Invalid status returned from solving the LP of Benders' decomposition subproblem %d. LP status: %d\n",
               probnumber, SCIPgetLPSolstat(subproblem));
            SCIPABORT();
         }
      }
      else if( solveloop == SCIP_BENDERSSOLVELOOP_CIP )
      {
         /* TODO: Consider whether other solutions status should be handled */
         if( SCIPgetStatus(subproblem) == SCIP_STATUS_OPTIMAL )
            SCIPbendersSetSubproblemObjval(benders, probnumber,
               SCIPgetSolOrigObj(subproblem, bestsol)*(int)SCIPgetObjsense(subproblem));
         else if( SCIPgetStatus(subproblem) == SCIP_STATUS_INFEASIBLE )
            SCIPbendersSetSubproblemObjval(benders, probnumber, SCIPsetInfinity(set));
         else if( SCIPgetStatus(subproblem) == SCIP_STATUS_USERINTERRUPT || SCIPgetStatus(subproblem) == SCIP_STATUS_BESTSOLLIMIT )
            SCIPbendersSetSubproblemObjval(benders, probnumber,
               SCIPgetSolOrigObj(subproblem, bestsol)*(int)SCIPgetObjsense(subproblem));
         else if( SCIPgetStatus(subproblem) == SCIP_STATUS_MEMLIMIT
            || SCIPgetStatus(subproblem) == SCIP_STATUS_TIMELIMIT )
>>>>>>> 45bc3df2
         {
            SCIPverbMessage(set->scip, SCIP_VERBLEVEL_FULL, NULL, "   Benders' decomposition: Error solving "
               "subproblem %d. No cut will be generated for this subproblem.\n", probnumber);
            SCIPbendersSetSubproblemObjval(benders, probnumber, SCIPsetInfinity(set));
         }
         else if( solvestatus == SCIP_STATUS_UNBOUNDED )
         {
            SCIPerrorMessage("The Benders' decomposition subproblem %d is unbounded. This should not happen.\n",
               probnumber);
            SCIPABORT();
         }
         else
         {
            SCIPerrorMessage("Invalid status returned from solving Benders' decomposition subproblem %d. Solution status: %d\n",
               probnumber, solvestatus);
            SCIPABORT();
         }
      }
      else
      {
         assert(solveloop == SCIP_BENDERSSOLVELOOP_USERCONVEX || solveloop == SCIP_BENDERSSOLVELOOP_USERCIP);
         if( result == SCIP_FEASIBLE )
            SCIPbendersSetSubproblemObjval(benders, probnumber, objective);
         else if( result == SCIP_INFEASIBLE )
            SCIPbendersSetSubproblemObjval(benders, probnumber, SCIPsetInfinity(set));
         else if( result == SCIP_UNBOUNDED )
         {
            SCIPerrorMessage("The Benders' decomposition subproblem %d is unbounded. This should not happen.\n",
               probnumber);
            SCIPABORT();
         }
         else if( result != SCIP_DIDNOTRUN )
         {
            SCIPerrorMessage("Invalid result <%d> from user-defined subproblem solving method. This should not happen.\n",
               result);
         }
      }
   }

   return SCIP_OKAY;
}

/** sets up the subproblem using the solution to the master problem  */
SCIP_RETCODE SCIPbendersSetupSubproblem(
   SCIP_BENDERS*         benders,            /**< Benders' decomposition */
   SCIP_SET*             set,                /**< global SCIP settings */
   SCIP_SOL*             sol,                /**< primal CIP solution */
   int                   probnumber          /**< the subproblem number */
   )
{
   SCIP* subproblem;
   SCIP_VAR** vars;
   SCIP_VAR* mastervar;
   SCIP_Real solval;
   int nvars;
   int i;

   assert(benders != NULL);
   assert(set != NULL);
   assert(probnumber >= 0 && probnumber < SCIPbendersGetNSubproblems(benders));

   /* changing all of the master problem variable to continuous. */
   SCIP_CALL( SCIPbendersChgMastervarsToCont(benders, set, probnumber) );

   subproblem = SCIPbendersSubproblem(benders, probnumber);

   /* if the Benders' decomposition subproblem is an LP, then probing mode must be started.
    * If the subproblem is a MIP, the problem must be initialised, put into SCIP_STAGE_SOLVING to be able to change the
    * variable bounds. The probing mode is entered once the variable bounds are set.
    * In the MIP case, the transformed problem is freed after each subproblem solve round. */
   if( SCIPbendersSubproblemIsConvex(benders, probnumber) )
   {
      SCIP_CALL( SCIPstartProbing(subproblem) );
   }
   else
   {
      SCIP_Bool success;

      SCIP_CALL( initialiseSubproblem(benders, set, probnumber, &success) );

      if( !success )
      {
         /* set the flag to indicate that the subproblems have been set up */
         SCIPbendersSetSubproblemIsSetup(benders, probnumber, FALSE);

         return SCIP_OKAY;
      }
   }

   vars = SCIPgetVars(subproblem);
   nvars = SCIPgetNVars(subproblem);

   /* looping over all variables in the subproblem to find those corresponding to the master problem variables. */
   /* TODO: It should be possible to store the pointers to the master variables to speed up the subproblem setup */
   for( i = 0; i < nvars; i++ )
   {
      SCIP_CALL( SCIPbendersGetVar(benders, set, vars[i], &mastervar, -1) );

      if( mastervar != NULL )
      {
         /* It is possible due to numerics that the solution value exceeds the upper or lower bounds. When this
          * happens, it causes an error in the LP solver as a result of inconsistent bounds. So the following statements
          * are used to ensure that the bounds are not exceeded when applying the fixings for the Benders'
          * decomposition subproblems
          */
         solval = SCIPgetSolVal(set->scip, sol, mastervar);
         if( solval > SCIPvarGetUbLocal(vars[i]) )
            solval = SCIPvarGetUbLocal(vars[i]);
         else if( solval < SCIPvarGetLbLocal(vars[i]) )
            solval = SCIPvarGetLbLocal(vars[i]);

         /* fixing the variable in the subproblem */
         if( !SCIPisEQ(subproblem, SCIPvarGetLbLocal(vars[i]), SCIPvarGetUbLocal(vars[i])) )
         {
            if( SCIPisGT(subproblem, solval, SCIPvarGetLbLocal(vars[i])) )
            {
               SCIP_CALL( SCIPchgVarLb(subproblem, vars[i], solval) );
            }
            if( SCIPisLT(subproblem, solval, SCIPvarGetUbLocal(vars[i])) )
            {
               SCIP_CALL( SCIPchgVarUb(subproblem, vars[i], solval) );
            }
         }

         assert(SCIPisEQ(subproblem, SCIPvarGetLbLocal(vars[i]), SCIPvarGetUbLocal(vars[i])));
      }
   }

   /* if the subproblem is a MIP, the probing mode is entered after setting up the subproblem */
   if( !SCIPbendersSubproblemIsConvex(benders, probnumber) )
   {
      SCIP_CALL( SCIPstartProbing(subproblem) );
   }

   /* set the flag to indicate that the subproblems have been set up */
   SCIPbendersSetSubproblemIsSetup(benders, probnumber, TRUE);

   return SCIP_OKAY;
}

/** Solve a Benders' decomposition subproblems. This will either call the user defined method or the generic solving
 *  methods. If the generic method is called, then the subproblem must be set up before calling this method. */
SCIP_RETCODE SCIPbendersSolveSubproblem(
   SCIP_BENDERS*         benders,            /**< Benders' decomposition */
   SCIP_SET*             set,                /**< global SCIP settings */
   SCIP_SOL*             sol,                /**< primal CIP solution, can be NULL */
   int                   probnumber,         /**< the subproblem number */
   SCIP_Bool*            infeasible,         /**< returns whether the current subproblem is infeasible */
   SCIP_Bool             solvecip,           /**< directly solve the CIP subproblem */
   SCIP_Real*            objective           /**< the objective function value of the subproblem, can be NULL */
   )
{
   assert(benders != NULL);
   assert(set != NULL);
   assert(probnumber >= 0 && probnumber < SCIPbendersGetNSubproblems(benders));

   /* the subproblem must be set up before this function is called. */
   if( !SCIPbendersSubproblemIsSetup(benders, probnumber) && !SCIPbendersSubproblemIsIndependent(benders, probnumber) )
   {
      SCIPerrorMessage("Benders' decomposition subproblem %d must be set up before calling SCIPbendersSolveSubproblem(). Call SCIPsetupSubproblem() first.\n", probnumber);
      return SCIP_ERROR;
   }

   /* if the subproblem solve callback is implemented, then that is used instead of the default setup */
   if( benders->benderssolvesubconvex != NULL ||  benders->benderssolvesub != NULL)
   {
      SCIP_BENDERSSOLVELOOP solveloop;
      SCIP_RESULT result;
      SCIP_Real subobj;

      if( solvecip )
         solveloop = SCIP_BENDERSSOLVELOOP_USERCIP;
      else
         solveloop = SCIP_BENDERSSOLVELOOP_USERCONVEX;

      SCIP_CALL( executeUserDefinedSolvesub(benders, set, sol, probnumber, solveloop, infeasible, &subobj, &result) );

      if( objective != NULL )
         (*objective) = subobj;
   }
   else
   {
      SCIP* subproblem;

      subproblem = SCIPbendersSubproblem(benders, probnumber);

      /* solving the subproblem */
      if( solvecip && !SCIPbendersSubproblemIsConvex(benders, probnumber) )
      {
         SCIP_STATUS solvestatus;

         SCIP_CALL( SCIPbendersSolveSubproblemCIP(set->scip, benders, probnumber, &solvestatus, solvecip) );

         if( solvestatus == SCIP_STATUS_INFEASIBLE )
            (*infeasible) = TRUE;
         if( objective != NULL )
            (*objective) = SCIPgetSolOrigObj(subproblem, SCIPgetBestSol(subproblem))*(int)SCIPgetObjsense(subproblem);
      }
      else
      {
         SCIP_Bool success;

         /* if the subproblem is an LP, then it should have been initialised and in SCIP_STAGE_SOLVING.
          * in this case, the subproblem only needs to be put into probing mode. */
         if( SCIPbendersSubproblemIsConvex(benders, probnumber) )
         {
            /* if the subproblem is not in probing mode, then it must be put into that mode for the LP solve. */
            if( !SCIPinProbing(subproblem) )
            {
               SCIP_CALL( SCIPstartProbing(subproblem) );
            }

            success = TRUE;
         }
         else
         {
            SCIP_CALL( initialiseSubproblem(benders, set, probnumber, &success) );
         }

         /* if setting up the subproblem was successful */
         if( success )
         {
            SCIP_STATUS solvestatus;
            SCIP_Real lpobjective;

<<<<<<< HEAD
            SCIP_CALL( SCIPbendersSolveSubproblemLP(set->scip, benders, probnumber, &solvestatus, &lpobjective) );

            if( solvestatus == SCIP_STATUS_INFEASIBLE )
               (*infeasible) = TRUE;
            else if( objective != NULL )
               (*objective) = lpobjective;
=======
            if( objective != NULL )
               (*objective) = SCIPgetSolOrigObj(subproblem, NULL)*(int)SCIPgetObjsense(subproblem);
>>>>>>> 45bc3df2
         }
         else
         {
            if( objective != NULL )
               (*objective) = SCIPinfinity(subproblem);
         }
      }
   }

   return SCIP_OKAY;
}

/** copies the time and memory limit from the master problem to the subproblem */
static
SCIP_RETCODE copyMemoryAndTimeLimits(
   SCIP*                 scip,               /**< the SCIP data structure */
   SCIP*                 subproblem          /**< the Benders' decomposition subproblem */
   )
{
   SCIP_Real mastertimelimit;
   SCIP_Real subtimelimit;
   SCIP_Real maxsubtimelimit;
   SCIP_Real mastermemorylimit;
   SCIP_Real submemorylimit;
   SCIP_Real maxsubmemorylimit;

   assert(scip != NULL);

   /* setting the time limit for the Benders' decomposition subproblems. It is set to 102% of the remaining time. */
   SCIP_CALL( SCIPgetRealParam(scip, "limits/time", &mastertimelimit) );
   maxsubtimelimit = SCIPparamGetRealMax(SCIPgetParam(subproblem, "limits/time"));
   subtimelimit = (mastertimelimit - SCIPgetSolvingTime(scip)) * 1.02;
   subtimelimit = MIN(subtimelimit, maxsubtimelimit);
   SCIP_CALL( SCIPsetRealParam(subproblem, "limits/time", MAX(0.0, subtimelimit)) );

   /* setting the memory limit for the Benders' decomposition subproblems. */
   SCIP_CALL( SCIPgetRealParam(scip, "limits/memory", &mastermemorylimit) );
   maxsubmemorylimit = SCIPparamGetRealMax(SCIPgetParam(subproblem, "limits/memory"));
   submemorylimit = mastermemorylimit - (SCIPgetMemUsed(scip) + SCIPgetMemExternEstim(scip))/1048576.0;
   submemorylimit = MIN(submemorylimit, maxsubmemorylimit);
   SCIP_CALL( SCIPsetRealParam(subproblem, "limits/memory", MAX(0.0, submemorylimit)) );

   return SCIP_OKAY;
}

/** stores the original parameters from the subproblem */
static
SCIP_RETCODE storeOrigSubproblemParams(
   SCIP*                 subproblem,         /**< the SCIP data structure */
   SCIP_SUBPROBPARAMS*   origparams          /**< the original subproblem parameters */
   )
{
   assert(subproblem != NULL);
   assert(origparams != NULL);

   SCIP_CALL( SCIPgetRealParam(subproblem, "limits/memory", &origparams->limits_memory) );
   SCIP_CALL( SCIPgetRealParam(subproblem, "limits/time", &origparams->limits_time) );
   SCIP_CALL( SCIPgetBoolParam(subproblem, "conflict/enable", &origparams->conflict_enable) );
   SCIP_CALL( SCIPgetIntParam(subproblem, "lp/disablecutoff", &origparams->lp_disablecutoff) );
   SCIP_CALL( SCIPgetIntParam(subproblem, "lp/scaling", &origparams->lp_scaling) );
   SCIP_CALL( SCIPgetCharParam(subproblem, "lp/initalgorithm", &origparams->lp_initalg) );
   SCIP_CALL( SCIPgetCharParam(subproblem, "lp/resolvealgorithm", &origparams->lp_resolvealg) );
   SCIP_CALL( SCIPgetBoolParam(subproblem, "lp/alwaysgetduals", &origparams->lp_alwaysgetduals) );
   SCIP_CALL( SCIPgetBoolParam(subproblem, "misc/scaleobj", &origparams->misc_scaleobj) );
   SCIP_CALL( SCIPgetBoolParam(subproblem, "misc/catchctrlc", &origparams->misc_catchctrlc) );
   SCIP_CALL( SCIPgetIntParam(subproblem, "propagating/maxrounds", &origparams->prop_maxrounds) );
   SCIP_CALL( SCIPgetIntParam(subproblem, "propagating/maxroundsroot", &origparams->prop_maxroundsroot) );
   SCIP_CALL( SCIPgetIntParam(subproblem, "constraints/linear/propfreq", &origparams->cons_linear_propfreq) );

   return SCIP_OKAY;
}

/** sets the parameters for the subproblem */
static
SCIP_RETCODE setSubproblemParams(
   SCIP*                 scip,               /**< the SCIP data structure */
   SCIP*                 subproblem          /**< the subproblem SCIP instance */
   )
{
   assert(scip != NULL);
   assert(subproblem != NULL);

   /* copying memory and time limits */
   SCIP_CALL( copyMemoryAndTimeLimits(scip, subproblem) );

   /* Do we have to disable presolving? If yes, we have to store all presolving parameters. */
   SCIP_CALL( SCIPsetPresolving(subproblem, SCIP_PARAMSETTING_OFF, TRUE) );

   /* Disabling heuristics so that the problem is not trivially solved */
   SCIP_CALL( SCIPsetHeuristics(subproblem, SCIP_PARAMSETTING_OFF, TRUE) );

   /* store parameters that are changed for the generation of the subproblem cuts */
   SCIP_CALL( SCIPsetParam(subproblem, "conflict/enable", FALSE) );

   SCIP_CALL( SCIPsetIntParam(subproblem, "lp/disablecutoff", 1) );
   SCIP_CALL( SCIPsetIntParam(subproblem, "lp/scaling", 0) );

   SCIP_CALL( SCIPsetCharParam(subproblem, "lp/initalgorithm", 'd') );
   SCIP_CALL( SCIPsetCharParam(subproblem, "lp/resolvealgorithm", 'd') );

   SCIP_CALL( SCIPsetBoolParam(subproblem, "lp/alwaysgetduals", TRUE) );
   SCIP_CALL( SCIPsetBoolParam(subproblem, "misc/scaleobj", FALSE) );

   /* do not abort subproblem on CTRL-C */
   SCIP_CALL( SCIPsetBoolParam(subproblem, "misc/catchctrlc", FALSE) );

   SCIP_CALL( SCIPsetIntParam(subproblem, "display/verblevel", (int)SCIP_VERBLEVEL_NONE) );

   SCIP_CALL( SCIPsetIntParam(subproblem, "propagating/maxrounds", 0) );
   SCIP_CALL( SCIPsetIntParam(subproblem, "propagating/maxroundsroot", 0) );

   SCIP_CALL( SCIPsetIntParam(subproblem, "constraints/linear/propfreq", -1) );

   return SCIP_OKAY;
}

/** resets the original parameters from the subproblem */
static
SCIP_RETCODE resetOrigSubproblemParams(
   SCIP*                 subproblem,         /**< the SCIP data structure */
   SCIP_SUBPROBPARAMS*   origparams          /**< the original subproblem parameters */
   )
{
   assert(subproblem != NULL);
   assert(origparams != NULL);

   SCIP_CALL( SCIPsetRealParam(subproblem, "limits/memory", origparams->limits_memory) );
   SCIP_CALL( SCIPsetRealParam(subproblem, "limits/time", origparams->limits_time) );
   SCIP_CALL( SCIPsetBoolParam(subproblem, "conflict/enable", origparams->conflict_enable) );
   SCIP_CALL( SCIPsetIntParam(subproblem, "lp/disablecutoff", origparams->lp_disablecutoff) );
   SCIP_CALL( SCIPsetIntParam(subproblem, "lp/scaling", origparams->lp_scaling) );
   SCIP_CALL( SCIPsetCharParam(subproblem, "lp/initalgorithm", origparams->lp_initalg) );
   SCIP_CALL( SCIPsetCharParam(subproblem, "lp/resolvealgorithm", origparams->lp_resolvealg) );
   SCIP_CALL( SCIPsetBoolParam(subproblem, "lp/alwaysgetduals", origparams->lp_alwaysgetduals) );
   SCIP_CALL( SCIPsetBoolParam(subproblem, "misc/scaleobj", origparams->misc_scaleobj) );
   SCIP_CALL( SCIPsetBoolParam(subproblem, "misc/catchctrlc", origparams->misc_catchctrlc) );
   SCIP_CALL( SCIPsetIntParam(subproblem, "propagating/maxrounds", origparams->prop_maxrounds) );
   SCIP_CALL( SCIPsetIntParam(subproblem, "propagating/maxroundsroot", origparams->prop_maxroundsroot) );
   SCIP_CALL( SCIPsetIntParam(subproblem, "constraints/linear/propfreq", origparams->cons_linear_propfreq) );

   return SCIP_OKAY;
}

/** solves the LP of the Benders' decomposition subproblem
 *
 *  This requires that the subproblem is in probing mode.
 */
SCIP_RETCODE SCIPbendersSolveSubproblemLP(
   SCIP*                 scip,               /**< the SCIP data structure */
   SCIP_BENDERS*         benders,            /**< the Benders' decomposition data structure */
   int                   probnumber,         /**< the subproblem number */
   SCIP_STATUS*          solvestatus,        /**< status of subproblem solve */
   SCIP_Real*            objective           /**< optimal value of subproblem, if solved to optimality */
   )
{
   SCIP* subproblem;
   SCIP_SUBPROBPARAMS* origparams;

   assert(benders != NULL);
   assert(solvestatus != NULL);
   assert(objective != NULL);
   assert(SCIPbendersSubproblemIsSetup(benders, probnumber));

   /* TODO: This should be solved just as an LP, so as a MIP. There is too much overhead with the MIP.
    * Need to change status check for checking the LP. */
   subproblem = SCIPbendersSubproblem(benders, probnumber);

   *objective = SCIPinfinity(subproblem);

   assert(SCIPisNLPConstructed(subproblem) || SCIPisLPConstructed(subproblem));
   assert(SCIPinProbing(subproblem));

   /* allocating memory for the parameter storage */
   SCIP_CALL( SCIPallocBlockMemory(subproblem, &origparams) );

   /* store the original parameters of the subproblem */
   SCIP_CALL( storeOrigSubproblemParams(subproblem, origparams) );

   /* setting the subproblem parameters */
   SCIP_CALL( setSubproblemParams(scip, subproblem) );

   /* only solve the NLP relaxation if the NLP has been constructed and there exists an NLPI. If it is not possible to
    * solve the NLP relaxation, then the LP relaxation is used to generate Benders' cuts
    */
   if( SCIPisNLPConstructed(subproblem) && SCIPgetNNlpis(subproblem) > 0 )
   {
      SCIP_NLPSOLSTAT nlpsolstat;
      SCIP_NLPTERMSTAT nlptermstat;

#ifdef SCIP_MOREDEBUG
      SCIP_CALL( SCIPsetNLPIntPar(subproblem, SCIP_NLPPAR_VERBLEVEL, 1) );
#endif

      SCIP_CALL( SCIPsolveNLP(subproblem) );

      nlpsolstat = SCIPgetNLPSolstat(subproblem);
      nlptermstat = SCIPgetNLPTermstat(subproblem);
      SCIPdebugMsg(scip, "NLP solstat %d termstat %d\n", nlpsolstat, nlptermstat);

      if( nlptermstat == SCIP_NLPTERMSTAT_OKAY && (nlpsolstat == SCIP_NLPSOLSTAT_LOCINFEASIBLE || nlpsolstat == SCIP_NLPSOLSTAT_GLOBINFEASIBLE) )
      {
         /* trust infeasible only if terminated "okay" */
         (*solvestatus) = SCIP_STATUS_INFEASIBLE;
      }
      else if( nlpsolstat == SCIP_NLPSOLSTAT_LOCOPT || nlpsolstat == SCIP_NLPSOLSTAT_GLOBOPT )
      {
         (*solvestatus) = SCIP_STATUS_OPTIMAL;
         (*objective) = SCIPretransformObj(subproblem, SCIPgetNLPObjval(subproblem));
      }
      else if( nlpsolstat == SCIP_NLPSOLSTAT_UNBOUNDED )
      {
         (*solvestatus) = SCIP_STATUS_UNBOUNDED;
         SCIPerrorMessage("The NLP of Benders' decomposition subproblem %d is unbounded. This should not happen.\n",
            probnumber);
         SCIPABORT();
      }
      else if( nlptermstat == SCIP_NLPTERMSTAT_TILIM )
      {
         (*solvestatus) = SCIP_STATUS_TIMELIMIT;
      }
      else
      {
         SCIPerrorMessage("Invalid solution status: %d. Termination status: %d. Solving the NLP relaxation of Benders' decomposition subproblem %d.\n",
            nlpsolstat, nlptermstat, probnumber);
         SCIPABORT();
      }
   }
   else
   {
      SCIP_Bool lperror;
      SCIP_Bool cutoff;

      SCIP_CALL( SCIPsolveProbingLP(subproblem, -1, &lperror, &cutoff) );

      switch( SCIPgetLPSolstat(subproblem) )
      {
         case SCIP_LPSOLSTAT_INFEASIBLE:
         {
            (*solvestatus) = SCIP_STATUS_INFEASIBLE;
            break;
         }

         case SCIP_LPSOLSTAT_OPTIMAL :
         {
            (*solvestatus) = SCIP_STATUS_OPTIMAL;
            (*objective) = SCIPgetSolOrigObj(subproblem, NULL);
            break;
         }

         case SCIP_LPSOLSTAT_UNBOUNDEDRAY :
         {
            (*solvestatus) = SCIP_STATUS_UNBOUNDED;
            SCIPerrorMessage("The LP of Benders' decomposition subproblem %d is unbounded. This should not happen.\n",
               probnumber);
            SCIPABORT();
            break;
         }

         case SCIP_LPSOLSTAT_ERROR :
         case SCIP_LPSOLSTAT_NOTSOLVED :
         case SCIP_LPSOLSTAT_TIMELIMIT :
         {
            if( SCIPgetLPSolstat(subproblem) == SCIP_LPSOLSTAT_TIMELIMIT )
               (*solvestatus) = SCIP_STATUS_TIMELIMIT;
            else
               (*solvestatus) = SCIP_STATUS_UNKNOWN;

            SCIPverbMessage(scip, SCIP_VERBLEVEL_FULL, NULL, "   Benders' decomposition: Error solving LP "
               "relaxation of subproblem %d. No cut will be generated for this subproblem.\n", probnumber);
            break;
         }

         case SCIP_LPSOLSTAT_OBJLIMIT:
         case SCIP_LPSOLSTAT_ITERLIMIT:
         default:
         {
            SCIPerrorMessage("Invalid status: %d. Solving the LP relaxation of Benders' decomposition subproblem %d.\n",
               SCIPgetLPSolstat(subproblem), probnumber);
            SCIPABORT();
            break;
         }
      }
   }

   /* resetting the subproblem parameters */
   SCIP_CALL( resetOrigSubproblemParams(subproblem, origparams) );

   /* freeing the parameter storage */
   SCIPfreeBlockMemory(subproblem, &origparams);

   return SCIP_OKAY;
}

/** solves the Benders' decomposition subproblem */
SCIP_RETCODE SCIPbendersSolveSubproblemCIP(
   SCIP*                 scip,               /**< the SCIP data structure */
   SCIP_BENDERS*         benders,            /**< the Benders' decomposition data structure */
   int                   probnumber,         /**< the subproblem number */
   SCIP_STATUS*          solvestatus,        /**< status of subproblem solve */
   SCIP_Bool             solvecip            /**< directly solve the CIP subproblem */
   )
{
   SCIP* subproblem;
   SCIP_SUBPROBPARAMS* origparams;

   assert(benders != NULL);
   assert(solvestatus != NULL);

   subproblem = SCIPbendersSubproblem(benders, probnumber);

   /* allocating memory for the parameter storage */
   SCIP_CALL( SCIPallocBlockMemory(subproblem, &origparams) );

   /* store the original parameters of the subproblem */
   SCIP_CALL( storeOrigSubproblemParams(subproblem, origparams) );

   /* If the solve has been stopped for the subproblem, then we need to restart it to complete the solve. The subproblem
    * is stopped when it is a MIP so that LP cuts and IP cuts can be generated. */
   if( SCIPgetStage(subproblem) == SCIP_STAGE_SOLVING )
   {
      /* the subproblem should be in probing mode. Otherwise, the event handler did not work correctly */
      assert( SCIPinProbing(subproblem) );

      /* the probing mode needs to be stopped so that the MIP can be solved */
      SCIP_CALL( SCIPendProbing(subproblem) );

      /* the problem was interrupted in the event handler, so SCIP needs to be informed that the problem is to be restarted */
      SCIP_CALL( SCIPrestartSolve(subproblem) );
   }
   else if( solvecip )
   {
      /* if the MIP will be solved directly, then the probing mode needs to be skipped.
       * This is achieved by setting the solvecip flag in the event handler data to TRUE
       */
      SCIP_EVENTHDLR* eventhdlr;
      SCIP_EVENTHDLRDATA* eventhdlrdata;

      eventhdlr = SCIPfindEventhdlr(subproblem, MIPNODEFOCUS_EVENTHDLR_NAME);
      eventhdlrdata = SCIPeventhdlrGetData(eventhdlr);

      eventhdlrdata->solvecip = TRUE;
   }
   else
   {
      /* if the problem is not in probing mode, then we need to solve the LP. That requires all methods that will
       * modify the structure of the problem need to be deactivated */

      /* setting the subproblem parameters */
      SCIP_CALL( setSubproblemParams(scip, subproblem) );

#ifdef SCIP_MOREDEBUG
      SCIP_CALL( SCIPsetBoolParam(subproblem, "display/lpinfo", TRUE) );
#endif
   }

#ifdef SCIP_MOREDEBUG
      SCIP_CALL( SCIPsetIntParam(subproblem, "display/verblevel", (int)SCIP_VERBLEVEL_FULL) );
      SCIP_CALL( SCIPsetIntParam(subproblem, "display/freq", 1) );
#endif

   SCIP_CALL( SCIPsolve(subproblem) );

   *solvestatus = SCIPgetStatus(subproblem);

   if( *solvestatus != SCIP_STATUS_OPTIMAL && *solvestatus != SCIP_STATUS_UNBOUNDED
      && *solvestatus != SCIP_STATUS_USERINTERRUPT && *solvestatus != SCIP_STATUS_BESTSOLLIMIT
      && *solvestatus != SCIP_STATUS_TIMELIMIT && *solvestatus != SCIP_STATUS_MEMLIMIT )
   {
      SCIPerrorMessage("Invalid status: %d. Solving the CIP of Benders' decomposition subproblem %d.\n",
         *solvestatus, probnumber);
      SCIPABORT();
   }

   /* resetting the subproblem parameters */
   SCIP_CALL( resetOrigSubproblemParams(subproblem, origparams) );

   /* freeing the parameter storage */
   SCIPfreeBlockMemory(subproblem, &origparams);

   return SCIP_OKAY;
}

/** frees the subproblems */
SCIP_RETCODE SCIPbendersFreeSubproblem(
   SCIP_BENDERS*         benders,            /**< Benders' decomposition */
   SCIP_SET*             set,                /**< global SCIP settings */
   int                   probnumber          /**< the subproblem number */
   )
{
   assert(benders != NULL);
   assert(benders->bendersfreesub != NULL
      || (benders->bendersfreesub == NULL && benders->benderssolvesubconvex == NULL && benders->benderssolvesub == NULL));
   assert(probnumber >= 0 && probnumber < benders->nsubproblems);

   if( benders->bendersfreesub != NULL )
   {
      SCIP_CALL( benders->bendersfreesub(set->scip, benders, probnumber) );
   }
   else
   {
      /* the subproblem is only freed if it is not independent */
      if( subproblemIsActive(benders, probnumber) )
      {
         SCIP* subproblem = SCIPbendersSubproblem(benders, probnumber);

         if( SCIPbendersSubproblemIsConvex(benders, probnumber) )
         {
            /* ending probing mode to reset the current node. The probing mode will be restarted at the next solve */
            if( SCIPinProbing(subproblem) )
            {
               SCIP_CALL( SCIPendProbing(subproblem) );
            }
         }
         else
         {
            /* if the subproblems were solved as part of an enforcement stage, then they will still be in probing mode. The
             * probing mode must first be finished and then the problem can be freed */
            if( SCIPgetStage(subproblem) >= SCIP_STAGE_TRANSFORMED && SCIPinProbing(subproblem) )
            {
               SCIP_CALL( SCIPendProbing(subproblem) );
            }

            SCIP_CALL( SCIPfreeTransform(subproblem) );
         }
      }
   }

   /* setting the setup flag for the subproblem to FALSE */
   SCIPbendersSetSubproblemIsSetup(benders, probnumber, FALSE);
   return SCIP_OKAY;
}

/** compares the subproblem objective value with the auxiliary variable value for optimality */
SCIP_RETCODE SCIPbendersCheckSubproblemOptimality(
   SCIP_BENDERS*         benders,            /**< the benders' decomposition structure */
   SCIP_SET*             set,                /**< global SCIP settings */
   SCIP_SOL*             sol,                /**< primal CIP solution */
   int                   probnumber,         /**< the subproblem number */
   SCIP_Bool*            optimal             /**< flag to indicate whether the current subproblem is optimal for the master */
   )
{
   SCIP_Real auxiliaryvarval;
   SCIP_Real soltol;

   assert(benders != NULL);
   assert(set != NULL);
   assert(probnumber >= 0 && probnumber < benders->nsubproblems);

   (*optimal) = FALSE;

   auxiliaryvarval = SCIPbendersGetAuxiliaryVarVal(benders, set, sol, probnumber);

   SCIP_CALL( SCIPsetGetRealParam(set, "benders/solutiontol", &soltol) );

   SCIPsetDebugMsg(set, "Subproblem %d - Auxiliary Variable: %g Subproblem Objective: %g Reldiff: %g Soltol: %g\n",
      probnumber, auxiliaryvarval, SCIPbendersGetSubproblemObjval(benders, probnumber),
      SCIPrelDiff(SCIPbendersGetSubproblemObjval(benders, probnumber), auxiliaryvarval), soltol);

   if( SCIPrelDiff(SCIPbendersGetSubproblemObjval(benders, probnumber), auxiliaryvarval) < soltol )
      (*optimal) = TRUE;

   return SCIP_OKAY;
}

/** returns the value of the auxiliary variable value in a master problem solution */
SCIP_Real SCIPbendersGetAuxiliaryVarVal(
   SCIP_BENDERS*         benders,            /**< the benders' decomposition structure */
   SCIP_SET*             set,                /**< global SCIP settings */
   SCIP_SOL*             sol,                /**< primal CIP solution */
   int                   probnumber          /**< the subproblem number */
   )
{
   SCIP_VAR* auxiliaryvar;

   assert(benders != NULL);
   assert(set != NULL);

   auxiliaryvar = SCIPbendersGetAuxiliaryVar(benders, probnumber);
   assert(auxiliaryvar != NULL);

   return SCIPgetSolVal(set->scip, sol, auxiliaryvar);
}

/** Solves an independent subproblem to identify its lower bound. The lower bound is then used to update the bound on
 *  the auxiliary variable.
 */
SCIP_RETCODE SCIPbendersComputeSubproblemLowerbound(
   SCIP_BENDERS*         benders,            /**< Benders' decomposition */
   SCIP_SET*             set,                /**< global SCIP settings */
   int                   probnumber,         /**< the subproblem to be evaluated */
   SCIP_Real*            lowerbound,         /**< the lowerbound for the subproblem */
   SCIP_Bool*            infeasible          /**< was the subproblem found to be infeasible? */
   )
{
   SCIP* subproblem;
   SCIP_Real memorylimit;
   SCIP_Real timelimit;
   SCIP_Longint totalnodes;
   int disablecutoff;
   int verblevel;
   SCIP_Bool lperror;
   SCIP_Bool cutoff;

   assert(benders != NULL);
   assert(set != NULL);

   /* getting the subproblem to evaluate */
   subproblem = SCIPbendersSubproblem(benders, probnumber);

   (*lowerbound) = -SCIPinfinity(subproblem);
   (*infeasible) = FALSE;

   SCIPverbMessage(set->scip, SCIP_VERBLEVEL_FULL, NULL, "Benders' decomposition: Computing a lower bound for"
      " subproblem %d\n", probnumber);

   SCIP_CALL( SCIPgetIntParam(subproblem, "display/verblevel", &verblevel) );
   SCIP_CALL( SCIPsetIntParam(subproblem, "display/verblevel", (int)SCIP_VERBLEVEL_NONE) );
#ifdef SCIP_MOREDEBUG
   SCIP_CALL( SCIPsetIntParam(subproblem, "display/verblevel", (int)SCIP_VERBLEVEL_HIGH) );
#endif

   /* copying memory and time limits */
   SCIP_CALL( SCIPgetRealParam(subproblem, "limits/time", &timelimit) );
   SCIP_CALL( SCIPgetRealParam(subproblem, "limits/memory", &memorylimit) );
   SCIP_CALL( copyMemoryAndTimeLimits(set->scip, subproblem) );

   /* if the subproblem is independent, then the default SCIP settings are used. Otherwise, only the root node is solved
    * to compute a lower bound on the subproblem
    */
   SCIP_CALL( SCIPgetLongintParam(subproblem, "limits/totalnodes", &totalnodes) );
   SCIP_CALL( SCIPgetIntParam(subproblem, "lp/disablecutoff", &disablecutoff) );
   if( !SCIPbendersSubproblemIsIndependent(benders, probnumber) )
   {
      SCIP_CALL( SCIPsetLongintParam(subproblem, "limits/totalnodes", 1LL) );
      SCIP_CALL( SCIPsetIntParam(subproblem, "lp/disablecutoff", 1) );
   }

   /* if the subproblem not independent and is convex, then the probing LP is solved. Otherwise, the MIP is solved */
   if( SCIPbendersSubproblemIsConvex(benders, probnumber) )
   {
      assert(SCIPisLPConstructed(subproblem));

      SCIP_CALL( SCIPstartProbing(subproblem) );
      SCIP_CALL( SCIPsolveProbingLP(subproblem, -1, &lperror, &cutoff) );

      if( SCIPgetLPSolstat(subproblem) == SCIP_LPSOLSTAT_INFEASIBLE )
         (*infeasible) = TRUE;
   }
   else
   {
      SCIP_EVENTHDLRDATA* eventhdlrdata;

      /* if the subproblem is not convex, then event handlers have been added to interrupt the solve. These must be
       * disabled
       */
      eventhdlrdata = SCIPeventhdlrGetData(SCIPfindEventhdlr(subproblem, MIPNODEFOCUS_EVENTHDLR_NAME));
      eventhdlrdata->solvecip = TRUE;

      SCIP_CALL( SCIPsolve(subproblem) );

      if( SCIPgetStatus(subproblem) == SCIP_STATUS_INFEASIBLE )
         (*infeasible) = TRUE;
   }

   /* getting the lower bound value */
   if( !(*infeasible) )
      (*lowerbound) = SCIPgetDualbound(subproblem);
   else
      (*lowerbound) = -SCIPinfinity(subproblem);

   if( !SCIPbendersSubproblemIsIndependent(benders, probnumber) )
   {
      SCIP_CALL( SCIPsetLongintParam(subproblem, "limits/totalnodes", totalnodes) );
      SCIP_CALL( SCIPsetIntParam(subproblem, "lp/disablecutoff", disablecutoff) );
   }
   SCIP_CALL( SCIPsetIntParam(subproblem, "display/verblevel", verblevel) );
   SCIP_CALL( SCIPsetRealParam(subproblem, "limits/memory", memorylimit) );
   SCIP_CALL( SCIPsetRealParam(subproblem, "limits/time", timelimit) );

   /* the subproblem must be freed so that it is reset for the subsequent Benders' decomposition solves. If the
    * subproblems are independent, they are not freed. SCIPfreeBendersSubproblem must still be called, but in this
    * function the independent subproblems are not freed. However, they will still be freed at the end of the
    * solving process for the master problem.
    */
   SCIP_CALL( SCIPbendersFreeSubproblem(benders, set, probnumber) );

   return SCIP_OKAY;
}

/** Merges a subproblem into the master problem. This process just adds a copy of the subproblem variables and
 *  constraints to the master problem, but keeps the subproblem stored in the Benders' decomposition data structure. The reason for
 *  keeping the subproblem available is for when it is queried for solutions after the problem is solved.
 *
 *  Once the subproblem is merged into the master problem, then the subproblem is flagged as disabled. This means that
 *  it will not be solved in the subsequent subproblem solving loops.
 *
 *  The associated auxiliary variables are kept in the master problem. The objective function of the merged subproblem
 *  is added as an underestimator constraint.
 */
SCIP_RETCODE SCIPbendersMergeSubproblemIntoMaster(
   SCIP_BENDERS*         benders,            /**< Benders' decomposition */
   SCIP_SET*             set,                /**< global SCIP settings */
   SCIP_HASHMAP*         varmap,             /**< a hashmap to store the mapping of subproblem variables corresponding
                                              *   to the newly created master variables, or NULL */
   SCIP_HASHMAP*         consmap,            /**< a hashmap to store the mapping of subproblem constraints to the
                                                  corresponding newly created constraints, or NULL */
   int                   probnumber          /**< the number of the subproblem that will be merged into the master problem*/
   )
{
   SCIP* subproblem;
   SCIP_HASHMAP* localvarmap;
   SCIP_HASHMAP* localconsmap;
   SCIP_VAR** vars;
   SCIP_VAR* auxiliaryvar;
   SCIP_CONS** conss;
   SCIP_CONS* objcons;
   int nvars;
   int nconss;
   int i;
   SCIP_Bool uselocalvarmap;
   SCIP_Bool uselocalconsmap;
   char varname[SCIP_MAXSTRLEN];
   char consname[SCIP_MAXSTRLEN];
   const char* origvarname;

   assert(benders != NULL);
   assert(set != NULL);
   assert(probnumber >= 0 && probnumber < benders->nsubproblems);

   SCIPverbMessage(set->scip, SCIP_VERBLEVEL_HIGH, NULL, "   Benders' decomposition: Infeasibility of subproblem %d can't "
      "be resolved. Subproblem %d is being merged into the master problem.\n", probnumber, probnumber);

   /* freeing the subproblem because it will be flagged as independent. Since the subproblem is flagged as independent,
    * it will no longer be solved or freed within the solving loop.
    */
   SCIP_CALL( SCIPbendersFreeSubproblem(benders, set, probnumber) );

   subproblem = SCIPbendersSubproblem(benders, probnumber);

   uselocalvarmap = (varmap == NULL);
   uselocalconsmap = (consmap == NULL);

   if( uselocalvarmap )
   {
      /* create the variable mapping hash map */
      SCIP_CALL( SCIPhashmapCreate(&localvarmap, SCIPblkmem(set->scip), SCIPgetNVars(subproblem)) );
   }
   else
      localvarmap = varmap;

   if( uselocalconsmap )
   {
      /* create the constraint mapping hash map */
      SCIP_CALL( SCIPhashmapCreate(&localconsmap, SCIPblkmem(set->scip), SCIPgetNConss(subproblem)) );
   }
   else
      localconsmap = consmap;

   /* retrieving the subproblem variable to build a subproblem mapping */
   vars = SCIPgetVars(subproblem);
   nvars = SCIPgetNVars(subproblem);

   /* creating the objective function constraint that will be added to the master problem */
   /* setting the name of the transferred cut */
   (void) SCIPsnprintf(consname, SCIP_MAXSTRLEN, "objectivecons_%d", probnumber );
   SCIP_CALL( SCIPcreateConsBasicLinear(set->scip, &objcons, consname, 0, NULL, NULL, -SCIPsetInfinity(set), 0.0) );
   SCIP_CALL( SCIPsetConsRemovable(set->scip, objcons, TRUE) );

   for( i = 0; i < nvars; i++ )
   {
      SCIP_VAR* mastervar = NULL;
      SCIP_Bool releasevar = FALSE;

      SCIP_CALL( SCIPgetBendersMasterVar(set->scip, benders, vars[i], &mastervar) );

      /* if the master problem variable is not NULL, then there is a corresponding variable in the master problem for
       * the given subproblem variable. In this case, the variable is added to the hashmap.
       */
      if( mastervar == NULL )
      {
         SCIP_VAR* origvar;
         SCIP_Real scalar;
         SCIP_Real constant;

         /* This is following the same process as in createVariableMappings. The original variable is used to map
          * between the subproblem and the master problem
          */
         origvar = vars[i];
         scalar = 1.0;
         constant = 0.0;
         SCIP_CALL( SCIPvarGetOrigvarSum(&origvar, &scalar, &constant) );

         /* retrieving the var name */
         origvarname = SCIPvarGetName(origvar);
         (void) SCIPsnprintf(varname, SCIP_MAXSTRLEN, "%s", origvarname);

         /* creating and adding the variable to the Benders' decomposition master problem */
         SCIP_CALL( SCIPcreateVarBasic(set->scip, &mastervar, varname, SCIPvarGetLbOriginal(origvar),
            SCIPvarGetUbOriginal(origvar), 0.0, SCIPvarGetType(origvar)) );

         /* adding the variable to the master problem */
         SCIP_CALL( SCIPaddVar(set->scip, mastervar) );

         /* adds the variable to the objective function constraint */
         SCIP_CALL( SCIPaddCoefLinear(set->scip, objcons, mastervar, SCIPvarGetObj(origvar)) );

         /* the variable must be released */
         releasevar = TRUE;
      }

      /* creating the mapping betwen the subproblem var and the master var for the constraint copying */
      SCIP_CALL( SCIPhashmapInsert(localvarmap, vars[i], mastervar) );

      /* releasing the variable */
      if( releasevar )
      {
         SCIP_CALL( SCIPreleaseVar(set->scip, &mastervar) );
      }
   }

   /* getting the constraints from the subproblem that will be added to the master problem */
   conss = SCIPgetConss(subproblem);
   nconss = SCIPgetNConss(subproblem);

   /* getting a copy of all constraints and adding it to the master problem */
   for( i = 0; i < nconss; i++ )
   {
      SCIP_CONS* targetcons;
      SCIP_Bool initial;
      SCIP_Bool valid;

      /* NOTE: adding all subproblem constraints appears to cause an error when resolving the LP, which results in the
       * current incumbent being reported as optimal. To avoid this, only half of the subproblem constraints are added
       * the master problem. The remaining half are marked as lazy and are separated as required.
       */
      initial = (i < nconss/2);

      SCIP_CALL( SCIPgetConsCopy(subproblem, set->scip, conss[i], &targetcons, SCIPconsGetHdlr(conss[i]),
         localvarmap, localconsmap, NULL, initial, SCIPconsIsSeparated(conss[i]),
         SCIPconsIsEnforced(conss[i]), SCIPconsIsChecked(conss[i]), SCIPconsIsPropagated(conss[i]), FALSE,
         SCIPconsIsModifiable(conss[i]), SCIPconsIsDynamic(conss[i]), SCIPconsIsRemovable(conss[i]),
         FALSE, TRUE, &valid) );
      assert(SCIPconsIsInitial(conss[i]));
      assert(valid);

      SCIP_CALL( SCIPaddCons(set->scip, targetcons) );

      SCIP_CALL( SCIPreleaseCons(set->scip, &targetcons) );
   }

   /* freeing the hashmaps */
   if( uselocalvarmap )
   {
      /* free hash map */
      SCIPhashmapFree(&localvarmap);
   }

   if( uselocalconsmap )
   {
      /* free hash map */
      SCIPhashmapFree(&localconsmap);
   }

   /* adding the auxiliary variable to the objective constraint */
   auxiliaryvar = SCIPbendersGetAuxiliaryVar(benders, probnumber);
   SCIP_CALL( SCIPaddCoefLinear(set->scip, objcons, auxiliaryvar, -1.0) );

   /* adding the objective function constraint to the master problem */
   SCIP_CALL( SCIPaddCons(set->scip, objcons) );

   SCIP_CALL( SCIPreleaseCons(set->scip, &objcons) );

   /* the merged subproblem is no longer solved. This is indicated by setting the subproblem as disabled. The
    * subproblem still exists, but it is not solved in the solving loop.
    */
   SCIPbendersSetSubproblemEnabled(benders, probnumber, FALSE);

   return SCIP_OKAY;
}

/** Returns the corresponding master or subproblem variable for the given variable.
 *  This provides a call back for the variable mapping between the master and subproblems. */
SCIP_RETCODE SCIPbendersGetVar(
   SCIP_BENDERS*         benders,            /**< Benders' decomposition */
   SCIP_SET*             set,                /**< global SCIP settings */
   SCIP_VAR*             var,                /**< the variable for which the corresponding variable is desired */
   SCIP_VAR**            mappedvar,          /**< the variable that is mapped to var */
   int                   probnumber          /**< the problem number for the desired variable, -1 for the master problem */
   )
{
   assert(benders != NULL);
   assert(set != NULL);
   assert(var != NULL);
   assert(mappedvar != NULL);
   assert(benders->bendersgetvar != NULL);

   (*mappedvar) = NULL;

   /* if the variable name matches the auxiliary variable, then the master variable is returned as NULL */
   if( strstr(SCIPvarGetName(var), AUXILIARYVAR_NAME) != NULL )
      return SCIP_OKAY;

   SCIP_CALL( benders->bendersgetvar(set->scip, benders, var, mappedvar, probnumber) );

   return SCIP_OKAY;
}

/** gets user data of Benders' decomposition */
SCIP_BENDERSDATA* SCIPbendersGetData(
   SCIP_BENDERS*         benders             /**< Benders' decomposition */
   )
{
   assert(benders != NULL);

   return benders->bendersdata;
}

/** sets user data of Benders' decomposition; user has to free old data in advance! */
void SCIPbendersSetData(
   SCIP_BENDERS*         benders,            /**< Benders' decomposition */
   SCIP_BENDERSDATA*     bendersdata         /**< new Benders' decomposition user data */
   )
{
   assert(benders != NULL);

   benders->bendersdata = bendersdata;
}

/** sets copy callback of Benders' decomposition */
void SCIPbendersSetCopy(
   SCIP_BENDERS*         benders,            /**< Benders' decomposition */
   SCIP_DECL_BENDERSCOPY ((*benderscopy))    /**< copy callback of Benders' decomposition */
   )
{
   assert(benders != NULL);

   benders->benderscopy = benderscopy;
}

/** sets destructor callback of Benders' decomposition */
void SCIPbendersSetFree(
   SCIP_BENDERS*         benders,            /**< Benders' decomposition */
   SCIP_DECL_BENDERSFREE ((*bendersfree))    /**< destructor of Benders' decomposition */
   )
{
   assert(benders != NULL);

   benders->bendersfree = bendersfree;
}

/** sets initialization callback of Benders' decomposition */
void SCIPbendersSetInit(
   SCIP_BENDERS*         benders,            /**< Benders' decomposition */
   SCIP_DECL_BENDERSINIT((*bendersinit))     /**< initialize the Benders' decomposition */
   )
{
   assert(benders != NULL);

   benders->bendersinit = bendersinit;
}

/** sets deinitialization callback of Benders' decomposition */
void SCIPbendersSetExit(
   SCIP_BENDERS*         benders,            /**< Benders' decomposition */
   SCIP_DECL_BENDERSEXIT((*bendersexit))     /**< deinitialize the Benders' decomposition */
   )
{
   assert(benders != NULL);

   benders->bendersexit = bendersexit;
}

/** sets presolving initialization callback of Benders' decomposition */
void SCIPbendersSetInitpre(
   SCIP_BENDERS*         benders,            /**< Benders' decomposition */
   SCIP_DECL_BENDERSINITPRE((*bendersinitpre))/**< initialize presolving for Benders' decomposition */
   )
{
   assert(benders != NULL);

   benders->bendersinitpre = bendersinitpre;
}

/** sets presolving deinitialization callback of Benders' decomposition */
void SCIPbendersSetExitpre(
   SCIP_BENDERS*         benders,            /**< Benders' decomposition */
   SCIP_DECL_BENDERSEXITPRE((*bendersexitpre))/**< deinitialize presolving for Benders' decomposition */
   )
{
   assert(benders != NULL);

   benders->bendersexitpre = bendersexitpre;
}

/** sets solving process initialization callback of Benders' decomposition */
void SCIPbendersSetInitsol(
   SCIP_BENDERS*         benders,            /**< Benders' decomposition */
   SCIP_DECL_BENDERSINITSOL((*bendersinitsol))/**< solving process initialization callback of Benders' decomposition */
   )
{
   assert(benders != NULL);

   benders->bendersinitsol = bendersinitsol;
}

/** sets solving process deinitialization callback of Benders' decomposition */
void SCIPbendersSetExitsol(
   SCIP_BENDERS*         benders,            /**< Benders' decomposition */
   SCIP_DECL_BENDERSEXITSOL((*bendersexitsol))/**< solving process deinitialization callback of Benders' decomposition */
   )
{
   assert(benders != NULL);

   benders->bendersexitsol = bendersexitsol;
}

/** sets the pre subproblem solve callback of Benders' decomposition */
void SCIPbendersSetPresubsolve(
   SCIP_BENDERS*         benders,            /**< Benders' decomposition */
   SCIP_DECL_BENDERSPRESUBSOLVE((*benderspresubsolve))/**< called prior to the subproblem solving loop */
   )
{
   assert(benders != NULL);

   benders->benderspresubsolve = benderspresubsolve;
}

/** sets convex solve callback of Benders' decomposition */
void SCIPbendersSetSolvesubconvex(
   SCIP_BENDERS*         benders,            /**< Benders' decomposition */
   SCIP_DECL_BENDERSSOLVESUBCONVEX((*benderssolvesubconvex))/**< solving method for the convex Benders' decomposition subproblem */
   )
{
   assert(benders != NULL);

   benders->benderssolvesubconvex = benderssolvesubconvex;
}

/** sets solve callback of Benders' decomposition */
void SCIPbendersSetSolvesub(
   SCIP_BENDERS*         benders,            /**< Benders' decomposition */
   SCIP_DECL_BENDERSSOLVESUB((*benderssolvesub))/**< solving method for a Benders' decomposition subproblem */
   )
{
   assert(benders != NULL);

   benders->benderssolvesub = benderssolvesub;
}

/** sets post-solve callback of Benders' decomposition */
void SCIPbendersSetPostsolve(
   SCIP_BENDERS*         benders,            /**< Benders' decomposition */
   SCIP_DECL_BENDERSPOSTSOLVE((*benderspostsolve))/**< solving process deinitialization callback of Benders' decomposition */
   )
{
   assert(benders != NULL);

   benders->benderspostsolve = benderspostsolve;
}

/** sets free subproblem callback of Benders' decomposition */
void SCIPbendersSetFreesub(
   SCIP_BENDERS*         benders,            /**< Benders' decomposition */
   SCIP_DECL_BENDERSFREESUB((*bendersfreesub))/**< the freeing callback for the subproblem */
   )
{
   assert(benders != NULL);

   benders->bendersfreesub = bendersfreesub;
}

/** gets name of Benders' decomposition */
const char* SCIPbendersGetName(
   SCIP_BENDERS*         benders             /**< Benders' decomposition */
   )
{
   assert(benders != NULL);

   return benders->name;
}

/** gets description of Benders' decomposition */
const char* SCIPbendersGetDesc(
   SCIP_BENDERS*         benders             /**< Benders' decomposition */
   )
{
   assert(benders != NULL);

   return benders->desc;
}

/** gets priority of Benders' decomposition */
int SCIPbendersGetPriority(
   SCIP_BENDERS*         benders             /**< Benders' decomposition */
   )
{
   assert(benders != NULL);

   return benders->priority;
}

/** sets priority of Benders' decomposition */
void SCIPbendersSetPriority(
   SCIP_BENDERS*         benders,            /**< Benders' decomposition */
   SCIP_SET*             set,                /**< global SCIP settings */
   int                   priority            /**< new priority of the Benders' decomposition */
   )
{
   assert(benders != NULL);
   assert(set != NULL);

   benders->priority = priority;
   set->benderssorted = FALSE;
}

/** gets the number of subproblems for the Benders' decomposition */
int SCIPbendersGetNSubproblems(
   SCIP_BENDERS*         benders             /**< the Benders' decomposition data structure */
   )
{
   assert(benders != NULL);

   return benders->nsubproblems;
}

/** returns the SCIP instance for a given subproblem */
SCIP* SCIPbendersSubproblem(
   SCIP_BENDERS*         benders,            /**< the Benders' decomposition data structure */
   int                   probnumber          /**< the subproblem number */
   )
{
   assert(benders != NULL);
   assert(probnumber >= 0 && probnumber < benders->nsubproblems);

   return benders->subproblems[probnumber];
}

/** gets the number of times, the Benders' decomposition was called and tried to find a variable with negative reduced costs */
int SCIPbendersGetNCalls(
   SCIP_BENDERS*         benders             /**< Benders' decomposition */
   )
{
   assert(benders != NULL);

   return benders->ncalls;
}

/** gets the number of optimality cuts found by the collection of Benders' decomposition subproblems */
int SCIPbendersGetNCutsFound(
   SCIP_BENDERS*         benders             /**< Benders' decomposition */
   )
{
   assert(benders != NULL);

   return benders->ncutsfound;
}

/** gets time in seconds used in this Benders' decomposition for setting up for next stages */
SCIP_Real SCIPbendersGetSetupTime(
   SCIP_BENDERS*         benders             /**< Benders' decomposition */
   )
{
   assert(benders != NULL);

   return SCIPclockGetTime(benders->setuptime);
}

/** gets time in seconds used in this Benders' decomposition */
SCIP_Real SCIPbendersGetTime(
   SCIP_BENDERS*         benders             /**< Benders' decomposition */
   )
{
   assert(benders != NULL);

   return SCIPclockGetTime(benders->bendersclock);
}

/** enables or disables all clocks of the Benders' decomposition, depending on the value of the flag */
void SCIPbendersEnableOrDisableClocks(
   SCIP_BENDERS*         benders,            /**< the Benders' decomposition for which all clocks should be enabled or disabled */
   SCIP_Bool             enable              /**< should the clocks of the Benders' decomposition be enabled? */
   )
{
   assert(benders != NULL);

   SCIPclockEnableOrDisable(benders->setuptime, enable);
   SCIPclockEnableOrDisable(benders->bendersclock, enable);
}

/** is Benders' decomposition initialized? */
SCIP_Bool SCIPbendersIsInitialized(
   SCIP_BENDERS*         benders             /**< Benders' decomposition */
   )
{
   assert(benders != NULL);

   return benders->initialized;
}

/** Are Benders' cuts generated from the LP solutions? */
SCIP_Bool SCIPbendersCutLP(
   SCIP_BENDERS*         benders             /**< Benders' decomposition */
   )
{
   assert(benders != NULL);

   return benders->cutlp;
}

/** Are Benders' cuts generated from the pseudo solutions? */
SCIP_Bool SCIPbendersCutPseudo(
   SCIP_BENDERS*         benders             /**< Benders' decomposition */
   )
{
   assert(benders != NULL);

   return benders->cutpseudo;
}

/** Are Benders' cuts generated from the relaxation solutions? */
SCIP_Bool SCIPbendersCutRelaxation(
   SCIP_BENDERS*         benders             /**< Benders' decomposition */
   )
{
   assert(benders != NULL);

   return benders->cutrelax;
}

/** should this Benders' use the auxiliary variables from the highest priority Benders' */
SCIP_Bool SCIPbendersShareAuxVars(
   SCIP_BENDERS*         benders             /**< Benders' decomposition */
   )
{
   assert(benders != NULL);

   return benders->shareauxvars;
}

/** adds a subproblem to the Benders' decomposition data */
SCIP_RETCODE SCIPbendersAddSubproblem(
   SCIP_BENDERS*         benders,            /**< Benders' decomposition */
   SCIP*                 subproblem          /**< subproblem to be added to the data storage */
   )
{
   assert(benders != NULL);
   assert(subproblem != NULL);
   assert(benders->subproblems != NULL);
   assert(benders->naddedsubprobs + 1 <= benders->nsubproblems);

   benders->subproblems[benders->naddedsubprobs] = subproblem;

   benders->naddedsubprobs++;

   return SCIP_OKAY;
}

/** removes the subproblems from the Benders' decomposition data */
void SCIPbendersRemoveSubproblems(
   SCIP_BENDERS*         benders             /**< Benders' decomposition */
   )
{
   assert(benders != NULL);
   assert(benders->subproblems != NULL);

   BMSclearMemoryArray(&benders->subproblems, benders->naddedsubprobs);
   benders->naddedsubprobs = 0;
}

/** returns the auxiliary variable for the given subproblem */
SCIP_VAR* SCIPbendersGetAuxiliaryVar(
   SCIP_BENDERS*         benders,            /**< Benders' decomposition */
   int                   probnumber          /**< the subproblem number */
   )
{
   assert(benders != NULL);
   assert(probnumber >= 0 && probnumber < SCIPbendersGetNSubproblems(benders));

   return benders->auxiliaryvars[probnumber];
}

/** returns all auxiliary variables */
SCIP_VAR** SCIPbendersGetAuxiliaryVars(
   SCIP_BENDERS*         benders             /**< Benders' decomposition */
   )
{
   assert(benders != NULL);

   return benders->auxiliaryvars;
}

/** stores the objective function value of the subproblem for use in cut generation */
void SCIPbendersSetSubproblemObjval(
   SCIP_BENDERS*         benders,            /**< the Benders' decomposition structure */
   int                   probnumber,         /**< the subproblem number */
   SCIP_Real             objval              /**< the objective function value for the subproblem */
   )
{
   assert(benders != NULL);
   assert(probnumber >= 0 && probnumber < SCIPbendersGetNSubproblems(benders));

   /* updating the best objval */
   if( objval < benders->bestsubprobobjval[probnumber] )
      benders->bestsubprobobjval[probnumber] = objval;

   benders->subprobobjval[probnumber] = objval;
}

/** returns the objective function value of the subproblem for use in cut generation */
SCIP_Real SCIPbendersGetSubproblemObjval(
   SCIP_BENDERS*         benders,            /**< Benders' decomposition */
   int                   probnumber          /**< the subproblem number */
   )
{
   assert(benders != NULL);
   assert(probnumber >= 0 && probnumber < SCIPbendersGetNSubproblems(benders));

   return benders->subprobobjval[probnumber];
}

/** sets the flag indicating whether a subproblem is convex
 *
 *  It is possible that this can change during the solving process. One example is when the three-phase method is
 *  employed, where the first phase solves the convex relaxation of both the master and subproblems, the second phase
 *  reintroduces the integrality constraints to the master problem and the third phase then reintroduces integrality
 *  constraints to the subproblems.
 */
void SCIPbendersSetSubproblemIsConvex(
   SCIP_BENDERS*         benders,            /**< Benders' decomposition */
   int                   probnumber,         /**< the subproblem number */
   SCIP_Bool             isconvex            /**< flag to indicate whether the subproblem is convex */
   )
{
   assert(benders != NULL);
   assert(probnumber >= 0 && probnumber < SCIPbendersGetNSubproblems(benders));

   if( isconvex && !benders->subprobisconvex[probnumber] )
      benders->nconvexsubprobs++;
   else if( !isconvex && benders->subprobisconvex[probnumber] )
      benders->nconvexsubprobs--;

   benders->subprobisconvex[probnumber] = isconvex;

   assert(benders->nconvexsubprobs >= 0 && benders->nconvexsubprobs <= benders->nsubproblems);
}

/** returns whether the subproblem is convex
 *
 *  This means that the dual solution can be used to generate cuts.
 */
SCIP_Bool SCIPbendersSubproblemIsConvex(
   SCIP_BENDERS*         benders,            /**< Benders' decomposition */
   int                   probnumber          /**< the subproblem number */
   )
{
   assert(benders != NULL);
   assert(probnumber >= 0 && probnumber < SCIPbendersGetNSubproblems(benders));

   return benders->subprobisconvex[probnumber];
}

/** returns the number of subproblems that are convex */
int SCIPbendersGetNConvexSubproblems(
   SCIP_BENDERS*         benders             /**< Benders' decomposition */
   )
{
   assert(benders != NULL);

   return benders->nconvexsubprobs;
}

/** changes all of the master problem variables in the given subproblem to continuous. */
SCIP_RETCODE SCIPbendersChgMastervarsToCont(
   SCIP_BENDERS*         benders,            /**< Benders' decomposition */
   SCIP_SET*             set,                /**< global SCIP settings */
   int                   probnumber          /**< the subproblem number */
   )
{
   SCIP* subproblem;
   SCIP_VAR** vars;
   int nbinvars;
   int nintvars;
   int nimplvars;
   int chgvarscount;
   int origintvars;
   int i;
   SCIP_Bool infeasible;

   assert(benders != NULL);
   assert(set != NULL);
   assert(probnumber >= 0 && probnumber < SCIPbendersGetNSubproblems(benders));

   subproblem = SCIPbendersSubproblem(benders, probnumber);
   assert(subproblem != NULL);

   /* only set the master problem variable to continuous if they have not already been changed. */
   if( !SCIPbendersGetMastervarsCont(benders, probnumber) )
   {
      SCIP_VAR* mastervar;

      /* retrieving the variable data */
      SCIP_CALL( SCIPgetVarsData(subproblem, &vars, NULL, &nbinvars, &nintvars, &nimplvars, NULL) );

      origintvars = nbinvars + nintvars + nimplvars;

      chgvarscount = 0;

      /* looping over all integer variables to change the master variables to continuous */
      i = 0;
      while( i < nbinvars + nintvars + nimplvars )
      {
         SCIP_CALL( SCIPbendersGetVar(benders, set, vars[i], &mastervar, -1) );

         if( SCIPvarGetType(vars[i]) != SCIP_VARTYPE_CONTINUOUS && mastervar != NULL )
         {
            /* changing the type of the subproblem variable corresponding to mastervar to CONTINUOUS */
            SCIP_CALL( SCIPchgVarType(subproblem, vars[i], SCIP_VARTYPE_CONTINUOUS, &infeasible) );

            assert(!infeasible);

            chgvarscount++;
            SCIP_CALL( SCIPgetVarsData(subproblem, NULL, NULL, &nbinvars, &nintvars, &nimplvars, NULL) );
         }
         else
            i++;
      }

      /* if all of the integer variables have been changed to continuous, then the subproblem must now be an LP. In this
       * case, the subproblem is initialised and then put into probing mode */
      if( chgvarscount > 0 && chgvarscount == origintvars )
      {
         SCIP_CALL( initialiseLPSubproblem(benders, set, probnumber) );
         SCIPbendersSetSubproblemIsConvex(benders, probnumber, TRUE);
      }

      SCIP_CALL( SCIPbendersSetMastervarsCont(benders, probnumber, TRUE) );
   }

   return SCIP_OKAY;
}

/** sets the subproblem setup flag */
void SCIPbendersSetSubproblemIsSetup(
   SCIP_BENDERS*         benders,            /**< Benders' decomposition */
   int                   probnumber,         /**< the subproblem number */
   SCIP_Bool             issetup             /**< flag to indicate whether the subproblem has been setup */
   )
{
   assert(benders != NULL);
   assert(probnumber >= 0 && probnumber < SCIPbendersGetNSubproblems(benders));

   benders->subprobsetup[probnumber] = issetup;
}

/** returns the subproblem setup flag */
SCIP_Bool SCIPbendersSubproblemIsSetup(
   SCIP_BENDERS*         benders,            /**< Benders' decomposition */
   int                   probnumber          /**< the subproblem number */
   )
{
   assert(benders != NULL);
   assert(probnumber >= 0 && probnumber < SCIPbendersGetNSubproblems(benders));

   return benders->subprobsetup[probnumber];
}

/** sets the independent subproblem flag */
void SCIPbendersSetSubproblemIsIndependent(
   SCIP_BENDERS*         benders,            /**< Benders' decomposition */
   int                   probnumber,         /**< the subproblem number */
   SCIP_Bool             isindep             /**< flag to indicate whether the subproblem is independent */
   )
{
   assert(benders != NULL);
   assert(probnumber >= 0 && probnumber < SCIPbendersGetNSubproblems(benders));

   /* if the user has defined solving or freeing functions, then it is not possible to declare a subproblem as
    * independent. This is because declaring a subproblem as independent changes the solving loop, so it would change
    * the expected behaviour of the user defined plugin. If a user calls this function, then an error will be returned.
    */
   if( benders->benderssolvesubconvex != NULL || benders->benderssolvesub != NULL || benders->bendersfreesub != NULL )
   {
      SCIPerrorMessage("The user has defined either bendersSolvesubconvex%d, bendersSolvesub%d or bendersFreesub%s. "
         "Thus, it is not possible to declare the independence of a subproblem.\n", benders->name, benders->name,
         benders->name);
      SCIPABORT();
   }
   else
   {
      SCIP_Bool activesubprob;

      /* if the active status of the subproblem changes, then we must update the activesubprobs counter */
      activesubprob = subproblemIsActive(benders, probnumber);

      benders->indepsubprob[probnumber] = isindep;

      /* updating the activesubprobs counter */
      if( activesubprob && !subproblemIsActive(benders, probnumber) )
         benders->nactivesubprobs--;
      else if( !activesubprob && subproblemIsActive(benders, probnumber) )
         benders->nactivesubprobs++;

      assert(benders->nactivesubprobs >= 0 && benders->nactivesubprobs <= SCIPbendersGetNSubproblems(benders));
   }
}

/** returns whether the subproblem is independent */
SCIP_Bool SCIPbendersSubproblemIsIndependent(
   SCIP_BENDERS*         benders,            /**< Benders' decomposition */
   int                   probnumber          /**< the subproblem number */
   )
{
   assert(benders != NULL);
   assert(probnumber >= 0 && probnumber < SCIPbendersGetNSubproblems(benders));

   return benders->indepsubprob[probnumber];
}

/** Sets whether the subproblem is enabled or disabled. A subproblem is disabled if it has been merged into the master
 *  problem.
 */
void SCIPbendersSetSubproblemEnabled(
   SCIP_BENDERS*         benders,            /**< Benders' decomposition */
   int                   probnumber,         /**< the subproblem number */
   SCIP_Bool             enabled             /**< flag to indicate whether the subproblem is enabled */
   )
{
   SCIP_Bool activesubprob;

   assert(benders != NULL);
   assert(probnumber >= 0 && probnumber < SCIPbendersGetNSubproblems(benders));

   /* if the active status of the subproblem changes, then we must update the activesubprobs counter */
   activesubprob = subproblemIsActive(benders, probnumber);

   benders->subprobenabled[probnumber] = enabled;

   /* updating the activesubprobs counter */
   if( activesubprob && !subproblemIsActive(benders, probnumber) )
      benders->nactivesubprobs--;
   else if( !activesubprob && subproblemIsActive(benders, probnumber) )
      benders->nactivesubprobs++;

   assert(benders->nactivesubprobs >= 0 && benders->nactivesubprobs <= SCIPbendersGetNSubproblems(benders));
}

/** returns whether the subproblem is enabled, i.e. the subproblem is still solved in the solving loop. */
SCIP_Bool SCIPbendersSubproblemIsEnabled(
   SCIP_BENDERS*         benders,            /**< Benders' decomposition */
   int                   probnumber          /**< the subproblem number */
   )
{
   assert(benders != NULL);
   assert(probnumber >= 0 && probnumber < SCIPbendersGetNSubproblems(benders));

   return benders->subprobenabled[probnumber];
}

/** sets a flag to indicate whether the master variables are all set to continuous */
SCIP_RETCODE SCIPbendersSetMastervarsCont(
   SCIP_BENDERS*         benders,            /**< Benders' decomposition */
   int                   probnumber,         /**< the subproblem number */
   SCIP_Bool             arecont             /**< flag to indicate whether the master problem variables are continuous */
   )
{
   assert(benders != NULL);
   assert(probnumber >= 0 && probnumber < SCIPbendersGetNSubproblems(benders));

   /* if the master variables were all continuous and now are not, then the subproblem must exit probing mode and be
    * changed to non-LP subproblem */
   if( benders->mastervarscont[probnumber] && !arecont )
   {
      if( SCIPinProbing(SCIPbendersSubproblem(benders, probnumber)) )
      {
         SCIP_CALL( SCIPendProbing(SCIPbendersSubproblem(benders, probnumber)) );
      }

      SCIPbendersSetSubproblemIsConvex(benders, probnumber, FALSE);
   }

   benders->mastervarscont[probnumber] = arecont;

   return SCIP_OKAY;
}

/** returns whether the master variables are all set to continuous */
SCIP_Bool SCIPbendersGetMastervarsCont(
   SCIP_BENDERS*         benders,            /**< Benders' decomposition */
   int                   probnumber          /**< the subproblem number */
   )
{
   assert(benders != NULL);
   assert(probnumber >= 0 && probnumber < SCIPbendersGetNSubproblems(benders));

   return benders->mastervarscont[probnumber];
}

/** returns the number of cuts that have been transferred from sub SCIPs to the master SCIP */
int SCIPbendersGetNTransferredCuts(
   SCIP_BENDERS*         benders             /**< the Benders' decomposition data structure */
   )
{
   assert(benders != NULL);

   return benders->ntransferred;
}

/** updates the lower bound for the subproblem. If the lower bound is not greater than the previously stored lowerbound,
 *  then no update occurs.
 */
void SCIPbendersUpdateSubproblemLowerbound(
   SCIP_BENDERS*         benders,            /**< Benders' decomposition */
   int                   probnumber,         /**< the subproblem number */
   SCIP_Real             lowerbound          /**< the lower bound */
   )
{
   assert(benders != NULL);
   assert(probnumber >= 0 && probnumber < SCIPbendersGetNSubproblems(benders));

   if( lowerbound > benders->subproblowerbound[probnumber] )
      benders->subproblowerbound[probnumber] = lowerbound;
   else
   {
      SCIPdebugMessage("The lowerbound %g for subproblem %d is less than the currently stored lower bound %g\n",
         lowerbound, probnumber, benders->subproblowerbound[probnumber]);
   }
}

/** returns the stored lower bound for the given subproblem */
SCIP_Real SCIPbendersGetSubproblemLowerbound(
   SCIP_BENDERS*         benders,            /**< Benders' decomposition */
   int                   probnumber          /**< the subproblem number */
   )
{
   assert(benders != NULL);
   assert(probnumber >= 0 && probnumber < SCIPbendersGetNSubproblems(benders));

   return benders->subproblowerbound[probnumber];
}

/** returns the number of cuts that have been added for storage */
int SCIPbendersGetNStoredCuts(
   SCIP_BENDERS*         benders             /**< Benders' decomposition */
   )
{
   assert(benders != NULL);

   return benders->nstoredcuts;
}

/** returns the cuts that have been stored for transfer */
SCIP_RETCODE SCIPbendersGetStoredCutData(
   SCIP_BENDERS*         benders,            /**< Benders' decomposition */
   int                   cutidx,             /**< the index for the cut data that is requested */
   SCIP_VAR***           vars,               /**< the variables that have non-zero coefficients in the cut */
   SCIP_Real**           vals,               /**< the coefficients of the variables in the cut */
   SCIP_Real*            lhs,                /**< the left hand side of the cut */
   SCIP_Real*            rhs,                /**< the right hand side of the cut */
   int*                  nvars               /**< the number of variables with non-zero coefficients in the cut */
   )
{
   assert(benders != NULL);
   assert(vars != NULL);
   assert(vals != NULL);
   assert(lhs != NULL);
   assert(rhs != NULL);
   assert(nvars != NULL);
   assert(cutidx >= 0 && cutidx < benders->nstoredcuts);

   (*vars) = benders->storedcuts[cutidx]->vars;
   (*vals) = benders->storedcuts[cutidx]->vals;
   (*lhs) = benders->storedcuts[cutidx]->lhs;
   (*rhs) = benders->storedcuts[cutidx]->rhs;
   (*nvars) = benders->storedcuts[cutidx]->nvars;

   return SCIP_OKAY;
}

/** returns the original problem data for the cuts that have been added by the Benders' cut plugin. The stored
 *  variables and values will populate the input vars and vals arrays. Thus, memory must be allocated for the vars and
 *  vals arrays
 */
SCIP_RETCODE SCIPbendersGetStoredCutOrigData(
   SCIP_BENDERS*         benders,            /**< Benders' decomposition cut */
   int                   cutidx,             /**< the index for the cut data that is requested */
   SCIP_VAR***           vars,               /**< the variables that have non-zero coefficients in the cut */
   SCIP_Real**           vals,               /**< the coefficients of the variables in the cut */
   SCIP_Real*            lhs,                /**< the left hand side of the cut */
   SCIP_Real*            rhs,                /**< the right hand side of the cut */
   int*                  nvars,              /**< the number of variables with non-zero coefficients in the cut */
   int                   varssize            /**< the available slots in the array */
   )
{
   SCIP_VAR* origvar;
   SCIP_Real scalar;
   SCIP_Real constant;
   int i;

   assert(benders != NULL);
   assert(vars != NULL);
   assert(vals != NULL);
   assert(lhs != NULL);
   assert(rhs != NULL);
   assert(nvars != NULL);
   assert(cutidx >= 0 && cutidx < benders->nstoredcuts);

   (*lhs) = benders->storedcuts[cutidx]->lhs;
   (*rhs) = benders->storedcuts[cutidx]->rhs;
   (*nvars) = benders->storedcuts[cutidx]->nvars;

   /* if there are enough slots, then store the cut variables and values */
   if( varssize >= *nvars )
   {
      for( i = 0; i < *nvars; i++ )
      {
         /* getting the original variable for the transformed variable */
         origvar = benders->storedcuts[cutidx]->vars[i];
         scalar = 1.0;
         constant = 0.0;
         SCIP_CALL( SCIPvarGetOrigvarSum(&origvar, &scalar, &constant) );

         (*vars)[i] = origvar;
         (*vals)[i] = benders->storedcuts[cutidx]->vals[i];
      }
   }

   return SCIP_OKAY;
}

/** adds the data for the generated cuts to the Benders' cut storage */
SCIP_RETCODE SCIPbendersStoreCut(
   SCIP_BENDERS*         benders,            /**< Benders' decomposition cut */
   SCIP_SET*             set,                /**< global SCIP settings */
   SCIP_VAR**            vars,               /**< the variables that have non-zero coefficients in the cut */
   SCIP_Real*            vals,               /**< the coefficients of the variables in the cut */
   SCIP_Real             lhs,                /**< the left hand side of the cut */
   SCIP_Real             rhs,                /**< the right hand side of the cut */
   int                   nvars               /**< the number of variables with non-zero coefficients in the cut */
   )
{
   SCIP_BENDERSCUTCUT* cut;

   assert(benders != NULL);
   assert(set != NULL);
   assert(vars != NULL);
   assert(vals != NULL);

   /* allocating the block memory for the cut storage */
   SCIP_CALL( SCIPallocBlockMemory(set->scip, &cut) );

   /* storing the cut data */
   SCIP_CALL( SCIPduplicateBlockMemoryArray(set->scip, &cut->vars, vars, nvars) );
   SCIP_CALL( SCIPduplicateBlockMemoryArray(set->scip, &cut->vals, vals, nvars) );
   cut->lhs = lhs;
   cut->rhs = rhs;
   cut->nvars = nvars;

   /* ensuring the required memory is available for the stored cuts array */
   if( benders->storedcutssize < benders->nstoredcuts + 1 )
   {
      int newsize;

      newsize = SCIPsetCalcMemGrowSize(set, benders->nstoredcuts + 1);
      SCIP_ALLOC( BMSreallocBlockMemoryArray(SCIPblkmem(set->scip), &benders->storedcuts,
            benders->storedcutssize, newsize) );

      benders->storedcutssize = newsize;
   }
   assert(benders->storedcutssize >= benders->nstoredcuts + 1);

   /* adding the cuts to the Benders' cut storage */
   benders->storedcuts[benders->nstoredcuts] = cut;
   benders->nstoredcuts++;

   return SCIP_OKAY;
}

/** sets the sorted flags in the Benders' decomposition */
void SCIPbendersSetBenderscutsSorted(
   SCIP_BENDERS*         benders,            /**< Benders' decomposition structure */
   SCIP_Bool             sorted              /**< the value to set the sorted flag to */
   )
{
   assert(benders != NULL);

   benders->benderscutssorted = sorted;
   benders->benderscutsnamessorted = sorted;
}

/** inserts a Benders' cut into the Benders' cuts list */
SCIP_RETCODE SCIPbendersIncludeBenderscut(
   SCIP_BENDERS*         benders,            /**< Benders' decomposition structure */
   SCIP_SET*             set,                /**< global SCIP settings */
   SCIP_BENDERSCUT*      benderscut          /**< Benders' cut */
   )
{
   assert(benders != NULL);
   assert(benderscut != NULL);

   if( benders->nbenderscuts >= benders->benderscutssize )
   {
      benders->benderscutssize = SCIPsetCalcMemGrowSize(set, benders->nbenderscuts+1);
      SCIP_ALLOC( BMSreallocMemoryArray(&benders->benderscuts, benders->benderscutssize) );
   }
   assert(benders->nbenderscuts < benders->benderscutssize);

   benders->benderscuts[benders->nbenderscuts] = benderscut;
   benders->nbenderscuts++;
   benders->benderscutssorted = FALSE;

   return SCIP_OKAY;
}

/** returns the Benders' cut of the given name, or NULL if not existing */
SCIP_BENDERSCUT* SCIPfindBenderscut(
   SCIP_BENDERS*         benders,            /**< Benders' decomposition */
   const char*           name                /**< name of Benderscut' decomposition */
   )
{
   int i;

   assert(benders != NULL);
   assert(name != NULL);

   for( i = 0; i < benders->nbenderscuts; i++ )
   {
      if( strcmp(SCIPbenderscutGetName(benders->benderscuts[i]), name) == 0 )
         return benders->benderscuts[i];
   }

   return NULL;
}

/** returns the array of currently available Benders' cuts; active Benders' decomposition are in the first slots of
 * the array
 */
SCIP_BENDERSCUT** SCIPbendersGetBenderscuts(
   SCIP_BENDERS*         benders             /**< Benders' decomposition */
   )
{
   assert(benders != NULL);

   if( !benders->benderscutssorted )
   {
      SCIPsortPtr((void**)benders->benderscuts, SCIPbenderscutComp, benders->nbenderscuts);
      benders->benderscutssorted = TRUE;
      benders->benderscutsnamessorted = FALSE;
   }

   return benders->benderscuts;
}

/** returns the number of currently available Benders' cuts */
int SCIPbendersGetNBenderscuts(
   SCIP_BENDERS*         benders             /**< Benders' decomposition */
   )
{
   assert(benders != NULL);

   return benders->nbenderscuts;
}

/** sets the priority of a Benders' decomposition */
SCIP_RETCODE SCIPbendersSetBenderscutPriority(
   SCIP_BENDERS*         benders,            /**< Benders' decomposition */
   SCIP_BENDERSCUT*      benderscut,         /**< Benders' cut */
   int                   priority            /**< new priority of the Benders' decomposition */
   )
{
   assert(benders != NULL);
   assert(benderscut != NULL);

   benderscut->priority = priority;
   benders->benderscutssorted = FALSE;

   return SCIP_OKAY;
}

/** sorts Benders' decomposition cuts by priorities */
void SCIPbendersSortBenderscuts(
   SCIP_BENDERS*         benders             /**< Benders' decomposition */
   )
{
   assert(benders != NULL);

   if( !benders->benderscutssorted )
   {
      SCIPsortPtr((void**)benders->benderscuts, SCIPbenderscutComp, benders->nbenderscuts);
      benders->benderscutssorted = TRUE;
      benders->benderscutsnamessorted = FALSE;
   }
}

/** sorts Benders' decomposition cuts by name */
void SCIPbendersSortBenderscutsName(
   SCIP_BENDERS*         benders             /**< Benders' decomposition */
   )
{
   assert(benders != NULL);

   if( !benders->benderscutsnamessorted )
   {
      SCIPsortPtr((void**)benders->benderscuts, SCIPbenderscutCompName, benders->nbenderscuts);
      benders->benderscutssorted = FALSE;
      benders->benderscutsnamessorted = TRUE;
   }
}<|MERGE_RESOLUTION|>--- conflicted
+++ resolved
@@ -3119,7 +3119,7 @@
 
          bestsol = SCIPgetBestSol(subproblem);
          if( bestsol != NULL )
-            objective = SCIPgetSolOrigObj(subproblem, bestsol);
+            objective = SCIPgetSolOrigObj(subproblem, bestsol)*(int)SCIPgetObjsense(set->scip);
          else
             objective = SCIPsetInfinity(set);
       }
@@ -3132,7 +3132,6 @@
        * If a subproblem is unbounded, then the auxiliary variables are set to -infinity and the unbounded flag is
        * returned as TRUE. No cut will be generated, but the result will be set to SCIP_FEASIBLE.
        */
-<<<<<<< HEAD
       if( solveloop == SCIP_BENDERSSOLVELOOP_CONVEX || solveloop == SCIP_BENDERSSOLVELOOP_CIP )
       {
          /* TODO: Consider whether other solutions status should be handled */
@@ -3144,49 +3143,6 @@
             SCIPbendersSetSubproblemObjval(benders, probnumber, objective);
          else if( solvestatus == SCIP_STATUS_MEMLIMIT || solvestatus == SCIP_STATUS_TIMELIMIT
             || solvestatus == SCIP_STATUS_UNKNOWN )
-=======
-      if( solveloop == SCIP_BENDERSSOLVELOOP_CONVEX )
-      {
-         if( SCIPgetLPSolstat(subproblem) == SCIP_LPSOLSTAT_OPTIMAL )
-            SCIPbendersSetSubproblemObjval(benders, probnumber,
-               SCIPgetSolOrigObj(subproblem, NULL)*(int)SCIPgetObjsense(subproblem));
-         else if( SCIPgetLPSolstat(subproblem) == SCIP_LPSOLSTAT_INFEASIBLE )
-            SCIPbendersSetSubproblemObjval(benders, probnumber, SCIPsetInfinity(set));
-         else if( SCIPgetLPSolstat(subproblem) == SCIP_LPSOLSTAT_UNBOUNDEDRAY )
-         {
-            SCIPerrorMessage("The LP of Benders' decomposition subproblem %d is unbounded. This should not happen.\n",
-               probnumber);
-            SCIPABORT();
-         }
-         else if( SCIPgetLPSolstat(subproblem) == SCIP_LPSOLSTAT_ERROR
-            || SCIPgetLPSolstat(subproblem) == SCIP_LPSOLSTAT_NOTSOLVED
-            || SCIPgetLPSolstat(subproblem) == SCIP_LPSOLSTAT_TIMELIMIT )
-         {
-            SCIPverbMessage(set->scip, SCIP_VERBLEVEL_FULL, NULL, "   Benders' decomposition: Error solving LP "
-               "relaxation of subproblem %d. No cut will be generated for this subproblem.\n", probnumber);
-            SCIPbendersSetSubproblemObjval(benders, probnumber, SCIPsetInfinity(set));
-         }
-         else
-         {
-            SCIPerrorMessage("Invalid status returned from solving the LP of Benders' decomposition subproblem %d. LP status: %d\n",
-               probnumber, SCIPgetLPSolstat(subproblem));
-            SCIPABORT();
-         }
-      }
-      else if( solveloop == SCIP_BENDERSSOLVELOOP_CIP )
-      {
-         /* TODO: Consider whether other solutions status should be handled */
-         if( SCIPgetStatus(subproblem) == SCIP_STATUS_OPTIMAL )
-            SCIPbendersSetSubproblemObjval(benders, probnumber,
-               SCIPgetSolOrigObj(subproblem, bestsol)*(int)SCIPgetObjsense(subproblem));
-         else if( SCIPgetStatus(subproblem) == SCIP_STATUS_INFEASIBLE )
-            SCIPbendersSetSubproblemObjval(benders, probnumber, SCIPsetInfinity(set));
-         else if( SCIPgetStatus(subproblem) == SCIP_STATUS_USERINTERRUPT || SCIPgetStatus(subproblem) == SCIP_STATUS_BESTSOLLIMIT )
-            SCIPbendersSetSubproblemObjval(benders, probnumber,
-               SCIPgetSolOrigObj(subproblem, bestsol)*(int)SCIPgetObjsense(subproblem));
-         else if( SCIPgetStatus(subproblem) == SCIP_STATUS_MEMLIMIT
-            || SCIPgetStatus(subproblem) == SCIP_STATUS_TIMELIMIT )
->>>>>>> 45bc3df2
          {
             SCIPverbMessage(set->scip, SCIP_VERBLEVEL_FULL, NULL, "   Benders' decomposition: Error solving "
                "subproblem %d. No cut will be generated for this subproblem.\n", probnumber);
@@ -3412,17 +3368,12 @@
             SCIP_STATUS solvestatus;
             SCIP_Real lpobjective;
 
-<<<<<<< HEAD
             SCIP_CALL( SCIPbendersSolveSubproblemLP(set->scip, benders, probnumber, &solvestatus, &lpobjective) );
 
             if( solvestatus == SCIP_STATUS_INFEASIBLE )
                (*infeasible) = TRUE;
             else if( objective != NULL )
                (*objective) = lpobjective;
-=======
-            if( objective != NULL )
-               (*objective) = SCIPgetSolOrigObj(subproblem, NULL)*(int)SCIPgetObjsense(subproblem);
->>>>>>> 45bc3df2
          }
          else
          {
@@ -3668,7 +3619,7 @@
          case SCIP_LPSOLSTAT_OPTIMAL :
          {
             (*solvestatus) = SCIP_STATUS_OPTIMAL;
-            (*objective) = SCIPgetSolOrigObj(subproblem, NULL);
+            (*objective) = SCIPgetSolOrigObj(subproblem, NULL)*(int)SCIPgetObjsense(scip);
             break;
          }
 
