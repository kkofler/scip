/* * * * * * * * * * * * * * * * * * * * * * * * * * * * * * * * * * * * * * */
/*                                                                           */
/*                  This file is part of the program and library             */
/*         SCIP --- Solving Constraint Integer Programs                      */
/*                                                                           */
/*  Copyright (c) 2002-2025 Zuse Institute Berlin (ZIB)                      */
/*                                                                           */
/*  Licensed under the Apache License, Version 2.0 (the "License");          */
/*  you may not use this file except in compliance with the License.         */
/*  You may obtain a copy of the License at                                  */
/*                                                                           */
/*      http://www.apache.org/licenses/LICENSE-2.0                           */
/*                                                                           */
/*  Unless required by applicable law or agreed to in writing, software      */
/*  distributed under the License is distributed on an "AS IS" BASIS,        */
/*  WITHOUT WARRANTIES OR CONDITIONS OF ANY KIND, either express or implied. */
/*  See the License for the specific language governing permissions and      */
/*  limitations under the License.                                           */
/*                                                                           */
/*  You should have received a copy of the Apache-2.0 license                */
/*  along with SCIP; see the file LICENSE. If not visit scipopt.org.         */
/*                                                                           */
/* * * * * * * * * * * * * * * * * * * * * * * * * * * * * * * * * * * * * * */

/**@file   benders.c
 * @ingroup OTHER_CFILES
 * @brief  methods for Benders' decomposition
 * @author Stephen J. Maher
 */

/*---+----1----+----2----+----3----+----4----+----5----+----6----+----7----+----8----+----9----+----0----+----1----+----2*/

#include <assert.h>
#include <string.h>

#include "scip/def.h"
#include "scip/set.h"
#include "scip/clock.h"
#include "scip/dcmp.h"
#include "scip/paramset.h"
#include "scip/lp.h"
#include "scip/prob.h"
#include "scip/pricestore.h"
#include "scip/scip.h"
#include "scip/scipdefplugins.h"
#include "scip/benders.h"
#include "scip/pub_benders.h"
#include "scip/pub_message.h"
#include "scip/pub_misc.h"
#include "scip/cons_linear.h"
#include "scip/cons_nonlinear.h"

#include "scip/struct_benders.h"
#include "scip/struct_benderscut.h"

#include "scip/benderscut.h"

/* Defaults for parameters */
#define SCIP_DEFAULT_TRANSFERCUTS         FALSE  /** should Benders' cuts generated in LNS heuristics be transferred to the main SCIP instance? */
#define SCIP_DEFAULT_CUTSASCONSS           TRUE  /** should the transferred cuts be added as constraints? */
#define SCIP_DEFAULT_LNSCHECK              TRUE  /** should the Benders' decomposition be used in LNS heuristics */
#define SCIP_DEFAULT_LNSMAXDEPTH             -1  /** maximum depth at which the LNS check is performed */
#define SCIP_DEFAULT_LNSMAXCALLS             10  /** the maximum number of Benders' decomposition calls in LNS heuristics */
#define SCIP_DEFAULT_LNSMAXCALLSROOT          0  /** the maximum number of root node Benders' decomposition calls in LNS heuristics */
#define SCIP_DEFAULT_SUBPROBFRAC            1.0  /** fraction of subproblems that are solved in each iteration */
#define SCIP_DEFAULT_UPDATEAUXVARBOUND    FALSE  /** should the auxiliary variable lower bound be updated by solving the subproblem */
#define SCIP_DEFAULT_AUXVARSIMPLINT       FALSE  /** set the auxiliary variables as implint if the subproblem objective is integer */
#define SCIP_DEFAULT_CUTCHECK              TRUE  /** should cuts be generated during the checking of solutions? */
#define SCIP_DEFAULT_STRENGTHENMULT         0.5  /** the convex combination multiplier for the cut strengthening */
#define SCIP_DEFAULT_NOIMPROVELIMIT           5  /** the maximum number of cut strengthening without improvement */
#define SCIP_DEFAULT_STRENGTHENPERTURB    1e-06  /** the amount by which the cut strengthening solution is perturbed */
#define SCIP_DEFAULT_STRENGTHENENABLED    FALSE  /** enable the core point cut strengthening approach */
#define SCIP_DEFAULT_STRENGTHENINTPOINT     'r'  /** where should the strengthening interior point be sourced from ('l'p relaxation, 'f'irst solution, 'i'ncumbent solution, 'r'elative interior point, vector of 'o'nes, vector of 'z'eros) */
#define SCIP_DEFAULT_NUMTHREADS               1  /** the number of parallel threads to use when solving the subproblems */
#define SCIP_DEFAULT_EXECFEASPHASE        FALSE  /** should a feasibility phase be executed during the root node processing */
#define SCIP_DEFAULT_SLACKVARCOEF          1e+6  /** the initial objective coefficient of the slack variables in the subproblem */
#define SCIP_DEFAULT_MAXSLACKVARCOEF       1e+9  /** the maximal objective coefficient of the slack variables in the subproblem */
#define SCIP_DEFAULT_CHECKCONSCONVEXITY    TRUE  /** should the constraints of the subproblem be checked for convexity? */
#define SCIP_DEFAULT_NLPITERLIMIT         10000  /** iteration limit for NLP solver */

#define BENDERS_MAXPSEUDOSOLS                 5  /** the maximum number of pseudo solutions checked before suggesting
                                                  *  merge candidates */
#define BENDERS_MASTERVARARRAYSIZE 100     /**< the initial size of the submastervars arrays */
#define BENDERS_ARRAYSIZE        1000    /**< the initial size of the added constraints/cuts arrays */

#define AUXILIARYVAR_NAME     "##bendersauxiliaryvar" /** the name for the Benders' auxiliary variables in the master problem */
#define SLACKVAR_NAME         "##bendersslackvar"     /** the name for the Benders' slack variables added to each
                                                       *  constraints in the subproblems */
#define NLINEARCONSHDLRS 5

/* event handler properties */
#define NODEFOCUS_EVENTHDLR_NAME         "bendersnodefocus"
#define NODEFOCUS_EVENTHDLR_DESC         "node focus event handler for Benders' decomposition"

#define MIPNODEFOCUS_EVENTHDLR_NAME      "bendersmipsolvenodefocus"
#define MIPNODEFOCUS_EVENTHDLR_DESC      "node focus event handler for the MIP solve method for Benders' decomposition"

#define UPPERBOUND_EVENTHDLR_NAME        "bendersupperbound"
#define UPPERBOUND_EVENTHDLR_DESC        "found solution event handler to terminate subproblem solve for a given upper bound"

#define NODESOLVED_EVENTHDLR_NAME        "bendersnodesolved"
#define NODESOLVED_EVENTHDLR_DESC        "node solved event handler for the Benders' integer cuts"


/** event handler data */
struct SCIP_EventhdlrData
{
   int                   filterpos;          /**< the event filter entry */
   int                   numruns;            /**< the number of times that the problem has been solved */
   SCIP_Real             upperbound;         /**< an upper bound for the problem */
   SCIP_Bool             solvecip;           /**< is the event called from a MIP subproblem solve*/
};


/* ---------------- Local methods for event handlers ---------------- */

/** initialises the members of the eventhandler data */
static
SCIP_RETCODE initEventhandlerData(
   SCIP*                 scip,               /**< the SCIP data structure */
   SCIP_EVENTHDLRDATA*   eventhdlrdata       /**< the event handler data */
   )
{
   assert(scip != NULL);
   assert(eventhdlrdata != NULL);

   eventhdlrdata->filterpos = -1;
   eventhdlrdata->numruns = 0;
   eventhdlrdata->upperbound = -SCIPinfinity(scip);
   eventhdlrdata->solvecip = FALSE;

   return SCIP_OKAY;
}

/** initsol method for the event handlers */
static
SCIP_RETCODE initsolEventhandler(
   SCIP*                 scip,               /**< the SCIP data structure */
   SCIP_EVENTHDLR*       eventhdlr,          /**< the event handlers data structure */
   SCIP_EVENTTYPE        eventtype           /**< event type mask to select events to catch */
   )
{
   SCIP_EVENTHDLRDATA* eventhdlrdata;

   assert(scip != NULL);
   assert(eventhdlr != NULL);

   eventhdlrdata = SCIPeventhdlrGetData(eventhdlr);

   SCIP_CALL( SCIPcatchEvent(scip, eventtype, eventhdlr, NULL, &eventhdlrdata->filterpos) );

   return SCIP_OKAY;
}

/** the exit sol method for the event handlers */
static
SCIP_RETCODE exitsolEventhandler(
   SCIP*                 scip,               /**< the SCIP data structure */
   SCIP_EVENTHDLR*       eventhdlr,          /**< the event handlers data structure */
   SCIP_EVENTTYPE        eventtype           /**< event type mask to select events to catch */
   )
{
   SCIP_EVENTHDLRDATA* eventhdlrdata;

   assert(scip != NULL);
   assert(eventhdlr != NULL);

   eventhdlrdata = SCIPeventhdlrGetData(eventhdlr);

   if( eventhdlrdata->filterpos >= 0 )
   {
      SCIP_CALL( SCIPdropEvent(scip, eventtype, eventhdlr, NULL, eventhdlrdata->filterpos) );
      eventhdlrdata->filterpos = -1;
   }

   return SCIP_OKAY;
}

/** the exit method for the event handlers */
static
SCIP_RETCODE exitEventhandler(
   SCIP*                 scip,               /**< the SCIP data structure */
   SCIP_EVENTHDLR*       eventhdlr           /**< the event handlers data structure */
   )
{
   SCIP_EVENTHDLRDATA* eventhdlrdata;

   assert(scip != NULL);
   assert(eventhdlr != NULL);

   eventhdlrdata = SCIPeventhdlrGetData(eventhdlr);

   /* reinitialise the event handler data */
   SCIP_CALL( initEventhandlerData(scip, eventhdlrdata) );

   return SCIP_OKAY;
}

/** free method for the event handler */
static
SCIP_RETCODE freeEventhandler(
   SCIP*                 scip,               /**< the SCIP data structure */
   SCIP_EVENTHDLR*       eventhdlr           /**< the event handlers data structure */
   )
{
   SCIP_EVENTHDLRDATA* eventhdlrdata;

   assert(scip != NULL);
   assert(eventhdlr != NULL);

   eventhdlrdata = SCIPeventhdlrGetData(eventhdlr);
   assert(eventhdlrdata != NULL);

   SCIPfreeBlockMemory(scip, &eventhdlrdata);

   SCIPeventhdlrSetData(eventhdlr, NULL);

   return SCIP_OKAY;
}



/* ---------------- Callback methods of node focus event handler ---------------- */

/** exec the event handler */
static
SCIP_DECL_EVENTEXEC(eventExecBendersNodefocus)
{  /*lint --e{715}*/
   SCIP_EVENTHDLRDATA* eventhdlrdata;

   assert(scip != NULL);
   assert(eventhdlr != NULL);
   assert(strcmp(SCIPeventhdlrGetName(eventhdlr), NODEFOCUS_EVENTHDLR_NAME) == 0);

   eventhdlrdata = SCIPeventhdlrGetData(eventhdlr);

   /* sending an interrupt solve signal to return the control back to the Benders' decomposition plugin.
    * This will ensure the SCIP stage is SCIP_STAGE_SOLVING, allowing the use of probing mode. */
   SCIP_CALL( SCIPinterruptSolve(scip) );

   SCIP_CALL( SCIPdropEvent(scip, SCIP_EVENTTYPE_NODEFOCUSED, eventhdlr, NULL, eventhdlrdata->filterpos) );
   eventhdlrdata->filterpos = -1;

   return SCIP_OKAY;
}

/** solving process initialization method of event handler (called when branch and bound process is about to begin) */
static
SCIP_DECL_EVENTINITSOL(eventInitsolBendersNodefocus)
{
   assert(scip != NULL);
   assert(eventhdlr != NULL);
   assert(strcmp(SCIPeventhdlrGetName(eventhdlr), NODEFOCUS_EVENTHDLR_NAME) == 0);

   SCIP_CALL( initsolEventhandler(scip, eventhdlr, SCIP_EVENTTYPE_NODEFOCUSED) );

   return SCIP_OKAY;
}

/** solving process deinitialization method of event handler (called before branch and bound process data is freed) */
static
SCIP_DECL_EVENTEXITSOL(eventExitsolBendersNodefocus)
{
   assert(scip != NULL);
   assert(eventhdlr != NULL);
   assert(strcmp(SCIPeventhdlrGetName(eventhdlr), NODEFOCUS_EVENTHDLR_NAME) == 0);

   SCIP_CALL( exitsolEventhandler(scip, eventhdlr, SCIP_EVENTTYPE_NODEFOCUSED) );

   return SCIP_OKAY;
}

/** deinitialization method of event handler (called before transformed problem is freed) */
static
SCIP_DECL_EVENTEXIT(eventExitBendersNodefocus)
{
   assert(scip != NULL);
   assert(eventhdlr != NULL);
   assert(strcmp(SCIPeventhdlrGetName(eventhdlr), NODEFOCUS_EVENTHDLR_NAME) == 0);

   SCIP_CALL( exitEventhandler(scip, eventhdlr) );

   return SCIP_OKAY;
}

/** deinitialization method of event handler (called before transformed problem is freed) */
static
SCIP_DECL_EVENTFREE(eventFreeBendersNodefocus)
{
   assert(scip != NULL);
   assert(eventhdlr != NULL);
   assert(strcmp(SCIPeventhdlrGetName(eventhdlr), NODEFOCUS_EVENTHDLR_NAME) == 0);

   SCIP_CALL( freeEventhandler(scip, eventhdlr) );

   return SCIP_OKAY;
}


/* ---------------- Callback methods of MIP solve node focus event handler ---------------- */

/** exec the event handler */
static
SCIP_DECL_EVENTEXEC(eventExecBendersMipnodefocus)
{  /*lint --e{715}*/
   SCIP_EVENTHDLRDATA* eventhdlrdata;

   assert(scip != NULL);
   assert(eventhdlr != NULL);
   assert(strcmp(SCIPeventhdlrGetName(eventhdlr), MIPNODEFOCUS_EVENTHDLR_NAME) == 0);

   eventhdlrdata = SCIPeventhdlrGetData(eventhdlr);

   /* interrupting the solve so that the control is returned back to the Benders' core. */
   if( eventhdlrdata->numruns == 0 && !eventhdlrdata->solvecip )
   {
      SCIP_CALL( SCIPinterruptSolve(scip) );
   }

   SCIP_CALL( SCIPdropEvent(scip, SCIP_EVENTTYPE_NODEFOCUSED, eventhdlr, NULL, eventhdlrdata->filterpos) );
   eventhdlrdata->filterpos = -1;

   eventhdlrdata->numruns++;

   return SCIP_OKAY;
}

/** solving process initialization method of event handler (called when branch and bound process is about to begin) */
static
SCIP_DECL_EVENTINITSOL(eventInitsolBendersMipnodefocus)
{
   assert(scip != NULL);
   assert(eventhdlr != NULL);
   assert(strcmp(SCIPeventhdlrGetName(eventhdlr), MIPNODEFOCUS_EVENTHDLR_NAME) == 0);

   SCIP_CALL( initsolEventhandler(scip, eventhdlr, SCIP_EVENTTYPE_NODEFOCUSED) );

   return SCIP_OKAY;
}

/** solving process deinitialization method of event handler (called before branch and bound process data is freed) */
static
SCIP_DECL_EVENTEXITSOL(eventExitsolBendersMipnodefocus)
{
   assert(scip != NULL);
   assert(eventhdlr != NULL);
   assert(strcmp(SCIPeventhdlrGetName(eventhdlr), MIPNODEFOCUS_EVENTHDLR_NAME) == 0);

   SCIP_CALL( exitsolEventhandler(scip, eventhdlr, SCIP_EVENTTYPE_NODEFOCUSED) );

   return SCIP_OKAY;
}

/** deinitialization method of event handler (called before transformed problem is freed) */
static
SCIP_DECL_EVENTEXIT(eventExitBendersMipnodefocus)
{
   assert(scip != NULL);
   assert(eventhdlr != NULL);
   assert(strcmp(SCIPeventhdlrGetName(eventhdlr), MIPNODEFOCUS_EVENTHDLR_NAME) == 0);

   SCIP_CALL( exitEventhandler(scip, eventhdlr) );

   return SCIP_OKAY;
}

/** deinitialization method of event handler (called before transformed problem is freed) */
static
SCIP_DECL_EVENTFREE(eventFreeBendersMipnodefocus)
{
   assert(scip != NULL);
   assert(eventhdlr != NULL);
   assert(strcmp(SCIPeventhdlrGetName(eventhdlr), MIPNODEFOCUS_EVENTHDLR_NAME) == 0);

   SCIP_CALL( freeEventhandler(scip, eventhdlr) );

   return SCIP_OKAY;
}

/* ---------------- Callback methods of solution found event handler ---------------- */

/** exec the event handler */
static
SCIP_DECL_EVENTEXEC(eventExecBendersUpperbound)
{  /*lint --e{715}*/
   SCIP_EVENTHDLRDATA* eventhdlrdata;
   SCIP_SOL* bestsol;

   assert(scip != NULL);
   assert(eventhdlr != NULL);
   assert(strcmp(SCIPeventhdlrGetName(eventhdlr), UPPERBOUND_EVENTHDLR_NAME) == 0);

   eventhdlrdata = SCIPeventhdlrGetData(eventhdlr);
   assert(eventhdlrdata != NULL);

   bestsol = SCIPgetBestSol(scip);

   if( SCIPisLT(scip, SCIPgetSolOrigObj(scip, bestsol)*(int)SCIPgetObjsense(scip), eventhdlrdata->upperbound) )
   {
      SCIP_CALL( SCIPinterruptSolve(scip) );
   }

   return SCIP_OKAY;
}

/** solving process initialization method of event handler (called when branch and bound process is about to begin) */
static
SCIP_DECL_EVENTINITSOL(eventInitsolBendersUpperbound)
{
   assert(scip != NULL);
   assert(eventhdlr != NULL);
   assert(strcmp(SCIPeventhdlrGetName(eventhdlr), UPPERBOUND_EVENTHDLR_NAME) == 0);

   SCIP_CALL( initsolEventhandler(scip, eventhdlr, SCIP_EVENTTYPE_BESTSOLFOUND) );

   return SCIP_OKAY;
}

/** solving process deinitialization method of event handler (called before branch and bound process data is freed) */
static
SCIP_DECL_EVENTEXITSOL(eventExitsolBendersUpperbound)
{
   assert(scip != NULL);
   assert(eventhdlr != NULL);
   assert(strcmp(SCIPeventhdlrGetName(eventhdlr), UPPERBOUND_EVENTHDLR_NAME) == 0);

   SCIP_CALL( exitsolEventhandler(scip, eventhdlr, SCIP_EVENTTYPE_BESTSOLFOUND) );

   return SCIP_OKAY;
}

/** deinitialization method of event handler (called before transformed problem is freed) */
static
SCIP_DECL_EVENTEXIT(eventExitBendersUpperbound)
{
   assert(scip != NULL);
   assert(eventhdlr != NULL);
   assert(strcmp(SCIPeventhdlrGetName(eventhdlr), UPPERBOUND_EVENTHDLR_NAME) == 0);

   SCIP_CALL( exitEventhandler(scip, eventhdlr) );

   return SCIP_OKAY;
}

/** deinitialization method of event handler (called before transformed problem is freed) */
static
SCIP_DECL_EVENTFREE(eventFreeBendersUpperbound)
{
   assert(scip != NULL);
   assert(eventhdlr != NULL);
   assert(strcmp(SCIPeventhdlrGetName(eventhdlr), UPPERBOUND_EVENTHDLR_NAME) == 0);

   SCIP_CALL( freeEventhandler(scip, eventhdlr) );

   return SCIP_OKAY;
}

/** updates the upper bound in the event handler data */
static
SCIP_RETCODE updateEventhdlrUpperbound(
   SCIP_BENDERS*         benders,            /**< Benders' decomposition */
   int                   probnumber,         /**< the subproblem number */
   SCIP_Real             upperbound          /**< the upper bound value */
   )
{
   SCIP_EVENTHDLR* eventhdlr;
   SCIP_EVENTHDLRDATA* eventhdlrdata;

   assert(benders != NULL);
   assert(probnumber >= 0 && probnumber < benders->nsubproblems);

   eventhdlr = SCIPfindEventhdlr(SCIPbendersSubproblem(benders, probnumber), UPPERBOUND_EVENTHDLR_NAME);
   assert(eventhdlr != NULL);

   eventhdlrdata = SCIPeventhdlrGetData(eventhdlr);
   assert(eventhdlrdata != NULL);

   eventhdlrdata->upperbound = upperbound;

   return SCIP_OKAY;
}

/* ---------------- Callback methods of the node solved event handler ---------------- */

/** Updates the cut constant of the Benders' cuts data.
 *  This function solves the master problem with only the auxiliary variables in the objective function.
 */
static
SCIP_RETCODE updateSubproblemLowerbound(
   SCIP*                 masterprob,         /**< the SCIP instance of the master problem */
   SCIP_BENDERS*         benders             /**< Benders' decomposition */
   )
{
   SCIP_VAR** vars;
   int nvars;
   int nsubproblems;
   int i;
   SCIP_Bool lperror;
   SCIP_Bool cutoff;

   assert(masterprob != NULL);
   assert(benders != NULL);

   /* don't run in probing or in repropagation */
   if( SCIPinProbing(masterprob) || SCIPinRepropagation(masterprob) || SCIPinDive(masterprob) )
      return SCIP_OKAY;

   nsubproblems = SCIPbendersGetNSubproblems(benders);

   SCIP_CALL( SCIPstartProbing(masterprob) );

   /* change the master problem variables to 0 */
   nvars = SCIPgetNVars(masterprob);
   vars = SCIPgetVars(masterprob);

   /* setting the objective function coefficient to 0 for all variables */
   for( i = 0; i < nvars; i++ )
   {
      if( SCIPvarGetStatus(vars[i]) == SCIP_VARSTATUS_COLUMN )
      {
         SCIP_CALL( SCIPchgVarObjProbing(masterprob, vars[i], 0.0) );
      }
   }

   /* solving an LP for all subproblems to find the lower bound */
   for( i = 0; i < nsubproblems; i++)
   {
      SCIP_VAR* auxiliaryvar;

      auxiliaryvar = SCIPbendersGetAuxiliaryVar(benders, i);

      if( SCIPvarGetStatus(auxiliaryvar) != SCIP_VARSTATUS_COLUMN )
         continue;

      SCIP_CALL( SCIPchgVarObjProbing(masterprob, auxiliaryvar, 1.0) );

      /* solving the probing LP to get a lower bound on the auxiliary variables */
      SCIP_CALL( SCIPsolveProbingLP(masterprob, -1, &lperror, &cutoff) );

      if( !SCIPisInfinity(masterprob, -SCIPgetSolTransObj(masterprob, NULL)) )
         SCIPbendersUpdateSubproblemLowerbound(benders, i, SCIPgetSolTransObj(masterprob, NULL));

      SCIPdebugMsg(masterprob, "Cut constant for subproblem %d: %g\n", i,
         SCIPbendersGetSubproblemLowerbound(benders, i));

      SCIP_CALL( SCIPchgVarObjProbing(masterprob, auxiliaryvar, 0.0) );
   }

   SCIP_CALL( SCIPendProbing(masterprob) );

   return SCIP_OKAY;
}

/** exec the event handler */
static
SCIP_DECL_EVENTEXEC(eventExecBendersNodesolved)
{  /*lint --e{715}*/
   SCIP_BENDERS* benders;

   assert(scip != NULL);
   assert(eventhdlr != NULL);
   assert(strcmp(SCIPeventhdlrGetName(eventhdlr), NODESOLVED_EVENTHDLR_NAME) == 0);

   benders = (SCIP_BENDERS*)SCIPeventhdlrGetData(eventhdlr);   /*lint !e826*/

   if( SCIPbendersGetNSubproblems(benders) > 0
      && SCIPbendersGetNSubproblems(benders) > SCIPbendersGetNConvexSubproblems(benders) )
   {
      SCIP_CALL( updateSubproblemLowerbound(scip, benders) );
   }

   SCIP_CALL( SCIPdropEvent(scip, SCIP_EVENTTYPE_NODESOLVED, eventhdlr, NULL, -1) );

   return SCIP_OKAY;
}

/** solving process initialization method of event handler (called when branch and bound process is about to begin) */
static
SCIP_DECL_EVENTINITSOL(eventInitsolBendersNodesolved)
{
   SCIP_BENDERS* benders;

   assert(scip != NULL);
   assert(eventhdlr != NULL);
   assert(strcmp(SCIPeventhdlrGetName(eventhdlr), NODESOLVED_EVENTHDLR_NAME) == 0);

   /* getting the Benders' decomposition data structure */
   benders = (SCIP_BENDERS*)SCIPeventhdlrGetData(eventhdlr);   /*lint !e826*/

   /* The event is only caught if there is an active Benders' decomposition, the integer subproblem are solved and
    * the Benders' decomposition has not been copied in thread safe mode
    */
   if( SCIPbendersIsActive(benders) && !SCIPbendersOnlyCheckConvexRelax(benders, SCIPgetSubscipsOff(scip))
      && !benders->threadsafe )
   {
      SCIP_CALL( SCIPcatchEvent(scip, SCIP_EVENTTYPE_NODESOLVED, eventhdlr, NULL, NULL) );
   }

   return SCIP_OKAY;
}


/* ---------------- Methods for the parallelisation of Benders' decomposition ---------------- */

/** comparison method for sorting the subproblems.
 *  The subproblem that has been called the least is prioritised
 */
static
SCIP_DECL_SORTPTRCOMP(benderssubcompdefault)
{
   SCIP_SUBPROBLEMSOLVESTAT* solvestat1;
   SCIP_SUBPROBLEMSOLVESTAT* solvestat2;

   assert(elem1 != NULL);
   assert(elem2 != NULL);

   solvestat1 = (SCIP_SUBPROBLEMSOLVESTAT*)elem1;
   solvestat2 = (SCIP_SUBPROBLEMSOLVESTAT*)elem2;

   /* prefer subproblems with fewer calls, using the index as tie breaker */
   if( MAX(solvestat1->ncalls, solvestat2->ncalls) == 0 )
      return solvestat1->idx - solvestat2->idx;
   else if( solvestat1->ncalls != solvestat2->ncalls )
      return solvestat1->ncalls - solvestat2->ncalls;
   else
   {
      /* prefer the harder problem (with more average iterations) */
      int avgiterdiff = (int)solvestat2->avgiter - (int)solvestat1->avgiter;

      if( avgiterdiff != 0 )
         return avgiterdiff;

      return solvestat1->idx - solvestat2->idx;
   }

/* the code below does not give a total order of the elements */
#ifdef SCIP_DISABLED_CODE
   if( solvestat1->ncalls == 0 )
      if( solvestat2->ncalls == 0 )
         if( solvestat1->idx < solvestat2->idx )
            return -1;
         else
            return 1;
      else
         return -1;
   else if( solvestat2->ncalls == 0 )
      return 1;
   else
   {
      if( solvestat1->ncalls < solvestat2->ncalls )
         return -1;
      else if( solvestat2->ncalls < solvestat1->ncalls )
         return 1;
      else
      {
         /* we want to execute the hard subproblems first */
         if( solvestat1->avgiter > solvestat2->avgiter )
            return 1;
         else
            return -1;
      }
   }
#endif
}

/* Local methods */

/** A workaround for GCG. This is a temp vardata that is set for the auxiliary variables */
struct SCIP_VarData
{
   int                   vartype;             /**< the variable type. In GCG this indicates whether the variable is a
                                               *   master problem or subproblem variable. */
};

/** adds the auxiliary variables to the Benders' decomposition master problem */
static
SCIP_RETCODE addAuxiliaryVariablesToMaster(
   SCIP*                 scip,               /**< SCIP data structure */
   SCIP_BENDERS*         benders             /**< Benders' decomposition structure */
   )
{
   SCIP_BENDERS* topbenders;        /* the highest priority Benders' decomposition */
   SCIP_VAR* auxiliaryvar;
   SCIP_CONS* cons;
   SCIP_VARDATA* vardata;
   char varname[SCIP_MAXSTRLEN];    /* the name of the auxiliary variable */
   char consname[SCIP_MAXSTRLEN];   /* the name of the auxiliary variable constraint */
   SCIP_Bool shareauxvars;
   SCIP_Bool allsubprobintegralobj;
   int i;

   /* this is a workaround for GCG. GCG expects that the variable has vardata when added. So a dummy vardata is created */
   SCIP_CALL( SCIPallocBlockMemory(scip, &vardata) );
   vardata->vartype = -1;

   /* getting the highest priority Benders' decomposition */
   topbenders = SCIPgetBenders(scip)[0];

   /* if the current Benders is the highest priority Benders, then we need to create the auxiliary variables.
    * Otherwise, if the shareauxvars flag is set, then the auxiliary variables from the highest priority Benders' are
    * stored with this Benders. */
   shareauxvars = FALSE;
   if( topbenders != benders && SCIPbendersShareAuxVars(benders) )
      shareauxvars = TRUE;

   /* creating the auxiliary variable objective sum constraint. If the auxiliary variables are shared, then the constraint
    * is only added to the top Benders. Otherwise, it is created for each Benders implementation. */
   if( benders->objectivetype == SCIP_BENDERSOBJTYPE_SUM )
   {
      if( shareauxvars )
      {
         benders->auxiliaryvarcons = topbenders->auxiliaryvarcons;
      }
      else
      {
         (void) SCIPsnprintf(consname, SCIP_MAXSTRLEN, "%s_%s", AUXILIARYVAR_NAME, SCIPbendersGetName(benders) );
         SCIP_CALL( SCIPcreateConsBasicLinear(scip, &cons, consname, 0, NULL, NULL, 0.0, 0.0) );
         SCIP_CALL( SCIPaddCons(scip, cons) );

         benders->auxiliaryvarcons[0] = cons;
      }
   }

   /* sharing or creating the master auxiliary variable */
   if( shareauxvars )
   {
      benders->masterauxvar = topbenders->masterauxvar;

      SCIP_CALL( SCIPcaptureVar(scip, topbenders->masterauxvar) );
   }
   else
   {
      (void) SCIPsnprintf(varname, SCIP_MAXSTRLEN, "master_%s_%s", AUXILIARYVAR_NAME, SCIPbendersGetName(benders) );
      SCIP_CALL( SCIPcreateVarBasic(scip, &benders->masterauxvar, varname, -SCIPinfinity(scip), SCIPinfinity(scip),
            1.0, SCIP_VARTYPE_CONTINUOUS) );

      SCIPvarSetData(benders->masterauxvar, vardata);

      SCIP_CALL( SCIPaddVar(scip, benders->masterauxvar) );

      /* adding the down lock for the Benders' decomposition constraint handler */
      SCIP_CALL( SCIPaddVarLocksType(scip, benders->masterauxvar, SCIP_LOCKTYPE_MODEL, 1, 0) );

      /* adding the master auxiliary variable to the summation constraint */
      if( benders->objectivetype == SCIP_BENDERSOBJTYPE_SUM )
      {
         SCIP_CALL( SCIPaddCoefLinear(scip, benders->auxiliaryvarcons[0], benders->masterauxvar, 1.0) );
      }
   }

   allsubprobintegralobj = TRUE;

   for( i = 0; i < SCIPbendersGetNSubproblems(benders); i++ )
   {
      /* if the auxiliary variables are shared, then a pointer to the variable is retrieved from topbenders,
       * otherwise the auxiliaryvariable is created. The auxiliary variable constraint is also copied from the
       * topbenders if the auxiliary variables are shared. */
      if( shareauxvars )
      {
         auxiliaryvar = SCIPbendersGetAuxiliaryVar(topbenders, i);

         SCIP_CALL( SCIPcaptureVar(scip, auxiliaryvar) );

         if( benders->objectivetype == SCIP_BENDERSOBJTYPE_MAX )
         {
            benders->auxiliaryvarcons[i] = topbenders->auxiliaryvarcons[i];

            SCIP_CALL( SCIPcaptureCons(scip, topbenders->auxiliaryvarcons[i]) );
         }
      }
      else
      {
         SCIP_IMPLINTTYPE impltype;

         /* declare an auxiliary variable implied integral if the objective function of the
          * subproblem is guaranteed to be integral and this is desired
          * NOTE: It is only possible to determine if the objective function is integral if the subproblem is defined as
          * a SCIP instance, i.e. not NULL.
          */
         if( benders->auxvarsimplint && SCIPbendersSubproblem(benders, i) != NULL
            && SCIPisObjIntegral(SCIPbendersSubproblem(benders, i)) )
            impltype = SCIP_IMPLINTTYPE_WEAK;
         else
<<<<<<< HEAD
            impltype = SCIP_IMPLINTTYPE_NONE;
=======
         {
            impltype = SCIP_IMPLINTTYPE_NONE;
            allsubprobintegralobj = FALSE;
         }
>>>>>>> 493e2712

         (void) SCIPsnprintf(varname, SCIP_MAXSTRLEN, "%s_%d_%s", AUXILIARYVAR_NAME, i, SCIPbendersGetName(benders) );
         SCIP_CALL( SCIPcreateVarImpl(scip, &auxiliaryvar, varname, benders->subproblowerbound[i], SCIPinfinity(scip), 0.0,
               SCIP_VARTYPE_CONTINUOUS, impltype, TRUE, FALSE, NULL, NULL, NULL, NULL, NULL) );

         SCIPvarSetData(auxiliaryvar, vardata);

         SCIP_CALL( SCIPaddVar(scip, auxiliaryvar) );

         /* adding the down lock for the Benders' decomposition constraint handler */
         SCIP_CALL( SCIPaddVarLocksType(scip, auxiliaryvar, SCIP_LOCKTYPE_MODEL, 1, 0) );

         /* if the objective type is minimax, then we need to create the auxiliary variable constraints and add the
          * auxiliary variable to them. If the objective type is sum, then the auxiliary variables are added to the
          * objective constraint.
          */
         if( benders->objectivetype == SCIP_BENDERSOBJTYPE_MAX )
         {
            (void) SCIPsnprintf(consname, SCIP_MAXSTRLEN, "%s_%d_%s", AUXILIARYVAR_NAME, i, SCIPbendersGetName(benders) );
            SCIP_CALL( SCIPcreateConsBasicLinear(scip, &cons, consname, 0, NULL, NULL, 0.0, SCIPinfinity(scip)) );
            SCIP_CALL( SCIPaddCons(scip, cons) );

            /* adding the coefficients to the constraint */
            SCIP_CALL( SCIPaddCoefLinear(scip, cons, benders->masterauxvar, 1.0) );
            SCIP_CALL( SCIPaddCoefLinear(scip, cons, auxiliaryvar, -1.0) );

            benders->auxiliaryvarcons[i] = cons;
         }
         else
         {
            assert(benders->objectivetype == SCIP_BENDERSOBJTYPE_SUM);

            SCIP_CALL( SCIPaddCoefLinear(scip, benders->auxiliaryvarcons[0], auxiliaryvar, -1.0) );
         }
      }

      benders->auxiliaryvars[i] = auxiliaryvar;
   }

   if( !shareauxvars && allsubprobintegralobj )
   {
      SCIP_Bool infeasible;
      SCIP_CALL( SCIPchgVarImplType(scip, benders->masterauxvar, SCIP_IMPLINTTYPE_WEAK, &infeasible) );
      assert(!infeasible);
   }

   SCIPfreeBlockMemory(scip, &vardata);

   return SCIP_OKAY;
}


/** finds the Benders' auxiliary variable for a given sub-SCIP. If probnumber is -1, then the master auxiliary variable
 * is returned.
 */
static
void findAuxiliaryVar(
   SCIP*                 scip,               /**< SCIP data structure, the target scip */
   SCIP_BENDERS*         benders,            /**< the Benders' decomposition that the variable belongs to */
   SCIP_VAR**            targetvar,          /**< the variable that will be returned */
   int                   subscipdepth,       /**< the depth of the current sub-SCIP */
   int                   probnumber          /**< the number of the subproblem, or -1 for the master auxiliary variable */
   )
{
   char varname[SCIP_MAXSTRLEN];    /* the name of the auxiliary variable */
   char prefix[SCIP_MAXSTRLEN];
   char tmpprefix[SCIP_MAXSTRLEN];
   int len = 1;
   int i;

   i = 0;
   (*targetvar) = NULL;

   /* the prefix for the variable names is required for UG, since we don't know how many copies have been made. To
    * find the target variable, we start with an empty prefix. Then t_ is prepended until the target variable is
    * found
    */
   prefix[0] = '\0';
   while( i <= subscipdepth )
   {
      /* when probnumber == -1, we are searching for the master auxiliary variable. Otherwise, we are searching for the
       * subproblem auxiliary variable.
       */
      if( probnumber == -1 )
         (void) SCIPsnprintf(varname, SCIP_MAXSTRLEN, "%smaster_%s_%s", prefix, AUXILIARYVAR_NAME, SCIPbendersGetName(benders));
      else
         (void) SCIPsnprintf(varname, SCIP_MAXSTRLEN, "%s%s_%d_%s", prefix, AUXILIARYVAR_NAME, probnumber, SCIPbendersGetName(benders));

      /* finding the variable in the copied problem that has the same name as the auxiliary variable */
      (*targetvar) = SCIPfindVar(scip, varname);

      /* if the target variable is found, then we can exit the method */
      if( (*targetvar) != NULL )
         return;

      (void) SCIPsnprintf(tmpprefix, len, "t_%s", prefix);
      len += 2;
      (void) strncpy(prefix, tmpprefix, len); /*lint !e732*/

      i++;
   }
}

/** assigns the copied auxiliary variables in the target SCIP to the target Benders' decomposition data */
static
SCIP_RETCODE assignAuxiliaryVariables(
   SCIP*                 scip,               /**< SCIP data structure, the target scip */
   SCIP_BENDERS*         benders             /**< Benders' decomposition */
   )
{
   SCIP_BENDERS* topbenders;        /* the highest priority Benders' decomposition */
   SCIP_VAR* targetvar;
   SCIP_VARDATA* vardata;
   SCIP_Bool shareauxvars;
   int subscipdepth;
   int i;

   assert(scip != NULL);
   assert(benders != NULL);

   /* this is a workaround for GCG. GCG expects that the variable has vardata when added. So a dummy vardata is created */
   SCIP_CALL( SCIPallocBlockMemory(scip, &vardata) );
   vardata->vartype = -1;

   /* getting the highest priority Benders' decomposition */
   topbenders = SCIPgetBenders(scip)[0];

   /* if the auxiliary variable are shared, then the variable name will have a suffix of the highest priority Benders'
    * name. So the shareauxvars flag indicates how to search for the auxiliary variables */
   shareauxvars = FALSE;
   if( topbenders != benders && SCIPbendersShareAuxVars(benders) )
      shareauxvars = TRUE;

   subscipdepth = SCIPgetSubscipDepth(scip);

   /* storing the master auxiliary variable in the target Benders' implementation */
   findAuxiliaryVar(scip, shareauxvars ? topbenders : benders, &targetvar, subscipdepth, -1);

   if( targetvar != NULL )
   {
      SCIPvarSetData(targetvar, vardata);

      benders->masterauxvar = SCIPvarGetTransVar(targetvar);

      SCIP_CALL( SCIPcaptureVar(scip, benders->masterauxvar) );
   }
   else
      benders->masterauxvar = NULL;

   /* storing the auxiliary variable in the target Benders' implementation */
   for( i = 0; i < SCIPbendersGetNSubproblems(benders); i++ )
   {
      findAuxiliaryVar(scip, shareauxvars ? topbenders : benders, &targetvar, subscipdepth, i);

      if( targetvar != NULL )
      {
         SCIPvarSetData(targetvar, vardata);

         benders->auxiliaryvars[i] = SCIPvarGetTransVar(targetvar);

         SCIP_CALL( SCIPcaptureVar(scip, benders->auxiliaryvars[i]) );
      }
      else
      {
         SCIPABORT();
      }
   }

   SCIPfreeBlockMemory(scip, &vardata);

   return SCIP_OKAY;
}

/** sets the subproblem objective value array to -infinity */
static
void resetSubproblemObjectiveValue(
   SCIP_BENDERS*         benders,            /**< the Benders' decomposition structure */
   SCIP_SET*             set                 /**< global SCIP settings */
   )
{
   SCIP* subproblem;
   SCIP_Real inf;
   int nsubproblems;
   int i;

   assert(benders != NULL);

   nsubproblems = SCIPbendersGetNSubproblems(benders);

   for( i = 0; i < nsubproblems; i++ )
   {
      subproblem = SCIPbendersSubproblem(benders, i);
      if( subproblem != NULL )
         inf = SCIPinfinity(subproblem);
      else
         inf = SCIPsetInfinity(set);

      SCIPbendersSetSubproblemObjval(benders, i, inf);
   }
}

/** compares two Benders' decompositions w. r. to their priority */
SCIP_DECL_SORTPTRCOMP(SCIPbendersComp)
{  /*lint --e{715}*/
   return ((SCIP_BENDERS*)elem2)->priority - ((SCIP_BENDERS*)elem1)->priority;
}

/** comparison method for sorting Benders' decompositions w.r.t. to their name */
SCIP_DECL_SORTPTRCOMP(SCIPbendersCompName)
{
   return strcmp(SCIPbendersGetName((SCIP_BENDERS*)elem1), SCIPbendersGetName((SCIP_BENDERS*)elem2));
}

/** method to call, when the priority of a Benders' decomposition was changed */
static
SCIP_DECL_PARAMCHGD(paramChgdBendersPriority)
{  /*lint --e{715}*/
   SCIP_PARAMDATA* paramdata;

   paramdata = SCIPparamGetData(param);
   assert(paramdata != NULL);

   /* use SCIPsetBendersPriority() to mark the Benders' decompositions as unsorted */
   SCIPsetBendersPriority(scip, (SCIP_BENDERS*)paramdata, SCIPparamGetInt(param)); /*lint !e740*/

   return SCIP_OKAY;
}

/** creates a variable mapping between the master problem variables of the source scip and the sub scip */
static
SCIP_RETCODE createMasterVarMapping(
   SCIP_BENDERS*         benders,            /**< Benders' decomposition of the target SCIP instance */
   SCIP_SET*             sourceset,          /**< global SCIP settings from the source SCIP */
   SCIP_HASHMAP*         varmap              /**< a hashmap to store the mapping of source variables corresponding
                                              *   target variables; must not be NULL */
   )
{
   SCIP_VAR** vars;
   SCIP_VAR* targetvar;
   int nvars;
   int i;

   assert(benders != NULL);
   assert(sourceset != NULL);
   assert(benders->iscopy);
   assert(benders->mastervarsmap == NULL);

   /* getting the master problem variable data */
   vars = SCIPgetVars(sourceset->scip);
   nvars = SCIPgetNVars(sourceset->scip);

   /* creating the hashmap for the mapping between the master variable of the target and source scip */
   SCIP_CALL( SCIPhashmapCreate(&benders->mastervarsmap, SCIPblkmem(sourceset->scip), nvars) );

   for( i = 0; i < nvars; i++ )
   {
      /* getting the variable pointer for the target SCIP variables. The variable mapping returns the target SCIP
       * varibale for a given source SCIP variable. */
      targetvar = (SCIP_VAR*) SCIPhashmapGetImage(varmap, vars[i]);
      if( targetvar != NULL )
      {
         SCIP_CALL( SCIPhashmapInsert(benders->mastervarsmap, targetvar, vars[i]) );
         SCIP_CALL( SCIPcaptureVar(sourceset->scip, vars[i]) );
      }
   }

   return SCIP_OKAY;
}

/** copies the given Benders' decomposition to a new SCIP */
SCIP_RETCODE SCIPbendersCopyInclude(
   SCIP_BENDERS*         benders,            /**< Benders' decomposition */
   SCIP_SET*             sourceset,          /**< SCIP_SET of SCIP to copy from */
   SCIP_SET*             targetset,          /**< SCIP_SET of SCIP to copy to */
   SCIP_HASHMAP*         varmap,             /**< a hashmap to store the mapping of source variables corresponding
                                              *   target variables; if NULL, then the transfer of cuts is not possible */
   SCIP_Bool             threadsafe,         /**< must the Benders' decomposition copy be thread safe */
   SCIP_Bool*            valid               /**< was the copying process valid? */
   )
{
   SCIP_BENDERS* targetbenders;  /* the copy of the Benders' decomposition struct in the target set */
   int i;

   assert(benders != NULL);
   assert(targetset != NULL);
   assert(valid != NULL);
   assert(targetset->scip != NULL);

   (*valid) = FALSE;

   if( benders->benderscopy != NULL && targetset->benders_copybenders && SCIPbendersIsActive(benders) )
   {
      SCIPsetDebugMsg(targetset, "including Benders' decomposition %s in subscip %p\n", SCIPbendersGetName(benders), (void*)targetset->scip);
      SCIP_CALL( benders->benderscopy(targetset->scip, benders, threadsafe) );

      /* copying the Benders' cuts */
      targetbenders = SCIPsetFindBenders(targetset, SCIPbendersGetName(benders));

      /* storing the pointer to the source scip instance */
      targetbenders->sourcescip = sourceset->scip;

      /* the flag is set to indicate that the Benders' decomposition is a copy */
      targetbenders->iscopy = TRUE;

      /* storing whether the lnscheck should be performed */
      targetbenders->lnscheck = benders->lnscheck;
      targetbenders->lnsmaxdepth = benders->lnsmaxdepth;
      targetbenders->lnsmaxcalls = benders->lnsmaxcalls;
      targetbenders->lnsmaxcallsroot = benders->lnsmaxcallsroot;

      /* storing whether the Benders' copy required thread safety */
      targetbenders->threadsafe = threadsafe;

      /* calling the copy method for the Benders' cuts */
      SCIPbendersSortBenderscuts(benders);
      for( i = 0; i < benders->nbenderscuts; i++ )
      {
         SCIP_CALL( SCIPbenderscutCopyInclude(targetbenders, benders->benderscuts[i], targetset) );
      }

      /* When the Benders' decomposition is copied then a variable mapping between the master problem variables is
       * required. This variable mapping is used to transfer the cuts generated in the target SCIP to the source SCIP.
       * The variable map is stored in the target Benders' decomposition. This will be freed when the sub-SCIP is freed.
       */
      if( varmap != NULL )
      {
         SCIP_CALL( createMasterVarMapping(targetbenders, sourceset, varmap) );
      }

      assert((varmap != NULL && targetbenders->mastervarsmap != NULL)
         || (varmap == NULL && targetbenders->mastervarsmap == NULL));
   }

   /* if the Benders' decomposition is active, then copy is not valid. */
   (*valid) = !SCIPbendersIsActive(benders);

   return SCIP_OKAY;
}

/** internal method for creating a Benders' decomposition structure */
static
SCIP_RETCODE doBendersCreate(
   SCIP_BENDERS**        benders,            /**< pointer to Benders' decomposition data structure */
   SCIP_SET*             set,                /**< global SCIP settings */
   SCIP_MESSAGEHDLR*     messagehdlr,        /**< message handler */
   BMS_BLKMEM*           blkmem,             /**< block memory for parameter settings */
   const char*           name,               /**< name of Benders' decomposition */
   const char*           desc,               /**< description of Benders' decomposition */
   int                   priority,           /**< priority of the Benders' decomposition */
   SCIP_Bool             cutlp,              /**< should Benders' cuts be generated for LP solutions */
   SCIP_Bool             cutpseudo,          /**< should Benders' cuts be generated for pseudo solutions */
   SCIP_Bool             cutrelax,           /**< should Benders' cuts be generated for relaxation solutions */
   SCIP_Bool             shareauxvars,       /**< should this Benders' use the highest priority Benders aux vars */
   SCIP_DECL_BENDERSCOPY ((*benderscopy)),   /**< copy method of Benders' decomposition or NULL if you don't want to copy your plugin into sub-SCIPs */
   SCIP_DECL_BENDERSFREE ((*bendersfree)),   /**< destructor of Benders' decomposition */
   SCIP_DECL_BENDERSINIT ((*bendersinit)),   /**< initialize Benders' decomposition */
   SCIP_DECL_BENDERSEXIT ((*bendersexit)),   /**< deinitialize Benders' decomposition */
   SCIP_DECL_BENDERSINITPRE((*bendersinitpre)),/**< presolving initialization method for Benders' decomposition */
   SCIP_DECL_BENDERSEXITPRE((*bendersexitpre)),/**< presolving deinitialization method for Benders' decomposition */
   SCIP_DECL_BENDERSINITSOL((*bendersinitsol)),/**< solving process initialization method of Benders' decomposition */
   SCIP_DECL_BENDERSEXITSOL((*bendersexitsol)),/**< solving process deinitialization method of Benders' decomposition */
   SCIP_DECL_BENDERSGETVAR((*bendersgetvar)),/**< returns the master variable for a given subproblem variable */
   SCIP_DECL_BENDERSCREATESUB((*benderscreatesub)),/**< creates a Benders' decomposition subproblem */
   SCIP_DECL_BENDERSPRESUBSOLVE((*benderspresubsolve)),/**< called prior to the subproblem solving loop */
   SCIP_DECL_BENDERSSOLVESUBCONVEX((*benderssolvesubconvex)),/**< the solving method for convex Benders' decomposition subproblems */
   SCIP_DECL_BENDERSSOLVESUB((*benderssolvesub)),/**< the solving method for the Benders' decomposition subproblems */
   SCIP_DECL_BENDERSPOSTSOLVE((*benderspostsolve)),/**< called after the subproblems are solved. */
   SCIP_DECL_BENDERSFREESUB((*bendersfreesub)),/**< the freeing method for the Benders' decomposition subproblems */
   SCIP_BENDERSDATA*     bendersdata         /**< Benders' decomposition data */
   )
{
   char paramname[SCIP_MAXSTRLEN];
   char paramdesc[SCIP_MAXSTRLEN];

   assert(benders != NULL);
   assert(name != NULL);
   assert(desc != NULL);

   /* Checking whether the benderssolvesub and the bendersfreesub are both implemented or both are not implemented */
   if( (benderssolvesubconvex == NULL && benderssolvesub == NULL && bendersfreesub != NULL)
      || ((benderssolvesubconvex != NULL || benderssolvesub != NULL) && bendersfreesub == NULL) )
   {
      SCIPerrorMessage("Benders' decomposition <%s> requires that if bendersFreesub%s is implemented, then at least "
         "one of bendersSolvesubconvex%s or bendersSolvesub%s are implemented.\n", name, name, name, name);
      return SCIP_INVALIDCALL;
   }

   SCIP_ALLOC( BMSallocMemory(benders) );
   BMSclearMemory(*benders);
   SCIP_ALLOC( BMSduplicateMemoryArray(&(*benders)->name, name, strlen(name)+1) );
   SCIP_ALLOC( BMSduplicateMemoryArray(&(*benders)->desc, desc, strlen(desc)+1) );
   (*benders)->priority = priority;
   (*benders)->cutlp = cutlp;
   (*benders)->cutpseudo = cutpseudo;
   (*benders)->cutrelax = cutrelax;
   (*benders)->shareauxvars = shareauxvars;
   (*benders)->benderscopy = benderscopy;
   (*benders)->bendersfree = bendersfree;
   (*benders)->bendersinit = bendersinit;
   (*benders)->bendersexit = bendersexit;
   (*benders)->bendersinitpre = bendersinitpre;
   (*benders)->bendersexitpre = bendersexitpre;
   (*benders)->bendersinitsol = bendersinitsol;
   (*benders)->bendersexitsol = bendersexitsol;
   (*benders)->bendersgetvar = bendersgetvar;
   (*benders)->benderscreatesub = benderscreatesub;
   (*benders)->benderspresubsolve = benderspresubsolve;
   (*benders)->benderssolvesubconvex = benderssolvesubconvex;
   (*benders)->benderssolvesub = benderssolvesub;
   (*benders)->benderspostsolve = benderspostsolve;
   (*benders)->bendersfreesub = bendersfreesub;
   (*benders)->objectivetype = SCIP_BENDERSOBJTYPE_SUM;
   (*benders)->bendersdata = bendersdata;
   SCIP_CALL( SCIPclockCreate(&(*benders)->setuptime, SCIP_CLOCKTYPE_DEFAULT) );
   SCIP_CALL( SCIPclockCreate(&(*benders)->bendersclock, SCIP_CLOCKTYPE_DEFAULT) );
   (*benders)->nlpparam = SCIP_NLPPARAM_DEFAULT(set->scip);  /*lint !e446*/

   /* add parameters */
   (void) SCIPsnprintf(paramname, SCIP_MAXSTRLEN, "benders/%s/priority", name);
   (void) SCIPsnprintf(paramdesc, SCIP_MAXSTRLEN, "priority of Benders' decomposition <%s>", name);
   SCIP_CALL( SCIPsetAddIntParam(set, messagehdlr, blkmem, paramname, paramdesc,
         &(*benders)->priority, FALSE, priority, INT_MIN/4, INT_MAX/4,
         paramChgdBendersPriority, (SCIP_PARAMDATA*)(*benders)) ); /*lint !e740*/

   (void) SCIPsnprintf(paramname, SCIP_MAXSTRLEN, "benders/%s/cutlp", name);
   SCIP_CALL( SCIPsetAddBoolParam(set, messagehdlr, blkmem, paramname,
         "should Benders' cuts be generated for LP solutions?", &(*benders)->cutlp, FALSE, cutlp, NULL, NULL) ); /*lint !e740*/

   (void) SCIPsnprintf(paramname, SCIP_MAXSTRLEN, "benders/%s/cutpseudo", name);
   SCIP_CALL( SCIPsetAddBoolParam(set, messagehdlr, blkmem, paramname,
         "should Benders' cuts be generated for pseudo solutions?", &(*benders)->cutpseudo, FALSE, cutpseudo, NULL, NULL) ); /*lint !e740*/

   (void) SCIPsnprintf(paramname, SCIP_MAXSTRLEN, "benders/%s/cutrelax", name);
   SCIP_CALL( SCIPsetAddBoolParam(set, messagehdlr, blkmem, paramname,
         "should Benders' cuts be generated for relaxation solutions?", &(*benders)->cutrelax, FALSE, cutrelax, NULL, NULL) ); /*lint !e740*/

   /* These parameters are left for the user to decide in a settings file. This departs from the usual SCIP convention
    * where the settings available at the creation of the plugin can be set in the function call.
    */
   (void) SCIPsnprintf(paramname, SCIP_MAXSTRLEN, "benders/%s/transfercuts", name);
   SCIP_CALL( SCIPsetAddBoolParam(set, messagehdlr, blkmem, paramname,
         "should Benders' cuts from LNS heuristics be transferred to the main SCIP instance?", &(*benders)->transfercuts,
         FALSE, SCIP_DEFAULT_TRANSFERCUTS, NULL, NULL) ); /*lint !e740*/

   (void) SCIPsnprintf(paramname, SCIP_MAXSTRLEN, "benders/%s/lnscheck", name);
   SCIP_CALL( SCIPsetAddBoolParam(set, messagehdlr, blkmem, paramname,
         "should Benders' decomposition be used in LNS heurisics?", &(*benders)->lnscheck, FALSE, SCIP_DEFAULT_LNSCHECK,
         NULL, NULL) ); /*lint !e740*/

   (void) SCIPsnprintf(paramname, SCIP_MAXSTRLEN, "benders/%s/lnsmaxdepth", name);
   SCIP_CALL( SCIPsetAddIntParam(set, messagehdlr, blkmem, paramname,
         "maximum depth at which the LNS check is performed (-1: no limit)", &(*benders)->lnsmaxdepth, TRUE,
         SCIP_DEFAULT_LNSMAXDEPTH, -1, SCIP_MAXTREEDEPTH, NULL, NULL) );

   (void) SCIPsnprintf(paramname, SCIP_MAXSTRLEN, "benders/%s/lnsmaxcalls", name);
   SCIP_CALL( SCIPsetAddIntParam(set, messagehdlr, blkmem, paramname,
         "the maximum number of Benders' decomposition calls in LNS heuristics (-1: no limit)", &(*benders)->lnsmaxcalls,
         TRUE, SCIP_DEFAULT_LNSMAXCALLS, -1, INT_MAX, NULL, NULL) );

   (void) SCIPsnprintf(paramname, SCIP_MAXSTRLEN, "benders/%s/lnsmaxcallsroot", name);
   SCIP_CALL( SCIPsetAddIntParam(set, messagehdlr, blkmem, paramname,
         "the maximum number of root node Benders' decomposition calls in LNS heuristics (-1: no limit)",
         &(*benders)->lnsmaxcallsroot, TRUE, SCIP_DEFAULT_LNSMAXCALLSROOT, -1, INT_MAX, NULL, NULL) );

   (void) SCIPsnprintf(paramname, SCIP_MAXSTRLEN, "benders/%s/cutsasconss", name);
   SCIP_CALL( SCIPsetAddBoolParam(set, messagehdlr, blkmem, paramname,
         "should the transferred cuts be added as constraints?", &(*benders)->cutsasconss, FALSE,
         SCIP_DEFAULT_CUTSASCONSS, NULL, NULL) ); /*lint !e740*/

   (void) SCIPsnprintf(paramname, SCIP_MAXSTRLEN, "benders/%s/subprobfrac", name);
   SCIP_CALL( SCIPsetAddRealParam(set, messagehdlr, blkmem, paramname,
         "fraction of subproblems that are solved in each iteration", &(*benders)->subprobfrac, FALSE,
         SCIP_DEFAULT_SUBPROBFRAC, 0.0, 1.0, NULL, NULL) ); /*lint !e740*/

   (void) SCIPsnprintf(paramname, SCIP_MAXSTRLEN, "benders/%s/updateauxvarbound", name);
   SCIP_CALL( SCIPsetAddBoolParam(set, messagehdlr, blkmem, paramname,
         "should the auxiliary variable bound be updated by solving the subproblem?", &(*benders)->updateauxvarbound,
         FALSE, SCIP_DEFAULT_UPDATEAUXVARBOUND, NULL, NULL) ); /*lint !e740*/

   (void) SCIPsnprintf(paramname, SCIP_MAXSTRLEN, "benders/%s/auxvarsimplint", name);
   SCIP_CALL( SCIPsetAddBoolParam(set, messagehdlr, blkmem, paramname,
         "if the subproblem objective is integer, then define the auxiliary variables as implicit integers?",
         &(*benders)->auxvarsimplint, FALSE, SCIP_DEFAULT_AUXVARSIMPLINT, NULL, NULL) ); /*lint !e740*/

   (void) SCIPsnprintf(paramname, SCIP_MAXSTRLEN, "benders/%s/cutcheck", name);
   SCIP_CALL( SCIPsetAddBoolParam(set, messagehdlr, blkmem, paramname,
         "should Benders' cuts be generated while checking solutions?",
         &(*benders)->cutcheck, FALSE, SCIP_DEFAULT_CUTCHECK, NULL, NULL) ); /*lint !e740*/

   (void) SCIPsnprintf(paramname, SCIP_MAXSTRLEN, "benders/%s/cutstrengthenmult", name);
   SCIP_CALL( SCIPsetAddRealParam(set, messagehdlr, blkmem, paramname,
         "the convex combination multiplier for the cut strengthening", &(*benders)->convexmult, FALSE,
         SCIP_DEFAULT_STRENGTHENMULT, 0.0, 1.0, NULL, NULL) ); /*lint !e740*/

   (void) SCIPsnprintf(paramname, SCIP_MAXSTRLEN, "benders/%s/noimprovelimit", name);
   SCIP_CALL( SCIPsetAddIntParam(set, messagehdlr, blkmem, paramname,
         "the maximum number of cut strengthening without improvement", &(*benders)->noimprovelimit, TRUE,
         SCIP_DEFAULT_NOIMPROVELIMIT, 0, INT_MAX, NULL, NULL) );

   (void) SCIPsnprintf(paramname, SCIP_MAXSTRLEN, "benders/%s/corepointperturb", name);
   SCIP_CALL( SCIPsetAddRealParam(set, messagehdlr, blkmem, paramname,
         "the constant use to perturb the cut strengthening core point", &(*benders)->perturbeps, FALSE,
         SCIP_DEFAULT_STRENGTHENPERTURB, 0.0, 1.0, NULL, NULL) ); /*lint !e740*/

   (void) SCIPsnprintf(paramname, SCIP_MAXSTRLEN, "benders/%s/cutstrengthenenabled", name);
   SCIP_CALL( SCIPsetAddBoolParam(set, messagehdlr, blkmem, paramname,
         "should the core point cut strengthening be employed (only applied to fractional solutions or continuous subproblems)?",
         &(*benders)->strengthenenabled, FALSE, SCIP_DEFAULT_STRENGTHENENABLED, NULL, NULL) ); /*lint !e740*/

   (void) SCIPsnprintf(paramname, SCIP_MAXSTRLEN, "benders/%s/cutstrengthenintpoint", name);
   SCIP_CALL( SCIPsetAddCharParam(set, messagehdlr, blkmem, paramname,
         "where should the strengthening interior point be sourced from ('l'p relaxation, 'f'irst solution, 'i'ncumbent solution, 'r'elative interior point, vector of 'o'nes, vector of 'z'eros)",
         &(*benders)->strengthenintpoint, FALSE, SCIP_DEFAULT_STRENGTHENINTPOINT, "lfiroz", NULL, NULL) ); /*lint !e740*/

   (void) SCIPsnprintf(paramname, SCIP_MAXSTRLEN, "benders/%s/numthreads", name);
   SCIP_CALL( SCIPsetAddIntParam(set, messagehdlr, blkmem, paramname,
         "the number of threads to use when solving the subproblems", &(*benders)->numthreads, TRUE,
         SCIP_DEFAULT_NUMTHREADS, 1, INT_MAX, NULL, NULL) );

   (void) SCIPsnprintf(paramname, SCIP_MAXSTRLEN, "benders/%s/execfeasphase", name);
   SCIP_CALL( SCIPsetAddBoolParam(set, messagehdlr, blkmem, paramname,
         "should a feasibility phase be executed during the root node, i.e. adding slack variables to constraints to ensure feasibility",
         &(*benders)->execfeasphase, FALSE, SCIP_DEFAULT_EXECFEASPHASE, NULL, NULL) ); /*lint !e740*/

   (void) SCIPsnprintf(paramname, SCIP_MAXSTRLEN, "benders/%s/slackvarcoef", name);
   SCIP_CALL( SCIPsetAddRealParam(set, messagehdlr, blkmem, paramname,
         "the initial objective coefficient of the slack variables in the subproblem", &(*benders)->slackvarcoef, FALSE,
         SCIP_DEFAULT_SLACKVARCOEF, 0.0, SCIPsetInfinity(set), NULL, NULL) ); /*lint !e740*/

   (void) SCIPsnprintf(paramname, SCIP_MAXSTRLEN, "benders/%s/maxslackvarcoef", name);
   SCIP_CALL( SCIPsetAddRealParam(set, messagehdlr, blkmem, paramname,
         "the maximal objective coefficient of the slack variables in the subproblem", &(*benders)->maxslackvarcoef, FALSE,
         SCIP_DEFAULT_MAXSLACKVARCOEF, 0.0, SCIPsetInfinity(set), NULL, NULL) ); /*lint !e740*/

   (void) SCIPsnprintf(paramname, SCIP_MAXSTRLEN, "benders/%s/checkconsconvexity", name);
   SCIP_CALL( SCIPsetAddBoolParam(set, messagehdlr, blkmem, paramname,
         "should the constraints of the subproblems be checked for convexity?", &(*benders)->checkconsconvexity, FALSE,
         SCIP_DEFAULT_CHECKCONSCONVEXITY, NULL, NULL) ); /*lint !e740*/

   (void) SCIPsnprintf(paramname, SCIP_MAXSTRLEN, "benders/%s/nlpiterlimit", name);
   SCIP_CALL( SCIPsetAddIntParam(set, messagehdlr, blkmem, paramname,
         "iteration limit for NLP solver", &(*benders)->nlpparam.iterlimit, FALSE,
         SCIP_DEFAULT_NLPITERLIMIT, 0, INT_MAX, NULL, NULL) ); /*lint !e740*/

   return SCIP_OKAY;
}

/** creates a Benders' decomposition structure
 *
 *  To use the Benders' decomposition for solving a problem, it first has to be activated with a call to SCIPactivateBenders().
 */
SCIP_RETCODE SCIPbendersCreate(
   SCIP_BENDERS**        benders,            /**< pointer to Benders' decomposition data structure */
   SCIP_SET*             set,                /**< global SCIP settings */
   SCIP_MESSAGEHDLR*     messagehdlr,        /**< message handler */
   BMS_BLKMEM*           blkmem,             /**< block memory for parameter settings */
   const char*           name,               /**< name of Benders' decomposition */
   const char*           desc,               /**< description of Benders' decomposition */
   int                   priority,           /**< priority of the Benders' decomposition */
   SCIP_Bool             cutlp,              /**< should Benders' cuts be generated for LP solutions */
   SCIP_Bool             cutpseudo,          /**< should Benders' cuts be generated for pseudo solutions */
   SCIP_Bool             cutrelax,           /**< should Benders' cuts be generated for relaxation solutions */
   SCIP_Bool             shareauxvars,       /**< should this Benders' use the highest priority Benders aux vars */
   SCIP_DECL_BENDERSCOPY ((*benderscopy)),   /**< copy method of Benders' decomposition or NULL if you don't want to copy your plugin into sub-SCIPs */
   SCIP_DECL_BENDERSFREE ((*bendersfree)),   /**< destructor of Benders' decomposition */
   SCIP_DECL_BENDERSINIT ((*bendersinit)),   /**< initialize Benders' decomposition */
   SCIP_DECL_BENDERSEXIT ((*bendersexit)),   /**< deinitialize Benders' decomposition */
   SCIP_DECL_BENDERSINITPRE((*bendersinitpre)),/**< presolving initialization method for Benders' decomposition */
   SCIP_DECL_BENDERSEXITPRE((*bendersexitpre)),/**< presolving deinitialization method for Benders' decomposition */
   SCIP_DECL_BENDERSINITSOL((*bendersinitsol)),/**< solving process initialization method of Benders' decomposition */
   SCIP_DECL_BENDERSEXITSOL((*bendersexitsol)),/**< solving process deinitialization method of Benders' decomposition */
   SCIP_DECL_BENDERSGETVAR((*bendersgetvar)),/**< returns the master variable for a given subproblem variable */
   SCIP_DECL_BENDERSCREATESUB((*benderscreatesub)),/**< creates a Benders' decomposition subproblem */
   SCIP_DECL_BENDERSPRESUBSOLVE((*benderspresubsolve)),/**< called prior to the subproblem solving loop */
   SCIP_DECL_BENDERSSOLVESUBCONVEX((*benderssolvesubconvex)),/**< the solving method for convex Benders' decomposition subproblems */
   SCIP_DECL_BENDERSSOLVESUB((*benderssolvesub)),/**< the solving method for the Benders' decomposition subproblems */
   SCIP_DECL_BENDERSPOSTSOLVE((*benderspostsolve)),/**< called after the subproblems are solved. */
   SCIP_DECL_BENDERSFREESUB((*bendersfreesub)),/**< the freeing method for the Benders' decomposition subproblems */
   SCIP_BENDERSDATA*     bendersdata         /**< Benders' decomposition data */
   )
{
   assert(benders != NULL);
   assert(name != NULL);
   assert(desc != NULL);

   SCIP_CALL_FINALLY( doBendersCreate(benders, set, messagehdlr, blkmem, name, desc, priority, cutlp, cutpseudo,
         cutrelax, shareauxvars, benderscopy, bendersfree, bendersinit, bendersexit, bendersinitpre, bendersexitpre,
         bendersinitsol, bendersexitsol, bendersgetvar, benderscreatesub, benderspresubsolve, benderssolvesubconvex,
         benderssolvesub, benderspostsolve, bendersfreesub, bendersdata), (void) SCIPbendersFree(benders, set) );

   return SCIP_OKAY;
}


/** releases the variables that have been captured in the hashmap */
static
SCIP_RETCODE releaseVarMappingHashmapVars(
   SCIP*                 scip,               /**< the SCIP data structure */
   SCIP_BENDERS*         benders             /**< Benders' decomposition */
   )
{
   int nentries;
   int i;

   assert(scip != NULL);
   assert(benders != NULL);

   assert(benders->mastervarsmap != NULL);

   nentries = SCIPhashmapGetNEntries(benders->mastervarsmap);

   for( i = 0; i < nentries; ++i )
   {
      SCIP_HASHMAPENTRY* entry;
      entry = SCIPhashmapGetEntry(benders->mastervarsmap, i);

      if( entry != NULL )
      {
         SCIP_VAR* var;
         var = (SCIP_VAR*) SCIPhashmapEntryGetImage(entry);

         SCIP_CALL( SCIPreleaseVar(scip, &var) );
      }
   }

   return SCIP_OKAY;
}


/** calls destructor and frees memory of Benders' decomposition */
SCIP_RETCODE SCIPbendersFree(
   SCIP_BENDERS**        benders,            /**< pointer to Benders' decomposition data structure */
   SCIP_SET*             set                 /**< global SCIP settings */
   )
{
   int i;

   assert(benders != NULL);
   assert(*benders != NULL);
   assert(!(*benders)->initialized);
   assert(set != NULL);

   /* call destructor of Benders' decomposition */
   if( (*benders)->bendersfree != NULL )
   {
      SCIP_CALL( (*benders)->bendersfree(set->scip, *benders) );
   }

   /* if the Benders' decomposition is a copy and a varmap has been passed to SCIP_BENDERS, then the variable map
    * between the source and the target SCIP needs to be freed.
    */
   if( (*benders)->iscopy && (*benders)->mastervarsmap != NULL )
   {
      SCIP_CALL( releaseVarMappingHashmapVars((*benders)->sourcescip, (*benders)) );
      SCIPhashmapFree(&(*benders)->mastervarsmap);
   }

   /* freeing the Benders' cuts */
   for( i = 0; i < (*benders)->nbenderscuts; i++ )
   {
      SCIP_CALL( SCIPbenderscutFree(&((*benders)->benderscuts[i]), set) );
   }
   BMSfreeMemoryArrayNull(&(*benders)->benderscuts);

   SCIPclockFree(&(*benders)->bendersclock);
   SCIPclockFree(&(*benders)->setuptime);
   BMSfreeMemoryArray(&(*benders)->name);
   BMSfreeMemoryArray(&(*benders)->desc);
   BMSfreeMemory(benders);

   return SCIP_OKAY;
}

static
SCIP_RETCODE storeSubproblemMasterVar(
   SCIP_BENDERS*         benders,            /**< Benders' decomposition */
   SCIP_SET*             set,                /**< global SCIP settings */
   SCIP_VAR*             var,                /**< the variable to be added to the store */
   int                   probnumber          /**< the subproblem number */
   )
{
   assert(benders != NULL);
   assert(set != NULL);
   assert(var != NULL);
   assert(probnumber >= 0 && probnumber < SCIPbendersGetNSubproblems(benders));

   /* if the number of stored variables equals the size, then we need to extend the storage */
   if( benders->submastervarssize[probnumber] < benders->nsubmastervars[probnumber] + 1 )
   {
      int newsize;

      newsize = SCIPsetCalcMemGrowSize(set, benders->nsubmastervars[probnumber] + 1);
      SCIP_ALLOC( BMSreallocBlockMemoryArray(SCIPblkmem(set->scip), &benders->submastervars[probnumber],
            benders->submastervarssize[probnumber], newsize) );

      benders->submastervarssize[probnumber] = newsize;
   }

   benders->submastervars[probnumber][benders->nsubmastervars[probnumber]] = var;
   benders->nsubmastervars[probnumber]++;

   /* capturing the variable, so that it is not released before  */

   /* getting the variable type and updating the statistics */
   if( SCIPvarGetType(var) == SCIP_VARTYPE_BINARY )
      benders->nsubmasterbinvars[probnumber]++;
   else if( SCIPvarGetType(var) == SCIP_VARTYPE_INTEGER )
      benders->nsubmasterintvars[probnumber]++;

   return SCIP_OKAY;
}

static
SCIP_RETCODE storeSubproblemMasterVars(
   SCIP_BENDERS*         benders,            /**< Benders' decomposition */
   SCIP_SET*             set,                /**< global SCIP settings */
   int                   probnumber          /**< the subproblem number */
   )
{
   SCIP* subproblem;
   SCIP_VAR** vars;
   SCIP_VAR* mastervar;
   int nvars;
   int i;

   assert(benders != NULL);
   assert(set != NULL);
   assert(probnumber >= 0 && probnumber < SCIPbendersGetNSubproblems(benders));

   subproblem = SCIPbendersSubproblem(benders, probnumber);

   /* getting the variables of the subproblem to store the master problem variables */
   SCIP_CALL( SCIPgetVarsData(subproblem, &vars, &nvars, NULL, NULL, NULL, NULL) );

   for( i = 0; i < nvars; i++ )
   {
      /* retrieving the master problem variable */
      SCIP_CALL( SCIPbendersGetVar(benders, set, vars[i], &mastervar, -1) );

      /* if mastervar is not NULL, then the subproblem variable has a corresponding master problem variable */
      if( mastervar != NULL )
      {
         SCIP_CALL( storeSubproblemMasterVar(benders, set, mastervar, probnumber) );
      }
   }

   return SCIP_OKAY;
}

/* adds a slack variable to the given constraint */
static
SCIP_RETCODE addSlackVars(
   SCIP*                 scip,               /**< the SCIP data structure */
   SCIP_BENDERS*         benders,            /**< Benders' decomposition */
   SCIP_CONS*            cons,               /**< constraint to which the slack variable(s) is added to */
   SCIP_CONSHDLR**       linearconshdlrs,    /**< an array storing the linear constraint handlers */
   SCIP_CONSHDLR*        nlconshdlr,         /**< pointer to the nonlinear constraint handler */
   int                   nlinearconshdlrs    /**< the number of linear constraint handlers */
   )
{
   SCIP_CONSHDLR* conshdlr;
   SCIP_VAR* var;
   SCIP_Real rhs;
   SCIP_Real lhs;
   SCIP_Real objcoef;
   int i;
   SCIP_Bool linearcons;
   SCIP_Bool success;
   char name[SCIP_MAXSTRLEN];

   conshdlr = SCIPconsGetHdlr(cons);

   /* assume that the constraint is not linear, then we check whether it is linear */
   linearcons = FALSE;

   /* checking whether the constraint is a linear constraint. If so, we add a coefficient to the constraint */
   for( i = 0; i < nlinearconshdlrs; ++i )
   {
      if( conshdlr == linearconshdlrs[i] )
      {
         linearcons = TRUE;
         break;
      }
   }

   if( !linearcons && conshdlr != nlconshdlr )
   {
      SCIPwarningMessage(scip, "The subproblem includes constraint <%s>. "
         "This is not supported and the slack variable will not be added to the constraint. Feasibility cuts may be invalid.\n",
         SCIPconshdlrGetName(conshdlr));
   }

   if( linearcons )
   {
      rhs = SCIPconsGetRhs(scip, cons, &success);
      assert(success);
      lhs = SCIPconsGetLhs(scip, cons, &success);
      assert(success);
   }
   else
   {
      rhs = SCIPgetRhsNonlinear(cons);
      lhs = SCIPgetLhsNonlinear(cons);
   }

   /* getting the objective coefficient for the slack variables */
   objcoef = benders->slackvarcoef;

   /* if the right hand side is finite, then we need to add a slack variable with a negative coefficient */
   if( !SCIPisInfinity(scip, rhs) )
   {
      (void) SCIPsnprintf(name, SCIP_MAXSTRLEN, "%s_%s_neg", SLACKVAR_NAME, SCIPconsGetName(cons) );

      SCIP_CALL( SCIPcreateVarBasic(scip, &var, name, 0.0, SCIPinfinity(scip), objcoef, SCIP_VARTYPE_CONTINUOUS) );

      /* adding the slack variable to the subproblem */
      SCIP_CALL( SCIPaddVar(scip, var) );

      /* adds the slack variable to the constraint */
      if( linearcons )
      {
         SCIP_CALL( SCIPconsAddCoef(scip, cons, var, -1.0) );
      }
      else
      {
         SCIP_CALL( SCIPaddLinearVarNonlinear(scip, cons, var, -1.0) );
      }

      /* releasing the variable */
      SCIP_CALL( SCIPreleaseVar(scip, &var) );
   }

   /* if the left hand side if finite, then we need to add a slack variable with a positive coefficient */
   if( !SCIPisInfinity(scip, -lhs) )
   {
      (void) SCIPsnprintf(name, SCIP_MAXSTRLEN, "%s_%s_pos", SLACKVAR_NAME, SCIPconsGetName(cons) );

      SCIP_CALL( SCIPcreateVarBasic(scip, &var, name, 0.0, SCIPinfinity(scip), objcoef, SCIP_VARTYPE_CONTINUOUS) );

      /* adding the slack variable to the subproblem */
      SCIP_CALL( SCIPaddVar(scip, var) );

      /* adds the slack variable to the constraint */
      if( linearcons )
      {
         SCIP_CALL( SCIPconsAddCoef(scip, cons, var, 1.0) );
      }
      else
      {
         SCIP_CALL( SCIPaddLinearVarNonlinear(scip, cons, var, 1.0) );
      }

      /* releasing the variable */
      SCIP_CALL( SCIPreleaseVar(scip, &var) );
   }

   return SCIP_OKAY;
}

/** adds the slack variables to each of the constraints for the generation of feasibility cuts for the given non-linear
 * subproblem
 */
static
SCIP_RETCODE addSlackVarsToConstraints(
   SCIP_BENDERS*         benders,            /**< Benders' decomposition */
   SCIP_SET*             set,                /**< global SCIP settings */
   int                   probnumber          /**< the subproblem number */
   )
{
   SCIP* subproblem;
   SCIP_CONSHDLR* linearconshdlrs[NLINEARCONSHDLRS];
   SCIP_CONSHDLR* nlconshdlr;
   SCIP_CONS* cons;
   int i;

   assert(benders != NULL);
   assert(set != NULL);
   assert(probnumber >= 0 && probnumber < SCIPbendersGetNSubproblems(benders));

   subproblem = SCIPbendersSubproblem(benders, probnumber);

   /* get pointers to linear constraints handlers, so can avoid string comparisons */
   linearconshdlrs[0] = SCIPfindConshdlr(subproblem, "knapsack");
   linearconshdlrs[1] = SCIPfindConshdlr(subproblem, "linear");
   linearconshdlrs[2] = SCIPfindConshdlr(subproblem, "logicor");
   linearconshdlrs[3] = SCIPfindConshdlr(subproblem, "setppc");
   linearconshdlrs[4] = SCIPfindConshdlr(subproblem, "varbound");

   nlconshdlr = SCIPfindConshdlr(subproblem, "nonlinear");

   for( i = 0; i < SCIPgetNOrigConss(subproblem); ++i )
   {
      cons = SCIPgetOrigConss(subproblem)[i];

      /* adding the slack variables to the constraint */
      SCIP_CALL( addSlackVars(subproblem, benders, cons, linearconshdlrs, nlconshdlr, NLINEARCONSHDLRS) );
   }

   return SCIP_OKAY;
}

/** initialises a MIP subproblem by putting the problem into SCIP_STAGE_SOLVING. This is achieved by calling SCIPsolve
 *  and then interrupting the solve in a node focus event handler.
 *  The LP subproblem is also initialised using this method; however, a different event handler is added. This event
 *  handler will put the LP subproblem into probing mode.
 *  The MIP solving function is called to initialise the subproblem because this function calls SCIPsolve with the
 *  appropriate parameter settings for Benders' decomposition.
 */
static
SCIP_RETCODE initialiseSubproblem(
   SCIP_BENDERS*         benders,            /**< Benders' decomposition */
   SCIP_SET*             set,                /**< global SCIP settings */
   int                   probnumber,         /**< the subproblem number */
   SCIP_Bool*            infeasible,         /**< pointer to store whether the lp is detected as infeasible */
   SCIP_Bool*            success             /**< was the initialisation process successful */
   )
{
   SCIP* subproblem;
   SCIP_STATUS solvestatus;

   assert(benders != NULL);
   assert(probnumber >= 0 && probnumber < SCIPbendersGetNSubproblems(benders));
   assert(success != NULL);

   (*success) = FALSE;
   (*infeasible) = FALSE;

   subproblem = SCIPbendersSubproblem(benders, probnumber);
   assert(subproblem != NULL);

   /* Getting the problem into the right SCIP stage for solving */
   SCIP_CALL( SCIPbendersSolveSubproblemCIP(set->scip, benders, probnumber, &solvestatus, FALSE) );

   /* Constructing the LP that can be solved in later iterations */
   if( solvestatus != SCIP_STATUS_BESTSOLLIMIT && solvestatus != SCIP_STATUS_TIMELIMIT
      && solvestatus != SCIP_STATUS_MEMLIMIT )
   {
      assert(SCIPgetStage(subproblem) == SCIP_STAGE_SOLVING);

      SCIP_CALL( SCIPconstructLP(subproblem, infeasible) );

      (*success) = !(*infeasible);
   }

   return SCIP_OKAY;
}


/** initialises an LP subproblem by putting the problem into probing mode. The probing mode is invoked in a node focus
 *  event handler. This event handler is added just prior to calling the initialise subproblem function.
 */
static
SCIP_RETCODE initialiseLPSubproblem(
   SCIP_BENDERS*         benders,            /**< Benders' decomposition */
   SCIP_SET*             set,                /**< global SCIP settings */
   int                   probnumber,         /**< the subproblem number */
   SCIP_Bool*            infeasible          /**< pointer to store whether the lp is detected as infeasible */
   )
{
   SCIP* subproblem;
   SCIP_EVENTHDLR* eventhdlr;
   SCIP_EVENTHDLRDATA* eventhdlrdata;
   SCIP_Bool success;

   assert(benders != NULL);
   assert(probnumber >= 0 && probnumber < SCIPbendersGetNSubproblems(benders));
   assert(infeasible != NULL);

   subproblem = SCIPbendersSubproblem(benders, probnumber);
   assert(subproblem != NULL);

   /* include event handler into SCIP */
   SCIP_CALL( SCIPallocBlockMemory(subproblem, &eventhdlrdata) );

   SCIP_CALL( initEventhandlerData(subproblem, eventhdlrdata) );

   SCIP_CALL( SCIPincludeEventhdlrBasic(subproblem, &eventhdlr, NODEFOCUS_EVENTHDLR_NAME, NODEFOCUS_EVENTHDLR_DESC,
         eventExecBendersNodefocus, eventhdlrdata) );
   SCIP_CALL( SCIPsetEventhdlrInitsol(subproblem, eventhdlr, eventInitsolBendersNodefocus) );
   SCIP_CALL( SCIPsetEventhdlrExitsol(subproblem, eventhdlr, eventExitsolBendersNodefocus) );
   SCIP_CALL( SCIPsetEventhdlrExit(subproblem, eventhdlr, eventExitBendersNodefocus) );
   SCIP_CALL( SCIPsetEventhdlrFree(subproblem, eventhdlr, eventFreeBendersNodefocus) );
   assert(eventhdlr != NULL);

   /* calling an initial solve to put the problem into probing mode */
   SCIP_CALL( initialiseSubproblem(benders, set, probnumber, infeasible, &success) );

   return SCIP_OKAY; /*lint !e438*/
}

/** checks whether the convex relaxation of the subproblem is sufficient to solve the original problem to optimality
 *
 * We check whether we can conclude that the CIP is actually an LP or a convex NLP.
 * To do this, we check that all variables are of continuous type and that every constraint is either handled by known
 * linear constraint handler (knapsack, linear, logicor, setppc, varbound) or the nonlinear constraint handler.
 * In the latter case, we also check whether the nonlinear constraint is convex.
 * Further, nonlinear constraints are only considered if an NLP solver interface is available, i.e., and NLP could
 * be solved.
 * If constraints are present that cannot be identified as linear or convex nonlinear, then we assume that the
 * problem is not convex, thus solving its LP or NLP relaxation will not be sufficient.
 */
static
SCIP_RETCODE checkSubproblemConvexity(
   SCIP_BENDERS*         benders,            /**< Benders' decomposition */
   SCIP_SET*             set,                /**< global SCIP settings */
   int                   probnumber          /**< the subproblem number, or -1 for the master problem */
   )
{
   SCIP* subproblem;
   SCIP_CONSHDLR* conshdlr;
   SCIP_CONS* cons;
   SCIP_HASHMAP* assumevarfixed;
   SCIP_VAR** vars;
   int nvars;
   int nbinvars;
   int nintvars;
   int nimplintvars;
   int i;
   int j;
   SCIP_Bool convexcons;
   SCIP_Bool discretevar;
   SCIP_Bool isnonlinear;
   SCIP_CONSHDLR* linearconshdlrs[NLINEARCONSHDLRS];
   SCIP_CONSHDLR* nlconshdlr = NULL;

   assert(benders != NULL);
   assert(set != NULL);
   assert(probnumber >= -1 && probnumber < SCIPbendersGetNSubproblems(benders));

   assumevarfixed = NULL;
   if( probnumber >= 0 )
      subproblem = SCIPbendersSubproblem(benders, probnumber);
   else
      subproblem = set->scip;

   assert(subproblem != NULL);

   convexcons = FALSE;
   discretevar = FALSE;
   isnonlinear = FALSE;

   /* getting the number of integer and binary variables to determine the problem type */
   SCIP_CALL( SCIPgetVarsData(subproblem, &vars, &nvars, &nbinvars, &nintvars, &nimplintvars, NULL) );

   /* if there are any binary, integer or implicit integer variables, then the subproblems is marked as non-convex */
   if( nbinvars != 0 || nintvars != 0 || nimplintvars != 0 )
   {
      discretevar = TRUE;
   }

   /* get pointers to linear constraints handlers, so can avoid string comparisons */
   linearconshdlrs[0] = SCIPfindConshdlr(subproblem, "knapsack");
   linearconshdlrs[1] = SCIPfindConshdlr(subproblem, "linear");
   linearconshdlrs[2] = SCIPfindConshdlr(subproblem, "logicor");
   linearconshdlrs[3] = SCIPfindConshdlr(subproblem, "setppc");
   linearconshdlrs[4] = SCIPfindConshdlr(subproblem, "varbound");

   /* Get pointer to the nonlinear constraint handler if we also have an NLP solver to solve NLPs.
    * If there is no NLP solver, but there are (convex) nonlinear constraints, then the LP relaxation of subproblems
    * will (currently) not be sufficient to solve subproblems to optimality. Thus, we also take the presence of convex
    * nonlinear constraints as signal for having to solve the CIP eventually, thus, by abuse of notation,
    * return not-convex here. In summary, we do not need to have a special look onto non-linear constraints
    * if no NLP solver is present, and can treat them as any other constraint that is not of linear type.
    */
   if( SCIPgetNNlpis(subproblem) > 0 )
   {
      nlconshdlr = SCIPfindConshdlr(subproblem, "nonlinear");
   }

   /* if the nonlinear constraint handler exists, then we create a hashmap of variables that can be assumed to be fixed.
    * These variables correspond to the copies of the master variables in the subproblem
    */
   if( probnumber >= 0 && nlconshdlr != NULL )
   {
      SCIP_VAR* mappedvar;

      SCIP_CALL( SCIPhashmapCreate(&assumevarfixed, SCIPblkmem(set->scip), SCIPgetNVars(subproblem)) );

      /* finding the subproblem variables that correspond to master variables */
      for( i = 0; i < nvars; i++ )
      {
         /* getting the corresponding master problem variable for the given variable */
         SCIP_CALL( SCIPbendersGetVar(benders, set, vars[i], &mappedvar, -1) );

         /* if the mapped variable is not NULL, then it must be stored as a possible fixed variable */
         if( mappedvar != NULL )
         {
            SCIP_CALL( SCIPhashmapInsert(assumevarfixed, vars[i], vars[i]) );
         }
      }
   }

   for( i = 0; i < SCIPgetNOrigConss(subproblem); ++i )
   {
      cons = SCIPgetOrigConss(subproblem)[i];
      conshdlr = SCIPconsGetHdlr(cons);

      for( j = 0; j < NLINEARCONSHDLRS; ++j )
         if( conshdlr == linearconshdlrs[j] )
            break;

      /* if linear constraint, then we are good */
      if( j < NLINEARCONSHDLRS )
      {
#ifdef SCIP_MOREDEBUG
         SCIPdebugMsg(subproblem, "subproblem <%s>: constraint <%s> is linear\n", SCIPgetProbName(subproblem), SCIPconsGetName(cons));
#endif
         continue;
      }

      /* if cons_nonlinear (and nlconshdlr != NULL), then check whether convex */
      if( conshdlr == nlconshdlr )
      {
         SCIP_Bool isconvex;
         SCIP_EXPRCURV curv;
         SCIP_Bool havelhs;
         SCIP_Bool haverhs;

         isnonlinear = TRUE;

         havelhs = !SCIPisInfinity(subproblem, -SCIPgetLhsNonlinear(cons));
         haverhs = !SCIPisInfinity(subproblem,  SCIPgetRhsNonlinear(cons));
         if( havelhs && haverhs )
         {
            isconvex = FALSE;
         }
         else
         {
            /* look at curvature stored in cons, though at this stage this will be unknown a.a. */
            curv = SCIPgetCurvatureNonlinear(cons);
            isconvex = ((!havelhs || (curv & SCIP_EXPRCURV_CONCAVE) == SCIP_EXPRCURV_CONCAVE)) &&
                ((!haverhs || (curv & SCIP_EXPRCURV_CONVEX) == SCIP_EXPRCURV_CONVEX));

            if( !isconvex )
            {
               /* if not found convex, compute curvature via nlhdlr_convex and decide again */

               /* make sure activities are up to date. SCIPhasExprCurvature currently assumes that this is already the case */
               SCIP_CALL( SCIPevalExprActivity(subproblem, SCIPgetExprNonlinear(cons)) );

               SCIP_CALL( SCIPhasExprCurvature(subproblem, SCIPgetExprNonlinear(cons), havelhs ? SCIP_EXPRCURV_CONCAVE : SCIP_EXPRCURV_CONVEX, &isconvex, assumevarfixed) );
            }
         }

         if( isconvex )
         {
#ifdef SCIP_MOREDEBUG
            SCIPdebugMsg(subproblem, "subproblem <%s>: nonlinear constraint <%s> is convex\n", SCIPgetProbName(subproblem), SCIPconsGetName(cons));
#endif
            continue;
         }
         else
         {
#ifdef SCIP_MOREDEBUG
            SCIPdebugMsg(subproblem, "subproblem <%s>: nonlinear constraint <%s> not convex\n", SCIPgetProbName(subproblem), SCIPconsGetName(cons));
#endif
            goto TERMINATE;
         }
      }

#ifdef SCIP_MOREDEBUG
      SCIPdebugMsg(subproblem, "subproblem <%s>: potentially nonconvex constraint <%s>\n", SCIPgetProbName(subproblem), SCIPconsGetName(cons));
#endif
      goto TERMINATE;
   }

   /* if we made it until here, then all constraints are known and convex */
   convexcons = TRUE;

TERMINATE:
   /* setting the flag for the convexity of the subproblem. If convexity doesn't need to be checked, then it is assumed
    * that the subproblems are convex. However, if there are discrete variables, then the problem must be set as
    * non-convex. The discrete master variables will be changed to continuous, but this will happen at the first call to
    * SCIPbendersSetupSubproblem
    */
   if( probnumber >= 0 )
   {
      convexcons = convexcons || !benders->checkconsconvexity;

      if( convexcons && !discretevar )
         SCIPbendersSetSubproblemType(benders, probnumber, SCIP_BENDERSSUBTYPE_CONVEXCONT);
      else if( convexcons && discretevar )
         SCIPbendersSetSubproblemType(benders, probnumber, SCIP_BENDERSSUBTYPE_CONVEXDIS);
      else if( !convexcons && !discretevar )
         SCIPbendersSetSubproblemType(benders, probnumber, SCIP_BENDERSSUBTYPE_NONCONVEXCONT);
      else if( !convexcons && discretevar )
         SCIPbendersSetSubproblemType(benders, probnumber, SCIP_BENDERSSUBTYPE_NONCONVEXDIS);
      else
         SCIPABORT();
   }

   /* setting the non-linear subproblem flag */
   if( probnumber >= 0 )
      SCIPbendersSetSubproblemIsNonlinear(benders, probnumber, isnonlinear);
   else
      SCIPbendersSetMasterIsNonlinear(benders, isnonlinear);

   if( probnumber >= 0 )
   {
      SCIPsetDebugMsg(set, "subproblem <%s> has been found to be of type %d\n", SCIPgetProbName(subproblem),
         SCIPbendersGetSubproblemType(benders, probnumber));
   }

   /* releasing the fixed variable hashmap */
   if( assumevarfixed != NULL )
      SCIPhashmapFree(&assumevarfixed);

   return SCIP_OKAY;
}

/** creates the subproblems and registers it with the Benders' decomposition struct */
static
SCIP_RETCODE createSubproblems(
   SCIP_BENDERS*         benders,            /**< Benders' decomposition */
   SCIP_SET*             set                 /**< global SCIP settings */
   )
{
   SCIP* subproblem;
   SCIP_EVENTHDLR* eventhdlr;
   SCIP_VAR* mastervar;
   SCIP_VAR** vars;
   int nvars;
   int nsubproblems;
   int i;
   int j;

   assert(benders != NULL);
   assert(set != NULL);

   /* if the subproblems have already been created, then they will not be created again. This is the case if the
    * transformed problem has been freed and then retransformed. The subproblems should only be created when the problem
    * is first transformed. */
   if( benders->subprobscreated )
      return SCIP_OKAY;

   nsubproblems = SCIPbendersGetNSubproblems(benders);

   /* creating all subproblems */
   for( i = 0; i < nsubproblems; i++ )
   {
      /* calling the create subproblem call back method */
      SCIP_CALL( benders->benderscreatesub(set->scip, benders, i) );

      subproblem = SCIPbendersSubproblem(benders, i);

      /* the subproblem SCIP instance could be set to NULL. This is because user defined subproblem solving methods
       * could be used that don't solve a SCIP instance. Thus, the following setup of the subproblem SCIP instance is
       * not required.
       *
       * NOTE: since the subproblems are supplied as NULL pointers, the internal convexity check can not be performed.
       * The user needs to explicitly specify the subproblem type.
       */
      if( subproblem != NULL )
      {
         /* stores the master problem variables that are in the subproblem. This is helpful for all instances where the
          * master problem variable needs to extracted from the subproblem
          */
         SCIP_CALL( storeSubproblemMasterVars(benders, set, i) );

         /* setting global limits for the subproblems. This overwrites the limits set by the user */
         SCIP_CALL( SCIPsetIntParam(subproblem, "limits/maxorigsol", 0) );

         /* getting the number of integer and binary variables to determine the problem type */
         SCIP_CALL( SCIPgetVarsData(subproblem, &vars, &nvars, NULL, NULL, NULL, NULL) );

         /* The objective function coefficients of the master problem are set to zero. This is necessary for the Benders'
          * decomposition algorithm, since the cut methods and the objective function check assumes that the objective
          * coefficients of the master problem variables are zero.
          *
          * This only occurs if the Benders' decomposition is not a copy. It is assumed that the correct objective
          * coefficients are given during the first subproblem creation.
          *
          * If the subproblems were copied, then the master variables will be checked to ensure that they have a zero
          * objective value.
          */
         if( !benders->iscopy || benders->threadsafe )
         {
            SCIP_Bool objchanged = FALSE;

            assert(SCIPgetStage(subproblem) == SCIP_STAGE_PROBLEM);
            for( j = 0; j < nvars; j++ )
            {
               /* retrieving the master problem variable */
               SCIP_CALL( SCIPbendersGetVar(benders, set, vars[j], &mastervar, -1) );

               /* if mastervar is not NULL, then the subproblem variable has a corresponding master problem variable */
               if( mastervar != NULL && SCIPvarGetObj(vars[j]) != 0.0 )
               {
                  SCIPverbMessage(subproblem, SCIP_VERBLEVEL_FULL, NULL, "Benders' decomposition: Changing the objective "
                     "coefficient of copy of master problem variable <%s> in subproblem %d to zero.\n",
                     SCIPvarGetName(mastervar), i);
                  /* changing the subproblem variable objective coefficient to zero */
                  SCIP_CALL( SCIPchgVarObj(subproblem, vars[j], 0.0) );

                  objchanged = TRUE;
               }
            }

            if( objchanged )
            {
               SCIPverbMessage(subproblem, SCIP_VERBLEVEL_HIGH, NULL, "Benders' decomposition: Objective coefficients of "
                  "copied of master problem variables has been changed to zero.\n");
            }
         }

         /* changing all of the master problem variable to continuous. */
         SCIP_CALL( SCIPbendersChgMastervarsToCont(benders, set, i) );

         /* checking the convexity of the subproblem. The convexity of the subproblem indicates whether the convex
          * relaxation is a valid relaxation for the problem
          */
         SCIP_CALL( checkSubproblemConvexity(benders, set, i) );

         /* if the problem is convex and has nonlinear constraints, then slack variables must be added to each of the
          * constraints
             */
         if( benders->execfeasphase ||
            (SCIPbendersGetSubproblemType(benders, i) <= SCIP_BENDERSSUBTYPE_CONVEXDIS
             && SCIPbendersSubproblemIsNonlinear(benders, i)) )
         {
            /* the slack variables are only added to the subproblem once. If the initialisation methods are called from a
             * copy, then the slack variables are not re-added. Alternatively, if the copy must be threadsafe, then the
             * subproblems are created from scratch again, so the slack variables need to be added.
             */
            if( !benders->iscopy || benders->threadsafe )
            {
               SCIP_CALL( addSlackVarsToConstraints(benders, set, i) );
            }

            /* setting the flag to indicate that slack variables have been added to the subproblem constraints. This is only
             * set if the slack variables have been added at the request of the user.
             */
            if( benders->execfeasphase )
               benders->feasibilityphase = TRUE;
         }

         /* after checking the subproblem for convexity, if the subproblem has convex constraints and continuous variables,
          * then the problem is entered into probing mode. Otherwise, it is initialised as a CIP
          */
         if( SCIPbendersGetSubproblemType(benders, i) == SCIP_BENDERSSUBTYPE_CONVEXCONT )
         {
            /* if the user has not implemented a solve subproblem callback, then the subproblem solves are performed
             * internally. To be more efficient the subproblem is put into probing mode. */
            if( benders->benderssolvesubconvex == NULL && benders->benderssolvesub == NULL
               && SCIPgetStage(subproblem) <= SCIP_STAGE_PROBLEM )
            {
               SCIP_Bool infeasible;
               SCIP_CALL( initialiseLPSubproblem(benders, set, i, &infeasible) );

               /* if the initialisation process indicates that the LP is infeasible, then the complete problem is
                * infeasible. The subprobsinfeasible flag is set so that SCIP can be informed at the correct point
                * during the solving process.
                */
               if( infeasible )
                  SCIPbendersSetSubproblemsAreInfeasible(benders, set);
            }
         }
         else
         {
            SCIP_EVENTHDLRDATA* eventhdlrdata_mipnodefocus;
            SCIP_EVENTHDLRDATA* eventhdlrdata_upperbound;

            /* because the subproblems could be reused in the copy, the event handler is not created again. If the
             * threadsafe is TRUE, then it is assumed that the subproblems are not reused.
             * NOTE: This currently works with the benders_default implementation. It may not be very general. */
            if( benders->benderssolvesubconvex == NULL && benders->benderssolvesub == NULL
               && (!benders->iscopy || benders->threadsafe) )
            {
               SCIP_CALL( SCIPallocBlockMemory(subproblem, &eventhdlrdata_mipnodefocus) );
               SCIP_CALL( SCIPallocBlockMemory(subproblem, &eventhdlrdata_upperbound) );

               SCIP_CALL( initEventhandlerData(subproblem, eventhdlrdata_mipnodefocus) );
               SCIP_CALL( initEventhandlerData(subproblem, eventhdlrdata_upperbound) );

               /* include the first LP solved event handler into the subproblem */
               SCIP_CALL( SCIPincludeEventhdlrBasic(subproblem, &eventhdlr, MIPNODEFOCUS_EVENTHDLR_NAME,
                     MIPNODEFOCUS_EVENTHDLR_DESC, eventExecBendersMipnodefocus, eventhdlrdata_mipnodefocus) );
               SCIP_CALL( SCIPsetEventhdlrInitsol(subproblem, eventhdlr, eventInitsolBendersMipnodefocus) );
               SCIP_CALL( SCIPsetEventhdlrExitsol(subproblem, eventhdlr, eventExitsolBendersMipnodefocus) );
               SCIP_CALL( SCIPsetEventhdlrExit(subproblem, eventhdlr, eventExitBendersMipnodefocus) );
               SCIP_CALL( SCIPsetEventhdlrFree(subproblem, eventhdlr, eventFreeBendersMipnodefocus) );
               assert(eventhdlr != NULL);

               /* include the upper bound interrupt event handler into the subproblem */
               SCIP_CALL( SCIPincludeEventhdlrBasic(subproblem, &eventhdlr, UPPERBOUND_EVENTHDLR_NAME,
                     UPPERBOUND_EVENTHDLR_DESC, eventExecBendersUpperbound, eventhdlrdata_upperbound) );
               SCIP_CALL( SCIPsetEventhdlrInitsol(subproblem, eventhdlr, eventInitsolBendersUpperbound) );
               SCIP_CALL( SCIPsetEventhdlrExitsol(subproblem, eventhdlr, eventExitsolBendersUpperbound) );
               SCIP_CALL( SCIPsetEventhdlrExit(subproblem, eventhdlr, eventExitBendersUpperbound) );
               SCIP_CALL( SCIPsetEventhdlrFree(subproblem, eventhdlr, eventFreeBendersUpperbound) );
               assert(eventhdlr != NULL);
            }
         }
      }
      else
      {
         /* a user must specify the subproblem type if they are not supplying a SCIP instance. */
         if( SCIPbendersGetSubproblemType(benders, i) == SCIP_BENDERSSUBTYPE_UNKNOWN )
         {
            SCIPerrorMessage("If the subproblem is set to NULL, then the subproblem type must be specified.\n");
            SCIPerrorMessage("In the subproblem creation callback, call SCIPbendersSetSubproblemType with the appropriate problem type.\n");

            return SCIP_ERROR;
         }
      }
   }

   /* checking the convexity of the master problem. This information is useful for the cut generation methods, such as
    * non-good and integer cuts
    */
   SCIP_CALL( checkSubproblemConvexity(benders, set, -1) );

   benders->subprobscreated = TRUE;

   return SCIP_OKAY;
}


/** initializes Benders' decomposition */
SCIP_RETCODE SCIPbendersInit(
   SCIP_BENDERS*         benders,            /**< Benders' decomposition */
   SCIP_SET*             set                 /**< global SCIP settings */
   )
{
   int i;

   assert(benders != NULL);
   assert(set != NULL);

   if( benders->initialized )
   {
      SCIPerrorMessage("Benders' decomposition <%s> already initialized\n", benders->name);
      return SCIP_INVALIDCALL;
   }

   if( set->misc_resetstat )
   {
      SCIPclockReset(benders->setuptime);
      SCIPclockReset(benders->bendersclock);

      benders->ncalls = 0;
      benders->ncutsfound = 0;
      benders->ntransferred = 0;
   }

   /* start timing */
   SCIPclockStart(benders->setuptime, set);

   if( benders->bendersinit != NULL )
   {
      SCIP_CALL( benders->bendersinit(set->scip, benders) );
   }

   benders->initialized = TRUE;

   /* if the Benders' decomposition is a copy, then the auxiliary variables already exist. So they are registered with
    * the Benders' decomposition struct during the init stage. If the Benders' decomposition is not a copy, then the
    * auxiliary variables need to be created, which occurs in the initpre stage
    */
   if( benders->iscopy )
   {
      /* the copied auxiliary variables must be assigned to the target Benders' decomposition */
      SCIP_CALL( assignAuxiliaryVariables(set->scip, benders) );
   }

   /* creates the subproblems and sets up the probing mode for LP subproblems. This function calls the benderscreatesub
    * callback. */
   SCIP_CALL( createSubproblems(benders, set) );

   /* storing the solution tolerance set by the SCIP parameters */
   SCIP_CALL( SCIPsetGetRealParam(set, "benders/solutiontol", &benders->solutiontol) );

   /* allocating memory for the stored constraints array */
   if( benders->storedcutssize == 0 )
   {
      SCIP_ALLOC( BMSallocBlockMemoryArray(SCIPblkmem(set->scip), &benders->storedcuts, BENDERS_ARRAYSIZE) );
      benders->storedcutssize = BENDERS_ARRAYSIZE;
      benders->nstoredcuts = 0;
   }

   /* initialising the Benders' cuts */
   SCIPbendersSortBenderscuts(benders);
   for( i = 0; i < benders->nbenderscuts; i++ )
   {
      SCIP_CALL( SCIPbenderscutInit(benders->benderscuts[i], set) );
   }

   /* stop timing */
   SCIPclockStop(benders->setuptime, set);

   return SCIP_OKAY;
}


/** Transfers Benders' cuts that were generated while solving a sub-SCIP to the original SCIP instance. This involves
 *  creating a constraint/cut that is equivalent to the generated cut in the sub-SCIP. This new constraint/cut is then
 *  added to the original SCIP instance.
 */
static
SCIP_RETCODE createAndAddTransferredCut(
   SCIP*                 sourcescip,         /**< the source SCIP from when the Benders' decomposition was copied */
   SCIP_BENDERS*         benders,            /**< the Benders' decomposition structure of the sub SCIP */
   SCIP_VAR**            vars,               /**< the variables from the source constraint */
   SCIP_Real*            vals,               /**< the coefficients of the variables in the source constriant */
   SCIP_Real             lhs,                /**< the LHS of the source constraint */
   SCIP_Real             rhs,                /**< the RHS of the source constraint */
   int                   nvars               /**< the number of variables in the source constraint */
   )
{
   SCIP_BENDERS* sourcebenders;     /* the Benders' decomposition of the source SCIP */
   SCIP_CONSHDLR* consbenders;      /* a helper variable for the Benders' decomposition constraint handler */
   SCIP_CONS* transfercons = NULL;  /* the constraint that is generated to transfer the constraints/cuts */
   SCIP_ROW* transfercut = NULL;    /* the cut that is generated to transfer the constraints/cuts */
   SCIP_VAR* sourcevar;             /* the source variable that will be added to the transferred cut */
   SCIP_VAR* origvar;
   SCIP_Real scalar;
   SCIP_Real constant;
   char cutname[SCIP_MAXSTRLEN];    /* the name of the transferred cut */
   int i;
   SCIP_Bool fail;

   assert(sourcescip != NULL);
   assert(benders != NULL);
   assert(vars != NULL);
   assert(vals != NULL);

   /* retrieving the source Benders' decomposition structure */
   sourcebenders = SCIPfindBenders(sourcescip, SCIPbendersGetName(benders));

   /* retrieving the Benders' decomposition constraint handler */
   consbenders = SCIPfindConshdlr(sourcescip, "benders");

   /* setting the name of the transferred cut */
   (void) SCIPsnprintf(cutname, SCIP_MAXSTRLEN, "transferredcut_%d",
      SCIPbendersGetNTransferredCuts(sourcebenders) );

   /* TODO: It could be more efficient to pass an updated vars array with the vals array to the
    * SCIPcreateConsBasicLinear/SCIPcreateEmptyRowConshdlr. This should be implemented to improve the performance of the
    * Large Neighbourhood Benders Search.
    */

   /* creating an empty row/constraint for the transferred cut */
   if( sourcebenders->cutsasconss )
   {
      SCIP_CALL( SCIPcreateConsBasicLinear(sourcescip, &transfercons, cutname, 0, NULL, NULL, lhs, rhs) );
      SCIP_CALL( SCIPsetConsRemovable(sourcescip, transfercons, TRUE) );
   }
   else
   {
      SCIP_CALL( SCIPcreateEmptyRowConshdlr(sourcescip, &transfercut, consbenders, cutname, lhs, rhs, FALSE,
            FALSE, TRUE) );
   }

   fail = FALSE;
   for( i = 0; i < nvars; i++ )
   {
      /* getting the original variable for the transformed variable */
      origvar = vars[i];
      scalar = 1.0;
      constant = 0.0;
      SCIP_CALL( SCIPvarGetOrigvarSum(&origvar, &scalar, &constant) );

      /* getting the source var from the hash map */
      sourcevar = (SCIP_VAR*) SCIPhashmapGetImage(benders->mastervarsmap, origvar);

      /* if the source variable is not found, then the mapping in incomplete. So the constraint can not be
       * transferred. */
      if( sourcevar == NULL )
      {
         fail = TRUE;
         break;
      }

      if( sourcebenders->cutsasconss )
      {
         assert( transfercons != NULL );
         SCIP_CALL( SCIPaddCoefLinear(sourcescip, transfercons, sourcevar, vals[i]) );    /*lint !e644*/
      }
      else
      {
         assert( transfercut != NULL );
         SCIP_CALL( SCIPaddVarToRow(sourcescip, transfercut, sourcevar, vals[i]) );       /*lint !e644*/
      }
   }

   /* if all of the source variables were found to generate the cut */
   if( !fail )
   {
      if( sourcebenders->cutsasconss )
      {
         SCIP_CALL( SCIPaddCons(sourcescip, transfercons) );
      }
      else
      {
         SCIP_CALL( SCIPaddPoolCut(sourcescip, transfercut) );
      }

      sourcebenders->ntransferred++;
   }

   /* release the row/constraint */
   if( sourcebenders->cutsasconss )
   {
      /* only release if the creation of the constraint failed. */
      SCIP_CALL( SCIPreleaseCons(sourcescip, &transfercons) );
   }
   else
   {
      SCIP_CALL( SCIPreleaseRow(sourcescip, &transfercut) );
   }

   return SCIP_OKAY;
}


/** transfers the cuts generated in a subscip to the source scip */
static
SCIP_RETCODE transferBendersCuts(
   SCIP*                 sourcescip,         /**< the source SCIP from when the Benders' decomposition was copied */
   SCIP*                 subscip,            /**< the sub SCIP where the Benders' cuts were generated */
   SCIP_BENDERS*         benders             /**< the Benders' decomposition structure of the sub SCIP */
   )
{
   SCIP_BENDERS* sourcebenders;     /* the Benders' decomposition of the source SCIP */
   SCIP_VAR** vars;                 /* the variables of the added constraint/row */
   SCIP_Real* vals;                 /* the values of the added constraint/row */
   SCIP_Real lhs;                   /* the LHS of the added constraint/row */
   SCIP_Real rhs;                   /* the RHS of the added constraint/row */
   int naddedcuts;
   int nvars;
   int i;

   assert(subscip != NULL);
   assert(benders != NULL);

   /* retrieving the source Benders' decomposition structure */
   sourcebenders = SCIPfindBenders(sourcescip, SCIPbendersGetName(benders));

   /* exit if the cuts should not be transferred from the sub SCIP to the source SCIP. */
   if( !sourcebenders->transfercuts || benders->mastervarsmap == NULL )
      return SCIP_OKAY;

   /* retrieving the number of stored Benders' cuts */
   naddedcuts =  SCIPbendersGetNStoredCuts(benders);

   /* looping over all added cuts to construct the cut for the source scip */
   for( i = 0; i < naddedcuts; i++ )
   {
      /* collecting the variable information from the constraint */
      SCIP_CALL( SCIPbendersGetStoredCutData(benders, i, &vars, &vals, &lhs, &rhs, &nvars) );

      if( nvars > 0 )
      {
         /* create and add the cut to be transferred from the sub SCIP to the source SCIP */
         SCIP_CALL( createAndAddTransferredCut(sourcescip, benders, vars, vals, lhs, rhs, nvars) );
      }
   }

   return SCIP_OKAY;
}


/** calls exit method of Benders' decomposition */
SCIP_RETCODE SCIPbendersExit(
   SCIP_BENDERS*         benders,            /**< Benders' decomposition */
   SCIP_SET*             set                 /**< global SCIP settings */
   )
{
   int nsubproblems;
   int i;

   assert(benders != NULL);
   assert(set != NULL);

   if( !benders->initialized )
   {
      SCIPerrorMessage("Benders' decomposition <%s> not initialized\n", benders->name);
      return SCIP_INVALIDCALL;
   }

   /* start timing */
   SCIPclockStart(benders->setuptime, set);

   if( benders->bendersexit != NULL )
   {
      SCIP_CALL( benders->bendersexit(set->scip, benders) );
   }

   /* if the Benders' decomposition is a copy, then is a variable mapping was provided, then the generated cuts will
    * be transferred to the source scip
    */
   if( benders->iscopy && benders->mastervarsmap != NULL )
   {
      SCIP_CALL( transferBendersCuts(benders->sourcescip, set->scip, benders) );
   }

   /* releasing the stored constraints */
   for( i = benders->nstoredcuts - 1; i >= 0; i-- )
   {
      SCIPfreeBlockMemoryArray(set->scip, &benders->storedcuts[i]->vals, benders->storedcuts[i]->nvars);
      SCIPfreeBlockMemoryArray(set->scip, &benders->storedcuts[i]->vars, benders->storedcuts[i]->nvars);
      SCIPfreeBlockMemory(set->scip, &benders->storedcuts[i]); /*lint !e866*/
   }

   BMSfreeBlockMemoryArray(SCIPblkmem(set->scip), &benders->storedcuts, benders->storedcutssize);
   benders->storedcutssize = 0;
   benders->nstoredcuts = 0;

   /* releasing all of the auxiliary variables and constraints */
   nsubproblems = SCIPbendersGetNSubproblems(benders);
   for( i = 0; i < nsubproblems; i++ )
   {
      /* it is possible that the master problem is not solved. As such, the auxiliary variables will not be created. So
       * we don't need to release the variables or the constraints
       */
      if( benders->objectivetype == SCIP_BENDERSOBJTYPE_MAX && benders->auxiliaryvarcons[i] != NULL )
      {
         SCIP_CALL( SCIPreleaseCons(set->scip, &benders->auxiliaryvarcons[i]) );
      }

      if( benders->auxiliaryvars[i] != NULL )
      {
         /* we need to remove the locks from the auxiliary variables. This will be called always for the highest priority
          * Benders' plugin and others if the auxiliary variables are not shared
          */
         if( !benders->iscopy && SCIPvarGetNLocksDown(benders->auxiliaryvars[i]) > 0 )
            SCIP_CALL( SCIPaddVarLocksType(set->scip, benders->auxiliaryvars[i], SCIP_LOCKTYPE_MODEL, -1, 0) );

         SCIP_CALL( SCIPreleaseVar(set->scip, &benders->auxiliaryvars[i]) );
      }
   }

   if( benders->objectivetype == SCIP_BENDERSOBJTYPE_SUM && benders->auxiliaryvarcons[0] != NULL )
   {
      SCIP_CALL( SCIPreleaseCons(set->scip, &benders->auxiliaryvarcons[0]) );
   }

   if( benders->masterauxvar != NULL )
   {
      /* we need to remove the locks from the auxiliary variables. This will be called always for the highest priority
       * Benders' plugin and others if the auxiliary variables are not shared
       */
      if( !benders->iscopy && SCIPvarGetNLocksDown(benders->masterauxvar) > 0 )
      {
         SCIP_CALL( SCIPaddVarLocksType(set->scip, benders->masterauxvar, SCIP_LOCKTYPE_MODEL, -1, 0) );
      }

      SCIP_CALL( SCIPreleaseVar(set->scip, &benders->masterauxvar) );
   }

   /* if a corepoint has been used for cut strengthening, then this needs to be freed */
   if( benders->corepoint != NULL )
   {
      SCIP_CALL( SCIPfreeSol(set->scip, &benders->corepoint) );
   }

   /* calling the exit method for the Benders' cuts */
   SCIPbendersSortBenderscuts(benders);
   for( i = 0; i < benders->nbenderscuts; i++ )
   {
      SCIP_CALL( SCIPbenderscutExit(benders->benderscuts[i], set) );
   }

   benders->initialized = FALSE;

   /* stop timing */
   SCIPclockStop(benders->setuptime, set);

   return SCIP_OKAY;
}

/** Checks whether a subproblem is independent. */
static
SCIP_RETCODE checkSubproblemIndependence(
   SCIP*                 scip,               /**< the SCIP data structure */
   SCIP_BENDERS*         benders             /**< Benders' decomposition */
   )
{
   SCIP_VAR** vars;
   int nvars;
   int nsubproblems;
   int i;
   int j;

   assert(scip != NULL);
   assert(benders != NULL);

   /* retrieving the master problem variables */
   SCIP_CALL( SCIPgetVarsData(scip, &vars, &nvars, NULL, NULL, NULL, NULL) );

   nsubproblems = SCIPbendersGetNSubproblems(benders);

   /* looping over all subproblems to check whether there exists at least one master problem variable */
   for( i = 0; i < nsubproblems; i++ )
   {
      SCIP_Bool independent = FALSE;

      /* if there are user defined solving or freeing functions, then it is not possible to declare the independence of
       * the subproblems.
       */
      if( benders->benderssolvesubconvex == NULL && benders->benderssolvesub == NULL
         && benders->bendersfreesub == NULL )
      {
         independent = TRUE;

         for( j = 0; j < nvars; j++ )
         {
            SCIP_VAR* subprobvar;

            /* getting the subproblem problem variable corresponding to the master problem variable */
            SCIP_CALL( SCIPgetBendersSubproblemVar(scip, benders, vars[j], &subprobvar, i) );

            /* if the subporblem variable is not NULL, then the subproblem depends on the master problem */
            if( subprobvar != NULL )
            {
               independent = FALSE;
               break;
            }
         }

         /* setting the independent flag */
         SCIPbendersSetSubproblemIsIndependent(benders, i, independent);
      }
   }

   return SCIP_OKAY;
}

/** informs the Benders' decomposition that the presolving process is being started */
SCIP_RETCODE SCIPbendersInitpre(
   SCIP_BENDERS*         benders,            /**< Benders' decomposition */
   SCIP_SET*             set,                /**< global SCIP settings */
   SCIP_STAT*            stat                /**< dynamic problem statistics */
   )
{
   assert(benders != NULL);
   assert(set != NULL);
   assert(stat != NULL);

   /* if the Benders' decomposition is the original, then the auxiliary variables need to be created. If the Benders'
    * decomposition is a copy, then the auxiliary variables already exist. The assignment of the auxiliary variables
    * occurs in bendersInit
    */
   if( !benders->iscopy )
   {
      /* check the subproblem independence. This check is only performed if the user has not implemented a solve
       * subproblem function.
       */
      if( benders->benderssolvesubconvex == NULL && benders->benderssolvesub == NULL )
        SCIP_CALL( checkSubproblemIndependence(set->scip, benders) );

      /* adding the auxiliary variables to the master problem */
      SCIP_CALL( addAuxiliaryVariablesToMaster(set->scip, benders) );
   }

   /* call presolving initialization method of Benders' decomposition */
   if( benders->bendersinitpre != NULL )
   {
      /* start timing */
      SCIPclockStart(benders->setuptime, set);

      SCIP_CALL( benders->bendersinitpre(set->scip, benders) );

      /* stop timing */
      SCIPclockStop(benders->setuptime, set);
   }

   return SCIP_OKAY;
}


/** informs the Benders' decomposition that the presolving process has completed */
SCIP_RETCODE SCIPbendersExitpre(
   SCIP_BENDERS*         benders,            /**< Benders' decomposition */
   SCIP_SET*             set,                /**< global SCIP settings */
   SCIP_STAT*            stat                /**< dynamic problem statistics */
   )
{
   assert(benders != NULL);
   assert(set != NULL);
   assert(stat != NULL);

   /* call presolving  deinitialization method of Benders' decomposition */
   if( benders->bendersexitpre != NULL )
   {
      /* start timing */
      SCIPclockStart(benders->setuptime, set);

      SCIP_CALL( benders->bendersexitpre(set->scip, benders) );

      /* stop timing */
      SCIPclockStop(benders->setuptime, set);
   }

   return SCIP_OKAY;
}

/** informs Benders' decomposition that the branch and bound process is being started */
SCIP_RETCODE SCIPbendersInitsol(
   SCIP_BENDERS*         benders,            /**< Benders' decomposition */
   SCIP_SET*             set                 /**< global SCIP settings */
   )
{
   int i;

   assert(benders != NULL);
   assert(set != NULL);

   /* call solving process initialization method of Benders' decomposition */
   if( benders->bendersinitsol != NULL )
   {
      /* start timing */
      SCIPclockStart(benders->setuptime, set);

      SCIP_CALL( benders->bendersinitsol(set->scip, benders) );

      /* stop timing */
      SCIPclockStop(benders->setuptime, set);
   }

   /* calling the initsol method for the Benders' cuts */
   SCIPbendersSortBenderscuts(benders);
   for( i = 0; i < benders->nbenderscuts; i++ )
   {
      SCIP_CALL( SCIPbenderscutInitsol(benders->benderscuts[i], set) );
   }

   return SCIP_OKAY;
}

/** informs Benders' decomposition that the branch and bound process data is being freed */
SCIP_RETCODE SCIPbendersExitsol(
   SCIP_BENDERS*         benders,            /**< Benders' decomposition */
   SCIP_SET*             set                 /**< global SCIP settings */
   )
{
   int nsubproblems;
   int i;

   assert(benders != NULL);
   assert(set != NULL);

   nsubproblems = SCIPbendersGetNSubproblems(benders);
   /* freeing all subproblems that are independent, this is because they have not bee freed during the subproblem
    * solving loop.
    */
   for( i = 0; i < nsubproblems; i++ )
   {
      if( SCIPbendersSubproblemIsIndependent(benders, i) )
      {
         /* disabling the independence of the subproblem so that it can be freed */
         SCIPbendersSetSubproblemIsIndependent(benders, i, FALSE);

         /* freeing the independent subproblem */
         SCIP_CALL( SCIPbendersFreeSubproblem(benders, set, i) );
      }
   }

   /* call solving process deinitialization method of Benders' decomposition */
   if( benders->bendersexitsol != NULL )
   {
      /* start timing */
      SCIPclockStart(benders->setuptime, set);

      SCIP_CALL( benders->bendersexitsol(set->scip, benders) );

      /* stop timing */
      SCIPclockStop(benders->setuptime, set);
   }

   /* sorting the Benders' decomposition cuts in order of priority. Only a single cut is generated for each subproblem
    * per solving iteration. This is particularly important in the case of the optimality and feasibility cuts. Since
    * these work on two different solutions to the subproblem, it is not necessary to generate both cuts. So, once the
    * feasibility cut is generated, then no other cuts will be generated.
    */
   SCIPbendersSortBenderscuts(benders);

   /* calling the exitsol method for the Benders' cuts */
   for( i = 0; i < benders->nbenderscuts; i++ )
   {
      SCIP_CALL( SCIPbenderscutExitsol(benders->benderscuts[i], set) );
   }

   return SCIP_OKAY;
}

/** activates Benders' decomposition such that it is called in LP solving loop */
SCIP_RETCODE SCIPbendersActivate(
   SCIP_BENDERS*         benders,            /**< the Benders' decomposition structure */
   SCIP_SET*             set,                /**< global SCIP settings */
   int                   nsubproblems        /**< the number subproblems used in this decomposition */
   )
{
   SCIP_EVENTHDLR* eventhdlr;
   SCIP_EVENTHDLRDATA* eventhdlrdata;
   int i;

   assert(benders != NULL);
   assert(set != NULL);
   assert(set->stage == SCIP_STAGE_INIT || set->stage == SCIP_STAGE_PROBLEM);

   if( !benders->active )
   {
      benders->active = TRUE;
      set->nactivebenders++;
      set->benderssorted = FALSE;

      benders->nsubproblems = nsubproblems;
      benders->nactivesubprobs = nsubproblems;
      benders->prevlowerbound = -SCIPsetInfinity(set);
      benders->strengthenround = FALSE;

      /* allocating memory for the subproblems arrays */
      SCIP_ALLOC( BMSallocMemoryArray(&benders->subproblems, benders->nsubproblems) );
      SCIP_ALLOC( BMSallocMemoryArray(&benders->auxiliaryvars, benders->nsubproblems) );
      SCIP_ALLOC( BMSallocClearMemoryArray(&benders->submastervars, benders->nsubproblems) );
      SCIP_ALLOC( BMSallocMemoryArray(&benders->submastervarssize, benders->nsubproblems) );
      SCIP_ALLOC( BMSallocMemoryArray(&benders->nsubmastervars, benders->nsubproblems) );
      SCIP_ALLOC( BMSallocMemoryArray(&benders->nsubmasterbinvars, benders->nsubproblems) );
      SCIP_ALLOC( BMSallocMemoryArray(&benders->nsubmasterintvars, benders->nsubproblems) );
      if( benders->objectivetype == SCIP_BENDERSOBJTYPE_SUM )
      {
         SCIP_ALLOC( BMSallocMemoryArray(&benders->auxiliaryvarcons, 1) );
      }
      else
      {
         SCIP_ALLOC( BMSallocMemoryArray(&benders->auxiliaryvarcons, benders->nsubproblems) );
      }
      SCIP_ALLOC( BMSallocMemoryArray(&benders->solvestat, benders->nsubproblems) );
      SCIP_ALLOC( BMSallocMemoryArray(&benders->subprobobjval, benders->nsubproblems) );
      SCIP_ALLOC( BMSallocMemoryArray(&benders->bestsubprobobjval, benders->nsubproblems) );
      SCIP_ALLOC( BMSallocMemoryArray(&benders->subproblowerbound, benders->nsubproblems) );
      SCIP_ALLOC( BMSallocMemoryArray(&benders->subprobtype, benders->nsubproblems) );
      SCIP_ALLOC( BMSallocMemoryArray(&benders->subprobisconvex, benders->nsubproblems) );
      SCIP_ALLOC( BMSallocMemoryArray(&benders->subprobisnonlinear, benders->nsubproblems) );
      SCIP_ALLOC( BMSallocMemoryArray(&benders->subprobsetup, benders->nsubproblems) );
      SCIP_ALLOC( BMSallocMemoryArray(&benders->indepsubprob, benders->nsubproblems) );
      SCIP_ALLOC( BMSallocMemoryArray(&benders->subprobenabled, benders->nsubproblems) );
      SCIP_ALLOC( BMSallocMemoryArray(&benders->mastervarscont, benders->nsubproblems) );

      /* creating the priority queue for the subproblem solving status */
      SCIP_CALL( SCIPpqueueCreate(&benders->subprobqueue, benders->nsubproblems, 1.1,
            benders->benderssubcomp == NULL ? benderssubcompdefault : benders->benderssubcomp, NULL) );

      for( i = 0; i < benders->nsubproblems; i++ )
      {
         SCIP_SUBPROBLEMSOLVESTAT* solvestat;

         SCIP_ALLOC( BMSallocMemoryArray(&benders->submastervars[i], BENDERS_MASTERVARARRAYSIZE) ); /*lint !e866*/

         benders->subproblems[i] = NULL;
         benders->auxiliaryvars[i] = NULL;
         if( benders->objectivetype == SCIP_BENDERSOBJTYPE_MAX )
            benders->auxiliaryvarcons[i] = NULL;
         benders->submastervarssize[i] = BENDERS_MASTERVARARRAYSIZE;
         benders->nsubmastervars[i] = 0;
         benders->nsubmasterbinvars[i] = 0;
         benders->nsubmasterintvars[i] = 0;
         benders->subprobobjval[i] = SCIPsetInfinity(set);
         benders->bestsubprobobjval[i] = SCIPsetInfinity(set);
         benders->subproblowerbound[i] = -SCIPsetInfinity(set);
         benders->subprobtype[i] = SCIP_BENDERSSUBTYPE_UNKNOWN;
         benders->subprobisconvex[i] = FALSE;
         benders->subprobisnonlinear[i] = FALSE;
         benders->subprobsetup[i] = FALSE;
         benders->indepsubprob[i] = FALSE;
         benders->subprobenabled[i] = TRUE;
         benders->mastervarscont[i] = FALSE;

         /* initialising the subproblem solving status */
         SCIP_ALLOC( BMSallocMemory(&solvestat) );
         solvestat->idx = i;
         solvestat->ncalls = 0;
         solvestat->avgiter = 0;
         benders->solvestat[i] = solvestat;

         /* inserting the initial elements into the priority queue */
         SCIP_CALL( SCIPpqueueInsert(benders->subprobqueue, benders->solvestat[i]) );
      }

      if( benders->objectivetype == SCIP_BENDERSOBJTYPE_SUM )
         benders->auxiliaryvarcons[0] = NULL;

      if( SCIPsetFindEventhdlr(set, NODESOLVED_EVENTHDLR_NAME) == NULL )
      {
         /* adding an eventhandler for updating the lower bound when the root node is solved. */
         eventhdlrdata = (SCIP_EVENTHDLRDATA*)benders;

         /* include event handler into SCIP */
         SCIP_CALL( SCIPincludeEventhdlrBasic(set->scip, &eventhdlr, NODESOLVED_EVENTHDLR_NAME, NODESOLVED_EVENTHDLR_DESC,
               eventExecBendersNodesolved, eventhdlrdata) );
         SCIP_CALL( SCIPsetEventhdlrInitsol(set->scip, eventhdlr, eventInitsolBendersNodesolved) );
         assert(eventhdlr != NULL);
      }
   }

   return SCIP_OKAY;
}

/** deactivates Benders' decomposition such that it is no longer called in LP solving loop */
SCIP_RETCODE SCIPbendersDeactivate(
   SCIP_BENDERS*         benders,            /**< the Benders' decomposition structure */
   SCIP_SET*             set                 /**< global SCIP settings */
   )
{
   int i;

   assert(benders != NULL);
   assert(set != NULL);
   assert(set->stage == SCIP_STAGE_INIT || set->stage == SCIP_STAGE_PROBLEM);

   if( benders->active )
   {
      SCIP_EVENTHDLR* eventhdlr;
      int nsubproblems;

      nsubproblems = SCIPbendersGetNSubproblems(benders);

#ifndef NDEBUG
      /* checking whether the auxiliary variables and subproblems are all NULL */
      for( i = 0; i < nsubproblems; i++ )
         assert(benders->auxiliaryvars[i] == NULL);
#endif

      /* if the subproblems were created by the Benders' decomposition core, then they need to be freed */
      if( benders->freesubprobs )
      {
         for( i = SCIPbendersGetNSubproblems(benders) - 1; i >= 0; i-- )
         {
            SCIP* subproblem = SCIPbendersSubproblem(benders, i);
            SCIP_CALL( SCIPfree(&subproblem) );
         }
      }

      benders->active = FALSE;
      set->nactivebenders--;
      set->benderssorted = FALSE;

      /* freeing the priority queue memory */
      SCIPpqueueFree(&benders->subprobqueue);

      for( i = nsubproblems - 1; i >= 0; i-- )
         BMSfreeMemory(&benders->solvestat[i]);

      /* freeing the master variable storage if it exists */
      for( i = nsubproblems - 1; i >= 0; i-- )
         BMSfreeMemoryArrayNull(&benders->submastervars[i]);

      /* freeing the memory allocated during the activation of the Benders' decomposition */
      BMSfreeMemoryArray(&benders->mastervarscont);
      BMSfreeMemoryArray(&benders->subprobenabled);
      BMSfreeMemoryArray(&benders->indepsubprob);
      BMSfreeMemoryArray(&benders->subprobsetup);
      BMSfreeMemoryArray(&benders->subprobisnonlinear);
      BMSfreeMemoryArray(&benders->subprobisconvex);
      BMSfreeMemoryArray(&benders->subprobtype);
      BMSfreeMemoryArray(&benders->subproblowerbound);
      BMSfreeMemoryArray(&benders->bestsubprobobjval);
      BMSfreeMemoryArray(&benders->subprobobjval);
      BMSfreeMemoryArray(&benders->auxiliaryvarcons);
      BMSfreeMemoryArray(&benders->solvestat);
      BMSfreeMemoryArray(&benders->nsubmasterintvars);
      BMSfreeMemoryArray(&benders->nsubmasterbinvars);
      BMSfreeMemoryArray(&benders->nsubmastervars);
      BMSfreeMemoryArray(&benders->submastervarssize);
      BMSfreeMemoryArray(&benders->submastervars);
      BMSfreeMemoryArray(&benders->auxiliaryvars);
      BMSfreeMemoryArray(&benders->subproblems);

      benders->ncalls = 0;
      benders->ncutsfound = 0;
      benders->ntransferred = 0;

      benders->naddedsubprobs = 0;
      benders->nconvexsubprobs = 0;
      benders->nnonlinearsubprobs = 0;
      benders->subprobscreated = FALSE;
      benders->freesubprobs = FALSE;
      benders->masterisnonlinear = FALSE;

      benders->nstrengthencuts = 0;
      benders->nstrengthencalls = 0;
      benders->nstrengthenfails = 0;

      benders->npseudosols = 0;
      benders->feasibilityphase = FALSE;

      /* dropping the event from the node solved event handler */
      eventhdlr = SCIPsetFindEventhdlr(set, NODESOLVED_EVENTHDLR_NAME);
      if( eventhdlr != NULL && SCIPsetGetStage(set) >= SCIP_STAGE_INITSOLVE )
      {
         SCIP_CALL( SCIPdropEvent(set->scip, SCIP_EVENTTYPE_NODESOLVED, eventhdlr, NULL, -1) );
      }
   }

   return SCIP_OKAY;
}

/** returns whether the given Benders' decomposition is in use in the current problem */
SCIP_Bool SCIPbendersIsActive(
   SCIP_BENDERS*         benders             /**< the Benders' decomposition structure */
   )
{
   assert(benders != NULL);

   return benders->active;
}

/** updates the lower bound for all auxiliary variables. This is called if the first LP enforced is unbounded. */
static
SCIP_RETCODE updateAuxiliaryVarLowerbound(
   SCIP_BENDERS*         benders,            /**< Benders' decomposition */
   SCIP_SET*             set,                /**< global SCIP settings */
   SCIP_RESULT*          result              /**< the result from updating the auxiliary variable lower bound */
   )
{
   int nsubproblems;
   int i;

   assert(benders != NULL);
   assert(set != NULL);

   (*result) = SCIP_DIDNOTRUN;

   nsubproblems = SCIPbendersGetNSubproblems(benders);

   for( i = 0; i < nsubproblems; i++ )
   {
      SCIP_VAR* auxiliaryvar;
      SCIP_Real lowerbound;
      SCIP_Bool infeasible;

      infeasible = FALSE;

      /* computing the lower bound of the subproblem by solving it without any variable fixings */
      SCIP_CALL( SCIPbendersComputeSubproblemLowerbound(benders, set, i, &lowerbound, &infeasible) );

      /* if the subproblem is infeasible, then the original problem is infeasible */
      if( infeasible )
      {
         (*result) = SCIP_INFEASIBLE;
         break;
      }

      /* retrieving the auxiliary variable */
      auxiliaryvar = SCIPbendersGetAuxiliaryVar(benders, i);

      /* only update the lower bound if it is greater than the current lower bound */
      if( SCIPsetIsGT(set, lowerbound, SCIPvarGetLbGlobal(auxiliaryvar)) )
      {
         SCIPsetDebugMsg(set, "Tightened lower bound of <%s> to %g\n", SCIPvarGetName(auxiliaryvar), lowerbound);
         /* updating the lower bound of the auxiliary variable */
         SCIP_CALL( SCIPchgVarLb(set->scip, auxiliaryvar, lowerbound) );
         (*result) = SCIP_REDUCEDDOM;
      }

      /* stores the lower bound for the subproblem */
      SCIPbendersUpdateSubproblemLowerbound(benders, i, lowerbound);
   }

   return SCIP_OKAY;
}

/** sets the core point used for cut strengthening. If the strenghtenintpoint is set to 'i', then the core point is
 *  reinitialised each time the incumbent is updated
 */
static
SCIP_RETCODE setAndUpdateCorePoint(
   SCIP*                 scip,               /**< the SCIP data structure */
   SCIP_BENDERS*         benders             /**< Benders' decomposition */
   )
{
   SCIP_SOL* bestsol;

   assert(scip != NULL);
   assert(benders != NULL);

   /* if the core point is not NULL and the interior point is not reinitialised, then nothing is done  */
   if( benders->corepoint != NULL && benders->strengthenintpoint != 'i' )
      return SCIP_OKAY;

   bestsol = SCIPgetBestSol(scip);

   /* if the core point should be updated, then this only happens if the incumbent solution has been updated */
   if( benders->strengthenintpoint == 'i' && benders->initcorepoint == bestsol )
      return SCIP_OKAY;

   /* if a corepoint has been used for cut strengthening, then this needs to be freed */
   if( benders->corepoint != NULL )
   {
      SCIP_CALL( SCIPfreeSol(scip, &benders->corepoint) );
   }

   switch( benders->strengthenintpoint )
   {
      SCIP_VAR** vars;
      SCIP_Real timelimit;
      int nvars;
      int i;

      case 'l':
         SCIP_CALL( SCIPcreateLPSol(scip, &benders->corepoint, NULL) );
         SCIP_CALL( SCIPunlinkSol(scip, benders->corepoint) );
         break;
      case 'f':
      case 'i':
         SCIP_CALL( SCIPcreateSolCopy(scip, &benders->corepoint, bestsol) );
         SCIP_CALL( SCIPunlinkSol(scip, benders->corepoint) );
         benders->initcorepoint = bestsol;
         break;
      case 'r':
         /* prepare time limit */
         SCIP_CALL( SCIPgetRealParam(scip, "limits/time", &timelimit) );
         if ( ! SCIPisInfinity(scip, timelimit) )
            timelimit -= SCIPgetSolvingTime(scip);

         /* if there is time remaining, then compute the relative interior point. Otherwise, return the LP solution */
         if ( timelimit > 0.0 )
         {
            SCIPverbMessage(scip, SCIP_VERBLEVEL_MINIMAL, 0, "Computing relative interior point (time limit: %g, iter limit: %d) ...\n", timelimit, INT_MAX);
            SCIP_CALL( SCIPcomputeLPRelIntPoint(scip, TRUE, FALSE, timelimit, INT_MAX, &benders->corepoint) );
         }
         else
         {
            SCIP_CALL( SCIPcreateLPSol(scip, &benders->corepoint, NULL) );
            SCIP_CALL( SCIPunlinkSol(scip, benders->corepoint) );
         }
         break;
      case 'z':
         SCIP_CALL( SCIPcreateSol(scip, &benders->corepoint, NULL) );
         break;
      case 'o':
         SCIP_CALL( SCIPcreateSol(scip, &benders->corepoint, NULL) );

         /* getting the variable data so that the  */
         SCIP_CALL( SCIPgetVarsData(scip, &vars, &nvars, NULL, NULL, NULL, NULL) );

         /* setting all variable values to 1.0 */
         for( i = 0; i < nvars; i++ )
         {
            SCIP_CALL( SCIPsetSolVal(scip, benders->corepoint, vars[i], 1.0) );
         }
         break;
      default:
         SCIP_CALL( SCIPcreateLPSol(scip, &benders->corepoint, NULL) );
         SCIP_CALL( SCIPunlinkSol(scip, benders->corepoint) );
   }

   return SCIP_OKAY;
}

/** performs cut strengthening by using an interior solution to generate cuts */
static
SCIP_RETCODE performInteriorSolCutStrengthening(
   SCIP_BENDERS*         benders,            /**< Benders' decomposition */
   SCIP_SET*             set,                /**< global SCIP settings */
   SCIP_SOL*             sol,                /**< primal CIP solution */
   SCIP_BENDERSENFOTYPE  type,               /**< the type of solution being enforced */
   SCIP_Bool             checkint,           /**< are the subproblems called during a check/enforce of integer sols? */
   SCIP_Bool             perturbsol,         /**< should the solution be perturbed to escape infeasibility? */
   SCIP_Bool*            auxviol,            /**< set to TRUE only if the solution is feasible but the aux vars are violated */
   SCIP_Bool*            infeasible,         /**< is the master problem infeasible with respect to the Benders' cuts? */
   SCIP_Bool*            skipsolve,          /**< should the main solve be skipped as a result of this strengthening? */
   SCIP_RESULT*          result              /**< result of the pricing process */
   )
{
   SCIP_SOL* sepapoint;
   SCIP_VAR** vars;
   int prevcutsfound;
   int nvars;
   int i;

   assert(benders != NULL);
   assert(set != NULL);

   (*result) = SCIP_DIDNOTRUN;
   (*skipsolve) = FALSE;

   /* the cut stabilisation is only performed when enforcing LP solutions. The solution is not NULL if the stabilisation
    * is currently being performed. It is important to avoid recursion
    */
   if( type != SCIP_BENDERSENFOTYPE_LP || sol != NULL )
      return SCIP_OKAY;

   /* checking if a change to the lower bound has occurred */
   if( SCIPsetIsGT(set, SCIPgetLowerbound(set->scip), benders->prevlowerbound)
      || SCIPgetCurrentNode(set->scip) != benders->prevnode )
   {
      benders->prevnode = SCIPgetCurrentNode(set->scip);
      benders->prevlowerbound = SCIPgetLowerbound(set->scip);
      benders->noimprovecount = 0;
   }
   else
      benders->noimprovecount++;

   /* if the number of iterations without improvement exceeds 3*noimprovelimit, then the no stabilisation is performed
    */
   if( benders->noimprovecount > 3*benders->noimprovelimit )
      return SCIP_OKAY;

   /* if there is no incumbent solution, then it is not possible to create the core point and hence the strengthening
    * can not be performed
    */
   if( SCIPgetBestSol(set->scip) == NULL )
      return SCIP_OKAY;

   /* if no LP iterations have been performed since the last call of the cut strenghtening, then the strengthening is
    * aborted
    */
   if( benders->prevnlpiter == SCIPgetNLPIterations(set->scip) )
      return SCIP_OKAY;

   benders->prevnlpiter = SCIPgetNLPIterations(set->scip);

   /* if the separation point solution is NULL, then we create the solution using the current LP relaxation. */
   SCIP_CALL( setAndUpdateCorePoint(set->scip, benders) );

   /* creating the separation point
    * TODO: This could be a little to memory heavy, it may be better just to create the separation point once and then
    * update it each time.
    */
   SCIP_CALL( SCIPcreateLPSol(set->scip, &sepapoint, NULL) );
   SCIP_CALL( SCIPunlinkSol(set->scip, sepapoint) );

   SCIP_CALL( SCIPgetVarsData(set->scip, &vars, &nvars, NULL, NULL, NULL, NULL) );
   assert(vars != NULL);

   /* creating a solution that is a convex combination of the LP solution and the separation point */
   for( i = 0; i < nvars; i++ )
   {
      SCIP_VAR* subvar;
      SCIP_Real corepointval;
      SCIP_Real lpsolval;
      SCIP_Real newsolval;
      int j;

      corepointval = SCIPgetSolVal(set->scip, benders->corepoint, vars[i]);
      lpsolval = SCIPgetSolVal(set->scip, sol, vars[i]);
      newsolval = lpsolval;

      /* checking whether the master variable is mapped to any subproblem variables */
      subvar = NULL;
      j = 0;
      while( subvar == NULL && j < SCIPgetBendersNSubproblems(set->scip, benders)  )
      {
         SCIP_CALL( SCIPgetBendersSubproblemVar(set->scip, benders, vars[i], &subvar, j) );
         j++;
      }

      /* if the variable is a linking variable and it is not fixed, then a convex combination with the corepoint is
       * computed.
       */
      if( subvar != NULL && SCIPvarGetStatus(vars[i]) != SCIP_VARSTATUS_FIXED )
      {
         /* if the number of iterations without improvement exceeds noimprovelimit, then no convex combination is
          * created
          */
         if( !perturbsol && benders->noimprovecount <= benders->noimprovelimit )
         {
            newsolval = lpsolval*benders->convexmult + corepointval*(1 - benders->convexmult);

            /* updating the core point */
            SCIP_CALL( SCIPsetSolVal(set->scip, benders->corepoint, vars[i], newsolval) );
         }

         /* if the number of iterations without improvement is less than 2*noimprovelimit, then perturbation is
          * performed
          * TODO: This should be a random vector!!!!
          */
         if( perturbsol || benders->noimprovecount <= 2*benders->noimprovelimit )
            newsolval += benders->perturbeps;
      }

      /* updating the separation point */
      SCIP_CALL( SCIPsetSolVal(set->scip, sepapoint, vars[i], newsolval) );
   }

   /* storing the number of cuts found */
   prevcutsfound = SCIPbendersGetNCutsFound(benders);

   SCIPsetDebugMsg(set, "solving Benders' decomposition subproblems with stabilised point.\n");

   /* calling the subproblem solving method to generate cuts from the separation solution */
   SCIP_CALL( SCIPsolveBendersSubproblems(set->scip, benders, sepapoint, result, infeasible, auxviol, type, checkint) );

   SCIPsetDebugMsg(set, "solved Benders' decomposition subproblems with stabilised point. noimprovecount %d result %d\n",
      benders->noimprovecount, (*result));

   /* if constraints were added, then the main Benders' solving loop is skipped. */
   if( !(*infeasible) && ((*result) == SCIP_CONSADDED || (*result) == SCIP_SEPARATED) )
      (*skipsolve) = TRUE;

   /* capturing cut strengthening statistics */
   benders->nstrengthencalls++;
   benders->nstrengthencuts += (SCIPbendersGetNCutsFound(benders) - prevcutsfound);

   /* if no cuts were added, then the strengthening round is marked as failed */
   if( SCIPbendersGetNCutsFound(benders) == prevcutsfound )
      benders->nstrengthenfails++;

   /* freeing the sepapoint solution */
   SCIP_CALL( SCIPfreeSol(set->scip, &sepapoint) );

   return SCIP_OKAY;
}


/** Returns whether only the convex relaxations will be checked in this solve loop
 *  when Benders' is used in the LNS heuristics, only the convex relaxations of the master/subproblems are checked,
 *  i.e. no integer cuts are generated. In this case, then Benders' decomposition is performed under the assumption
 *  that all subproblems are convex relaxations.
 */
SCIP_Bool SCIPbendersOnlyCheckConvexRelax(
   SCIP_BENDERS*         benders,            /**< Benders' decomposition */
   SCIP_Bool             subscipsoff         /**< flag indicating whether plugins using sub-SCIPs are deactivated */
   )
{
   return benders->iscopy && benders->lnscheck && subscipsoff;
}

/** returns the number of subproblems that will be checked in this iteration */
static
int numSubproblemsToCheck(
   SCIP_BENDERS*         benders,            /**< Benders' decomposition */
   SCIP_SET*             set,                /**< global SCIP settings */
   SCIP_BENDERSENFOTYPE  type                /**< the type of solution being enforced */
   )
{
   if( benders->ncalls == 0 || type == SCIP_BENDERSENFOTYPE_CHECK
      || SCIPbendersOnlyCheckConvexRelax(benders, SCIPsetGetSubscipsOff(set)) )
      return SCIPbendersGetNSubproblems(benders);
   else
      return (int) SCIPsetCeil(set, (SCIP_Real) SCIPbendersGetNSubproblems(benders)*benders->subprobfrac);
}

/** returns whether the solving of the given subproblem needs to be executed */
static
SCIP_Bool subproblemIsActive(
   SCIP_BENDERS*         benders,            /**< Benders' decomposition */
   int                   probnumber          /**< the subproblem index */
   )
{
   return (!SCIPbendersSubproblemIsIndependent(benders, probnumber)
      && SCIPbendersSubproblemIsEnabled(benders, probnumber));
}

/** creates an ordered list of subproblem indices to be solved */
static
void createSolveSubproblemIndexList(
   SCIP_BENDERS*         benders,            /**< Benders' decomposition */
   SCIP_SET*             set,                /**< global SCIP settings */
   SCIP_BENDERSENFOTYPE  type,               /**< the type of solution being enforced */
   int**                 solveidx,           /**< a list of subproblem indices to the solved in the current iteration */
   int*                  nsolveidx           /**< the number of subproblem indices in the list */
   )
{
   int nsubproblems;
   int numtocheck;
   int subproblemcount;

   assert(benders != NULL);
   assert(set != NULL);
   assert((*solveidx) != NULL);
   assert(nsolveidx != NULL);
   assert(SCIPpqueueNElems(benders->subprobqueue) <= SCIPbendersGetNSubproblems(benders));

   nsubproblems = SCIPbendersGetNSubproblems(benders);

   /* it is possible to only solve a subset of subproblems. This is given by a parameter. */
   numtocheck = numSubproblemsToCheck(benders, set, type);

   (*nsolveidx) = 0;

   subproblemcount = 0;
   while( subproblemcount < nsubproblems && subproblemcount < numtocheck )
   {
      SCIP_SUBPROBLEMSOLVESTAT* solvestat;

      solvestat = (SCIP_SUBPROBLEMSOLVESTAT*)SCIPpqueueRemove(benders->subprobqueue);
      (*solveidx)[(*nsolveidx)] = solvestat->idx;
      (*nsolveidx)++;

      subproblemcount++;
   }
}

/** updates the subproblem solving statistics and inserts the indices into the queue */
static
SCIP_RETCODE updateSubproblemStatQueue(
   SCIP_BENDERS*         benders,            /**< Benders' decomposition */
   int*                  solveidx,           /**< the list of indices of subproblems that were solved */
   int                   nsolveidx,          /**< the number of subproblem indices */
   SCIP_Bool             updatestat          /**< should the statistics be updated */
   )
{
   int i;

   assert(benders != NULL);
   assert(solveidx != NULL);

   for( i = 0; i < nsolveidx; i++ )
   {
      SCIP* subproblem;
      SCIP_SUBPROBLEMSOLVESTAT* solvestat;

      subproblem = SCIPbendersSubproblem(benders, solveidx[i]);
      solvestat = benders->solvestat[solveidx[i]];
      assert(solvestat->idx == solveidx[i]);

      /* updating the solving statistics */
      if( updatestat )
      {
         if( subproblem == NULL )
            solvestat->avgiter = 1;
         else
            solvestat->avgiter = (SCIP_Real)(solvestat->avgiter*solvestat->ncalls + SCIPgetNLPIterations(subproblem))
               /(SCIP_Real)(solvestat->ncalls + 1);
         solvestat->ncalls++;
      }

      /* inserting the solving statistics into the priority queue */
      SCIP_CALL( SCIPpqueueInsert(benders->subprobqueue, solvestat) );
   }

   assert(SCIPpqueueNElems(benders->subprobqueue) == SCIPbendersGetNSubproblems(benders));

   return SCIP_OKAY;
}

/** Solves each of the Benders' decomposition subproblems for the given solution. All, or a fraction, of subproblems are
 *  solved before the Benders' decomposition cuts are generated.
 *  Since a convex relaxation of the subproblem could be solved to generate cuts, a parameter nverified is used to
 *  identified the number of subproblems that have been solved in their "original" form. For example, if the subproblem
 *  is a MIP, then if the LP is solved to generate cuts, this does not constitute a verification. The verification is
 *  only performed when the MIP is solved.
 */
static
SCIP_RETCODE solveBendersSubproblems(
   SCIP_BENDERS*         benders,            /**< Benders' decomposition */
   SCIP_SET*             set,                /**< global SCIP settings */
   SCIP_SOL*             sol,                /**< primal CIP solution */
   SCIP_BENDERSENFOTYPE  type,               /**< the type of solution being enforced */
   SCIP_BENDERSSOLVELOOP solveloop,          /**< the current solve loop */
   SCIP_Bool             checkint,           /**< are the subproblems called during a check/enforce of integer sols? */
   int*                  nverified,          /**< the number of subproblems verified in the current loop */
   int*                  solveidx,           /**< the indices of subproblems to be solved in this loop */
   int                   nsolveidx,          /**< the number of subproblems to be solved in this loop */
   SCIP_Bool**           subprobsolved,      /**< an array indicating the subproblems that were solved in this loop. */
   SCIP_BENDERSSUBSTATUS** substatus,        /**< array to store the status of the subsystem */
   SCIP_Bool*            infeasible,         /**< is the master problem infeasible with respect to the Benders' cuts? */
   SCIP_Bool*            optimal,            /**< is the current solution optimal? */
   SCIP_Bool*            stopped             /**< was the solving process stopped? */
   )
{
   SCIP_Bool onlyconvexcheck;
#ifdef _OPENMP
   int numthreads;
   int maxnthreads;
#endif
   int i;
   int j;

   /* local variables for parallelisation of the solving loop */
   int locnverified = *nverified;
   SCIP_Bool locinfeasible = *infeasible;
   SCIP_Bool locoptimal = *optimal;
   SCIP_Bool locstopped = *stopped;

   SCIP_RETCODE retcode = SCIP_OKAY;

   assert(benders != NULL);
   assert(set != NULL);

   /* getting the number of threads to use when solving the subproblems. This will be either be
    * min(numthreads, maxnthreads).
    * NOTE: This may not be correct. The Benders' decomposition parallelisation should not take all minimum threads if
    * they are specified. The number of threads should be specified with the Benders' decomposition parameters.
    */
#ifdef _OPENMP
   SCIP_CALL( SCIPsetGetIntParam(set, "parallel/maxnthreads", &maxnthreads) );
   numthreads = MIN(benders->numthreads, maxnthreads);
#endif

   /* in the case of an LNS check, only the convex relaxations of the subproblems will be solved. This is a performance
    * feature, since solving the convex relaxation is typically much faster than solving the corresponding CIP. While
    * the CIP is not solved during the LNS check, the solutions are still of higher quality than when Benders' is not
    * employed.
    */
   onlyconvexcheck = SCIPbendersOnlyCheckConvexRelax(benders, SCIPsetGetSubscipsOff(set));

   SCIPsetDebugMsg(set, "Performing the subproblem solving process. Number of subproblems to check %d\n", nsolveidx);

   SCIPsetDebugMsg(set, "Benders' decomposition - solve loop %d\n", solveloop);

   if( type == SCIP_BENDERSENFOTYPE_CHECK && sol == NULL )
   {
      /* TODO: Check whether this is absolutely necessary. I think that this if statment can be removed. */
      locinfeasible = TRUE;
   }
   else
   {
      /* solving each of the subproblems for Benders' decomposition */
      /* TODO: ensure that the each of the subproblems solve and update the parameters with the correct return values
       */
#ifndef __INTEL_COMPILER
      #pragma omp parallel for num_threads(numthreads) private(i) reduction(&&:locoptimal) reduction(||:locinfeasible) reduction(+:locnverified) reduction(||:locstopped) reduction(min:retcode)
#endif
      for( j = 0; j < nsolveidx; j++ )
      {
         SCIP_Bool subinfeas = FALSE;
         SCIP_Bool convexsub;
         SCIP_Bool solvesub = TRUE;
         SCIP_Bool solved;

         i = solveidx[j];
         convexsub = SCIPbendersGetSubproblemType(benders, i) == SCIP_BENDERSSUBTYPE_CONVEXCONT;;

         /* the subproblem is initially flagged as not solved for this solving loop */
         (*subprobsolved)[i] = FALSE;

         /* setting the subsystem status to UNKNOWN at the start of each solve loop */
         (*substatus)[i] = SCIP_BENDERSSUBSTATUS_UNKNOWN;

         /* for the second solving loop, if the problem is an LP, it is not solved again. If the problem is a MIP,
          * then the subproblem objective function value is set to infinity. However, if the subproblem is proven
          * infeasible from the LP, then the IP loop is not performed.
          * If the solve loop is SCIP_BENDERSSOLVELOOP_USERCIP, then nothing is done. It is assumed that the user will
          * correctly update the objective function within the user-defined solving function.
          */
         if( solveloop == SCIP_BENDERSSOLVELOOP_CIP )
         {
            if( convexsub || (*substatus)[i] == SCIP_BENDERSSUBSTATUS_INFEAS )
               solvesub = FALSE;
            else
            {
               SCIPbendersSetSubproblemObjval(benders, i, SCIPbendersSubproblem(benders, i) != NULL ?
                  SCIPinfinity(SCIPbendersSubproblem(benders, i)) : SCIPsetInfinity(set));
            }
         }

         /* if the subproblem is independent, then it does not need to be solved. In this case, the nverified flag will
          * increase by one. When the subproblem is not independent, then it needs to be checked.
          */
         if( !subproblemIsActive(benders, i) )
         {
            /* NOTE: There is no need to update the optimal flag. This is because optimal is always TRUE until a
             * non-optimal subproblem is found.
             */
            /* if the auxiliary variable value is infinity, then the subproblem has not been solved yet. Currently the
             * subproblem statue is unknown. */
            if( SCIPsetIsInfinity(set, SCIPbendersGetAuxiliaryVarVal(benders, set, sol, i))
               || SCIPsetIsInfinity(set, -SCIPbendersGetAuxiliaryVarVal(benders, set, sol, i))
               || SCIPsetIsInfinity(set, -SCIPbendersGetSubproblemLowerbound(benders, i)) )
            {
               SCIPbendersSetSubproblemObjval(benders, i, SCIPbendersSubproblem(benders, i) != NULL ?
                  SCIPinfinity(SCIPbendersSubproblem(benders, i)) : SCIPsetInfinity(set));

               (*substatus)[i] = SCIP_BENDERSSUBSTATUS_UNKNOWN;
               locoptimal = FALSE;

               SCIPsetDebugMsg(set, "Benders' decomposition: subproblem %d is not active, but has not been solved."
                 " setting status to UNKNOWN\n", i);
            }
            else
            {
               if( SCIPrelDiff(SCIPbendersGetSubproblemLowerbound(benders, i),
                     SCIPbendersGetAuxiliaryVarVal(benders, set, sol, i)) < benders->solutiontol )
               {
                  SCIPbendersSetSubproblemObjval(benders, i, SCIPbendersGetAuxiliaryVarVal(benders, set, sol, i));
                  (*substatus)[i] = SCIP_BENDERSSUBSTATUS_OPTIMAL;
               }
               else
               {
                  SCIPbendersSetSubproblemObjval(benders, i, SCIPbendersGetSubproblemLowerbound(benders, i));
                  (*substatus)[i] = SCIP_BENDERSSUBSTATUS_AUXVIOL;
               }

               SCIPsetDebugMsg(set, "Benders' decomposition: subproblem %d is not active, setting status to OPTIMAL\n", i);
            }

            (*subprobsolved)[i] = TRUE;

            /* the nverified counter is only increased in the convex solving loop */
            if( solveloop == SCIP_BENDERSSOLVELOOP_CONVEX || solveloop == SCIP_BENDERSSOLVELOOP_USERCONVEX )
               locnverified++;
         }
         else if( solvesub )
         {
            retcode = SCIPbendersExecSubproblemSolve(benders, set, sol, i, solveloop, FALSE, &solved, &subinfeas, type);

            /* the solution for the subproblem is only processed if the return code is SCIP_OKAY */
            if( retcode == SCIP_OKAY )
            {
#ifdef SCIP_DEBUG
               if( type == SCIP_BENDERSENFOTYPE_LP )
               {
               SCIPsetDebugMsg(set, "Enfo LP: Subproblem %d Type %d (%f < %f)\n", i,
                  SCIPbendersGetSubproblemType(benders, i), SCIPbendersGetAuxiliaryVarVal(benders, set, sol, i),
                     SCIPbendersGetSubproblemObjval(benders, i));
               }
#endif
               (*subprobsolved)[i] = solved;

               locinfeasible = locinfeasible || subinfeas;
               if( subinfeas )
                  (*substatus)[i] = SCIP_BENDERSSUBSTATUS_INFEAS;

               /* if the subproblems are solved to check integer feasibility, then the optimality check must be performed.
                * This will only be performed if checkint is TRUE and the subproblem was solved. The subproblem may not be
                * solved if the user has defined a solving function
                */
               if( checkint && (*subprobsolved)[i] )
               {
                  /* if the subproblem is feasible, then it is necessary to update the value of the auxiliary variable to the
                   * objective function value of the subproblem.
                   */
                  if( !subinfeas )
                  {
                     SCIP_Bool subproboptimal;

                     subproboptimal = SCIPbendersSubproblemIsOptimal(benders, set, sol, i);

                     if( subproboptimal )
                        (*substatus)[i] = SCIP_BENDERSSUBSTATUS_OPTIMAL;
                     else
                        (*substatus)[i] = SCIP_BENDERSSUBSTATUS_AUXVIOL;

                     /* It is only possible to determine the optimality of a solution within a given subproblem in four
                      * different cases:
                      * i) solveloop == SCIP_BENDERSSOLVELOOP_CONVEX or USERCONVEX and the subproblem is convex.
                      * ii) solveloop == SCIP_BENDERSOLVELOOP_CONVEX  and only the convex relaxations will be checked.
                      * iii) solveloop == SCIP_BENDERSSOLVELOOP_USERCIP and the subproblem was solved, since the user has
                      * defined a solve function, it is expected that the solving is correctly executed.
                      * iv) solveloop == SCIP_BENDERSSOLVELOOP_CIP and the MIP for the subproblem has been solved.
                      */
                     if( convexsub || onlyconvexcheck
                        || solveloop == SCIP_BENDERSSOLVELOOP_CIP
                        || solveloop == SCIP_BENDERSSOLVELOOP_USERCIP )
                        locoptimal = locoptimal && subproboptimal;

#ifdef SCIP_DEBUG
                     if( convexsub || solveloop >= SCIP_BENDERSSOLVELOOP_CIP )
                     {
                        if( subproboptimal )
                        {
                           SCIPsetDebugMsg(set, "Subproblem %d is Optimal (%f >= %f)\n", i,
                              SCIPbendersGetAuxiliaryVarVal(benders, set, sol, i), SCIPbendersGetSubproblemObjval(benders, i));
                        }
                        else
                        {
                           SCIPsetDebugMsg(set, "Subproblem %d is NOT Optimal (%f < %f)\n", i,
                              SCIPbendersGetAuxiliaryVarVal(benders, set, sol, i), SCIPbendersGetSubproblemObjval(benders, i));
                        }
                     }
#endif

                     /* the nverified variable is only incremented when the original form of the subproblem has been solved.
                      * What is meant by "original" is that the LP relaxation of CIPs are solved to generate valid cuts. So
                      * if the subproblem is defined as a CIP, then it is only classified as checked if the CIP is solved.
                      * There are three cases where the "original" form is solved are:
                      * i) solveloop == SCIP_BENDERSSOLVELOOP_CONVEX or USERCONVEX and the subproblem is an LP
                      *    - the original form has been solved.
                      * ii) solveloop == SCIP_BENDERSSOLVELOOP_CIP or USERCIP and the CIP for the subproblem has been
                      *    solved.
                      * iii) or, only a convex check is performed.
                      */
                     if( ((solveloop == SCIP_BENDERSSOLVELOOP_CONVEX || solveloop == SCIP_BENDERSSOLVELOOP_USERCONVEX)
                           && convexsub)
                        || ((solveloop == SCIP_BENDERSSOLVELOOP_CIP || solveloop == SCIP_BENDERSSOLVELOOP_USERCIP)
                           && !convexsub)
                        || onlyconvexcheck )
                        locnverified++;
                  }
               }
            }
         }

         /* checking whether the limits have been exceeded in the master problem */
         locstopped = SCIPisStopped(set->scip);
      }
   }

   /* setting the input parameters to the local variables */
   SCIPsetDebugMsg(set, "Local variable values: nverified %d infeasible %u optimal %u stopped %u\n", locnverified,
      locinfeasible, locoptimal, locstopped);
   *nverified = locnverified;
   *infeasible = locinfeasible;
   *optimal = locoptimal;
   *stopped = locstopped;

   return retcode;
}

/** Calls the Benders' decompsition cuts for the given solve loop. There are four cases:
 *  i) solveloop == SCIP_BENDERSSOLVELOOP_CONVEX - only the LP Benders' cuts are called
 *  ii) solveloop == SCIP_BENDERSSOLVELOOP_CIP - only the CIP Benders' cuts are called
 *  iii) solveloop == SCIP_BENDERSSOLVELOOP_USERCONVEX - only the LP Benders' cuts are called
 *  iv) solveloop == SCIP_BENDERSSOLVELOOP_USERCIP - only the CIP Benders' cuts are called
 *
 *  The priority of the results are: SCIP_CONSADDED (SCIP_SEPARATED), SCIP_DIDNOTFIND, SCIP_FEASIBLE, SCIP_DIDNOTRUN. In
 *  this function, there are four levels of results that need to be assessed. These are:
 *  i) The result from the individual cut for the subproblem
 *  ii) The overall result for the subproblem from all cuts
 *  iii) the overall result for the solve loop from all cuts
 *  iv) the over all result from all solve loops.
 *  In each level, the priority of results must be adhered to.
 */
static
SCIP_RETCODE generateBendersCuts(
   SCIP_BENDERS*         benders,            /**< Benders' decomposition */
   SCIP_SET*             set,                /**< global SCIP settings */
   SCIP_SOL*             sol,                /**< primal CIP solution */
   SCIP_RESULT*          result,             /**< result of the pricing process */
   SCIP_BENDERSENFOTYPE  type,               /**< the type of solution being enforced */
   SCIP_BENDERSSOLVELOOP solveloop,          /**< the current solve loop */
   SCIP_Bool             checkint,           /**< are the subproblems called during a check/enforce of integer sols? */
   SCIP_Bool*            subprobsolved,      /**< an array indicating the subproblems that were solved in this loop. */
   SCIP_BENDERSSUBSTATUS* substatus,         /**< array to store the status of the subsystem */
   int*                  solveidx,           /**< the indices of subproblems to be solved in this loop */
   int                   nsolveidx,          /**< the number of subproblems to be solved in this loop */
   int**                 mergecands,         /**< the subproblems that are merge candidates */
   int*                  npriomergecands,    /**< the number of priority merge candidates. */
   int*                  nmergecands,        /**< the number of merge candidates. */
   int*                  nsolveloops         /**< the number of solve loops, is updated w.r.t added cuts */
   )
{
   SCIP_BENDERSCUT** benderscuts;
   SCIP_RESULT solveloopresult;
   int nbenderscuts;
   SCIP_Longint addedcuts = 0;
   int i;
   int j;
   int k;
   SCIP_Bool onlyconvexcheck;

   assert(benders != NULL);
   assert(set != NULL);

   /* getting the Benders' decomposition cuts */
   benderscuts = SCIPbendersGetBenderscuts(benders);
   nbenderscuts = SCIPbendersGetNBenderscuts(benders);

   solveloopresult = SCIP_DIDNOTRUN;

   /* in the case of an LNS check, only the convex relaxations of the subproblems will be solved. This is a performance
    * feature, since solving the convex relaxation is typically much faster than solving the corresponding CIP. While
    * the CIP is not solved during the LNS check, the solutions are still of higher quality than when Benders' is not
    * employed.
    */
   onlyconvexcheck = SCIPbendersOnlyCheckConvexRelax(benders, SCIPsetGetSubscipsOff(set));

   /* It is only possible to add cuts to the problem if it has not already been solved */
   if( SCIPsetGetStage(set) < SCIP_STAGE_SOLVED
      && SCIPsetGetStage(set) != SCIP_STAGE_TRANSFORMED && SCIPsetGetStage(set) != SCIP_STAGE_PRESOLVED
      && (benders->cutcheck || type != SCIP_BENDERSENFOTYPE_CHECK) )
   {
      /* This is done in two loops. The first is by subproblem and the second is by cut type. */
      for( k = 0; k < nsolveidx; k++ )
      {
         SCIP_RESULT subprobresult;
         SCIP_Bool convexsub;

         i = solveidx[k];

         convexsub = SCIPbendersGetSubproblemType(benders, i) == SCIP_BENDERSSUBTYPE_CONVEXCONT;

         /* cuts can only be generated if the subproblem is not independent and if it has been solved. Additionally, the
          * status of the subproblem solving must not be INFEASIBLE while in a cut strengthening round.
          * The subproblem solved flag is important for the user-defined subproblem solving methods
          */
         if( subproblemIsActive(benders, i) && subprobsolved[i]
            && !(substatus[i] == SCIP_BENDERSSUBSTATUS_INFEAS && benders->strengthenround) )
         {
            subprobresult = SCIP_DIDNOTRUN;
            for( j = 0; j < nbenderscuts; j++ )
            {
               SCIP_RESULT cutresult;
               SCIP_Longint prevaddedcuts;

               assert(benderscuts[j] != NULL);

               prevaddedcuts = SCIPbenderscutGetNFound(benderscuts[j]);
               cutresult = SCIP_DIDNOTRUN;

               /* the result is updated only if a Benders' cut is generated or one was not found. However, if a cut has
                * been found in a previous iteration, then the result is returned as SCIP_CONSADDED or SCIP_SEPARATED.
                * This result is permitted because if a constraint was added, the solution that caused the error in the cut
                * generation will be cutoff from the master problem.
                */
               if( (SCIPbenderscutIsLPCut(benderscuts[j]) && (solveloop == SCIP_BENDERSSOLVELOOP_CONVEX
                        || solveloop == SCIP_BENDERSSOLVELOOP_USERCONVEX))
                  || (!SCIPbenderscutIsLPCut(benderscuts[j]) && ((solveloop == SCIP_BENDERSSOLVELOOP_CIP && !convexsub)
                        || solveloop == SCIP_BENDERSSOLVELOOP_USERCIP)) )
                  SCIP_CALL( SCIPbenderscutExec(benderscuts[j], set, benders, sol, i, type, &cutresult) );

               addedcuts += (SCIPbenderscutGetNFound(benderscuts[j]) - prevaddedcuts);

               /* the result is updated only if a Benders' cut is generated */
               if( cutresult == SCIP_CONSADDED || cutresult == SCIP_SEPARATED )
               {
                  subprobresult = cutresult;

                  benders->ncutsfound++;

                  /* at most a single cut is generated for each subproblem */
                  break;
               }
               else
               {
                  /* checking from lowest priority result */
                  if( subprobresult == SCIP_DIDNOTRUN )
                     subprobresult = cutresult;
                  else if( subprobresult == SCIP_FEASIBLE && cutresult == SCIP_DIDNOTFIND )
                     subprobresult = cutresult;
                  /* if the subprobresult is SCIP_DIDNOTFIND, then it can't be updated. */
               }
            }

            /* the highest priority for the results is CONSADDED and SEPARATED. The solveloopresult will always be
             * updated if the subprobresult is either of these.
             */
            if( subprobresult == SCIP_CONSADDED || subprobresult == SCIP_SEPARATED )
            {
               solveloopresult = subprobresult;
            }
            else if( subprobresult == SCIP_FEASIBLE )
            {
               /* updating the solve loop result based upon the priority */
               if( solveloopresult == SCIP_DIDNOTRUN )
                  solveloopresult = subprobresult;
            }
            else if( subprobresult == SCIP_DIDNOTFIND )
            {
               /* updating the solve loop result based upon the priority */
               if( solveloopresult == SCIP_DIDNOTRUN || solveloopresult == SCIP_FEASIBLE )
                  solveloopresult = subprobresult;

               /* since a cut was not found, then merging could be useful to avoid this in subsequent iterations. The
                * candidate is labelled as a non-priority merge candidate
                */
               if( substatus[i] != SCIP_BENDERSSUBSTATUS_OPTIMAL )
               {
                  (*mergecands)[(*nmergecands)] = i;
                  (*nmergecands)++;
               }
            }
            else if( subprobresult == SCIP_DIDNOTRUN )
            {
               /* if the subproblem is infeasible and no cut generation methods were run, then the infeasibility will
                * never be resolved. As such, the subproblem will be merged into the master problem. If the subproblem
                * was not infeasible, then it is added as a possible merge candidate
                */
               if( substatus[i] == SCIP_BENDERSSUBSTATUS_INFEAS )
               {
                  (*mergecands)[(*nmergecands)] = (*mergecands)[(*npriomergecands)];
                  (*mergecands)[(*npriomergecands)] = i;
                  (*npriomergecands)++;
                  (*nmergecands)++;
               }
               else if( substatus[i] != SCIP_BENDERSSUBSTATUS_OPTIMAL )
               {
                  (*mergecands)[(*nmergecands)] = i;
                  (*nmergecands)++;
               }
            }
         }
      }
   }

   /* updating the overall result based upon the priorities */
   if( solveloopresult == SCIP_CONSADDED || solveloopresult == SCIP_SEPARATED )
   {
      (*result) = solveloopresult;
   }
   else if( solveloopresult == SCIP_FEASIBLE )
   {
      /* updating the solve loop result based upon the priority */
      if( (*result) == SCIP_DIDNOTRUN )
         (*result) = solveloopresult;
   }
   else if( solveloopresult == SCIP_DIDNOTFIND )
   {
      /* updating the solve loop result based upon the priority */
      if( (*result) == SCIP_DIDNOTRUN || (*result) == SCIP_FEASIBLE )
         (*result) = solveloopresult;
   }

   /* if no cuts were added, then the number of solve loops is increased */
   if( addedcuts == 0 && SCIPbendersGetNConvexSubproblems(benders) < SCIPbendersGetNSubproblems(benders)
      && checkint && !onlyconvexcheck )
      (*nsolveloops) = 2;

   return SCIP_OKAY;
}

/** Solves the subproblem using the current master problem solution.
 *
 *  The checkint flag indicates whether integer feasibility can be assumed. If it is not assumed, i.e. checkint ==
 *  FALSE, then only the convex relaxations of the subproblems are solved. If integer feasibility is assumed, i.e.
 *  checkint == TRUE, then the convex relaxations and the full CIP are solved to generate Benders' cuts and check
 *  solution feasibility.
 *
 *  TODO: consider allowing the possibility to pass solution information back from the subproblems instead of the scip
 *  instance. This would allow the use of different solvers for the subproblems, more importantly allowing the use of an
 *  LP solver for LP subproblems.
 */
SCIP_RETCODE SCIPbendersExec(
   SCIP_BENDERS*         benders,            /**< Benders' decomposition */
   SCIP_SET*             set,                /**< global SCIP settings */
   SCIP_SOL*             sol,                /**< primal CIP solution */
   SCIP_RESULT*          result,             /**< result of the pricing process */
   SCIP_Bool*            infeasible,         /**< is the master problem infeasible with respect to the Benders' cuts? */
   SCIP_Bool*            auxviol,            /**< set to TRUE only if the solution is feasible but the aux vars are violated */
   SCIP_BENDERSENFOTYPE  type,               /**< the type of solution being enforced */
   SCIP_Bool             checkint            /**< should the integer solution be checked by the subproblems */
   )
{
   int nsubproblems;
   int subproblemcount;
   int nsolveloops;
   int nverified;
   int nsolved;
   int* mergecands;
   int npriomergecands;
   int nmergecands;
   int* solveidx;
   int* executedidx;
   int nsolveidx;
   int nexecutedidx;
   int nfree;
   SCIP_Bool* subprobsolved;
   SCIP_BENDERSSUBSTATUS* substatus;
   SCIP_Bool optimal;
   SCIP_Bool allverified;
   SCIP_Bool success;
   SCIP_Bool stopped;
   int i;
   int l;

   success = TRUE;
   stopped = FALSE;

   SCIPsetDebugMsg(set, "Starting Benders' decomposition subproblem solving. type %d checkint %u\n", type, checkint);

#ifdef SCIP_MOREDEBUG
   SCIP_CALL( SCIPprintSol(set->scip, sol, NULL, FALSE) );
#endif

   /* start timing */
   SCIPclockStart(benders->bendersclock, set);

   nsubproblems = SCIPbendersGetNSubproblems(benders);

   (*auxviol) = FALSE;
   (*infeasible) = FALSE;

   /* It is assumed that the problem is optimal, until a subproblem is found not to be optimal. However, not all
    * subproblems could be checked in each iteration. As such, it is not possible to state that the problem is optimal
    * if not all subproblems are checked. Situations where this may occur is when a subproblem is a MIP and only the LP
    * is solved. Also, in a distributed computation, then it may be advantageous to only solve some subproblems before
    * resolving the master problem. As such, for a problem to be optimal, then (optimal && allverified) == TRUE
    */
   optimal = TRUE;
   nverified = 0;
   nsolved = 0;

   assert(benders != NULL);
   assert(result != NULL);
   assert(infeasible != NULL);
   assert(auxviol != NULL);

   /* if the Benders' decomposition is called from a sub-SCIP and the sub-SCIPs have been deactivated, then it is
    * assumed that this is an LNS heuristic. As such, the check is not performed and the solution is assumed to be
    * feasible
    */
   if( benders->iscopy && set->subscipsoff
      && (!benders->lnscheck
         || (benders->lnsmaxdepth > -1 && SCIPgetDepth(benders->sourcescip) >= benders->lnsmaxdepth)
         || (benders->lnsmaxcalls > -1 && SCIPbendersGetNCalls(benders) >= benders->lnsmaxcalls)
         || (type != SCIP_BENDERSENFOTYPE_CHECK && SCIPgetDepth(set->scip) == 0 && benders->lnsmaxcallsroot > -1
            && SCIPbendersGetNCalls(benders) >= benders->lnsmaxcallsroot)) )
   {
      (*result) = SCIP_DIDNOTRUN;
      return SCIP_OKAY;
   }

   /* it is not necessary to check all primal solutions by solving the Benders' decomposition subproblems.
    * Only the improving solutions are checked to improve efficiency of the algorithm.
    * If the solution is non-improving, the result FEASIBLE is returned. While this may be incorrect w.r.t to the
    * Benders' subproblems, this solution will never be the optimal solution. A non-improving solution may be used
    * within LNS primal heuristics. If this occurs, the improving solution, if found, will be checked by the solving
    * the Benders' decomposition subproblems.
    * TODO: Add a parameter to control this behaviour.
    */
   if( checkint && SCIPsetIsLE(set, SCIPgetPrimalbound(set->scip)*(int)SCIPgetObjsense(set->scip),
         SCIPgetSolOrigObj(set->scip, sol)*(int)SCIPgetObjsense(set->scip)) )
   {
      (*result) = SCIP_DIDNOTRUN;
      return SCIP_OKAY;
   }

   /* if the enforcement type is SCIP_BENDERSENFOTYPE_LP and the LP is currently unbounded. This could mean that there
    * is no lower bound on the auxiliary variables. In this case, we try to update the lower bound for the auxiliary
    * variables.
    */
   if( type == SCIP_BENDERSENFOTYPE_LP && SCIPgetLPSolstat(set->scip) == SCIP_LPSOLSTAT_UNBOUNDEDRAY
      && benders->updateauxvarbound )
   {
      SCIP_CALL( updateAuxiliaryVarLowerbound(benders, set, result) );

      /* the auxiliary variable bound will only be updated once. */
      benders->updateauxvarbound = FALSE;
   }

   /* sets the stored objective function values of the subproblems to infinity */
   resetSubproblemObjectiveValue(benders, set);

   *result = SCIP_DIDNOTRUN;

   if( benders->benderspresubsolve != NULL && !benders->strengthenround )
   {
      SCIP_Bool skipsolve;

      skipsolve = FALSE;
      SCIP_CALL( benders->benderspresubsolve(set->scip, benders, sol, type, checkint, infeasible, auxviol, &skipsolve,
            result) );

      /* evaluate result */
      if( (*result) != SCIP_DIDNOTRUN
         && (*result) != SCIP_FEASIBLE
         && (*result) != SCIP_INFEASIBLE
         && (*result) != SCIP_CONSADDED
         && (*result) != SCIP_SEPARATED )
      {
         SCIPerrorMessage("the user-defined pre subproblem solving method for the Benders' decomposition <%s> returned "
            "invalid result <%d>\n", benders->name, *result);
         return SCIP_INVALIDRESULT;
      }

      /* if the solve must be skipped, then the solving loop is exited and the user defined result is returned */
      if( skipsolve )
      {
         SCIPsetDebugMsg(set, "skipping the subproblem solving for Benders' decomposition <%s>. "
            "returning result <%d>\n", benders->name, *result);
         return SCIP_OKAY;
      }
   }

   /* the cut strengthening is performed before the regular subproblem solve is called. To avoid recursion, the flag
    * strengthenround is set to TRUE when the cut strengthening is performed. The cut strengthening is not performed as
    * part of the large neighbourhood Benders' search.
    *
    * NOTE: cut strengthening is only applied for fractional solutions and integer solutions if there are no CIP
    * subproblems.
    */
   if( benders->strengthenenabled && !benders->strengthenround && !benders->iscopy
      && (!checkint || SCIPbendersGetNConvexSubproblems(benders) == SCIPbendersGetNSubproblems(benders)) )
   {
      SCIP_Bool skipsolve;

      benders->strengthenround = TRUE;
      /* if the user has not requested the solve to be skipped, then the cut strengthening is performed */
      SCIP_CALL( performInteriorSolCutStrengthening(benders, set, sol, type, checkint, FALSE, infeasible, auxviol,
            &skipsolve, result) );
      benders->strengthenround = FALSE;

      /* if the solve must be skipped, then the solving loop is exited and the user defined result is returned */
      if( skipsolve )
      {
         SCIPsetDebugMsg(set, "skipping the subproblem solving because cut strengthening found a cut "
            "for Benders' decomposition <%s>. Returning result <%d>\n", benders->name, *result);
         return SCIP_OKAY;
      }

      /* the result flag need to be reset to DIDNOTRUN for the main subproblem solve */
      (*result) = SCIP_DIDNOTRUN;
   }

   /* allocating memory for the infeasible subproblem array */
   SCIP_CALL( SCIPallocClearBlockMemoryArray(set->scip, &subprobsolved, nsubproblems) );
   SCIP_CALL( SCIPallocClearBlockMemoryArray(set->scip, &substatus, nsubproblems) );
   SCIP_CALL( SCIPallocClearBlockMemoryArray(set->scip, &mergecands, nsubproblems) );
   npriomergecands = 0;
   nmergecands = 0;

   /* allocating the memory for the subproblem solving and cut generation indices */
   SCIP_CALL( SCIPallocClearBlockMemoryArray(set->scip, &solveidx, nsubproblems) );
   SCIP_CALL( SCIPallocClearBlockMemoryArray(set->scip, &executedidx, nsubproblems) );
   nsolveidx = 0;
   nexecutedidx = 0;

   /* only a subset of the subproblems are initially solved. Both solving loops are executed for the subproblems to
    * check whether any cuts are generated. If a cut is generated, then no further subproblems are solved. If a cut is
    * not generated, then an additional set of subproblems are solved.
    */
   while( nsolved < nsubproblems )
   {
      /* getting the indices for the subproblems that will be solved */
      createSolveSubproblemIndexList(benders, set, type, &solveidx, &nsolveidx);

      /* by default the number of solve loops is 1. This is the case if all subproblems are LP or the user has defined a
       * benderssolvesub callback. If there is a subproblem that is not an LP, then 2 solve loops are performed. The first
       * loop is the LP solving loop, the second solves the subproblem to integer optimality.
       */
      nsolveloops = 1;

      for( l = 0; l < nsolveloops; l++ )
      {
         SCIP_BENDERSSOLVELOOP solveloop;    /* identifies what problem type is solve in this solve loop */

         /* if either benderssolvesubconvex or benderssolvesub are implemented, then the user callbacks are invoked */
         if( benders->benderssolvesubconvex != NULL || benders->benderssolvesub != NULL )
         {
            if( l == 0 )
               solveloop = SCIP_BENDERSSOLVELOOP_USERCONVEX;
            else
               solveloop = SCIP_BENDERSSOLVELOOP_USERCIP;
         }
         else
            solveloop = (SCIP_BENDERSSOLVELOOP) l;

         /* solving the subproblems for this round of enforcement/checking. */
         SCIP_CALL( solveBendersSubproblems(benders, set, sol, type, solveloop, checkint, &nverified,
               solveidx, nsolveidx, &subprobsolved, &substatus, infeasible, &optimal, &stopped) );

         /* if the solving has been stopped, then the subproblem solving and cut generation must terminate */
         if( stopped )
            break;

         /* Generating cuts for the subproblems. Cuts are only generated when the solution is from primal heuristics,
          * relaxations or the LP
          */
         if( type != SCIP_BENDERSENFOTYPE_PSEUDO )
         {
            SCIP_CALL( generateBendersCuts(benders, set, sol, result, type, solveloop, checkint, subprobsolved,
                  substatus, solveidx, nsolveidx, &mergecands, &npriomergecands, &nmergecands, &nsolveloops) );
         }
         else
         {
            /* The first solving loop solves the convex subproblems and the convex relaxations of the CIP subproblems. The
             * second solving loop solves the CIP subproblems. The second solving loop is only called if the integer
             * feasibility is being checked and if the convex subproblems and convex relaxations are not infeasible.
             */
            if( !(*infeasible) && checkint && !SCIPbendersOnlyCheckConvexRelax(benders, SCIPsetGetSubscipsOff(set))
               && SCIPbendersGetNConvexSubproblems(benders) < SCIPbendersGetNSubproblems(benders))
               nsolveloops = 2;
         }
      }

      nsolved += nsolveidx;

      /* storing the indices of the subproblems for which the solving loop was executed */
      for( i = 0; i < nsolveidx; i++ )
         executedidx[nexecutedidx++] = solveidx[i];

      /* if the result is CONSADDED or SEPARATED, then a cut is generated and no further subproblem processing is
       * required
       */
      if( (*result) == SCIP_CONSADDED || (*result) == SCIP_SEPARATED )
         break;
   }

   /* inserting the subproblems into the priority queue for the next solve call */
   SCIP_CALL( updateSubproblemStatQueue(benders, executedidx, nexecutedidx, TRUE) );

   if( stopped )
      goto TERMINATE;

   allverified = (nverified == nsubproblems);

   SCIPsetDebugMsg(set, "End Benders' decomposition subproblem solve. result %d infeasible %u auxviol %u nverified %d\n",
      *result, *infeasible, *auxviol, nverified);

#ifdef SCIP_DEBUG
   if( (*result) == SCIP_CONSADDED )
   {
      SCIPsetDebugMsg(set, "Benders' decomposition: Cut added\n");
   }
#endif

   /* if the number of checked pseudo solutions exceeds a set limit, then all subproblems are passed as merge
    * candidates. Currently, merging subproblems into the master problem is the only method for resolving numerical
    * troubles.
    *
    * We are only interested in the pseudo solutions that have been checked completely for integrality. This is
    * identified by checkint == TRUE. This means that the Benders' decomposition constraint is one of the last
    * constraint handlers that must resolve the infeasibility. If the Benders' decomposition framework can't resolve the
    * infeasibility, then this will result in an error.
    */
   if( type == SCIP_BENDERSENFOTYPE_PSEUDO && checkint )
   {
      benders->npseudosols++;

      if( benders->npseudosols > BENDERS_MAXPSEUDOSOLS )
      {
         /* if a priority merge candidate already exists, then no other merge candidates need to be added.*/
         if( npriomergecands == 0 )
         {
            /* all subproblems are added to the merge candidate list. The first active subproblem is added as a
             * priority merge candidate
             */
            nmergecands = 0;
            npriomergecands = 1;
            for( i = 0; i < nsubproblems; i++ )
            {
               /* only active subproblems are added to the merge candidate list */
               if( subproblemIsActive(benders, i) )
               {
                  mergecands[nmergecands] = i;
                  nmergecands++;
               }
            }

            SCIPverbMessage(set->scip, SCIP_VERBLEVEL_HIGH, NULL, "   The number of checked pseudo solutions exceeds the "
              "limit of %d. All active subproblems are merge candidates, with subproblem %d a priority candidate.\n",
              BENDERS_MAXPSEUDOSOLS, mergecands[0]);
         }
      }
   }
   else
      benders->npseudosols = 0;

   /* if the result is SCIP_DIDNOTFIND, then there was a error in generating cuts in all subproblems that are not
    * optimal. This result does not cutoff any solution, so the Benders' decomposition algorithm will fail.
    *
    * It could happen that the cut strengthening approach causes an error the cut generation. In this case, an error
    * should not be thrown. So, this check will be skipped when in a strengthening round.
    * TODO: Work out a way to ensure Benders' decomposition does not terminate due to a SCIP_DIDNOTFIND result.
    */
   if( (*result) == SCIP_DIDNOTFIND && !benders->strengthenround )
   {
      if( type == SCIP_BENDERSENFOTYPE_PSEUDO )
         (*result) = SCIP_SOLVELP;
      else
         (*result) = SCIP_INFEASIBLE;

      SCIPerrorMessage("An error was found when generating cuts for non-optimal subproblems of Benders' "
         "decomposition <%s>. Consider merging the infeasible subproblems into the master problem.\n", SCIPbendersGetName(benders));

      /* since no other cuts are generated, then this error will result in a crash. It is possible to avoid the error,
       * by merging the affected subproblem into the master problem.
       *
       * NOTE: If the error occurs while checking solutions, i.e. SCIP_BENDERSENFOTYPE_CHECK, then it is valid to set
       * the result to SCIP_INFEASIBLE and the success flag to TRUE
       */
      if( type != SCIP_BENDERSENFOTYPE_CHECK )
         success = FALSE;

      goto POSTSOLVE;
   }

   if( type == SCIP_BENDERSENFOTYPE_PSEUDO )
   {
      if( (*infeasible) || !allverified )
         (*result) = SCIP_SOLVELP;
      else
      {
         (*result) = SCIP_FEASIBLE;

         /* if the subproblems are not infeasible, but they are also not optimal. This means that there is a violation
          * in the auxiliary variable values. In this case, a feasible result is returned with the auxviol flag set to
          * TRUE.
          */
         (*auxviol) = !optimal;
      }
   }
   else if( checkint && (type == SCIP_BENDERSENFOTYPE_CHECK
         || ((*result) != SCIP_CONSADDED && (*result) != SCIP_SEPARATED)) )
   {
      /* if the subproblems are being solved as part of conscheck, then the results flag must be returned after the solving
       * has completed.
       */
      if( (*infeasible) || !allverified )
         (*result) = SCIP_INFEASIBLE;
      else
      {
         (*result) = SCIP_FEASIBLE;

         /* if the subproblems are not infeasible, but they are also not optimal. This means that there is a violation
          * in the auxiliary variable values. In this case, a feasible result is returned with the auxviol flag set to
          * TRUE.
          */
         (*auxviol) = !optimal;
      }
   }

POSTSOLVE:
   /* calling the post-solve call back for the Benders' decomposition algorithm. This allows the user to work directly
    * with the solved subproblems and the master problem */
   if( benders->benderspostsolve != NULL )
   {
      SCIP_Bool merged;

      merged = FALSE;

      SCIP_CALL( benders->benderspostsolve(set->scip, benders, sol, type, mergecands, npriomergecands, nmergecands,
            checkint, (*infeasible), &merged) );

      if( merged )
      {
         (*result) = SCIP_CONSADDED;

         /* since subproblems have been merged, then constraints have been added. This could resolve the unresolved
          * infeasibility, so the error has been corrected.
          */
         success = TRUE;
      }
      else if( !success )
      {
         SCIPerrorMessage("An error occurred during Benders' decomposition cut generations and no merging had been "
            "performed. It is not possible to continue solving the problem by Benders' decomposition\n");
      }
   }

TERMINATE:
   /* if the solving process has stopped, then all subproblems need to be freed */
   if( stopped )
      nfree = nsubproblems;
   else
      nfree = nexecutedidx;

   /* freeing the subproblems after the cuts are generated */
   subproblemcount = 0;
   while( subproblemcount < nfree )
   {
      int subidx;

      if( stopped )
         subidx = subproblemcount;
      else
         subidx = executedidx[subproblemcount];

      SCIP_CALL( SCIPbendersFreeSubproblem(benders, set, subidx) );

      subproblemcount++;
   }

#ifndef NDEBUG
   for( i = 0; i < nsubproblems; i++ )
      assert(SCIPbendersSubproblem(benders, i) == NULL
         || SCIPgetStage(SCIPbendersSubproblem(benders, i)) < SCIP_STAGE_TRANSFORMED
         || !SCIPinProbing(SCIPbendersSubproblem(benders, i))
         || !subproblemIsActive(benders, i));
#endif

   /* increment the number of calls to the Benders' decomposition subproblem solve */
   benders->ncalls++;

   SCIPsetDebugMsg(set, "End Benders' decomposition execution method. result %d infeasible %u auxviol %u\n", *result,
      *infeasible, *auxviol);

   /* end timing */
   SCIPclockStop(benders->bendersclock, set);

   /* freeing memory */
   SCIPfreeBlockMemoryArray(set->scip, &executedidx, nsubproblems);
   SCIPfreeBlockMemoryArray(set->scip, &solveidx, nsubproblems);
   SCIPfreeBlockMemoryArray(set->scip, &mergecands, nsubproblems);
   SCIPfreeBlockMemoryArray(set->scip, &substatus, nsubproblems);
   SCIPfreeBlockMemoryArray(set->scip, &subprobsolved, nsubproblems);

   /* if there was an error in generating cuts and merging was not performed, then the solution is perturbed in an
    * attempt to generate a cut and correct the infeasibility
    */
   if( !success && !stopped )
   {
      SCIP_Bool skipsolve;
      SCIP_RESULT perturbresult;

      skipsolve = FALSE;

      benders->strengthenround = TRUE;
      /* if the user has not requested the solve to be skipped, then the cut strengthening is performed */
      SCIP_CALL( performInteriorSolCutStrengthening(benders, set, sol, type, checkint, TRUE, infeasible, auxviol,
            &skipsolve, &perturbresult) );
      benders->strengthenround = FALSE;

      if( perturbresult == SCIP_CONSADDED || perturbresult == SCIP_SEPARATED )
         (*result) = perturbresult;

      success = skipsolve;
   }

   /* if the Benders' decomposition subproblem check stopped, then we don't have a valid result. In this case, the
    * safest thing to do is report INFEASIBLE.
    */
   if( stopped )
      (*result) = SCIP_INFEASIBLE;

   /* if the subproblem verification identifies the solution as feasible, then a check whether slack variables have been
    * used is necessary. If any slack variables are non-zero, then the solution is reverified after the objective
    * coefficient for the slack variables is increased.
    */
   if( (*result) == SCIP_FEASIBLE )
   {
      SCIP_Bool activeslack;

      SCIP_CALL( SCIPbendersSolSlackVarsActive(benders, &activeslack) );
      SCIPsetDebugMsg(set, "Type: %d Active slack: %u Feasibility Phase: %u\n", type, activeslack,
         benders->feasibilityphase);
      if( activeslack )
      {
         if( type == SCIP_BENDERSENFOTYPE_CHECK )
            (*result) = SCIP_INFEASIBLE;
         else
         {
            /* increasing the value of the slack variable by a factor of 10 */
            benders->slackvarcoef *= 10.0;

            if( benders->slackvarcoef <= benders->maxslackvarcoef )
            {
               SCIPmessagePrintVerbInfo(SCIPgetMessagehdlr(set->scip), set->disp_verblevel, SCIP_VERBLEVEL_HIGH, "Increasing the slack variable coefficient to %g.\n", benders->slackvarcoef);
            }
            else
            {
               SCIPmessagePrintVerbInfo(SCIPgetMessagehdlr(set->scip), set->disp_verblevel, SCIP_VERBLEVEL_HIGH, "Fixing the slack variables to zero.\n");
            }

            /* resolving the subproblems with an increased slack variable */
            SCIP_CALL( SCIPsolveBendersSubproblems(set->scip, benders, sol, result, infeasible, auxviol, type, checkint) );
         }
      }
      else if( benders->feasibilityphase )
      {
         if( type != SCIP_BENDERSENFOTYPE_CHECK )
         {
            /* disabling the feasibility phase */
            benders->feasibilityphase = FALSE;

            /* resolving the subproblems with the slack variables set to zero */
            SCIP_CALL( SCIPsolveBendersSubproblems(set->scip, benders, sol, result, infeasible, auxviol, type, checkint) );
         }
      }
   }

   if( !success )
      return SCIP_ERROR;
   else
      return SCIP_OKAY;
}

/** solves the user-defined subproblem solving function */
static
SCIP_RETCODE executeUserDefinedSolvesub(
   SCIP_BENDERS*         benders,            /**< Benders' decomposition */
   SCIP_SET*             set,                /**< global SCIP settings */
   SCIP_SOL*             sol,                /**< primal CIP solution */
   int                   probnumber,         /**< the subproblem number */
   SCIP_BENDERSSOLVELOOP solveloop,          /**< the solve loop iteration. The first iter is for LP, the second for IP */
   SCIP_Bool*            infeasible,         /**< returns whether the current subproblem is infeasible */
   SCIP_Real*            objective,          /**< the objective function value of the subproblem */
   SCIP_RESULT*          result              /**< the result from solving the subproblem */
   )
{
   assert(benders != NULL);
   assert(probnumber >= 0 && probnumber < benders->nsubproblems);
   assert(benders->benderssolvesubconvex != NULL || benders->benderssolvesub != NULL);

   assert(solveloop == SCIP_BENDERSSOLVELOOP_USERCONVEX || solveloop == SCIP_BENDERSSOLVELOOP_USERCIP);

   (*objective) = -SCIPsetInfinity(set);

   /* calls the user defined subproblem solving method. Only the convex relaxations are solved during the Large
    * Neighbourhood Benders' Search. */
   if( solveloop == SCIP_BENDERSSOLVELOOP_USERCONVEX )
   {
      if( benders->benderssolvesubconvex != NULL )
      {
         SCIP_CALL( benders->benderssolvesubconvex(set->scip, benders, sol, probnumber,
               SCIPbendersOnlyCheckConvexRelax(benders, SCIPsetGetSubscipsOff(set)), objective, result) );
      }
      else
         (*result) = SCIP_DIDNOTRUN;
   }
   else if( solveloop == SCIP_BENDERSSOLVELOOP_USERCIP )
   {
      if( benders->benderssolvesub != NULL )
      {
         SCIP_CALL( benders->benderssolvesub(set->scip, benders, sol, probnumber, objective, result) );
      }
      else
         (*result) = SCIP_DIDNOTRUN;
   }

   /* evaluate result */
   if( (*result) != SCIP_DIDNOTRUN
      && (*result) != SCIP_FEASIBLE
      && (*result) != SCIP_INFEASIBLE
      && (*result) != SCIP_UNBOUNDED )
   {
      SCIPerrorMessage("the user-defined solving method for the Benders' decomposition <%s> returned invalid result <%d>\n",
         benders->name, *result);
      return SCIP_INVALIDRESULT;
   }

   if( (*result) == SCIP_INFEASIBLE )
      (*infeasible) = TRUE;

   if( (*result) == SCIP_FEASIBLE
      && (SCIPsetIsInfinity(set, -(*objective)) || SCIPsetIsInfinity(set, (*objective))) )
   {
      SCIPerrorMessage("the user-defined solving method for the Benders' decomposition <%s> returned objective value %g\n",
         benders->name, (*objective));
      return SCIP_ERROR;
   }

   /* if the result is SCIP_DIDNOTFIND, then an error is returned and SCIP will terminate. */
   if( (*result) == SCIP_DIDNOTFIND )
      return SCIP_ERROR;
   else
      return SCIP_OKAY;
}

/** executes the subproblem solving process */
SCIP_RETCODE SCIPbendersExecSubproblemSolve(
   SCIP_BENDERS*         benders,            /**< Benders' decomposition */
   SCIP_SET*             set,                /**< global SCIP settings */
   SCIP_SOL*             sol,                /**< primal CIP solution */
   int                   probnumber,         /**< the subproblem number */
   SCIP_BENDERSSOLVELOOP solveloop,          /**< the solve loop iteration. The first iter is for LP, the second for IP */
   SCIP_Bool             enhancement,        /**< is the solve performed as part of and enhancement? */
   SCIP_Bool*            solved,             /**< flag to indicate whether the subproblem was solved */
   SCIP_Bool*            infeasible,         /**< returns whether the current subproblem is infeasible */
   SCIP_BENDERSENFOTYPE  type                /**< the enforcement type calling this function */
   )
{  /*lint --e{715}*/
   SCIP* subproblem;
   SCIP_RESULT result;
   SCIP_Real objective;
   SCIP_STATUS solvestatus = SCIP_STATUS_UNKNOWN;

   assert(benders != NULL);
   assert(probnumber >= 0 && probnumber < benders->nsubproblems);

   SCIPsetDebugMsg(set, "Benders' decomposition: solving subproblem %d\n", probnumber);

   result = SCIP_DIDNOTRUN;
   objective = SCIPsetInfinity(set);

   subproblem = SCIPbendersSubproblem(benders, probnumber);

   if( subproblem == NULL && (benders->benderssolvesubconvex == NULL || benders->benderssolvesub == NULL) )
   {
      SCIPerrorMessage("The subproblem %d is set to NULL, but both bendersSolvesubconvex%s and bendersSolvesub%s "
         "are not defined.\n", probnumber, benders->name, benders->name);
      SCIPABORT();
      return SCIP_ERROR;
   }

   /* initially setting the solved flag to FALSE */
   (*solved) = FALSE;

   /* if the subproblem solve callback is implemented, then that is used instead of the default setup */
   if( solveloop == SCIP_BENDERSSOLVELOOP_USERCONVEX || solveloop == SCIP_BENDERSSOLVELOOP_USERCIP )
   {
      /* calls the user defined subproblem solving method. Only the convex relaxations are solved during the Large
       * Neighbourhood Benders' Search. */
      SCIP_CALL( executeUserDefinedSolvesub(benders, set, sol, probnumber, solveloop, infeasible, &objective, &result) );

      /* if the result is DIDNOTRUN, then the subproblem was not solved */
      (*solved) = (result != SCIP_DIDNOTRUN);
   }
   else if( subproblem != NULL )
   {
      /* setting up the subproblem */
      if( solveloop == SCIP_BENDERSSOLVELOOP_CONVEX )
      {
         SCIP_CALL( SCIPbendersSetupSubproblem(benders, set, sol, probnumber, type) );

         /* if the limits of the master problem were hit during the setup process, then the subproblem will not have
          * been setup. In this case, the solving function must be exited.
          */
         if( !SCIPbendersSubproblemIsSetup(benders, probnumber) )
         {
            SCIPbendersSetSubproblemObjval(benders, probnumber, SCIPsetInfinity(set));
            (*solved) = FALSE;
            return SCIP_OKAY;
         }
      }
      else
      {
         SCIP_CALL( updateEventhdlrUpperbound(benders, probnumber, SCIPbendersGetAuxiliaryVarVal(benders, set, sol, probnumber)) );
      }

      /* solving the subproblem
       * the LP of the subproblem is solved in the first solveloop.
       * In the second solve loop, the MIP problem is solved */
      if( solveloop == SCIP_BENDERSSOLVELOOP_CONVEX
         || SCIPbendersGetSubproblemType(benders, probnumber) == SCIP_BENDERSSUBTYPE_CONVEXCONT )
      {
         SCIP_CALL( SCIPbendersSolveSubproblemLP(set->scip, benders, probnumber, &solvestatus, &objective) );

         /* if the (N)LP was solved without error, then the subproblem is labelled as solved */
         if( solvestatus == SCIP_STATUS_OPTIMAL || solvestatus == SCIP_STATUS_INFEASIBLE )
            (*solved) = TRUE;

         if( solvestatus == SCIP_STATUS_INFEASIBLE )
            (*infeasible) = TRUE;
      }
      else
      {
         SCIP_SOL* bestsol;

         SCIP_CALL( SCIPbendersSolveSubproblemCIP(set->scip, benders, probnumber, &solvestatus, FALSE) );

         if( solvestatus == SCIP_STATUS_INFEASIBLE )
            (*infeasible) = TRUE;

         /* if the generic subproblem solving methods are used, then the CIP subproblems are always solved. */
         (*solved) = TRUE;

         bestsol = SCIPgetBestSol(subproblem);
         if( bestsol != NULL )
            objective = SCIPgetSolOrigObj(subproblem, bestsol)*(int)SCIPgetObjsense(set->scip);
         else
            objective = SCIPsetInfinity(set);
      }
   }
   else
   {
      SCIPABORT();
   }

   if( !enhancement )
   {
      /* The following handles the cases when the subproblem is OPTIMAL, INFEASIBLE and UNBOUNDED.
       * If a subproblem is unbounded, then the auxiliary variables are set to -infinity and the unbounded flag is
       * returned as TRUE. No cut will be generated, but the result will be set to SCIP_FEASIBLE.
       */
      if( solveloop == SCIP_BENDERSSOLVELOOP_CONVEX || solveloop == SCIP_BENDERSSOLVELOOP_CIP )
      {
         /* TODO: Consider whether other solutions status should be handled */
         if( solvestatus == SCIP_STATUS_OPTIMAL )
            SCIPbendersSetSubproblemObjval(benders, probnumber, objective);
         else if( solvestatus == SCIP_STATUS_INFEASIBLE )
            SCIPbendersSetSubproblemObjval(benders, probnumber, SCIPsetInfinity(set));
         else if( solvestatus == SCIP_STATUS_USERINTERRUPT || solvestatus == SCIP_STATUS_BESTSOLLIMIT )
            SCIPbendersSetSubproblemObjval(benders, probnumber, objective);
         else if( solvestatus == SCIP_STATUS_MEMLIMIT || solvestatus == SCIP_STATUS_TIMELIMIT
            || solvestatus == SCIP_STATUS_UNKNOWN )
         {
            SCIPverbMessage(set->scip, SCIP_VERBLEVEL_FULL, NULL, "   Benders' decomposition: Error solving "
               "subproblem %d. No cut will be generated for this subproblem.\n", probnumber);
            SCIPbendersSetSubproblemObjval(benders, probnumber, SCIPsetInfinity(set));
         }
         else if( solvestatus == SCIP_STATUS_UNBOUNDED )
         {
            SCIPerrorMessage("The Benders' decomposition subproblem %d is unbounded. This should not happen.\n",
               probnumber);
            SCIPABORT();
         }
         else
         {
            SCIPerrorMessage("Invalid status returned from solving Benders' decomposition subproblem %d. Solution status: %d\n",
               probnumber, solvestatus);
            SCIPABORT();
         }
      }
      else
      {
         assert(solveloop == SCIP_BENDERSSOLVELOOP_USERCONVEX || solveloop == SCIP_BENDERSSOLVELOOP_USERCIP);
         if( result == SCIP_FEASIBLE )
            SCIPbendersSetSubproblemObjval(benders, probnumber, objective);
         else if( result == SCIP_INFEASIBLE )
            SCIPbendersSetSubproblemObjval(benders, probnumber, SCIPsetInfinity(set));
         else if( result == SCIP_UNBOUNDED )
         {
            SCIPerrorMessage("The Benders' decomposition subproblem %d is unbounded. This should not happen.\n",
               probnumber);
            SCIPABORT();
         }
         else if( result != SCIP_DIDNOTRUN )
         {
            SCIPerrorMessage("Invalid result <%d> from user-defined subproblem solving method. This should not happen.\n",
               result);
         }
      }
   }

   return SCIP_OKAY;
}

/** sets up the subproblem using the solution to the master problem  */
SCIP_RETCODE SCIPbendersSetupSubproblem(
   SCIP_BENDERS*         benders,            /**< Benders' decomposition */
   SCIP_SET*             set,                /**< global SCIP settings */
   SCIP_SOL*             sol,                /**< primal CIP solution */
   int                   probnumber,         /**< the subproblem number */
   SCIP_BENDERSENFOTYPE  type                /**< the enforcement type calling this function */
   )
{
   SCIP* subproblem;
   SCIP_VAR** vars;
   SCIP_VAR* mastervar;
   SCIP_Real solval;
   int nvars;
   int i;

   assert(benders != NULL);
   assert(set != NULL);
   assert(probnumber >= 0 && probnumber < SCIPbendersGetNSubproblems(benders));

   subproblem = SCIPbendersSubproblem(benders, probnumber);

   /* the subproblem setup can only be performed if the subproblem is not NULL */
   if( subproblem == NULL )
   {
      SCIPerrorMessage("The subproblem %d is NULL. Thus, the subproblem setup must be performed manually in either "
         "bendersSolvesubconvex%s or bendersSolvesub%s.\n", probnumber, benders->name, benders->name);
      return SCIP_ERROR;
   }
   assert(subproblem != NULL);

   /* changing all of the master problem variable to continuous. */
   SCIP_CALL( SCIPbendersChgMastervarsToCont(benders, set, probnumber) );

   /* if the Benders' decomposition subproblem is convex and has continuous variables, then probing mode
    * must be started.
    * If the subproblem contains non-convex constraints or discrete variables, then the problem must be initialised,
    * and then put into SCIP_STAGE_SOLVING to be able to change the variable bounds. The probing mode is entered once
    * the variable bounds are set.
    * In the latter case, the transformed problem is freed after each subproblem solve round. */
   if( SCIPbendersGetSubproblemType(benders, probnumber) == SCIP_BENDERSSUBTYPE_CONVEXCONT )
   {
      SCIP_CALL( SCIPstartProbing(subproblem) );
   }
   else
   {
      SCIP_Bool infeasible;
      SCIP_Bool success;

      SCIP_CALL( initialiseSubproblem(benders, set, probnumber, &infeasible, &success) );
      assert(success == !infeasible);

      /* if the problem is identified as infeasible, this means that the underlying LP is infeasible. Since no variable
       * fixings have been applied at this stage, this means that the complete problem is infeasible. It is only
       * possible to set this parameter if we are at the root node or in an initialisation stage.
       */
      if( infeasible )
         SCIPbendersSetSubproblemsAreInfeasible(benders, set);

      if( !success )
      {
         /* set the flag to indicate that the subproblems have been set up */
         SCIPbendersSetSubproblemIsSetup(benders, probnumber, FALSE);

         return SCIP_OKAY;
      }
   }

   vars = SCIPgetVars(subproblem);
   nvars = SCIPgetNVars(subproblem);

   /* looping over all variables in the subproblem to find those corresponding to the master problem variables. */
   /* TODO: It should be possible to store the pointers to the master variables to speed up the subproblem setup */
   for( i = 0; i < nvars; i++ )
   {
      SCIP_CALL( SCIPbendersGetVar(benders, set, vars[i], &mastervar, -1) );

      if( mastervar != NULL )
      {
         /* It is possible due to numerics that the solution value exceeds the upper or lower bounds. When this
          * happens, it causes an error in the LP solver as a result of inconsistent bounds. So the following statements
          * are used to ensure that the bounds are not exceeded when applying the fixings for the Benders'
          * decomposition subproblems
          */
         solval = SCIPgetSolVal(set->scip, sol, mastervar);
         if( !SCIPisLT(set->scip, solval, SCIPvarGetUbLocal(vars[i])) )
            solval = SCIPvarGetUbLocal(vars[i]);
         else if( !SCIPisGT(set->scip, solval, SCIPvarGetLbLocal(vars[i])) )
            solval = SCIPvarGetLbLocal(vars[i]);

         /* fixing the variable in the subproblem */
         if( !SCIPisEQ(subproblem, SCIPvarGetLbLocal(vars[i]), SCIPvarGetUbLocal(vars[i])) )
         {
            if( SCIPisGT(subproblem, solval, SCIPvarGetLbLocal(vars[i])) )
            {
               SCIP_CALL( SCIPchgVarLb(subproblem, vars[i], solval) );
            }
            if( SCIPisLT(subproblem, solval, SCIPvarGetUbLocal(vars[i])) )
            {
               SCIP_CALL( SCIPchgVarUb(subproblem, vars[i], solval) );
            }
         }

         assert(SCIPisEQ(subproblem, SCIPvarGetLbLocal(vars[i]), SCIPvarGetUbLocal(vars[i])));
      }
      else if( strstr(SCIPvarGetName(vars[i]), SLACKVAR_NAME) != NULL )
      {
         /* if the slack variables have been added to help improve feasibility, then they remain unfixed with a large
          * objective coefficient. Once the root node has been solved to optimality, then the slack variables are
          * fixed to zero.
          */
         if( benders->feasibilityphase && SCIPgetDepth(set->scip) == 0 && type != SCIP_BENDERSENFOTYPE_CHECK )
         {
            /* The coefficient update or variable fixing can only be performed if the subproblem is in probing mode.
             * If the slack var coef gets very large, then we fix the slack variable to 0 instead.
             */
            if( SCIPinProbing(subproblem) )
            {
               if( benders->slackvarcoef <= benders->maxslackvarcoef )
               {
                  SCIP_CALL( SCIPchgVarObjProbing(subproblem, vars[i], benders->slackvarcoef) );
               }
               else
               {
                  SCIP_CALL( SCIPchgVarUbProbing(subproblem, vars[i], 0.0) );
               }
            }
         }
         else
         {
            /* if the subproblem is non-linear and convex, then slack variables have been added to the subproblem. These
             * need to be fixed to zero when first solving the subproblem. However, if the slack variables have been added
             * by setting the execfeasphase runtime parameter, then they must not get fixed to zero
             */
            assert( !SCIPisEQ(subproblem, SCIPvarGetLbLocal(vars[i]), SCIPvarGetUbLocal(vars[i])) );
            assert( SCIPisZero(subproblem, SCIPvarGetLbLocal(vars[i])) );

            if( SCIPisLT(subproblem, 0.0, SCIPvarGetUbLocal(vars[i])) )
            {
               SCIP_CALL( SCIPchgVarUb(subproblem, vars[i], 0.0) );
            }
         }
      }
   }

   /* if the subproblem contain non-convex constraints or discrete variables, then the probing mode is entered after
    * setting up the subproblem
    */
   if( SCIPbendersGetSubproblemType(benders, probnumber) != SCIP_BENDERSSUBTYPE_CONVEXCONT )
   {
      SCIP_CALL( SCIPstartProbing(subproblem) );
   }

   /* set the flag to indicate that the subproblems have been set up */
   SCIPbendersSetSubproblemIsSetup(benders, probnumber, TRUE);

   return SCIP_OKAY;
}

/** Solve a Benders' decomposition subproblems. This will either call the user defined method or the generic solving
 *  methods. If the generic method is called, then the subproblem must be set up before calling this method. */
SCIP_RETCODE SCIPbendersSolveSubproblem(
   SCIP_BENDERS*         benders,            /**< Benders' decomposition */
   SCIP_SET*             set,                /**< global SCIP settings */
   SCIP_SOL*             sol,                /**< primal CIP solution, can be NULL */
   int                   probnumber,         /**< the subproblem number */
   SCIP_Bool*            infeasible,         /**< returns whether the current subproblem is infeasible */
   SCIP_Bool             solvecip,           /**< directly solve the CIP subproblem */
   SCIP_Real*            objective           /**< the objective function value of the subproblem, can be NULL */
   )
{
   assert(benders != NULL);
   assert(set != NULL);
   assert(probnumber >= 0 && probnumber < SCIPbendersGetNSubproblems(benders));

   assert(infeasible != NULL);
   (*infeasible) = FALSE;

   /* the subproblem must be set up before this function is called. */
   if( SCIPbendersSubproblem(benders, probnumber) != NULL && !SCIPbendersSubproblemIsSetup(benders, probnumber)
      && !SCIPbendersSubproblemIsIndependent(benders, probnumber) )
   {
      SCIPerrorMessage("Benders' decomposition subproblem %d must be set up before calling SCIPbendersSolveSubproblem(). Call SCIPsetupSubproblem() first.\n", probnumber);
      return SCIP_ERROR;
   }

   /* if the subproblem solve callback is implemented, then that is used instead of the default setup */
   if( benders->benderssolvesubconvex != NULL ||  benders->benderssolvesub != NULL)
   {
      SCIP_BENDERSSOLVELOOP solveloop;
      SCIP_RESULT result;
      SCIP_Real subobj;

      if( solvecip )
         solveloop = SCIP_BENDERSSOLVELOOP_USERCIP;
      else
         solveloop = SCIP_BENDERSSOLVELOOP_USERCONVEX;

      SCIP_CALL( executeUserDefinedSolvesub(benders, set, sol, probnumber, solveloop, infeasible, &subobj, &result) );

      if( objective != NULL )
         (*objective) = subobj;
   }
   else
   {
      SCIP* subproblem;

      subproblem = SCIPbendersSubproblem(benders, probnumber);
      assert(subproblem != NULL);

      /* solving the subproblem */
      if( solvecip && SCIPbendersGetSubproblemType(benders, probnumber) != SCIP_BENDERSSUBTYPE_CONVEXCONT )
      {
         SCIP_STATUS solvestatus;

         SCIP_CALL( SCIPbendersSolveSubproblemCIP(set->scip, benders, probnumber, &solvestatus, solvecip) );

         if( solvestatus == SCIP_STATUS_INFEASIBLE )
            (*infeasible) = TRUE;
         if( objective != NULL )
            (*objective) = SCIPgetSolOrigObj(subproblem, SCIPgetBestSol(subproblem))*(int)SCIPgetObjsense(subproblem);
      }
      else
      {
         SCIP_Bool success;

         /* if the subproblem has convex constraints and continuous variables, then it should have been initialised and
          * in SCIP_STAGE_SOLVING. In this case, the subproblem only needs to be put into probing mode.
          */
         if( SCIPbendersGetSubproblemType(benders, probnumber) == SCIP_BENDERSSUBTYPE_CONVEXCONT )
         {
            /* if the subproblem is not in probing mode, then it must be put into that mode for the LP solve. */
            if( !SCIPinProbing(subproblem) )
            {
               SCIP_CALL( SCIPstartProbing(subproblem) );
            }

            success = TRUE;
         }
         else
         {
            SCIP_CALL( initialiseSubproblem(benders, set, probnumber, infeasible, &success) );
         }

         /* if setting up the subproblem was successful */
         if( success )
         {
            SCIP_STATUS solvestatus;
            SCIP_Real lpobjective;

            SCIP_CALL( SCIPbendersSolveSubproblemLP(set->scip, benders, probnumber, &solvestatus, &lpobjective) );

            if( solvestatus == SCIP_STATUS_INFEASIBLE )
               (*infeasible) = TRUE;
            else if( objective != NULL )
               (*objective) = lpobjective;
         }
         else
         {
            if( objective != NULL )
               (*objective) = SCIPinfinity(subproblem);
         }
      }
   }

   return SCIP_OKAY;
}

/** copies the time and memory limit from the master problem to the subproblem */
static
SCIP_RETCODE copyMemoryAndTimeLimits(
   SCIP*                 scip,               /**< the SCIP data structure */
   SCIP*                 subproblem          /**< the Benders' decomposition subproblem */
   )
{
   SCIP_Real mastertimelimit;
   SCIP_Real subtimelimit;
   SCIP_Real maxsubtimelimit;
   SCIP_Real mastermemorylimit;
   SCIP_Real submemorylimit;
   SCIP_Real maxsubmemorylimit;

   assert(scip != NULL);

   /* setting the time limit for the Benders' decomposition subproblems. It is set to 102% of the remaining time. */
   SCIP_CALL( SCIPgetRealParam(scip, "limits/time", &mastertimelimit) );
   maxsubtimelimit = SCIPparamGetRealMax(SCIPgetParam(subproblem, "limits/time"));
   subtimelimit = (mastertimelimit - SCIPgetSolvingTime(scip)) * 1.02;
   subtimelimit = MIN(subtimelimit, maxsubtimelimit);
   SCIP_CALL( SCIPsetRealParam(subproblem, "limits/time", MAX(0.0, subtimelimit)) );

   /* setting the memory limit for the Benders' decomposition subproblems. */
   SCIP_CALL( SCIPgetRealParam(scip, "limits/memory", &mastermemorylimit) );
   maxsubmemorylimit = SCIPparamGetRealMax(SCIPgetParam(subproblem, "limits/memory"));
   submemorylimit = mastermemorylimit - (SCIPgetMemUsed(scip) + SCIPgetMemExternEstim(scip))/1048576.0;
   submemorylimit = MIN(submemorylimit, maxsubmemorylimit);
   SCIP_CALL( SCIPsetRealParam(subproblem, "limits/memory", MAX(0.0, submemorylimit)) );

   return SCIP_OKAY;
}

/** stores the original parameters from the subproblem */
static
SCIP_RETCODE storeOrigSubproblemParams(
   SCIP*                 subproblem,         /**< the SCIP data structure */
   SCIP_SUBPROBPARAMS*   origparams          /**< the original subproblem parameters */
   )
{
   assert(subproblem != NULL);
   assert(origparams != NULL);

   SCIP_CALL( SCIPgetRealParam(subproblem, "limits/memory", &origparams->limits_memory) );
   SCIP_CALL( SCIPgetRealParam(subproblem, "limits/time", &origparams->limits_time) );
   SCIP_CALL( SCIPgetBoolParam(subproblem, "conflict/enable", &origparams->conflict_enable) );
   SCIP_CALL( SCIPgetIntParam(subproblem, "lp/disablecutoff", &origparams->lp_disablecutoff) );
   SCIP_CALL( SCIPgetIntParam(subproblem, "lp/scaling", &origparams->lp_scaling) );
   SCIP_CALL( SCIPgetCharParam(subproblem, "lp/initalgorithm", &origparams->lp_initalg) );
   SCIP_CALL( SCIPgetCharParam(subproblem, "lp/resolvealgorithm", &origparams->lp_resolvealg) );
   SCIP_CALL( SCIPgetBoolParam(subproblem, "lp/alwaysgetduals", &origparams->lp_alwaysgetduals) );
   SCIP_CALL( SCIPgetBoolParam(subproblem, "misc/scaleobj", &origparams->misc_scaleobj) );
   SCIP_CALL( SCIPgetBoolParam(subproblem, "misc/catchctrlc", &origparams->misc_catchctrlc) );
   SCIP_CALL( SCIPgetIntParam(subproblem, "propagating/maxrounds", &origparams->prop_maxrounds) );
   SCIP_CALL( SCIPgetIntParam(subproblem, "propagating/maxroundsroot", &origparams->prop_maxroundsroot) );
   SCIP_CALL( SCIPgetIntParam(subproblem, "constraints/linear/propfreq", &origparams->cons_linear_propfreq) );

   return SCIP_OKAY;
}

/** sets the parameters for the subproblem */
static
SCIP_RETCODE setSubproblemParams(
   SCIP*                 scip,               /**< the SCIP data structure */
   SCIP*                 subproblem          /**< the subproblem SCIP instance */
   )
{
   assert(scip != NULL);
   assert(subproblem != NULL);

   /* copying memory and time limits */
   SCIP_CALL( copyMemoryAndTimeLimits(scip, subproblem) );

   /* Do we have to disable presolving? If yes, we have to store all presolving parameters. */
   SCIP_CALL( SCIPsetPresolving(subproblem, SCIP_PARAMSETTING_OFF, TRUE) );

   /* Disabling heuristics so that the problem is not trivially solved */
   SCIP_CALL( SCIPsetHeuristics(subproblem, SCIP_PARAMSETTING_OFF, TRUE) );

   /* store parameters that are changed for the generation of the subproblem cuts */
   SCIP_CALL( SCIPsetBoolParam(subproblem, "conflict/enable", FALSE) );

   SCIP_CALL( SCIPsetIntParam(subproblem, "lp/disablecutoff", 1) );
   SCIP_CALL( SCIPsetIntParam(subproblem, "lp/scaling", 0) );

   SCIP_CALL( SCIPsetCharParam(subproblem, "lp/initalgorithm", 'd') );
   SCIP_CALL( SCIPsetCharParam(subproblem, "lp/resolvealgorithm", 'd') );

   SCIP_CALL( SCIPsetBoolParam(subproblem, "lp/alwaysgetduals", TRUE) );
   SCIP_CALL( SCIPsetBoolParam(subproblem, "misc/scaleobj", FALSE) );

   /* do not abort subproblem on CTRL-C */
   SCIP_CALL( SCIPsetBoolParam(subproblem, "misc/catchctrlc", FALSE) );

#ifndef SCIP_MOREDEBUG
   SCIP_CALL( SCIPsetIntParam(subproblem, "display/verblevel", (int)SCIP_VERBLEVEL_NONE) );
#endif

   SCIP_CALL( SCIPsetIntParam(subproblem, "propagating/maxrounds", 0) );
   SCIP_CALL( SCIPsetIntParam(subproblem, "propagating/maxroundsroot", 0) );

   SCIP_CALL( SCIPsetIntParam(subproblem, "constraints/linear/propfreq", -1) );

   SCIP_CALL( SCIPsetIntParam(subproblem, "heuristics/alns/freq", -1) );

   SCIP_CALL( SCIPsetIntParam(subproblem, "separating/aggregation/freq", -1) );
   SCIP_CALL( SCIPsetIntParam(subproblem, "separating/gomory/freq", -1) );

   return SCIP_OKAY;
}

/** resets the original parameters from the subproblem */
static
SCIP_RETCODE resetOrigSubproblemParams(
   SCIP*                 subproblem,         /**< the SCIP data structure */
   SCIP_SUBPROBPARAMS*   origparams          /**< the original subproblem parameters */
   )
{
   assert(subproblem != NULL);
   assert(origparams != NULL);

   SCIP_CALL( SCIPsetRealParam(subproblem, "limits/memory", origparams->limits_memory) );
   SCIP_CALL( SCIPsetRealParam(subproblem, "limits/time", origparams->limits_time) );
   SCIP_CALL( SCIPsetBoolParam(subproblem, "conflict/enable", origparams->conflict_enable) );
   SCIP_CALL( SCIPsetIntParam(subproblem, "lp/disablecutoff", origparams->lp_disablecutoff) );
   SCIP_CALL( SCIPsetIntParam(subproblem, "lp/scaling", origparams->lp_scaling) );
   SCIP_CALL( SCIPsetCharParam(subproblem, "lp/initalgorithm", origparams->lp_initalg) );
   SCIP_CALL( SCIPsetCharParam(subproblem, "lp/resolvealgorithm", origparams->lp_resolvealg) );
   SCIP_CALL( SCIPsetBoolParam(subproblem, "lp/alwaysgetduals", origparams->lp_alwaysgetduals) );
   SCIP_CALL( SCIPsetBoolParam(subproblem, "misc/scaleobj", origparams->misc_scaleobj) );
   SCIP_CALL( SCIPsetBoolParam(subproblem, "misc/catchctrlc", origparams->misc_catchctrlc) );
   SCIP_CALL( SCIPsetIntParam(subproblem, "propagating/maxrounds", origparams->prop_maxrounds) );
   SCIP_CALL( SCIPsetIntParam(subproblem, "propagating/maxroundsroot", origparams->prop_maxroundsroot) );
   SCIP_CALL( SCIPsetIntParam(subproblem, "constraints/linear/propfreq", origparams->cons_linear_propfreq) );

   return SCIP_OKAY;
}

/** returns NLP solver parameters used for solving NLP subproblems */
SCIP_NLPPARAM SCIPbendersGetNLPParam(
   SCIP_BENDERS*         benders             /**< Benders' decomposition */
   )
{
   assert(benders != NULL);

   return benders->nlpparam;
}

/** solves the LP of the Benders' decomposition subproblem
 *
 *  This requires that the subproblem is in probing mode.
 */
SCIP_RETCODE SCIPbendersSolveSubproblemLP(
   SCIP*                 scip,               /**< the SCIP data structure */
   SCIP_BENDERS*         benders,            /**< the Benders' decomposition data structure */
   int                   probnumber,         /**< the subproblem number */
   SCIP_STATUS*          solvestatus,        /**< status of subproblem solve */
   SCIP_Real*            objective           /**< optimal value of subproblem, if solved to optimality */
   )
{
   SCIP* subproblem;
   SCIP_SUBPROBPARAMS* origparams;
   SCIP_Bool solvenlp;

   assert(benders != NULL);
   assert(solvestatus != NULL);
   assert(objective != NULL);
   assert(SCIPbendersSubproblemIsSetup(benders, probnumber));

   /* TODO: This should be solved just as an LP, so as a MIP. There is too much overhead with the MIP.
    * Need to change status check for checking the LP. */
   subproblem = SCIPbendersSubproblem(benders, probnumber);
   assert(subproblem != NULL);

   /* only solve the NLP relaxation if the NLP has been constructed and there exists an NLPI. If it is not possible to
    * solve the NLP relaxation, then the LP relaxation is used to generate Benders' cuts
    */
   solvenlp = FALSE;
   if( SCIPisNLPConstructed(subproblem) && SCIPgetNNlpis(subproblem) > 0
      && SCIPbendersGetSubproblemType(benders, probnumber) <= SCIP_BENDERSSUBTYPE_CONVEXDIS )
      solvenlp = TRUE;

   *objective = SCIPinfinity(subproblem);

   assert(SCIPisNLPConstructed(subproblem) || SCIPisLPConstructed(subproblem));
   assert(SCIPinProbing(subproblem));

   /* allocating memory for the parameter storage */
   SCIP_CALL( SCIPallocBlockMemory(subproblem, &origparams) );

   /* store the original parameters of the subproblem */
   SCIP_CALL( storeOrigSubproblemParams(subproblem, origparams) );

   /* setting the subproblem parameters */
   SCIP_CALL( setSubproblemParams(scip, subproblem) );

   if( solvenlp )
   {
      SCIP_NLPSOLSTAT nlpsolstat;
      SCIP_NLPTERMSTAT nlptermstat;
#ifdef SCIP_MOREDEBUG
      SCIP_SOL* nlpsol;
#endif

      SCIP_CALL( SCIPsolveNLPParam(subproblem, benders->nlpparam) );

      nlpsolstat = SCIPgetNLPSolstat(subproblem);
      nlptermstat = SCIPgetNLPTermstat(subproblem);
      SCIPdebugMsg(scip, "NLP solstat %d termstat %d\n", nlpsolstat, nlptermstat);

      if( nlptermstat == SCIP_NLPTERMSTAT_OKAY && (nlpsolstat == SCIP_NLPSOLSTAT_LOCINFEASIBLE || nlpsolstat == SCIP_NLPSOLSTAT_GLOBINFEASIBLE) )
      {
         /* trust infeasible only if terminated "okay" */
         (*solvestatus) = SCIP_STATUS_INFEASIBLE;
      }
      else if( nlpsolstat == SCIP_NLPSOLSTAT_LOCOPT || nlpsolstat == SCIP_NLPSOLSTAT_GLOBOPT
         || nlpsolstat == SCIP_NLPSOLSTAT_FEASIBLE )
      {
#ifdef SCIP_MOREDEBUG
         SCIP_CALL( SCIPcreateNLPSol(subproblem, &nlpsol, NULL) );
         SCIP_CALL( SCIPprintSol(subproblem, nlpsol, NULL, FALSE) );
         SCIP_CALL( SCIPfreeSol(subproblem, &nlpsol) );
#endif

         (*solvestatus) = SCIP_STATUS_OPTIMAL;
         (*objective) = SCIPretransformObj(subproblem, SCIPgetNLPObjval(subproblem));
      }
      else if( nlpsolstat == SCIP_NLPSOLSTAT_UNBOUNDED )
      {
         (*solvestatus) = SCIP_STATUS_UNBOUNDED;
         SCIPerrorMessage("The NLP of Benders' decomposition subproblem %d is unbounded. This should not happen.\n",
            probnumber);
         SCIPABORT();
      }
      else if( nlptermstat == SCIP_NLPTERMSTAT_TIMELIMIT )
      {
         (*solvestatus) = SCIP_STATUS_TIMELIMIT;
      }
      else if( nlptermstat == SCIP_NLPTERMSTAT_ITERLIMIT)
      {
         /* this is an approximation in lack of a better fitting SCIP_STATUS */
         SCIPwarningMessage(scip, "The NLP solver stopped due to an iteration limit for Benders' decomposition subproblem %d. Consider increasing benders/%s/nlpiterlimit.\n", probnumber, SCIPbendersGetName(benders));
         (*solvestatus) = SCIP_STATUS_TIMELIMIT;
      }
      else if( nlptermstat == SCIP_NLPTERMSTAT_INTERRUPT )
      {
         (*solvestatus) = SCIP_STATUS_USERINTERRUPT;
      }
      else
      {
         SCIPerrorMessage("Invalid solution status: %d. Termination status: %d. Solving the NLP relaxation of Benders' decomposition subproblem %d.\n",
            nlpsolstat, nlptermstat, probnumber);
         SCIPABORT();
      }
   }
   else
   {
      SCIP_Bool lperror;
      SCIP_Bool cutoff;

      SCIP_CALL( SCIPsolveProbingLP(subproblem, -1, &lperror, &cutoff) );

      switch( SCIPgetLPSolstat(subproblem) )
      {
         case SCIP_LPSOLSTAT_INFEASIBLE:
         {
            (*solvestatus) = SCIP_STATUS_INFEASIBLE;
            break;
         }

         case SCIP_LPSOLSTAT_OPTIMAL :
         {
            (*solvestatus) = SCIP_STATUS_OPTIMAL;
            (*objective) = SCIPgetSolOrigObj(subproblem, NULL)*(int)SCIPgetObjsense(scip);
            break;
         }

         case SCIP_LPSOLSTAT_UNBOUNDEDRAY :
         {
            (*solvestatus) = SCIP_STATUS_UNBOUNDED;
            SCIPerrorMessage("The LP of Benders' decomposition subproblem %d is unbounded. This should not happen.\n",
               probnumber);
            SCIPABORT();
            break;
         }

         case SCIP_LPSOLSTAT_ERROR :
         case SCIP_LPSOLSTAT_NOTSOLVED :
         case SCIP_LPSOLSTAT_TIMELIMIT :
         {
            if( SCIPgetLPSolstat(subproblem) == SCIP_LPSOLSTAT_TIMELIMIT )
               (*solvestatus) = SCIP_STATUS_TIMELIMIT;
            else
               (*solvestatus) = SCIP_STATUS_UNKNOWN;

            SCIPverbMessage(scip, SCIP_VERBLEVEL_FULL, NULL, "   Benders' decomposition: Error solving LP "
               "relaxation of subproblem %d. No cut will be generated for this subproblem.\n", probnumber);
            break;
         }

         case SCIP_LPSOLSTAT_OBJLIMIT:
         case SCIP_LPSOLSTAT_ITERLIMIT:
         default:
         {
            SCIPerrorMessage("Invalid status: %d. Solving the LP relaxation of Benders' decomposition subproblem %d.\n",
               SCIPgetLPSolstat(subproblem), probnumber);
            SCIPABORT();
            break;
         }
      }
   }

   /* resetting the subproblem parameters */
   SCIP_CALL( resetOrigSubproblemParams(subproblem, origparams) );

   /* freeing the parameter storage */
   SCIPfreeBlockMemory(subproblem, &origparams);

   return SCIP_OKAY;
}

/** solves the Benders' decomposition subproblem */
SCIP_RETCODE SCIPbendersSolveSubproblemCIP(
   SCIP*                 scip,               /**< the SCIP data structure */
   SCIP_BENDERS*         benders,            /**< the Benders' decomposition data structure */
   int                   probnumber,         /**< the subproblem number */
   SCIP_STATUS*          solvestatus,        /**< status of subproblem solve */
   SCIP_Bool             solvecip            /**< directly solve the CIP subproblem */
   )
{
   SCIP* subproblem;
   SCIP_SUBPROBPARAMS* origparams;

   assert(benders != NULL);
   assert(solvestatus != NULL);

   subproblem = SCIPbendersSubproblem(benders, probnumber);
   assert(subproblem != NULL);

   /* allocating memory for the parameter storage */
   SCIP_CALL( SCIPallocBlockMemory(subproblem, &origparams) );

   /* store the original parameters of the subproblem */
   SCIP_CALL( storeOrigSubproblemParams(subproblem, origparams) );

   /* If the solve has been stopped for the subproblem, then we need to restart it to complete the solve. The subproblem
    * is stopped when it is a MIP so that LP cuts and IP cuts can be generated. */
   if( SCIPgetStage(subproblem) == SCIP_STAGE_SOLVING )
   {
      /* the subproblem should be in probing mode. Otherwise, the event handler did not work correctly */
      assert( SCIPinProbing(subproblem) );

      /* the probing mode needs to be stopped so that the MIP can be solved */
      SCIP_CALL( SCIPendProbing(subproblem) );

      /* the problem was interrupted in the event handler, so SCIP needs to be informed that the problem is to be restarted */
      SCIP_CALL( SCIPrestartSolve(subproblem) );
   }
   else if( solvecip )
   {
      /* if the MIP will be solved directly, then the probing mode needs to be skipped.
       * This is achieved by setting the solvecip flag in the event handler data to TRUE
       */
      SCIP_EVENTHDLR* eventhdlr;
      SCIP_EVENTHDLRDATA* eventhdlrdata;

      eventhdlr = SCIPfindEventhdlr(subproblem, MIPNODEFOCUS_EVENTHDLR_NAME);
      eventhdlrdata = SCIPeventhdlrGetData(eventhdlr);

      eventhdlrdata->solvecip = TRUE;
   }
   else
   {
      /* if the problem is not in probing mode, then we need to solve the LP. That requires all methods that will
       * modify the structure of the problem need to be deactivated */

      /* setting the subproblem parameters */
      SCIP_CALL( setSubproblemParams(scip, subproblem) );

#ifdef SCIP_EVENMOREDEBUG
      SCIP_CALL( SCIPsetBoolParam(subproblem, "display/lpinfo", TRUE) );
#endif
   }

#ifdef SCIP_MOREDEBUG
      SCIP_CALL( SCIPsetIntParam(subproblem, "display/verblevel", (int)SCIP_VERBLEVEL_FULL) );
      SCIP_CALL( SCIPsetIntParam(subproblem, "display/freq", 1) );
#endif

   SCIP_CALL( SCIPsolve(subproblem) );

   *solvestatus = SCIPgetStatus(subproblem);

   if( *solvestatus != SCIP_STATUS_OPTIMAL && *solvestatus != SCIP_STATUS_UNBOUNDED
      && *solvestatus != SCIP_STATUS_INFEASIBLE && *solvestatus != SCIP_STATUS_USERINTERRUPT
      && *solvestatus != SCIP_STATUS_BESTSOLLIMIT && *solvestatus != SCIP_STATUS_TIMELIMIT
      && *solvestatus != SCIP_STATUS_MEMLIMIT )
   {
      SCIPerrorMessage("Invalid status: %d. Solving the CIP of Benders' decomposition subproblem %d.\n",
         *solvestatus, probnumber);
      SCIPABORT();
   }

   /* resetting the subproblem parameters */
   SCIP_CALL( resetOrigSubproblemParams(subproblem, origparams) );

   /* freeing the parameter storage */
   SCIPfreeBlockMemory(subproblem, &origparams);

   return SCIP_OKAY;
}

/** frees the subproblems */
SCIP_RETCODE SCIPbendersFreeSubproblem(
   SCIP_BENDERS*         benders,            /**< Benders' decomposition */
   SCIP_SET*             set,                /**< global SCIP settings */
   int                   probnumber          /**< the subproblem number */
   )
{
   assert(benders != NULL);
   assert(benders->bendersfreesub != NULL
      || (benders->bendersfreesub == NULL && benders->benderssolvesubconvex == NULL && benders->benderssolvesub == NULL));
   assert(probnumber >= 0 && probnumber < benders->nsubproblems);

   if( benders->bendersfreesub != NULL )
   {
      SCIP_CALL( benders->bendersfreesub(set->scip, benders, probnumber) );
   }
   else
   {
      /* the subproblem is only freed if it is not independent */
      if( subproblemIsActive(benders, probnumber) )
      {
         SCIP* subproblem = SCIPbendersSubproblem(benders, probnumber);

         if( SCIPbendersGetSubproblemType(benders, probnumber) == SCIP_BENDERSSUBTYPE_CONVEXCONT )
         {
            /* ending probing mode to reset the current node. The probing mode will be restarted at the next solve */
            if( SCIPinProbing(subproblem) )
            {
               SCIP_CALL( SCIPendProbing(subproblem) );
            }
         }
         else
         {
            /* if the subproblems were solved as part of an enforcement stage, then they will still be in probing mode. The
             * probing mode must first be finished and then the problem can be freed */
            if( SCIPgetStage(subproblem) >= SCIP_STAGE_TRANSFORMED && SCIPinProbing(subproblem) )
            {
               SCIP_CALL( SCIPendProbing(subproblem) );
            }

            SCIP_CALL( SCIPfreeTransform(subproblem) );
         }
      }
   }

   /* setting the setup flag for the subproblem to FALSE */
   SCIPbendersSetSubproblemIsSetup(benders, probnumber, FALSE);
   return SCIP_OKAY;
}

/** compares the subproblem objective value with the auxiliary variable value for optimality */
SCIP_Bool SCIPbendersSubproblemIsOptimal(
   SCIP_BENDERS*         benders,            /**< the benders' decomposition structure */
   SCIP_SET*             set,                /**< global SCIP settings */
   SCIP_SOL*             sol,                /**< primal CIP solution */
   int                   probnumber          /**< the subproblem number */
   )
{
   SCIP_Real auxiliaryvarval;
   SCIP_Bool optimal;

   assert(benders != NULL);
   assert(set != NULL);
   assert(probnumber >= 0 && probnumber < benders->nsubproblems);

   optimal = FALSE;

   auxiliaryvarval = SCIPbendersGetAuxiliaryVarVal(benders, set, sol, probnumber);

   SCIPsetDebugMsg(set, "Subproblem %d - Auxiliary Variable: %g Subproblem Objective: %g Reldiff: %g Soltol: %g\n",
      probnumber, auxiliaryvarval, SCIPbendersGetSubproblemObjval(benders, probnumber),
      SCIPrelDiff(SCIPbendersGetSubproblemObjval(benders, probnumber), auxiliaryvarval), benders->solutiontol);

   if( SCIPrelDiff(SCIPbendersGetSubproblemObjval(benders, probnumber), auxiliaryvarval) < benders->solutiontol )
      optimal = TRUE;

   return optimal;
}

/** returns the value of the auxiliary variable value in a master problem solution */
SCIP_Real SCIPbendersGetAuxiliaryVarVal(
   SCIP_BENDERS*         benders,            /**< the benders' decomposition structure */
   SCIP_SET*             set,                /**< global SCIP settings */
   SCIP_SOL*             sol,                /**< primal CIP solution */
   int                   probnumber          /**< the subproblem number */
   )
{
   SCIP_VAR* auxiliaryvar;

   assert(benders != NULL);
   assert(set != NULL);

   auxiliaryvar = SCIPbendersGetAuxiliaryVar(benders, probnumber);
   assert(auxiliaryvar != NULL);

   return SCIPgetSolVal(set->scip, sol, auxiliaryvar);
}

/** Solves an independent subproblem to identify its lower bound. The lower bound is then used to update the bound on
 *  the auxiliary variable.
 */
SCIP_RETCODE SCIPbendersComputeSubproblemLowerbound(
   SCIP_BENDERS*         benders,            /**< Benders' decomposition */
   SCIP_SET*             set,                /**< global SCIP settings */
   int                   probnumber,         /**< the subproblem to be evaluated */
   SCIP_Real*            lowerbound,         /**< the lowerbound for the subproblem */
   SCIP_Bool*            infeasible          /**< was the subproblem found to be infeasible? */
   )
{
   SCIP* subproblem;
   SCIP_Real dualbound;
   SCIP_Real memorylimit;
   SCIP_Real timelimit;
   SCIP_Longint totalnodes;
   int disablecutoff;
   int verblevel;
   SCIP_Bool lperror;
   SCIP_Bool cutoff;

   assert(benders != NULL);
   assert(set != NULL);

   if( benders->benderssolvesub != NULL || benders->benderssolvesubconvex != NULL )
   {
      (*lowerbound) = SCIPvarGetLbGlobal(SCIPbendersGetAuxiliaryVar(benders, probnumber));
      (*infeasible) = FALSE;

      SCIPinfoMessage(set->scip, NULL, "Benders' decomposition: a bendersSolvesub or bendersSolvesubconvex has been "
         "implemented. SCIPbendersComputeSubproblemLowerbound can not be executed.\n");
      SCIPinfoMessage(set->scip, NULL, "Set the auxiliary variable lower bound by calling "
         "SCIPbendersUpdateSubproblemLowerbound in bendersCreatesub. The auxiliary variable %d will remain as %g\n",
         probnumber, (*lowerbound));

      return SCIP_OKAY;
   }
   else
   {
      SCIPverbMessage(set->scip, SCIP_VERBLEVEL_FULL, NULL, "Benders' decomposition: Computing a lower bound for"
         " subproblem %d\n", probnumber);
   }

   /* getting the subproblem to evaluate */
   subproblem = SCIPbendersSubproblem(benders, probnumber);

   (*lowerbound) = -SCIPinfinity(subproblem);
   (*infeasible) = FALSE;

   SCIP_CALL( SCIPgetIntParam(subproblem, "display/verblevel", &verblevel) );
   SCIP_CALL( SCIPsetIntParam(subproblem, "display/verblevel", (int)SCIP_VERBLEVEL_NONE) );
#ifdef SCIP_MOREDEBUG
   SCIP_CALL( SCIPsetIntParam(subproblem, "display/verblevel", (int)SCIP_VERBLEVEL_HIGH) );
#endif

   /* copying memory and time limits */
   SCIP_CALL( SCIPgetRealParam(subproblem, "limits/time", &timelimit) );
   SCIP_CALL( SCIPgetRealParam(subproblem, "limits/memory", &memorylimit) );
   SCIP_CALL( copyMemoryAndTimeLimits(set->scip, subproblem) );

   /* if the subproblem is independent, then the default SCIP settings are used. Otherwise, only the root node is solved
    * to compute a lower bound on the subproblem
    */
   SCIP_CALL( SCIPgetLongintParam(subproblem, "limits/totalnodes", &totalnodes) );
   SCIP_CALL( SCIPgetIntParam(subproblem, "lp/disablecutoff", &disablecutoff) );
   if( !SCIPbendersSubproblemIsIndependent(benders, probnumber) )
   {
      SCIP_CALL( SCIPsetLongintParam(subproblem, "limits/totalnodes", 1LL) );
      SCIP_CALL( SCIPsetIntParam(subproblem, "lp/disablecutoff", 1) );
   }

   /* if the subproblem not independent and is convex, then the probing LP is solved. Otherwise, the MIP is solved */
   dualbound = -SCIPinfinity(subproblem);
   if( SCIPbendersGetSubproblemType(benders, probnumber) == SCIP_BENDERSSUBTYPE_CONVEXCONT )
   {
      SCIP_Bool solvenlp = FALSE;

      assert(SCIPisLPConstructed(subproblem) || SCIPisNLPConstructed(subproblem));

      if( SCIPisNLPConstructed(subproblem) && SCIPgetNNlpis(subproblem) > 0
         && SCIPbendersGetSubproblemType(benders, probnumber) <= SCIP_BENDERSSUBTYPE_CONVEXDIS )
         solvenlp = TRUE;

      SCIP_CALL( SCIPstartProbing(subproblem) );
      if( solvenlp )
      {
         SCIP_NLPSOLSTAT nlpsolstat;
         SCIP_NLPTERMSTAT nlptermstat;

         SCIP_CALL( SCIPsolveNLPParam(subproblem, benders->nlpparam) );

         nlpsolstat = SCIPgetNLPSolstat(subproblem);
         nlptermstat = SCIPgetNLPTermstat(subproblem);
         SCIPdebugMsg(set->scip, "NLP solstat %d termstat %d\n", nlpsolstat, nlptermstat);

         if( nlptermstat == SCIP_NLPTERMSTAT_OKAY && (nlpsolstat == SCIP_NLPSOLSTAT_LOCINFEASIBLE || nlpsolstat == SCIP_NLPSOLSTAT_GLOBINFEASIBLE) )
         {
            /* trust infeasible only if terminated "okay" */
            (*infeasible) = TRUE;
         }
         else if( nlpsolstat == SCIP_NLPSOLSTAT_LOCOPT || nlpsolstat == SCIP_NLPSOLSTAT_GLOBOPT )
         {
            dualbound = SCIPretransformObj(subproblem, SCIPgetNLPObjval(subproblem));
         }
      }
      else
      {
         SCIP_CALL( SCIPsolveProbingLP(subproblem, -1, &lperror, &cutoff) );

         if( SCIPgetLPSolstat(subproblem) == SCIP_LPSOLSTAT_INFEASIBLE )
            (*infeasible) = TRUE;
         else if( SCIPgetLPSolstat(subproblem) == SCIP_LPSOLSTAT_OPTIMAL )
            dualbound = SCIPgetSolOrigObj(subproblem, NULL)*(int)SCIPgetObjsense(set->scip);
      }
   }
   else
   {
      SCIP_EVENTHDLRDATA* eventhdlrdata;

      /* if the subproblem is not convex, then event handlers have been added to interrupt the solve. These must be
       * disabled
       */
      eventhdlrdata = SCIPeventhdlrGetData(SCIPfindEventhdlr(subproblem, MIPNODEFOCUS_EVENTHDLR_NAME));
      eventhdlrdata->solvecip = TRUE;

      SCIP_CALL( SCIPsolve(subproblem) );

      if( SCIPgetStatus(subproblem) == SCIP_STATUS_INFEASIBLE )
         (*infeasible) = TRUE;
      else
         dualbound = SCIPgetDualbound(subproblem);
   }

   /* getting the lower bound value */
   (*lowerbound) = dualbound;

   if( !SCIPbendersSubproblemIsIndependent(benders, probnumber) )
   {
      SCIP_CALL( SCIPsetLongintParam(subproblem, "limits/totalnodes", totalnodes) );
      SCIP_CALL( SCIPsetIntParam(subproblem, "lp/disablecutoff", disablecutoff) );
   }
   SCIP_CALL( SCIPsetIntParam(subproblem, "display/verblevel", verblevel) );
   SCIP_CALL( SCIPsetRealParam(subproblem, "limits/memory", memorylimit) );
   SCIP_CALL( SCIPsetRealParam(subproblem, "limits/time", timelimit) );

   /* the subproblem must be freed so that it is reset for the subsequent Benders' decomposition solves. If the
    * subproblems are independent, they are not freed. SCIPfreeBendersSubproblem must still be called, but in this
    * function the independent subproblems are not freed. However, they will still be freed at the end of the
    * solving process for the master problem.
    */
   SCIP_CALL( SCIPbendersFreeSubproblem(benders, set, probnumber) );

   return SCIP_OKAY;
}

/** Merges a subproblem into the master problem. This process just adds a copy of the subproblem variables and
 *  constraints to the master problem, but keeps the subproblem stored in the Benders' decomposition data structure. The reason for
 *  keeping the subproblem available is for when it is queried for solutions after the problem is solved.
 *
 *  Once the subproblem is merged into the master problem, then the subproblem is flagged as disabled. This means that
 *  it will not be solved in the subsequent subproblem solving loops.
 *
 *  The associated auxiliary variables are kept in the master problem. The objective function of the merged subproblem
 *  is added as an underestimator constraint.
 */
SCIP_RETCODE SCIPbendersMergeSubproblemIntoMaster(
   SCIP_BENDERS*         benders,            /**< Benders' decomposition */
   SCIP_SET*             set,                /**< global SCIP settings */
   SCIP_HASHMAP*         varmap,             /**< a hashmap to store the mapping of subproblem variables corresponding
                                              *   to the newly created master variables, or NULL */
   SCIP_HASHMAP*         consmap,            /**< a hashmap to store the mapping of subproblem constraints to the
                                              *   corresponding newly created constraints, or NULL */
   int                   probnumber          /**< the number of the subproblem that will be merged into the master problem*/
   )
{
   SCIP* subproblem;
   SCIP_HASHMAP* localvarmap;
   SCIP_HASHMAP* localconsmap;
   SCIP_VAR** vars;
   SCIP_VAR* auxiliaryvar;
   SCIP_CONS** conss;
   SCIP_CONS* objcons;
   int nvars;
   int nconss;
   int i;
   SCIP_Bool uselocalvarmap;
   SCIP_Bool uselocalconsmap;
   char varname[SCIP_MAXSTRLEN];
   char consname[SCIP_MAXSTRLEN];
   const char* origvarname;

   assert(benders != NULL);
   assert(set != NULL);
   assert(probnumber >= 0 && probnumber < benders->nsubproblems);

   SCIPverbMessage(set->scip, SCIP_VERBLEVEL_HIGH, NULL, "   Benders' decomposition: Infeasibility of subproblem %d can't "
      "be resolved. Subproblem %d is being merged into the master problem.\n", probnumber, probnumber);

   /* freeing the subproblem because it will be flagged as independent. Since the subproblem is flagged as independent,
    * it will no longer be solved or freed within the solving loop.
    */
   SCIP_CALL( SCIPbendersFreeSubproblem(benders, set, probnumber) );

   subproblem = SCIPbendersSubproblem(benders, probnumber);

   uselocalvarmap = (varmap == NULL);
   uselocalconsmap = (consmap == NULL);

   if( uselocalvarmap )
   {
      /* create the variable mapping hash map */
      SCIP_CALL( SCIPhashmapCreate(&localvarmap, SCIPblkmem(set->scip), SCIPgetNVars(subproblem)) );
   }
   else
      localvarmap = varmap;

   if( uselocalconsmap )
   {
      /* create the constraint mapping hash map */
      SCIP_CALL( SCIPhashmapCreate(&localconsmap, SCIPblkmem(set->scip), SCIPgetNConss(subproblem)) );
   }
   else
      localconsmap = consmap;

   /* retrieving the subproblem variable to build a subproblem mapping */
   vars = SCIPgetVars(subproblem);
   nvars = SCIPgetNVars(subproblem);

   /* creating the objective function constraint that will be added to the master problem */
   /* setting the name of the transferred cut */
   (void) SCIPsnprintf(consname, SCIP_MAXSTRLEN, "objectivecons_%d", probnumber );
   SCIP_CALL( SCIPcreateConsBasicLinear(set->scip, &objcons, consname, 0, NULL, NULL, -SCIPsetInfinity(set), 0.0) );
   SCIP_CALL( SCIPsetConsRemovable(set->scip, objcons, TRUE) );

   for( i = 0; i < nvars; i++ )
   {
      SCIP_VAR* mastervar = NULL;
      SCIP_Bool releasevar = FALSE;

      SCIP_CALL( SCIPgetBendersMasterVar(set->scip, benders, vars[i], &mastervar) );

      /* if the master problem variable is not NULL, then there is a corresponding variable in the master problem for
       * the given subproblem variable. In this case, the variable is added to the hashmap.
       */
      if( mastervar == NULL )
      {
         SCIP_VAR* origvar;
         SCIP_Real scalar;
         SCIP_Real constant;

         /* This is following the same process as in createVariableMappings. The original variable is used to map
          * between the subproblem and the master problem
          */
         origvar = vars[i];
         scalar = 1.0;
         constant = 0.0;
         SCIP_CALL( SCIPvarGetOrigvarSum(&origvar, &scalar, &constant) );

         /* retrieving the var name */
         origvarname = SCIPvarGetName(origvar);
         (void) SCIPsnprintf(varname, SCIP_MAXSTRLEN, "%s", origvarname);

         /* creating and adding the variable to the Benders' decomposition master problem */
         SCIP_CALL( SCIPcreateVarBasic(set->scip, &mastervar, varname, SCIPvarGetLbOriginal(origvar),
            SCIPvarGetUbOriginal(origvar), 0.0, SCIPvarGetType(origvar)) );

         /* adding the variable to the master problem */
         SCIP_CALL( SCIPaddVar(set->scip, mastervar) );

         /* adds the variable to the objective function constraint */
         SCIP_CALL( SCIPaddCoefLinear(set->scip, objcons, mastervar, SCIPvarGetObj(origvar)) );

         /* the variable must be released */
         releasevar = TRUE;
      }

      /* creating the mapping betwen the subproblem var and the master var for the constraint copying */
      SCIP_CALL( SCIPhashmapInsert(localvarmap, vars[i], mastervar) );

      /* releasing the variable */
      if( releasevar )
      {
         SCIP_CALL( SCIPreleaseVar(set->scip, &mastervar) );
      }
   }

   /* getting the constraints from the subproblem that will be added to the master problem */
   conss = SCIPgetConss(subproblem);
   nconss = SCIPgetNConss(subproblem);

   /* getting a copy of all constraints and adding it to the master problem */
   for( i = 0; i < nconss; i++ )
   {
      SCIP_CONS* targetcons;
      SCIP_Bool initial;
      SCIP_Bool valid;

      /* NOTE: adding all subproblem constraints appears to cause an error when resolving the LP, which results in the
       * current incumbent being reported as optimal. To avoid this, only half of the subproblem constraints are added
       * the master problem. The remaining half are marked as lazy and are separated as required.
       */
      initial = (i < nconss/2);

      SCIP_CALL( SCIPgetConsCopy(subproblem, set->scip, conss[i], &targetcons, SCIPconsGetHdlr(conss[i]),
         localvarmap, localconsmap, NULL, initial, SCIPconsIsSeparated(conss[i]),
         SCIPconsIsEnforced(conss[i]), SCIPconsIsChecked(conss[i]), SCIPconsIsPropagated(conss[i]), FALSE,
         SCIPconsIsModifiable(conss[i]), SCIPconsIsDynamic(conss[i]), SCIPconsIsRemovable(conss[i]),
         FALSE, TRUE, &valid) );
      assert(SCIPconsIsInitial(conss[i]));
      assert(valid);

      SCIP_CALL( SCIPaddCons(set->scip, targetcons) );

      SCIP_CALL( SCIPreleaseCons(set->scip, &targetcons) );
   }

   /* freeing the hashmaps */
   if( uselocalvarmap )
   {
      /* free hash map */
      SCIPhashmapFree(&localvarmap);
   }

   if( uselocalconsmap )
   {
      /* free hash map */
      SCIPhashmapFree(&localconsmap);
   }

   /* adding the auxiliary variable to the objective constraint */
   auxiliaryvar = SCIPbendersGetAuxiliaryVar(benders, probnumber);
   SCIP_CALL( SCIPaddCoefLinear(set->scip, objcons, auxiliaryvar, -1.0) );

   /* adding the objective function constraint to the master problem */
   SCIP_CALL( SCIPaddCons(set->scip, objcons) );

   SCIP_CALL( SCIPreleaseCons(set->scip, &objcons) );

   /* the merged subproblem is no longer solved. This is indicated by setting the subproblem as disabled. The
    * subproblem still exists, but it is not solved in the solving loop.
    */
   SCIPbendersSetSubproblemEnabled(benders, probnumber, FALSE);

   return SCIP_OKAY;
}

/** when applying a decomposition from a supplied format, constraints must be transferred from the master problem to the
 *  subproblem. This is achieved by adding new constraints to the subproblem
 */
static
SCIP_RETCODE addConstraintToBendersSubproblem(
   SCIP_SET*             set,                /**< global SCIP settings */
   SCIP*                 subproblem,         /**< the SCIP instance for the subproblem */
   SCIP_HASHMAP*         varmap,             /**< the variable hash map mapping the source variables to the target variables */
   SCIP_CONS*            sourcecons          /**< the constraint that being added to the subproblem */
   )
{
   SCIP* scip;
   SCIP_CONS* cons;
   SCIP_VAR** consvars;
   int nconsvars;
   int i;
   SCIP_Bool success;

   assert(set != NULL);
   assert(subproblem != NULL);
   assert(varmap != NULL);
   assert(sourcecons != NULL);

   SCIPdebugMessage("Adding constraint <%s> to Benders' decomposition subproblem\n", SCIPconsGetName(sourcecons));

   scip = set->scip;

   /* getting the variables that are in the constraint */
   SCIP_CALL( SCIPgetConsNVars(scip, sourcecons, &nconsvars, &success) );
   SCIP_CALL( SCIPallocBufferArray(scip, &consvars, nconsvars) );

   SCIP_CALL( SCIPgetConsVars(scip, sourcecons, consvars, nconsvars, &success) );
   assert(success);

   /* checking all variables to see whether they already exist in the subproblem. If they don't exist, then the variable
    * is created
    */
   for( i = 0; i < nconsvars; i++ )
   {
      /* if the variable is not in the hashmap, then it doesn't exist in the subproblem */
      if( !SCIPhashmapExists(varmap, consvars[i]) )
      {
         SCIP_VAR* var;

         /* creating a variable as a copy of the original variable. */
         SCIP_CALL( SCIPcreateVarImpl(subproblem, &var, SCIPvarGetName(consvars[i]), SCIPvarGetLbGlobal(consvars[i]),
               SCIPvarGetUbGlobal(consvars[i]), SCIPvarGetObj(consvars[i]), SCIPvarGetType(consvars[i]),
               SCIPvarGetImplType(consvars[i]), SCIPvarIsInitial(consvars[i]), SCIPvarIsRemovable(consvars[i]),
               NULL, NULL, NULL, NULL, NULL) );

         /* adding the variable to the subproblem */
         SCIP_CALL( SCIPaddVar(subproblem, var) );

         /* adding the variable to the hash map so that it is copied correctly in the constraint */
         SCIP_CALL( SCIPhashmapInsert(varmap, consvars[i], var) );

         /* releasing the variable */
         SCIP_CALL( SCIPreleaseVar(subproblem, &var) );
      }
   }

   /* freeing the buffer memory for the consvars */
   SCIPfreeBufferArray(scip, &consvars);

   /* copying the constraint from the master scip to the subproblem */
   SCIP_CALL( SCIPgetConsCopy(scip, subproblem, sourcecons, &cons, SCIPconsGetHdlr(sourcecons), varmap, NULL,
         SCIPconsGetName(sourcecons), SCIPconsIsInitial(sourcecons), SCIPconsIsSeparated(sourcecons),
         SCIPconsIsEnforced(sourcecons), SCIPconsIsChecked(sourcecons), SCIPconsIsMarkedPropagate(sourcecons),
         SCIPconsIsLocal(sourcecons), SCIPconsIsModifiable(sourcecons), SCIPconsIsDynamic(sourcecons),
         SCIPconsIsRemovable(sourcecons), SCIPconsIsStickingAtNode(sourcecons), TRUE, &success) );

   /* if the copy failed, then the subproblem for the decomposition could not be performed. */
   if( !success )
   {
      SCIPerrorMessage("It is not possible to copy constraint <%s>. Benders' decomposition could not be applied.\n",
         SCIPconsGetName(sourcecons));
      return SCIP_ERROR;
   }

   SCIP_CALL( SCIPaddCons(subproblem, cons) );
   SCIP_CALL( SCIPreleaseCons(subproblem, &cons) );

   return SCIP_OKAY;
}

/** removes the variables and constraints from the master problem that have been transferred to a subproblem when the
 *  decomposition was applied.
 */
static
SCIP_RETCODE removeVariablesAndConstraintsFromMaster(
   SCIP*                 scip,               /**< the SCIP data structure */
   SCIP_CONS**           conss,              /**< the master problem constraints */
   SCIP_VAR**            vars,               /**< the master problem variables, can be NULL */
   int*                  conslabels,         /**< the labels indicating the block for each constraint */
   int*                  varslabels,         /**< the labels indicating the block for each variable, can be NULL */
   int                   nconss,             /**< the number of constraints */
   int                   nvars               /**< the number of variables */
   )
{
   int i;

   assert(scip != NULL);
   assert(conss != NULL);
   assert(conslabels != NULL);
   assert((vars != NULL && varslabels != NULL) || (vars == NULL && varslabels == NULL));

   /* removing constraints */
   for( i = nconss - 1; i >= 0; i-- )
   {
      if( conslabels[i] >= 0 && !SCIPconsIsDeleted(conss[i]) )
         SCIP_CALL( SCIPdelCons(scip, conss[i]) );
   }

   /* removing variables */
   if( SCIPgetStage(scip) == SCIP_STAGE_PROBLEM && vars != NULL && varslabels != NULL )
   {
      for( i = nvars - 1; i >= 0; i-- )
      {
         if( varslabels[i] >= 0 && !SCIPvarIsDeleted(vars[i]) )
         {
            SCIP_Bool deleted;

            SCIP_CALL( SCIPdelVar(scip, vars[i], &deleted) );
            assert(deleted);
         }
      }
   }

   return SCIP_OKAY;
}

/** Applies a Benders' decomposition to the problem based upon the decomposition selected from the storage */
SCIP_RETCODE SCIPbendersApplyDecomposition(
   SCIP_BENDERS*         benders,            /**< Benders' decomposition */
   SCIP_SET*             set,                /**< global SCIP settings */
   SCIP_DECOMP*          decomp              /**< the decomposition to apply to the problem */
   )
{
   SCIP** subproblems;
   SCIP_VAR** vars;
   SCIP_CONS** conss;
   SCIP_HASHMAP** varmaps;
   int* varslabels;
   int* conslabels;
   int nvars;
   int nconss;
   int nblocks;
   int i;
   char subprobname[SCIP_MAXSTRLEN];

   assert(benders != NULL);
   assert(set != NULL);
   assert(decomp != NULL);

   SCIPdebugMessage("Applying a Benders' decomposition to <%s>\n", SCIPgetProbName(set->scip));

   /* retrieving the number of blocks for this decomposition */
   nblocks = SCIPdecompGetNBlocks(decomp);
   assert(nblocks > 0);

   /* initialising the subproblems for the Benders' decomposition */
   SCIP_CALL( SCIPallocBufferArray(set->scip, &subproblems, nblocks) );

   /* creating the subproblems before adding the constraints */
   for( i = 0; i < nblocks; i++ )
   {
      SCIP_Bool valid;

      SCIP_CALL( SCIPcreate(&subproblems[i]) );

      /* copying the plugins from the original SCIP instance to the subproblem SCIP */
      SCIP_CALL( SCIPcopyPlugins(set->scip, subproblems[i], TRUE, TRUE, TRUE, TRUE, TRUE, TRUE, TRUE, TRUE, TRUE, TRUE,
            TRUE, TRUE, TRUE, FALSE, TRUE, TRUE, TRUE, TRUE, TRUE, TRUE, &valid) );

      (void) SCIPsnprintf(subprobname, SCIP_MAXSTRLEN, "sub_%s_%d", SCIPgetProbName(set->scip), i);
      SCIP_CALL( SCIPcreateProbBasic(subproblems[i], subprobname) );
   }

   /* TODO: Need to work out whether a check for original and transformed problem is necessary */

   /* getting the variables and constraints from the problem */
   SCIP_CALL( SCIPgetVarsData(set->scip, &vars, &nvars, NULL, NULL, NULL, NULL) );
   conss = SCIPgetConss(set->scip);
   nconss = SCIPgetNConss(set->scip);

   /* allocating buffer memory for the labels arrays */
   SCIP_CALL( SCIPallocBufferArray(set->scip, &varslabels, nvars) );
   SCIP_CALL( SCIPallocBufferArray(set->scip, &conslabels, nconss) );

   /* getting the labels for the variables and constraints from the decomposition */
   SCIPdecompGetVarsLabels(decomp, vars, varslabels, nvars);
   SCIPdecompGetConsLabels(decomp, conss, conslabels, nconss);

   /* creating the variable maps for adding the constraints to the subproblems */
   SCIP_CALL( SCIPallocBufferArray(set->scip, &varmaps, nblocks) );

   for( i = 0; i < nblocks; i++ )
   {
      SCIP_CALL( SCIPhashmapCreate(&varmaps[i], SCIPblkmem(subproblems[i]), nvars) );
   }

   /* copying the constraints to the appropriate subproblems */
   for( i = 0; i < nconss; i++ )
   {
      /* we are only interested in the constraints that are in the blocks. These are identified by a label >= 0 */
      if( conslabels[i] >= 0 )
      {
         SCIP_CALL( addConstraintToBendersSubproblem(set, subproblems[conslabels[i]], varmaps[conslabels[i]],
               conss[i]) );
      }
   }

   /* removing the variables and constraints from the master problem that have been added to the subproblem */
   SCIP_CALL( removeVariablesAndConstraintsFromMaster(set->scip, conss, vars, conslabels, varslabels, nconss, nvars) );

   /* creating the Benders' decomposition my calling the default plugin */
   SCIP_CALL( SCIPcreateBendersDefault(set->scip, subproblems, nblocks) );

   /* flag to the Benders' decomposition core that the subproblems need to be freed */
   benders->freesubprobs = TRUE;

   /* activating the Benders' constraint handler for the scenario stages.
    * TODO: consider whether the two-phase method should be activated by default in the scenario stages.
    */
   SCIP_CALL( SCIPsetBoolParam(set->scip, "constraints/benders/active", TRUE) );

   /* changing settings that are required for Benders' decomposition */
   SCIP_CALL( SCIPsetPresolving(set->scip, SCIP_PARAMSETTING_OFF, TRUE) );
   SCIP_CALL( SCIPsetIntParam(set->scip, "propagating/maxrounds", 0) );
   SCIP_CALL( SCIPsetIntParam(set->scip, "propagating/maxroundsroot", 0) );
   SCIP_CALL( SCIPsetIntParam(set->scip, "heuristics/trysol/freq", 1) );

   /* disabling aggregation since it can affect the mapping between the master and subproblem variables */
   SCIP_CALL( SCIPsetBoolParam(set->scip, "presolving/donotaggr", TRUE) );
   SCIP_CALL( SCIPsetBoolParam(set->scip, "presolving/donotmultaggr", TRUE) );

   /* freeing the allocated memory */
   for( i = nblocks - 1; i >= 0; i-- )
   {
      SCIPhashmapFree(&varmaps[i]);
   }

   SCIPfreeBufferArray(set->scip, &varmaps);
   SCIPfreeBufferArray(set->scip, &conslabels);
   SCIPfreeBufferArray(set->scip, &varslabels);
   SCIPfreeBufferArray(set->scip, &subproblems);

   return SCIP_OKAY;
}

/** Returns the corresponding master or subproblem variable for the given variable.
 *  This provides a call back for the variable mapping between the master and subproblems. */
SCIP_RETCODE SCIPbendersGetVar(
   SCIP_BENDERS*         benders,            /**< Benders' decomposition */
   SCIP_SET*             set,                /**< global SCIP settings */
   SCIP_VAR*             var,                /**< the variable for which the corresponding variable is desired */
   SCIP_VAR**            mappedvar,          /**< the variable that is mapped to var */
   int                   probnumber          /**< the problem number for the desired variable, -1 for the master problem */
   )
{
   assert(benders != NULL);
   assert(set != NULL);
   assert(var != NULL);
   assert(mappedvar != NULL);
   assert(benders->bendersgetvar != NULL);

   (*mappedvar) = NULL;

   /* if the variable name matches the auxiliary variable, then the master variable is returned as NULL */
   if( strstr(SCIPvarGetName(var), AUXILIARYVAR_NAME) != NULL )
      return SCIP_OKAY;

   SCIP_CALL( benders->bendersgetvar(set->scip, benders, var, mappedvar, probnumber) );

   return SCIP_OKAY;
}

/** gets user data of Benders' decomposition */
SCIP_BENDERSDATA* SCIPbendersGetData(
   SCIP_BENDERS*         benders             /**< Benders' decomposition */
   )
{
   assert(benders != NULL);

   return benders->bendersdata;
}

/** sets user data of Benders' decomposition; user has to free old data in advance! */
void SCIPbendersSetData(
   SCIP_BENDERS*         benders,            /**< Benders' decomposition */
   SCIP_BENDERSDATA*     bendersdata         /**< new Benders' decomposition user data */
   )
{
   assert(benders != NULL);

   benders->bendersdata = bendersdata;
}

/** sets copy callback of Benders' decomposition */
void SCIPbendersSetCopy(
   SCIP_BENDERS*         benders,            /**< Benders' decomposition */
   SCIP_DECL_BENDERSCOPY ((*benderscopy))    /**< copy callback of Benders' decomposition */
   )
{
   assert(benders != NULL);

   benders->benderscopy = benderscopy;
}

/** sets destructor callback of Benders' decomposition */
void SCIPbendersSetFree(
   SCIP_BENDERS*         benders,            /**< Benders' decomposition */
   SCIP_DECL_BENDERSFREE ((*bendersfree))    /**< destructor of Benders' decomposition */
   )
{
   assert(benders != NULL);

   benders->bendersfree = bendersfree;
}

/** sets initialization callback of Benders' decomposition */
void SCIPbendersSetInit(
   SCIP_BENDERS*         benders,            /**< Benders' decomposition */
   SCIP_DECL_BENDERSINIT((*bendersinit))     /**< initialize the Benders' decomposition */
   )
{
   assert(benders != NULL);

   benders->bendersinit = bendersinit;
}

/** sets deinitialization callback of Benders' decomposition */
void SCIPbendersSetExit(
   SCIP_BENDERS*         benders,            /**< Benders' decomposition */
   SCIP_DECL_BENDERSEXIT((*bendersexit))     /**< deinitialize the Benders' decomposition */
   )
{
   assert(benders != NULL);

   benders->bendersexit = bendersexit;
}

/** sets presolving initialization callback of Benders' decomposition */
void SCIPbendersSetInitpre(
   SCIP_BENDERS*         benders,            /**< Benders' decomposition */
   SCIP_DECL_BENDERSINITPRE((*bendersinitpre))/**< initialize presolving for Benders' decomposition */
   )
{
   assert(benders != NULL);

   benders->bendersinitpre = bendersinitpre;
}

/** sets presolving deinitialization callback of Benders' decomposition */
void SCIPbendersSetExitpre(
   SCIP_BENDERS*         benders,            /**< Benders' decomposition */
   SCIP_DECL_BENDERSEXITPRE((*bendersexitpre))/**< deinitialize presolving for Benders' decomposition */
   )
{
   assert(benders != NULL);

   benders->bendersexitpre = bendersexitpre;
}

/** sets solving process initialization callback of Benders' decomposition */
void SCIPbendersSetInitsol(
   SCIP_BENDERS*         benders,            /**< Benders' decomposition */
   SCIP_DECL_BENDERSINITSOL((*bendersinitsol))/**< solving process initialization callback of Benders' decomposition */
   )
{
   assert(benders != NULL);

   benders->bendersinitsol = bendersinitsol;
}

/** sets solving process deinitialization callback of Benders' decomposition */
void SCIPbendersSetExitsol(
   SCIP_BENDERS*         benders,            /**< Benders' decomposition */
   SCIP_DECL_BENDERSEXITSOL((*bendersexitsol))/**< solving process deinitialization callback of Benders' decomposition */
   )
{
   assert(benders != NULL);

   benders->bendersexitsol = bendersexitsol;
}

/** sets the pre subproblem solve callback of Benders' decomposition */
void SCIPbendersSetPresubsolve(
   SCIP_BENDERS*         benders,            /**< Benders' decomposition */
   SCIP_DECL_BENDERSPRESUBSOLVE((*benderspresubsolve))/**< called prior to the subproblem solving loop */
   )
{
   assert(benders != NULL);

   benders->benderspresubsolve = benderspresubsolve;
}

/** sets convex solve callback of Benders' decomposition */
void SCIPbendersSetSolvesubconvex(
   SCIP_BENDERS*         benders,            /**< Benders' decomposition */
   SCIP_DECL_BENDERSSOLVESUBCONVEX((*benderssolvesubconvex))/**< solving method for the convex Benders' decomposition subproblem */
   )
{
   assert(benders != NULL);

   benders->benderssolvesubconvex = benderssolvesubconvex;
}

/** sets solve callback of Benders' decomposition */
void SCIPbendersSetSolvesub(
   SCIP_BENDERS*         benders,            /**< Benders' decomposition */
   SCIP_DECL_BENDERSSOLVESUB((*benderssolvesub))/**< solving method for a Benders' decomposition subproblem */
   )
{
   assert(benders != NULL);

   benders->benderssolvesub = benderssolvesub;
}

/** sets post-solve callback of Benders' decomposition */
void SCIPbendersSetPostsolve(
   SCIP_BENDERS*         benders,            /**< Benders' decomposition */
   SCIP_DECL_BENDERSPOSTSOLVE((*benderspostsolve))/**< solving process deinitialization callback of Benders' decomposition */
   )
{
   assert(benders != NULL);

   benders->benderspostsolve = benderspostsolve;
}

/** sets post-solve callback of Benders' decomposition */
void SCIPbendersSetSubproblemComp(
   SCIP_BENDERS*         benders,            /**< Benders' decomposition */
   SCIP_DECL_SORTPTRCOMP((*benderssubcomp))  /**< a comparator for defining the solving order of the subproblems */
   )
{
   assert(benders != NULL);

   benders->benderssubcomp = benderssubcomp;
}

/** sets free subproblem callback of Benders' decomposition */
void SCIPbendersSetFreesub(
   SCIP_BENDERS*         benders,            /**< Benders' decomposition */
   SCIP_DECL_BENDERSFREESUB((*bendersfreesub))/**< the freeing callback for the subproblem */
   )
{
   assert(benders != NULL);

   benders->bendersfreesub = bendersfreesub;
}

/** gets name of Benders' decomposition */
const char* SCIPbendersGetName(
   SCIP_BENDERS*         benders             /**< Benders' decomposition */
   )
{
   assert(benders != NULL);

   return benders->name;
}

/** gets description of Benders' decomposition */
const char* SCIPbendersGetDesc(
   SCIP_BENDERS*         benders             /**< Benders' decomposition */
   )
{
   assert(benders != NULL);

   return benders->desc;
}

/** gets priority of Benders' decomposition */
int SCIPbendersGetPriority(
   SCIP_BENDERS*         benders             /**< Benders' decomposition */
   )
{
   assert(benders != NULL);

   return benders->priority;
}

/** sets priority of Benders' decomposition */
void SCIPbendersSetPriority(
   SCIP_BENDERS*         benders,            /**< Benders' decomposition */
   SCIP_SET*             set,                /**< global SCIP settings */
   int                   priority            /**< new priority of the Benders' decomposition */
   )
{
   assert(benders != NULL);
   assert(set != NULL);

   benders->priority = priority;
   set->benderssorted = FALSE;
}

/** gets the number of subproblems for the Benders' decomposition */
int SCIPbendersGetNSubproblems(
   SCIP_BENDERS*         benders             /**< the Benders' decomposition data structure */
   )
{
   assert(benders != NULL);

   return benders->nsubproblems;
}

/** returns the SCIP instance for a given subproblem */
SCIP* SCIPbendersSubproblem(
   SCIP_BENDERS*         benders,            /**< the Benders' decomposition data structure */
   int                   probnumber          /**< the subproblem number */
   )
{
   assert(benders != NULL);
   assert(probnumber >= 0 && probnumber < benders->nsubproblems);

   return benders->subproblems[probnumber];
}

/** gets the number of times, the Benders' decomposition was called and tried to find a variable with negative reduced costs */
int SCIPbendersGetNCalls(
   SCIP_BENDERS*         benders             /**< Benders' decomposition */
   )
{
   assert(benders != NULL);

   return benders->ncalls;
}

/** gets the number of optimality cuts found by the collection of Benders' decomposition subproblems */
int SCIPbendersGetNCutsFound(
   SCIP_BENDERS*         benders             /**< Benders' decomposition */
   )
{
   assert(benders != NULL);

   return benders->ncutsfound;
}

/** gets the number of cuts found from the strengthening round */
int SCIPbendersGetNStrengthenCutsFound(
   SCIP_BENDERS*         benders             /**< Benders' decomposition */
   )
{
   assert(benders != NULL);

   return benders->nstrengthencuts;
}

/** gets the number of calls to the strengthening round */
int SCIPbendersGetNStrengthenCalls(
   SCIP_BENDERS*         benders             /**< Benders' decomposition */
   )
{
   assert(benders != NULL);

   return benders->nstrengthencalls;
}

/** gets the number of calls to the strengthening round that fail */
int SCIPbendersGetNStrengthenFails(
   SCIP_BENDERS*         benders             /**< Benders' decomposition */
   )
{
   assert(benders != NULL);

   return benders->nstrengthenfails;
}

/** gets time in seconds used in this Benders' decomposition for setting up for next stages */
SCIP_Real SCIPbendersGetSetupTime(
   SCIP_BENDERS*         benders             /**< Benders' decomposition */
   )
{
   assert(benders != NULL);

   return SCIPclockGetTime(benders->setuptime);
}

/** gets time in seconds used in this Benders' decomposition */
SCIP_Real SCIPbendersGetTime(
   SCIP_BENDERS*         benders             /**< Benders' decomposition */
   )
{
   assert(benders != NULL);

   return SCIPclockGetTime(benders->bendersclock);
}

/** enables or disables all clocks of the Benders' decomposition, depending on the value of the flag */
void SCIPbendersEnableOrDisableClocks(
   SCIP_BENDERS*         benders,            /**< the Benders' decomposition for which all clocks should be enabled or disabled */
   SCIP_Bool             enable              /**< should the clocks of the Benders' decomposition be enabled? */
   )
{
   assert(benders != NULL);

   SCIPclockEnableOrDisable(benders->setuptime, enable);
   SCIPclockEnableOrDisable(benders->bendersclock, enable);
}

/** is Benders' decomposition initialized? */
SCIP_Bool SCIPbendersIsInitialized(
   SCIP_BENDERS*         benders             /**< Benders' decomposition */
   )
{
   assert(benders != NULL);

   return benders->initialized;
}

/** Are Benders' cuts generated from the LP solutions? */
SCIP_Bool SCIPbendersCutLP(
   SCIP_BENDERS*         benders             /**< Benders' decomposition */
   )
{
   assert(benders != NULL);

   return benders->cutlp;
}

/** Are Benders' cuts generated from the pseudo solutions? */
SCIP_Bool SCIPbendersCutPseudo(
   SCIP_BENDERS*         benders             /**< Benders' decomposition */
   )
{
   assert(benders != NULL);

   return benders->cutpseudo;
}

/** Are Benders' cuts generated from the relaxation solutions? */
SCIP_Bool SCIPbendersCutRelaxation(
   SCIP_BENDERS*         benders             /**< Benders' decomposition */
   )
{
   assert(benders != NULL);

   return benders->cutrelax;
}

/** should this Benders' use the auxiliary variables from the highest priority Benders' */
SCIP_Bool SCIPbendersShareAuxVars(
   SCIP_BENDERS*         benders             /**< Benders' decomposition */
   )
{
   assert(benders != NULL);

   return benders->shareauxvars;
}

/** adds a subproblem to the Benders' decomposition data. If a custom subproblem solving method is used, then the
 *  subproblem pointer can be set to NULL
 */
SCIP_RETCODE SCIPbendersAddSubproblem(
   SCIP_BENDERS*         benders,            /**< Benders' decomposition */
   SCIP*                 subproblem          /**< subproblem to be added to the data storage, can be NULL */
   )
{
   assert(benders != NULL);
   assert(benders->naddedsubprobs + 1 <= benders->nsubproblems);

   /* if the subproblem pointer is NULL, then the subproblem solving callback functions must be set. */
   if( subproblem == NULL && (!benders->benderssolvesubconvex || !benders->benderssolvesub) )
   {
      SCIPerrorMessage("The subproblem can only be set to NULL if both bendersSolvesubconvex%s and bendersSolvesub%s "
         "are defined.\n", benders->name, benders->name);
      return SCIP_ERROR;
   }

   benders->subproblems[benders->naddedsubprobs] = subproblem;

   benders->naddedsubprobs++;

   return SCIP_OKAY;
}

/** removes the subproblems from the Benders' decomposition data */
void SCIPbendersRemoveSubproblems(
   SCIP_BENDERS*         benders             /**< Benders' decomposition */
   )
{
   assert(benders != NULL);
   assert(benders->subproblems != NULL);

   BMSclearMemoryArray(&benders->subproblems, benders->naddedsubprobs);
   benders->naddedsubprobs = 0;
}

/** returns the main auxiliary variable that is used the subproblem objective function. */
SCIP_VAR* SCIPbenderGetMasterAuxiliaryVar(
   SCIP_BENDERS*         benders            /**< Benders' decomposition */
   )
{
   assert(benders != NULL);

   return benders->masterauxvar;
}

/** returns the auxiliary variable for the given subproblem */
SCIP_VAR* SCIPbendersGetAuxiliaryVar(
   SCIP_BENDERS*         benders,            /**< Benders' decomposition */
   int                   probnumber          /**< the subproblem number */
   )
{
   assert(benders != NULL);
   assert(probnumber >= 0 && probnumber < SCIPbendersGetNSubproblems(benders));

   return benders->auxiliaryvars[probnumber];
}

/** returns all auxiliary variables */
SCIP_VAR** SCIPbendersGetAuxiliaryVars(
   SCIP_BENDERS*         benders             /**< Benders' decomposition */
   )
{
   assert(benders != NULL);

   return benders->auxiliaryvars;
}

/** returns the subproblem master variables for the given subproblem */
SCIP_VAR** SCIPbendersGetSubproblemMasterVars(
   SCIP_BENDERS*         benders,            /**< Benders' decomposition */
   int                   probnumber          /**< the subproblem number */
   )
{
   assert(benders != NULL);
   assert(probnumber >= 0 && probnumber < SCIPbendersGetNSubproblems(benders));

   return benders->submastervars[probnumber];
}

/** returns the number of subproblem master variables for the given subproblem */
int SCIPbendersGetNSubproblemMasterVars(
   SCIP_BENDERS*         benders,            /**< Benders' decomposition */
   int                   probnumber          /**< the subproblem number */
   )
{
   assert(benders != NULL);
   assert(probnumber >= 0 && probnumber < SCIPbendersGetNSubproblems(benders));

   return benders->nsubmastervars[probnumber];
}

/** returns the subproblem master variable data for the given subproblem */
void SCIPbendersGetSubproblemMasterVarsData(
   SCIP_BENDERS*         benders,            /**< Benders' decomposition */
   int                   probnumber,         /**< the subproblem number */
   SCIP_VAR***           vars,               /**< pointer to store the master variables, or NULL */
   int*                  nvars,              /**< the number of master problem variables, or NULL */
   int*                  nbinvars,           /**< the number of binary master problem variables, or NULL */
   int*                  nintvars            /**< the number of integer master problem variables, or NULL */
   )
{
   assert(benders != NULL);
   assert(probnumber >= 0 && probnumber < SCIPbendersGetNSubproblems(benders));

   if( vars != NULL )
      (*vars) = benders->submastervars[probnumber];

   if( nvars != NULL )
      (*nvars) = benders->nsubmastervars[probnumber];

   if( nbinvars != NULL )
      (*nbinvars) = benders->nsubmasterbinvars[probnumber];

   if( nintvars != NULL )
      (*nintvars) = benders->nsubmasterintvars[probnumber];
}

/** stores the objective function value of the subproblem for use in cut generation */
void SCIPbendersSetSubproblemObjval(
   SCIP_BENDERS*         benders,            /**< the Benders' decomposition structure */
   int                   probnumber,         /**< the subproblem number */
   SCIP_Real             objval              /**< the objective function value for the subproblem */
   )
{
   assert(benders != NULL);
   assert(probnumber >= 0 && probnumber < SCIPbendersGetNSubproblems(benders));

   /* updating the best objval */
   if( objval < benders->bestsubprobobjval[probnumber] )
      benders->bestsubprobobjval[probnumber] = objval;

   benders->subprobobjval[probnumber] = objval;
}

/** returns the objective function value of the subproblem for use in cut generation */
SCIP_Real SCIPbendersGetSubproblemObjval(
   SCIP_BENDERS*         benders,            /**< Benders' decomposition */
   int                   probnumber          /**< the subproblem number */
   )
{
   assert(benders != NULL);
   assert(probnumber >= 0 && probnumber < SCIPbendersGetNSubproblems(benders));

   return benders->subprobobjval[probnumber];
}

/** returns whether the solution has non-zero slack variables */
SCIP_RETCODE SCIPbendersSolSlackVarsActive(
   SCIP_BENDERS*         benders,            /**< Benders' decomposition */
   SCIP_Bool*            activeslack         /**< flag to indicate whether a slack variable is active */
   )
{
   SCIP* subproblem;
   SCIP_SOL* sol;
   SCIP_VAR** vars;
   int nsubproblems;
   int nvars;
   int ncontvars;
   int i;
   int j;
   SCIP_Bool freesol = FALSE;

   assert(benders != NULL);
   assert(activeslack != NULL);

   (*activeslack) = FALSE;

   /* if the slack variables have not been added, then we can immediately state that no slack variables are active */
   if( !benders->feasibilityphase )
   {
      return SCIP_OKAY;
   }

   nsubproblems = SCIPbendersGetNSubproblems(benders);

   /* checking all subproblems for active slack variables */
   for( i = 0; i < nsubproblems && !(*activeslack); i++ )
   {
      subproblem = SCIPbendersSubproblem(benders, i);

      /* if the subproblem is convex and an NLP, then we need to create the NLP solution. Otherwise, the solution can be
       * retrieved from the LP or CIP.
       */
      if( SCIPbendersGetSubproblemType(benders, i) == SCIP_BENDERSSUBTYPE_CONVEXCONT )
      {
         if( SCIPisNLPConstructed(subproblem) && SCIPgetNNlpis(subproblem) > 0 )
         {
            SCIP_CALL( SCIPcreateNLPSol(subproblem, &sol, NULL) );
         }
         else
         {
            SCIP_CALL( SCIPcreateCurrentSol(subproblem, &sol, NULL) );
         }
         freesol = TRUE;
      }
      else
         sol = SCIPgetBestSol(subproblem);

      /* getting the variable data. Only the continuous variables are important. */
      SCIP_CALL( SCIPgetVarsData(subproblem, &vars, &nvars, NULL, NULL, NULL, &ncontvars) );

      /* checking all slack variables for non-zero solution values */
      for( j = nvars - 1; j >= nvars - ncontvars; j-- )
      {
         if( strstr(SCIPvarGetName(vars[j]), SLACKVAR_NAME) != NULL )
         {
            if( SCIPisPositive(subproblem, SCIPgetSolVal(subproblem, sol, vars[j])) )
            {
               (*activeslack) = TRUE;
               break;
            }
         }
      }

      /* freeing the LP and NLP solutions */
      if( freesol )
      {
         SCIP_CALL( SCIPfreeSol(subproblem, &sol) );
      }
   }

   return SCIP_OKAY;
}

/** sets the subproblem type
 *
 * The subproblem types are:
 *    - Convex constraints with continuous variables
 *    - Convex constraints with discrete variables
 *    - Non-convex constraints with continuous variables
 *    - Non-convex constraints with discrete variables
 */
void SCIPbendersSetSubproblemType(
   SCIP_BENDERS*         benders,            /**< Benders' decomposition */
   int                   probnumber,         /**< the subproblem number */
   SCIP_BENDERSSUBTYPE   subprobtype         /**< the subproblem type */
   )
{
   assert(benders != NULL);
   assert(probnumber >= 0 && probnumber < SCIPbendersGetNSubproblems(benders));

   if( subprobtype == SCIP_BENDERSSUBTYPE_CONVEXCONT
      && benders->subprobtype[probnumber] != SCIP_BENDERSSUBTYPE_CONVEXCONT )
      benders->nconvexsubprobs++;
   else if( subprobtype != SCIP_BENDERSSUBTYPE_CONVEXCONT
      && benders->subprobtype[probnumber] == SCIP_BENDERSSUBTYPE_CONVEXCONT )
      benders->nconvexsubprobs--;

   benders->subprobtype[probnumber] = subprobtype;

   assert(benders->nconvexsubprobs >= 0 && benders->nconvexsubprobs <= benders->nsubproblems);
}

/** returns the type of the subproblem
 *
 *  This type is used to determine whether the duals of the problem can be used to generate cuts
 */
SCIP_BENDERSSUBTYPE SCIPbendersGetSubproblemType(
   SCIP_BENDERS*         benders,            /**< Benders' decomposition */
   int                   probnumber          /**< the subproblem number */
   )
{
   assert(benders != NULL);
   assert(probnumber >= 0 && probnumber < SCIPbendersGetNSubproblems(benders));

   return benders->subprobtype[probnumber];
}

/** sets the flag indicating whether a subproblem is convex
 *
 *  It is possible that this can change during the solving process. One example is when the three-phase method is
 *  employed, where the first phase solves the convex relaxation of both the master and subproblems, the second phase
 *  reintroduces the integrality constraints to the master problem and the third phase then reintroduces integrality
 *  constraints to the subproblems.
 */
void SCIPbendersSetSubproblemIsConvex(
   SCIP_BENDERS*         benders,            /**< Benders' decomposition */
   int                   probnumber,         /**< the subproblem number */
   SCIP_Bool             isconvex            /**< flag to indicate whether the subproblem is convex */
   )
{
   assert(benders != NULL);
   assert(probnumber >= 0 && probnumber < SCIPbendersGetNSubproblems(benders));

   if( isconvex && !benders->subprobisconvex[probnumber] )
      benders->nconvexsubprobs++;
   else if( !isconvex && benders->subprobisconvex[probnumber] )
      benders->nconvexsubprobs--;

   benders->subprobisconvex[probnumber] = isconvex;

   assert(benders->nconvexsubprobs >= 0 && benders->nconvexsubprobs <= benders->nsubproblems);
}

/** returns whether the subproblem is convex
 *
 *  This means that the dual solution can be used to generate cuts.
 */
SCIP_Bool SCIPbendersSubproblemIsConvex(
   SCIP_BENDERS*         benders,            /**< Benders' decomposition */
   int                   probnumber          /**< the subproblem number */
   )
{
   assert(benders != NULL);
   assert(probnumber >= 0 && probnumber < SCIPbendersGetNSubproblems(benders));

   return benders->subprobisconvex[probnumber];
}

/** returns the number of subproblems that are convex */
int SCIPbendersGetNConvexSubproblems(
   SCIP_BENDERS*         benders             /**< Benders' decomposition */
   )
{
   assert(benders != NULL);

   return benders->nconvexsubprobs;
}

/** sets the flag indicating whether a subproblem contains non-linear constraints */
void SCIPbendersSetSubproblemIsNonlinear(
   SCIP_BENDERS*         benders,            /**< Benders' decomposition */
   int                   probnumber,         /**< the subproblem number */
   SCIP_Bool             isnonlinear         /**< flag to indicate whether the subproblem contains non-linear constraints */
   )
{
   assert(benders != NULL);
   assert(probnumber >= 0 && probnumber < SCIPbendersGetNSubproblems(benders));

   if( isnonlinear && !benders->subprobisnonlinear[probnumber] )
      benders->nnonlinearsubprobs++;
   else if( !isnonlinear && benders->subprobisnonlinear[probnumber] )
      benders->nnonlinearsubprobs--;

   benders->subprobisnonlinear[probnumber] = isnonlinear;

   assert(benders->nnonlinearsubprobs >= 0 && benders->nnonlinearsubprobs <= benders->nsubproblems);
}

/** returns whether the subproblem contains non-linear constraints. */
SCIP_Bool SCIPbendersSubproblemIsNonlinear(
   SCIP_BENDERS*         benders,            /**< Benders' decomposition */
   int                   probnumber          /**< the subproblem number */
   )
{
   assert(benders != NULL);
   assert(probnumber >= 0 && probnumber < SCIPbendersGetNSubproblems(benders));

   return benders->subprobisnonlinear[probnumber];
}

/** returns the number of subproblems that contain non-linear constraints  */
int SCIPbendersGetNNonlinearSubproblems(
   SCIP_BENDERS*         benders             /**< Benders' decomposition */
   )
{
   assert(benders != NULL);

   return benders->nnonlinearsubprobs;
}

/** sets the flag indicating whether the master problem contains non-linear constraints */
void SCIPbendersSetMasterIsNonlinear(
   SCIP_BENDERS*         benders,            /**< Benders' decomposition */
   SCIP_Bool             isnonlinear         /**< flag to indicate whether the subproblem contains non-linear constraints */
   )
{
   assert(benders != NULL);

   benders->masterisnonlinear = isnonlinear;
}

/** returns whether the master problem contains non-linear constraints. */
SCIP_Bool SCIPbendersMasterIsNonlinear(
   SCIP_BENDERS*         benders             /**< Benders' decomposition */
   )
{
   assert(benders != NULL);

   return benders->masterisnonlinear;
}

/** returns the flag indicating that Benders' decomposition is in a cut strengthening round */
SCIP_Bool SCIPbendersInStrengthenRound(
   SCIP_BENDERS*         benders             /**< Benders' decomposition */
   )
{
   assert(benders != NULL);

   return benders->strengthenround;
}

/** sets the flag to indicate that at least one subproblem is always infeasible
 *  NOTE: this is without any variable fixing being performed
 */
void SCIPbendersSetSubproblemsAreInfeasible(
   SCIP_BENDERS*         benders,            /**< Benders' decomposition */
   SCIP_SET*             set                 /**< global SCIP settings */
   )
{
   assert(benders != NULL);
   assert(set != NULL);

   if( SCIPgetDepth(set->scip) <= 0 )
      benders->subprobsinfeasible = TRUE;
}

/** returns whether at least one of the subproblems has been identified as infeasible.
 *  NOTE: this is without any variable fixing being performed
 */
SCIP_Bool SCIPbendersSubproblemsAreInfeasible(
   SCIP_BENDERS*         benders             /**< Benders' decomposition */
   )
{
   assert(benders != NULL);

   return benders->subprobsinfeasible;
}

/** changes all of the master problem variables in the given subproblem to continuous. */
SCIP_RETCODE SCIPbendersChgMastervarsToCont(
   SCIP_BENDERS*         benders,            /**< Benders' decomposition */
   SCIP_SET*             set,                /**< global SCIP settings */
   int                   probnumber          /**< the subproblem number */
   )
{
   SCIP* subproblem;
   SCIP_VAR** vars;
   int nbinvars;
   int nintvars;
   int nimplvars;
   int chgvarscount;
   int origintvars;
   int i;
   SCIP_Bool infeasible;

   assert(benders != NULL);
   assert(set != NULL);
   assert(probnumber >= 0 && probnumber < SCIPbendersGetNSubproblems(benders));

   subproblem = SCIPbendersSubproblem(benders, probnumber);
   assert(subproblem != NULL);

   /* only set the master problem variable to continuous if they have not already been changed. */
   if( !SCIPbendersGetMastervarsCont(benders, probnumber) )
   {
      SCIP_VAR* mastervar;

      /* retrieving the variable data */
      SCIP_CALL( SCIPgetVarsData(subproblem, &vars, NULL, &nbinvars, &nintvars, &nimplvars, NULL) );

      origintvars = nbinvars + nintvars + nimplvars;

      chgvarscount = 0;

      /* looping over all integer variables to change the master variables to continuous */
      i = 0;
      while( i < nbinvars + nintvars + nimplvars )
      {
         SCIP_CALL( SCIPbendersGetVar(benders, set, vars[i], &mastervar, -1) );

         if( SCIPvarIsIntegral(vars[i]) && mastervar != NULL )
         {
            /* remove integrality of the subproblem variable corresponding to mastervar */
            SCIP_CALL( SCIPchgVarType(subproblem, vars[i], SCIP_VARTYPE_CONTINUOUS, &infeasible) );
            assert(!infeasible);
            SCIP_CALL( SCIPchgVarImplType(subproblem, vars[i], SCIP_IMPLINTTYPE_NONE, &infeasible) );
            assert(!infeasible);

            chgvarscount++;
            SCIP_CALL( SCIPgetVarsData(subproblem, NULL, NULL, &nbinvars, &nintvars, &nimplvars, NULL) );
         }
         else
            i++;
      }

      /* if all of the integer variables have been changed to continuous, then the subproblem could now be a convex
       * problem. This must be checked and if TRUE, then the LP subproblem is initialised and then put into probing
       * mode
       */
      if( chgvarscount > 0 && chgvarscount == origintvars )
      {
         /* checking the convexity of the subproblem */
         SCIP_CALL( checkSubproblemConvexity(benders, set, probnumber) );

         /* if the subproblem has convex constraints and continuous variables, then it is initialised and put into
          * probing mode
          */
         if( SCIPbendersGetSubproblemType(benders, probnumber) == SCIP_BENDERSSUBTYPE_CONVEXCONT )
         {
            SCIP_CALL( initialiseLPSubproblem(benders, set, probnumber, &infeasible) );

            /* if the initialisation process indicates that the LP is infeasible, then the complete problem is
             * infeasible. The subprobsinfeasible flag is set so that SCIP can be informed at the correct point
             * during the solving process.
             */
            if( infeasible )
               SCIPbendersSetSubproblemsAreInfeasible(benders, set);
         }
      }

      SCIP_CALL( SCIPbendersSetMastervarsCont(benders, probnumber, TRUE) );
   }

   return SCIP_OKAY;
}

/** sets the subproblem setup flag */
void SCIPbendersSetSubproblemIsSetup(
   SCIP_BENDERS*         benders,            /**< Benders' decomposition */
   int                   probnumber,         /**< the subproblem number */
   SCIP_Bool             issetup             /**< flag to indicate whether the subproblem has been setup */
   )
{
   assert(benders != NULL);
   assert(probnumber >= 0 && probnumber < SCIPbendersGetNSubproblems(benders));

   benders->subprobsetup[probnumber] = issetup;
}

/** returns the subproblem setup flag */
SCIP_Bool SCIPbendersSubproblemIsSetup(
   SCIP_BENDERS*         benders,            /**< Benders' decomposition */
   int                   probnumber          /**< the subproblem number */
   )
{
   assert(benders != NULL);
   assert(probnumber >= 0 && probnumber < SCIPbendersGetNSubproblems(benders));

   return benders->subprobsetup[probnumber];
}

/** sets the independent subproblem flag */
void SCIPbendersSetSubproblemIsIndependent(
   SCIP_BENDERS*         benders,            /**< Benders' decomposition */
   int                   probnumber,         /**< the subproblem number */
   SCIP_Bool             isindep             /**< flag to indicate whether the subproblem is independent */
   )
{
   assert(benders != NULL);
   assert(probnumber >= 0 && probnumber < SCIPbendersGetNSubproblems(benders));

   /* if the user has defined solving or freeing functions, then it is not possible to declare a subproblem as
    * independent. This is because declaring a subproblem as independent changes the solving loop, so it would change
    * the expected behaviour of the user defined plugin. If a user calls this function, then an error will be returned.
    */
   if( benders->benderssolvesubconvex != NULL || benders->benderssolvesub != NULL || benders->bendersfreesub != NULL )
   {
      SCIPerrorMessage("The user has defined either bendersSolvesubconvex%s, bendersSolvesub%s or bendersFreesub%s. "
         "Thus, it is not possible to declare the independence of a subproblem.\n", benders->name, benders->name,
         benders->name);
      SCIPABORT();
   }
   else
   {
      SCIP_Bool activesubprob;

      /* if the active status of the subproblem changes, then we must update the activesubprobs counter */
      activesubprob = subproblemIsActive(benders, probnumber);

      benders->indepsubprob[probnumber] = isindep;

      /* updating the activesubprobs counter */
      if( activesubprob && !subproblemIsActive(benders, probnumber) )
         benders->nactivesubprobs--;
      else if( !activesubprob && subproblemIsActive(benders, probnumber) )
         benders->nactivesubprobs++;

      assert(benders->nactivesubprobs >= 0 && benders->nactivesubprobs <= SCIPbendersGetNSubproblems(benders));
   }
}

/** returns whether the subproblem is independent */
SCIP_Bool SCIPbendersSubproblemIsIndependent(
   SCIP_BENDERS*         benders,            /**< Benders' decomposition */
   int                   probnumber          /**< the subproblem number */
   )
{
   assert(benders != NULL);
   assert(probnumber >= 0 && probnumber < SCIPbendersGetNSubproblems(benders));

   return benders->indepsubprob[probnumber];
}

/** Sets whether the subproblem is enabled or disabled. A subproblem is disabled if it has been merged into the master
 *  problem.
 */
void SCIPbendersSetSubproblemEnabled(
   SCIP_BENDERS*         benders,            /**< Benders' decomposition */
   int                   probnumber,         /**< the subproblem number */
   SCIP_Bool             enabled             /**< flag to indicate whether the subproblem is enabled */
   )
{
   SCIP_Bool activesubprob;

   assert(benders != NULL);
   assert(probnumber >= 0 && probnumber < SCIPbendersGetNSubproblems(benders));

   /* if the active status of the subproblem changes, then we must update the activesubprobs counter */
   activesubprob = subproblemIsActive(benders, probnumber);

   benders->subprobenabled[probnumber] = enabled;

   /* updating the activesubprobs counter */
   if( activesubprob && !subproblemIsActive(benders, probnumber) )
      benders->nactivesubprobs--;
   else if( !activesubprob && subproblemIsActive(benders, probnumber) )
      benders->nactivesubprobs++;

   assert(benders->nactivesubprobs >= 0 && benders->nactivesubprobs <= SCIPbendersGetNSubproblems(benders));
}

/** returns whether the subproblem is enabled, i.e. the subproblem is still solved in the solving loop. */
SCIP_Bool SCIPbendersSubproblemIsEnabled(
   SCIP_BENDERS*         benders,            /**< Benders' decomposition */
   int                   probnumber          /**< the subproblem number */
   )
{
   assert(benders != NULL);
   assert(probnumber >= 0 && probnumber < SCIPbendersGetNSubproblems(benders));

   return benders->subprobenabled[probnumber];
}

/** sets a flag to indicate whether the master variables are all set to continuous */
SCIP_RETCODE SCIPbendersSetMastervarsCont(
   SCIP_BENDERS*         benders,            /**< Benders' decomposition */
   int                   probnumber,         /**< the subproblem number */
   SCIP_Bool             arecont             /**< flag to indicate whether the master problem variables are continuous */
   )
{
   assert(benders != NULL);
   assert(probnumber >= 0 && probnumber < SCIPbendersGetNSubproblems(benders));

   /* if the master variables were all continuous and now are not, then the subproblem must exit probing mode and be
    * changed to non-LP subproblem */
   if( benders->mastervarscont[probnumber] && !arecont )
   {
      SCIP_BENDERSSUBTYPE subtype;

      if( SCIPinProbing(SCIPbendersSubproblem(benders, probnumber)) )
      {
         SCIP_CALL( SCIPendProbing(SCIPbendersSubproblem(benders, probnumber)) );
      }

      subtype = SCIPbendersGetSubproblemType(benders, probnumber);
      assert(subtype == SCIP_BENDERSSUBTYPE_CONVEXCONT || subtype == SCIP_BENDERSSUBTYPE_NONCONVEXCONT);

      if( subtype == SCIP_BENDERSSUBTYPE_CONVEXCONT )
         SCIPbendersSetSubproblemType(benders, probnumber, SCIP_BENDERSSUBTYPE_CONVEXDIS);
      else if( subtype == SCIP_BENDERSSUBTYPE_NONCONVEXCONT )
         SCIPbendersSetSubproblemType(benders, probnumber, SCIP_BENDERSSUBTYPE_NONCONVEXDIS);
   }

   benders->mastervarscont[probnumber] = arecont;

   return SCIP_OKAY;
}

/** returns whether the master variables are all set to continuous */
SCIP_Bool SCIPbendersGetMastervarsCont(
   SCIP_BENDERS*         benders,            /**< Benders' decomposition */
   int                   probnumber          /**< the subproblem number */
   )
{
   assert(benders != NULL);
   assert(probnumber >= 0 && probnumber < SCIPbendersGetNSubproblems(benders));

   return benders->mastervarscont[probnumber];
}

/** sets the objective type for the aggregation of the Benders' decomposition subproblem objectives. This is either the
 * summation of the objective values or a minimax of the objective values (such as for a makespan objective)
 */
void SCIPbendersSetObjectiveType(
   SCIP_BENDERS*         benders,            /**< Benders' decomposition */
   SCIP_BENDERSOBJTYPE   objectivetype       /**< the objective type */
   )
{
   assert(benders != NULL);

   benders->objectivetype = objectivetype;
}

/** returns the objective type for the aggregation of the Benders' decomposition subproblem objectives */
SCIP_BENDERSOBJTYPE SCIPbendersGetObjectiveType(
   SCIP_BENDERS*         benders             /**< Benders' decomposition */
   )
{
   assert(benders != NULL);

   return benders->objectivetype;
}

/** returns the number of cuts that have been transferred from sub SCIPs to the master SCIP */
int SCIPbendersGetNTransferredCuts(
   SCIP_BENDERS*         benders             /**< the Benders' decomposition data structure */
   )
{
   assert(benders != NULL);

   return benders->ntransferred;
}

/** updates the lower bound for the subproblem. If the lower bound is not greater than the previously stored lowerbound,
 *  then no update occurs.
 */
void SCIPbendersUpdateSubproblemLowerbound(
   SCIP_BENDERS*         benders,            /**< Benders' decomposition */
   int                   probnumber,         /**< the subproblem number */
   SCIP_Real             lowerbound          /**< the lower bound */
   )
{
   assert(benders != NULL);
   assert(probnumber >= 0 && probnumber < SCIPbendersGetNSubproblems(benders));

   if( EPSGE(lowerbound, benders->subproblowerbound[probnumber], 1e-06) )
      benders->subproblowerbound[probnumber] = lowerbound;
   else
   {
      SCIPdebugMessage("The lowerbound %g for subproblem %d is less than the currently stored lower bound %g\n",
         lowerbound, probnumber, benders->subproblowerbound[probnumber]);
   }
}

/** returns the stored lower bound for the given subproblem */
SCIP_Real SCIPbendersGetSubproblemLowerbound(
   SCIP_BENDERS*         benders,            /**< Benders' decomposition */
   int                   probnumber          /**< the subproblem number */
   )
{
   assert(benders != NULL);
   assert(probnumber >= 0 && probnumber < SCIPbendersGetNSubproblems(benders));

   return benders->subproblowerbound[probnumber];
}

/** returns the number of cuts that have been added for storage */
int SCIPbendersGetNStoredCuts(
   SCIP_BENDERS*         benders             /**< Benders' decomposition */
   )
{
   assert(benders != NULL);

   return benders->nstoredcuts;
}

/** returns the cuts that have been stored for transfer */
SCIP_RETCODE SCIPbendersGetStoredCutData(
   SCIP_BENDERS*         benders,            /**< Benders' decomposition */
   int                   cutidx,             /**< the index for the cut data that is requested */
   SCIP_VAR***           vars,               /**< the variables that have non-zero coefficients in the cut */
   SCIP_Real**           vals,               /**< the coefficients of the variables in the cut */
   SCIP_Real*            lhs,                /**< the left hand side of the cut */
   SCIP_Real*            rhs,                /**< the right hand side of the cut */
   int*                  nvars               /**< the number of variables with non-zero coefficients in the cut */
   )
{
   assert(benders != NULL);
   assert(vars != NULL);
   assert(vals != NULL);
   assert(lhs != NULL);
   assert(rhs != NULL);
   assert(nvars != NULL);
   assert(cutidx >= 0 && cutidx < benders->nstoredcuts);

   (*vars) = benders->storedcuts[cutidx]->vars;
   (*vals) = benders->storedcuts[cutidx]->vals;
   (*lhs) = benders->storedcuts[cutidx]->lhs;
   (*rhs) = benders->storedcuts[cutidx]->rhs;
   (*nvars) = benders->storedcuts[cutidx]->nvars;

   return SCIP_OKAY;
}

/** returns the original problem data for the cuts that have been added by the Benders' cut plugin. The stored
 *  variables and values will populate the input vars and vals arrays. Thus, memory must be allocated for the vars and
 *  vals arrays
 */
SCIP_RETCODE SCIPbendersGetStoredCutOrigData(
   SCIP_BENDERS*         benders,            /**< Benders' decomposition cut */
   int                   cutidx,             /**< the index for the cut data that is requested */
   SCIP_VAR***           vars,               /**< the variables that have non-zero coefficients in the cut */
   SCIP_Real**           vals,               /**< the coefficients of the variables in the cut */
   SCIP_Real*            lhs,                /**< the left hand side of the cut */
   SCIP_Real*            rhs,                /**< the right hand side of the cut */
   int*                  nvars,              /**< the number of variables with non-zero coefficients in the cut */
   int                   varssize            /**< the available slots in the array */
   )
{
   SCIP_VAR* origvar;
   SCIP_Real scalar;
   SCIP_Real constant;
   int i;

   assert(benders != NULL);
   assert(vars != NULL);
   assert(vals != NULL);
   assert(lhs != NULL);
   assert(rhs != NULL);
   assert(nvars != NULL);
   assert(cutidx >= 0 && cutidx < benders->nstoredcuts);

   (*lhs) = benders->storedcuts[cutidx]->lhs;
   (*rhs) = benders->storedcuts[cutidx]->rhs;
   (*nvars) = benders->storedcuts[cutidx]->nvars;

   /* if there are enough slots, then store the cut variables and values */
   if( varssize >= *nvars )
   {
      for( i = 0; i < *nvars; i++ )
      {
         /* getting the original variable for the transformed variable */
         origvar = benders->storedcuts[cutidx]->vars[i];
         scalar = 1.0;
         constant = 0.0;
         SCIP_CALL( SCIPvarGetOrigvarSum(&origvar, &scalar, &constant) );

         (*vars)[i] = origvar;
         (*vals)[i] = benders->storedcuts[cutidx]->vals[i];
      }
   }

   return SCIP_OKAY;
}

/** adds the data for the generated cuts to the Benders' cut storage */
SCIP_RETCODE SCIPbendersStoreCut(
   SCIP_BENDERS*         benders,            /**< Benders' decomposition cut */
   SCIP_SET*             set,                /**< global SCIP settings */
   SCIP_VAR**            vars,               /**< the variables that have non-zero coefficients in the cut */
   SCIP_Real*            vals,               /**< the coefficients of the variables in the cut */
   SCIP_Real             lhs,                /**< the left hand side of the cut */
   SCIP_Real             rhs,                /**< the right hand side of the cut */
   int                   nvars               /**< the number of variables with non-zero coefficients in the cut */
   )
{
   SCIP_BENDERSCUTCUT* cut;

   assert(benders != NULL);
   assert(set != NULL);
   assert(vars != NULL);
   assert(vals != NULL);

   /* allocating the block memory for the cut storage */
   SCIP_CALL( SCIPallocBlockMemory(set->scip, &cut) );

   /* storing the cut data */
   SCIP_CALL( SCIPduplicateBlockMemoryArray(set->scip, &cut->vars, vars, nvars) );
   SCIP_CALL( SCIPduplicateBlockMemoryArray(set->scip, &cut->vals, vals, nvars) );
   cut->lhs = lhs;
   cut->rhs = rhs;
   cut->nvars = nvars;

   /* ensuring the required memory is available for the stored cuts array */
   if( benders->storedcutssize < benders->nstoredcuts + 1 )
   {
      int newsize;

      newsize = SCIPsetCalcMemGrowSize(set, benders->nstoredcuts + 1);
      SCIP_ALLOC( BMSreallocBlockMemoryArray(SCIPblkmem(set->scip), &benders->storedcuts,
            benders->storedcutssize, newsize) );

      benders->storedcutssize = newsize;
   }
   assert(benders->storedcutssize >= benders->nstoredcuts + 1);

   /* adding the cuts to the Benders' cut storage */
   benders->storedcuts[benders->nstoredcuts] = cut;
   benders->nstoredcuts++;

   return SCIP_OKAY;
}

/** sets the sorted flags in the Benders' decomposition */
void SCIPbendersSetBenderscutsSorted(
   SCIP_BENDERS*         benders,            /**< Benders' decomposition structure */
   SCIP_Bool             sorted              /**< the value to set the sorted flag to */
   )
{
   assert(benders != NULL);

   benders->benderscutssorted = sorted;
   benders->benderscutsnamessorted = sorted;
}

/** inserts a Benders' cut into the Benders' cuts list */
SCIP_RETCODE SCIPbendersIncludeBenderscut(
   SCIP_BENDERS*         benders,            /**< Benders' decomposition structure */
   SCIP_SET*             set,                /**< global SCIP settings */
   SCIP_BENDERSCUT*      benderscut          /**< Benders' cut */
   )
{
   assert(benders != NULL);
   assert(benderscut != NULL);

   if( benders->nbenderscuts >= benders->benderscutssize )
   {
      benders->benderscutssize = SCIPsetCalcMemGrowSize(set, benders->nbenderscuts+1);
      SCIP_ALLOC( BMSreallocMemoryArray(&benders->benderscuts, benders->benderscutssize) );
   }
   assert(benders->nbenderscuts < benders->benderscutssize);

   benders->benderscuts[benders->nbenderscuts] = benderscut;
   benders->nbenderscuts++;
   benders->benderscutssorted = FALSE;

   return SCIP_OKAY;
}

/** returns the Benders' cut of the given name, or NULL if not existing */
SCIP_BENDERSCUT* SCIPfindBenderscut(
   SCIP_BENDERS*         benders,            /**< Benders' decomposition */
   const char*           name                /**< name of Benderscut' decomposition */
   )
{
   int i;

   assert(benders != NULL);
   assert(name != NULL);

   for( i = 0; i < benders->nbenderscuts; i++ )
   {
      if( strcmp(SCIPbenderscutGetName(benders->benderscuts[i]), name) == 0 )
         return benders->benderscuts[i];
   }

   return NULL;
}

/** returns the array of currently available Benders' cuts; active Benders' decomposition are in the first slots of
 * the array
 */
SCIP_BENDERSCUT** SCIPbendersGetBenderscuts(
   SCIP_BENDERS*         benders             /**< Benders' decomposition */
   )
{
   assert(benders != NULL);

   if( !benders->benderscutssorted )
   {
      SCIPsortPtr((void**)benders->benderscuts, SCIPbenderscutComp, benders->nbenderscuts);
      benders->benderscutssorted = TRUE;
      benders->benderscutsnamessorted = FALSE;
   }

   return benders->benderscuts;
}

/** returns the number of currently available Benders' cuts */
int SCIPbendersGetNBenderscuts(
   SCIP_BENDERS*         benders             /**< Benders' decomposition */
   )
{
   assert(benders != NULL);

   return benders->nbenderscuts;
}

/** sets the priority of a Benders' decomposition */
SCIP_RETCODE SCIPbendersSetBenderscutPriority(
   SCIP_BENDERS*         benders,            /**< Benders' decomposition */
   SCIP_BENDERSCUT*      benderscut,         /**< Benders' cut */
   int                   priority            /**< new priority of the Benders' decomposition */
   )
{
   assert(benders != NULL);
   assert(benderscut != NULL);

   benderscut->priority = priority;
   benders->benderscutssorted = FALSE;

   return SCIP_OKAY;
}

/** sorts Benders' decomposition cuts by priorities */
void SCIPbendersSortBenderscuts(
   SCIP_BENDERS*         benders             /**< Benders' decomposition */
   )
{
   assert(benders != NULL);

   if( !benders->benderscutssorted )
   {
      SCIPsortPtr((void**)benders->benderscuts, SCIPbenderscutComp, benders->nbenderscuts);
      benders->benderscutssorted = TRUE;
      benders->benderscutsnamessorted = FALSE;
   }
}

/** sorts Benders' decomposition cuts by name */
void SCIPbendersSortBenderscutsName(
   SCIP_BENDERS*         benders             /**< Benders' decomposition */
   )
{
   assert(benders != NULL);

   if( !benders->benderscutsnamessorted )
   {
      SCIPsortPtr((void**)benders->benderscuts, SCIPbenderscutCompName, benders->nbenderscuts);
      benders->benderscutssorted = FALSE;
      benders->benderscutsnamessorted = TRUE;
   }
}<|MERGE_RESOLUTION|>--- conflicted
+++ resolved
@@ -781,14 +781,10 @@
             && SCIPisObjIntegral(SCIPbendersSubproblem(benders, i)) )
             impltype = SCIP_IMPLINTTYPE_WEAK;
          else
-<<<<<<< HEAD
-            impltype = SCIP_IMPLINTTYPE_NONE;
-=======
          {
             impltype = SCIP_IMPLINTTYPE_NONE;
             allsubprobintegralobj = FALSE;
          }
->>>>>>> 493e2712
 
          (void) SCIPsnprintf(varname, SCIP_MAXSTRLEN, "%s_%d_%s", AUXILIARYVAR_NAME, i, SCIPbendersGetName(benders) );
          SCIP_CALL( SCIPcreateVarImpl(scip, &auxiliaryvar, varname, benders->subproblowerbound[i], SCIPinfinity(scip), 0.0,
