--- conflicted
+++ resolved
@@ -94,12 +94,9 @@
    SCIP_VAR**            permvars,           /**< variable array of the permutation */
    int                   npermvars,          /**< number of variables in that array */
    int*                  perm,               /**< permutation */
-<<<<<<< HEAD
    SYM_SYMTYPE           symtype,            /**< type of symmetries in perm */
    SCIP_Real*            permvardomaincenter, /**< array containing center point for each variable domain */
-=======
    SCIP_Bool             usedynamicorder,    /**< whether a dynamic variable order shall be used */
->>>>>>> 9d3f901e
    SCIP_Bool*            success             /**< to store whether the component is successfully added */
    );
 
