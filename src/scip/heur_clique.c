/* * * * * * * * * * * * * * * * * * * * * * * * * * * * * * * * * * * * * * */
/*                                                                           */
/*                  This file is part of the program and library             */
/*         SCIP --- Solving Constraint Integer Programs                      */
/*                                                                           */
/*    Copyright (C) 2002-2019 Konrad-Zuse-Zentrum                            */
/*                            fuer Informationstechnik Berlin                */
/*                                                                           */
/*  SCIP is distributed under the terms of the ZIB Academic License.         */
/*                                                                           */
/*  You should have received a copy of the ZIB Academic License              */
/*  along with SCIP; see the file COPYING. If not visit scip.zib.de.         */
/*                                                                           */
/* * * * * * * * * * * * * * * * * * * * * * * * * * * * * * * * * * * * * * */

/**@file   heur_clique.c
 * @ingroup DEFPLUGINS_HEUR
 * @brief  LNS heuristic using a clique partition to restrict the search neighborhood
 * @brief  clique primal heuristic
 * @author Stefan Heinz
 * @author Michael Winkler
 * @author Gerald Gamrath
 *
 * @todo allow smaller fixing rate for probing LP?
 * @todo allow smaller fixing rate after presolve if total number of variables is small (<= 1000)?
 *
 * More details about the heuristic can be found in@n
 * Structure-Based Primal Heuristics for Mixed Integer Programming@n
 * Gerald Gamrath, Timo Berthold, Stefan Heinz, and Michael Winkler@n
 * Optimization in the Real World, Volume 13 of the series Mathematics for Industry, pp 37-53@n
 * Preliminary version available as <a href="https://opus4.kobv.de/opus4-zib/frontdoor/index/index/docId/5551">ZIB-Report 15-26</a>.
 */

/*---+----1----+----2----+----3----+----4----+----5----+----6----+----7----+----8----+----9----+----0----+----1----+----2*/

#include "blockmemshell/memory.h"
#include "scip/cons_logicor.h"
#include "scip/heur_clique.h"
#include "scip/heur_locks.h"
#include "scip/pub_heur.h"
#include "scip/pub_implics.h"
#include "scip/pub_message.h"
#include "scip/pub_misc.h"
#include "scip/pub_misc_sort.h"
#include "scip/pub_var.h"
#include "scip/scip_branch.h"
#include "scip/scip_cons.h"
#include "scip/scip_copy.h"
#include "scip/scip_general.h"
#include "scip/scip_heur.h"
#include "scip/scip_lp.h"
#include "scip/scip_mem.h"
#include "scip/scip_message.h"
#include "scip/scip_numerics.h"
#include "scip/scip_param.h"
#include "scip/scip_prob.h"
#include "scip/scip_probing.h"
#include "scip/scip_sol.h"
#include "scip/scip_solve.h"
#include "scip/scip_solvingstats.h"
#include "scip/scip_timing.h"
#include "scip/scip_tree.h"
#include "scip/scip_var.h"
#include <string.h>


#define HEUR_NAME             "clique"
#define HEUR_DESC             "LNS heuristic using a clique partition to restrict the search neighborhood"
#define HEUR_DISPCHAR         SCIP_HEURDISPCHAR_PROP
#define HEUR_PRIORITY         5000
#define HEUR_FREQ             0
#define HEUR_FREQOFS          0
#define HEUR_MAXDEPTH         -1
#define HEUR_TIMING           SCIP_HEURTIMING_BEFORENODE
#define HEUR_USESSUBSCIP      TRUE                       /**< does the heuristic use a secondary SCIP instance? */

#define DEFAULT_MAXNODES      5000LL                     /**< maximum number of nodes to regard in the subproblem */
#define DEFAULT_MININTFIXINGRATE 0.65                    /**< minimum percentage of integer variables that have to be fixed */
#define DEFAULT_MINMIPFIXINGRATE 0.65                    /**< minimum percentage of variables that have to be fixed within sub-SCIP
                                                          *   (integer and continuous) */
#define DEFAULT_MINIMPROVE    0.01                       /**< factor by which clique heuristic should at least improve the
                                                          *   incumbent
                                                          */
#define DEFAULT_MINNODES      500LL                      /**< minimum number of nodes to regard in the subproblem */
#define DEFAULT_NODESOFS      500LL                      /**< number of nodes added to the contingent of the total nodes */
#define DEFAULT_NODESQUOT     0.1                        /**< subproblem nodes in relation to nodes of the original problem */
#define DEFAULT_MAXPROPROUNDS 2                          /**< maximum number of propagation rounds during probing */
#define DEFAULT_MAXBACKTRACKS 10                         /**< maximum number of backtracks during the fixing process */
#define DEFAULT_COPYCUTS      TRUE                       /**< should all active cuts from the cutpool of the
                                                          *   original scip be copied to constraints of the subscip
                                                          */
#define DEFAULT_USELOCKFIXINGS FALSE                     /**< should more variables be fixed based on variable locks if
                                                          *   the fixing rate was not reached?
                                                          */


/*
 * Data structures
 */

/** primal heuristic data */
struct SCIP_HeurData
{
   SCIP_Longint          maxnodes;           /**< maximum number of nodes to regard in the subproblem */
   SCIP_Longint          minnodes;           /**< minimum number of nodes to regard in the subproblem */
   SCIP_Longint          nodesofs;           /**< number of nodes added to the contingent of the total nodes */
   SCIP_Longint          usednodes;          /**< nodes already used by clique heuristic in earlier calls */
   SCIP_Real             minintfixingrate;   /**< minimum percentage of integer variables that have to be fixed */
   SCIP_Real             minmipfixingrate;   /**< minimum percentage of variables that have to be fixed within sub-SCIP
                                              *   (integer and continuous) */
   SCIP_Real             minimprove;         /**< factor by which clique heuristic should at least improve the incumbent */
   SCIP_Real             nodesquot;          /**< subproblem nodes in relation to nodes of the original problem */
   int                   maxproprounds;      /**< maximum number of propagation rounds during probing */
   int                   maxbacktracks;      /**< maximum number of backtracks during the fixing process */
   SCIP_Bool             copycuts;           /**< should all active cuts from cutpool be copied to constraints in
                                              *   subproblem?
                                              */
   SCIP_Bool             uselockfixings;     /**< should more variables be fixed based on variable locks if
                                              *   the fixing rate was not reached?
                                              */
};

/*
 * Local methods
 */

/** comparison method for sorting cliques by their size */
static
SCIP_DECL_SORTINDCOMP(compCliquesSize)
{
   int* cliquesizes = (int*)dataptr;

   return cliquesizes[ind2] - cliquesizes[ind1];
}

static
int getCliqueUnfixedVars(
   SCIP_CLIQUE*          clique
   )
{
   SCIP_VAR** cliquevars;
   SCIP_VAR* var;
   int ncliquevars;
   int nunfixed = 0;
   int v;

   ncliquevars = SCIPcliqueGetNVars(clique);
   cliquevars = SCIPcliqueGetVars(clique);

   for( v = 0; v < ncliquevars; ++v )
   {
      var = cliquevars[v];

      /* is variable unfixed? */
      if( SCIPvarGetUbLocal(var) > SCIPvarGetLbLocal(var) + 0.5 )
         ++nunfixed;
   }

   return nunfixed;
}

/** apply clique fixing using probing */
static
SCIP_RETCODE applyCliqueFixings(
   SCIP*                 scip,               /**< original SCIP data structure */
   SCIP_HEURDATA*        heurdata,           /**< structure containing heurdata */
   SCIP_Bool             enabledconflicts,   /**< was conflict analysis enabled before the heuristic call? */
   SCIP_VAR**            onefixvars,         /**< array to store all variables which are fixed to one in the cliques */
   SCIP_Shortbool*       onefixvals,         /**< array to store the values of all variables fixed to one in the cliques */
   int*                  nonefixvars,        /**< pointer to store the number of variables fixed to one */
   SCIP_Bool*            cutoff              /**< pointer to store whether the propagation stopped with infeasibility */
   )
{
   SCIP_CLIQUE** cliques;
   SCIP_CLIQUE* clique;
   SCIP_VAR** cliquevars;
   SCIP_VAR* var;
   SCIP_Bool* cliquevals;
   SCIP_Bool* propagated;
   int* cliquesizes;
   int* permutation;
   SCIP_Real bestobj;
   SCIP_Real obj;
   SCIP_Bool alreadyone;
   SCIP_Bool newnode;
   int probingdepthofonefix;
   int ncliquevars;
   int ncliques;
   int bestpos;
   int firstclique;
   int bestclique;
   int cliquesize;
   int bestcliquesize;
   int nbacktracks = 0;
   int v = 0;
   int c;
   int i;

   assert(scip != NULL);
   assert(heurdata != NULL);
   assert(onefixvars != NULL);
   assert(nonefixvars != NULL);
   assert(cutoff != NULL);

   cliques = SCIPgetCliques(scip);
   ncliques = SCIPgetNCliques(scip);

   /* allocate memory */
   SCIP_CALL( SCIPallocBufferArray(scip, &cliquesizes, ncliques) );
   SCIP_CALL( SCIPallocBufferArray(scip, &permutation, ncliques) );
   SCIP_CALL( SCIPallocClearBufferArray(scip, &propagated, ncliques) );

   for( c = ncliques - 1; c >= 0; --c )
   {
      cliquesizes[c] = SCIPcliqueGetNVars(cliques[c]);
   }

   SCIPsort(permutation, compCliquesSize, (void*)cliquesizes, ncliques);

#ifndef NDEBUG
   for( c = ncliques - 1; c >= 1; --c )
   {
      assert(cliquesizes[permutation[c]] <= cliquesizes[permutation[c-1]]);
   }
#endif

   *cutoff = FALSE;
   probingdepthofonefix = 0;
   firstclique = 0;

   SCIP_CALL( SCIPnewProbingNode(scip) );

   /* @todo maybe try to fix more than one variable to one in each probing node, to gain faster results */
   for( c = 0; c < ncliques; ++c )
   {
      bestpos = -1;
      bestobj = SCIPinfinity(scip);
      alreadyone = FALSE;
      newnode = FALSE;

      bestclique = firstclique;

      if( bestclique >= ncliques )
         break;

      bestcliquesize = getCliqueUnfixedVars(cliques[permutation[bestclique]]);
      assert(!propagated[permutation[bestclique]]);

      for( i = firstclique + 1; i < ncliques; ++i)
      {
         if( cliquesizes[permutation[i]] < bestcliquesize )
            break;

         if( propagated[permutation[i]] )
            continue;

         cliquesize = getCliqueUnfixedVars(cliques[permutation[i]]);

         if( cliquesize > bestcliquesize )
         {
            bestclique = i;
            bestcliquesize = cliquesize;
         }
         else if( cliquesize == 0 )
         {
            propagated[permutation[i]] = TRUE;
         }
      }
      clique = cliques[permutation[bestclique]];
      propagated[permutation[bestclique]] = TRUE;

      while( firstclique < ncliques && propagated[permutation[firstclique]] )
         ++firstclique;

      ncliquevars = SCIPcliqueGetNVars(clique);
      cliquevars = SCIPcliqueGetVars(clique);
      cliquevals = SCIPcliqueGetValues(clique);

      for( v = 0; v < ncliquevars; ++v )
      {
         var = cliquevars[v];

         /* variable is already fixed */
         if( SCIPvarGetUbLocal(var) < SCIPvarGetLbLocal(var) + 0.5 )
         {
            SCIPdebugMessage("<%s> is already fixed to %g\n", SCIPvarGetName(var), SCIPvarGetUbLocal(var));

            /* clique variable is fixed to 1 */
            if( cliquevals[v] == (SCIPvarGetLbLocal(var) > 0.5) )
            {
               assert(!alreadyone);
               alreadyone = TRUE;
               break;
            }
            continue;
         }

         obj = cliquevals[v] ? SCIPvarGetObj(var) : -SCIPvarGetObj(var);

         /* @todo use a tiebreaker (locks?) */
         if( obj < bestobj )
         {
            /* variable is not the best one in the clique anymore, fix it to 0 */
            if( bestpos >= 0 )
            {
               if( cliquevals[bestpos] )
               {
                  SCIP_CALL( SCIPfixVarProbing(scip, cliquevars[bestpos], 0.0) );
               }
               else
               {
                  SCIP_CALL( SCIPfixVarProbing(scip, cliquevars[bestpos], 1.0) );
               }
               SCIPdebugMessage("fixed <%s> to %g\n", SCIPvarGetName(cliquevars[bestpos]), SCIPvarGetUbLocal(cliquevars[bestpos]));
               newnode = TRUE;
            }

            bestobj = obj;
            bestpos = v;
         }
         /* variable is not the best one in the clique, fix it to 0 */
         else
         {
            assert(bestpos >= 0);

            if( cliquevals[v] )
            {
               SCIP_CALL( SCIPfixVarProbing(scip, var, 0.0) );
            }
            else
            {
               SCIP_CALL( SCIPfixVarProbing(scip, var, 1.0) );
            }
            SCIPdebugMessage("fixed <%s> to %g\n", SCIPvarGetName(var), SCIPvarGetUbLocal(var));
            newnode = TRUE;
         }
      }
      /* we found a variable in the clique which is already fixed to 1 */
      if( alreadyone )
      {
         /* fix (so far) best candidate to 0 */
         if( bestpos >= 0 )
         {
            if( cliquevals[bestpos] )
            {
               SCIP_CALL( SCIPfixVarProbing(scip, cliquevars[bestpos], 0.0) );
            }
            else
            {
               SCIP_CALL( SCIPfixVarProbing(scip, cliquevars[bestpos], 1.0) );
            }
            SCIPdebugMessage("fixed <%s> to %g\n", SCIPvarGetName(cliquevars[bestpos]), SCIPvarGetUbLocal(cliquevars[bestpos]));
            newnode = TRUE;
         }

         /* fix all variables not yet processed to 0 */
         for( ; v < ncliquevars; ++v )
         {
            var = cliquevars[v];

            if( SCIPvarGetUbLocal(var) < SCIPvarGetLbLocal(var) + 0.5 )
               continue;

            if( cliquevals[v] )
            {
               SCIP_CALL( SCIPfixVarProbing(scip, var, 0.0) );
            }
            else
            {
               SCIP_CALL( SCIPfixVarProbing(scip, var, 1.0) );
            }
            SCIPdebugMessage("fixed <%s> to %g\n", SCIPvarGetName(var), SCIPvarGetUbLocal(var));
            newnode = TRUE;
         }
      }
      /* fix the best variable to 1 */
      else if( bestpos >= 0 )
      {
         assert(bestpos <= ncliquevars);

         probingdepthofonefix = SCIPgetProbingDepth(scip);
         onefixvars[(*nonefixvars)] = cliquevars[bestpos];

         /* @todo should we even fix the best candidate to 1? */
         if( cliquevals[bestpos] )
         {
            SCIP_CALL( SCIPfixVarProbing(scip, cliquevars[bestpos], 1.0) );
            onefixvals[(*nonefixvars)] = 1;
         }
         else
         {
            SCIP_CALL( SCIPfixVarProbing(scip, cliquevars[bestpos], 0.0) );
            onefixvals[(*nonefixvars)] = 0;
         }
         SCIPdebugMessage("fixed <%s> to %g*\n", SCIPvarGetName(cliquevars[bestpos]), SCIPvarGetUbLocal(cliquevars[bestpos]));
         ++(*nonefixvars);
         newnode = TRUE;
      }

      if( newnode )
      {
         /* propagate fixings */
         SCIP_CALL( SCIPpropagateProbing(scip, heurdata->maxproprounds, cutoff, NULL) );

         SCIPdebugMessage("propagate fixings of clique %d: cutoff=%u\n", c, *cutoff);

         if( SCIPisStopped(scip) )
            break;

         /* stop if we reached the depth limit */
         if( SCIP_MAXTREEDEPTH <= SCIPgetDepth(scip) )
            break;

         /* probing detected infeasibility: backtrack */
         if( *cutoff )
         {
            if( *nonefixvars > 0 )
            {
               if( probingdepthofonefix > 0 )
               {
                  SCIP_CALL( SCIPbacktrackProbing(scip, probingdepthofonefix - 1) );
                  probingdepthofonefix = 0;
                  ++nbacktracks;

                  /* because of the limited number of propagation rounds, it may happen that conflict analysis finds a
                   * valid global fixing for the last fixed variable that conflicts with applying the reverse fixing
                   * after backtracking; in that case, we ran into a deadend and stop
                   */
                  if( SCIPvarGetLbLocal(onefixvars[*nonefixvars - 1]) < 1.5 - onefixvals[*nonefixvars - 1]
                     && SCIPvarGetUbLocal(onefixvars[*nonefixvars - 1]) > 0.5 - onefixvals[*nonefixvars - 1] )
                  {
                     /* fix the last variable, which was fixed to 1 and led to the cutoff, to 0 */
                     SCIP_CALL( SCIPfixVarProbing(scip, onefixvars[*nonefixvars - 1], 1.0 - onefixvals[*nonefixvars - 1]) );
                     --(*nonefixvars);

                     /* propagate fixings */
                     SCIP_CALL( SCIPpropagateProbing(scip, heurdata->maxproprounds, cutoff, NULL) );

                     SCIPdebugMessage("backtrack %d was %sfeasible\n", nbacktracks, (*cutoff ? "in" : ""));
                  }
#ifndef NDEBUG
                  else
                     assert(*cutoff == TRUE);
#endif
               }
               if( *cutoff )
               {
                  SCIPdebugMsg(scip, "probing was infeasible after %d backtracks\n", nbacktracks);
#ifndef NOCONFLICT
                  if( enabledconflicts )
                  {
                     SCIP_CONS* conflictcons;
                     char consname[SCIP_MAXSTRLEN];

                     /* create own conflict */
                     (void) SCIPsnprintf(consname, SCIP_MAXSTRLEN, "conf%" SCIP_LONGINT_FORMAT "", SCIPgetNNodes(scip));

                     /* get variables for the conflict */
                     for( i = 0; i < *nonefixvars; ++i )
                     {
                        /* if the variable was fixed to 1 by the heuristic, get its negated variable */
                        if( onefixvals[i] )
                        {
                           SCIP_CALL( SCIPgetNegatedVar(scip, onefixvars[i], &onefixvars[i]) );
                        }
                     }

                     /* create conflict constraint */
                     SCIP_CALL( SCIPcreateConsLogicor(scip, &conflictcons, consname, *nonefixvars, onefixvars,
                           FALSE, TRUE, FALSE, FALSE, TRUE, TRUE, FALSE, TRUE, TRUE, FALSE) );
                     SCIP_CALL( SCIPaddConflict(scip, SCIPgetFocusNode(scip), conflictcons, NULL, SCIP_CONFTYPE_PROPAGATION, FALSE) );
                     SCIPdebugPrintCons(scip, conflictcons, NULL);
                  }
#endif
                  break;
               }
               else if( nbacktracks > heurdata->maxbacktracks )
               {
                  SCIPdebugMsg(scip, "interrupt probing after %d backtracks\n", nbacktracks);
                  break;
               }
            }
            /* we had a cutoff without a single one-fixing, so the current problem seems to be infeasible already */
            else
               break;
         }

         SCIP_CALL( SCIPnewProbingNode(scip) );
      }
   }
   assert((*nonefixvars > 0) || probingdepthofonefix == 0 );

   SCIPfreeBufferArray(scip, &propagated);
   SCIPfreeBufferArray(scip, &permutation);
   SCIPfreeBufferArray(scip, &cliquesizes);

   SCIPdebugMsg(scip, "fixed %d of %d variables in probing\n", v, SCIPgetNBinVars(scip));
   SCIPdebugMsg(scip, "applied %d of %d cliques in probing\n", c, ncliques);
   SCIPdebugMsg(scip, "probing was %sfeasible\n", (*cutoff) ? "in" : "");

   return SCIP_OKAY;
}

/*
 * Callback methods of primal heuristic
 */

/** copy method for primal heuristic plugins (called when SCIP copies plugins) */
static
SCIP_DECL_HEURCOPY(heurCopyClique)
{  /*lint --e{715}*/
   assert(scip != NULL);
   assert(heur != NULL);
   assert(strcmp(SCIPheurGetName(heur), HEUR_NAME) == 0);

   /* call inclusion method of primal heuristic */
   SCIP_CALL( SCIPincludeHeurClique(scip) );

   return SCIP_OKAY;
}

/** destructor of primal heuristic to free user data (called when SCIP is exiting) */
static
SCIP_DECL_HEURFREE(heurFreeClique)
{  /*lint --e{715}*/
   SCIP_HEURDATA* heurdata;

   assert(heur != NULL);
   assert(strcmp(SCIPheurGetName(heur), HEUR_NAME) == 0);
   assert(scip != NULL);

   /* free heuristic data */
   heurdata = SCIPheurGetData(heur);
   assert(heurdata != NULL);

   SCIPfreeBlockMemory(scip, &heurdata);
   SCIPheurSetData(heur, NULL);

   return SCIP_OKAY;
}


/** initialization method of primal heuristic (called after problem was transformed) */
static
SCIP_DECL_HEURINIT(heurInitClique)
{  /*lint --e{715}*/
   SCIP_HEURDATA* heurdata;

   assert(heur != NULL);
   assert(strcmp(SCIPheurGetName(heur), HEUR_NAME) == 0);
   assert(scip != NULL);

   /* reset heuristic data */
   heurdata = SCIPheurGetData(heur);
   assert(heurdata != NULL);

   heurdata->usednodes = 0;

   return SCIP_OKAY;
}

/** execution method of primal heuristic */
static
SCIP_DECL_HEUREXEC(heurExecClique)
{  /*lint --e{715}*/
   SCIP_HEURDATA* heurdata;
   SCIP_VAR** vars;
   SCIP_Real lowerbound;
   int nvars;
   int nbinvars;
   int oldnpscands;
   int npscands;
   int i;
   SCIP_Bool cutoff;
   SCIP_Bool lperror;

   SCIP_VAR** onefixvars;
   SCIP_Shortbool* onefixvals;
   int nonefixvars;
   SCIP_Bool enabledconflicts;
   SCIP_LPSOLSTAT lpstatus;
   SCIP_CONS* conflictcons;
   SCIP_Bool solvelp;
   char consname[SCIP_MAXSTRLEN];

   SCIP_Longint nstallnodes;

   assert(heur != NULL);
   assert(strcmp(SCIPheurGetName(heur), HEUR_NAME) == 0);
   assert(scip != NULL);
   assert(result != NULL);

   *result = SCIP_DIDNOTRUN;

   /* get heuristic's data */
   heurdata = SCIPheurGetData(heur);
   assert(heurdata != NULL);

   nbinvars = SCIPgetNBinVars(scip);

   if( nbinvars < 2 )
      return SCIP_OKAY;

   /* check for necessary information to apply this heuristic */
   if( SCIPgetNCliques(scip) == 0 )
      return SCIP_OKAY;

   lowerbound = SCIPgetLowerbound(scip);

   /* calculate the maximal number of branching nodes until heuristic is aborted */
   nstallnodes = (SCIP_Longint)(heurdata->nodesquot * SCIPgetNNodes(scip));

   /* reward clique heuristic if it succeeded often */
   nstallnodes = (SCIP_Longint)(nstallnodes * 3.0 * (SCIPheurGetNBestSolsFound(heur)+1.0)/(SCIPheurGetNCalls(heur) + 1.0));
   nstallnodes -= 100 * SCIPheurGetNCalls(heur);  /* count the setup costs for the sub-MIP as 100 nodes */
   nstallnodes += heurdata->nodesofs;

   /* determine the node limit for the current process */
   nstallnodes -= heurdata->usednodes;
   nstallnodes = MIN(nstallnodes, heurdata->maxnodes);

   /* check whether we have enough nodes left to call subproblem solving */
   if( nstallnodes < heurdata->minnodes )
   {
      SCIPdebugMsg(scip, "skipping " HEUR_NAME ": nstallnodes=%" SCIP_LONGINT_FORMAT ", minnodes=%" SCIP_LONGINT_FORMAT "\n", nstallnodes, heurdata->minnodes);
      return SCIP_OKAY;
   }

   oldnpscands = SCIPgetNPseudoBranchCands(scip);
   onefixvars = NULL;
   onefixvals = NULL;

   /* disable conflict analysis, because we can it better than SCIP itself, cause we have more information */
   SCIP_CALL( SCIPgetBoolParam(scip, "conflict/enable", &enabledconflicts) );

   if( !SCIPisParamFixed(scip, "conflict/enable") )
   {
      SCIP_CALL( SCIPsetBoolParam(scip, "conflict/enable", FALSE) );
   }

   solvelp = SCIPhasCurrentNodeLP(scip);

   if( !SCIPisLPConstructed(scip) && solvelp )
   {
      SCIP_CALL( SCIPconstructLP(scip, &cutoff) );

      /* manually cut off the node if the LP construction detected infeasibility (heuristics cannot return such a result) */
      if( cutoff )
      {
         SCIP_CALL( SCIPcutoffNode(scip, SCIPgetCurrentNode(scip)) );
         goto TERMINATE;
      }

      SCIP_CALL( SCIPflushLP(scip) );
   }

   /* refresh nbinvars in case constructLP suddenly added new ones */
   nbinvars = SCIPgetNBinVars(scip);
   assert(nbinvars >= 2);

   *result = SCIP_DIDNOTFIND;

   /* start probing */
   SCIP_CALL( SCIPstartProbing(scip) );

#ifdef COLLECTSTATISTICS
   SCIPenableVarHistory(scip);
#endif

   /* allocate memory for all variables which will be fixed to one during probing */
   SCIP_CALL(SCIPallocBufferArray(scip, &onefixvars, nbinvars) );
   SCIP_CALL(SCIPallocBufferArray(scip, &onefixvals, nbinvars) );
   nonefixvars = 0;

   /* apply fixings due to clique information */
   SCIP_CALL( applyCliqueFixings(scip, heurdata, enabledconflicts, onefixvars, onefixvals, &nonefixvars, &cutoff) );

   if( cutoff || SCIPisStopped(scip) )
      goto TERMINATE;

   /* check that we had enough fixings */
   npscands = SCIPgetNPseudoBranchCands(scip);

   SCIPdebugMsg(scip, "npscands=%d, oldnpscands=%d, heurdata->minintfixingrate=%g\n", npscands, oldnpscands, heurdata->minintfixingrate);

   if( npscands > oldnpscands * (1.0 - heurdata->minintfixingrate) )
   {
      if( heurdata->uselockfixings && npscands <= 2.0 * oldnpscands * (1.0 - heurdata->minintfixingrate) )
      {
         SCIP_Bool allrowsfulfilled = FALSE;

         SCIP_CALL( SCIPapplyLockFixings(scip, NULL, &cutoff, &allrowsfulfilled) );

         if( cutoff || SCIPisStopped(scip) )
         {
            SCIPdebugMsg(scip, "cutoff or timeout in locks fixing\n");
            goto TERMINATE;
         }

         npscands = SCIPgetNPseudoBranchCands(scip);

         SCIPdebugMsg(scip, "after lockfixings: npscands=%d, oldnpscands=%d, allrowsfulfilled=%u, heurdata->minintfixingrate=%g\n",
            npscands, oldnpscands, allrowsfulfilled, heurdata->minintfixingrate);

         if( !allrowsfulfilled && npscands > oldnpscands * (1 - heurdata->minintfixingrate) )
         {
            SCIPdebugMsg(scip, "--> too few fixings\n");

            goto TERMINATE;
         }
      }
      else
      {
         SCIPdebugMsg(scip, "--> too few fixings\n");

         goto TERMINATE;
      }
   }

   /*************************** Probing LP Solving ***************************/

   lpstatus = SCIP_LPSOLSTAT_ERROR;
   lperror = FALSE;

   /* solve lp only if the problem is still feasible */
   if( solvelp )
   {
      SCIPdebugMsg(scip, "starting solving clique-lp at time %g\n", SCIPgetSolvingTime(scip));

      /* solve LP; errors in the LP solver should not kill the overall solving process, if the LP is just needed for a
       * heuristic.  hence in optimized mode, the return code is caught and a warning is printed, only in debug mode,
       * SCIP will stop.
       */
#ifdef NDEBUG
      {
         SCIP_Bool retstat;
         retstat = SCIPsolveProbingLP(scip, -1, &lperror, NULL);
         if( retstat != SCIP_OKAY )
         {
            SCIPwarningMessage(scip, "Error while solving LP in clique heuristic; LP solve terminated with code <%d>\n",
               retstat);
         }
      }
#else
      SCIP_CALL( SCIPsolveProbingLP(scip, -1, &lperror, NULL) );
#endif
      SCIPdebugMsg(scip, "ending solving clique-lp at time %g\n", SCIPgetSolvingTime(scip));

      lpstatus = SCIPgetLPSolstat(scip);

      SCIPdebugMsg(scip, " -> new LP iterations: %" SCIP_LONGINT_FORMAT "\n", SCIPgetNLPIterations(scip));
      SCIPdebugMsg(scip, " -> error=%u, status=%d\n", lperror, lpstatus);
   }

   /* check if this is a feasible solution */
   if( lpstatus == SCIP_LPSOLSTAT_OPTIMAL && !lperror )
   {
      SCIP_SOL* sol;
      SCIP_Bool stored;
      SCIP_Bool success;

      assert(!cutoff);

      lowerbound = SCIPgetLPObjval(scip);

      /* create a solution from the current LP solution */
      SCIP_CALL( SCIPcreateSol(scip, &sol, heur) );
      SCIP_CALL( SCIPlinkLPSol(scip, sol) );

      SCIP_CALL( SCIProundSol(scip, sol, &success) );

      if( success )
      {
         SCIPdebugMsg(scip, "clique heuristic found roundable primal solution: obj=%g\n",
            SCIPgetSolOrigObj(scip, sol));

         /* check solution for feasibility, and add it to solution store if possible.
          * Neither integrality nor feasibility of LP rows have to be checked, because they
          * are guaranteed by the heuristic at this stage.
          */
#ifdef SCIP_DEBUG
         SCIP_CALL( SCIPtrySol(scip, sol, TRUE, TRUE, TRUE, TRUE, TRUE, &stored) );
#else
         SCIP_CALL( SCIPtrySol(scip, sol, FALSE, FALSE, TRUE, FALSE, FALSE, &stored) );
#endif

         if( stored )
         {
            SCIPdebugMsg(scip, "found feasible solution:\n");
            SCIPdebug( SCIP_CALL( SCIPprintSol(scip, sol, NULL, FALSE) ) );
            *result = SCIP_FOUNDSOL;
         }

         SCIP_CALL( SCIPfreeSol(scip, &sol) );

         /* we found a solution, so we are done */
         goto TERMINATE;
      }

      SCIP_CALL( SCIPfreeSol(scip, &sol) );
   }
   /*************************** END Probing LP Solving ***************************/

   /*************************** Create Conflict ***************************/
   if( enabledconflicts && SCIPallColsInLP(scip) &&
      (lpstatus == SCIP_LPSOLSTAT_INFEASIBLE || lpstatus == SCIP_LPSOLSTAT_OBJLIMIT) )
   {
#ifndef NOCONFLICT
      /* create own conflict */
      (void) SCIPsnprintf(consname, SCIP_MAXSTRLEN, "conf%" SCIP_LONGINT_FORMAT "", SCIPgetNNodes(scip));

      /* get variables for the conflict */
      for( i = 0; i < nonefixvars; ++i )
      {
         /* if the variable was fixed to 1 by the heuristic, get its negated variable */
         if( onefixvals[i] )
         {
            SCIP_CALL( SCIPgetNegatedVar(scip, onefixvars[i], &onefixvars[i]) );
         }
      }

      /* create conflict constraint */
      SCIP_CALL( SCIPcreateConsLogicor(scip, &conflictcons, consname, nonefixvars, onefixvars,
            FALSE, TRUE, FALSE, FALSE, TRUE, TRUE, FALSE, TRUE, TRUE, FALSE) );
      SCIP_CALL( SCIPaddConflict(scip, SCIPgetFocusNode(scip), conflictcons, NULL, SCIP_CONFTYPE_INFEASLP, FALSE) );
      SCIPdebugPrintCons(scip, conflictcons, NULL);
#endif
      goto TERMINATE;
   }
   /*************************** End Conflict ***************************/

   /*************************** Start Subscip Solving ***************************/
   /* no solution has been found yet and the subproblem is still feasible --> fix all other variables by subscip if
    * necessary
    */
   if( !lperror )
   {
      SCIP* subscip;
      SCIP_VAR** subvars;
      SCIP_HASHMAP* varmap;
      SCIP_Bool valid;

      /* check whether there is enough time and memory left */
      SCIP_CALL( SCIPcheckCopyLimits(scip, &valid) );

      if( !valid )
         goto TERMINATE;

      /* get all variables */
      SCIP_CALL( SCIPgetVarsData(scip, &vars, &nvars, NULL, NULL, NULL, NULL) );

      /* create subproblem */
      SCIP_CALL( SCIPcreate(&subscip) );

      /* allocate temporary memory for subscip variables */
      SCIP_CALL( SCIPallocBufferArray(scip, &subvars, nvars) );

      /* create the variable mapping hash map */
      SCIP_CALL( SCIPhashmapCreate(&varmap, SCIPblkmem(subscip), nvars) );

      SCIP_CALL( SCIPcopyConsCompression(scip, subscip, varmap, NULL, "_clique", NULL, NULL, 0, FALSE, FALSE, FALSE,
            TRUE, &valid) );

      if( heurdata->copycuts )
      {
         /* copies all active cuts from cutpool of sourcescip to linear constraints in targetscip */
         SCIP_CALL( SCIPcopyCuts(scip, subscip, varmap, NULL, FALSE, NULL) );
      }

      for( i = 0; i < nvars; i++ )
         subvars[i] = (SCIP_VAR*) SCIPhashmapGetImage(varmap, vars[i]);

      /* free hash map */
      SCIPhashmapFree(&varmap);

      /* do not abort subproblem on CTRL-C */
      SCIP_CALL( SCIPsetBoolParam(subscip, "misc/catchctrlc", FALSE) );

#ifdef SCIP_DEBUG
      /* for debugging, enable full output */
      SCIP_CALL( SCIPsetIntParam(subscip, "display/verblevel", 5) );
      SCIP_CALL( SCIPsetIntParam(subscip, "display/freq", 100000000) );
#else
      /* disable statistic timing inside sub SCIP and output to console */
      SCIP_CALL( SCIPsetIntParam(subscip, "display/verblevel", 0) );
      SCIP_CALL( SCIPsetBoolParam(subscip, "timing/statistictiming", FALSE) );
#endif

      /* set limits for the subproblem */
      SCIP_CALL( SCIPcopyLimits(scip, subscip) );
      SCIP_CALL( SCIPsetLongintParam(subscip, "limits/stallnodes", nstallnodes) );
      SCIP_CALL( SCIPsetLongintParam(subscip, "limits/nodes", heurdata->maxnodes) );

      /* speed up sub-SCIP by not checking dual LP feasibility */
      SCIP_CALL( SCIPsetBoolParam(subscip, "lp/checkdualfeas", FALSE) );

      /* forbid call of heuristics and separators solving sub-CIPs */
      SCIP_CALL( SCIPsetSubscipsOff(subscip, TRUE) );

      /* disable cutting plane separation */
      SCIP_CALL( SCIPsetSeparating(subscip, SCIP_PARAMSETTING_OFF, TRUE) );

      /* disable expensive presolving */
      SCIP_CALL( SCIPsetPresolving(subscip, SCIP_PARAMSETTING_FAST, TRUE) );

      /* use inference branching */
      if( SCIPfindBranchrule(subscip, "inference") != NULL && !SCIPisParamFixed(subscip, "branching/inference/priority") )
      {
         SCIP_CALL( SCIPsetIntParam(subscip, "branching/inference/priority", INT_MAX/4) );
      }

      /* employ a limit on the number of enforcement rounds in the quadratic constraint handler; this fixes the issue that
       * sometimes the quadratic constraint handler needs hundreds or thousands of enforcement rounds to determine the
       * feasibility status of a single node without fractional branching candidates by separation (namely for uflquad
       * instances); however, the solution status of the sub-SCIP might get corrupted by this; hence no deductions shall be
       * made for the original SCIP
       */
      if( SCIPfindConshdlr(subscip, "quadratic") != NULL && !SCIPisParamFixed(subscip, "constraints/quadratic/enfolplimit") )
      {
         SCIP_CALL( SCIPsetIntParam(subscip, "constraints/quadratic/enfolplimit", 10) );
      }

      /* if there is already a solution, add an objective cutoff */
      if( SCIPgetNSols(scip) > 0 )
      {
         SCIP_Real upperbound;
         SCIP_Real minimprove;
         SCIP_Real cutoffbound;

         minimprove = heurdata->minimprove;
         assert( !SCIPisInfinity(scip,SCIPgetUpperbound(scip)) );

         upperbound = SCIPgetUpperbound(scip) - SCIPsumepsilon(scip);

         if( !SCIPisInfinity(scip, -1.0 * lowerbound) )
         {
            cutoffbound = (1-minimprove) * SCIPgetUpperbound(scip) + minimprove * lowerbound;
         }
         else
         {
            if( SCIPgetUpperbound ( scip ) >= 0 )
               cutoffbound = (1 - minimprove) * SCIPgetUpperbound(scip);
            else
               cutoffbound = (1 + minimprove) * SCIPgetUpperbound(scip);
         }
         cutoffbound = MIN(upperbound, cutoffbound);
         SCIP_CALL( SCIPsetObjlimit(subscip, cutoffbound) );
         SCIPdebugMsg(scip, "setting objlimit for subscip to %g\n", cutoffbound);
      }

      SCIPdebugMsg(scip, "starting solving clique-submip at time %g\n", SCIPgetSolvingTime(scip));

      /* solve the subproblem */
      /* Errors in the LP solver should not kill the overall solving process, if the LP is just needed for a heuristic.
       * Hence in optimized mode, the return code is caught and a warning is printed, only in debug mode, SCIP will stop.
       */
      SCIP_CALL_ABORT( SCIPpresolve(subscip) );

      SCIPdebugMsg(scip, "clique heuristic presolved subproblem at time %g : %d vars, %d cons; fixing value = %g\n", SCIPgetSolvingTime(scip), SCIPgetNVars(subscip), SCIPgetNConss(subscip), ((nvars - SCIPgetNVars(subscip)) / (SCIP_Real)nvars));

      /* after presolving, we should have at least reached a certain fixing rate over ALL variables (including continuous)
       * to ensure that not only the MIP but also the LP relaxation is easy enough
       */
      if( ((nvars - SCIPgetNVars(subscip)) / (SCIP_Real)nvars) >= heurdata->minmipfixingrate )
      {
         SCIP_Bool success;

         SCIPdebugMsg(scip, "solving subproblem: nstallnodes=%" SCIP_LONGINT_FORMAT ", maxnodes=%" SCIP_LONGINT_FORMAT "\n", nstallnodes, heurdata->maxnodes);

         SCIP_CALL_ABORT( SCIPsolve(subscip) );

         SCIPdebugMsg(scip, "ending solving clique-submip at time %g, status = %d\n", SCIPgetSolvingTime(scip), SCIPgetStatus(subscip));

         /* check, whether a solution was found; due to numerics, it might happen that not all solutions are feasible ->
          * try all solutions until one was accepted
          */
         SCIP_CALL( SCIPtranslateSubSols(scip, subscip, heur, subvars, &success, NULL) );
         if( success )
            *result = SCIP_FOUNDSOL;

#ifndef NOCONFLICT
         /* if subscip was infeasible, add a conflict */
         if( SCIPgetStatus(subscip) == SCIP_STATUS_INFEASIBLE )
         {
            /* create own conflict */
            (void) SCIPsnprintf(consname, SCIP_MAXSTRLEN, "conf%" SCIP_LONGINT_FORMAT "", SCIPgetNNodes(scip));

            /* get variables for the conflict */
            for( i = 0; i < nonefixvars; ++i )
            {
               /* if the variable was fixed to 1 by the heuristic, get its negated variable */
               if( onefixvals[i] )
               {
                  SCIP_CALL( SCIPgetNegatedVar(scip, onefixvars[i], &onefixvars[i]) );
               }
            }

            /* create conflict constraint */
            SCIP_CALL( SCIPcreateConsLogicor(scip, &conflictcons, consname, nonefixvars, onefixvars,
                  FALSE, TRUE, FALSE, FALSE, TRUE, TRUE, FALSE, TRUE, TRUE, FALSE) );
            SCIP_CALL( SCIPaddConsNode(scip, SCIPgetFocusNode(scip), conflictcons, NULL) );
            SCIPdebugPrintCons(scip, conflictcons, NULL);
            SCIP_CALL( SCIPreleaseCons(scip, &conflictcons) );
         }
#endif
      }

#ifdef SCIP_DEBUG
      SCIP_CALL( SCIPprintStatistics(subscip, NULL) );
#endif

      /* free subproblem */
      SCIPfreeBufferArray(scip, &subvars);
      SCIP_CALL( SCIPfree(&subscip) );
   }

   /*************************** End Subscip Solving ***************************/

 TERMINATE:

   /* reset the conflict analysis */
   if( !SCIPisParamFixed(scip, "conflict/enable") )
   {
      SCIP_CALL( SCIPsetBoolParam(scip, "conflict/enable", enabledconflicts) );
   }

   /* free conflict variables */
   SCIPfreeBufferArrayNull(scip, &onefixvals);
   SCIPfreeBufferArrayNull(scip, &onefixvars);
<<<<<<< HEAD

   /* freeing solution */
   if( sol != NULL )
   {
      SCIP_CALL( SCIPfreeSol(scip, &sol) );
   }
=======
>>>>>>> 5c8b92d1

   /* end probing */
   if( SCIPinProbing(scip) )
   {
      SCIP_CALL( SCIPendProbing(scip) );
   }

   return SCIP_OKAY;
}

/*
 * primal heuristic specific interface methods
 */

/** creates the clique primal heuristic and includes it in SCIP */
SCIP_RETCODE SCIPincludeHeurClique(
   SCIP*                 scip                /**< SCIP data structure */
   )
{
   SCIP_HEURDATA* heurdata;
   SCIP_HEUR* heur;

   /* create clique primal heuristic data */
   SCIP_CALL( SCIPallocBlockMemory(scip, &heurdata) );

   /* include primal heuristic */
   SCIP_CALL( SCIPincludeHeurBasic(scip, &heur,
         HEUR_NAME, HEUR_DESC, HEUR_DISPCHAR, HEUR_PRIORITY, HEUR_FREQ, HEUR_FREQOFS,
         HEUR_MAXDEPTH, HEUR_TIMING, HEUR_USESSUBSCIP, heurExecClique, heurdata) );

   assert(heur != NULL);

   /* set non-NULL pointers to callback methods */
   SCIP_CALL( SCIPsetHeurCopy(scip, heur, heurCopyClique) );
   SCIP_CALL( SCIPsetHeurFree(scip, heur, heurFreeClique) );
   SCIP_CALL( SCIPsetHeurInit(scip, heur, heurInitClique) );

   /* add clique primal heuristic parameters */

   SCIP_CALL( SCIPaddRealParam(scip, "heuristics/" HEUR_NAME "/minintfixingrate",
         "minimum percentage of integer variables that have to be fixable",
         &heurdata->minintfixingrate, FALSE, DEFAULT_MININTFIXINGRATE, 0.0, 1.0, NULL, NULL) );

      SCIP_CALL( SCIPaddRealParam(scip, "heuristics/" HEUR_NAME "/minmipfixingrate",
         "minimum percentage of fixed variables in the sub-MIP",
         &heurdata->minmipfixingrate, FALSE, DEFAULT_MINMIPFIXINGRATE, 0.0, 1.0, NULL, NULL) );

   SCIP_CALL( SCIPaddLongintParam(scip, "heuristics/" HEUR_NAME "/maxnodes",
         "maximum number of nodes to regard in the subproblem",
         &heurdata->maxnodes, TRUE, DEFAULT_MAXNODES, 0LL, SCIP_LONGINT_MAX, NULL, NULL) );

   SCIP_CALL( SCIPaddLongintParam(scip, "heuristics/" HEUR_NAME "/nodesofs",
         "number of nodes added to the contingent of the total nodes",
         &heurdata->nodesofs, FALSE, DEFAULT_NODESOFS, 0LL, SCIP_LONGINT_MAX, NULL, NULL) );

   SCIP_CALL( SCIPaddLongintParam(scip, "heuristics/" HEUR_NAME "/minnodes",
         "minimum number of nodes required to start the subproblem",
         &heurdata->minnodes, TRUE, DEFAULT_MINNODES, 0LL, SCIP_LONGINT_MAX, NULL, NULL) );

   SCIP_CALL( SCIPaddRealParam(scip, "heuristics/" HEUR_NAME "/nodesquot",
         "contingent of sub problem nodes in relation to the number of nodes of the original problem",
         &heurdata->nodesquot, FALSE, DEFAULT_NODESQUOT, 0.0, 1.0, NULL, NULL) );

   SCIP_CALL( SCIPaddRealParam(scip, "heuristics/" HEUR_NAME "/minimprove",
         "factor by which " HEUR_NAME " heuristic should at least improve the incumbent",
         &heurdata->minimprove, TRUE, DEFAULT_MINIMPROVE, 0.0, 1.0, NULL, NULL) );

   SCIP_CALL( SCIPaddIntParam(scip, "heuristics/" HEUR_NAME "/maxproprounds",
         "maximum number of propagation rounds during probing (-1 infinity)",
         &heurdata->maxproprounds, TRUE, DEFAULT_MAXPROPROUNDS, -1, INT_MAX/4, NULL, NULL) );

   SCIP_CALL( SCIPaddBoolParam(scip, "heuristics/" HEUR_NAME "/copycuts",
         "should all active cuts from cutpool be copied to constraints in subproblem?",
         &heurdata->copycuts, TRUE, DEFAULT_COPYCUTS, NULL, NULL) );

      SCIP_CALL( SCIPaddBoolParam(scip, "heuristics/" HEUR_NAME "/uselockfixings",
         "should more variables be fixed based on variable locks if the fixing rate was not reached?",
         &heurdata->uselockfixings, TRUE, DEFAULT_USELOCKFIXINGS, NULL, NULL) );

   SCIP_CALL( SCIPaddIntParam(scip, "heuristics/" HEUR_NAME "/maxbacktracks",
         "maximum number of backtracks during the fixing process",
         &heurdata->maxbacktracks, TRUE, DEFAULT_MAXBACKTRACKS, -1, INT_MAX/4, NULL, NULL) );

   return SCIP_OKAY;
}<|MERGE_RESOLUTION|>--- conflicted
+++ resolved
@@ -1027,15 +1027,6 @@
    /* free conflict variables */
    SCIPfreeBufferArrayNull(scip, &onefixvals);
    SCIPfreeBufferArrayNull(scip, &onefixvars);
-<<<<<<< HEAD
-
-   /* freeing solution */
-   if( sol != NULL )
-   {
-      SCIP_CALL( SCIPfreeSol(scip, &sol) );
-   }
-=======
->>>>>>> 5c8b92d1
 
    /* end probing */
    if( SCIPinProbing(scip) )
