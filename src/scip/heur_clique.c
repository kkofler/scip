/* * * * * * * * * * * * * * * * * * * * * * * * * * * * * * * * * * * * * * */
/*                                                                           */
/*                  This file is part of the program and library             */
/*         SCIP --- Solving Constraint Integer Programs                      */
/*                                                                           */
/*    Copyright (C) 2002-2017 Konrad-Zuse-Zentrum                            */
/*                            fuer Informationstechnik Berlin                */
/*                                                                           */
/*  SCIP is distributed under the terms of the ZIB Academic License.         */
/*                                                                           */
/*  You should have received a copy of the ZIB Academic License              */
/*  along with SCIP; see the file COPYING. If not email to scip@zib.de.      */
/*                                                                           */
/* * * * * * * * * * * * * * * * * * * * * * * * * * * * * * * * * * * * * * */

/**@file   heur_clique.c
 * @brief  LNS heuristic using a clique partition to restrict the search neighborhood
 * @brief  clique primal heuristic
 * @author Stefan Heinz
 * @author Michael Winkler
 *
 * @todo allow smaller fixing rate for probing LP?
 * @todo allow smaller fixing rate after presolve if total number of variables is small (<= 1000)?
 *
 * More details about the heuristic can be found in@n
 * Structure-Based Primal Heuristics for Mixed Integer Programming@n
 * Gerald Gamrath, Timo Berthold, Stefan Heinz, and Michael Winkler@n
 * Optimization in the Real World, Volume 13 of the series Mathematics for Industry, pp 37-53@n
 * Preliminary version available as <a href="https://opus4.kobv.de/opus4-zib/frontdoor/index/index/docId/5551">ZIB-Report 15-26</a>.
 */

/*---+----1----+----2----+----3----+----4----+----5----+----6----+----7----+----8----+----9----+----0----+----1----+----2*/

#include <assert.h>
#include <string.h>

#include "scip/scip.h"
#include "scip/heur_clique.h"
#include "scip/cons_logicor.h"
#include "scip/pub_misc.h"


#define HEUR_NAME             "clique"
#define HEUR_DESC             "LNS heuristic using a clique partition to restrict the search neighborhood"
#define HEUR_DISPCHAR         'Q'
#define HEUR_PRIORITY         -1000500
#define HEUR_FREQ             -1
#define HEUR_FREQOFS          0
#define HEUR_MAXDEPTH         -1
#define HEUR_TIMING           SCIP_HEURTIMING_BEFORENODE
#define HEUR_USESSUBSCIP      TRUE                       /**< does the heuristic use a secondary SCIP instance? */

#define DEFAULT_MAXNODES      5000LL                     /**< maximum number of nodes to regard in the subproblem */
#define DEFAULT_MINFIXINGRATE 0.25                       /**< minimum percentage of variables that have to be fixed */
#define DEFAULT_MINIMPROVE    0.01                       /**< factor by which clique heuristic should at least improve the
                                                          *   incumbent
                                                          */
#define DEFAULT_MINNODES      500LL                      /**< minimum number of nodes to regard in the subproblem */
#define DEFAULT_NODESOFS      500LL                      /**< number of nodes added to the contingent of the total nodes */
#define DEFAULT_NODESQUOT     0.1                        /**< subproblem nodes in relation to nodes of the original problem */
#define DEFAULT_MAXPROPROUNDS 2                          /**< maximum number of propagation rounds during probing */
#define DEFAULT_RANDSEED      61                         /**< random seed value to initialize the random permutation
                                                          *   value for variables
                                                          */
#define DEFAULT_MULTIPLIER    1.1                        /**< value to increase node number to determine the next run */
#define DEFAULT_COPYCUTS      TRUE                       /**< should all active cuts from the cutpool of the
                                                          *   original scip be copied to constraints of the subscip
                                                          */


/*
 * Data structures
 */

/** primal heuristic data */
struct SCIP_HeurData
{
   SCIP_RANDNUMGEN*      randnumgen;         /**< random number generator */
   SCIP_Longint          maxnodes;           /**< maximum number of nodes to regard in the subproblem */
   SCIP_Longint          minnodes;           /**< minimum number of nodes to regard in the subproblem */
   SCIP_Longint          nodesofs;           /**< number of nodes added to the contingent of the total nodes */
   SCIP_Longint          usednodes;          /**< nodes already used by clique heuristic in earlier calls */
   SCIP_Real             minfixingrate;      /**< minimum percentage of variables that have to be fixed */
   SCIP_Real             minimprove;         /**< factor by which clique heuristic should at least improve the incumbent */
   SCIP_Real             nodesquot;          /**< subproblem nodes in relation to nodes of the original problem */
   int                   maxproprounds;      /**< maximum number of propagation rounds during probing */
   SCIP_Longint          nnodefornextrun;    /**< node number for next run */
   SCIP_Real             multiplier;         /**< multiplier to determine next node number */
   int                   initseed;           /**< initial random seed value */
   SCIP_Bool             copycuts;           /**< should all active cuts from cutpool be copied to constraints in
                                              *   subproblem?
                                              */
};

/*
 * Local methods
 */

/** comparison method for sorting variables by non-decreasing index */
static
SCIP_DECL_SORTPTRCOMP(varObjSort)
{
   SCIP_VAR* var1;
   SCIP_VAR* var2;

   assert(elem1 != NULL);
   assert(elem2 != NULL);

   var1 = (SCIP_VAR*)elem1;
   var2 = (SCIP_VAR*)elem2;

   if( SCIPvarGetObj(var1) < SCIPvarGetObj(var2) )
      return -1;
   else if( SCIPvarGetObj(var1) > SCIPvarGetObj(var2) )
      return +1;
   else
      return 0;
}

/** sort the binary variable array w.r.t. the clique partition; thereby ensure the current order within the cliques are
 *  not changed
 */
static
SCIP_RETCODE stableSortBinvars(
   SCIP*                 scip,               /**< SCIP data structure */
   SCIP_VAR**            binvars,            /**< array of binary variables to sort */
   int                   nbinvars,           /**< number of binary variables */
   int*                  cliquepartition,    /**< clique partition to use */
   int                   ncliques            /**< number of cliques */
   )
{
   SCIP_VAR*** varpointers;
   SCIP_VAR** vars;
   int* cliquecount;
   int nextpos;
   int c;
   int v;
   int cliquenumber;

   assert(scip != NULL);
   assert(binvars != NULL);
   assert(cliquepartition != NULL);

   /* @note: we don't want to loose order from same clique numbers, so we need a stable sorting algorithm, or we first
    *       count all clique items and alloc temporary memory for a bucket sort */
   /* sort variables after clique-numbers */
   SCIP_CALL( SCIPallocBufferArray(scip, &cliquecount, ncliques) );
   BMSclearMemoryArray(cliquecount, ncliques);

   /* first we count for each clique the number of elements */
   for( v = nbinvars - 1; v >= 0; --v )
   {
      assert(0 <= cliquepartition[v] && cliquepartition[v] < ncliques);
      ++(cliquecount[cliquepartition[v]]);
   }

   SCIP_CALL( SCIPallocBufferArray(scip, &vars, nbinvars) );
#ifndef NDEBUG
   BMSclearMemoryArray(vars, nbinvars);
#endif
   SCIP_CALL( SCIPallocBufferArray(scip, &varpointers, ncliques) );

   nextpos = 0;
   /* now we initialize all start pointers for each clique, so they will be ordered */
   for( c = 0; c < ncliques; ++c )
   {
      /* to reach the goal that all variables of each clique will be standing next to each other we will initialize the
       * starting pointers for each clique by adding the number of each clique to the last clique starting pointer
       * e.g. clique1 has 4 elements and clique2 has 3 elements the the starting pointer for clique1 will be the pointer
       *      to vars[0], the starting pointer to clique2 will be the pointer to vars[4] and to clique3 it will be
       *      vars[7]
       *
       */
      varpointers[c] = (SCIP_VAR**) (vars + nextpos);
      assert(cliquecount[c] > 0);
      nextpos += cliquecount[c];
      assert(nextpos > 0);
   }
   assert(nextpos == nbinvars);

   /* now we copy all variable to the right order in our temporary variable array */
   for( v = 0; v < nbinvars; ++v )
   {
      *(varpointers[cliquepartition[v]]) = binvars[v];
      ++(varpointers[cliquepartition[v]]);
   }
#ifndef NDEBUG
   for( v = 0; v < nbinvars; ++v )
      assert(vars[v] != NULL);
#endif

   /* move all variables back to our variable array */
   BMScopyMemoryArray(binvars, vars, nbinvars);

   cliquenumber = 0;
   nextpos = cliquecount[0];

   c = 1;
   for( v = 0; v < nbinvars; ++v )
   {
      if( v == nextpos )
      {
         nextpos += cliquecount[c];
         ++c;
         ++cliquenumber;
      }
      cliquepartition[v] = cliquenumber;
   }
   assert(cliquepartition[v - 1] == ncliques - 1);

#ifndef NDEBUG
   for( v = 1; v < nbinvars; ++v )
      assert(SCIPvarGetObj(binvars[v - 1]) <= SCIPvarGetObj(binvars[v - 1]));
#endif

   /* free temporary memory */
   SCIPfreeBufferArray(scip, &varpointers);
   SCIPfreeBufferArray(scip, &vars);
   SCIPfreeBufferArray(scip, &cliquecount);

   return SCIP_OKAY;
}

/** apply clique fixing using probing */
static
SCIP_RETCODE applyCliqueFixings(
   SCIP*                 scip,               /**< original SCIP data structure */
   SCIP_HEURDATA*        heurdata,           /**< structure containing heurdata */
   SCIP_VAR**            binvars,            /**< binary variables order w.r.t. to clique partition */
   int                   nbinvars,           /**< number of binary variables */
   int*                  cliquepartition,    /**< clique partition of all binary variables */
   int                   ncliques,           /**< number of cliques */
   SCIP_VAR**            onefixvars,         /**< array to store all variables which are stored to one */
   int*                  nonefixvars,        /**< pointer to store the number of variables fixed to one */
   SCIP_SOL*             sol,                /**< working solution */
   int*                  probingdepthofonefix,/**< pointer to store in which depth the last fixing to was applied  */
   SCIP_Bool*            cutoff,             /**< pointer to store whether the propagation stopped with infeasibility */
   SCIP_RESULT*          result              /**< pointer to store the result (solution found) */
   )
{
#if 0
   SCIP_Bool success;
#endif
   SCIP_Bool alreadyone;
   SCIP_Bool allfixed;
   int bestpos;
   int v;
   int c;
#ifdef SCIP_DEBUG
   int nsolsround;
   int nsolstried;
#endif

   assert(scip != NULL);
   assert(heurdata != NULL);
   assert(binvars != NULL);
   assert(onefixvars != NULL);
   assert(nonefixvars != NULL);
   assert(sol != NULL);
   assert(probingdepthofonefix != NULL);
   assert(cutoff != NULL);
   assert(result != NULL);

   *cutoff = FALSE;
   *probingdepthofonefix = 0;

#ifdef SCIP_DEBUG
   nsolsround = 0;
   nsolstried = 0;
#endif
   v = 0;
   /* @todo maybe try to fix more than one variable to one in each probing node, to gain faster results */
   for( c = 0; c < ncliques; ++c )
   {
      alreadyone = FALSE;
      allfixed = TRUE;
      bestpos = nbinvars;

      /* find first unfixed variable in this clique */
      while( v < nbinvars && cliquepartition[v] == c )
      {
         if( SCIPvarGetLbLocal(binvars[v]) > 0.5 )
            alreadyone = TRUE;
         else if( allfixed && SCIPvarGetUbLocal(binvars[v]) > 0.5 )
         {
            bestpos = v;
            allfixed = FALSE;
         }

         ++v;
      }
      if( v == nbinvars && allfixed )
         break;

      /* if all clique variables are fixed, continue with the next clique */
      if( allfixed )
         continue;

      assert(bestpos < nbinvars);
      assert(c == cliquepartition[bestpos]);

      /* stop if we reached the depth limit */
      if( SCIP_MAXTREEDEPTH <= SCIPgetDepth(scip) )
         break;

      SCIP_CALL( SCIPnewProbingNode(scip) );

      v = bestpos;
      if( !alreadyone )
      {
         *probingdepthofonefix = SCIPgetProbingDepth(scip);
         onefixvars[(*nonefixvars)] = binvars[v];
         ++(*nonefixvars);

         /* fix best possible clique variable to 1 */
         SCIP_CALL( SCIPfixVarProbing(scip, binvars[v], 1.0) );
         SCIPdebugMsg(scip, "probing: fixing variable <%s> to 1\n", SCIPvarGetName(binvars[v]));

         ++v;
      }

      /* fix rest of unfixed clique variables to 0 */
      while( v < nbinvars && cliquepartition[v] == c )
      {
         if( SCIPvarGetUbLocal(binvars[v]) > 0.5 && SCIPvarGetLbLocal(binvars[v]) < 0.5 )
         {
            SCIP_CALL( SCIPfixVarProbing(scip, binvars[v], 0.0) );
            SCIPdebugMsg(scip, "probing: fixing variable <%s> to 0\n", SCIPvarGetName(binvars[v]));
         }
         ++v;
      }

      /* propagate fixings */
      SCIP_CALL( SCIPpropagateProbing(scip, heurdata->maxproprounds, cutoff, NULL) );

      if( *cutoff )
         break;

      /* @todo need to be check if it's ok to always try to round and check the solution in each probing step */
#if 0

#ifdef SCIP_DEBUG
      ++nsolsround;
#endif
      /* create solution from probing run and try to round it */
      SCIP_CALL( SCIPlinkCurrentSol(scip, sol) );
      SCIP_CALL( SCIProundSol(scip, sol, &success) );

      if( success )
      {
         SCIPdebugMsg(scip, "clique heuristic found roundable primal solution: obj=%g\n", SCIPgetSolOrigObj(scip, sol));

#ifdef SCIP_DEBUG
         ++nsolstried;
#endif
         /* try to add solution to SCIP */
         SCIP_CALL( SCIPtrySol(scip, sol, FALSE, FALSE, FALSE, TRUE, &success) );

         /* check, if solution was feasible and good enough */
         if( success )
         {
            SCIPdebugMsg(scip, " -> solution was feasible and good enough\n");
            *result = SCIP_FOUNDSOL;
         }
      }
#endif

      if( SCIPisStopped(scip) )
         return SCIP_OKAY;

#if 0
      /* if the rest of all variables are in cliques with one variable stop */
      if( nbinvars - v == ncliques - c )
         break;
#endif
   }
   assert((*probingdepthofonefix > 0 && *nonefixvars > 0) || (*probingdepthofonefix == 0 && *nonefixvars == 0));
   assert(*cutoff || (nbinvars - v == ncliques - c) || (v == nbinvars && (c == ncliques || c == ncliques - 1)));

   SCIPdebugMsg(scip, "fixed %d of %d variables in probing\n", v, nbinvars);
   SCIPdebugMsg(scip, "applied %d of %d cliques in probing\n", c, ncliques);
   SCIPdebugMsg(scip, "probing was %sfeasible\n", (*cutoff) ? "in" : "");
#ifdef SCIP_DEBUG
   SCIPdebugMsg(scip, "clique heuristic rounded %d solutions and tried %d of them\n", nsolsround, nsolstried);
#endif
   return SCIP_OKAY;
}

/** creates a new solution for the original problem by copying the solution of the subproblem */
static
SCIP_RETCODE createNewSol(
   SCIP*                 scip,               /**< original SCIP data structure */
   SCIP*                 subscip,            /**< SCIP structure of the subproblem */
   SCIP_VAR**            subvars,            /**< the variables of the subproblem */
   SCIP_SOL*             newsol,             /**< working solution */
   SCIP_SOL*             subsol,             /**< solution of the subproblem */
   SCIP_Bool*            success             /**< used to store whether new solution was found or not */
   )
{
   SCIP_VAR** vars;                          /* the original problem's variables */
   int nvars;
   SCIP_Real* subsolvals;                    /* solution values of the subproblem */

   assert(scip != NULL);
   assert(subscip != NULL);
   assert(subvars != NULL);
   assert(subsol != NULL);
   assert(success != NULL);

   /* get variables' data */
   SCIP_CALL( SCIPgetVarsData(scip, &vars, &nvars, NULL, NULL, NULL, NULL) );

   /* sub-SCIP may have more variables than the number of active (transformed) variables in the main SCIP
    * since constraint copying may have required the copy of variables that are fixed in the main SCIP
    */
   assert(nvars <= SCIPgetNOrigVars(subscip));

   SCIP_CALL( SCIPallocBufferArray(scip, &subsolvals, nvars) );

   /* copy the solution */
   SCIP_CALL( SCIPgetSolVals(subscip, subsol, nvars, subvars, subsolvals) );

   SCIP_CALL( SCIPsetSolVals(scip, newsol, nvars, vars, subsolvals) );

   /* try to add new solution to scip and free it immediately */
   SCIP_CALL( SCIPtrySol(scip, newsol, FALSE, FALSE, TRUE, TRUE, TRUE, success) );

   SCIPfreeBufferArray(scip, &subsolvals);

   return SCIP_OKAY;
}

/*
 * Callback methods of primal heuristic
 */

/** copy method for primal heuristic plugins (called when SCIP copies plugins) */
static
SCIP_DECL_HEURCOPY(heurCopyClique)
{  /*lint --e{715}*/
   assert(scip != NULL);
   assert(heur != NULL);
   assert(strcmp(SCIPheurGetName(heur), HEUR_NAME) == 0);

   /* call inclusion method of primal heuristic */
   SCIP_CALL( SCIPincludeHeurClique(scip) );

   return SCIP_OKAY;
}

/** destructor of primal heuristic to free user data (called when SCIP is exiting) */
static
SCIP_DECL_HEURFREE(heurFreeClique)
{  /*lint --e{715}*/
   SCIP_HEURDATA* heurdata;

   assert(heur != NULL);
   assert(strcmp(SCIPheurGetName(heur), HEUR_NAME) == 0);
   assert(scip != NULL);

   /* free heuristic data */
   heurdata = SCIPheurGetData(heur);
   assert(heurdata != NULL);

   SCIPfreeBlockMemory(scip, &heurdata);
   SCIPheurSetData(heur, NULL);

   return SCIP_OKAY;
}


/** initialization method of primal heuristic (called after problem was transformed) */
static
SCIP_DECL_HEURINIT(heurInitClique)
{  /*lint --e{715}*/
   SCIP_HEURDATA* heurdata;

   assert(heur != NULL);
   assert(strcmp(SCIPheurGetName(heur), HEUR_NAME) == 0);
   assert(scip != NULL);

   /* reset heuristic data */
   heurdata = SCIPheurGetData(heur);
   assert(heurdata != NULL);

   /* create random number generator */
   SCIP_CALL( SCIPcreateRandom(scip, &heurdata->randnumgen,
<<<<<<< HEAD
         heurdata->initseed) );
=======
         (unsigned int)heurdata->initseed) );
>>>>>>> 92701fb2

   heurdata->usednodes = 0;

   return SCIP_OKAY;
}


/** deinitialization method of primal heuristic */
static
SCIP_DECL_HEUREXIT(heurExitClique)
{  /*lint --e{715}*/
   SCIP_HEURDATA* heurdata;

   assert(heur != NULL);
   assert(strcmp(SCIPheurGetName(heur), HEUR_NAME) == 0);
   assert(scip != NULL);

   /* get heuristic data */
   heurdata = SCIPheurGetData(heur);
   assert(heurdata != NULL);

   /* free random number generator */
   SCIPfreeRandom(scip, &heurdata->randnumgen);

   return SCIP_OKAY;
}


/** execution method of primal heuristic */
static
SCIP_DECL_HEUREXEC(heurExecClique)
{  /*lint --e{715}*/
   SCIP_HEURDATA* heurdata;
   SCIP_VAR** vars;
   int nvars;
   SCIP_VAR** binvars;
   int nbinvars;
   int* cliquepartition;
   int ncliques;
   int oldnpscands;
   int npscands;
   int i;
#if 0
   SCIP_Longint tmpnnodes;
#endif
   SCIP_Bool cutoff;
   SCIP_Bool backtrackcutoff;
   SCIP_Bool lperror;

   int probingdepthofonefix;
   SCIP_VAR** onefixvars;
   int nonefixvars;
   SCIP_Bool enabledconflicts;
   SCIP_LPSOLSTAT lpstatus;
   SCIP_CONS* conflictcons;
   SCIP_Bool shortconflict;
   SCIP_Bool allfixsolfound;
   SCIP_Bool backtracked;
   SCIP_Bool solvelp;
   char consname[SCIP_MAXSTRLEN];

   SCIP_Longint nstallnodes;                 /* number of stalling nodes for the subproblem */

   SCIP_SOL* sol;

   assert(heur != NULL);
   assert(strcmp(SCIPheurGetName(heur), HEUR_NAME) == 0);
   assert(scip != NULL);
   assert(result != NULL);

   *result = SCIP_DIDNOTRUN;

   /* get heuristic's data */
   heurdata = SCIPheurGetData(heur);
   assert(heurdata != NULL);

#if 0
   if( heurdata->nnodefornextrun != SCIPgetNNodes(scip) )
      return SCIP_OKAY;
#endif
   /* get all binary variables */
   SCIP_CALL( SCIPgetVarsData(scip, &vars, &nvars, &nbinvars, NULL, NULL, NULL) );

   if( nbinvars < 2 )
   {
      heurdata->nnodefornextrun = INT_MAX;
      return SCIP_OKAY;
   }

   /* check for necessary information to apply this heuristic */
   if( SCIPgetNCliques(scip) == 0 )
   {
      heurdata->nnodefornextrun = INT_MAX;
      return SCIP_OKAY;
   }

   /* calculate the maximal number of branching nodes until heuristic is aborted */
   nstallnodes = (SCIP_Longint)(heurdata->nodesquot * SCIPgetNNodes(scip));

   /* reward variable bounds heuristic if it succeeded often */
   nstallnodes = (SCIP_Longint)(nstallnodes * 3.0 * (SCIPheurGetNBestSolsFound(heur)+1.0)/(SCIPheurGetNCalls(heur) + 1.0));
   nstallnodes -= 100 * SCIPheurGetNCalls(heur);  /* count the setup costs for the sub-MIP as 100 nodes */
   nstallnodes += heurdata->nodesofs;

   /* determine the node limit for the current process */
   nstallnodes -= heurdata->usednodes;
   nstallnodes = MIN(nstallnodes, heurdata->maxnodes);

   /* check whether we have enough nodes left to call subproblem solving */
   if( nstallnodes < heurdata->minnodes )
   {
      SCIPdebugMsg(scip, "skipping " HEUR_NAME ": nstallnodes=%" SCIP_LONGINT_FORMAT ", minnodes=%" SCIP_LONGINT_FORMAT "\n", nstallnodes, heurdata->minnodes);
      return SCIP_OKAY;
   }

   oldnpscands = SCIPgetNPseudoBranchCands(scip);
   onefixvars = NULL;
   sol = NULL;

   /* allocate memory */
   SCIP_CALL( SCIPduplicateBufferArray(scip, &binvars, vars, nbinvars) );
   SCIP_CALL( SCIPallocBufferArray(scip, &cliquepartition, nbinvars) );

#if 1
   /* @todo change sorting after some attempts to random variable order */
   if( SCIPgetNNodes(scip) == 1 )
   {
      /* sort variables after increasing objective value */
      SCIPsortPtr((void**)binvars, varObjSort, nbinvars);
   }
   else
   {
      SCIPrandomPermuteArray(heurdata->randnumgen, (void**)binvars, 0, nbinvars);
   }
#endif

   /* get clique partitions */
   SCIP_CALL( SCIPcalcCliquePartition(scip, binvars, nbinvars, cliquepartition, &ncliques) );
   /* @todo get negated clique partition and use this too, or maybe mix both */

   SCIPdebugMsg(scip, "found %d cliques\n", ncliques);

   /* disable conflict analysis, because we can it better than SCIP itself, cause we have more information */
   SCIP_CALL( SCIPgetBoolParam(scip, "conflict/enable", &enabledconflicts) );

   if( !SCIPisParamFixed(scip, "conflict/enable") )
   {
      SCIP_CALL( SCIPsetBoolParam(scip, "conflict/enable", FALSE) );
   }

   if( ncliques == nbinvars )
   {
      heurdata->nnodefornextrun = INT_MAX;
      goto TERMINATE;
   }

   /* sort the cliques together by respecting the current order (which is w.r.t. the objective coefficients */
   SCIP_CALL( stableSortBinvars(scip, binvars, nbinvars, cliquepartition, ncliques) );

   for( i = nbinvars - 1; i >= 0; --i )
   {
      if( cliquepartition[i] != ncliques - nbinvars + i )
      {
         assert(cliquepartition[i] > ncliques - nbinvars + i);
         break;
      }
   }

   if( i + 2 < heurdata->minfixingrate * nbinvars )
   {
      SCIPdebugMsg(scip, "--> too few variables in nontrivial cliques\n");

      goto TERMINATE;
   }


   solvelp = SCIPhasCurrentNodeLP(scip);

   if( !SCIPisLPConstructed(scip) && solvelp )
   {
      SCIP_CALL( SCIPconstructLP(scip, &cutoff) );

      /* manually cut off the node if the LP construction detected infeasibility (heuristics cannot return such a result) */
      if( cutoff )
      {
         SCIP_CALL( SCIPcutoffNode(scip, SCIPgetCurrentNode(scip)) );
         goto TERMINATE;
      }

      SCIP_CALL( SCIPflushLP(scip) );
   }

   *result = SCIP_DIDNOTFIND;

   /* start probing */
   SCIP_CALL( SCIPstartProbing(scip) );

   /* create a solution */
   SCIP_CALL( SCIPcreateSol(scip, &sol, heur) );

   /* allocate memory for all variables which will be fixed to one during probing */
   SCIP_CALL(SCIPallocBufferArray(scip, &onefixvars, ncliques) );
   nonefixvars = 0;

   /* apply fixings due to clique information */
   SCIP_CALL( applyCliqueFixings(scip, heurdata, binvars, nbinvars, cliquepartition, ncliques, onefixvars, &nonefixvars, sol, &probingdepthofonefix, &cutoff, result) );

   if( SCIPisStopped(scip) )
      goto TERMINATE;

   backtrackcutoff = FALSE;
   backtracked = FALSE;

   /* try to repair probing */
   if( cutoff && nonefixvars > 0)
   {
      assert(probingdepthofonefix > 0);

      SCIP_CALL( SCIPbacktrackProbing(scip, probingdepthofonefix - 1) );

      /* fix the last variable, which was fixed to 1 and led to the cutoff, to 0 */
      SCIP_CALL( SCIPfixVarProbing(scip, onefixvars[nonefixvars - 1], 0.0) );

      backtracked = TRUE;

      /* propagate fixings */
      SCIP_CALL( SCIPpropagateProbing(scip, heurdata->maxproprounds, &backtrackcutoff, NULL) );

      SCIPdebugMsg(scip, "backtrack was %sfeasible\n", (backtrackcutoff ? "in" : ""));
   }

   /* check that we had enough fixings */
   npscands = SCIPgetNPseudoBranchCands(scip);

   SCIPdebugMsg(scip, "npscands=%d, oldnpscands=%d, heurdata->minfixingrate=%g\n", npscands, oldnpscands, heurdata->minfixingrate);

   if( npscands > oldnpscands * (1 - heurdata->minfixingrate) )
   {
      SCIPdebugMsg(scip, "--> too few fixings\n");

      goto TERMINATE;
   }

   /*************************** Probing LP Solving ***************************/

   lpstatus = SCIP_LPSOLSTAT_ERROR;
   lperror = FALSE;
   allfixsolfound = FALSE;
   /* solve lp only if the problem is still feasible */
   if( !backtrackcutoff && solvelp )
   {
#if 1
      SCIPdebugMsg(scip, "starting solving clique-lp at time %g\n", SCIPgetSolvingTime(scip));

      /* solve LP; errors in the LP solver should not kill the overall solving process, if the LP is just needed for a
       * heuristic.  hence in optimized mode, the return code is caught and a warning is printed, only in debug mode,
       * SCIP will stop.
       */
#ifdef NDEBUG
      {
         SCIP_Bool retstat;
         retstat = SCIPsolveProbingLP(scip, -1, &lperror, NULL);
         if( retstat != SCIP_OKAY )
         {
            SCIPwarningMessage(scip, "Error while solving LP in clique heuristic; LP solve terminated with code <%d>\n",
               retstat);
         }
      }
#else
      SCIP_CALL( SCIPsolveProbingLP(scip, -1, &lperror, NULL) );
#endif
      SCIPdebugMsg(scip, "ending solving clique-lp at time %g\n", SCIPgetSolvingTime(scip));

      lpstatus = SCIPgetLPSolstat(scip);

      SCIPdebugMsg(scip, " -> new LP iterations: %" SCIP_LONGINT_FORMAT "\n", SCIPgetNLPIterations(scip));
      SCIPdebugMsg(scip, " -> error=%u, status=%d\n", lperror, lpstatus);
   }

   /* check if this is a feasible solution */
   if( lpstatus == SCIP_LPSOLSTAT_OPTIMAL && !lperror )
   {
      SCIP_Bool stored;
      SCIP_Bool success;

      /* copy the current LP solution to the working solution */
      SCIP_CALL( SCIPlinkLPSol(scip, sol) );

      SCIP_CALL( SCIProundSol(scip, sol, &success) );

      if( success )
      {
         SCIPdebugMsg(scip, "clique heuristic found roundable primal solution: obj=%g\n",
            SCIPgetSolOrigObj(scip, sol));

         /* check solution for feasibility, and add it to solution store if possible.
          * Neither integrality nor feasibility of LP rows have to be checked, because they
          * are guaranteed by the heuristic at this stage.
          */
#ifdef SCIP_DEBUG
         SCIP_CALL( SCIPtrySol(scip, sol, TRUE, TRUE, TRUE, TRUE, TRUE, &stored) );
#else
         SCIP_CALL( SCIPtrySol(scip, sol, FALSE, FALSE, TRUE, FALSE, FALSE, &stored) );
#endif
         allfixsolfound = TRUE;

         if( stored )
         {
            SCIPdebugMsg(scip, "found feasible solution:\n");
            SCIPdebug( SCIP_CALL( SCIPprintSol(scip, sol, NULL, FALSE) ) );
            *result = SCIP_FOUNDSOL;
         }
      }
   }
#endif

   /*************************** END Probing LP Solving ***************************/
   /*************************** Create Conflict ***************************/

   if( lpstatus == SCIP_LPSOLSTAT_INFEASIBLE || lpstatus == SCIP_LPSOLSTAT_OBJLIMIT || backtrackcutoff )
   {
      /* in case the last fixing in both direction led to infeasibility or to a reached objlimit than our conflict will
       * only include all variable before that last fixing
       */
      shortconflict = cutoff && (nonefixvars > 0);

      /* create own conflict */
      (void) SCIPsnprintf(consname, SCIP_MAXSTRLEN, "conf%" SCIP_LONGINT_FORMAT "", SCIPgetNNodes(scip));

      /* get negated variables for our conflict */
      SCIP_CALL( SCIPgetNegatedVars(scip, nonefixvars, onefixvars, onefixvars) );

      /* create conflict constraint */
      SCIP_CALL( SCIPcreateConsLogicor(scip, &conflictcons, consname, (shortconflict ? nonefixvars - 1 : nonefixvars), onefixvars,
            FALSE, TRUE, FALSE, FALSE, TRUE, TRUE, FALSE, TRUE, TRUE, FALSE) );
      SCIP_CALL( SCIPaddConsNode(scip, SCIPgetCurrentNode(scip), conflictcons, NULL) );
      SCIPdebugPrintCons(scip, conflictcons, NULL);
      SCIP_CALL( SCIPreleaseCons(scip, &conflictcons) );

      goto TERMINATE;
   }

   /*************************** End Conflict ***************************/

   /*************************** Start Subscip Solving ***************************/

   /* if no solution has been found yet and the subproblem is still feasible --> fix all other variables by subscip if
    * necessary
    */
   if( !allfixsolfound && !lperror )
   {
      SCIP* subscip;
      SCIP_VAR** subvars;
      SCIP_HASHMAP* varmap;
      SCIP_Bool valid;

      /* check whether there is enough time and memory left */
      SCIP_CALL( SCIPcheckCopyLimits(scip, &valid) );

      if( !valid )
         goto TERMINATE;

      /* get all variables again because SCIPconstructLP() might have changed the variables array */
      SCIP_CALL( SCIPgetVarsData(scip, &vars, &nvars, NULL, NULL, NULL, NULL) );

      /* create subproblem */
      SCIP_CALL( SCIPcreate(&subscip) );

      /* allocate temporary memory for subscip variables */
      SCIP_CALL( SCIPallocBufferArray(scip, &subvars, nvars) );

      /* create the variable mapping hash map */
      SCIP_CALL( SCIPhashmapCreate(&varmap, SCIPblkmem(subscip), nvars) );

      SCIP_CALL( SCIPcopyConsCompression(scip, subscip, varmap, NULL, "_clique", NULL, NULL, 0, FALSE, FALSE, TRUE, &valid) );

      if( heurdata->copycuts )
      {
         /* copies all active cuts from cutpool of sourcescip to linear constraints in targetscip */
         SCIP_CALL( SCIPcopyCuts(scip, subscip, varmap, NULL, FALSE, NULL) );
      }

      for( i = 0; i < nvars; i++ )
         subvars[i] = (SCIP_VAR*) SCIPhashmapGetImage(varmap, vars[i]);

      /* free hash map */
      SCIPhashmapFree(&varmap);

      /* do not abort subproblem on CTRL-C */
      SCIP_CALL( SCIPsetBoolParam(subscip, "misc/catchctrlc", FALSE) );

#ifdef SCIP_DEBUG
      /* for debugging, enable full output */
      SCIP_CALL( SCIPsetIntParam(subscip, "display/verblevel", 5) );
      SCIP_CALL( SCIPsetIntParam(subscip, "display/freq", 100000000) );
#else
      /* disable statistic timing inside sub SCIP and output to console */
      SCIP_CALL( SCIPsetIntParam(subscip, "display/verblevel", 0) );
      SCIP_CALL( SCIPsetBoolParam(subscip, "timing/statistictiming", FALSE) );
#endif

      /* set limits for the subproblem */
      SCIP_CALL( SCIPcopyLimits(scip, subscip) );
      SCIP_CALL( SCIPsetLongintParam(subscip, "limits/stallnodes", nstallnodes) );
      SCIP_CALL( SCIPsetLongintParam(subscip, "limits/nodes", heurdata->maxnodes) );

      /* speed up sub-SCIP by not checking dual LP feasibility */
      SCIP_CALL( SCIPsetBoolParam(subscip, "lp/checkdualfeas", FALSE) );

      /* forbid call of heuristics and separators solving sub-CIPs */
      SCIP_CALL( SCIPsetSubscipsOff(subscip, TRUE) );

      /* disable cutting plane separation */
      SCIP_CALL( SCIPsetSeparating(subscip, SCIP_PARAMSETTING_OFF, TRUE) );

      /* disable expensive presolving */
      SCIP_CALL( SCIPsetPresolving(subscip, SCIP_PARAMSETTING_FAST, TRUE) );

      /* use inference branching */
      if( SCIPfindBranchrule(subscip, "inference") != NULL && !SCIPisParamFixed(subscip, "branching/inference/priority") )
      {
         SCIP_CALL( SCIPsetIntParam(subscip, "branching/inference/priority", INT_MAX/4) );
      }

      /* employ a limit on the number of enforcement rounds in the quadratic constraint handler; this fixes the issue that
       * sometimes the quadratic constraint handler needs hundreds or thousands of enforcement rounds to determine the
       * feasibility status of a single node without fractional branching candidates by separation (namely for uflquad
       * instances); however, the solution status of the sub-SCIP might get corrupted by this; hence no deductions shall be
       * made for the original SCIP
       */
      if( SCIPfindConshdlr(subscip, "quadratic") != NULL && !SCIPisParamFixed(subscip, "constraints/quadratic/enfolplimit") )
      {
         SCIP_CALL( SCIPsetIntParam(subscip, "constraints/quadratic/enfolplimit", 10) );
      }

      /* if there is already a solution, add an objective cutoff */
      if( SCIPgetNSols(scip) > 0 )
      {
         SCIP_Real upperbound;
         SCIP_Real minimprove;
         SCIP_Real cutoffbound;

         minimprove = heurdata->minimprove;
         assert( !SCIPisInfinity(scip,SCIPgetUpperbound(scip)) );

         upperbound = SCIPgetUpperbound(scip) - SCIPsumepsilon(scip);

         if( !SCIPisInfinity(scip, -1.0 * SCIPgetLowerbound(scip)) )
         {
            cutoffbound = (1-minimprove) * SCIPgetUpperbound(scip) + minimprove * SCIPgetLowerbound(scip);
         }
         else
         {
            if( SCIPgetUpperbound ( scip ) >= 0 )
               cutoffbound = (1 - minimprove) * SCIPgetUpperbound(scip);
            else
               cutoffbound = (1 + minimprove) * SCIPgetUpperbound(scip);
         }
         cutoffbound = MIN(upperbound, cutoffbound);
         SCIP_CALL( SCIPsetObjlimit(subscip, cutoffbound) );
         SCIPdebugMsg(scip, "setting objlimit for subscip to %g\n", cutoffbound);
      }

      SCIPdebugMsg(scip, "starting solving clique-submip at time %g\n", SCIPgetSolvingTime(scip));

      /* solve the subproblem */
      /* Errors in the LP solver should not kill the overall solving process, if the LP is just needed for a heuristic.
       * Hence in optimized mode, the return code is caught and a warning is printed, only in debug mode, SCIP will stop.
       */
      SCIP_CALL_ABORT( SCIPpresolve(subscip) );

      SCIPdebugMsg(scip, "clique heuristic presolved subproblem: %d vars, %d cons; fixing value = %g\n", SCIPgetNVars(subscip), SCIPgetNConss(subscip), ((nvars - SCIPgetNVars(subscip)) / (SCIP_Real)nvars));

      /* after presolving, we should have at least reached a certain fixing rate over ALL variables (including continuous)
       * to ensure that not only the MIP but also the LP relaxation is easy enough
       */
      if( ((nvars - SCIPgetNVars(subscip)) / (SCIP_Real)nvars) >= heurdata->minfixingrate )
      {
         SCIP_SOL** subsols;
         SCIP_Bool success;
         int nsubsols;

         SCIPdebugMsg(scip, "solving subproblem: nstallnodes=%" SCIP_LONGINT_FORMAT ", maxnodes=%" SCIP_LONGINT_FORMAT "\n", nstallnodes, heurdata->maxnodes);

         SCIP_CALL_ABORT( SCIPsolve(subscip) );

         SCIPdebugMsg(scip, "ending solving clique-submip at time %g, status = %d\n", SCIPgetSolvingTime(scip), SCIPgetStatus(subscip));

         /* check, whether a solution was found; due to numerics, it might happen that not all solutions are feasible ->
          * try all solutions until one was accepted
          */
         nsubsols = SCIPgetNSols(subscip);
         subsols = SCIPgetSols(subscip);
         success = FALSE;

         for( i = 0; i < nsubsols && !success; ++i )
         {
            SCIP_CALL( createNewSol(scip, subscip, subvars, sol, subsols[i], &success) );
         }
         if( success )
            *result = SCIP_FOUNDSOL;

         /* if subscip was infeasible we can add a conflict too */
         if( SCIPgetStatus(subscip) == SCIP_STATUS_INFEASIBLE )
         {
            /* in case the last fixing in both direction led to infeasibility or to a reached objlimit than our conflict will only include all variable before that last fixing */
            shortconflict = backtracked;

            /* create own conflict */
            (void) SCIPsnprintf(consname, SCIP_MAXSTRLEN, "conf%" SCIP_LONGINT_FORMAT "", SCIPgetNNodes(scip));

            /* get negated variables for our conflict */
            SCIP_CALL( SCIPgetNegatedVars(scip, nonefixvars, onefixvars, onefixvars) );

            /* create conflict constraint */
            SCIP_CALL( SCIPcreateConsLogicor(scip, &conflictcons, consname, (shortconflict ? nonefixvars - 1 : nonefixvars), onefixvars,
                  FALSE, TRUE, FALSE, FALSE, TRUE, TRUE, FALSE, TRUE, TRUE, FALSE) );
            SCIP_CALL( SCIPaddConsNode(scip, SCIPgetCurrentNode(scip), conflictcons, NULL) );
            SCIPdebugPrintCons(scip, conflictcons, NULL);
            SCIP_CALL( SCIPreleaseCons(scip, &conflictcons) );
         }

      }

#ifdef SCIP_DEBUG
      SCIP_CALL( SCIPprintStatistics(subscip, NULL) );
#endif

      /* free subproblem */
      SCIPfreeBufferArray(scip, &subvars);
      SCIP_CALL( SCIPfree(&subscip) );
   }

   /*************************** End Subscip Solving ***************************/

 TERMINATE:

   /* reset the conflict analysis */
   if( !SCIPisParamFixed(scip, "conflict/enable") )
   {
      SCIP_CALL( SCIPsetBoolParam(scip, "conflict/enable", enabledconflicts) );
   }

   /* free conflict variables */
   if( onefixvars != NULL )
      SCIPfreeBufferArray(scip, &onefixvars);

   /* freeing solution */
   if( sol != NULL )
   {
      SCIP_CALL( SCIPfreeSol(scip, &sol) );
   }

   /* end probing */
   if( SCIPinProbing(scip) )
   {
      SCIP_CALL( SCIPendProbing(scip) );
   }

   SCIPfreeBufferArray(scip, &cliquepartition);
   SCIPfreeBufferArray(scip, &binvars);

#if 0
   /* calculate next node number to run this heuristic */
   tmpnnodes = (SCIP_Longint) SCIPceil(scip, heurdata->nnodefornextrun * heurdata->multiplier);
   heurdata->nnodefornextrun = MIN(tmpnnodes, INT_MAX);
   SCIPdebugMsg(scip, "Next run will be at node %" SCIP_LONGINT_FORMAT ".\n", heurdata->nnodefornextrun);
#endif
   return SCIP_OKAY;
}

/*
 * primal heuristic specific interface methods
 */

/** creates the clique primal heuristic and includes it in SCIP */
SCIP_RETCODE SCIPincludeHeurClique(
   SCIP*                 scip                /**< SCIP data structure */
   )
{
   SCIP_HEURDATA* heurdata;
   SCIP_HEUR* heur;

   /* create clique primal heuristic data */
   SCIP_CALL( SCIPallocBlockMemory(scip, &heurdata) );

   /* include primal heuristic */
   SCIP_CALL( SCIPincludeHeurBasic(scip, &heur,
         HEUR_NAME, HEUR_DESC, HEUR_DISPCHAR, HEUR_PRIORITY, HEUR_FREQ, HEUR_FREQOFS,
         HEUR_MAXDEPTH, HEUR_TIMING, HEUR_USESSUBSCIP, heurExecClique, heurdata) );

   assert(heur != NULL);

   /* set non-NULL pointers to callback methods */
   SCIP_CALL( SCIPsetHeurCopy(scip, heur, heurCopyClique) );
   SCIP_CALL( SCIPsetHeurFree(scip, heur, heurFreeClique) );
   SCIP_CALL( SCIPsetHeurInit(scip, heur, heurInitClique) );
   SCIP_CALL( SCIPsetHeurExit(scip, heur, heurExitClique) );

   /* add clique primal heuristic parameters */

   SCIP_CALL( SCIPaddRealParam(scip, "heuristics/" HEUR_NAME "/multiplier",
         "value to increase nodenumber to determine the next run",
         &heurdata->multiplier, TRUE, DEFAULT_MULTIPLIER, 0.0, SCIP_REAL_MAX, NULL, NULL) );

   SCIP_CALL( SCIPaddIntParam(scip, "heuristics/" HEUR_NAME "/initseed",
         "initial random seed value to permutate variables",
         &(heurdata->initseed), TRUE, DEFAULT_RANDSEED, 1, INT_MAX, NULL, NULL) );

   SCIP_CALL( SCIPaddRealParam(scip, "heuristics/" HEUR_NAME "/minfixingrate",
         "minimum percentage of integer variables that have to be fixable",
         &heurdata->minfixingrate, FALSE, DEFAULT_MINFIXINGRATE, 0.0, 1.0, NULL, NULL) );

   SCIP_CALL( SCIPaddLongintParam(scip, "heuristics/" HEUR_NAME "/maxnodes",
         "maximum number of nodes to regard in the subproblem",
         &heurdata->maxnodes, TRUE, DEFAULT_MAXNODES, 0LL, SCIP_LONGINT_MAX, NULL, NULL) );

   SCIP_CALL( SCIPaddLongintParam(scip, "heuristics/" HEUR_NAME "/nodesofs",
         "number of nodes added to the contingent of the total nodes",
         &heurdata->nodesofs, FALSE, DEFAULT_NODESOFS, 0LL, SCIP_LONGINT_MAX, NULL, NULL) );

   SCIP_CALL( SCIPaddLongintParam(scip, "heuristics/" HEUR_NAME "/minnodes",
         "minimum number of nodes required to start the subproblem",
         &heurdata->minnodes, TRUE, DEFAULT_MINNODES, 0LL, SCIP_LONGINT_MAX, NULL, NULL) );

   SCIP_CALL( SCIPaddRealParam(scip, "heuristics/" HEUR_NAME "/nodesquot",
         "contingent of sub problem nodes in relation to the number of nodes of the original problem",
         &heurdata->nodesquot, FALSE, DEFAULT_NODESQUOT, 0.0, 1.0, NULL, NULL) );

   SCIP_CALL( SCIPaddRealParam(scip, "heuristics/" HEUR_NAME "/minimprove",
         "factor by which " HEUR_NAME " heuristic should at least improve the incumbent",
         &heurdata->minimprove, TRUE, DEFAULT_MINIMPROVE, 0.0, 1.0, NULL, NULL) );

   SCIP_CALL( SCIPaddIntParam(scip, "heuristics/" HEUR_NAME "/maxproprounds",
         "maximum number of propagation rounds during probing (-1 infinity)",
         &heurdata->maxproprounds, TRUE, DEFAULT_MAXPROPROUNDS, -1, INT_MAX/4, NULL, NULL) );

   SCIP_CALL( SCIPaddBoolParam(scip, "heuristics/" HEUR_NAME "/copycuts",
         "should all active cuts from cutpool be copied to constraints in subproblem?",
         &heurdata->copycuts, TRUE, DEFAULT_COPYCUTS, NULL, NULL) );

   return SCIP_OKAY;
}<|MERGE_RESOLUTION|>--- conflicted
+++ resolved
@@ -485,11 +485,7 @@
 
    /* create random number generator */
    SCIP_CALL( SCIPcreateRandom(scip, &heurdata->randnumgen,
-<<<<<<< HEAD
-         heurdata->initseed) );
-=======
          (unsigned int)heurdata->initseed) );
->>>>>>> 92701fb2
 
    heurdata->usednodes = 0;
 
