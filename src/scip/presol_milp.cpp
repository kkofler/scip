--- conflicted
+++ resolved
@@ -1503,13 +1503,11 @@
          "should the sparsify presolver be enabled within the presolve library?",
          &presoldata->enablesparsify, TRUE, DEFAULT_ENABLESPARSIFY, NULL, NULL) );
 
-<<<<<<< HEAD
-   SCIPpresolSetExact(presol);
-=======
    SCIP_CALL( SCIPaddStringParam(scip, "presolving/" PRESOL_NAME "/probfilename",
          "filename to store the problem before MILP presolving starts",
          &presoldata->filename, TRUE, DEFAULT_FILENAME_PROBLEM, NULL, NULL) );
->>>>>>> 2b476c41
+
+   SCIPpresolSetExact(presol);
 
    return SCIP_OKAY;
 }
