/* * * * * * * * * * * * * * * * * * * * * * * * * * * * * * * * * * * * * * */
/*                                                                           */
/*                  This file is part of the program and library             */
/*         SCIP --- Solving Constraint Integer Programs                      */
/*                                                                           */
/*    Copyright (C) 2002-2012 Konrad-Zuse-Zentrum                            */
/*                            fuer Informationstechnik Berlin                */
/*                                                                           */
/*  SCIP is distributed under the terms of the ZIB Academic License.         */
/*                                                                           */
/*  You should have received a copy of the ZIB Academic License              */
/*  along with SCIP; see the file COPYING. If not email to scip@zib.de.      */
/*                                                                           */
/* * * * * * * * * * * * * * * * * * * * * * * * * * * * * * * * * * * * * * */

/**@file   scip.h
 * @ingroup PUBLICMETHODS
 * @brief  SCIP callable library
 * @author Tobias Achterberg
 * @author Timo Berthold
 * @author Thorsten Koch
 * @author Alexander Martin
 * @author Marc Pfetsch
 * @author Kati Wolter
 */

/*---+----1----+----2----+----3----+----4----+----5----+----6----+----7----+----8----+----9----+----0----+----1----+----2*/

#ifndef __SCIP_SCIP_H__
#define __SCIP_SCIP_H__


#include <stdio.h>

#include "scip/def.h"
#include "blockmemshell/memory.h"
#include "scip/type_retcode.h"
#include "scip/type_result.h"
#include "scip/type_clock.h"
#include "scip/type_misc.h"
#include "scip/type_timing.h"
#include "scip/type_paramset.h"
#include "scip/type_event.h"
#include "scip/type_lp.h"
#include "scip/type_nlp.h"
#include "scip/type_var.h"
#include "scip/type_prob.h"
#include "scip/type_tree.h"
#include "scip/type_scip.h"

#include "scip/type_branch.h"
#include "scip/type_conflict.h"
#include "scip/type_cons.h"
#include "scip/type_dialog.h"
#include "scip/type_disp.h"
#include "scip/type_heur.h"
#include "scip/type_nodesel.h"
#include "scip/type_presol.h"
#include "scip/type_pricer.h"
#include "scip/type_reader.h"
#include "scip/type_relax.h"
#include "scip/type_sepa.h"
#include "scip/type_prop.h"
#include "nlpi/type_nlpi.h"

/* include public interfaces, s.t. the user only needs to include scip.h */
#include "scip/pub_branch.h"
#include "scip/pub_conflict.h"
#include "scip/pub_cons.h"
#include "scip/pub_cutpool.h"
#include "scip/pub_dialog.h"
#include "scip/pub_disp.h"
#include "scip/pub_event.h"
#include "scip/pub_fileio.h"
#include "scip/pub_heur.h"
#include "scip/pub_implics.h"
#include "scip/pub_lp.h"
#include "scip/pub_nlp.h"
#include "scip/pub_message.h"
#include "scip/pub_misc.h"
#include "scip/pub_nodesel.h"
#include "scip/pub_paramset.h"
#include "scip/pub_presol.h"
#include "scip/pub_pricer.h"
#include "scip/pub_reader.h"
#include "scip/pub_relax.h"
#include "scip/pub_sepa.h"
#include "scip/pub_prop.h"
#include "scip/pub_sol.h"
#include "scip/pub_tree.h"
#include "scip/pub_var.h"
#include "scip/lpi.h"
#include "nlpi/pub_expr.h"


/* In debug mode, we include the SCIP's structure in scip.c, such that no one can access
 * this structure except the interface methods in scip.c.
 * In optimized mode, the structure is included in scip.h, because some of the methods
 * are implemented as defines for performance reasons (e.g. the numerical comparisons).
 * Additionally, the internal "set.h" is included, such that the defines in set.h are
 * available in optimized mode.
 */
#ifdef NDEBUG
#include "scip/struct_scip.h"
#include "scip/set.h"
#include "scip/tree.h"
#include "scip/misc.h"
#include "scip/var.h"
#endif

#ifdef __cplusplus
extern "C" {
#endif

/*
 * miscellaneous methods
 */

/**@name Miscellaneous Methods */
/**@{ */

/** returns SCIP version number */
extern
SCIP_Real SCIPversion(
   void
   );

/** returns SCIP major version */
extern
int SCIPmajorVersion(
   void
   );

/** returns SCIP minor version */
extern
int SCIPminorVersion(
   void
   );

/** returns SCIP technical version */
extern
int SCIPtechVersion(
   void
   );

/** returns SCIP sub version number */
extern
int SCIPsubversion(
   void
   );

/** prints a version information line to a file stream via the message handler system
 *
 *  @note If the message handler is set to a NULL pointer nothing will be printed
 */
extern
void SCIPprintVersion(
   SCIP*                 scip,               /**< SCIP data structure */
   FILE*                 file                /**< output file (or NULL for standard output) */
   );

/** prints error message for the given SCIP return code via the error prints method */
extern
void SCIPprintError(
   SCIP_RETCODE          retcode             /**< SCIP return code causing the error */
   );

/**@} */




/*
 * general SCIP methods
 */

/**@name General SCIP Methods */
/**@{ */

/** creates and initializes SCIP data structures
 *
 *  @note The SCIP default message handler is installed. Use the method SCIPsetMessagehdlr() or SCIPsetMessagehdlrFree()
 *        to installed your own message or SCIPsetMessagehdlrLogfile() and SCIPsetMessagehdlrQuiet() to write into a log
 *        file and turn off/on the display output.
 */
extern
SCIP_RETCODE SCIPcreate(
   SCIP**                scip                /**< pointer to SCIP data structure */
   );

/** frees SCIP data structures */
extern
SCIP_RETCODE SCIPfree(
   SCIP**                scip                /**< pointer to SCIP data structure */
   );

/** returns current stage of SCIP */
extern
SCIP_STAGE SCIPgetStage(
   SCIP*                 scip                /**< SCIP data structure */
   );

/** outputs SCIP stage and solution status if applicable via the message handler
 *
 *  @note If the message handler is set to a NULL pointer nothing will be printed
 */
extern
SCIP_RETCODE SCIPprintStage(
   SCIP*                 scip,               /**< SCIP data structure */
   FILE*                 file                /**< output file (or NULL for standard output) */
   );

/** gets solution status */
extern
SCIP_STATUS SCIPgetStatus(
   SCIP*                 scip                /**< SCIP data structure */
   );

/** outputs solution status */
extern
SCIP_RETCODE SCIPprintStatus(
   SCIP*                 scip,               /**< SCIP data structure */
   FILE*                 file                /**< output file (or NULL for standard output) */
   );

/** returns whether the current stage belongs to the transformed problem space */
extern
SCIP_Bool SCIPisTransformed(
   SCIP*                 scip                /**< SCIP data structure */
   );
/** returns whether the solution process should be probably correct */
extern
SCIP_Bool SCIPisExactSolve(
   SCIP*                 scip                /**< SCIP data structure */
   );

/** returns whether the presolving process would be finished given no more presolving reductions are found in this
 *  presolving round
 *
 *  Checks whether the number of presolving rounds is not exceeded and the presolving reductions found in the current
 *  presolving round suffice to trigger another presolving round.
 *
 *  @note if subsequent presolvers find more reductions, presolving might continue even if the method returns FALSE
 *  @note does not check whether infeasibility or unboundedness was already detected in presolving (which would result
 *        in presolving being stopped although the method returns TRUE)
 */
extern
SCIP_Bool SCIPisPresolveFinished(
   SCIP*                 scip                /**< SCIP data structure */
   );

/** returns whether the user pressed CTRL-C to interrupt the solving process */
extern
SCIP_Bool SCIPpressedCtrlC(
   SCIP*                 scip                /**< SCIP data structure */
   );

/** returns whether the solving process should be / was stopped before proving optimality;
 *  if the solving process should be / was stopped, the status returned by SCIPgetStatus() yields
 *  the reason for the premature abort
 */
extern
SCIP_Bool SCIPisStopped(
   SCIP*                 scip                /**< SCIP data structure */
   );


/**@} */



/*
 * message output methods
 */

/**@name Message Output Methods */
/**@{ */

/** Installs the given message handler, such that all messages are passed to this handler. A messages handler can be
 *  created via SCIPmessagehdlrCreate().
 *
 *  @note The currently installed messages handler gets not freed. That has to be done by the user using
 *        SCIPmessagehdlrFree() or use SCIPsetMessagehdlrFree().
 */
extern
SCIP_RETCODE SCIPsetMessagehdlr(
   SCIP*                 scip,               /**< SCIP data structure */
   SCIP_MESSAGEHDLR*     messagehdlr         /**< message handler to install, or NULL to suppress all output */
   );

/** Installs the given message handler, such that all messages are passed to this handler. A messages handler can be
 *  created via SCIPmessagehdlrCreate(). The currently installed messages handler gets freed.
 */
extern
SCIP_RETCODE SCIPsetMessagehdlrFree(
   SCIP*                 scip,               /**< SCIP data structure */
   SCIP_MESSAGEHDLR*     messagehdlr         /**< message handler to install, or NULL to suppress all output */
   );

/** returns the currently installed message handler, or NULL if messages are currently suppressed */
extern
SCIP_MESSAGEHDLR* SCIPgetMessagehdlr(
   SCIP*                 scip                /**< SCIP data structure */
   );

/** sets the log file name for the currently installed message handler */
extern
void SCIPsetMessagehdlrLogfile(
   SCIP*                 scip,               /**< SCIP data structure */
   const char*           filename            /**< name of log file, or NULL (stdout) */
   );

/** sets the currently installed message handler to be quiet (or not) */
extern
void SCIPsetMessagehdlrQuiet(
   SCIP*                 scip,               /**< SCIP data structure */
   SCIP_Bool             quiet               /**< should screen messages be suppressed? */
   );

/** prints a warning message via the message handler */
extern
void SCIPwarningMessage(
   SCIP*                 scip,               /**< SCIP data structure */
   const char*           formatstr,          /**< format string like in printf() function */
   ...                                       /**< format arguments line in printf() function */
   );

/** prints a dialog message that requests user interaction or is a direct response to a user interactive command */
extern
void SCIPdialogMessage(
   SCIP*                 scip,               /**< SCIP data structure */
   FILE*                 file,               /**< file stream to print into, or NULL for stdout */
   const char*           formatstr,          /**< format string like in printf() function */
   ...                                       /**< format arguments line in printf() function */
   );

/** prints a message */
extern
void SCIPinfoMessage(
   SCIP*                 scip,               /**< SCIP data structure */
   FILE*                 file,               /**< file stream to print into, or NULL for stdout */
   const char*           formatstr,          /**< format string like in printf() function */
   ...                                       /**< format arguments line in printf() function */
   );

/** prints a message depending on the verbosity level */
extern
void SCIPverbMessage(
   SCIP*                 scip,               /**< SCIP data structure */
   SCIP_VERBLEVEL        msgverblevel,       /**< verbosity level of this message */
   FILE*                 file,               /**< file stream to print into, or NULL for stdout */
   const char*           formatstr,          /**< format string like in printf() function */
   ...                                       /**< format arguments line in printf() function */
   );

/** returns the current message verbosity level */
extern
SCIP_VERBLEVEL SCIPgetVerbLevel(
   SCIP*                 scip                /**< SCIP data structure */
   );


/**@} */




/*
 * SCIP copy methods
 */

/**@name Copy Methods */
/**@{ */

/** copies plugins from sourcescip to targetscip; in case that a constraint handler which does not need constraints
 *  cannot be copied, valid will return FALSE. All plugins can declare that, if their copy process failed, the 
 *  copied SCIP instance might not represent the same problem semantics as the original. 
 *  Note that in this case dual reductions might be invalid.
 *
 *  @note In a multi thread case, you need to lock the copying procedure from outside with a mutex.
 *  @note Do not change the source SCIP environment during the copying process
 */
extern
SCIP_RETCODE SCIPcopyPlugins(
   SCIP*                 sourcescip,         /**< source SCIP data structure */
   SCIP*                 targetscip,         /**< target SCIP data structure */
   SCIP_Bool             copyreaders,        /**< should the file readers be copied */
   SCIP_Bool             copypricers,        /**< should the variable pricers be copied */
   SCIP_Bool             copyconshdlrs,      /**< should the constraint handlers be copied */
   SCIP_Bool             copyconflicthdlrs,  /**< should the conflict handlers be copied */
   SCIP_Bool             copypresolvers,     /**< should the presolvers be copied */
   SCIP_Bool             copyrelaxators,     /**< should the relaxation handler be copied */
   SCIP_Bool             copyseparators,     /**< should the separators be copied */
   SCIP_Bool             copypropagators,    /**< should the propagators be copied */
   SCIP_Bool             copyheuristics,     /**< should the heuristics be copied */
   SCIP_Bool             copyeventhdlrs,     /**< should the event handlers be copied */
   SCIP_Bool             copynodeselectors,  /**< should the node selectors be copied */
   SCIP_Bool             copybranchrules,    /**< should the branchrules be copied */
   SCIP_Bool             copydisplays,       /**< should the display columns be copied */
   SCIP_Bool             copydialogs,        /**< should the dialogs be copied */
   SCIP_Bool             copynlpis,          /**< should the NLPIs be copied */
   SCIP_Bool*            valid               /**< pointer to store whether plugins, in particular all constraint
                                              *   handlers which do not need constraints were validly copied */
   );

/** create a problem by copying the problem data of the source SCIP
 *
 *  @note In a multi thread case, you need to lock the copying procedure from outside with a mutex.
 *  @note Do not change the source SCIP environment during the copying process
 */
extern
SCIP_RETCODE SCIPcopyProb(
   SCIP*                 sourcescip,         /**< source SCIP data structure */
   SCIP*                 targetscip,         /**< target SCIP data structure */
   SCIP_HASHMAP*         varmap,             /**< a hashmap to store the mapping of source variables corresponding
                                              *   target variables, or NULL */
   SCIP_HASHMAP*         consmap,            /**< a hashmap to store the mapping of source constraints to the corresponding
                                              *   target constraints, or NULL */
   SCIP_Bool             global,             /**< create a global or a local copy? */
   const char*           name                /**< problem name */
   );

/** returns copy of the source variable; if there already is a copy of the source variable in the variable hash map,
 *  it is just returned as target variable; elsewise a new variable will be created and added to the target SCIP; this
 *  created variable is added to the variable hash map and returned as target variable
 *
 *  @note In a multi thread case, you need to lock the copying procedure from outside with a mutex.
 *  @note Do not change the source SCIP environment during the copying process
 *  @note if a new variable was created, this variable will be added to the target-SCIP, but it is not captured
 */
extern
SCIP_RETCODE SCIPgetVarCopy(
   SCIP*                 sourcescip,         /**< source SCIP data structure */
   SCIP*                 targetscip,         /**< target SCIP data structure */
   SCIP_VAR*             sourcevar,          /**< source variable */
   SCIP_VAR**            targetvar,          /**< pointer to store the target variable */
   SCIP_HASHMAP*         varmap,             /**< a hashmap to store the mapping of source variables to the corresponding
                                              *   target variables, or NULL */
   SCIP_HASHMAP*         consmap,            /**< a hashmap to store the mapping of source constraints to the corresponding
                                              *   target constraints, or NULL */
   SCIP_Bool             global,             /**< should global or local bounds be used? */
   SCIP_Bool*            success             /**< pointer to store whether the copying was successful or not */
   );

/** copies all active variables from source-SCIP and adds these variable to the target-SCIP; the mapping between these
 *  variables are stored in the variable hashmap, target-SCIP has to be in problem creation stage, fixed and aggregated
 *  variables do not get copied
 *
 *  @note the variables are added to the target-SCIP but not captured
 *
 *  @note In a multi thread case, you need to lock the copying procedure from outside with a mutex.
 *  @note Do not change the source SCIP environment during the copying process
 */
extern
SCIP_RETCODE SCIPcopyVars(
   SCIP*                 sourcescip,         /**< source SCIP data structure */
   SCIP*                 targetscip,         /**< target SCIP data structure */
   SCIP_HASHMAP*         varmap,             /**< a hashmap to store the mapping of source variables  to the corresponding
                                              *   target variables, or NULL */
   SCIP_HASHMAP*         consmap,            /**< a hashmap to store the mapping of source constraints to the corresponding
                                              *   target constraints, or NULL */
   SCIP_Bool             global              /**< should global or local bounds be used? */
   );

/** returns copy of the source constraint; if there already is a copy of the source constraint in the constraint hash
 *  map, it is just returned as target constraint; elsewise a new constraint will be created and captured in the target
 *  SCIP; this created constraint is added to the constraint hash map and returned as target constraint; the variable
 *  map is used to map the variables of the source SCIP to the variables of the target SCIP
 *
 *  @warning If a constraint is marked to be checked for feasibility but not to be enforced, a LP or pseudo solution may
 *           be declared feasible even if it violates this particular constraint.  This constellation should only be
 *           used, if no LP or pseudo solution can violate the constraint -- e.g. if a local constraint is redundant due
 *           to the variable's local bounds.
 *
 *  @note The constraint is not added to the target SCIP
 *  @note In a multi thread case, you need to lock the copying procedure from outside with a mutex.
 *  @note Do not change the source SCIP environment during the copying process
 */
extern
SCIP_RETCODE SCIPgetConsCopy(
   SCIP*                 sourcescip,         /**< source SCIP data structure */
   SCIP*                 targetscip,         /**< target SCIP data structure */
   SCIP_CONS*            sourcecons,         /**< source constraint of the source SCIP */
   SCIP_CONS**           targetcons,         /**< pointer to store the created target constraint */
   SCIP_CONSHDLR*        sourceconshdlr,     /**< source constraint handler for this constraint */
   SCIP_HASHMAP*         varmap,             /**< a SCIP_HASHMAP mapping variables of the source SCIP to the corresponding
                                              *   variables of the target SCIP, or NULL */
   SCIP_HASHMAP*         consmap,            /**< a hashmap to store the mapping of source constraints to the corresponding
                                              *   target constraints, or NULL */
   const char*           name,               /**< name of constraint, or NULL if the name of the source constraint should be used */
   SCIP_Bool             initial,            /**< should the LP relaxation of constraint be in the initial LP? */
   SCIP_Bool             separate,           /**< should the constraint be separated during LP processing? */
   SCIP_Bool             enforce,            /**< should the constraint be enforced during node processing? */
   SCIP_Bool             check,              /**< should the constraint be checked for feasibility? */
   SCIP_Bool             propagate,          /**< should the constraint be propagated during node processing? */
   SCIP_Bool             local,              /**< is constraint only valid locally? */
   SCIP_Bool             modifiable,         /**< is constraint modifiable (subject to column generation)? */
   SCIP_Bool             dynamic,            /**< is constraint subject to aging? */
   SCIP_Bool             removable,          /**< should the relaxation be removed from the LP due to aging or cleanup? */
   SCIP_Bool             stickingatnode,     /**< should the constraint always be kept at the node where it was added, even
                                              *   if it may be moved to a more global node? */
   SCIP_Bool             global,             /**< create a global or a local copy? */
   SCIP_Bool*            success             /**< pointer to store whether the copying was successful or not */
   );

/** copies constraints from the source-SCIP and adds these to the target-SCIP; for mapping the
 *  variables between the source and the target SCIP a hash map can be given; if the variable hash
 *  map is NULL or necessary variable mapping is missing, the required variables are created in the
 *  target-SCIP and added to the hash map, if not NULL; all variables which are created are added to
 *  the target-SCIP but not (user) captured; if the constraint hash map is not NULL the mapping
 *  between the constraints of the source and target-SCIP is stored
 *
 *  @note the constraints are added to the target-SCIP but are not (user) captured in the target SCIP
 *
 *  @note In a multi thread case, you need to lock the copying procedure from outside with a mutex.
 *  @note Do not change the source SCIP environment during the copying process
 */
extern
SCIP_RETCODE SCIPcopyConss(
   SCIP*                 sourcescip,         /**< source SCIP data structure */
   SCIP*                 targetscip,         /**< target SCIP data structure */
   SCIP_HASHMAP*         varmap,             /**< a SCIP_HASHMAP mapping variables of the source SCIP to the corresponding
                                              *   variables of the target SCIP, must not be NULL! */
   SCIP_HASHMAP*         consmap,            /**< a hashmap to store the mapping of source constraints to the corresponding
                                              *   target constraints, or NULL */
   SCIP_Bool             global,             /**< create a global or a local copy? */
   SCIP_Bool             enablepricing,      /**< should pricing be enabled in copied SCIP instance? 
                                              *   If TRUE, the modifiable flag of constraints will be copied. */
   SCIP_Bool*            valid               /**< pointer to store whether all constraints were validly copied */
   );

/** convert all active cuts from cutpool of sourcescip to linear constraints in targetscip, sourcescip and targetscip
 *  could be the same
 *
 *  @note In a multi thread case, you need to lock the copying procedure from outside with a mutex.
 *  @note Do not change the source SCIP environment during the copying process
 */
extern
SCIP_RETCODE SCIPconvertCutsToConss(
   SCIP*                 sourcescip,         /**< source SCIP data structure */
   SCIP*                 targetscip,         /**< target SCIP data structure */
   SCIP_HASHMAP*         varmap,             /**< a hashmap to store the mapping of source variables corresponding
                                              *   target variables, or NULL */
   SCIP_HASHMAP*         consmap,            /**< a hashmap to store the mapping of source constraints to the corresponding
                                              *   target constraints, or NULL */
   SCIP_Bool             global,             /**< create a global or a local copy? */
   int*                  ncutsadded          /**< pointer to store number of added cuts */
   );

/** copies all active cuts from cutpool of sourcescip to constraints in targetscip
 *
 *  @note In a multi thread case, you need to lock the copying procedure from outside with a mutex.
 *  @note Do not change the source SCIP environment during the copying process
 */
extern
SCIP_RETCODE SCIPcopyCuts(
   SCIP*                 sourcescip,         /**< source SCIP data structure */
   SCIP*                 targetscip,         /**< target SCIP data structure */
   SCIP_HASHMAP*         varmap,             /**< a hashmap to store the mapping of source variables corresponding
                                              *   target variables, or NULL */
   SCIP_HASHMAP*         consmap,            /**< a hashmap to store the mapping of source constraints to the corresponding
                                              *   target constraints, or NULL */
   SCIP_Bool             global              /**< create a global or a local copy? */
   );

/** copies parameter settings from sourcescip to targetscip
 *
 *  @note In a multi thread case, you need to lock the copying procedure from outside with a mutex.
 *  @note Do not change the source SCIP environment during the copying process
 */
extern
SCIP_RETCODE SCIPcopyParamSettings(
   SCIP*                 sourcescip,         /**< source SCIP data structure */
   SCIP*                 targetscip          /**< target SCIP data structure */
   );

/** gets depth of current scip instance (increased by each copy call) */
extern
int SCIPgetSubscipDepth(
   SCIP*                 scip                /**< SCIP data structure */
   );

/** copies source SCIP to target SCIP; the copying process is done in the following order:
 *  1) copy the plugins
 *  2) copy the settings
 *  3) create problem data in target-SCIP and copy the problem data of the source-SCIP
 *  4) copy all active variables
 *  5) copy all constraints
 *
 *  @note all variables and constraints which are created in the target-SCIP are not (user) captured
 *
 *  @note In a multi thread case, you need to lock the copying procedure from outside with a mutex.
 *  @note Do not change the source SCIP environment during the copying process
 */
extern
SCIP_RETCODE SCIPcopy(
   SCIP*                 sourcescip,         /**< source SCIP data structure */
   SCIP*                 targetscip,         /**< target SCIP data structure */
   SCIP_HASHMAP*         varmap,             /**< a hashmap to store the mapping of source variables corresponding
                                              *   target variables, or NULL */
   SCIP_HASHMAP*         consmap,            /**< a hashmap to store the mapping of source constraints to the corresponding
                                              *   target constraints, or NULL */
   const char*           suffix,             /**< suffix which will be added to the names of the source SCIP */          
   SCIP_Bool             global,             /**< create a global or a local copy? */
   SCIP_Bool             enablepricing,      /**< should pricing be enabled in copied SCIP instance? If TRUE, pricer
                                              *   plugins will be copied and activated, and the modifiable flag of
                                              *   constraints will be respected. If FALSE, valid will be set to FALSE, when
                                              *   there are pricers present */
   SCIP_Bool*            valid               /**< pointer to store whether the copying was valid or not */
   );

/**@} */




/*
 * parameter settings
 */

/**@name Parameter Methods */
/**@{ */

/** creates a SCIP_Bool parameter, sets it to its default value, and adds it to the parameter set */
extern
SCIP_RETCODE SCIPaddBoolParam(
   SCIP*                 scip,               /**< SCIP data structure */
   const char*           name,               /**< name of the parameter */
   const char*           desc,               /**< description of the parameter */
   SCIP_Bool*            valueptr,           /**< pointer to store the current parameter value, or NULL */
   SCIP_Bool             isadvanced,         /**< is this parameter an advanced parameter? */
   SCIP_Bool             defaultvalue,       /**< default value of the parameter */
   SCIP_DECL_PARAMCHGD   ((*paramchgd)),     /**< change information method of parameter */
   SCIP_PARAMDATA*       paramdata           /**< locally defined parameter specific data */
   );

/** creates a int parameter, sets it to its default value, and adds it to the parameter set */
extern
SCIP_RETCODE SCIPaddIntParam(
   SCIP*                 scip,               /**< SCIP data structure */
   const char*           name,               /**< name of the parameter */
   const char*           desc,               /**< description of the parameter */
   int*                  valueptr,           /**< pointer to store the current parameter value, or NULL */
   SCIP_Bool             isadvanced,         /**< is this parameter an advanced parameter? */
   int                   defaultvalue,       /**< default value of the parameter */
   int                   minvalue,           /**< minimum value for parameter */
   int                   maxvalue,           /**< maximum value for parameter */
   SCIP_DECL_PARAMCHGD   ((*paramchgd)),     /**< change information method of parameter */
   SCIP_PARAMDATA*       paramdata           /**< locally defined parameter specific data */
   );

/** creates a SCIP_Longint parameter, sets it to its default value, and adds it to the parameter set */
extern
SCIP_RETCODE SCIPaddLongintParam(
   SCIP*                 scip,               /**< SCIP data structure */
   const char*           name,               /**< name of the parameter */
   const char*           desc,               /**< description of the parameter */
   SCIP_Longint*         valueptr,           /**< pointer to store the current parameter value, or NULL */
   SCIP_Bool             isadvanced,         /**< is this parameter an advanced parameter? */
   SCIP_Longint          defaultvalue,       /**< default value of the parameter */
   SCIP_Longint          minvalue,           /**< minimum value for parameter */
   SCIP_Longint          maxvalue,           /**< maximum value for parameter */
   SCIP_DECL_PARAMCHGD   ((*paramchgd)),     /**< change information method of parameter */
   SCIP_PARAMDATA*       paramdata           /**< locally defined parameter specific data */
   );

/** creates a SCIP_Real parameter, sets it to its default value, and adds it to the parameter set */
extern
SCIP_RETCODE SCIPaddRealParam(
   SCIP*                 scip,               /**< SCIP data structure */
   const char*           name,               /**< name of the parameter */
   const char*           desc,               /**< description of the parameter */
   SCIP_Real*            valueptr,           /**< pointer to store the current parameter value, or NULL */
   SCIP_Bool             isadvanced,         /**< is this parameter an advanced parameter? */
   SCIP_Real             defaultvalue,       /**< default value of the parameter */
   SCIP_Real             minvalue,           /**< minimum value for parameter */
   SCIP_Real             maxvalue,           /**< maximum value for parameter */
   SCIP_DECL_PARAMCHGD   ((*paramchgd)),     /**< change information method of parameter */
   SCIP_PARAMDATA*       paramdata           /**< locally defined parameter specific data */
   );

/** creates a char parameter, sets it to its default value, and adds it to the parameter set */
extern
SCIP_RETCODE SCIPaddCharParam(
   SCIP*                 scip,               /**< SCIP data structure */
   const char*           name,               /**< name of the parameter */
   const char*           desc,               /**< description of the parameter */
   char*                 valueptr,           /**< pointer to store the current parameter value, or NULL */
   SCIP_Bool             isadvanced,         /**< is this parameter an advanced parameter? */
   char                  defaultvalue,       /**< default value of the parameter */
   const char*           allowedvalues,      /**< array with possible parameter values, or NULL if not restricted */
   SCIP_DECL_PARAMCHGD   ((*paramchgd)),     /**< change information method of parameter */
   SCIP_PARAMDATA*       paramdata           /**< locally defined parameter specific data */
   );

/** creates a string parameter, sets it to its default value, and adds it to the parameter set */
extern
SCIP_RETCODE SCIPaddStringParam(
   SCIP*                 scip,               /**< SCIP data structure */
   const char*           name,               /**< name of the parameter */
   const char*           desc,               /**< description of the parameter */
   char**                valueptr,           /**< pointer to store the current parameter value, or NULL */
   SCIP_Bool             isadvanced,         /**< is this parameter an advanced parameter? */
   const char*           defaultvalue,       /**< default value of the parameter */
   SCIP_DECL_PARAMCHGD   ((*paramchgd)),     /**< change information method of parameter */
   SCIP_PARAMDATA*       paramdata           /**< locally defined parameter specific data */
   );

/** gets the value of an existing SCIP_Bool parameter */
extern
SCIP_RETCODE SCIPgetBoolParam(
   SCIP*                 scip,               /**< SCIP data structure */
   const char*           name,               /**< name of the parameter */
   SCIP_Bool*            value               /**< pointer to store the parameter */
   );

/** gets the value of an existing Int parameter */
extern
SCIP_RETCODE SCIPgetIntParam(
   SCIP*                 scip,               /**< SCIP data structure */
   const char*           name,               /**< name of the parameter */
   int*                  value               /**< pointer to store the parameter */
   );

/** gets the value of an existing SCIP_Longint parameter */
extern
SCIP_RETCODE SCIPgetLongintParam(
   SCIP*                 scip,               /**< SCIP data structure */
   const char*           name,               /**< name of the parameter */
   SCIP_Longint*         value               /**< pointer to store the parameter */
   );

/** gets the value of an existing SCIP_Real parameter */
extern
SCIP_RETCODE SCIPgetRealParam(
   SCIP*                 scip,               /**< SCIP data structure */
   const char*           name,               /**< name of the parameter */
   SCIP_Real*            value               /**< pointer to store the parameter */
   );

/** gets the value of an existing Char parameter */
extern
SCIP_RETCODE SCIPgetCharParam(
   SCIP*                 scip,               /**< SCIP data structure */
   const char*           name,               /**< name of the parameter */
   char*                 value               /**< pointer to store the parameter */
   );

/** gets the value of an existing String parameter */
extern
SCIP_RETCODE SCIPgetStringParam(
   SCIP*                 scip,               /**< SCIP data structure */
   const char*           name,               /**< name of the parameter */
   char**                value               /**< pointer to store the parameter */
   );

/** changes the value of an existing parameter */
extern
SCIP_RETCODE SCIPsetParam(
   SCIP*                 scip,               /**< SCIP data structure */
   const char*           name,               /**< name of the parameter */
   void*                 value               /**< new value of the parameter */
   );

/** changes the value of an existing SCIP_Bool parameter */
extern
SCIP_RETCODE SCIPchgBoolParam(
   SCIP*                 scip,               /**< SCIP data structure */
   SCIP_PARAM*           param,              /**< parameter */
   SCIP_Bool             value               /**< new value of the parameter */
   );

/** changes the value of an existing SCIP_Bool parameter */
extern
SCIP_RETCODE SCIPsetBoolParam(
   SCIP*                 scip,               /**< SCIP data structure */
   const char*           name,               /**< name of the parameter */
   SCIP_Bool             value               /**< new value of the parameter */
   );

/** changes the value of an existing Int parameter */
extern
SCIP_RETCODE SCIPchgIntParam(
   SCIP*                 scip,               /**< SCIP data structure */
   SCIP_PARAM*           param,              /**< parameter */
   int                   value               /**< new value of the parameter */
   );

/** changes the value of an existing Int parameter */
extern
SCIP_RETCODE SCIPsetIntParam(
   SCIP*                 scip,               /**< SCIP data structure */
   const char*           name,               /**< name of the parameter */
   int                   value               /**< new value of the parameter */
   );

/** changes the value of an existing SCIP_Longint parameter */
extern
SCIP_RETCODE SCIPchgLongintParam(
   SCIP*                 scip,               /**< SCIP data structure */
   SCIP_PARAM*           param,              /**< parameter */
   SCIP_Longint          value               /**< new value of the parameter */
   );

/** changes the value of an existing SCIP_Longint parameter */
extern
SCIP_RETCODE SCIPsetLongintParam(
   SCIP*                 scip,               /**< SCIP data structure */
   const char*           name,               /**< name of the parameter */
   SCIP_Longint          value               /**< new value of the parameter */
   );

/** changes the value of an existing SCIP_Real parameter */
extern
SCIP_RETCODE SCIPchgRealParam(
   SCIP*                 scip,               /**< SCIP data structure */
   SCIP_PARAM*           param,              /**< parameter */
   SCIP_Real             value               /**< new value of the parameter */
   );

/** changes the value of an existing SCIP_Real parameter */
extern
SCIP_RETCODE SCIPsetRealParam(
   SCIP*                 scip,               /**< SCIP data structure */
   const char*           name,               /**< name of the parameter */
   SCIP_Real             value               /**< new value of the parameter */
   );

/** changes the value of an existing Char parameter */
extern
SCIP_RETCODE SCIPchgCharParam(
   SCIP*                 scip,               /**< SCIP data structure */
   SCIP_PARAM*           param,              /**< parameter */
   char                  value               /**< new value of the parameter */
   );

/** changes the value of an existing Char parameter */
extern
SCIP_RETCODE SCIPsetCharParam(
   SCIP*                 scip,               /**< SCIP data structure */
   const char*           name,               /**< name of the parameter */
   char                  value               /**< new value of the parameter */
   );

/** changes the value of an existing String parameter */
extern
SCIP_RETCODE SCIPchgStringParam(
   SCIP*                 scip,               /**< SCIP data structure */
   SCIP_PARAM*           param,              /**< parameter */
   const char*           value               /**< new value of the parameter */
   );

/** changes the value of an existing String parameter */
extern
SCIP_RETCODE SCIPsetStringParam(
   SCIP*                 scip,               /**< SCIP data structure */
   const char*           name,               /**< name of the parameter */
   const char*           value               /**< new value of the parameter */
   );

/** reads parameters from a file */
extern
SCIP_RETCODE SCIPreadParams(
   SCIP*                 scip,               /**< SCIP data structure */
   const char*           filename            /**< file name */
   );

/** writes all parameters in the parameter set to a file */
extern
SCIP_RETCODE SCIPwriteParams(
   SCIP*                 scip,               /**< SCIP data structure */
   const char*           filename,           /**< file name, or NULL for stdout */
   SCIP_Bool             comments,           /**< should parameter descriptions be written as comments? */
   SCIP_Bool             onlychanged         /**< should only the parameters been written, that are changed from default? */
   );

/** resets a single parameter to its default value */
extern
SCIP_RETCODE SCIPresetParam(
   SCIP*                 scip,               /**< SCIP data structure */
   const char*           name                /**< name of the parameter */
   );

/** resets all parameters to their default values */
extern
SCIP_RETCODE SCIPresetParams(
   SCIP*                 scip                /**< SCIP data structure */
   );

/** sets parameters to 
 *  - SCIP_PARAMEMPHASIS_DEFAULT to use default values (see also SCIPresetParams())
 *  - SCIP_PARAMEMPHASIS_COUNTER to get feasible and "fast" counting process
 *  - SCIP_PARAMEMPHASIS_CPSOLVER to get CP like search (e.g. no LP relaxation)
 *  - SCIP_PARAMEMPHASIS_EASYCIP to solve easy problems fast
 *  - SCIP_PARAMEMPHASIS_FEASIBILITY to detect feasibility fast 
 *  - SCIP_PARAMEMPHASIS_HARDLP to be capable to handle hard LPs
 *  - SCIP_PARAMEMPHASIS_OPTIMALITY to prove optimality fast
 */
extern
SCIP_RETCODE SCIPsetEmphasis(
   SCIP*                 scip,               /**< SCIP data structure */
   SCIP_PARAMEMPHASIS    paramemphasis,      /**< parameter emphasis */
   SCIP_Bool             quiet               /**< should the parameter be set quiet (no output) */
   );

/** sets parameters to deactivate separators and heuristics that use auxiliary SCIP instances; should be called for
 *  auxiliary SCIP instances to avoid recursion
 */
SCIP_RETCODE SCIPsetSubscipsOff(
   SCIP*                 scip,               /**< (auxiliary) SCIP data structure */
   SCIP_Bool             quiet               /**< should the parameter be set quiet (no output) */
   );

/** sets heuristic parameters values to 
 *  - SCIP_PARAMSETTING_DEFAULT which are the default values of all heuristic parameters 
 *  - SCIP_PARAMSETTING_FAST such that the time spend for heuristic is decreased
 *  - SCIP_PARAMSETTING_AGGRESSIVE such that the heuristic are called more aggregative
 *  - SCIP_PARAMSETTING_OFF which turn off all heuristics
 */
extern
SCIP_RETCODE SCIPsetHeuristics(
   SCIP*                 scip,               /**< SCIP data structure */
   SCIP_PARAMSETTING     paramsetting,       /**< parameter settings */
   SCIP_Bool             quiet               /**< should the parameter be set quiet (no output) */
   );

/** sets presolving parameters to 
 *  - SCIP_PARAMSETTING_DEFAULT which are the default values of all presolving parameters 
 *  - SCIP_PARAMSETTING_FAST such that the time spend for presolving is decreased
 *  - SCIP_PARAMSETTING_AGGRESSIVE such that the presolving is more aggregative
 *  - SCIP_PARAMSETTING_OFF which turn off all presolving
 */
extern 
SCIP_RETCODE SCIPsetPresolving(
   SCIP*                 scip,                /**< SCIP data structure */
   SCIP_PARAMSETTING     paramsetting,       /**< parameter settings */
   SCIP_Bool             quiet               /**< should the parameter be set quiet (no output) */
   );

/** sets separating parameters to 
 *  - SCIP_PARAMSETTING_DEFAULT which are the default values of all separating parameters 
 *  - SCIP_PARAMSETTING_FAST such that the time spend for separating is decreased
 *  - SCIP_PARAMSETTING_AGGRESSIVE such that the separating is done more aggregative
 *  - SCIP_PARAMSETTING_OFF which turn off all separating
 */
extern 
SCIP_RETCODE SCIPsetSeparating(
   SCIP*                 scip,                /**< SCIP data structure */
   SCIP_PARAMSETTING     paramsetting,       /**< parameter settings */
   SCIP_Bool             quiet               /**< should the parameter be set quiet (no output) */
   );
   
/** returns the array of all available SCIP parameters */
extern
SCIP_PARAM** SCIPgetParams(
   SCIP*                 scip                /**< SCIP data structure */
   );

/** returns the total number of all available SCIP parameters */
extern
int SCIPgetNParams(
   SCIP*                 scip                /**< SCIP data structure */
   );

/**@} */




/*
 * SCIP user functionality methods: managing plugins
 */

/**@name SCIP User Functionality Methods: Managing Plugins */
/**@{ */

/** creates a reader and includes it in SCIP */
extern
SCIP_RETCODE SCIPincludeReader(
   SCIP*                 scip,               /**< SCIP data structure */
   const char*           name,               /**< name of reader */
   const char*           desc,               /**< description of reader */
   const char*           extension,          /**< file extension that reader processes */
   SCIP_DECL_READERCOPY  ((*readercopy)),    /**< copy method of reader or NULL if you don't want to copy your plugin into sub-SCIPs */
   SCIP_DECL_READERFREE  ((*readerfree)),    /**< destructor of reader */
   SCIP_DECL_READERREAD  ((*readerread)),    /**< read method */
   SCIP_DECL_READERWRITE ((*readerwrite)),   /**< write method */
   SCIP_READERDATA*      readerdata          /**< reader data */
   );

/** returns the reader of the given name, or NULL if not existing */
extern
SCIP_READER* SCIPfindReader(
   SCIP*                 scip,               /**< SCIP data structure */
   const char*           name                /**< name of reader */
   );

/** returns the array of currently available readers */
extern
SCIP_READER** SCIPgetReaders(
   SCIP*                 scip                /**< SCIP data structure */
   );

/** returns the number of currently available readers */
extern
int SCIPgetNReaders(
   SCIP*                 scip                /**< SCIP data structure */
   );

/** creates a variable pricer and includes it in SCIP
 *  To use the variable pricer for solving a problem, it first has to be activated with a call to SCIPactivatePricer().
 *  This should be done during the problem creation stage.
 */
extern
SCIP_RETCODE SCIPincludePricer(
   SCIP*                 scip,               /**< SCIP data structure */
   const char*           name,               /**< name of variable pricer */
   const char*           desc,               /**< description of variable pricer */
   int                   priority,           /**< priority of the variable pricer */
   SCIP_Bool             delay,              /**< should the pricer be delayed until no other pricers or already existing
                                              *   problem variables with negative reduced costs are found?
                                              *   if this is set to FALSE it may happen that the pricer produces columns
                                              *   that already exist in the problem (which are also priced in by the
                                              *   default problem variable pricing in the same round)
                                              */
   SCIP_DECL_PRICERCOPY  ((*pricercopy)),    /**< copy method of variable pricer or NULL if you don't want to copy your plugin into sub-SCIPs */
   SCIP_DECL_PRICERFREE  ((*pricerfree)),    /**< destructor of variable pricer */
   SCIP_DECL_PRICERINIT  ((*pricerinit)),    /**< initialize variable pricer */
   SCIP_DECL_PRICEREXIT  ((*pricerexit)),    /**< deinitialize variable pricer */
   SCIP_DECL_PRICERINITSOL((*pricerinitsol)),/**< solving process initialization method of variable pricer */
   SCIP_DECL_PRICEREXITSOL((*pricerexitsol)),/**< solving process deinitialization method of variable pricer */
   SCIP_DECL_PRICERREDCOST((*pricerredcost)),/**< reduced cost pricing method of variable pricer for feasible LPs */
   SCIP_DECL_PRICERFARKAS((*pricerfarkas)),  /**< Farkas pricing method of variable pricer for infeasible LPs */
   SCIP_PRICERDATA*      pricerdata          /**< variable pricer data */
   );

/** returns the variable pricer of the given name, or NULL if not existing */
extern
SCIP_PRICER* SCIPfindPricer(
   SCIP*                 scip,               /**< SCIP data structure */
   const char*           name                /**< name of variable pricer */
   );

/** returns the array of currently available variable pricers; active pricers are in the first slots of the array */
extern
SCIP_PRICER** SCIPgetPricers(
   SCIP*                 scip                /**< SCIP data structure */
   );

/** returns the number of currently available variable pricers */
extern
int SCIPgetNPricers(
   SCIP*                 scip                /**< SCIP data structure */
   );

/** returns the number of currently active variable pricers, that are used in the LP solving loop */
extern
int SCIPgetNActivePricers(
   SCIP*                 scip                /**< SCIP data structure */
   );

/** sets the priority of a variable pricer */
extern
SCIP_RETCODE SCIPsetPricerPriority(
   SCIP*                 scip,               /**< SCIP data structure */
   SCIP_PRICER*          pricer,             /**< variable pricer */
   int                   priority            /**< new priority of the variable pricer */
   );

/** activates pricer to be used for the current problem
 *  This method should be called during the problem creation stage for all pricers that are necessary to solve
 *  the problem model.
 *  The pricers are automatically deactivated when the problem is freed.
 */
extern
SCIP_RETCODE SCIPactivatePricer(
   SCIP*                 scip,               /**< SCIP data structure */
   SCIP_PRICER*          pricer              /**< variable pricer */
   );

/** deactivates pricer */
extern
SCIP_RETCODE SCIPdeactivatePricer(
   SCIP*                 scip,               /**< SCIP data structure */
   SCIP_PRICER*          pricer              /**< variable pricer */
   );

/** creates a constraint handler and includes it in SCIP */
extern
SCIP_RETCODE SCIPincludeConshdlr(
   SCIP*                 scip,               /**< SCIP data structure */
   const char*           name,               /**< name of constraint handler */
   const char*           desc,               /**< description of constraint handler */
   int                   sepapriority,       /**< priority of the constraint handler for separation */
   int                   enfopriority,       /**< priority of the constraint handler for constraint enforcing */
   int                   chckpriority,       /**< priority of the constraint handler for checking feasibility (and propagation) */
   int                   sepafreq,           /**< frequency for separating cuts; zero means to separate only in the root node */
   int                   propfreq,           /**< frequency for propagating domains; zero means only preprocessing propagation */
   int                   eagerfreq,          /**< frequency for using all instead of only the useful constraints in separation,
                                              *   propagation and enforcement, -1 for no eager evaluations, 0 for first only */
   int                   maxprerounds,       /**< maximal number of presolving rounds the constraint handler participates in (-1: no limit) */
   SCIP_Bool             delaysepa,          /**< should separation method be delayed, if other separators found cuts? */
   SCIP_Bool             delayprop,          /**< should propagation method be delayed, if other propagators found reductions? */
   SCIP_Bool             delaypresol,        /**< should presolving method be delayed, if other presolvers found reductions? */
   SCIP_Bool             needscons,          /**< should the constraint handler be skipped, if no constraints are available? */
   SCIP_PROPTIMING       timingmask,         /**< positions in the node solving loop where propagators should be executed */
   SCIP_DECL_CONSHDLRCOPY((*conshdlrcopy)),  /**< copy method of constraint handler or NULL if you don't want to copy your plugin into sub-SCIPs */
   SCIP_DECL_CONSFREE    ((*consfree)),      /**< destructor of constraint handler */
   SCIP_DECL_CONSINIT    ((*consinit)),      /**< initialize constraint handler */
   SCIP_DECL_CONSEXIT    ((*consexit)),      /**< deinitialize constraint handler */
   SCIP_DECL_CONSINITPRE ((*consinitpre)),   /**< presolving initialization method of constraint handler */
   SCIP_DECL_CONSEXITPRE ((*consexitpre)),   /**< presolving deinitialization method of constraint handler */
   SCIP_DECL_CONSINITSOL ((*consinitsol)),   /**< solving process initialization method of constraint handler */
   SCIP_DECL_CONSEXITSOL ((*consexitsol)),   /**< solving process deinitialization method of constraint handler */
   SCIP_DECL_CONSDELETE  ((*consdelete)),    /**< free specific constraint data */
   SCIP_DECL_CONSTRANS   ((*constrans)),     /**< transform constraint data into data belonging to the transformed problem */
   SCIP_DECL_CONSINITLP  ((*consinitlp)),    /**< initialize LP with relaxations of "initial" constraints */
   SCIP_DECL_CONSSEPALP  ((*conssepalp)),    /**< separate cutting planes for LP solution */
   SCIP_DECL_CONSSEPASOL ((*conssepasol)),   /**< separate cutting planes for arbitrary primal solution */
   SCIP_DECL_CONSENFOLP  ((*consenfolp)),    /**< enforcing constraints for LP solutions */
   SCIP_DECL_CONSENFOPS  ((*consenfops)),    /**< enforcing constraints for pseudo solutions */
   SCIP_DECL_CONSCHECK   ((*conscheck)),     /**< check feasibility of primal solution */
   SCIP_DECL_CONSPROP    ((*consprop)),      /**< propagate variable domains */
   SCIP_DECL_CONSPRESOL  ((*conspresol)),    /**< presolving method */
   SCIP_DECL_CONSRESPROP ((*consresprop)),   /**< propagation conflict resolving method */
   SCIP_DECL_CONSLOCK    ((*conslock)),      /**< variable rounding lock method */
   SCIP_DECL_CONSACTIVE  ((*consactive)),    /**< activation notification method */
   SCIP_DECL_CONSDEACTIVE((*consdeactive)),  /**< deactivation notification method */
   SCIP_DECL_CONSENABLE  ((*consenable)),    /**< enabling notification method */
   SCIP_DECL_CONSDISABLE ((*consdisable)),   /**< disabling notification method */
   SCIP_DECL_CONSDELVARS ((*consdelvars)),   /**< variable deletion method */
   SCIP_DECL_CONSPRINT   ((*consprint)),     /**< constraint display method */
   SCIP_DECL_CONSCOPY    ((*conscopy)),      /**< constraint copying method */
   SCIP_DECL_CONSPARSE   ((*consparse)),     /**< constraint parsing method */
   SCIP_DECL_CONSGETVARS ((*consgetvars)),   /**< constraint get variables method */
   SCIP_DECL_CONSGETNVARS((*consgetnvars)),  /**< constraint get number of variable method */
   SCIP_CONSHDLRDATA*    conshdlrdata        /**< constraint handler data */
   );

/** returns the constraint handler of the given name, or NULL if not existing */
extern
SCIP_CONSHDLR* SCIPfindConshdlr(
   SCIP*                 scip,               /**< SCIP data structure */
   const char*           name                /**< name of constraint handler */
   );

/** returns the array of currently available constraint handlers */
extern
SCIP_CONSHDLR** SCIPgetConshdlrs(
   SCIP*                 scip                /**< SCIP data structure */
   );

/** returns the number of currently available constraint handlers */
extern
int SCIPgetNConshdlrs(
   SCIP*                 scip                /**< SCIP data structure */
   );

/** creates a conflict handler and includes it in SCIP */
extern
SCIP_RETCODE SCIPincludeConflicthdlr(
   SCIP*                 scip,               /**< SCIP data structure */
   const char*           name,               /**< name of conflict handler */
   const char*           desc,               /**< description of conflict handler */
   int                   priority,           /**< priority of the conflict handler */
   SCIP_DECL_CONFLICTCOPY((*conflictcopy)),  /**< copy method of conflict handler or NULL if you don't want to copy your plugin into sub-SCIPs */
   SCIP_DECL_CONFLICTFREE((*conflictfree)),  /**< destructor of conflict handler */
   SCIP_DECL_CONFLICTINIT((*conflictinit)),  /**< initialize conflict handler */
   SCIP_DECL_CONFLICTEXIT((*conflictexit)),  /**< deinitialize conflict handler */
   SCIP_DECL_CONFLICTINITSOL((*conflictinitsol)),/**< solving process initialization method of conflict handler */
   SCIP_DECL_CONFLICTEXITSOL((*conflictexitsol)),/**< solving process deinitialization method of conflict handler */
   SCIP_DECL_CONFLICTEXEC((*conflictexec)),  /**< conflict processing method of conflict handler */
   SCIP_CONFLICTHDLRDATA* conflicthdlrdata   /**< conflict handler data */
   );

/** returns the conflict handler of the given name, or NULL if not existing */
extern
SCIP_CONFLICTHDLR* SCIPfindConflicthdlr(
   SCIP*                 scip,               /**< SCIP data structure */
   const char*           name                /**< name of conflict handler */
   );

/** returns the array of currently available conflict handlers */
extern
SCIP_CONFLICTHDLR** SCIPgetConflicthdlrs(
   SCIP*                 scip                /**< SCIP data structure */
   );

/** returns the number of currently available conflict handlers */
extern
int SCIPgetNConflicthdlrs(
   SCIP*                 scip                /**< SCIP data structure */
   );

/** sets the priority of a conflict handler */
extern
SCIP_RETCODE SCIPsetConflicthdlrPriority(
   SCIP*                 scip,               /**< SCIP data structure */
   SCIP_CONFLICTHDLR*    conflicthdlr,       /**< conflict handler */
   int                   priority            /**< new priority of the conflict handler */
   );

/** creates a presolver and includes it in SCIP */
extern
SCIP_RETCODE SCIPincludePresol(
   SCIP*                 scip,               /**< SCIP data structure */
   const char*           name,               /**< name of presolver */
   const char*           desc,               /**< description of presolver */
   int                   priority,           /**< priority of the presolver (>= 0: before, < 0: after constraint handlers) */
   int                   maxrounds,          /**< maximal number of presolving rounds the presolver participates in (-1: no limit) */
   SCIP_Bool             delay,              /**< should presolver be delayed, if other presolvers found reductions? */
   SCIP_DECL_PRESOLCOPY  ((*presolcopy)),    /**< copy method of presolver or NULL if you don't want to copy your plugin into sub-SCIPs */
   SCIP_DECL_PRESOLFREE  ((*presolfree)),    /**< destructor of presolver to free user data (called when SCIP is exiting) */
   SCIP_DECL_PRESOLINIT  ((*presolinit)),    /**< initialization method of presolver (called after problem was transformed) */
   SCIP_DECL_PRESOLEXIT  ((*presolexit)),    /**< deinitialization method of presolver (called before transformed problem is freed) */
   SCIP_DECL_PRESOLINITPRE((*presolinitpre)),/**< presolving initialization method of presolver (called when presolving is about to begin) */
   SCIP_DECL_PRESOLEXITPRE((*presolexitpre)),/**< presolving deinitialization method of presolver (called after presolving has been finished) */
   SCIP_DECL_PRESOLEXEC  ((*presolexec)),    /**< execution method of presolver */
   SCIP_PRESOLDATA*      presoldata          /**< presolver data */
   );

/** returns the presolver of the given name, or NULL if not existing */
extern
SCIP_PRESOL* SCIPfindPresol(
   SCIP*                 scip,               /**< SCIP data structure */
   const char*           name                /**< name of presolver */
   );

/** returns the array of currently available presolvers */
extern
SCIP_PRESOL** SCIPgetPresols(
   SCIP*                 scip                /**< SCIP data structure */
   );

/** returns the number of currently available presolvers */
extern
int SCIPgetNPresols(
   SCIP*                 scip                /**< SCIP data structure */
   );

/** sets the priority of a presolver */
extern
SCIP_RETCODE SCIPsetPresolPriority(
   SCIP*                 scip,               /**< SCIP data structure */
   SCIP_PRESOL*          presol,             /**< presolver */
   int                   priority            /**< new priority of the presolver */
   );

/** creates a relaxation handler and includes it in SCIP */
extern
SCIP_RETCODE SCIPincludeRelax(
   SCIP*                 scip,               /**< SCIP data structure */
   const char*           name,               /**< name of relaxation handler */
   const char*           desc,               /**< description of relaxation handler */
   int                   priority,           /**< priority of the relaxation handler (negative: after LP, non-negative: before LP) */
   int                   freq,               /**< frequency for calling relaxation handler */
   SCIP_DECL_RELAXCOPY   ((*relaxcopy)),     /**< copy method of relaxation handler or NULL if you don't want to copy your plugin into sub-SCIPs */
   SCIP_DECL_RELAXFREE   ((*relaxfree)),     /**< destructor of relaxation handler */
   SCIP_DECL_RELAXINIT   ((*relaxinit)),     /**< initialize relaxation handler */
   SCIP_DECL_RELAXEXIT   ((*relaxexit)),     /**< deinitialize relaxation handler */
   SCIP_DECL_RELAXINITSOL((*relaxinitsol)),  /**< solving process initialization method of relaxation handler */
   SCIP_DECL_RELAXEXITSOL((*relaxexitsol)),  /**< solving process deinitialization method of relaxation handler */
   SCIP_DECL_RELAXEXEC   ((*relaxexec)),     /**< execution method of relaxation handler */
   SCIP_RELAXDATA*       relaxdata           /**< relaxation handler data */
   );

/** returns the relaxation handler of the given name, or NULL if not existing */
extern
SCIP_RELAX* SCIPfindRelax(
   SCIP*                 scip,               /**< SCIP data structure */
   const char*           name                /**< name of relaxation handler*/
   );

/** returns the array of currently available relaxation handlers  */
extern
SCIP_RELAX** SCIPgetRelaxs(
   SCIP*                 scip                /**< SCIP data structure */
   );

/** returns the number of currently available relaxation handlers  */
extern
int SCIPgetNRelaxs(
   SCIP*                 scip                /**< SCIP data structure */
   );

/** sets the priority of a relaxation handler*/
extern
SCIP_RETCODE SCIPsetRelaxPriority(
   SCIP*                 scip,               /**< SCIP data structure */
   SCIP_RELAX*           relax,              /**< relaxation handler */
   int                   priority            /**< new priority of the relaxation handler */
   );

/** creates a separator and includes it in SCIP */
extern
SCIP_RETCODE SCIPincludeSepa(
   SCIP*                 scip,               /**< SCIP data structure */
   const char*           name,               /**< name of separator */
   const char*           desc,               /**< description of separator */
   int                   priority,           /**< priority of separator (>= 0: before, < 0: after constraint handlers) */
   int                   freq,               /**< frequency for calling separator */
   SCIP_Real             maxbounddist,       /**< maximal relative distance from current node's dual bound to primal bound compared
                                              *   to best node's dual bound for applying separation */
   SCIP_Bool             usessubscip,        /**< does the separator use a secondary SCIP instance? */
   SCIP_Bool             delay,              /**< should separator be delayed, if other separators found cuts? */
   SCIP_DECL_SEPACOPY    ((*sepacopy)),      /**< copy method of separator or NULL if you don't want to copy your plugin into sub-SCIPs */
   SCIP_DECL_SEPAFREE    ((*sepafree)),      /**< destructor of separator */
   SCIP_DECL_SEPAINIT    ((*sepainit)),      /**< initialize separator */
   SCIP_DECL_SEPAEXIT    ((*sepaexit)),      /**< deinitialize separator */
   SCIP_DECL_SEPAINITSOL ((*sepainitsol)),   /**< solving process initialization method of separator */
   SCIP_DECL_SEPAEXITSOL ((*sepaexitsol)),   /**< solving process deinitialization method of separator */
   SCIP_DECL_SEPAEXECLP  ((*sepaexeclp)),    /**< LP solution separation method of separator */
   SCIP_DECL_SEPAEXECSOL ((*sepaexecsol)),   /**< arbitrary primal solution separation method of separator */
   SCIP_SEPADATA*        sepadata            /**< separator data */
   );

/** returns the separator of the given name, or NULL if not existing */
extern
SCIP_SEPA* SCIPfindSepa(
   SCIP*                 scip,               /**< SCIP data structure */
   const char*           name                /**< name of separator */
   );

/** returns the array of currently available separators */
extern
SCIP_SEPA** SCIPgetSepas(
   SCIP*                 scip                /**< SCIP data structure */
   );

/** returns the number of currently available separators */
extern
int SCIPgetNSepas(
   SCIP*                 scip                /**< SCIP data structure */
   );

/** sets the priority of a separator */
extern
SCIP_RETCODE SCIPsetSepaPriority(
   SCIP*                 scip,               /**< SCIP data structure */
   SCIP_SEPA*            sepa,               /**< separator */
   int                   priority            /**< new priority of the separator */
   );

/** creates a propagator and includes it in SCIP */
extern
SCIP_RETCODE SCIPincludeProp(
   SCIP*                 scip,               /**< SCIP data structure */
   const char*           name,               /**< name of propagator */
   const char*           desc,               /**< description of propagator */
   int                   priority,           /**< priority of the propagator (>= 0: before, < 0: after constraint handlers) */
   int                   freq,               /**< frequency for calling propagator */
   SCIP_Bool             delay,              /**< should propagator be delayed, if other propagators found reductions? */
   SCIP_PROPTIMING       timingmask,         /**< positions in the node solving loop where propagators should be executed */
   int                   presolpriority,     /**< priority of the propagator (>= 0: before, < 0: after constraint handlers) */
   int                   presolmaxrounds,    /**< maximal number of presolving rounds the propagator participates in (-1: no limit) */
   SCIP_Bool             presoldelay,        /**< should presolving be delayed, if other presolvers found reductions? */
   SCIP_DECL_PROPCOPY    ((*propcopy)),      /**< copy method of propagator or NULL if you don't want to copy your plugin into sub-SCIPs */
   SCIP_DECL_PROPFREE    ((*propfree)),      /**< destructor of propagator */
   SCIP_DECL_PROPINIT    ((*propinit)),      /**< initialize propagator */
   SCIP_DECL_PROPEXIT    ((*propexit)),      /**< deinitialize propagator */
   SCIP_DECL_PROPINITPRE ((*propinitpre)),   /**< presolving initialization method of propagator */
   SCIP_DECL_PROPEXITPRE ((*propexitpre)),   /**< presolving deinitialization method of propagator */
   SCIP_DECL_PROPINITSOL ((*propinitsol)),   /**< solving process initialization method of propagator */
   SCIP_DECL_PROPEXITSOL ((*propexitsol)),   /**< solving process deinitialization method of propagator */
   SCIP_DECL_PROPPRESOL  ((*proppresol)),    /**< presolving method */
   SCIP_DECL_PROPEXEC    ((*propexec)),      /**< execution method of propagator */
   SCIP_DECL_PROPRESPROP ((*propresprop)),   /**< propagation conflict resolving method */
   SCIP_PROPDATA*        propdata            /**< propagator data */
   );

/** returns the propagator of the given name, or NULL if not existing */
extern
SCIP_PROP* SCIPfindProp(
   SCIP*                 scip,               /**< SCIP data structure */
   const char*           name                /**< name of propagator */
   );

/** returns the array of currently available propagators */
extern
SCIP_PROP** SCIPgetProps(
   SCIP*                 scip                /**< SCIP data structure */
   );

/** returns the number of currently available propagators */
extern
int SCIPgetNProps(
   SCIP*                 scip                /**< SCIP data structure */
   );

/** sets the priority of a propagator */
extern
SCIP_RETCODE SCIPsetPropPriority(
   SCIP*                 scip,               /**< SCIP data structure */
   SCIP_PROP*            prop,               /**< propagator */
   int                   priority            /**< new priority of the propagator */
   );

/** sets the presolving priority of a propagator */
extern
SCIP_RETCODE SCIPsetPropPresolPriority(
   SCIP*                 scip,               /**< SCIP data structure */
   SCIP_PROP*            prop,               /**< propagator */
   int                   presolpriority      /**< new presol priority of the propagator */
   );


/** creates a primal heuristic and includes it in SCIP */
extern
SCIP_RETCODE SCIPincludeHeur(
   SCIP*                 scip,               /**< SCIP data structure */
   const char*           name,               /**< name of primal heuristic */
   const char*           desc,               /**< description of primal heuristic */
   char                  dispchar,           /**< display character of primal heuristic */
   int                   priority,           /**< priority of the primal heuristic */
   int                   freq,               /**< frequency for calling primal heuristic */
   int                   freqofs,            /**< frequency offset for calling primal heuristic */
   int                   maxdepth,           /**< maximal depth level to call heuristic at (-1: no limit) */
   unsigned int          timingmask,         /**< positions in the node solving loop where heuristic should be executed;
                                              *   see definition of SCIP_HeurTiming for possible values */
   SCIP_Bool             usessubscip,        /**< does the heuristic use a secondary SCIP instance? */
   SCIP_DECL_HEURCOPY    ((*heurcopy)),      /**< copy method of primal heuristic or NULL if you don't want to copy your plugin into sub-SCIPs */
   SCIP_DECL_HEURFREE    ((*heurfree)),      /**< destructor of primal heuristic */
   SCIP_DECL_HEURINIT    ((*heurinit)),      /**< initialize primal heuristic */
   SCIP_DECL_HEUREXIT    ((*heurexit)),      /**< deinitialize primal heuristic */
   SCIP_DECL_HEURINITSOL ((*heurinitsol)),   /**< solving process initialization method of primal heuristic */
   SCIP_DECL_HEUREXITSOL ((*heurexitsol)),   /**< solving process deinitialization method of primal heuristic */
   SCIP_DECL_HEUREXEC    ((*heurexec)),      /**< execution method of primal heuristic */
   SCIP_HEURDATA*        heurdata            /**< primal heuristic data */
   );

/** returns the primal heuristic of the given name, or NULL if not existing */
extern
SCIP_HEUR* SCIPfindHeur(
   SCIP*                 scip,               /**< SCIP data structure */
   const char*           name                /**< name of primal heuristic */
   );

/** returns the array of currently available primal heuristics */
extern
SCIP_HEUR** SCIPgetHeurs(
   SCIP*                 scip                /**< SCIP data structure */
   );

/** returns the number of currently available primal heuristics */
extern
int SCIPgetNHeurs(
   SCIP*                 scip                /**< SCIP data structure */
   );

/** sets the priority of a primal heuristic */
extern
SCIP_RETCODE SCIPsetHeurPriority(
   SCIP*                 scip,               /**< SCIP data structure */
   SCIP_HEUR*            heur,               /**< primal heuristic */
   int                   priority            /**< new priority of the primal heuristic */
   );

/** creates an event handler and includes it in SCIP */
extern
SCIP_RETCODE SCIPincludeEventhdlr(
   SCIP*                 scip,               /**< SCIP data structure */
   const char*           name,               /**< name of event handler */
   const char*           desc,               /**< description of event handler */
   SCIP_DECL_EVENTCOPY   ((*eventcopy)),     /**< copy method of event handler or NULL if you don't want to copy your plugin into sub-SCIPs */
   SCIP_DECL_EVENTFREE   ((*eventfree)),     /**< destructor of event handler */
   SCIP_DECL_EVENTINIT   ((*eventinit)),     /**< initialize event handler */
   SCIP_DECL_EVENTEXIT   ((*eventexit)),     /**< deinitialize event handler */
   SCIP_DECL_EVENTINITSOL((*eventinitsol)),  /**< solving process initialization method of event handler */
   SCIP_DECL_EVENTEXITSOL((*eventexitsol)),  /**< solving process deinitialization method of event handler */
   SCIP_DECL_EVENTDELETE ((*eventdelete)),   /**< free specific event data */
   SCIP_DECL_EVENTEXEC   ((*eventexec)),     /**< execute event handler */
   SCIP_EVENTHDLRDATA*   eventhdlrdata       /**< event handler data */
   );

/** returns the event handler of the given name, or NULL if not existing */
extern
SCIP_EVENTHDLR* SCIPfindEventhdlr(
   SCIP*                 scip,               /**< SCIP data structure */
   const char*           name                /**< name of event handler */
   );

/** returns the array of currently available event handlers */
extern
SCIP_EVENTHDLR** SCIPgetEventhdlrs(
   SCIP*                 scip                /**< SCIP data structure */
   );

/** returns the number of currently available event handlers */
extern
int SCIPgetNEventhdlrs(
   SCIP*                 scip                /**< SCIP data structure */
   );

/** creates a node selector and includes it in SCIP */
extern
SCIP_RETCODE SCIPincludeNodesel(
   SCIP*                 scip,               /**< SCIP data structure */
   const char*           name,               /**< name of node selector */
   const char*           desc,               /**< description of node selector */
   int                   stdpriority,        /**< priority of the node selector in standard mode */
   int                   memsavepriority,    /**< priority of the node selector in memory saving mode */
   SCIP_DECL_NODESELCOPY ((*nodeselcopy)),   /**< copy method of node selector or NULL if you don't want to copy your plugin into sub-SCIPs */
   SCIP_DECL_NODESELFREE ((*nodeselfree)),   /**< destructor of node selector */
   SCIP_DECL_NODESELINIT ((*nodeselinit)),   /**< initialize node selector */
   SCIP_DECL_NODESELEXIT ((*nodeselexit)),   /**< deinitialize node selector */
   SCIP_DECL_NODESELINITSOL((*nodeselinitsol)),/**< solving process initialization method of node selector */
   SCIP_DECL_NODESELEXITSOL((*nodeselexitsol)),/**< solving process deinitialization method of node selector */
   SCIP_DECL_NODESELSELECT((*nodeselselect)),/**< node selection method */
   SCIP_DECL_NODESELCOMP ((*nodeselcomp)),   /**< node comparison method */
   SCIP_NODESELDATA*     nodeseldata         /**< node selector data */
   );

/** returns the node selector of the given name, or NULL if not existing */
extern
SCIP_NODESEL* SCIPfindNodesel(
   SCIP*                 scip,               /**< SCIP data structure */
   const char*           name                /**< name of node selector */
   );

/** returns the array of currently available node selectors */
extern
SCIP_NODESEL** SCIPgetNodesels(
   SCIP*                 scip                /**< SCIP data structure */
   );

/** returns the number of currently available node selectors */
extern
int SCIPgetNNodesels(
   SCIP*                 scip                /**< SCIP data structure */
   );

/** sets the priority of a node selector in standard mode */
extern
SCIP_RETCODE SCIPsetNodeselStdPriority(
   SCIP*                 scip,               /**< SCIP data structure */
   SCIP_NODESEL*         nodesel,            /**< node selector */
   int                   priority            /**< new standard priority of the node selector */
   );

/** sets the priority of a node selector in memory saving mode */
extern
SCIP_RETCODE SCIPsetNodeselMemsavePriority(
   SCIP*                 scip,               /**< SCIP data structure */
   SCIP_NODESEL*         nodesel,            /**< node selector */
   int                   priority            /**< new memory saving priority of the node selector */
   );

/** returns the currently used node selector */
extern
SCIP_NODESEL* SCIPgetNodesel(
   SCIP*                 scip                /**< SCIP data structure */
   );

/** creates a branching rule and includes it in SCIP */
extern
SCIP_RETCODE SCIPincludeBranchrule(
   SCIP*                 scip,               /**< SCIP data structure */
   const char*           name,               /**< name of branching rule */
   const char*           desc,               /**< description of branching rule */
   int                   priority,           /**< priority of the branching rule */
   int                   maxdepth,           /**< maximal depth level, up to which this branching rule should be used (or -1) */
   SCIP_Real             maxbounddist,       /**< maximal relative distance from current node's dual bound to primal bound
                                              *   compared to best node's dual bound for applying branching rule
                                              *   (0.0: only on current best node, 1.0: on all nodes) */
   SCIP_DECL_BRANCHCOPY  ((*branchcopy)),    /**< copy method of branching rule or NULL if you don't want to copy your plugin into sub-SCIPs */
   SCIP_DECL_BRANCHFREE  ((*branchfree)),    /**< destructor of branching rule */
   SCIP_DECL_BRANCHINIT  ((*branchinit)),    /**< initialize branching rule */
   SCIP_DECL_BRANCHEXIT  ((*branchexit)),    /**< deinitialize branching rule */
   SCIP_DECL_BRANCHINITSOL((*branchinitsol)),/**< solving process initialization method of branching rule */
   SCIP_DECL_BRANCHEXITSOL((*branchexitsol)),/**< solving process deinitialization method of branching rule */
   SCIP_DECL_BRANCHEXECLP((*branchexeclp)),  /**< branching execution method for fractional LP solutions */
   SCIP_DECL_BRANCHEXECEXT((*branchexecext)),/**< branching execution method for relaxation solutions */
   SCIP_DECL_BRANCHEXECPS((*branchexecps)),  /**< branching execution method for not completely fixed pseudo solutions */
   SCIP_BRANCHRULEDATA*  branchruledata      /**< branching rule data */
   );

/** returns the branching rule of the given name, or NULL if not existing */
extern
SCIP_BRANCHRULE* SCIPfindBranchrule(
   SCIP*                 scip,               /**< SCIP data structure */
   const char*           name                /**< name of branching rule */
   );

/** returns the array of currently available branching rules */
extern
SCIP_BRANCHRULE** SCIPgetBranchrules(
   SCIP*                 scip                /**< SCIP data structure */
   );

/** returns the number of currently available branching rules */
extern
int SCIPgetNBranchrules(
   SCIP*                 scip                /**< SCIP data structure */
   );

/** sets the priority of a branching rule */
extern
SCIP_RETCODE SCIPsetBranchrulePriority(
   SCIP*                 scip,               /**< SCIP data structure */
   SCIP_BRANCHRULE*      branchrule,         /**< branching rule */
   int                   priority            /**< new priority of the branching rule */
   );

/** sets maximal depth level, up to which this branching rule should be used (-1 for no limit) */
extern
SCIP_RETCODE SCIPsetBranchruleMaxdepth(
   SCIP*                 scip,               /**< SCIP data structure */
   SCIP_BRANCHRULE*      branchrule,         /**< branching rule */
   int                   maxdepth            /**< new maxdepth of the branching rule */
   );

/** sets maximal relative distance from current node's dual bound to primal bound for applying branching rule */
extern
SCIP_RETCODE SCIPsetBranchruleMaxbounddist(
   SCIP*                 scip,               /**< SCIP data structure */
   SCIP_BRANCHRULE*      branchrule,         /**< branching rule */
   SCIP_Real             maxbounddist        /**< new maxbounddist of the branching rule */
   );

/** creates a display column and includes it in SCIP */
extern
SCIP_RETCODE SCIPincludeDisp(
   SCIP*                 scip,               /**< SCIP data structure */
   const char*           name,               /**< name of display column */
   const char*           desc,               /**< description of display column */
   const char*           header,             /**< head line of display column */
   SCIP_DISPSTATUS       dispstatus,         /**< display activation status of display column */
   SCIP_DECL_DISPCOPY    ((*dispcopy)),      /**< copy method of display column or NULL if you don't want to copy your plugin into sub-SCIPs */
   SCIP_DECL_DISPFREE    ((*dispfree)),      /**< destructor of display column */
   SCIP_DECL_DISPINIT    ((*dispinit)),      /**< initialize display column */
   SCIP_DECL_DISPEXIT    ((*dispexit)),      /**< deinitialize display column */
   SCIP_DECL_DISPINITSOL ((*dispinitsol)),   /**< solving process initialization method of display column */
   SCIP_DECL_DISPEXITSOL ((*dispexitsol)),   /**< solving process deinitialization method of display column */
   SCIP_DECL_DISPOUTPUT  ((*dispoutput)),    /**< output method */
   SCIP_DISPDATA*        dispdata,           /**< display column data */
   int                   width,              /**< width of display column (no. of chars used) */
   int                   priority,           /**< priority of display column */
   int                   position,           /**< relative position of display column */
   SCIP_Bool             stripline           /**< should the column be separated with a line from its right neighbor? */
   );

/** returns the display column of the given name, or NULL if not existing */
extern
SCIP_DISP* SCIPfindDisp(
   SCIP*                 scip,               /**< SCIP data structure */
   const char*           name                /**< name of display column */
   );

/** returns the array of currently available display columns */
extern
SCIP_DISP** SCIPgetDisps(
   SCIP*                 scip                /**< SCIP data structure */
   );

/** returns the number of currently available display columns */
extern
int SCIPgetNDisps(
   SCIP*                 scip                /**< SCIP data structure */
   );

/** automatically selects display columns for being shown w.r.t. the display width parameter */
extern
SCIP_RETCODE SCIPautoselectDisps(
   SCIP*                 scip                /**< SCIP data structure */
   );

/** includes an NLPI in SCIP */
extern
SCIP_RETCODE SCIPincludeNlpi(
   SCIP*                 scip,               /**< SCIP data structure */
   SCIP_NLPI*            nlpi                /**< NLPI data structure */
   );

/** returns the NLPI of the given name, or NULL if not existing */
extern
SCIP_NLPI* SCIPfindNlpi(
   SCIP*                 scip,               /**< SCIP data structure */
   const char*           name                /**< name of NLPI */
   );

/** returns the array of currently available NLPIs (sorted by priority) */
extern
SCIP_NLPI** SCIPgetNlpis(
   SCIP*                 scip                /**< SCIP data structure */
   );

/** returns the number of currently available NLPIs */
extern
int SCIPgetNNlpis(
   SCIP*                 scip                /**< SCIP data structure */
   );

/** sets the priority of an NLPI */
extern
SCIP_RETCODE SCIPsetNlpiPriority(
   SCIP*                 scip,               /**< SCIP data structure */
   SCIP_NLPI*            nlpi,               /**< NLPI */
   int                   priority            /**< new priority of the NLPI */
   );

/** includes information about an external code linked into the SCIP library */
extern
SCIP_RETCODE SCIPincludeExternalCodeInformation(
   SCIP*                 scip,               /**< SCIP data structure */
   const char*           name,               /**< name of external code */
   const char*           description         /**< description of external code, or NULL */
   );

/** returns an array of names of currently included external codes */
extern
char** SCIPgetExternalCodeNames(
   SCIP*                 scip                /**< SCIP data structure */
   );

/** returns an array of the descriptions of currently included external codes
 *
 *  @note some descriptions may be NULL
 */
extern
char** SCIPgetExternalCodeDescriptions(
   SCIP*                 scip                /**< SCIP data structure */
   );

/** returns the number of currently included information on external codes */
extern
int SCIPgetNExternalCodes(
   SCIP*                 scip                /**< SCIP data structure */
   );

/** prints information on external codes to a file stream via the message handler system
 *
 *  @note If the message handler is set to a NULL pointer nothing will be printed
 */
extern
void SCIPprintExternalCodes(
   SCIP*                 scip,               /**< SCIP data structure */
   FILE*                 file                /**< output file (or NULL for standard output) */
   );

/**@} */




/*
 * user interactive dialog methods
 */

/**@name User Interactive Dialog Methods */
/**@{ */

/** creates and includes dialog */
extern
SCIP_RETCODE SCIPincludeDialog(
   SCIP*                 scip,               /**< SCIP data structure */
   SCIP_DIALOG**         dialog,             /**< pointer to store the dialog */
   SCIP_DECL_DIALOGCOPY  ((*dialogcopy)),    /**< copy method of dialog or NULL if you don't want to copy your plugin into sub-SCIPs */
   SCIP_DECL_DIALOGEXEC  ((*dialogexec)),    /**< execution method of dialog */
   SCIP_DECL_DIALOGDESC  ((*dialogdesc)),    /**< description output method of dialog, or NULL */
   SCIP_DECL_DIALOGFREE  ((*dialogfree)),    /**< destructor of dialog to free user data, or NULL */
   const char*           name,               /**< name of dialog: command name appearing in parent's dialog menu */
   const char*           desc,               /**< description of dialog used if description output method is NULL */
   SCIP_Bool             issubmenu,          /**< is the dialog a submenu? */
   SCIP_DIALOGDATA*      dialogdata          /**< user defined dialog data */
   );

/** returns if the dialog already exists */
extern
SCIP_Bool SCIPexistsDialog(
   SCIP*                 scip,               /**< SCIP data structure */
   SCIP_DIALOG*          dialog              /**< dialog */
   );

/** captures a dialog */
extern
SCIP_RETCODE SCIPcaptureDialog(
   SCIP*                 scip,               /**< SCIP data structure */
   SCIP_DIALOG*          dialog              /**< dialog */
   );

/** releases a dialog */
extern
SCIP_RETCODE SCIPreleaseDialog(
   SCIP*                 scip,               /**< SCIP data structure */
   SCIP_DIALOG**         dialog              /**< pointer to the dialog */
   );

/** makes given dialog the root dialog of SCIP's interactive user shell; captures dialog and releases former root dialog */
extern
SCIP_RETCODE SCIPsetRootDialog(
   SCIP*                 scip,               /**< SCIP data structure */
   SCIP_DIALOG*          dialog              /**< dialog to be the root */
   );

/** returns the root dialog of SCIP's interactive user shell */
extern
SCIP_DIALOG* SCIPgetRootDialog(
   SCIP*                 scip                /**< SCIP data structure */
   );

/** adds a sub dialog to the given dialog as menu entry and captures it */
extern
SCIP_RETCODE SCIPaddDialogEntry(
   SCIP*                 scip,               /**< SCIP data structure */
   SCIP_DIALOG*          dialog,             /**< dialog to extend, or NULL for root dialog */
   SCIP_DIALOG*          subdialog           /**< subdialog to add as menu entry in dialog */
   );

/** adds a single line of input which is treated as if the user entered the command line */
extern
SCIP_RETCODE SCIPaddDialogInputLine(
   SCIP*                 scip,               /**< SCIP data structure */
   const char*           inputline           /**< input line to add */
   );

/** adds a single line of input to the command history which can be accessed with the cursor keys */
extern
SCIP_RETCODE SCIPaddDialogHistoryLine(
   SCIP*                 scip,               /**< SCIP data structure */
   const char*           inputline           /**< input line to add */
   );

/** starts interactive mode of SCIP by executing the root dialog */
extern
SCIP_RETCODE SCIPstartInteraction(
   SCIP*                 scip                /**< SCIP data structure */
   );
   
/**@} */




/*
 * global problem methods
 */

/**@name Global Problem Methods */
/**@{ */

/** creates empty problem and initializes all solving data structures (the objective sense is set to MINIMIZE)
 *  If the problem type requires the use of variable pricers, these pricers should be added to the problem with calls
 *  to SCIPactivatePricer(). These pricers are automatically deactivated, when the problem is freed.
 */
extern
SCIP_RETCODE SCIPcreateProb(
   SCIP*                 scip,               /**< SCIP data structure */
   const char*           name,               /**< problem name */
   SCIP_DECL_PROBDELORIG ((*probdelorig)),   /**< frees user data of original problem */
   SCIP_DECL_PROBTRANS   ((*probtrans)),     /**< creates user data of transformed problem by transforming original user data */
   SCIP_DECL_PROBDELTRANS((*probdeltrans)),  /**< frees user data of transformed problem */
   SCIP_DECL_PROBINITSOL ((*probinitsol)),   /**< solving process initialization method of transformed data */
   SCIP_DECL_PROBEXITSOL ((*probexitsol)),   /**< solving process deinitialization method of transformed data */
   SCIP_DECL_PROBCOPY    ((*probcopy)),      /**< copies user data if you want to copy it to a subscip, or NULL */
   SCIP_PROBDATA*        probdata            /**< user problem data set by the reader */
   );

/** reads problem from file and initializes all solving data structures */
extern
SCIP_RETCODE SCIPreadProb(
   SCIP*                 scip,               /**< SCIP data structure */
   const char*           filename,           /**< problem file name */
   const char*           extension           /**< extension of the desired file reader, 
                                              *   or NULL if file extension should be used */
   );

/** writes original problem to file  */
extern
SCIP_RETCODE SCIPwriteOrigProblem(
   SCIP*                 scip,               /**< SCIP data structure */
   const char*           filename,           /**< output file (or NULL for standard output) */
   const char*           extension,          /**< extension of the desired file reader, 
                                              *   or NULL if file extension should be used */
   SCIP_Bool             genericnames        /**< use generic variable and constraint names? */
   );

/** writes transformed problem which are valid in the current node to file */
extern
SCIP_RETCODE SCIPwriteTransProblem(
   SCIP*                 scip,               /**< SCIP data structure */
   const char*           filename,           /**< output file (or NULL for standard output) */
   const char*           extension,          /**< extension of the desired file reader, 
                                              *   or NULL if file extension should be used */
   SCIP_Bool             genericnames        /**< using generic variable and constraint names? */
   );

/** frees problem and solution process data */
extern
SCIP_RETCODE SCIPfreeProb(
   SCIP*                 scip                /**< SCIP data structure */
   );

/** permutes parts of the problem data structure */
extern
SCIP_RETCODE SCIPpermuteProb(
   SCIP*                 scip,              /**< SCIP data structure */
   unsigned int          randseed,          /**< seed value for random generator */
   SCIP_Bool             permuteconss,      /**< should the list of constraints in each constraint handler be permuted? */
   SCIP_Bool             permutebinvars,    /**< should the list of binary variables be permuted? */
   SCIP_Bool             permuteintvars,    /**< should the list of integer variables be permuted? */
   SCIP_Bool             permuteimplvars,   /**< should the list of implicit integer variables be permuted? */
   SCIP_Bool             permutecontvars    /**< should the list of continuous integer variables be permuted? */
   );

/** gets user problem data */
extern
SCIP_PROBDATA* SCIPgetProbData(
   SCIP*                 scip                /**< SCIP data structure */
   );

/** sets user problem data */
extern
SCIP_RETCODE SCIPsetProbData(
   SCIP*                 scip,               /**< SCIP data structure */
   SCIP_PROBDATA*        probdata            /**< user problem data to use */
   );

/** gets name of the current problem instance */
extern
const char* SCIPgetProbName(
   SCIP*                 scip                /**< SCIP data structure */
   );

/** sets name of the current problem instance */
extern
SCIP_RETCODE SCIPsetProbName(
   SCIP*                 scip,               /**< SCIP data structure */
   const char*           name                /**< name to be set */
   );

/** gets objective sense of original problem */
extern
SCIP_OBJSENSE SCIPgetObjsense(
   SCIP*                 scip                /**< SCIP data structure */
   );

/** sets objective sense of problem */
extern
SCIP_RETCODE SCIPsetObjsense(
   SCIP*                 scip,               /**< SCIP data structure */
   SCIP_OBJSENSE         objsense            /**< new objective sense */
   );

/** adds offset of objective function */
extern
SCIP_RETCODE SCIPaddObjoffset(
   SCIP*                 scip,               /**< SCIP data structure */
   SCIP_Real             addval              /**< value to add to objective offset */
   );

/** returns the objective offset of the original problem */
extern
SCIP_Real SCIPgetOrigObjoffset(
   SCIP*                 scip                /**< SCIP data structure */
   );

/** returns the objective scale of the original problem */
extern
SCIP_Real SCIPgetOrigObjscale(
   SCIP*                 scip                /**< SCIP data structure */
   );

/** returns the objective offset of the transformed problem */
extern
SCIP_Real SCIPgetTransObjoffset(
   SCIP*                 scip                /**< SCIP data structure */
   );

/** returns the objective scale of the transformed problem */
extern
SCIP_Real SCIPgetTransObjscale(
   SCIP*                 scip                /**< SCIP data structure */
   );

/** sets limit on objective function, such that only solutions better than this limit are accepted */
extern
SCIP_RETCODE SCIPsetObjlimit(
   SCIP*                 scip,               /**< SCIP data structure */
   SCIP_Real             objlimit            /**< new primal objective limit */
   );

/** gets current limit on objective function */
extern
SCIP_Real SCIPgetObjlimit(
   SCIP*                 scip                /**< SCIP data structure */
   );

/** informs SCIP, that the objective value is always integral in every feasible solution */
extern
SCIP_RETCODE SCIPsetObjIntegral(
   SCIP*                 scip                /**< SCIP data structure */
   );

/** returns whether the objective value is known to be integral in every feasible solution */
extern
SCIP_Bool SCIPisObjIntegral(
   SCIP*                 scip                /**< SCIP data structure */
   );

/** returns the Euclidean norm of the objective function vector (available only for transformed problem) */
extern
SCIP_Real SCIPgetObjNorm(
   SCIP*                 scip                /**< SCIP data structure */
   );

/** adds variable to the problem */
extern
SCIP_RETCODE SCIPaddVar(
   SCIP*                 scip,               /**< SCIP data structure */
   SCIP_VAR*             var                 /**< variable to add */
   );

/** adds variable to the problem and uses it as pricing candidate to enter the LP */
extern
SCIP_RETCODE SCIPaddPricedVar(
   SCIP*                 scip,               /**< SCIP data structure */
   SCIP_VAR*             var,                /**< variable to add */
   SCIP_Real             score               /**< pricing score of variable (the larger, the better the variable) */
   );

/** removes variable from the problem; however, the variable is NOT removed from the constraints */
extern
SCIP_RETCODE SCIPdelVar(
   SCIP*                 scip,               /**< SCIP data structure */
   SCIP_VAR*             var,                /**< variable to delete */
   SCIP_Bool*            deleted             /**< pointer to store whether variable was successfully marked to be deleted */
   );

/** gets variables of the problem along with the numbers of different variable types; data may become invalid after
 *  calls to SCIPchgVarType(), SCIPfixVar(), SCIPaggregateVars(), and SCIPmultiaggregateVar()
 */
extern
SCIP_RETCODE SCIPgetVarsData(
   SCIP*                 scip,               /**< SCIP data structure */
   SCIP_VAR***           vars,               /**< pointer to store variables array or NULL if not needed */
   int*                  nvars,              /**< pointer to store number of variables or NULL if not needed */
   int*                  nbinvars,           /**< pointer to store number of binary variables or NULL if not needed */
   int*                  nintvars,           /**< pointer to store number of integer variables or NULL if not needed */
   int*                  nimplvars,          /**< pointer to store number of implicit integral vars or NULL if not needed */
   int*                  ncontvars           /**< pointer to store number of continuous variables or NULL if not needed */
   );

/** gets array with active problem variables
 *
 *  @warning If your are using the methods which add or change bound of variables (e.g., SCIPchgVarType(), SCIPfixVar(),
 *           SCIPaggregateVars(), and SCIPmultiaggregateVar()), it can happen that the internal variable array (which is
 *           accessed via this method) gets resized and/or resorted. This can invalid the data pointer which is returned
 *           by this method.
 */
extern
SCIP_VAR** SCIPgetVars(
   SCIP*                 scip                /**< SCIP data structure */
   );

/** gets number of active problem variables */
extern
int SCIPgetNVars(
   SCIP*                 scip                /**< SCIP data structure */
   );

/** gets number of binary active problem variables */
extern
int SCIPgetNBinVars(
   SCIP*                 scip                /**< SCIP data structure */
   );

/** gets number of integer active problem variables */
extern
int SCIPgetNIntVars(
   SCIP*                 scip                /**< SCIP data structure */
   );

/** gets number of implicit integer active problem variables */
extern
int SCIPgetNImplVars(
   SCIP*                 scip                /**< SCIP data structure */
   );

/** gets number of continuous active problem variables */
extern
int SCIPgetNContVars(
   SCIP*                 scip                /**< SCIP data structure */
   );

/** gets number of active problem variables with a non-zero objective coefficient
 *
 *  @note In case of the original problem the number of variables is counted. In case of the transformed problem the
 *        number of variables is just return since it is stored
 */
extern
int SCIPgetNObjVars(
   SCIP*                 scip                /**< SCIP data structure */
   );

/** gets array with fixed and aggregated problem variables; data may become invalid after
 *  calls to SCIPfixVar(), SCIPaggregateVars(), and SCIPmultiaggregateVar()
 */
extern
SCIP_VAR** SCIPgetFixedVars(
   SCIP*                 scip                /**< SCIP data structure */
   );

/** gets number of fixed or aggregated problem variables */
extern
int SCIPgetNFixedVars(
   SCIP*                 scip                /**< SCIP data structure */
   );

/** gets variables of the original problem along with the numbers of different variable types; data may become invalid
 *  after a call to SCIPchgVarType()
 */
extern
SCIP_RETCODE SCIPgetOrigVarsData(
   SCIP*                 scip,               /**< SCIP data structure */
   SCIP_VAR***           vars,               /**< pointer to store variables array or NULL if not needed */
   int*                  nvars,              /**< pointer to store number of variables or NULL if not needed */
   int*                  nbinvars,           /**< pointer to store number of binary variables or NULL if not needed */
   int*                  nintvars,           /**< pointer to store number of integer variables or NULL if not needed */
   int*                  nimplvars,          /**< pointer to store number of implicit integral vars or NULL if not needed */
   int*                  ncontvars           /**< pointer to store number of continuous variables or NULL if not needed */
   );

/** gets array with original problem variables; data may become invalid after
 *  a call to SCIPchgVarType()
 */
extern
SCIP_VAR** SCIPgetOrigVars(
   SCIP*                 scip                /**< SCIP data structure */
   );

/** gets number of original problem variables */
extern
int SCIPgetNOrigVars(
   SCIP*                 scip                /**< SCIP data structure */
   );

/** gets number of binary original problem variables */
extern
int SCIPgetNOrigBinVars(
   SCIP*                 scip                /**< SCIP data structure */
   );

/** gets number of integer original problem variables */
extern
int SCIPgetNOrigIntVars(
   SCIP*                 scip                /**< SCIP data structure */
   );

/** gets number of implicit integer original problem variables */
extern
int SCIPgetNOrigImplVars(
   SCIP*                 scip                /**< SCIP data structure */
   );

/** gets number of continuous original problem variables */
extern
int SCIPgetNOrigContVars(
   SCIP*                 scip                /**< SCIP data structure */
   );

/** gets number of all problem variables created during creation and solving of problem;
 *  this includes also variables that were deleted in the meantime
 */
extern
int SCIPgetNTotalVars(
   SCIP*                 scip                /**< SCIP data structure */
   );

/** gets variables of the original or transformed problem along with the numbers of different variable types;
 *  the returned problem space (original or transformed) corresponds to the given solution;
 *  data may become invalid after calls to SCIPchgVarType(), SCIPfixVar(), SCIPaggregateVars(), and 
 *  SCIPmultiaggregateVar()
 */
extern
SCIP_RETCODE SCIPgetSolVarsData(
   SCIP*                 scip,               /**< SCIP data structure */
   SCIP_SOL*             sol,                /**< primal solution that selects the problem space, NULL for current solution */
   SCIP_VAR***           vars,               /**< pointer to store variables array or NULL if not needed */
   int*                  nvars,              /**< pointer to store number of variables or NULL if not needed */
   int*                  nbinvars,           /**< pointer to store number of binary variables or NULL if not needed */
   int*                  nintvars,           /**< pointer to store number of integer variables or NULL if not needed */
   int*                  nimplvars,          /**< pointer to store number of implicit integral vars or NULL if not needed */
   int*                  ncontvars           /**< pointer to store number of continuous variables or NULL if not needed */
   );

/** returns variable of given name in the problem, or NULL if not existing */
extern
SCIP_VAR* SCIPfindVar(
   SCIP*                 scip,               /**< SCIP data structure */
   const char*           name                /**< name of variable to find */
   );

/** returns TRUE iff all potential variables exist in the problem, and FALSE, if there may be additional variables,
 *  that will be added in pricing and improve the objective value
 */
extern
SCIP_Bool SCIPallVarsInProb(
   SCIP*                 scip                /**< SCIP data structure */
   );

/** adds constraint to the problem; if constraint is only valid locally, it is added to the local subproblem of the
 *  current node (and all of its subnodes); otherwise it is added to the global problem;
 *  if a local constraint is added at the root node, it is automatically upgraded into a global constraint
 */
extern
SCIP_RETCODE SCIPaddCons(
   SCIP*                 scip,               /**< SCIP data structure */
   SCIP_CONS*            cons                /**< constraint to add */
   );

/** globally removes constraint from all subproblems; removes constraint from the constraint set change data of the
 *  node, where it was added, or from the problem, if it was a problem constraint
 */
extern
SCIP_RETCODE SCIPdelCons(
   SCIP*                 scip,               /**< SCIP data structure */
   SCIP_CONS*            cons                /**< constraint to delete */
   );

/** returns original constraint of given name in the problem, or NULL if not existing */
extern
SCIP_CONS* SCIPfindOrigCons(
   SCIP*                 scip,               /**< SCIP data structure */
   const char*           name                /**< name of constraint to find */
   );

/** returns constraint of given name in the problem, or NULL if not existing */
extern
SCIP_CONS* SCIPfindCons(
   SCIP*                 scip,               /**< SCIP data structure */
   const char*           name                /**< name of constraint to find */
   );

/** gets number of upgraded constraints */
extern
int SCIPgetNUpgrConss(
   SCIP*                 scip                /**< SCIP data structure */
   );

/** gets total number of globally valid constraints currently in the problem */
extern
int SCIPgetNConss(
   SCIP*                 scip                /**< SCIP data structure */
   );

/** gets array of globally valid constraints currently in the problem
 *
 *  @warning If your are using the method SCIPaddCons(), it can happen that the internal constraint array (which is
 *           accessed via this method) gets resized. This can invalid the data pointer which is returned by this method.
 */
extern
SCIP_CONS** SCIPgetConss(
   SCIP*                 scip                /**< SCIP data structure */
   );

/** gets total number of constraints in the original problem */
extern
int SCIPgetNOrigConss(
   SCIP*                 scip                /**< SCIP data structure */
   );

/** gets array of constraints in the original problem */
extern
SCIP_CONS** SCIPgetOrigConss(
   SCIP*                 scip                /**< SCIP data structure */
   );

/**@} */




/*
 * local subproblem methods
 */

/**@name Local Subproblem Methods */
/**@{ */

/** adds constraint to the given node (and all of its subnodes), even if it is a global constraint;
 *  It is sometimes desirable to add the constraint to a more local node (i.e., a node of larger depth) even if
 *  the constraint is also valid higher in the tree, for example, if one wants to produce a constraint which is
 *  only active in a small part of the tree although it is valid in a larger part.
 *  In this case, one should pass the more global node where the constraint is valid as "validnode".
 *  Note that the same constraint cannot be added twice to the branching tree with different "validnode" parameters.
 *  If the constraint is valid at the same node as it is inserted (the usual case), one should pass NULL as "validnode".
 *  If the "validnode" is the root node, it is automatically upgraded into a global constraint, but still only added to
 *  the given node. If a local constraint is added to the root node, it is added to the global problem instead.
 */
extern
SCIP_RETCODE SCIPaddConsNode(
   SCIP*                 scip,               /**< SCIP data structure */
   SCIP_NODE*            node,               /**< node to add constraint to */
   SCIP_CONS*            cons,               /**< constraint to add */
   SCIP_NODE*            validnode           /**< node at which the constraint is valid, or NULL */
   );

/** adds constraint locally to the current node (and all of its subnodes), even if it is a global constraint;
 *  It is sometimes desirable to add the constraint to a more local node (i.e., a node of larger depth) even if
 *  the constraint is also valid higher in the tree, for example, if one wants to produce a constraint which is
 *  only active in a small part of the tree although it is valid in a larger part.
 *
 *  If the constraint is valid at the same node as it is inserted (the usual case), one should pass NULL as "validnode".
 *  If the "validnode" is the root node, it is automatically upgraded into a global constraint, but still only added to
 *  the given node. If a local constraint is added to the root node, it is added to the global problem instead.
 *
 *  @note The same constraint cannot be added twice to the branching tree with different "validnode" parameters. This is
 *        the case due internal data structures and performance issues. In such a case you should try to realize your
 *        issue using the method SCIPdisableCons() and SCIPenableCons() and control these via the event system of SCIP.
 */
extern
SCIP_RETCODE SCIPaddConsLocal(
   SCIP*                 scip,               /**< SCIP data structure */
   SCIP_CONS*            cons,               /**< constraint to add */
   SCIP_NODE*            validnode           /**< node at which the constraint is valid, or NULL */
   );

/** disables constraint's separation, enforcing, and propagation capabilities at the given node (and all subnodes);
 *  if the method is called at the root node, the constraint is globally deleted from the problem;
 *  the constraint deletion is being remembered at the given node, s.t. after leaving the node's subtree, the constraint
 *  is automatically enabled again, and after entering the node's subtree, it is automatically disabled;
 *  this may improve performance because redundant checks on this constraint are avoided, but it consumes memory;
 *  alternatively, use SCIPdisableCons()
 */
extern
SCIP_RETCODE SCIPdelConsNode(
   SCIP*                 scip,               /**< SCIP data structure */
   SCIP_NODE*            node,               /**< node to disable constraint in */
   SCIP_CONS*            cons                /**< constraint to locally delete */
   );

/** disables constraint's separation, enforcing, and propagation capabilities at the current node (and all subnodes);
 *  if the method is called during problem modification or at the root node, the constraint is globally deleted from
 *  the problem;
 *  the constraint deletion is being remembered at the current node, s.t. after leaving the current subtree, the
 *  constraint is automatically enabled again, and after reentering the current node's subtree, it is automatically
 *  disabled again;
 *  this may improve performance because redundant checks on this constraint are avoided, but it consumes memory;
 *  alternatively, use SCIPdisableCons()
 */
extern
SCIP_RETCODE SCIPdelConsLocal(
   SCIP*                 scip,               /**< SCIP data structure */
   SCIP_CONS*            cons                /**< constraint to locally delete */
   );

/** gets estimate of best primal solution w.r.t. original problem contained in current subtree */
extern
SCIP_Real SCIPgetLocalOrigEstimate(
   SCIP*                 scip                /**< SCIP data structure */
   );

/** gets estimate of best primal solution w.r.t. transformed problem contained in current subtree */
extern
SCIP_Real SCIPgetLocalTransEstimate(
   SCIP*                 scip                /**< SCIP data structure */
   );

/** gets dual bound of current node */
extern
SCIP_Real SCIPgetLocalDualbound(
   SCIP*                 scip                /**< SCIP data structure */
   );

/** gets lower bound of current node in transformed problem */
extern
SCIP_Real SCIPgetLocalLowerbound(
   SCIP*                 scip                /**< SCIP data structure */
   );

/** gets dual bound of given node */
extern
SCIP_Real SCIPgetNodeDualbound(
   SCIP*                 scip,               /**< SCIP data structure */
   SCIP_NODE*            node                /**< node to get dual bound for */
   );

/** gets lower bound of given node in transformed problem */
extern
SCIP_Real SCIPgetNodeLowerbound(
   SCIP*                 scip,               /**< SCIP data structure */
   SCIP_NODE*            node                /**< node to get dual bound for */
   );

/** if given value is tighter (larger for minimization, smaller for maximization) than the current node's dual bound,
 *  sets the current node's dual bound to the new value
 */
extern
SCIP_RETCODE SCIPupdateLocalDualbound(
   SCIP*                 scip,               /**< SCIP data structure */
   SCIP_Real             newbound            /**< new dual bound for the node (if it's tighter than the old one) */
   );

/** if given value is larger than the current node's lower bound (in transformed problem), sets the current node's
 *  lower bound to the new value
 */
extern
SCIP_RETCODE SCIPupdateLocalLowerbound(
   SCIP*                 scip,               /**< SCIP data structure */
   SCIP_Real             newbound            /**< new lower bound for the node (if it's larger than the old one) */
   );

/** if given value is tighter (larger for minimization, smaller for maximization) than the node's dual bound,
 *  sets the node's dual bound to the new value
 */
extern
SCIP_RETCODE SCIPupdateNodeDualbound(
   SCIP*                 scip,               /**< SCIP data structure */
   SCIP_NODE*            node,               /**< node to update dual bound for */
   SCIP_Real             newbound            /**< new dual bound for the node (if it's tighter than the old one) */
   );

/** if given value is larger than the node's lower bound (in transformed problem), sets the node's lower bound
 *  to the new value
 */
extern
SCIP_RETCODE SCIPupdateNodeLowerbound(
   SCIP*                 scip,               /**< SCIP data structure */
   SCIP_NODE*            node,               /**< node to update lower bound for */
   SCIP_Real             newbound            /**< new lower bound for the node (if it's larger than the old one) */
   );

/** change the node selection priority of the given child */
extern 
SCIP_RETCODE SCIPchgChildPrio(
   SCIP*                 scip,               /**< SCIP data structure */
   SCIP_NODE*            child,              /**< child to update the node selection priority */
   SCIP_Real             priority            /**< node selection priority value */
   );

/**@} */




/*
 * solve methods
 */

/**@name Solve Methods */
/**@{ */

/** initializes solving data structures and transforms problem */
extern
SCIP_RETCODE SCIPtransformProb(
   SCIP*                 scip                /**< SCIP data structure */
   );

/** transforms and presolves problem */
extern
SCIP_RETCODE SCIPpresolve(
   SCIP*                 scip                /**< SCIP data structure */
   );

/** transforms, presolves, and solves problem */
extern
SCIP_RETCODE SCIPsolve(
   SCIP*                 scip                /**< SCIP data structure */
   );

/** frees branch and bound tree and all solution process data; statistics, presolving data and transformed problem is
 *  preserved
 */
extern
SCIP_RETCODE SCIPfreeSolve(
   SCIP*                 scip,               /**< SCIP data structure */
   SCIP_Bool             restart             /**< should certain data be preserved for improved restarting? */
   );

/** frees all solution process data including presolving and transformed problem, only original problem is kept */
extern
SCIP_RETCODE SCIPfreeTransform(
   SCIP*                 scip                /**< SCIP data structure */
   );

/** interrupts solving process as soon as possible (e.g., after the current node has been solved) */
extern
SCIP_RETCODE SCIPinterruptSolve(
   SCIP*                 scip                /**< SCIP data structure */
   );

/** restarts solving process as soon as possible (e.g., after the current node has been solved) */
extern
SCIP_RETCODE SCIPrestartSolve(
   SCIP*                 scip                /**< SCIP data structure */
   );

/** whether we are in the restarting phase */
extern
SCIP_Bool SCIPisInRestart(
   SCIP*                 scip                /**< SCIP data structure */
   );

/**@} */




/*
 * variable methods
 */

/**@name Variable Methods */
/**@{ */

/** creates and captures problem variable; if variable is of integral type, fractional bounds are automatically rounded;
 *  an integer variable with bounds zero and one is automatically converted into a binary variable;
 *
 *  @warning When doing column generation and the original problem is a maximization problem, notice that SCIP will
 *           transform the problem into a minimization problem by multiplying the objective function by -1.  Thus, the
 *           original objective function value of variables created during the solving process has to be multiplied by
 *           -1, too.
 *
 *  @note the variable gets captured, hence at one point you have to release it using the method SCIPreleaseVar()
 */
extern
SCIP_RETCODE SCIPcreateVar(
   SCIP*                 scip,               /**< SCIP data structure */
   SCIP_VAR**            var,                /**< pointer to variable object */
   const char*           name,               /**< name of variable, or NULL for automatic name creation */
   SCIP_Real             lb,                 /**< lower bound of variable */
   SCIP_Real             ub,                 /**< upper bound of variable */
   SCIP_Real             obj,                /**< objective function value */
   SCIP_VARTYPE          vartype,            /**< type of variable */
   SCIP_Bool             initial,            /**< should var's column be present in the initial root LP? */
   SCIP_Bool             removable,          /**< is var's column removable from the LP (due to aging or cleanup)? */
   SCIP_DECL_VARDELORIG  ((*vardelorig)),    /**< frees user data of original variable, or NULL */
   SCIP_DECL_VARTRANS    ((*vartrans)),      /**< creates transformed user data by transforming original user data, or NULL */
   SCIP_DECL_VARDELTRANS ((*vardeltrans)),   /**< frees user data of transformed variable, or NULL */
   SCIP_DECL_VARCOPY     ((*varcopy)),       /**< copies variable data if wanted to subscip, or NULL */
   SCIP_VARDATA*         vardata             /**< user data for this specific variable, or NULL */
   );

/** outputs the variable name to the file stream */
extern
SCIP_RETCODE SCIPwriteVarName(
   SCIP*                 scip,               /**< SCIP data structure */
   FILE*                 file,               /**< output file, or NULL for stdout */
   SCIP_VAR*             var,                /**< variable array to output */
   SCIP_Bool             type                /**< should the variable type be also posted */
   );

/** print the given list of variables to output stream separated by the given delimiter character;
 *
 *  i. e. the variables x1, x2, ..., xn with given delimiter ',' are written as: \<x1\>, \<x2\>, ..., \<xn\>;
 *
 *  the method SCIPparseVarsList() can parse such a string
 *
 *  @note The printing process is done via the message handler system.
 */
extern
SCIP_RETCODE SCIPwriteVarsList(
   SCIP*                 scip,               /**< SCIP data structure */
   FILE*                 file,               /**< output file, or NULL for stdout */
   SCIP_VAR**            vars,               /**< variable array to output */
   int                   nvars,              /**< number of variables */
   SCIP_Bool             type,               /**< should the variable type be also posted */
   char                  delimiter           /**< character which is used for delimitation */
   );

/** print the given variables and coefficients as linear sum in the following form
 *  c1 \<x1\> + c2 \<x2\>   ... + cn \<xn\>
 *
 *  This string can be parsed by the method SCIPparseVarsLinearsum().
 *
 *  @note The printing process is done via the message handler system.
 */
extern
SCIP_RETCODE SCIPwriteVarsLinearsum(
   SCIP*                 scip,               /**< SCIP data structure */
   FILE*                 file,               /**< output file, or NULL for stdout */
   SCIP_VAR**            vars,               /**< variable array to output */
   SCIP_Real*            vals,               /**< array of coefficients or NULL if all coefficients are 1.0 */
   int                   nvars,              /**< number of variables */
   SCIP_Bool             type                /**< should the variable type be also posted */
   );

/** print the given monomials as polynomial in the following form
 *  c1 \<x11\>^e11 \<x12\>^e12 ... \<x1n\>^e1n + c2 \<x21\>^e21 \<x22\>^e22 ... + ... + cn \<xn1\>^en1 ...
 *
 *  This string can be parsed by the method SCIPparseVarsPolynomial().
 *
 *  @note The printing process is done via the message handler system.
 */
extern
SCIP_RETCODE SCIPwriteVarsPolynomial(
   SCIP*                 scip,               /**< SCIP data structure */
   FILE*                 file,               /**< output file, or NULL for stdout */
   SCIP_VAR***           monomialvars,       /**< arrays with variables for each monomial */
   SCIP_Real**           monomialexps,       /**< arrays with variable exponents, or NULL if always 1.0 */
   SCIP_Real*            monomialcoefs,      /**< array with monomial coefficients */
   int*                  monomialnvars,      /**< array with number of variables for each monomial */
   int                   nmonomials,         /**< number of monomials */
   SCIP_Bool             type                /**< should the variable type be also posted */
   );

/** parses variable information (in cip format) out of a string; if the parsing process was successful a variable is
 *  created and captured; if variable is of integral type, fractional bounds are automatically rounded; an integer
 *  variable with bounds zero and one is automatically converted into a binary variable
 */
extern
SCIP_RETCODE SCIPparseVar(
   SCIP*                 scip,               /**< SCIP data structure */
   SCIP_VAR**            var,                /**< pointer to store the problem variable */
   const char*           str,                /**< string to parse */
   SCIP_Bool             initial,            /**< should var's column be present in the initial root LP? */
   SCIP_Bool             removable,          /**< is var's column removable from the LP (due to aging or cleanup)? */
   SCIP_DECL_VARCOPY     ((*varcopy)),       /**< copies variable data if wanted to subscip, or NULL */
   SCIP_DECL_VARDELORIG  ((*vardelorig)),    /**< frees user data of original variable */
   SCIP_DECL_VARTRANS    ((*vartrans)),      /**< creates transformed user data by transforming original user data */
   SCIP_DECL_VARDELTRANS ((*vardeltrans)),   /**< frees user data of transformed variable */
   SCIP_VARDATA*         vardata,            /**< user data for this specific variable */
   SCIP_Bool*            success             /**< pointer store if the paring process was successful */
   );

/** parses the given string for a variable name and stores the variable in the corresponding pointer if such a variable
 *  exits and returns the position where the parsing stopped 
 */
extern
SCIP_RETCODE SCIPparseVarName(
   SCIP*                 scip,               /**< SCIP data structure */
   const char*           str,                /**< string to parse */
   SCIP_VAR**            var,                /**< pointer to store the problem variable, or NULL if it does not exit */
   char**                endptr              /**< pointer to store the final string position if successfully */
   );

/** parse the given string as variable list (here ',' is the delimiter)) (\<x1\>, \<x2\>, ..., \<xn\>) (see
 *  SCIPwriteVarsList() ); if it was successful, the pointer success is set to TRUE
 *
 *  @note the pointer success in only set to FALSE in the case that a variable with a parsed variable name does not exist
 *
 *  @note If the number of (parsed) variables is greater than the available slots in the variable array, nothing happens
 *        except that the required size is stored in the corresponding integer; the reason for this approach is that we
 *        cannot reallocate memory, since we do not know how the memory has been allocated (e.g., by a C++ 'new' or SCIP
 *        memory functions).
 */
extern
SCIP_RETCODE SCIPparseVarsList(
   SCIP*                 scip,               /**< SCIP data structure */
   const char*           str,                /**< string to parse */
   SCIP_VAR**            vars,               /**< array to store the parsed variable */
   int*                  nvars,              /**< pointer to store number of parsed variables */
   int                   varssize,           /**< size of the variable array */
   int*                  requiredsize,       /**< pointer to store the required array size for the active variables */
   char**                endptr,             /**< pointer to store the final string position if successfully */
   char                  delimiter,          /**< character which is used for delimitation */
   SCIP_Bool*            success             /**< pointer to store the whether the parsing was successfully or not */
   );

/** parse the given string as linear sum of variables and coefficients (c1 \<x1\> + c2 \<x2\> + ... + cn \<xn\>)
 *  (see SCIPwriteVarsLinearsum() ); if it was successful, the pointer success is set to TRUE
 *
 *  @note the pointer success in only set to FALSE in the case that a variable with a parsed variable name does not exist
 *
 *  @note If the number of (parsed) variables is greater than the available slots in the variable array, nothing happens
 *        except that the required size is stored in the corresponding integer; the reason for this approach is that we
 *        cannot reallocate memory, since we do not know how the memory has been allocated (e.g., by a C++ 'new' or SCIP
 *        memory functions).
 */
extern
SCIP_RETCODE SCIPparseVarsLinearsum(
   SCIP*                 scip,               /**< SCIP data structure */
   const char*           str,                /**< string to parse */
   SCIP_VAR**            vars,               /**< array to store the parsed variables */
   SCIP_Real*            vals,               /**< array to store the parsed coefficients */
   int*                  nvars,              /**< pointer to store number of parsed variables */
   int                   varssize,           /**< size of the variable array */
   int*                  requiredsize,       /**< pointer to store the required array size for the active variables */
   char**                endptr,             /**< pointer to store the final string position if successfully */
   SCIP_Bool*            success             /**< pointer to store the whether the parsing was successfully or not */
   );

/** parse the given string as polynomial of variables and coefficients
 *  (c1 \<x11\>^e11 \<x12\>^e12 ... \<x1n\>^e1n + c2 \<x21\>^e21 \<x22\>^e22 ... + ... + cn \<xn1\>^en1 ...)
 *  (see SCIPwriteVarsPolynomial()); if it was successful, the pointer success is set to TRUE
 *
 *  The user has to call SCIPfreeParseVarsPolynomialData(scip, monomialvars, monomialexps,
 *  monomialcoefs, monomialnvars, *nmonomials) short after SCIPparseVarsPolynomial to free all the
 *  allocated memory again.  Do not keep the arrays created by SCIPparseVarsPolynomial around, since
 *  they use buffer memory that is intended for short term use only.
 *
 *  Parsing is stopped at the end of string (indicated by the \\0-character) or when no more monomials
 *  are recognized.
 */
extern
SCIP_RETCODE SCIPparseVarsPolynomial(
   SCIP*                 scip,               /**< SCIP data structure */
   const char*           str,                /**< string to parse */
   SCIP_VAR****          monomialvars,       /**< pointer to store arrays with variables for each monomial */
   SCIP_Real***          monomialexps,       /**< pointer to store arrays with variable exponents */
   SCIP_Real**           monomialcoefs,      /**< pointer to store array with monomial coefficients */
   int**                 monomialnvars,      /**< pointer to store array with number of variables for each monomial */
   int*                  nmonomials,         /**< pointer to store number of parsed monomials */
   char**                endptr,             /**< pointer to store the final string position if successfully */
   SCIP_Bool*            success             /**< pointer to store the whether the parsing was successfully or not */
   );

/** frees memory allocated when parsing a polynomial from a string */
extern
void SCIPfreeParseVarsPolynomialData(
   SCIP*                 scip,               /**< SCIP data structure */
   SCIP_VAR****          monomialvars,       /**< pointer to store arrays with variables for each monomial */
   SCIP_Real***          monomialexps,       /**< pointer to store arrays with variable exponents */
   SCIP_Real**           monomialcoefs,      /**< pointer to store array with monomial coefficients */
   int**                 monomialnvars,      /**< pointer to store array with number of variables for each monomial */
   int                   nmonomials          /**< pointer to store number of parsed monomials */
   );

/** increases usage counter of variable */
extern
SCIP_RETCODE SCIPcaptureVar(
   SCIP*                 scip,               /**< SCIP data structure */
   SCIP_VAR*             var                 /**< variable to capture */
   );

/** decreases usage counter of variable, if the usage pointer reaches zero the variable gets freed
 *
 *  @note the pointer of the variable will be NULLed
 */
extern
SCIP_RETCODE SCIPreleaseVar(
   SCIP*                 scip,               /**< SCIP data structure */
   SCIP_VAR**            var                 /**< pointer to variable */
   );

/** gets and captures transformed variable of a given variable; if the variable is not yet transformed,
 *  a new transformed variable for this variable is created
 */
extern
SCIP_RETCODE SCIPtransformVar(
   SCIP*                 scip,               /**< SCIP data structure */
   SCIP_VAR*             var,                /**< variable to get/create transformed variable for */
   SCIP_VAR**            transvar            /**< pointer to store the transformed variable */
   );

/** gets and captures transformed variables for an array of variables;
 *  if a variable of the array is not yet transformed, a new transformed variable for this variable is created;
 *  it is possible to call this method with vars == transvars
 */
extern
SCIP_RETCODE SCIPtransformVars(
   SCIP*                 scip,               /**< SCIP data structure */
   int                   nvars,              /**< number of variables to get/create transformed variables for */
   SCIP_VAR**            vars,               /**< array with variables to get/create transformed variables for */
   SCIP_VAR**            transvars           /**< array to store the transformed variables */
   );

/** gets corresponding transformed variable of a given variable;
 *  returns NULL as transvar, if transformed variable is not yet existing
 */
extern
SCIP_RETCODE SCIPgetTransformedVar(
   SCIP*                 scip,               /**< SCIP data structure */
   SCIP_VAR*             var,                /**< variable to get transformed variable for */
   SCIP_VAR**            transvar            /**< pointer to store the transformed variable */
   );

/** gets corresponding transformed variables for an array of variables;
 *  stores NULL in a transvars slot, if the transformed variable is not yet existing;
 *  it is possible to call this method with vars == transvars, but remember that variables that are not
 *  yet transformed will be replaced with NULL
 */
extern
SCIP_RETCODE SCIPgetTransformedVars(
   SCIP*                 scip,               /**< SCIP data structure */
   int                   nvars,              /**< number of variables to get transformed variables for */
   SCIP_VAR**            vars,               /**< array with variables to get transformed variables for */
   SCIP_VAR**            transvars           /**< array to store the transformed variables */
   );

/** gets negated variable x' = lb + ub - x of variable x; negated variable is created, if not yet existing */
extern
SCIP_RETCODE SCIPgetNegatedVar(
   SCIP*                 scip,               /**< SCIP data structure */
   SCIP_VAR*             var,                /**< variable to get negated variable for */
   SCIP_VAR**            negvar              /**< pointer to store the negated variable */
   );

/** gets negated variables x' = lb + ub - x of variables x; negated variables are created, if not yet existing */
extern
SCIP_RETCODE SCIPgetNegatedVars(
   SCIP*                 scip,               /**< SCIP data structure */
   int                   nvars,              /**< number of variables to get negated variables for */
   SCIP_VAR**            vars,               /**< array of variables to get negated variables for */
   SCIP_VAR**            negvars             /**< array to store the negated variables */
   );

/** gets a binary variable that is equal to the given binary variable, and that is either active, fixed, or 
 *  multi-aggregated, or the negated variable of an active, fixed, or multi-aggregated variable
 */
extern
SCIP_RETCODE SCIPgetBinvarRepresentative(
   SCIP*                 scip,               /**< SCIP data structure */
   SCIP_VAR*             var,                /**< binary variable to get binary representative for */
   SCIP_VAR**            repvar,             /**< pointer to store the binary representative */
   SCIP_Bool*            negated             /**< pointer to store whether the negation of an active variable was returned */
   );

/** gets binary variables that are equal to the given binary variables, and which are either active, fixed, or 
 *  multi-aggregated, or the negated variables of active, fixed, or multi-aggregated variables
 */
extern
SCIP_RETCODE SCIPgetBinvarRepresentatives(
   SCIP*                 scip,               /**< SCIP data structure */
   int                   nvars,              /**< number of binary variables to get representatives for */
   SCIP_VAR**            vars,               /**< binary variables to get binary representatives for */
   SCIP_VAR**            repvars,            /**< array to store the binary representatives */
   SCIP_Bool*            negated             /**< array to store whether the negation of an active variable was returned */
   );

/** flattens aggregation graph of multi-aggregated variable in order to avoid exponential recursion later on */
extern
SCIP_RETCODE SCIPflattenVarAggregationGraph(
   SCIP*                 scip,               /**< SCIP data structure */
   SCIP_VAR*             var                 /**< problem variable */
   );

/** Transforms a given linear sum of variables, that is a_1*x_1 + ... + a_n*x_n + c into a corresponding linear sum of
 *  active variables, that is b_1*y_1 + ... + b_m*y_m + d.
<<<<<<< HEAD
 *
 *  If the number of needed active variables is greater than the available slots in the variable array, nothing happens
 *  except that the required size is stored in the corresponding variable (requiredsize). Otherwise, the active variable
 *  representation is stored in the variable array, scalar array and constant.
 *
 *  The reason for this approach is that we cannot reallocate memory, since we do not know how the memory has been
 *  allocated (e.g., by a C++ 'new' or SCIP functions).
 *
 *  @note The resulting linear sum is stored into the given variable array, scalar array, and constant. That means the
 *        given entries are overwritten.
 *
=======
 *
 *  If the number of needed active variables is greater than the available slots in the variable array, nothing happens
 *  except that the required size is stored in the corresponding variable (requiredsize). Otherwise, the active variable
 *  representation is stored in the variable array, scalar array and constant.
 *
 *  The reason for this approach is that we cannot reallocate memory, since we do not know how the memory has been
 *  allocated (e.g., by a C++ 'new' or SCIP functions).
 *
 *  @note The resulting linear sum is stored into the given variable array, scalar array, and constant. That means the
 *        given entries are overwritten.
 *
>>>>>>> 70dc277f
 *  @note That method can be used to convert a single variables into variable space of active variables. Therefore call
 *        the method with the linear sum 1.0*x + 0.0.
 */
extern
SCIP_RETCODE SCIPgetProbvarLinearSum(
   SCIP*                 scip,               /**< SCIP data structure */
   SCIP_VAR**            vars,               /**< variable array x_1, ..., x_n in the linear sum which will be
                                              *   overwritten by the variable array y_1, ..., y_m in the linear sum
                                              *   w.r.t. active variables */
   SCIP_Real*            scalars,            /**< scalars a_1, ..., a_n in linear sum which will be overwritten to the
                                              *   scalars b_1, ..., b_m in the linear sum of the active variables  */
   int*                  nvars,              /**< pointer to number of variables in the linear sum which will be
                                              *   overwritten by the number of variables in the linear sum corresponding
                                              *   to the active variables */
   int                   varssize,           /**< available slots in vars and scalars array which is needed to check if
                                              *   the array are large enough for the linear sum w.r.t. active
                                              *   variables */
   SCIP_Real*            constant,           /**< pointer to constant c in linear sum a_1*x_1 + ... + a_n*x_n + c which
                                              *   will chnage to constant d in the linear sum b_1*y_1 + ... + b_m*y_m +
                                              *   d w.r.t. the active variables */
   int*                  requiredsize,       /**< pointer to store the required array size for the linear sum w.r.t. the
                                              *   active variables */
   SCIP_Bool             mergemultiples      /**< should multiple occurrences of a var be replaced by a single coeff? */
   );

/** return for given variables all their active counterparts; all active variables will be pairwise different
 *  @note It does not hold that the first output variable is the active variable for the first input variable.
 */
extern
SCIP_RETCODE SCIPgetActiveVars(
   SCIP*                 scip,               /**< SCIP data structure */
   SCIP_VAR**            vars,               /**< variable array with given variables and as output all active
					      *   variables, if enough slots exist
					      */
   int*                  nvars,              /**< number of given variables, and as output number of active variables,
					      *   if enough slots exist
					      */
   int                   varssize,           /**< available slots in vars array */
   int*                  requiredsize        /**< pointer to store the required array size for the active variables */
   );

/** returns the reduced costs of the variable in the current node's LP relaxation;
 *  the current node has to have a feasible LP.
 *
 *  returns SCIP_INVALID if the variable is active but not in the current LP;
 *  returns 0 if the variable has been aggregated out or fixed in presolving.
 */
extern
SCIP_Real SCIPgetVarRedcost(
   SCIP*                 scip,               /**< SCIP data structure */
   SCIP_VAR*             var                 /**< variable to get reduced costs, should be a column in current node LP */
   );

/** returns the Farkas coefficient of the variable in the current node's LP relaxation;
 *  the current node has to have an infeasible LP.
 *
 *  returns SCIP_INVALID if the variable is active but not in the current LP;
 *  returns 0 if the variable has been aggregated out or fixed in presolving.
 */
extern
SCIP_Real SCIPgetVarFarkasCoef(
   SCIP*                 scip,               /**< SCIP data structure */
   SCIP_VAR*             var                 /**< variable to get reduced costs, should be a column in current node LP */
   );

/** gets solution value for variable in current node */
extern
SCIP_Real SCIPgetVarSol(
   SCIP*                 scip,               /**< SCIP data structure */
   SCIP_VAR*             var                 /**< variable to get solution value for */
   );

/** gets solution values of multiple variables in current node */
extern
SCIP_RETCODE SCIPgetVarSols(
   SCIP*                 scip,               /**< SCIP data structure */
   int                   nvars,              /**< number of variables to get solution value for */
   SCIP_VAR**            vars,               /**< array with variables to get value for */
   SCIP_Real*            vals                /**< array to store solution values of variables */
   );

/** sets the solution value of all variables in the global relaxation solution to zero */
extern
SCIP_RETCODE SCIPclearRelaxSolVals(
   SCIP*                 scip                /**< SCIP data structure */
   );

/** sets the value of the given variable in the global relaxation solution;
 *  this solution can be filled by the relaxation handlers and can be used by heuristics and for separation;
 *  You can use SCIPclearRelaxSolVals() to set all values to zero, initially;
 *  after setting all solution values, you have to call SCIPmarkRelaxSolValid() 
 *  to inform SCIP that the stored solution is valid
 */
extern
SCIP_RETCODE SCIPsetRelaxSolVal(
   SCIP*                 scip,               /**< SCIP data structure */
   SCIP_VAR*             var,                /**< variable to set value for */
   SCIP_Real             val                 /**< solution value of variable */
   );

/** sets the values of the given variables in the global relaxation solution;
 *  this solution can be filled by the relaxation handlers  and can be used by heuristics and for separation;
 *  the solution is automatically cleared, s.t. all other variables get value 0.0
 */
extern
SCIP_RETCODE SCIPsetRelaxSolVals(
   SCIP*                 scip,               /**< SCIP data structure */
   int                   nvars,              /**< number of variables to set relaxation solution value for */
   SCIP_VAR**            vars,               /**< array with variables to set value for */
   SCIP_Real*            vals                /**< array with solution values of variables */
   );

/** sets the values of the variables in the global relaxation solution to the values 
 *  in the given primal solution; the relaxation solution can be filled by the relaxation hanlders
 *  and might be used by heuristics and for separation
 */
extern
SCIP_RETCODE SCIPsetRelaxSolValsSol(
   SCIP*                 scip,               /**< SCIP data structure */
   SCIP_SOL*             sol                 /**< primal relaxation solution */ 
   );

/** returns whether the relaxation solution is valid */
extern
SCIP_Bool SCIPisRelaxSolValid(
   SCIP*                 scip                /**< SCIP data structure */
   );

/** informs SCIP, that the relaxation solution is valid */
extern
SCIP_RETCODE SCIPmarkRelaxSolValid(
   SCIP*                 scip                /**< SCIP data structure */
   );

/** informs SCIP, that the relaxation solution is invalid */
extern
SCIP_RETCODE SCIPmarkRelaxSolInvalid(
   SCIP*                 scip                /**< SCIP data structure */
   );

/** gets the relaxation solution value of the given variable */
extern
SCIP_Real SCIPgetRelaxSolVal(
   SCIP*                 scip,               /**< SCIP data structure */
   SCIP_VAR*             var                 /**< variable to get value for */
   );

/** gets the relaxation solution objective value */
extern
SCIP_Real SCIPgetRelaxSolObj(
   SCIP*                 scip                /**< SCIP data structure */
   );

/** start strong branching - call before any strong branching */
extern
SCIP_RETCODE SCIPstartStrongbranch(
   SCIP*                 scip                /**< SCIP data structure */
   );

/** end strong branching - call after any strong branching */
extern
SCIP_RETCODE SCIPendStrongbranch(
   SCIP*                 scip                /**< SCIP data structure */
   );

/** gets strong branching information on column variable with fractional value */
extern
SCIP_RETCODE SCIPgetVarStrongbranchFrac(
   SCIP*                 scip,               /**< SCIP data structure */
   SCIP_VAR*             var,                /**< variable to get strong branching values for */
   int                   itlim,              /**< iteration limit for strong branchings */
   SCIP_Real*            down,               /**< stores dual bound after branching column down */
   SCIP_Real*            up,                 /**< stores dual bound after branching column up */
   SCIP_Bool*            downvalid,          /**< stores whether the returned down value is a valid dual bound, or NULL;
                                              *   otherwise, it can only be used as an estimate value */
   SCIP_Bool*            upvalid,            /**< stores whether the returned up value is a valid dual bound, or NULL;
                                              *   otherwise, it can only be used as an estimate value */
   SCIP_Bool*            downinf,            /**< pointer to store whether the downwards branch is infeasible, or NULL */
   SCIP_Bool*            upinf,              /**< pointer to store whether the upwards branch is infeasible, or NULL */
   SCIP_Bool*            downconflict,       /**< pointer to store whether a conflict constraint was created for an
                                              *   infeasible downwards branch, or NULL */
   SCIP_Bool*            upconflict,         /**< pointer to store whether a conflict constraint was created for an
                                              *   infeasible upwards branch, or NULL */
   SCIP_Bool*            lperror             /**< pointer to store whether an unresolved LP error occurred or the
                                              *   solving process should be stopped (e.g., due to a time limit) */
   );

/** gets strong branching information on column variable with integral value */
extern
SCIP_RETCODE SCIPgetVarStrongbranchInt(
   SCIP*                 scip,               /**< SCIP data structure */
   SCIP_VAR*             var,                /**< variable to get strong branching values for */
   int                   itlim,              /**< iteration limit for strong branchings */
   SCIP_Real*            down,               /**< stores dual bound after branching column down */
   SCIP_Real*            up,                 /**< stores dual bound after branching column up */
   SCIP_Bool*            downvalid,          /**< stores whether the returned down value is a valid dual bound, or NULL;
                                              *   otherwise, it can only be used as an estimate value */
   SCIP_Bool*            upvalid,            /**< stores whether the returned up value is a valid dual bound, or NULL;
                                              *   otherwise, it can only be used as an estimate value */
   SCIP_Bool*            downinf,            /**< pointer to store whether the downwards branch is infeasible, or NULL */
   SCIP_Bool*            upinf,              /**< pointer to store whether the upwards branch is infeasible, or NULL */
   SCIP_Bool*            downconflict,       /**< pointer to store whether a conflict constraint was created for an
                                              *   infeasible downwards branch, or NULL */
   SCIP_Bool*            upconflict,         /**< pointer to store whether a conflict constraint was created for an
                                              *   infeasible upwards branch, or NULL */
   SCIP_Bool*            lperror             /**< pointer to store whether an unresolved LP error occurred or the
                                              *   solving process should be stopped (e.g., due to a time limit) */
   );

/** gets strong branching information on column variables with fractional values */
extern
SCIP_RETCODE SCIPgetVarsStrongbranchesFrac(
   SCIP*                 scip,               /**< SCIP data structure */
   SCIP_VAR**            vars,               /**< variables to get strong branching values for */
   int                   nvars,              /**< number of variables */
   int                   itlim,              /**< iteration limit for strong branchings */
   SCIP_Real*            down,               /**< stores dual bounds after branching variables down */
   SCIP_Real*            up,                 /**< stores dual bounds after branching variables up */
   SCIP_Bool*            downvalid,          /**< stores whether the returned down values are valid dual bounds, or NULL;
                                              *   otherwise, they can only be used as an estimate value */
   SCIP_Bool*            upvalid,            /**< stores whether the returned up values are valid dual bounds, or NULL;
                                              *   otherwise, they can only be used as an estimate value */
   SCIP_Bool*            downinf,            /**< array to store whether the downward branches are infeasible, or NULL */
   SCIP_Bool*            upinf,              /**< array to store whether the upward branches are infeasible, or NULL */
   SCIP_Bool*            downconflict,       /**< array to store whether conflict constraints were created for
                                              *   infeasible downward branches, or NULL */
   SCIP_Bool*            upconflict,         /**< array to store whether conflict constraints were created for
                                              *   infeasible upward branches, or NULL */
   SCIP_Bool*            lperror             /**< pointer to store whether an unresolved LP error occurred or the
                                              *   solving process should be stopped (e.g., due to a time limit) */
   );

/** gets strong branching information on column variables with integral values */
extern
SCIP_RETCODE SCIPgetVarsStrongbranchesInt(
   SCIP*                 scip,               /**< SCIP data structure */
   SCIP_VAR**            vars,               /**< variables to get strong branching values for */
   int                   nvars,              /**< number of variables */
   int                   itlim,              /**< iteration limit for strong branchings */
   SCIP_Real*            down,               /**< stores dual bounds after branching variables down */
   SCIP_Real*            up,                 /**< stores dual bounds after branching variables up */
   SCIP_Bool*            downvalid,          /**< stores whether the returned down values are valid dual bounds, or NULL;
                                              *   otherwise, they can only be used as an estimate value */
   SCIP_Bool*            upvalid,            /**< stores whether the returned up values are valid dual bounds, or NULL;
                                              *   otherwise, they can only be used as an estimate value */
   SCIP_Bool*            downinf,            /**< array to store whether the downward branches are infeasible, or NULL */
   SCIP_Bool*            upinf,              /**< array to store whether the upward branches are infeasible, or NULL */
   SCIP_Bool*            downconflict,       /**< array to store whether conflict constraints were created for
                                              *   infeasible downward branches, or NULL */
   SCIP_Bool*            upconflict,         /**< array to store whether conflict constraints were created for
                                              *   infeasible upward branches, or NULL */
   SCIP_Bool*            lperror             /**< pointer to store whether an unresolved LP error occurred or the
                                              *   solving process should be stopped (e.g., due to a time limit) */
   );

/** gets strong branching information on COLUMN variable of the last SCIPgetVarStrongbranch() call;
 *  returns values of SCIP_INVALID, if strong branching was not yet called on the given variable;
 *  keep in mind, that the returned old values may have nothing to do with the current LP solution
 */
extern
SCIP_RETCODE SCIPgetVarStrongbranchLast(
   SCIP*                 scip,               /**< SCIP data structure */
   SCIP_VAR*             var,                /**< variable to get last strong branching values for */
   SCIP_Real*            down,               /**< stores dual bound after branching column down, or NULL */
   SCIP_Real*            up,                 /**< stores dual bound after branching column up, or NULL */
   SCIP_Bool*            downvalid,          /**< stores whether the returned down value is a valid dual bound, or NULL;
                                              *   otherwise, it can only be used as an estimate value */
   SCIP_Bool*            upvalid,            /**< stores whether the returned up value is a valid dual bound, or NULL;
                                              *   otherwise, it can only be used as an estimate value */
   SCIP_Real*            solval,             /**< stores LP solution value of variable at last strong branching call, or NULL */
   SCIP_Real*            lpobjval            /**< stores LP objective value at last strong branching call, or NULL */
   );

/** gets node number of the last node in current branch and bound run, where strong branching was used on the
 *  given variable, or -1 if strong branching was never applied to the variable in current run
 */
extern
SCIP_Longint SCIPgetVarStrongbranchNode(
   SCIP*                 scip,               /**< SCIP data structure */
   SCIP_VAR*             var                 /**< variable to get last strong branching node for */
   );

/** if strong branching was already applied on the variable at the current node, returns the number of LPs solved after
 *  the LP where the strong branching on this variable was applied;
 *  if strong branching was not yet applied on the variable at the current node, returns INT_MAX
 */
extern
SCIP_Longint SCIPgetVarStrongbranchLPAge(
   SCIP*                 scip,               /**< SCIP data structure */
   SCIP_VAR*             var                 /**< variable to get strong branching LP age for */
   );

/** gets number of times, strong branching was applied in current run on the given variable */
extern
int SCIPgetVarNStrongbranchs(
   SCIP*                 scip,               /**< SCIP data structure */
   SCIP_VAR*             var                 /**< variable to get last strong branching node for */
   );

/** adds given values to lock numbers of variable for rounding */
extern
SCIP_RETCODE SCIPaddVarLocks(
   SCIP*                 scip,               /**< SCIP data structure */
   SCIP_VAR*             var,                /**< problem variable */
   int                   nlocksdown,         /**< modification in number of rounding down locks */
   int                   nlocksup            /**< modification in number of rounding up locks */
   );

/** locks rounding of variable with respect to the lock status of the constraint and its negation;
 *  this method should be called whenever the lock status of a variable in a constraint changes, for example if
 *  the coefficient of the variable changed its sign or if the left or right hand sides of the constraint were
 *  added or removed
 */
extern
SCIP_RETCODE SCIPlockVarCons(
   SCIP*                 scip,               /**< SCIP data structure */
   SCIP_VAR*             var,                /**< problem variable */
   SCIP_CONS*            cons,               /**< constraint */
   SCIP_Bool             lockdown,           /**< should the rounding be locked in downwards direction? */
   SCIP_Bool             lockup              /**< should the rounding be locked in upwards direction? */
   );

/** unlocks rounding of variable with respect to the lock status of the constraint and its negation;
 *  this method should be called whenever the lock status of a variable in a constraint changes, for example if
 *  the coefficient of the variable changed its sign or if the left or right hand sides of the constraint were
 *  added or removed
 */
extern
SCIP_RETCODE SCIPunlockVarCons(
   SCIP*                 scip,               /**< SCIP data structure */
   SCIP_VAR*             var,                /**< problem variable */
   SCIP_CONS*            cons,               /**< constraint */
   SCIP_Bool             lockdown,           /**< should the rounding be locked in downwards direction? */
   SCIP_Bool             lockup              /**< should the rounding be locked in upwards direction? */
   );

/** changes variable's objective value */
extern
SCIP_RETCODE SCIPchgVarObj(
   SCIP*                 scip,               /**< SCIP data structure */
   SCIP_VAR*             var,                /**< variable to change the objective value for */
   SCIP_Real             newobj              /**< new objective value */
   );

/** adds value to variable's objective value */
extern
SCIP_RETCODE SCIPaddVarObj(
   SCIP*                 scip,               /**< SCIP data structure */
   SCIP_VAR*             var,                /**< variable to change the objective value for */
   SCIP_Real             addobj              /**< additional objective value */
   );

/** returns the adjusted (i.e. rounded, if the given variable is of integral type) lower bound value;
 *  does not change the bounds of the variable
 */
extern
SCIP_Real SCIPadjustedVarLb(
   SCIP*                 scip,               /**< SCIP data structure */
   SCIP_VAR*             var,                /**< variable to adjust the bound for */
   SCIP_Real             lb                  /**< lower bound value to adjust */
   );

/** returns the adjusted (i.e. rounded, if the given variable is of integral type) upper bound value;
 *  does not change the bounds of the variable
 */
extern
SCIP_Real SCIPadjustedVarUb(
   SCIP*                 scip,               /**< SCIP data structure */
   SCIP_VAR*             var,                /**< variable to adjust the bound for */
   SCIP_Real             ub                  /**< upper bound value to adjust */
   );

/** depending on SCIP's stage, changes lower bound of variable in the problem, in preprocessing, or in current node;
 *  if possible, adjusts bound to integral value; doesn't store any inference information in the bound change, such
 *  that in conflict analysis, this change is treated like a branching decision
 *
 *  @warning If SCIP is in presolving stage, it can happen that the internal variable array (which get be accessed via
 *           SCIPgetVars()) gets resorted.
 *
 *  @note During presolving, an integer variable which bound changes to {0,1} is upgraded to a binary variable.
 */
extern
SCIP_RETCODE SCIPchgVarLb(
   SCIP*                 scip,               /**< SCIP data structure */
   SCIP_VAR*             var,                /**< variable to change the bound for */
   SCIP_Real             newbound            /**< new value for bound */
   );

/** depending on SCIP's stage, changes upper bound of variable in the problem, in preprocessing, or in current node;
 *  if possible, adjusts bound to integral value; doesn't store any inference information in the bound change, such
 *  that in conflict analysis, this change is treated like a branching decision
 *
 *  @warning If SCIP is in presolving stage, it can happen that the internal variable array (which get be accessed via
 *           SCIPgetVars()) gets resorted.
 *
 *  @note During presolving, an integer variable which bound changes to {0,1} is upgraded to a binary variable.
 */
extern
SCIP_RETCODE SCIPchgVarUb(
   SCIP*                 scip,               /**< SCIP data structure */
   SCIP_VAR*             var,                /**< variable to change the bound for */
   SCIP_Real             newbound            /**< new value for bound */
   );

/** changes lower bound of variable in the given node; if possible, adjust bound to integral value; doesn't store any
 *  inference information in the bound change, such that in conflict analysis, this change is treated like a branching
 *  decision
 */
extern
SCIP_RETCODE SCIPchgVarLbNode(
   SCIP*                 scip,               /**< SCIP data structure */
   SCIP_NODE*            node,               /**< node to change bound at, or NULL for current node */
   SCIP_VAR*             var,                /**< variable to change the bound for */
   SCIP_Real             newbound            /**< new value for bound */
   );

/** changes upper bound of variable in the given node; if possible, adjust bound to integral value; doesn't store any
 *  inference information in the bound change, such that in conflict analysis, this change is treated like a branching
 *  decision
 */
extern
SCIP_RETCODE SCIPchgVarUbNode(
   SCIP*                 scip,               /**< SCIP data structure */
   SCIP_NODE*            node,               /**< node to change bound at, or NULL for current node */
   SCIP_VAR*             var,                /**< variable to change the bound for */
   SCIP_Real             newbound            /**< new value for bound */
   );

/** changes global lower bound of variable; if possible, adjust bound to integral value; also tightens the local bound,
 *  if the global bound is better than the local bound
 *
 *  @warning If SCIP is in presolving stage, it can happen that the internal variable array (which get be accessed via
 *           SCIPgetVars()) gets resorted.
 *
 *  @note During presolving, an integer variable which bound changes to {0,1} is upgraded to a binary variable.
 */
extern
SCIP_RETCODE SCIPchgVarLbGlobal(
   SCIP*                 scip,               /**< SCIP data structure */
   SCIP_VAR*             var,                /**< variable to change the bound for */
   SCIP_Real             newbound            /**< new value for bound */
   );

/** changes global upper bound of variable; if possible, adjust bound to integral value; also tightens the local bound,
 *  if the global bound is better than the local bound
 *
 *  @warning If SCIP is in presolving stage, it can happen that the internal variable array (which get be accessed via
 *           SCIPgetVars()) gets resorted.
 *
 *  @note During presolving, an integer variable which bound changes to {0,1} is upgraded to a binary variable.
 */
extern
SCIP_RETCODE SCIPchgVarUbGlobal(
   SCIP*                 scip,               /**< SCIP data structure */
   SCIP_VAR*             var,                /**< variable to change the bound for */
   SCIP_Real             newbound            /**< new value for bound */
   );

/** changes lazy lower bound of the variable, this is only possible if the variable is not in the LP yet
 *
 *  lazy bounds are bounds, that are enforced by constraints and the objective function; hence, these bounds do not need
 *  to be put into the LP explicitly.
 *
 *  @note lazy bounds are useful for branch-and-price since the the corresponding variable bounds are not part of the LP
 */
extern
SCIP_RETCODE SCIPchgVarLbLazy(
   SCIP*                 scip,               /**< SCIP data structure */
   SCIP_VAR*             var,                /**< problem variable */
   SCIP_Real             lazylb              /**< the lazy lower bound to be set */
   );

/** changes lazy upper bound of the variable, this is only possible if the variable is not in the LP yet
 *
 *  lazy bounds are bounds, that are enforced by constraints and the objective function; hence, these bounds do not need
 *  to be put into the LP explicitly.
 *
 *  @note lazy bounds are useful for branch-and-price since the the corresponding variable bounds are not part of the LP
 */
extern
SCIP_RETCODE SCIPchgVarUbLazy(
   SCIP*                 scip,               /**< SCIP data structure */
   SCIP_VAR*             var,                /**< problem variable */
   SCIP_Real             lazyub              /**< the lazy lower bound to be set */
   );

/** changes lower bound of variable in preprocessing or in the current node, if the new bound is tighter
 *  (w.r.t. bound strengthening epsilon) than the current bound; if possible, adjusts bound to integral value;
 *  doesn't store any inference information in the bound change, such that in conflict analysis, this change
 *  is treated like a branching decision
 *
 *  @warning If SCIP is in presolving stage, it can happen that the internal variable array (which get be accessed via
 *           SCIPgetVars()) gets resorted.
 *
 *  @note During presolving, an integer variable which bound changes to {0,1} is upgraded to a binary variable.
 */
extern
SCIP_RETCODE SCIPtightenVarLb(
   SCIP*                 scip,               /**< SCIP data structure */
   SCIP_VAR*             var,                /**< variable to change the bound for */
   SCIP_Real             newbound,           /**< new value for bound */
   SCIP_Bool             force,              /**< force tightening even if below bound strengthening tolerance */
   SCIP_Bool*            infeasible,         /**< pointer to store whether the new domain is empty */
   SCIP_Bool*            tightened           /**< pointer to store whether the bound was tightened, or NULL */
   );

/** changes upper bound of variable in preprocessing or in the current node, if the new bound is tighter
 *  (w.r.t. bound strengthening epsilon) than the current bound; if possible, adjusts bound to integral value;
 *  doesn't store any inference information in the bound change, such that in conflict analysis, this change
 *  is treated like a branching decision
 *
 *  @warning If SCIP is in presolving stage, it can happen that the internal variable array (which get be accessed via
 *           SCIPgetVars()) gets resorted.
 *
 *  @note During presolving, an integer variable which bound changes to {0,1} is upgraded to a binary variable.
 */
extern
SCIP_RETCODE SCIPtightenVarUb(
   SCIP*                 scip,               /**< SCIP data structure */
   SCIP_VAR*             var,                /**< variable to change the bound for */
   SCIP_Real             newbound,           /**< new value for bound */
   SCIP_Bool             force,              /**< force tightening even if below bound strengthening tolerance */
   SCIP_Bool*            infeasible,         /**< pointer to store whether the new domain is empty */
   SCIP_Bool*            tightened           /**< pointer to store whether the bound was tightened, or NULL */
   );

/** changes lower bound of variable in preprocessing or in the current node, if the new bound is tighter
 *  (w.r.t. bound strengthening epsilon) than the current bound; if possible, adjusts bound to integral value;
 *  the given inference constraint is stored, such that the conflict analysis is able to find out the reason
 *  for the deduction of the bound change
 *
 *  @warning If SCIP is in presolving stage, it can happen that the internal variable array (which get be accessed via
 *           SCIPgetVars()) gets resorted.
 *
 *  @note During presolving, an integer variable which bound changes to {0,1} is upgraded to a binary variable.
 */
extern
SCIP_RETCODE SCIPinferVarLbCons(
   SCIP*                 scip,               /**< SCIP data structure */
   SCIP_VAR*             var,                /**< variable to change the bound for */
   SCIP_Real             newbound,           /**< new value for bound */
   SCIP_CONS*            infercons,          /**< constraint that deduced the bound change, or NULL */
   int                   inferinfo,          /**< user information for inference to help resolving the conflict */
   SCIP_Bool             force,              /**< force tightening even if below bound strengthening tolerance */
   SCIP_Bool*            infeasible,         /**< pointer to store whether the bound change is infeasible */
   SCIP_Bool*            tightened           /**< pointer to store whether the bound was tightened, or NULL */
   );

/** changes upper bound of variable in preprocessing or in the current node, if the new bound is tighter
 *  (w.r.t. bound strengthening epsilon) than the current bound; if possible, adjusts bound to integral value;
 *  the given inference constraint is stored, such that the conflict analysis is able to find out the reason
 *  for the deduction of the bound change
 *
 *  @warning If SCIP is in presolving stage, it can happen that the internal variable array (which get be accessed via
 *           SCIPgetVars()) gets resorted.
 *
 *  @note During presolving, an integer variable which bound changes to {0,1} is upgraded to a binary variable.
 */
extern
SCIP_RETCODE SCIPinferVarUbCons(
   SCIP*                 scip,               /**< SCIP data structure */
   SCIP_VAR*             var,                /**< variable to change the bound for */
   SCIP_Real             newbound,           /**< new value for bound */
   SCIP_CONS*            infercons,          /**< constraint that deduced the bound change */
   int                   inferinfo,          /**< user information for inference to help resolving the conflict */
   SCIP_Bool             force,              /**< force tightening even if below bound strengthening tolerance */
   SCIP_Bool*            infeasible,         /**< pointer to store whether the bound change is infeasible */
   SCIP_Bool*            tightened           /**< pointer to store whether the bound was tightened, or NULL */
   );

/** depending on SCIP's stage, fixes binary variable in the problem, in preprocessing, or in current node;
 *  the given inference constraint is stored, such that the conflict analysis is able to find out the reason for the
 *  deduction of the fixing
 */
extern
SCIP_RETCODE SCIPinferBinvarCons(
   SCIP*                 scip,               /**< SCIP data structure */
   SCIP_VAR*             var,                /**< binary variable to fix */
   SCIP_Bool             fixedval,           /**< value to fix binary variable to */
   SCIP_CONS*            infercons,          /**< constraint that deduced the fixing */
   int                   inferinfo,          /**< user information for inference to help resolving the conflict */
   SCIP_Bool*            infeasible,         /**< pointer to store whether the fixing is infeasible */
   SCIP_Bool*            tightened           /**< pointer to store whether the fixing tightened the local bounds, or NULL */
   );

/** changes lower bound of variable in preprocessing or in the current node, if the new bound is tighter
 *  (w.r.t. bound strengthening epsilon) than the current bound; if possible, adjusts bound to integral value;
 *  the given inference propagator is stored, such that the conflict analysis is able to find out the reason
 *  for the deduction of the bound change
 *
 *  @warning If SCIP is in presolving stage, it can happen that the internal variable array (which get be accessed via
 *           SCIPgetVars()) gets resorted.
 *
 *  @note During presolving, an integer variable which bound changes to {0,1} is upgraded to a binary variable.
 */
extern
SCIP_RETCODE SCIPinferVarLbProp(
   SCIP*                 scip,               /**< SCIP data structure */
   SCIP_VAR*             var,                /**< variable to change the bound for */
   SCIP_Real             newbound,           /**< new value for bound */
   SCIP_PROP*            inferprop,          /**< propagator that deduced the bound change, or NULL */
   int                   inferinfo,          /**< user information for inference to help resolving the conflict */
   SCIP_Bool             force,              /**< force tightening even if below bound strengthening tolerance */
   SCIP_Bool*            infeasible,         /**< pointer to store whether the bound change is infeasible */
   SCIP_Bool*            tightened           /**< pointer to store whether the bound was tightened, or NULL */
   );

/** changes upper bound of variable in preprocessing or in the current node, if the new bound is tighter
 *  (w.r.t. bound strengthening epsilon) than the current bound; if possible, adjusts bound to integral value;
 *  the given inference propagator is stored, such that the conflict analysis is able to find out the reason
 *  for the deduction of the bound change
 *
 *  @warning If SCIP is in presolving stage, it can happen that the internal variable array (which get be accessed via
 *           SCIPgetVars()) gets resorted.
 *
 *  @note During presolving, an integer variable which bound changes to {0,1} is upgraded to a binary variable.
 */
extern
SCIP_RETCODE SCIPinferVarUbProp(
   SCIP*                 scip,               /**< SCIP data structure */
   SCIP_VAR*             var,                /**< variable to change the bound for */
   SCIP_Real             newbound,           /**< new value for bound */
   SCIP_PROP*            inferprop,          /**< propagator that deduced the bound change */
   int                   inferinfo,          /**< user information for inference to help resolving the conflict */
   SCIP_Bool             force,              /**< force tightening even if below bound strengthening tolerance */
   SCIP_Bool*            infeasible,         /**< pointer to store whether the bound change is infeasible */
   SCIP_Bool*            tightened           /**< pointer to store whether the bound was tightened, or NULL */
   );

/** depending on SCIP's stage, fixes binary variable in the problem, in preprocessing, or in current node;
 *  the given inference propagator is stored, such that the conflict analysis is able to find out the reason for the
 *  deduction of the fixing
 */
extern
SCIP_RETCODE SCIPinferBinvarProp(
   SCIP*                 scip,               /**< SCIP data structure */
   SCIP_VAR*             var,                /**< binary variable to fix */
   SCIP_Bool             fixedval,           /**< value to fix binary variable to */
   SCIP_PROP*            inferprop,          /**< propagator that deduced the fixing */
   int                   inferinfo,          /**< user information for inference to help resolving the conflict */
   SCIP_Bool*            infeasible,         /**< pointer to store whether the fixing is infeasible */
   SCIP_Bool*            tightened           /**< pointer to store whether the fixing tightened the local bounds, or NULL */
   );

/** changes global lower bound of variable in preprocessing or in the current node, if the new bound is tighter
 *  (w.r.t. bound strengthening epsilon) than the current global bound; if possible, adjusts bound to integral value;
 *  also tightens the local bound, if the global bound is better than the local bound
 *
 *  @warning If SCIP is in presolving stage, it can happen that the internal variable array (which get be accessed via
 *           SCIPgetVars()) gets resorted.
 *
 *  @note During presolving, an integer variable which bound changes to {0,1} is upgraded to a binary variable.
 */
extern
SCIP_RETCODE SCIPtightenVarLbGlobal(
   SCIP*                 scip,               /**< SCIP data structure */
   SCIP_VAR*             var,                /**< variable to change the bound for */
   SCIP_Real             newbound,           /**< new value for bound */
   SCIP_Bool             force,              /**< force tightening even if below bound strengthening tolerance */
   SCIP_Bool*            infeasible,         /**< pointer to store whether the new domain is empty */
   SCIP_Bool*            tightened           /**< pointer to store whether the bound was tightened, or NULL */
   );

/** changes global upper bound of variable in preprocessing or in the current node, if the new bound is tighter
 *  (w.r.t. bound strengthening epsilon) than the current global bound; if possible, adjusts bound to integral value;
 *  also tightens the local bound, if the global bound is better than the local bound
 *
 *  @warning If SCIP is in presolving stage, it can happen that the internal variable array (which get be accessed via
 *           SCIPgetVars()) gets resorted.
 *
 *  @note During presolving, an integer variable which bound changes to {0,1} is upgraded to a binary variable.
 */
extern
SCIP_RETCODE SCIPtightenVarUbGlobal(
   SCIP*                 scip,               /**< SCIP data structure */
   SCIP_VAR*             var,                /**< variable to change the bound for */
   SCIP_Real             newbound,           /**< new value for bound */
   SCIP_Bool             force,              /**< force tightening even if below bound strengthening tolerance */
   SCIP_Bool*            infeasible,         /**< pointer to store whether the new domain is empty */
   SCIP_Bool*            tightened           /**< pointer to store whether the bound was tightened, or NULL */
   );

#ifndef NDEBUG

/** for a multi-aggregated variable, returns the global lower bound computed by adding the global bounds from all aggregation variables
 * this global bound may be tighter than the one given by SCIPvarGetLbGlobal, since the latter is not updated if bounds of aggregation variables are changing
 * calling this function for a non-multi-aggregated variable results in a call to SCIPvarGetLbGlobal
 */
extern
SCIP_Real SCIPcomputeVarLbGlobal(
   SCIP*                 scip,               /**< SCIP data structure */
   SCIP_VAR*             var                 /**< variable to compute the bound for */
   );

/** for a multi-aggregated variable, returns the global upper bound computed by adding the global bounds from all aggregation variables
 * this global bound may be tighter than the one given by SCIPvarGetUbGlobal, since the latter is not updated if bounds of aggregation variables are changing
 * calling this function for a non-multi-aggregated variable results in a call to SCIPvarGetUbGlobal
 */
extern
SCIP_Real SCIPcomputeVarUbGlobal(
   SCIP*                 scip,               /**< SCIP data structure */
   SCIP_VAR*             var                 /**< variable to compute the bound for */
   );

/** for a multi-aggregated variable, returns the local lower bound computed by adding the local bounds from all aggregation variables
 * this local bound may be tighter than the one given by SCIPvarGetLbLocal, since the latter is not updated if bounds of aggregation variables are changing
 * calling this function for a non-multi-aggregated variable results in a call to SCIPvarGetLbLocal
 */
extern
SCIP_Real SCIPcomputeVarLbLocal(
   SCIP*                 scip,               /**< SCIP data structure */
   SCIP_VAR*             var                 /**< variable to compute the bound for */
   );

/** for a multi-aggregated variable, returns the local upper bound computed by adding the local bounds from all aggregation variables
 * this local bound may be tighter than the one given by SCIPvarGetUbLocal, since the latter is not updated if bounds of aggregation variables are changing
 * calling this function for a non-multi-aggregated variable results in a call to SCIPvarGetUbLocal
 */
extern
SCIP_Real SCIPcomputeVarUbLocal(
   SCIP*                 scip,               /**< SCIP data structure */
   SCIP_VAR*             var                 /**< variable to compute the bound for */
   );

#else

#define SCIPcomputeVarLbGlobal(scip, var)  (SCIPvarGetStatus(var) == SCIP_VARSTATUS_MULTAGGR ? SCIPvarGetMultaggrLbGlobal(var, (scip)->set) : SCIPvarGetLbGlobal(var))
#define SCIPcomputeVarUbGlobal(scip, var)  (SCIPvarGetStatus(var) == SCIP_VARSTATUS_MULTAGGR ? SCIPvarGetMultaggrUbGlobal(var, (scip)->set) : SCIPvarGetUbGlobal(var))
#define SCIPcomputeVarLbLocal(scip, var)   (SCIPvarGetStatus(var) == SCIP_VARSTATUS_MULTAGGR ? SCIPvarGetMultaggrLbLocal(var, (scip)->set)  : SCIPvarGetLbLocal(var))
#define SCIPcomputeVarUbLocal(scip, var)   (SCIPvarGetStatus(var) == SCIP_VARSTATUS_MULTAGGR ? SCIPvarGetMultaggrUbLocal(var, (scip)->set)  : SCIPvarGetUbLocal(var))

#endif

/** returns solution value and index of variable lower bound that is closest to the variable's value in the given primal solution
 *  or current LP solution if no primal solution is given; returns an index of -1 if no variable upper bound is available
 */
extern
SCIP_RETCODE SCIPgetVarClosestVlb(
   SCIP*                 scip,               /**< SCIP data structure */
   SCIP_VAR*             var,                /**< active problem variable */
   SCIP_SOL*             sol,                /**< primal solution, or NULL for LP solution */
   SCIP_Real*            closestvlb,         /**< pointer to store the value of the closest variable lower bound */
   int*                  closestvlbidx       /**< pointer to store the index of the closest variable lower bound */
   );

/** returns solution value and index of variable upper bound that is closest to the variable's value in the given primal solution;
 *  or current LP solution if no primal solution is given; returns an index of -1 if no variable upper bound is available
 */
extern
SCIP_RETCODE SCIPgetVarClosestVub(
   SCIP*                 scip,               /**< SCIP data structure */
   SCIP_VAR*             var,                /**< active problem variable */
   SCIP_SOL*             sol,                /**< primal solution, or NULL for LP solution */
   SCIP_Real*            closestvub,         /**< pointer to store the value of the closest variable lower bound */
   int*                  closestvubidx       /**< pointer to store the index of the closest variable lower bound */
   );

/** informs variable x about a globally valid variable lower bound x >= b*z + d with integer variable z;
 *  if z is binary, the corresponding valid implication for z is also added;
 *  improves the global bounds of the variable and the vlb variable if possible
 */
extern
SCIP_RETCODE SCIPaddVarVlb(
   SCIP*                 scip,               /**< SCIP data structure */
   SCIP_VAR*             var,                /**< problem variable */
   SCIP_VAR*             vlbvar,             /**< variable z    in x >= b*z + d */
   SCIP_Real             vlbcoef,            /**< coefficient b in x >= b*z + d */
   SCIP_Real             vlbconstant,        /**< constant d    in x >= b*z + d */
   SCIP_Bool*            infeasible,         /**< pointer to store whether an infeasibility was detected */
   int*                  nbdchgs             /**< pointer to store the number of performed bound changes, or NULL */
   );


/** informs variable x about a globally valid variable upper bound x <= b*z + d with integer variable z;
 *  if z is binary, the corresponding valid implication for z is also added;
 *  improves the global bounds of the variable and the vlb variable if possible
 */
extern
SCIP_RETCODE SCIPaddVarVub(
   SCIP*                 scip,               /**< SCIP data structure */
   SCIP_VAR*             var,                /**< problem variable */
   SCIP_VAR*             vubvar,             /**< variable z    in x <= b*z + d */
   SCIP_Real             vubcoef,            /**< coefficient b in x <= b*z + d */
   SCIP_Real             vubconstant,        /**< constant d    in x <= b*z + d */
   SCIP_Bool*            infeasible,         /**< pointer to store whether an infeasibility was detected */
   int*                  nbdchgs             /**< pointer to store the number of performed bound changes, or NULL */
   );

/** informs binary variable x about a globally valid implication:  x == 0 or x == 1  ==>  y <= b  or  y >= b;
 *  also adds the corresponding implication or variable bound to the implied variable;
 *  if the implication is conflicting, the variable is fixed to the opposite value;
 *  if the variable is already fixed to the given value, the implication is performed immediately;
 *  if the implication is redundant with respect to the variables' global bounds, it is ignored
 */
extern
SCIP_RETCODE SCIPaddVarImplication(
   SCIP*                 scip,               /**< SCIP data structure */
   SCIP_VAR*             var,                /**< problem variable */
   SCIP_Bool             varfixing,          /**< FALSE if y should be added in implications for x == 0, TRUE for x == 1 */
   SCIP_VAR*             implvar,            /**< variable y in implication y <= b or y >= b */
   SCIP_BOUNDTYPE        impltype,           /**< type       of implication y <= b (SCIP_BOUNDTYPE_UPPER)
                                              *                          or y >= b (SCIP_BOUNDTYPE_LOWER) */
   SCIP_Real             implbound,          /**< bound b    in implication y <= b or y >= b */
   SCIP_Bool*            infeasible,         /**< pointer to store whether an infeasibility was detected */
   int*                  nbdchgs             /**< pointer to store the number of performed bound changes, or NULL */
   );

/** adds a clique information to SCIP, stating that at most one of the given binary variables can be set to 1;
 *  if a variable appears twice in the same clique, the corresponding implications are performed
 */
extern
SCIP_RETCODE SCIPaddClique(
   SCIP*                 scip,               /**< SCIP data structure */
   SCIP_VAR**            vars,               /**< binary variables in the clique from which at most one can be set to 1 */
   SCIP_Bool*            values,             /**< values of the variables in the clique; NULL to use TRUE for all vars */
   int                   nvars,              /**< number of variables in the clique */
   SCIP_Bool*            infeasible,         /**< pointer to store whether an infeasibility was detected */
   int*                  nbdchgs             /**< pointer to store the number of performed bound changes, or NULL */
   );

/** calculates a partition of the given set of binary variables into cliques;
 *  afterwards the output array contains one value for each variable, such that two variables got the same value iff they
 *  were assigned to the same clique;
 *  the first variable is always assigned to clique 0, and a variable can only be assigned to clique i if at least one of
 *  the preceding variables was assigned to clique i-1;
 *  for each clique at most 1 variables can be set to TRUE in a feasible solution;
 */
extern
SCIP_RETCODE SCIPcalcCliquePartition(
   SCIP*const            scip,               /**< SCIP data structure */
   SCIP_VAR**const       vars,               /**< binary variables in the clique from which at most one can be set to 1 */
   int const             nvars,              /**< number of variables in the clique */
   int*const             cliquepartition,    /**< array of length nvars to store the clique partition */
   int*const             ncliques            /**< pointer to store the number of cliques actually contained in the partition */
   );

/** calculates a partition of the given set of binary variables into negated cliques;
 *  afterwards the output array contains one value for each variable, such that two variables got the same value iff they
 *  were assigned to the same negated clique;
 *  the first variable is always assigned to clique 0 and a variable can only be assigned to clique i if at least one of
 *  the preceding variables was assigned to clique i-1;
 *  for each clique with n_c variables at least n_c-1 variables can be set to TRUE in a feasible solution;
 */
extern
SCIP_RETCODE SCIPcalcNegatedCliquePartition(
   SCIP*const            scip,               /**< SCIP data structure */
   SCIP_VAR**const       vars,               /**< binary variables in the clique from which at most one can be set to 1 */
   int const             nvars,              /**< number of variables in the clique */
   int*const             cliquepartition,    /**< array of length nvars to store the clique partition */
   int*const             ncliques            /**< pointer to store the number of cliques actually contained in the partition */
   );

/** gets the number of cliques in the clique table */
extern
int SCIPgetNCliques(
   SCIP*                 scip                /**< SCIP data structure */
   );

/** gets the array of cliques in the clique table */
extern
SCIP_CLIQUE** SCIPgetCliques(
   SCIP*                 scip                /**< SCIP data structure */
   );

/** sets the branch factor of the variable; this value can be used in the branching methods to scale the score
 *  values of the variables; higher factor leads to a higher probability that this variable is chosen for branching
 */
extern
SCIP_RETCODE SCIPchgVarBranchFactor(
   SCIP*                 scip,               /**< SCIP data structure */
   SCIP_VAR*             var,                /**< problem variable */
   SCIP_Real             branchfactor        /**< factor to weigh variable's branching score with */
   );

/** scales the branch factor of the variable with the given value */
extern
SCIP_RETCODE SCIPscaleVarBranchFactor(
   SCIP*                 scip,               /**< SCIP data structure */
   SCIP_VAR*             var,                /**< problem variable */
   SCIP_Real             scale               /**< factor to scale variable's branching factor with */
   );

/** adds the given value to the branch factor of the variable */
extern
SCIP_RETCODE SCIPaddVarBranchFactor(
   SCIP*                 scip,               /**< SCIP data structure */
   SCIP_VAR*             var,                /**< problem variable */
   SCIP_Real             addfactor           /**< value to add to the branch factor of the variable */
   );

/** sets the branch priority of the variable; variables with higher branch priority are always preferred to variables
 *  with lower priority in selection of branching variable
 *
 * @note the default branching priority is 0
 */
extern
SCIP_RETCODE SCIPchgVarBranchPriority(
   SCIP*                 scip,               /**< SCIP data structure */
   SCIP_VAR*             var,                /**< problem variable */
   int                   branchpriority      /**< branch priority of the variable */
   );

/** changes the branch priority of the variable to the given value, if it is larger than the current priority */
extern
SCIP_RETCODE SCIPupdateVarBranchPriority(
   SCIP*                 scip,               /**< SCIP data structure */
   SCIP_VAR*             var,                /**< problem variable */
   int                   branchpriority      /**< new branch priority of the variable, if it is larger than current priority */
   );

/** adds the given value to the branch priority of the variable */
extern
SCIP_RETCODE SCIPaddVarBranchPriority(
   SCIP*                 scip,               /**< SCIP data structure */
   SCIP_VAR*             var,                /**< problem variable */
   int                   addpriority         /**< value to add to the branch priority of the variable */
   );

/** sets the branch direction of the variable (-1: prefer downwards branch, 0: automatic selection, +1: prefer upwards
 *  branch)
 */
extern
SCIP_RETCODE SCIPchgVarBranchDirection(
   SCIP*                 scip,               /**< SCIP data structure */
   SCIP_VAR*             var,                /**< problem variable */
   SCIP_BRANCHDIR        branchdirection     /**< preferred branch direction of the variable (downwards, upwards, auto) */
   );

/** changes type of variable in the problem;
 *
 *  @warning This type changes might change the variable array returned from SCIPgetVars() and SCIPgetVarsData();
 *
 *  @note If SCIP is already beyond the SCIP_STAGE_PROBLEM and a original variable is passed; the variable type of the
 *        corresponding transformed variable is changed; the type of the original variable does not change
 *
 *  @note If the type changes from a continuous variable to a non-continuous variable the bound of the variable get
 *        adjusted w.r.t. to integrality information
 */
extern
SCIP_RETCODE SCIPchgVarType(
   SCIP*                 scip,               /**< SCIP data structure */
   SCIP_VAR*             var,                /**< variable to change the bound for */
   SCIP_VARTYPE          vartype,            /**< new type of variable */
   SCIP_Bool*            infeasible          /**< pointer to store whether an infeasibility was detected (, due to
                                              *   integrality condition of the new variable type) */
   );

/** in problem creation and solving stage, both bounds of the variable are set to the given value;
 *  in presolving stage, the variable is converted into a fixed variable, and bounds are changed respectively;
 *  conversion into a fixed variable changes the vars array returned from SCIPgetVars() and SCIPgetVarsData(),
 *  and also renders arrays returned from the SCIPvarGetImpl...() methods invalid
 */
extern
SCIP_RETCODE SCIPfixVar(
   SCIP*                 scip,               /**< SCIP data structure */
   SCIP_VAR*             var,                /**< variable to fix */
   SCIP_Real             fixedval,           /**< value to fix variable to */
   SCIP_Bool*            infeasible,         /**< pointer to store whether the fixing is infeasible */
   SCIP_Bool*            fixed               /**< pointer to store whether the fixing was performed (variable was unfixed) */
   );

/** From a given equality a*x + b*y == c, aggregates one of the variables and removes it from the set of
 *  active problem variables. This changes the vars array returned from SCIPgetVars() and SCIPgetVarsData(),
 *  and also renders the arrays returned from the SCIPvarGetImpl...() methods for the two variables invalid.
 *  In the first step, the equality is transformed into an equality with active problem variables
 *  a'*x' + b'*y' == c'. If x' == y', this leads to the detection of redundancy if a' == -b' and c' == 0,
 *  of infeasibility, if a' == -b' and c' != 0, or to a variable fixing x' == c'/(a'+b') (and possible
 *  infeasibility) otherwise.
 *  In the second step, the variable to be aggregated is chosen among x' and y', preferring a less strict variable
 *  type as aggregation variable (i.e. continuous variables are preferred over implicit integers, implicit integers
 *  over integers, and integers over binaries). If none of the variables is continuous, it is tried to find an integer
 *  aggregation (i.e. integral coefficients a'' and b'', such that a''*x' + b''*y' == c''). This can lead to
 *  the detection of infeasibility (e.g. if c'' is fractional), or to a rejection of the aggregation (denoted by
 *  aggregated == FALSE), if the resulting integer coefficients are too large and thus numerically instable.
 *
 *  The output flags have the following meaning:
 *  - infeasible: the problem is infeasible
 *  - redundant:  the equality can be deleted from the constraint set
 *  - aggregated: the aggregation was successfully performed (the variables were not aggregated before)
 */
extern
SCIP_RETCODE SCIPaggregateVars(
   SCIP*                 scip,               /**< SCIP data structure */
   SCIP_VAR*             varx,               /**< variable x in equality a*x + b*y == c */
   SCIP_VAR*             vary,               /**< variable y in equality a*x + b*y == c */
   SCIP_Real             scalarx,            /**< multiplier a in equality a*x + b*y == c */
   SCIP_Real             scalary,            /**< multiplier b in equality a*x + b*y == c */
   SCIP_Real             rhs,                /**< right hand side c in equality a*x + b*y == c */
   SCIP_Bool*            infeasible,         /**< pointer to store whether the aggregation is infeasible */
   SCIP_Bool*            redundant,          /**< pointer to store whether the equality is (now) redundant */
   SCIP_Bool*            aggregated          /**< pointer to store whether the aggregation was successful */
   );

/** converts variable into multi-aggregated variable; this changes the variable array returned from
 *  SCIPgetVars() and SCIPgetVarsData();
 *
 *  @warning The integrality condition is not checked anymore on the multi-aggregated variable. You must not
 *           multi-aggregate an integer variable without being sure, that integrality on the aggregation variables
 *           implies integrality on the aggregated variable.
 *
 *  The output flags have the following meaning:
 *  - infeasible: the problem is infeasible
 *  - aggregated: the aggregation was successfully performed (the variables were not aggregated before)
 */
extern
SCIP_RETCODE SCIPmultiaggregateVar(
   SCIP*                 scip,               /**< SCIP data structure */
   SCIP_VAR*             var,                /**< variable x to aggregate */
   int                   naggvars,           /**< number n of variables in aggregation x = a_1*y_1 + ... + a_n*y_n + c */
   SCIP_VAR**            aggvars,            /**< variables y_i in aggregation x = a_1*y_1 + ... + a_n*y_n + c */
   SCIP_Real*            scalars,            /**< multipliers a_i in aggregation x = a_1*y_1 + ... + a_n*y_n + c */
   SCIP_Real             constant,           /**< constant shift c in aggregation x = a_1*y_1 + ... + a_n*y_n + c */
   SCIP_Bool*            infeasible,         /**< pointer to store whether the aggregation is infeasible */
   SCIP_Bool*            aggregated          /**< pointer to store whether the aggregation was successful */
   );

/** returns whether aggregation of variables is not allowed */
extern
SCIP_Bool SCIPdoNotAggr(
   SCIP*                 scip                /**< SCIP data structure */
   );

/** returns whether variable is not allowed to be multi-aggregated */
extern
SCIP_Bool SCIPdoNotMultaggrVar(
   SCIP*                 scip,               /**< SCIP data structure */
   SCIP_VAR*             var                 /**< variable x to aggregate */
   );

/** marks the variable to not to be multi-aggregated */
extern
SCIP_RETCODE SCIPmarkDoNotMultaggrVar(
   SCIP*                 scip,               /**< SCIP data structure */
   SCIP_VAR*             var                 /**< variable to delete */
   );

/** enables the collection of statistics for a variable */
extern
void SCIPenableVarHistory(
   SCIP*                 scip                /**< SCIP data structure */
   );

/** diables the collection of any statistic for a variable */
extern
void SCIPdisableVarHistory(
   SCIP*                 scip                /**< SCIP data structure */
   );

/** updates the pseudo costs of the given variable and the global pseudo costs after a change of "solvaldelta" in the
 *  variable's solution value and resulting change of "objdelta" in the in the LP's objective value;
 *  the update is ignored, if the objective value difference is infinite
 */
extern
SCIP_RETCODE SCIPupdateVarPseudocost(
   SCIP*                 scip,               /**< SCIP data structure */
   SCIP_VAR*             var,                /**< problem variable */
   SCIP_Real             solvaldelta,        /**< difference of variable's new LP value - old LP value */
   SCIP_Real             objdelta,           /**< difference of new LP's objective value - old LP's objective value */
   SCIP_Real             weight              /**< weight in (0,1] of this update in pseudo cost sum */
   );

/** gets the variable's pseudo cost value for the given change of the variable's LP value */
extern
SCIP_Real SCIPgetVarPseudocostVal(
   SCIP*                 scip,               /**< SCIP data structure */
   SCIP_VAR*             var,                /**< problem variable */
   SCIP_Real             solvaldelta         /**< difference of variable's new LP value - old LP value */
   );

/** gets the variable's pseudo cost value for the given change of the variable's LP value,
 *  only using the pseudo cost information of the current run
 */
extern
SCIP_Real SCIPgetVarPseudocostValCurrentRun(
   SCIP*                 scip,               /**< SCIP data structure */
   SCIP_VAR*             var,                /**< problem variable */
   SCIP_Real             solvaldelta         /**< difference of variable's new LP value - old LP value */
   );

/** gets the variable's pseudo cost value for the given direction */
extern
SCIP_Real SCIPgetVarPseudocost(
   SCIP*                 scip,               /**< SCIP data structure */
   SCIP_VAR*             var,                /**< problem variable */
   SCIP_BRANCHDIR        dir                 /**< branching direction (downwards, or upwards) */
   );

/** gets the variable's pseudo cost value for the given direction,
 *  only using the pseudo cost information of the current run
 */
extern
SCIP_Real SCIPgetVarPseudocostCurrentRun(
   SCIP*                 scip,               /**< SCIP data structure */
   SCIP_VAR*             var,                /**< problem variable */
   SCIP_BRANCHDIR        dir                 /**< branching direction (downwards, or upwards) */
   );

/** gets the variable's (possible fractional) number of pseudo cost updates for the given direction */
extern
SCIP_Real SCIPgetVarPseudocostCount(
   SCIP*                 scip,               /**< SCIP data structure */
   SCIP_VAR*             var,                /**< problem variable */
   SCIP_BRANCHDIR        dir                 /**< branching direction (downwards, or upwards) */
   );

/** gets the variable's (possible fractional) number of pseudo cost updates for the given direction,
 *  only using the pseudo cost information of the current run
 */
extern
SCIP_Real SCIPgetVarPseudocostCountCurrentRun(
   SCIP*                 scip,               /**< SCIP data structure */
   SCIP_VAR*             var,                /**< problem variable */
   SCIP_BRANCHDIR        dir                 /**< branching direction (downwards, or upwards) */
   );

/** gets the variable's pseudo cost score value for the given LP solution value */
extern
SCIP_Real SCIPgetVarPseudocostScore(
   SCIP*                 scip,               /**< SCIP data structure */
   SCIP_VAR*             var,                /**< problem variable */
   SCIP_Real             solval              /**< variable's LP solution value */
   );

/** gets the variable's pseudo cost score value for the given LP solution value,
 *  only using the pseudo cost information of the current run
 */
extern
SCIP_Real SCIPgetVarPseudocostScoreCurrentRun(
   SCIP*                 scip,               /**< SCIP data structure */
   SCIP_VAR*             var,                /**< problem variable */
   SCIP_Real             solval              /**< variable's LP solution value */
   );

/** returns the variable's conflict score value */
extern
SCIP_Real SCIPgetVarVSIDS(
   SCIP*                 scip,               /**< SCIP data structure */
   SCIP_VAR*             var,                /**< problem variable */
   SCIP_BRANCHDIR        dir                 /**< branching direction (downwards, or upwards) */
   );

/** returns the variable's conflict score value only using conflicts of the current run */
extern
SCIP_Real SCIPgetVarVSIDSCurrentRun(
   SCIP*                 scip,               /**< SCIP data structure */
   SCIP_VAR*             var,                /**< problem variable */
   SCIP_BRANCHDIR        dir                 /**< branching direction (downwards, or upwards) */
   );

/** returns the variable's conflict score value */
extern
SCIP_Real SCIPgetVarConflictScore(
   SCIP*                 scip,               /**< SCIP data structure */
   SCIP_VAR*             var                 /**< problem variable */
   );

/** returns the variable's conflict score value only using conflicts of the current run */
extern
SCIP_Real SCIPgetVarConflictScoreCurrentRun(
   SCIP*                 scip,               /**< SCIP data structure */
   SCIP_VAR*             var                 /**< problem variable */
   );

/** returns the variable's conflict length score */
extern
SCIP_Real SCIPgetVarConflictlengthScore(
   SCIP*                 scip,               /**< SCIP data structure */
   SCIP_VAR*             var                 /**< problem variable */
   );

/** returns the variable's conflict length score only using conflicts of the current run */
extern
SCIP_Real SCIPgetVarConflictlengthScoreCurrentRun(
   SCIP*                 scip,               /**< SCIP data structure */
   SCIP_VAR*             var                 /**< problem variable */
   );

/** returns the variable's average conflict length */
extern
SCIP_Real SCIPgetVarAvgConflictlength(
   SCIP*                 scip,               /**< SCIP data structure */
   SCIP_VAR*             var,                /**< problem variable */
   SCIP_BRANCHDIR        dir                 /**< branching direction (downwards, or upwards) */
   );

/** returns the variable's average conflict length only using conflicts of the current run */
extern
SCIP_Real SCIPgetVarAvgConflictlengthCurrentRun(
   SCIP*                 scip,               /**< SCIP data structure */
   SCIP_VAR*             var,                /**< problem variable */
   SCIP_BRANCHDIR        dir                 /**< branching direction (downwards, or upwards) */
   );

/** returns the average number of inferences found after branching on the variable in given direction;
 *  if branching on the variable in the given direction was yet evaluated, the average number of inferences
 *  over all variables for branching in the given direction is returned
 */
extern
SCIP_Real SCIPgetVarAvgInferences(
   SCIP*                 scip,               /**< SCIP data structure */
   SCIP_VAR*             var,                /**< problem variable */
   SCIP_BRANCHDIR        dir                 /**< branching direction (downwards, or upwards) */
   );

/** returns the average number of inferences found after branching on the variable in given direction in the current run;
 *  if branching on the variable in the given direction was yet evaluated, the average number of inferences
 *  over all variables for branching in the given direction is returned
 */
extern
SCIP_Real SCIPgetVarAvgInferencesCurrentRun(
   SCIP*                 scip,               /**< SCIP data structure */
   SCIP_VAR*             var,                /**< problem variable */
   SCIP_BRANCHDIR        dir                 /**< branching direction (downwards, or upwards) */
   );

/** returns the variable's average inference score value */
extern
SCIP_Real SCIPgetVarAvgInferenceScore(
   SCIP*                 scip,               /**< SCIP data structure */
   SCIP_VAR*             var                 /**< problem variable */
   );

/** returns the variable's average inference score value only using inferences of the current run */
extern
SCIP_Real SCIPgetVarAvgInferenceScoreCurrentRun(
   SCIP*                 scip,               /**< SCIP data structure */
   SCIP_VAR*             var                 /**< problem variable */
   );

/** initializes the upwards and downwards pseudocosts, conflict scores, conflict lengths, inference scores, cutoff scores
 *  of a variable to the given values 
 */
extern
SCIP_RETCODE SCIPinitVarBranchStats(
   SCIP*                 scip,               /**< SCIP data structure */
   SCIP_VAR*             var,                /**< variable which should be initialized */
   SCIP_Real             downpscost,         /**< value to which pseudocosts for downwards branching should be initialized */
   SCIP_Real             uppscost,           /**< value to which pseudocosts for upwards branching should be initialized */
   SCIP_Real             downvsids,          /**< value to which VSIDS score for downwards branching should be initialized */
   SCIP_Real             upvsids,            /**< value to which VSIDS score for upwards branching should be initialized */
   SCIP_Real             downconflen,        /**< value to which conflict length score for downwards branching should be initialized */
   SCIP_Real             upconflen,          /**< value to which conflict length score for upwards branching should be initialized */
   SCIP_Real             downinfer,          /**< value to which inference counter for downwards branching should be initialized */
   SCIP_Real             upinfer,            /**< value to which inference counter for upwards branching should be initialized */
   SCIP_Real             downcutoff,         /**< value to which cutoff counter for downwards branching should be initialized */
   SCIP_Real             upcutoff            /**< value to which cutoff counter for upwards branching should be initialized */
   );

/** returns the average number of cutoffs found after branching on the variable in given direction;
 *  if branching on the variable in the given direction was yet evaluated, the average number of cutoffs
 *  over all variables for branching in the given direction is returned
 */
extern
SCIP_Real SCIPgetVarAvgCutoffs(
   SCIP*                 scip,               /**< SCIP data structure */
   SCIP_VAR*             var,                /**< problem variable */
   SCIP_BRANCHDIR        dir                 /**< branching direction (downwards, or upwards) */
   );

/** returns the average number of cutoffs found after branching on the variable in given direction in the current run;
 *  if branching on the variable in the given direction was yet evaluated, the average number of cutoffs
 *  over all variables for branching in the given direction is returned
 */
extern
SCIP_Real SCIPgetVarAvgCutoffsCurrentRun(
   SCIP*                 scip,               /**< SCIP data structure */
   SCIP_VAR*             var,                /**< problem variable */
   SCIP_BRANCHDIR        dir                 /**< branching direction (downwards, or upwards) */
   );

/** returns the variable's average cutoff score value */
extern
SCIP_Real SCIPgetVarAvgCutoffScore(
   SCIP*                 scip,               /**< SCIP data structure */
   SCIP_VAR*             var                 /**< problem variable */
   );

/** returns the variable's average cutoff score value, only using cutoffs of the current run */
extern
SCIP_Real SCIPgetVarAvgCutoffScoreCurrentRun(
   SCIP*                 scip,               /**< SCIP data structure */
   SCIP_VAR*             var                 /**< problem variable */
   );

/** returns the variable's average inference/cutoff score value, weighting the cutoffs of the variable with the given
 *  factor
 */
extern
SCIP_Real SCIPgetVarAvgInferenceCutoffScore(
   SCIP*                 scip,               /**< SCIP data structure */
   SCIP_VAR*             var,                /**< problem variable */
   SCIP_Real             cutoffweight        /**< factor to weigh average number of cutoffs in branching score */
   );

/** returns the variable's average inference/cutoff score value, weighting the cutoffs of the variable with the given
 *  factor, only using inferences and cutoffs of the current run
 */
extern
SCIP_Real SCIPgetVarAvgInferenceCutoffScoreCurrentRun(
   SCIP*                 scip,               /**< SCIP data structure */
   SCIP_VAR*             var,                /**< problem variable */
   SCIP_Real             cutoffweight        /**< factor to weigh average number of cutoffs in branching score */
   );

/** outputs variable information to file stream via the message system
 *
 *  @note If the message handler is set to a NULL pointer nothing will be printed
 */
extern
SCIP_RETCODE SCIPprintVar(
   SCIP*                 scip,               /**< SCIP data structure */
   SCIP_VAR*             var,                /**< problem variable */
   FILE*                 file                /**< output file (or NULL for standard output) */
   );

/**@} */




/*
 * conflict analysis methods
 */

/**@name Conflict Analysis Methods */
/**@{ */

/** return TRUE if conflict analysis is applicable; In case the function return FALSE there is no need to initialize the
 *  conflict analysis since it will not be applied
 */
extern
SCIP_Bool SCIPisConflictAnalysisApplicable(
   SCIP*                 scip                /**< SCIP data structure */
   );

/** initializes the conflict analysis by clearing the conflict candidate queue; this method must be called before
 *  you enter the conflict variables by calling SCIPaddConflictLb(), SCIPaddConflictUb(), SCIPaddConflictBd(),
 *  or SCIPaddConflictBinvar();
 */
extern
SCIP_RETCODE SCIPinitConflictAnalysis(
   SCIP*                 scip                /**< SCIP data structure */
   );

/** adds lower bound of variable at the time of the given bound change index to the conflict analysis' candidate storage;
 *  this method should be called in one of the following two cases:
 *   1. Before calling the SCIPanalyzeConflict() method, SCIPaddConflictLb() should be called for each lower bound
 *      that lead to the conflict (e.g. the infeasibility of globally or locally valid constraint).
 *   2. In the propagation conflict resolving method of a constraint handler, SCIPaddConflictLb() should be called
 *      for each lower bound, whose current assignment lead to the deduction of the given conflict bound.
 */
extern
SCIP_RETCODE SCIPaddConflictLb(
   SCIP*                 scip,               /**< SCIP data structure */
   SCIP_VAR*             var,                /**< variable whose lower bound should be added to conflict candidate queue */
   SCIP_BDCHGIDX*        bdchgidx            /**< bound change index representing time on path to current node, when the
                                              *   conflicting bound was valid, NULL for current local bound */
   );

/** adds upper bound of variable at the time of the given bound change index to the conflict analysis' candidate storage;
 *  this method should be called in one of the following two cases:
 *   1. Before calling the SCIPanalyzeConflict() method, SCIPaddConflictUb() should be called for each upper bound
 *      that lead to the conflict (e.g. the infeasibility of globally or locally valid constraint).
 *   2. In the propagation conflict resolving method of a constraint handler, SCIPaddConflictUb() should be called
 *      for each upper bound, whose current assignment lead to the deduction of the given conflict bound.
 */
extern
SCIP_RETCODE SCIPaddConflictUb(
   SCIP*                 scip,               /**< SCIP data structure */
   SCIP_VAR*             var,                /**< variable whose upper bound should be added to conflict candidate queue */
   SCIP_BDCHGIDX*        bdchgidx            /**< bound change index representing time on path to current node, when the
                                              *   conflicting bound was valid, NULL for current local bound */
   );

/** adds lower or upper bound of variable at the time of the given bound change index to the conflict analysis' candidate
 *  storage; this method should be called in one of the following two cases:
 *   1. Before calling the SCIPanalyzeConflict() method, SCIPaddConflictBd() should be called for each bound
 *      that lead to the conflict (e.g. the infeasibility of globally or locally valid constraint).
 *   2. In the propagation conflict resolving method of a constraint handler, SCIPaddConflictBd() should be called
 *      for each bound, whose current assignment lead to the deduction of the given conflict bound.
 */
extern
SCIP_RETCODE SCIPaddConflictBd(
   SCIP*                 scip,               /**< SCIP data structure */
   SCIP_VAR*             var,                /**< variable whose upper bound should be added to conflict candidate queue */
   SCIP_BOUNDTYPE        boundtype,          /**< the type of the conflicting bound (lower or upper bound) */
   SCIP_BDCHGIDX*        bdchgidx            /**< bound change index representing time on path to current node, when the
                                              *   conflicting bound was valid, NULL for current local bound */
   );

/** adds changed bound of fixed binary variable to the conflict analysis' candidate storage;
 *  this method should be called in one of the following two cases:
 *   1. Before calling the SCIPanalyzeConflict() method, SCIPaddConflictBinvar() should be called for each fixed binary
 *      variable that lead to the conflict (e.g. the infeasibility of globally or locally valid constraint).
 *   2. In the propagation conflict resolving method of a constraint handler, SCIPaddConflictBinvar() should be called
 *      for each binary variable, whose current fixing lead to the deduction of the given conflict bound.
 */
extern
SCIP_RETCODE SCIPaddConflictBinvar(
   SCIP*                 scip,               /**< SCIP data structure */
   SCIP_VAR*             var                 /**< binary variable whose changed bound should be added to conflict queue */
   );

/** analyzes conflict bounds that were added after a call to SCIPinitConflictAnalysis() with calls to
 *  SCIPconflictAddLb(), SCIPconflictAddUb(), SCIPconflictAddBd(), or SCIPaddConflictBinvar();
 *  on success, calls the conflict handlers to create a conflict constraint out of the resulting conflict set;
 *  the given valid depth must be a depth level, at which the conflict set defined by calls to SCIPaddConflictLb(),
 *  SCIPaddConflictUb(), SCIPconflictAddBd(), and SCIPaddConflictBinvar() is valid for the whole subtree;
 *  if the conflict was found by a violated constraint, use SCIPanalyzeConflictCons() instead of SCIPanalyzeConflict()
 *  to make sure, that the correct valid depth is used
 */
extern
SCIP_RETCODE SCIPanalyzeConflict(
   SCIP*                 scip,               /**< SCIP data structure */
   int                   validdepth,         /**< minimal depth level at which the initial conflict set is valid */
   SCIP_Bool*            success             /**< pointer to store whether a conflict constraint was created, or NULL */
   );

/** analyzes conflict bounds that were added with calls to SCIPconflictAddLb(), SCIPconflictAddUb(), SCIPconflictAddBd(),
 *  or SCIPaddConflictBinvar(); on success, calls the conflict handlers to create a conflict constraint out of the
 *  resulting conflict set;
 *  the given constraint must be the constraint that detected the conflict, i.e. the constraint that is infeasible
 *  in the local bounds of the initial conflict set (defined by calls to SCIPaddConflictLb(), SCIPaddConflictUb(), 
 *  SCIPconflictAddBd(), and SCIPaddConflictBinvar())
 */
extern
SCIP_RETCODE SCIPanalyzeConflictCons(
   SCIP*                 scip,               /**< SCIP data structure */
   SCIP_CONS*            cons,               /**< constraint that detected the conflict */
   SCIP_Bool*            success             /**< pointer to store whether a conflict constraint was created, or NULL */
   );

/**@} */




/*
 * constraint methods
 */

/**@name Constraint Methods */
/**@{ */

/** creates and captures a constraint of the given constraint handler
 *
 *  @warning If a constraint is marked to be checked for feasibility but not to be enforced, a LP or pseudo solution may
 *           be declared feasible even if it violates this particular constraint.  This constellation should only be
 *           used, if no LP or pseudo solution can violate the constraint -- e.g. if a local constraint is redundant due
 *           to the variable's local bounds.
 *
 *  @note the constraint gets captured, hence at one point you have to release it using the method SCIPreleaseCons()
 */
extern
SCIP_RETCODE SCIPcreateCons(
   SCIP*                 scip,               /**< SCIP data structure */
   SCIP_CONS**           cons,               /**< pointer to constraint */
   const char*           name,               /**< name of constraint */
   SCIP_CONSHDLR*        conshdlr,           /**< constraint handler for this constraint */
   SCIP_CONSDATA*        consdata,           /**< data for this specific constraint */
   SCIP_Bool             initial,            /**< should the LP relaxation of constraint be in the initial LP?
                                              *   Usually set to TRUE. Set to FALSE for 'lazy constraints'. */
   SCIP_Bool             separate,           /**< should the constraint be separated during LP processing?
                                              *   Usually set to TRUE. */
   SCIP_Bool             enforce,            /**< should the constraint be enforced during node processing?
                                              *   TRUE for model constraints, FALSE for additional, redundant constraints. */
   SCIP_Bool             check,              /**< should the constraint be checked for feasibility?
                                              *   TRUE for model constraints, FALSE for additional, redundant constraints. */
   SCIP_Bool             propagate,          /**< should the constraint be propagated during node processing?
                                              *   Usually set to TRUE. */
   SCIP_Bool             local,              /**< is constraint only valid locally?
                                              *   Usually set to FALSE. Has to be set to TRUE, e.g., for branching constraints. */
   SCIP_Bool             modifiable,         /**< is constraint modifiable (subject to column generation)?
                                              *   Usually set to FALSE. In column generation applications, set to TRUE if pricing
                                              *   adds coefficients to this constraint. */
   SCIP_Bool             dynamic,            /**< is constraint subject to aging?
                                              *   Usually set to FALSE. Set to TRUE for own cuts which 
                                              *   are separated as constraints. */
   SCIP_Bool             removable,          /**< should the relaxation be removed from the LP due to aging or cleanup?
                                              *   Usually set to FALSE. Set to TRUE for 'lazy constraints' and 'user cuts'. */
   SCIP_Bool             stickingatnode      /**< should the constraint always be kept at the node where it was added, even
                                              *   if it may be moved to a more global node?
                                              *   Usually set to FALSE. Set to TRUE to for constraints that represent node data. */
   );

/** parses constraint information (in cip format) out of a string; if the parsing process was successful a constraint is
 *  creates and captures;
 *
 *  @warning If a constraint is marked to be checked for feasibility but not to be enforced, a LP or pseudo solution may
 *           be declared feasible even if it violates this particular constraint.  This constellation should only be
 *           used, if no LP or pseudo solution can violate the constraint -- e.g. if a local constraint is redundant due
 *           to the variable's local bounds.
 */
extern
SCIP_RETCODE SCIPparseCons(
   SCIP*                 scip,               /**< SCIP data structure */
   SCIP_CONS**           cons,               /**< pointer to constraint */
   const char*           str,                /**< name of constraint */
   SCIP_Bool             initial,            /**< should the LP relaxation of constraint be in the initial LP?
                                              *   Usually set to TRUE. Set to FALSE for 'lazy constraints'. */
   SCIP_Bool             separate,           /**< should the constraint be separated during LP processing?
                                              *   Usually set to TRUE. */
   SCIP_Bool             enforce,            /**< should the constraint be enforced during node processing?
                                              *   TRUE for model constraints, FALSE for additional, redundant constraints. */
   SCIP_Bool             check,              /**< should the constraint be checked for feasibility?
                                              *   TRUE for model constraints, FALSE for additional, redundant constraints. */
   SCIP_Bool             propagate,          /**< should the constraint be propagated during node processing?
                                              *   Usually set to TRUE. */
   SCIP_Bool             local,              /**< is constraint only valid locally?
                                              *   Usually set to FALSE. Has to be set to TRUE, e.g., for branching constraints. */
   SCIP_Bool             modifiable,         /**< is constraint modifiable (subject to column generation)?
                                              *   Usually set to FALSE. In column generation applications, set to TRUE if pricing
                                              *   adds coefficients to this constraint. */
   SCIP_Bool             dynamic,            /**< is constraint subject to aging?
                                              *   Usually set to FALSE. Set to TRUE for own cuts which 
                                              *   are separated as constraints. */
   SCIP_Bool             removable,          /**< should the relaxation be removed from the LP due to aging or cleanup?
                                              *   Usually set to FALSE. Set to TRUE for 'lazy constraints' and 'user cuts'. */
   SCIP_Bool             stickingatnode,     /**< should the constraint always be kept at the node where it was added, even
                                              *   if it may be moved to a more global node?
                                              *   Usually set to FALSE. Set to TRUE to for constraints that represent node data. */
   SCIP_Bool*            success             /**< pointer store if the paring process was successful */
   );

/** increases usage counter of constraint */
extern
SCIP_RETCODE SCIPcaptureCons(
   SCIP*                 scip,               /**< SCIP data structure */
   SCIP_CONS*            cons                /**< constraint to capture */
   );

/** decreases usage counter of constraint, if the usage pointer reaches zero the constraint gets freed
 *
 *  @note the pointer of the constraint will be NULLed
 */
extern
SCIP_RETCODE SCIPreleaseCons(
   SCIP*                 scip,               /**< SCIP data structure */
   SCIP_CONS**           cons                /**< pointer to constraint */
   );

/** sets the initial flag of the given constraint */
extern
SCIP_RETCODE SCIPsetConsInitial(
   SCIP*                 scip,               /**< SCIP data structure */
   SCIP_CONS*            cons,               /**< constraint */
   SCIP_Bool             initial             /**< new value */
   );

/** sets the separate flag of the given constraint */
extern
SCIP_RETCODE SCIPsetConsSeparated(
   SCIP*                 scip,               /**< SCIP data structure */
   SCIP_CONS*            cons,               /**< constraint */
   SCIP_Bool             separate            /**< new value */
   );

/** sets the enforce flag of the given constraint */
extern
SCIP_RETCODE SCIPsetConsEnforced(
   SCIP*                 scip,               /**< SCIP data structure */
   SCIP_CONS*            cons,               /**< constraint */
   SCIP_Bool             enforce             /**< new value */
   );

/** sets the check flag of the given constraint */
extern
SCIP_RETCODE SCIPsetConsChecked(
   SCIP*                 scip,               /**< SCIP data structure */
   SCIP_CONS*            cons,               /**< constraint */
   SCIP_Bool             check               /**< new value */
   );

/** sets the propagate flag of the given constraint */
extern
SCIP_RETCODE SCIPsetConsPropagated(
   SCIP*                 scip,               /**< SCIP data structure */
   SCIP_CONS*            cons,               /**< constraint */
   SCIP_Bool             propagate           /**< new value */
   );

/** sets the local flag of the given constraint */
extern
SCIP_RETCODE SCIPsetConsLocal(
   SCIP*                 scip,               /**< SCIP data structure */
   SCIP_CONS*            cons,               /**< constraint */
   SCIP_Bool             local               /**< new value */
   );

/** sets the modifiable flag of the given constraint */
extern
SCIP_RETCODE SCIPsetConsModifiable(
   SCIP*                 scip,               /**< SCIP data structure */
   SCIP_CONS*            cons,               /**< constraint */
   SCIP_Bool             modifiable          /**< new value */
   );

/** sets the dynamic flag of the given constraint */
extern
SCIP_RETCODE SCIPsetConsDynamic(
   SCIP*                 scip,               /**< SCIP data structure */
   SCIP_CONS*            cons,               /**< constraint */
   SCIP_Bool             dynamic             /**< new value */
   );

/** sets the removable flag of the given constraint */
extern
SCIP_RETCODE SCIPsetConsRemovable(
   SCIP*                 scip,               /**< SCIP data structure */
   SCIP_CONS*            cons,               /**< constraint */
   SCIP_Bool             removable           /**< new value */
   );

/** sets the stickingatnode flag of the given constraint */
extern
SCIP_RETCODE SCIPsetConsStickingAtNode(
   SCIP*                 scip,               /**< SCIP data structure */
   SCIP_CONS*            cons,               /**< constraint */
   SCIP_Bool             stickingatnode      /**< new value */
   );

/** gets and captures transformed constraint of a given constraint; if the constraint is not yet transformed,
 *  a new transformed constraint for this constraint is created
 */
extern
SCIP_RETCODE SCIPtransformCons(
   SCIP*                 scip,               /**< SCIP data structure */
   SCIP_CONS*            cons,               /**< constraint to get/create transformed constraint for */
   SCIP_CONS**           transcons           /**< pointer to store the transformed constraint */
   );

/** gets and captures transformed constraints for an array of constraints;
 *  if a constraint in the array is not yet transformed, a new transformed constraint for this constraint is created;
 *  it is possible to call this method with conss == transconss
 */
extern
SCIP_RETCODE SCIPtransformConss(
   SCIP*                 scip,               /**< SCIP data structure */
   int                   nconss,             /**< number of constraints to get/create transformed constraints for */
   SCIP_CONS**           conss,              /**< array with constraints to get/create transformed constraints for */
   SCIP_CONS**           transconss          /**< array to store the transformed constraints */
   );

/** gets corresponding transformed constraint of a given constraint;
 *  returns NULL as transcons, if transformed constraint is not yet existing
 */
extern
SCIP_RETCODE SCIPgetTransformedCons(
   SCIP*                 scip,               /**< SCIP data structure */
   SCIP_CONS*            cons,               /**< constraint to get the transformed constraint for */
   SCIP_CONS**           transcons           /**< pointer to store the transformed constraint */
   );

/** gets corresponding transformed constraints for an array of constraints;
 *  stores NULL in a transconss slot, if the transformed constraint is not yet existing;
 *  it is possible to call this method with conss == transconss, but remember that constraints that are not
 *  yet transformed will be replaced with NULL
 */
extern
SCIP_RETCODE SCIPgetTransformedConss(
   SCIP*                 scip,               /**< SCIP data structure */
   int                   nconss,             /**< number of constraints to get the transformed constraints for */
   SCIP_CONS**           conss,              /**< constraints to get the transformed constraints for */
   SCIP_CONS**           transconss          /**< array to store the transformed constraints */
   );

/** adds given value to age of constraint, but age can never become negative;
 *  should be called
 *   - in constraint separation, if no cut was found for this constraint,
 *   - in constraint enforcing, if constraint was feasible, and
 *   - in constraint propagation, if no domain reduction was deduced;
 */
extern
SCIP_RETCODE SCIPaddConsAge(
   SCIP*                 scip,               /**< SCIP data structure */
   SCIP_CONS*            cons,               /**< constraint */
   SCIP_Real             deltaage            /**< value to add to the constraint's age */
   );

/** increases age of constraint by 1.0;
 *  should be called
 *   - in constraint separation, if no cut was found for this constraint,
 *   - in constraint enforcing, if constraint was feasible, and
 *   - in constraint propagation, if no domain reduction was deduced;
 */
extern
SCIP_RETCODE SCIPincConsAge(
   SCIP*                 scip,               /**< SCIP data structure */
   SCIP_CONS*            cons                /**< constraint */
   );

/** resets age of constraint to zero;
 *  should be called
 *   - in constraint separation, if a cut was found for this constraint,
 *   - in constraint enforcing, if the constraint was violated, and
 *   - in constraint propagation, if a domain reduction was deduced;
 */
extern
SCIP_RETCODE SCIPresetConsAge(
   SCIP*                 scip,               /**< SCIP data structure */
   SCIP_CONS*            cons                /**< constraint */
   );

/** enables constraint's separation, propagation, and enforcing capabilities */
extern
SCIP_RETCODE SCIPenableCons(
   SCIP*                 scip,               /**< SCIP data structure */
   SCIP_CONS*            cons                /**< constraint */
   );

/** disables constraint's separation, propagation, and enforcing capabilities, s.t. the constraint is not propagated,
 *  separated, and enforced anymore until it is enabled again with a call to SCIPenableCons();
 *  in contrast to SCIPdelConsLocal() and SCIPdelConsNode(), the disabling is not associated to a node in the tree and
 *  does not consume memory; therefore, the constraint is neither automatically enabled on leaving the node nor
 *  automatically disabled again on entering the node again;
 *  note that the constraints enforcing capabilities are necessary for the solution's feasibility, if the constraint
 *  is a model constraint; that means, you must be sure that the constraint cannot be violated in the current subtree,
 *  and you have to enable it again manually by calling SCIPenableCons(), if this subtree is left (e.g. by using
 *  an appropriate event handler that watches the corresponding variables' domain changes)
 */
extern
SCIP_RETCODE SCIPdisableCons(
   SCIP*                 scip,               /**< SCIP data structure */
   SCIP_CONS*            cons                /**< constraint */
   );

/** enables constraint's separation capabilities */
extern
SCIP_RETCODE SCIPenableConsSeparation(
   SCIP*                 scip,               /**< SCIP data structure */
   SCIP_CONS*            cons                /**< constraint */
   );

/** disables constraint's separation capabilities s.t. the constraint is not propagated anymore until the separation
 *  is enabled again with a call to SCIPenableConsSeparation(); in contrast to SCIPdelConsLocal() and SCIPdelConsNode(),
 *  the disabling is not associated to a node in the tree and does not consume memory; therefore, the constraint
 *  is neither automatically enabled on leaving the node nor automatically disabled again on entering the node again
 */
extern
SCIP_RETCODE SCIPdisableConsSeparation(
   SCIP*                 scip,               /**< SCIP data structure */
   SCIP_CONS*            cons                /**< constraint */
   );

/** enables constraint's propagation capabilities */
extern
SCIP_RETCODE SCIPenableConsPropagation(
   SCIP*                 scip,               /**< SCIP data structure */
   SCIP_CONS*            cons                /**< constraint */
   );

/** disables constraint's propagation capabilities s.t. the constraint is not propagated anymore until the propagation
 *  is enabled again with a call to SCIPenableConsPropagation(); in contrast to SCIPdelConsLocal() and SCIPdelConsNode(),
 *  the disabling is not associated to a node in the tree and does not consume memory; therefore, the constraint
 *  is neither automatically enabled on leaving the node nor automatically disabled again on entering the node again
 */
extern
SCIP_RETCODE SCIPdisableConsPropagation(
   SCIP*                 scip,               /**< SCIP data structure */
   SCIP_CONS*            cons                /**< constraint */
   );

/** adds given values to lock status of the constraint and updates the rounding locks of the involved variables */
extern
SCIP_RETCODE SCIPaddConsLocks(
   SCIP*                 scip,               /**< SCIP data structure */
   SCIP_CONS*            cons,               /**< constraint */
   int                   nlockspos,          /**< increase in number of rounding locks for constraint */
   int                   nlocksneg           /**< increase in number of rounding locks for constraint's negation */
   );

/** checks single constraint for feasibility of the given solution */
extern
SCIP_RETCODE SCIPcheckCons(
   SCIP*                 scip,               /**< SCIP data structure */
   SCIP_CONS*            cons,               /**< constraint to check */
   SCIP_SOL*             sol,                /**< primal CIP solution */
   SCIP_Bool             checkintegrality,   /**< has integrality to be checked? */
   SCIP_Bool             checklprows,        /**< have current LP rows (both local and global) to be checked? */
   SCIP_Bool             printreason,        /**< should the reason for the violation be printed? */
   SCIP_RESULT*          result              /**< pointer to store the result of the callback method */
   );

/** outputs constraint information to file stream via the message handler system
 *
 *  @note If the message handler is set to a NULL pointer nothing will be printed
 */
extern
SCIP_RETCODE SCIPprintCons(
   SCIP*                 scip,               /**< SCIP data structure */
   SCIP_CONS*            cons,               /**< constraint */
   FILE*                 file                /**< output file (or NULL for standard output) */
   );

/** method to collect the variables of a constraint
 *
 *  If the number of variables is greater than the available slots in the variable array, nothing happens except that
 *  the success point is set to FALSE. With the method SCIPgetConsNVars() it is possible to get the number of variables
 *  a constraint has in its scope.
 *
 *  @note The success pointer indicates if all variables were copied into the vars arrray.
 *
 *  @note It might be that a constraint handler does not support this functionality, in that case the success pointer is
 *        set to FALSE.
 */
extern
SCIP_RETCODE SCIPgetConsVars(
   SCIP*                 scip,               /**< SCIP data structure */
   SCIP_CONS*            cons,               /**< constraint for which the variables are wanted */
   SCIP_VAR**            vars,               /**< array to store the involved variable of the constraint */
   int                   varssize,           /**< available slots in vars array which is needed to check if the array is large enough */
   SCIP_Bool*            success             /**< pointer to store whether the variables are successfully copied */
   );

/** method to collect the number of variables of a constraint
 *
 *  @note The success pointer indicates if the contraint handler was able to return the number of variables
 *
 *  @note It might be that a constraint handler does not support this functionality, in that case the success pointer is
 *        set to FALSE
 */
extern
SCIP_RETCODE SCIPgetConsNVars(
   SCIP*                 scip,               /**< SCIP data structure */
   SCIP_CONS*            cons,               /**< constraint for which the number of variables is wanted */
   int*                  nvars,              /**< pointer to store the number of variables */
   SCIP_Bool*            success             /**< pointer to store whether the constraint successfully returned the number of variables */
   );

/**@} */




/*
 * LP methods
 */

/**@name LP Methods */
/**@{ */

/** returns, whether the LP was or is to be solved in the current node */
extern
SCIP_Bool SCIPhasCurrentNodeLP(
   SCIP*                 scip                /**< SCIP data structure */
   );

/** returns, whether the LP of the current node is already constructed */
extern
SCIP_Bool SCIPisLPConstructed(
   SCIP*                 scip                /**< SCIP data structure */
   );

/** makes sure that the LP of the current node is loaded and may be accessed through the LP information methods */
extern
SCIP_RETCODE SCIPconstructLP(
   SCIP*                 scip,               /**< SCIP data structure */
   SCIP_Bool*            cutoff              /**< pointer to store whether the node can be cut off */
   );

/** makes sure that the LP of the current node is flushed */
extern
SCIP_RETCODE SCIPflushLP(
   SCIP*                 scip                /**< SCIP data structure */
   );

/** gets solution status of current LP */
extern
SCIP_LPSOLSTAT SCIPgetLPSolstat(
   SCIP*                 scip                /**< SCIP data structure */
   );

/** returns whether the current lp is a relaxation of the current problem and its optimal objective value is a local lower bound */
extern
SCIP_Bool SCIPisLPRelax(
   SCIP*                 scip                /**< SCIP data structure */
   );

/** gets objective value of current LP (which is the sum of column and loose objective value) */
extern
SCIP_Real SCIPgetLPObjval(
   SCIP*                 scip                /**< SCIP data structure */
   );

/** gets part of objective value of current LP that results from COLUMN variables only */
extern
SCIP_Real SCIPgetLPColumnObjval(
   SCIP*                 scip                /**< SCIP data structure */
   );

/** gets part of objective value of current LP that results from LOOSE variables only */
extern
SCIP_Real SCIPgetLPLooseObjval(
   SCIP*                 scip                /**< SCIP data structure */
   );

/** gets the global pseudo objective value; that is all variables set to their best  (w.r.t. the objective
 *  function) global bound
 */
extern
SCIP_Real SCIPgetGlobalPseudoObjval(
   SCIP*                 scip                /**< SCIP data structure */
   );

/** gets the pseudo objective value for the current search node; that is all variables set to their best (w.r.t. the
 *  objective function) local bound
 */
extern
SCIP_Real SCIPgetPseudoObjval(
   SCIP*                 scip                /**< SCIP data structure */
   );

/** returns whether the root lp is a relaxation of the problem and its optimal objective value is a global lower bound */
extern
SCIP_Bool SCIPisRootLPRelax(
   SCIP*                 scip                /**< SCIP data structure */
   );

/** gets the objective value of the root node LP; returns SCIP_INVALID if the root node LP was not (yet) solved */
extern
SCIP_Real SCIPgetLPRootObjval(
   SCIP*                 scip                /**< SCIP data structure */
   );

/** gets part of the objective value of the root node LP that results from COLUMN variables only;
 *  returns SCIP_INVALID if the root node LP was not (yet) solved
 */
extern
SCIP_Real SCIPgetLPRootColumnObjval(
   SCIP*                 scip                /**< SCIP data structure */
   );

/** gets part of the objective value of the root node LP that results from LOOSE variables only;
 *  returns SCIP_INVALID if the root node LP was not (yet) solved
 */
extern
SCIP_Real SCIPgetLPRootLooseObjval(
   SCIP*                 scip                /**< SCIP data structure */
   );

/** gets current LP columns along with the current number of LP columns */
extern
SCIP_RETCODE SCIPgetLPColsData(
   SCIP*                 scip,               /**< SCIP data structure */
   SCIP_COL***           cols,               /**< pointer to store the array of LP columns, or NULL */
   int*                  ncols               /**< pointer to store the number of LP columns, or NULL */
   );

/** gets current LP columns */
extern
SCIP_COL** SCIPgetLPCols(
   SCIP*                 scip                /**< SCIP data structure */
   );

/** gets current number of LP columns */
extern
int SCIPgetNLPCols(
   SCIP*                 scip                /**< SCIP data structure */
   );

/** gets current LP rows along with the current number of LP rows */
extern
SCIP_RETCODE SCIPgetLPRowsData(
   SCIP*                 scip,               /**< SCIP data structure */
   SCIP_ROW***           rows,               /**< pointer to store the array of LP rows, or NULL */
   int*                  nrows               /**< pointer to store the number of LP rows, or NULL */
   );

/** gets current LP rows */
extern
SCIP_ROW** SCIPgetLPRows(
   SCIP*                 scip                /**< SCIP data structure */
   );

/** gets current number of LP rows */
extern
int SCIPgetNLPRows(
   SCIP*                 scip                /**< SCIP data structure */
   );

/** returns TRUE iff all columns, i.e. every variable with non-empty column w.r.t. all ever created rows, are present
 *  in the LP, and FALSE, if there are additional already existing columns, that may be added to the LP in pricing
 */
extern
SCIP_Bool SCIPallColsInLP(
   SCIP*                 scip                /**< SCIP data structure */
   );

/** returns whether the current LP solution is basic, i.e. is defined by a valid simplex basis */
extern
SCIP_Bool SCIPisLPSolBasic(
   SCIP*                 scip                /**< SCIP data structure */
   );

/** gets all indices of basic columns and rows: index i >= 0 corresponds to column i, index i < 0 to row -i-1 */
extern
SCIP_RETCODE SCIPgetLPBasisInd(
   SCIP*                 scip,               /**< SCIP data structure */
   int*                  basisind            /**< pointer to store the basis indices */
   );

/** gets a row from the inverse basis matrix B^-1 */
extern
SCIP_RETCODE SCIPgetLPBInvRow(
   SCIP*                 scip,               /**< SCIP data structure */
   int                   r,                  /**< row number */
   SCIP_Real*            coef                /**< pointer to store the coefficients of the row */
   );

/** gets a column from the inverse basis matrix B^-1 */
extern
SCIP_RETCODE SCIPgetLPBInvCol(
   SCIP*                 scip,               /**< SCIP data structure */
   int                   c,                  /**< column number of B^-1; this is NOT the number of the column in the LP
                                              *   returned by SCIPcolGetLPPos(); you have to call SCIPgetBasisInd()
                                              *   to get the array which links the B^-1 column numbers to the row and
                                              *   column numbers of the LP! c must be between 0 and nrows-1, since the
                                              *   basis has the size nrows * nrows */
   SCIP_Real*            coef                /**< pointer to store the coefficients of the column */
   );

/** gets a row from the product of inverse basis matrix B^-1 and coefficient matrix A (i.e. from B^-1 * A) */
extern
SCIP_RETCODE SCIPgetLPBInvARow(
   SCIP*                 scip,               /**< SCIP data structure */
   int                   r,                  /**< row number */
   SCIP_Real*            binvrow,            /**< row in B^-1 from prior call to SCIPgetLPBInvRow(), or NULL */
   SCIP_Real*            coef                /**< pointer to store the coefficients of the row */
   );

/** gets a column from the product of inverse basis matrix B^-1 and coefficient matrix A (i.e. from B^-1 * A),
 *  i.e., it computes B^-1 * A_c with A_c being the c'th column of A
 */
extern
SCIP_RETCODE SCIPgetLPBInvACol(
   SCIP*                 scip,               /**< SCIP data structure */
   int                   c,                  /**< column number which can be accessed by SCIPcolGetLPPos() */
   SCIP_Real*            coef                /**< pointer to store the coefficients of the column */
   );

/** calculates a weighted sum of all LP rows; for negative weights, the left and right hand side of the corresponding
 *  LP row are swapped in the summation
 */
extern
SCIP_RETCODE SCIPsumLPRows(
   SCIP*                 scip,               /**< SCIP data structure */
   SCIP_Real*            weights,            /**< row weights in row summation */
   SCIP_REALARRAY*       sumcoef,            /**< array to store sum coefficients indexed by variables' probindex */
   SCIP_Real*            sumlhs,             /**< pointer to store the left hand side of the row summation */
   SCIP_Real*            sumrhs              /**< pointer to store the right hand side of the row summation */
   );

/* calculates a MIR cut out of the weighted sum of LP rows; The weights of modifiable rows are set to 0.0, because these
 * rows cannot participate in a MIR cut.
 */
extern
SCIP_RETCODE SCIPcalcMIR(
   SCIP*                 scip,               /**< SCIP data structure */
   SCIP_SOL*             sol,                /**< the solution that should be separated, or NULL for LP solution */
   SCIP_Real             boundswitch,        /**< fraction of domain up to which lower bound is used in transformation */
   SCIP_Bool             usevbds,            /**< should variable bounds be used in bound transformation? */
   SCIP_Bool             allowlocal,         /**< should local information allowed to be used, resulting in a local cut? */
   SCIP_Bool             fixintegralrhs,     /**< should complementation tried to be adjusted such that rhs gets fractional? */
   int*                  boundsfortrans,     /**< bounds that should be used for transformed variables: vlb_idx/vub_idx,  
                                              *   -1 for global lb/ub, -2 for local lb/ub, or -3 for using closest bound;
                                              *   NULL for using closest bound for all variables */
   SCIP_BOUNDTYPE*       boundtypesfortrans, /**< type of bounds that should be used for transformed variables; 
                                              *   NULL for using closest bound for all variables */
   int                   maxmksetcoefs,      /**< maximal number of nonzeros allowed in aggregated base inequality */
   SCIP_Real             maxweightrange,     /**< maximal valid range max(|weights|)/min(|weights|) of row weights */
   SCIP_Real             minfrac,            /**< minimal fractionality of rhs to produce MIR cut for */
   SCIP_Real             maxfrac,            /**< maximal fractionality of rhs to produce MIR cut for */
   SCIP_Real*            weights,            /**< row weights in row summation; some weights might be set to zero */
   SCIP_Real             scale,              /**< additional scaling factor multiplied to all rows */
   SCIP_Real*            mksetcoefs,         /**< array to store mixed knapsack set coefficients: size nvars; or NULL */
   SCIP_Bool*            mksetcoefsvalid,    /**< pointer to store whether mixed knapsack set coefficients are valid; or NULL */
   SCIP_Real*            mircoef,            /**< array to store MIR coefficients: must be of size SCIPgetNVars() */
   SCIP_Real*            mirrhs,             /**< pointer to store the right hand side of the MIR row */
   SCIP_Real*            cutactivity,        /**< pointer to store the activity of the resulting cut */
   SCIP_Bool*            success,            /**< pointer to store whether the returned coefficients are a valid MIR cut */
   SCIP_Bool*            cutislocal          /**< pointer to store whether the returned cut is only valid locally */
   );


/* calculates a strong CG cut out of the weighted sum of LP rows; The weights of modifiable rows are set to 0.0, because these
 * rows cannot participate in a MIR cut.
 */
extern
SCIP_RETCODE SCIPcalcStrongCG(
   SCIP*                 scip,               /**< SCIP data structure */
   SCIP_Real             boundswitch,        /**< fraction of domain up to which lower bound is used in transformation */
   SCIP_Bool             usevbds,            /**< should variable bounds be used in bound transformation? */
   SCIP_Bool             allowlocal,         /**< should local information allowed to be used, resulting in a local cut? */
   int                   maxmksetcoefs,      /**< maximal number of nonzeros allowed in aggregated base inequality */
   SCIP_Real             maxweightrange,     /**< maximal valid range max(|weights|)/min(|weights|) of row weights */
   SCIP_Real             minfrac,            /**< minimal fractionality of rhs to produce strong CG cut for */
   SCIP_Real             maxfrac,            /**< maximal fractionality of rhs to produce strong CG cut for */
   SCIP_Real*            weights,            /**< row weights in row summation; some weights might be set to zero */
   SCIP_Real             scale,              /**< additional scaling factor multiplied to all rows */
   SCIP_Real*            mircoef,            /**< array to store strong CG coefficients: must be of size SCIPgetNVars() */
   SCIP_Real*            mirrhs,             /**< pointer to store the right hand side of the strong CG row */
   SCIP_Real*            cutactivity,        /**< pointer to store the activity of the resulting cut */
   SCIP_Bool*            success,            /**< pointer to store whether the returned coefficients are a valid strong CG cut */
   SCIP_Bool*            cutislocal          /**< pointer to store whether the returned cut is only valid locally */
   );

/** writes current LP to a file */
extern
SCIP_RETCODE SCIPwriteLP(
   SCIP*                 scip,               /**< SCIP data structure */
   const char*           filename            /**< file name */
   );

/** writes MIP relaxation of the current branch-and-bound node to a file */
extern
SCIP_RETCODE SCIPwriteMIP(
   SCIP*                 scip,               /**< SCIP data structure */
   const char*           filename,           /**< file name */
   SCIP_Bool             genericnames,       /**< should generic names like x_i and row_j be used in order to avoid
                                              *   troubles with reserved strings? */
   SCIP_Bool             origobj             /**< should the original objective function be used? */
   );

/** gets the LP interface of SCIP;
 *  with the LPI you can use all of the methods defined in scip/lpi.h;
 *
 *  @warning You have to make sure, that the full internal state of the LPI does not change or is recovered completely
 *           after the end of the method that uses the LPI. In particular, if you manipulate the LP or its solution
 *           (e.g. by calling one of the SCIPlpiAdd...() or one of the SCIPlpiSolve...() methods), you have to check in
 *           advance with SCIPlpiWasSolved() whether the LP is currently solved. If this is the case, you have to make
 *           sure, the internal solution status is recovered completely at the end of your method. This can be achieved
 *           by getting the LPI state before applying any LPI manipulations with SCIPlpiGetState() and restoring it
 *           afterwards with SCIPlpiSetState() and SCIPlpiFreeState(). Additionally you have to resolve the LP with the
 *           appropriate SCIPlpiSolve...() call in order to reinstall the internal solution status.
 *
 *  @warning Make also sure, that all parameter values that you have changed are set back to their original values.
 */
extern
SCIP_RETCODE SCIPgetLPI(
   SCIP*                 scip,               /**< SCIP data structure */
   SCIP_LPI**            lpi                 /**< pointer to store the LP interface */
   );

/** Displays quality information about the current LP solution. An LP solution need to be available. Information printed
 *  is subject to what the LP solver supports
 *
 *  @note The printing process is done via the message handler system.
 */
extern
SCIP_RETCODE SCIPprintLPSolutionQuality(
   SCIP*                 scip,               /**< SCIP data structure */
   FILE*                 file                /**< output file (or NULL for standard output) */
   );

/** compute relative interior point to current LP
 * @see SCIPlpComputeRelIntPoint
 */
extern
SCIP_RETCODE SCIPcomputeLPRelIntPoint(
   SCIP*                 scip,               /**< SCIP data structure */
   SCIP_Bool             relaxrows,          /**< should the rows be relaxed */
   SCIP_Bool             inclobjcutoff,      /**< should a row for the objective cutoff be included */
   char                  normtype,           /**< which norm to use: 'o'ne-norm or 's'upremum-norm */
   SCIP_SOL**            point               /**< relative interior point on exit */
   );

/**@} */



/*
 * LP column methods
 */

/**@name LP Column Methods */
/**@{ */

/** returns the reduced costs of a column in the last (feasible) LP */
extern
SCIP_Real SCIPgetColRedcost(
   SCIP*                 scip,               /**< SCIP data structure */
   SCIP_COL*             col                 /**< LP column */
   );

/** returns the Farkas coefficient of a column in the last (infeasible) LP */
extern
SCIP_Real SCIPgetColFarkasCoef(
   SCIP*                 scip,               /**< SCIP data structure */
   SCIP_COL*             col                 /**< LP column */
   );

/**@} */




/*
 * LP row methods
 */

/**@name LP Row Methods */
/**@{ */

/** creates and captures an LP row */
extern
SCIP_RETCODE SCIPcreateRow(
   SCIP*                 scip,               /**< SCIP data structure */
   SCIP_ROW**            row,                /**< pointer to row */
   const char*           name,               /**< name of row */
   int                   len,                /**< number of nonzeros in the row */
   SCIP_COL**            cols,               /**< array with columns of row entries */
   SCIP_Real*            vals,               /**< array with coefficients of row entries */
   SCIP_Real             lhs,                /**< left hand side of row */
   SCIP_Real             rhs,                /**< right hand side of row */
   SCIP_Bool             local,              /**< is row only valid locally? */
   SCIP_Bool             modifiable,         /**< is row modifiable during node processing (subject to column generation)? */
   SCIP_Bool             removable           /**< should the row be removed from the LP due to aging or cleanup? */
   );

/** creates and captures an LP row without any coefficients */
extern
SCIP_RETCODE SCIPcreateEmptyRow(
   SCIP*                 scip,               /**< SCIP data structure */
   SCIP_ROW**            row,                /**< pointer to row */
   const char*           name,               /**< name of row */
   SCIP_Real             lhs,                /**< left hand side of row */
   SCIP_Real             rhs,                /**< right hand side of row */
   SCIP_Bool             local,              /**< is row only valid locally? */
   SCIP_Bool             modifiable,         /**< is row modifiable during node processing (subject to column generation)? */
   SCIP_Bool             removable           /**< should the row be removed from the LP due to aging or cleanup? */
   );

/** increases usage counter of LP row */
extern
SCIP_RETCODE SCIPcaptureRow(
   SCIP*                 scip,               /**< SCIP data structure */
   SCIP_ROW*             row                 /**< row to capture */
   );

/** decreases usage counter of LP row, and frees memory if necessary */
extern
SCIP_RETCODE SCIPreleaseRow(
   SCIP*                 scip,               /**< SCIP data structure */
   SCIP_ROW**            row                 /**< pointer to LP row */
   );

/** changes left hand side of LP row */
extern
SCIP_RETCODE SCIPchgRowLhs(
   SCIP*                 scip,               /**< SCIP data structure */
   SCIP_ROW*             row,                /**< LP row */
   SCIP_Real             lhs                 /**< new left hand side */
   );

/** changes right hand side of LP row */
extern
SCIP_RETCODE SCIPchgRowRhs(
   SCIP*                 scip,               /**< SCIP data structure */
   SCIP_ROW*             row,                /**< LP row */
   SCIP_Real             rhs                 /**< new right hand side */
   );

/** informs row, that all subsequent additions of variables to the row should be cached and not directly applied;
 *  after all additions were applied, SCIPflushRowExtensions() must be called;
 *  while the caching of row extensions is activated, information methods of the row give invalid results;
 *  caching should be used, if a row is build with SCIPaddVarToRow() calls variable by variable to increase
 *  the performance
 */
extern
SCIP_RETCODE SCIPcacheRowExtensions(
   SCIP*                 scip,               /**< SCIP data structure */
   SCIP_ROW*             row                 /**< LP row */
   );

/** flushes all cached row extensions after a call of SCIPcacheRowExtensions() and merges coefficients with
 *  equal columns into a single coefficient
 */
extern
SCIP_RETCODE SCIPflushRowExtensions(
   SCIP*                 scip,               /**< SCIP data structure */
   SCIP_ROW*             row                 /**< LP row */
   );

/** resolves variable to columns and adds them with the coefficient to the row */
extern
SCIP_RETCODE SCIPaddVarToRow(
   SCIP*                 scip,               /**< SCIP data structure */
   SCIP_ROW*             row,                /**< LP row */
   SCIP_VAR*             var,                /**< problem variable */
   SCIP_Real             val                 /**< value of coefficient */
   );

/** resolves variables to columns and adds them with the coefficients to the row;
 *  this method caches the row extensions and flushes them afterwards to gain better performance
 */
extern
SCIP_RETCODE SCIPaddVarsToRow(
   SCIP*                 scip,               /**< SCIP data structure */
   SCIP_ROW*             row,                /**< LP row */
   int                   nvars,              /**< number of variables to add to the row */
   SCIP_VAR**            vars,               /**< problem variables to add */
   SCIP_Real*            vals                /**< values of coefficients */
   );

/** resolves variables to columns and adds them with the same single coefficient to the row;
 *  this method caches the row extensions and flushes them afterwards to gain better performance
 */
extern
SCIP_RETCODE SCIPaddVarsToRowSameCoef(
   SCIP*                 scip,               /**< SCIP data structure */
   SCIP_ROW*             row,                /**< LP row */
   int                   nvars,              /**< number of variables to add to the row */
   SCIP_VAR**            vars,               /**< problem variables to add */
   SCIP_Real             val                 /**< unique value of all coefficients */
   );

/** tries to find a value, such that all row coefficients, if scaled with this value become integral */
extern
SCIP_RETCODE SCIPcalcRowIntegralScalar(
   SCIP*                 scip,               /**< SCIP data structure */
   SCIP_ROW*             row,                /**< LP row */
   SCIP_Real             mindelta,           /**< minimal relative allowed difference of scaled coefficient s*c and integral i */
   SCIP_Real             maxdelta,           /**< maximal relative allowed difference of scaled coefficient s*c and integral i */
   SCIP_Longint          maxdnom,            /**< maximal denominator allowed in rational numbers */
   SCIP_Real             maxscale,           /**< maximal allowed scalar */
   SCIP_Bool             usecontvars,        /**< should the coefficients of the continuous variables also be made integral? */
   SCIP_Real*            intscalar,          /**< pointer to store scalar that would make the coefficients integral, or NULL */
   SCIP_Bool*            success             /**< stores whether returned value is valid */
   );

/** tries to scale row, s.t. all coefficients (of integer variables) become integral */
extern
SCIP_RETCODE SCIPmakeRowIntegral(
   SCIP*                 scip,               /**< SCIP data structure */
   SCIP_ROW*             row,                /**< LP row */
   SCIP_Real             mindelta,           /**< minimal relative allowed difference of scaled coefficient s*c and integral i */
   SCIP_Real             maxdelta,           /**< maximal relative allowed difference of scaled coefficient s*c and integral i */
   SCIP_Longint          maxdnom,            /**< maximal denominator allowed in rational numbers */
   SCIP_Real             maxscale,           /**< maximal value to scale row with */
   SCIP_Bool             usecontvars,        /**< should the coefficients of the continuous variables also be made integral? */
   SCIP_Bool*            success             /**< stores whether row could be made rational */
   );

/** returns minimal absolute value of row vector's non-zero coefficients */
extern
SCIP_Real SCIPgetRowMinCoef(
   SCIP*                 scip,               /**< SCIP data structure */
   SCIP_ROW*             row                 /**< LP row */
   );

/** returns maximal absolute value of row vector's non-zero coefficients */
extern
SCIP_Real SCIPgetRowMaxCoef(
   SCIP*                 scip,               /**< SCIP data structure */
   SCIP_ROW*             row                 /**< LP row */
   );

/** returns the minimal activity of a row w.r.t. the column's bounds */
extern
SCIP_Real SCIPgetRowMinActivity(
   SCIP*                 scip,               /**< SCIP data structure */
   SCIP_ROW*             row                 /**< LP row */
   );

/** returns the maximal activity of a row w.r.t. the column's bounds */
extern
SCIP_Real SCIPgetRowMaxActivity(
   SCIP*                 scip,               /**< SCIP data structure */
   SCIP_ROW*             row                 /**< LP row */
   );

/** recalculates the activity of a row in the last LP solution */
extern
SCIP_RETCODE SCIPrecalcRowLPActivity(
   SCIP*                 scip,               /**< SCIP data structure */
   SCIP_ROW*             row                 /**< LP row */
   );

/** returns the activity of a row in the last LP solution */
extern
SCIP_Real SCIPgetRowLPActivity(
   SCIP*                 scip,               /**< SCIP data structure */
   SCIP_ROW*             row                 /**< LP row */
   );

/** returns the feasibility of a row in the last LP solution: negative value means infeasibility */
extern
SCIP_Real SCIPgetRowLPFeasibility(
   SCIP*                 scip,               /**< SCIP data structure */
   SCIP_ROW*             row                 /**< LP row */
   );

/** recalculates the activity of a row for the current pseudo solution */
extern
SCIP_RETCODE SCIPrecalcRowPseudoActivity(
   SCIP*                 scip,               /**< SCIP data structure */
   SCIP_ROW*             row                 /**< LP row */
   );

/** returns the activity of a row for the current pseudo solution */
extern
SCIP_Real SCIPgetRowPseudoActivity(
   SCIP*                 scip,               /**< SCIP data structure */
   SCIP_ROW*             row                 /**< LP row */
   );

/** returns the feasibility of a row for the current pseudo solution: negative value means infeasibility */
extern
SCIP_Real SCIPgetRowPseudoFeasibility(
   SCIP*                 scip,               /**< SCIP data structure */
   SCIP_ROW*             row                 /**< LP row */
   );

/** recalculates the activity of a row in the last LP or pseudo solution */
extern
SCIP_RETCODE SCIPrecalcRowActivity(
   SCIP*                 scip,               /**< SCIP data structure */
   SCIP_ROW*             row                 /**< LP row */
   );

/** returns the activity of a row in the last LP or pseudo solution */
extern
SCIP_Real SCIPgetRowActivity(
   SCIP*                 scip,               /**< SCIP data structure */
   SCIP_ROW*             row                 /**< LP row */
   );

/** returns the feasibility of a row in the last LP or pseudo solution */
extern
SCIP_Real SCIPgetRowFeasibility(
   SCIP*                 scip,               /**< SCIP data structure */
   SCIP_ROW*             row                 /**< LP row */
   );

/** returns the activity of a row for the given primal solution */
extern
SCIP_Real SCIPgetRowSolActivity(
   SCIP*                 scip,               /**< SCIP data structure */
   SCIP_ROW*             row,                /**< LP row */
   SCIP_SOL*             sol                 /**< primal CIP solution */
   );

/** returns the feasibility of a row for the given primal solution */
extern
SCIP_Real SCIPgetRowSolFeasibility(
   SCIP*                 scip,               /**< SCIP data structure */
   SCIP_ROW*             row,                /**< LP row */
   SCIP_SOL*             sol                 /**< primal CIP solution */
   );

/** output row to file stream via the message handler system */
extern
SCIP_RETCODE SCIPprintRow(
   SCIP*                 scip,               /**< SCIP data structure */
   SCIP_ROW*             row,                /**< LP row */
   FILE*                 file                /**< output file (or NULL for standard output) */
   );

/**@} */


/*
 * NLP methods
 */

/**@name NLP Methods */
/**@{ */

/** marks that there are constraints that are representable by nonlinear constraints involving continuous variables
 * This method should be called by a constraint handler if it has constraints that have a representation as nonlinear rows
 * and that are still nonlinear after fixing all discrete variables in the CIP.
 * 
 * The function should be called before the branch-and-bound process is initialized, e.g., when presolve is exiting.
 * 
 */ 
extern
void SCIPmarkContinuousNonlinearitiesPresent(
   SCIP*                 scip                /**< SCIP data structure */
   );

/** marks that there are constraints that are representable by nonlinear constraints
 * This method should be called by a constraint handler if it has constraints that have a representation as nonlinear rows.
 * 
 * The function should be called before the branch-and-bound process is initialized, e.g., when presolve is exiting.
 * 
 * Calling SCIPmarkContinuousNonlinearitiesPresent makes a call to SCIPmarkNonlinearitiesPresent dispensable.
 */ 
extern
void SCIPmarkNonlinearitiesPresent(
   SCIP*                 scip                /**< SCIP data structure */
   );

/** returns whether constraints representable as nonlinear rows are present that involve continuous nonlinear variables
 * @see SCIPmarkContinuousNonlinearitiesPresent
 */
extern
SCIP_Bool SCIPhasContinuousNonlinearitiesPresent(
   SCIP*                 scip                /**< SCIP data structure */
   );

/** returns whether constraints representable as nonlinear rows are present
 * @see SCIPmarkNonlinearitiesPresent
 */
extern
SCIP_Bool SCIPhasNonlinearitiesPresent(
   SCIP*                 scip                /**< SCIP data structure */
   );

/** returns, whether an NLP has been constructed */
extern
SCIP_Bool SCIPisNLPConstructed(
   SCIP*                 scip                /**< SCIP data structure */
   );

/** gets current NLP variables along with the current number of NLP variables */
extern
SCIP_RETCODE SCIPgetNLPVarsData(
   SCIP*                 scip,               /**< SCIP data structure */
   SCIP_VAR***           vars,               /**< pointer to store the array of NLP variables, or NULL */
   int*                  nvars               /**< pointer to store the number of NLP variables, or NULL */
   );

/** gets array with variables of the NLP */
extern
SCIP_VAR** SCIPgetNLPVars(
   SCIP*                 scip                /**< SCIP data structure */
   );

/** gets current number of variables in NLP */
extern
int SCIPgetNNLPVars(
   SCIP*                 scip                /**< SCIP data structure */
   );

/** computes for each variables the number of NLP rows in which the variable appears in a nonlinear var */
extern
SCIP_RETCODE SCIPgetNLPVarsNonlinearity(
   SCIP*                 scip,               /**< SCIP data structure */
   int*                  nlcount             /**< an array of length at least SCIPnlpGetNVars() to store nonlinearity counts of variables */
   );

/** gives dual solution values associated with lower bounds of NLP variables */
extern
SCIP_Real* SCIPgetNLPVarsLbDualsol(
   SCIP*                 scip                /**< SCIP data structure */
   );

/** gives dual solution values associated with upper bounds of NLP variables */
extern
SCIP_Real* SCIPgetNLPVarsUbDualsol(
   SCIP*                 scip                /**< SCIP data structure */
   );

/** gets current NLP nonlinear rows along with the current number of NLP nonlinear rows */
extern
SCIP_RETCODE SCIPgetNLPNlRowsData(
   SCIP*                 scip,               /**< SCIP data structure */
   SCIP_NLROW***         nlrows,             /**< pointer to store the array of NLP nonlinear rows, or NULL */
   int*                  nnlrows             /**< pointer to store the number of NLP nonlinear rows, or NULL */
   );

/** gets array with nonlinear rows of the NLP */
extern
SCIP_NLROW** SCIPgetNLPNlRows(
   SCIP*                 scip                /**< SCIP data structure */
   );

/** gets current number of nonlinear rows in NLP */
extern
int SCIPgetNNLPNlRows(
   SCIP*                 scip                /**< SCIP data structure */
   );

/** adds a nonlinear row to the NLP
 * row is captured by NLP */
extern
SCIP_RETCODE SCIPaddNlRow(
   SCIP*                 scip,               /**< SCIP data structure */
   SCIP_NLROW*           nlrow               /**< nonlinear row to add to NLP */
   );

/** makes sure that the NLP of the current node is flushed */
extern
SCIP_RETCODE SCIPflushNLP(
   SCIP*                 scip                /**< SCIP data structure */
   );

/** sets or clears initial primal guess for NLP solution (start point for NLP solver) */
extern
SCIP_RETCODE SCIPsetNLPInitialGuess(
   SCIP*                 scip,               /**< SCIP data structure */
   SCIP_Real*            initialguess        /**< values of initial guess (corresponding to variables from SCIPgetNLPVarsData), or NULL to use no start point */
   );

/** sets initial primal guess for NLP solution (start point for NLP solver) */
extern
SCIP_RETCODE SCIPsetNLPInitialGuessSol(
   SCIP*                 scip,               /**< SCIP data structure */
   SCIP_SOL*             sol                 /**< solution which values should be taken as initial guess, or NULL for LP solution */
   );

/** solves the current NLP */
extern
SCIP_RETCODE SCIPsolveNLP(
   SCIP*                 scip                /**< SCIP data structure */
   );

/** gets solution status of current NLP */
extern
SCIP_NLPSOLSTAT SCIPgetNLPSolstat(
   SCIP*                 scip                /**< SCIP data structure */
   );

/** gets termination status of last NLP solve */
extern
SCIP_NLPTERMSTAT SCIPgetNLPTermstat(
   SCIP*                 scip                /**< SCIP data structure */
   );

/** gives statistics (number of iterations, solving time, ...) of last NLP solve */
extern
SCIP_RETCODE SCIPgetNLPStatistics(
   SCIP*                 scip,               /**< SCIP data structure */
   SCIP_NLPSTATISTICS*   statistics          /**< pointer to store statistics */
   );

/** gets objective value of current NLP */
extern
SCIP_Real SCIPgetNLPObjval(
   SCIP*                 scip                /**< SCIP data structure */
   );

/** indicates whether a feasible solution for the current NLP is available
 * thus, returns whether the solution status <= feasible  */
extern
SCIP_Bool SCIPhasNLPSolution(
   SCIP*                 scip                /**< SCIP data structure */
   );

/** gets fractional variables of last NLP solution along with solution values and fractionalities */
extern
SCIP_RETCODE SCIPgetNLPFracVars(
   SCIP*                 scip,               /**< SCIP data structure */
   SCIP_VAR***           fracvars,           /**< pointer to store the array of NLP fractional variables, or NULL */
   SCIP_Real**           fracvarssol,        /**< pointer to store the array of NLP fractional variables solution values, or NULL */
   SCIP_Real**           fracvarsfrac,       /**< pointer to store the array of NLP fractional variables fractionalities, or NULL */
   int*                  nfracvars,          /**< pointer to store the number of NLP fractional variables , or NULL */
   int*                  npriofracvars       /**< pointer to store the number of NLP fractional variables with maximal branching priority, or NULL */
   );

/** gets integer parameter of NLP */
extern
SCIP_RETCODE SCIPgetNLPIntPar(
   SCIP*                 scip,               /**< SCIP data structure */
   SCIP_NLPPARAM         type,               /**< parameter number */
   int*                  ival                /**< pointer to store the parameter value */
   );

/** sets integer parameter of NLP */
extern
SCIP_RETCODE SCIPsetNLPIntPar(
   SCIP*                 scip,               /**< SCIP data structure */
   SCIP_NLPPARAM         type,               /**< parameter number */
   int                   ival                /**< parameter value */
   );

/** gets floating point parameter of NLP */
extern
SCIP_RETCODE SCIPgetNLPRealPar(
   SCIP*                 scip,               /**< SCIP data structure */
   SCIP_NLPPARAM         type,               /**< parameter number */
   SCIP_Real*            dval                /**< pointer to store the parameter value */
   );

/** sets floating point parameter of NLP */
extern
SCIP_RETCODE SCIPsetNLPRealPar(
   SCIP*                 scip,               /**< SCIP data structure */
   SCIP_NLPPARAM         type,               /**< parameter number */
   SCIP_Real             dval                /**< parameter value */
   );

/** gets string parameter of NLP */
extern
SCIP_RETCODE SCIPgetNLPStringPar(
   SCIP*                 scip,               /**< SCIP data structure */
   SCIP_NLPPARAM         type,               /**< parameter number */
   const char**          sval                /**< pointer to store the parameter value */
   );

/** sets string parameter of NLP */
extern
SCIP_RETCODE SCIPsetNLPStringPar(
   SCIP*                 scip,               /**< SCIP data structure */
   SCIP_NLPPARAM         type,               /**< parameter number */
   const char*           sval                /**< parameter value */
   );

/** writes current NLP to a file */
extern
SCIP_RETCODE SCIPwriteNLP(
   SCIP*                 scip,               /**< SCIP data structure */
   const char*           filename            /**< file name */
   );

/** gets the NLP interface and problem used by the SCIP NLP;
 *  with the NLPI and its problem you can use all of the methods defined in nlpi/nlpi.h;
 *
 *  @warning You have to make sure, that the full internal state of the NLPI does not change or is recovered completely
 *           after the end of the method that uses the NLPI. In particular, if you manipulate the NLP or its solution
 *           (e.g. by calling one of the SCIPnlpiAdd...() or the SCIPnlpiSolve() method), you have to check in advance
 *           whether the NLP is currently solved.  If this is the case, you have to make sure, the internal solution
 *           status is recovered completely at the end of your method. Additionally you have to resolve the NLP with
 *           SCIPnlpiSolve() in order to reinstall the internal solution status.
 *
 *  @warning Make also sure, that all parameter values that you have changed are set back to their original values.
 */
extern
SCIP_RETCODE SCIPgetNLPI(
   SCIP*                 scip,               /**< SCIP data structure */
   SCIP_NLPI**           nlpi,               /**< pointer to store the NLP solver interface */
   SCIP_NLPIPROBLEM**    nlpiproblem         /**< pointer to store the NLP solver interface problem */
   );

/**@} */


/*
 * NLP diving methods
 */

/**@name NLP Diving Methods */
/**@{ */

/** initiates NLP diving
 * making methods SCIPchgVarObjDiveNLP(), SCIPchgVarBoundsDiveNLP(), SCIPchgVarsBoundsDiveNLP(), and SCIPsolveDiveNLP() available */
extern
SCIP_RETCODE SCIPstartDiveNLP(
   SCIP*                 scip                /**< SCIP data structure */
   );

/** ends NLP diving
 * resets changes made by SCIPchgVarObjDiveNLP(), SCIPchgVarBoundsDiveNLP(), and SCIPchgVarsBoundsDiveNLP() */
extern
SCIP_RETCODE SCIPendDiveNLP(
   SCIP*                 scip                /**< SCIP data structure */
   );

/** changes cutoffbound in current dive */
SCIP_RETCODE SCIPchgCutoffboundDive(
   SCIP*                 scip,               /**< SCIP data structure */
   SCIP_Real             newcutoffbound      /**< new cutoffbound */
   );

/** changes linear objective coefficient of a variable in diving NLP */
extern
SCIP_RETCODE SCIPchgVarObjDiveNLP(
   SCIP*                 scip,               /**< SCIP data structure */
   SCIP_VAR*             var,                /**< variable which coefficient to change */
   SCIP_Real             coef                /**< new value for coefficient */
   );

/** changes bounds of a variable in diving NLP */
extern
SCIP_RETCODE SCIPchgVarBoundsDiveNLP(
   SCIP*                 scip,               /**< SCIP data structure */
   SCIP_VAR*             var,                /**< variable which bounds to change */
   SCIP_Real             lb,                 /**< new lower bound */
   SCIP_Real             ub                  /**< new upper bound */
   );

/** changes bounds of a set of variables in diving NLP */
extern
SCIP_RETCODE SCIPchgVarsBoundsDiveNLP(
   SCIP*                 scip,               /**< SCIP data structure */
   int                   nvars,              /**< number of variables which bounds to changes */
   SCIP_VAR**            vars,               /**< variables which bounds to change */
   SCIP_Real*            lbs,                /**< new lower bounds */
   SCIP_Real*            ubs                 /**< new upper bounds */
   );

/** solves diving NLP */
extern
SCIP_RETCODE SCIPsolveDiveNLP(
   SCIP*                 scip                /**< SCIP data structure */
   );

/**@} */


/*
 * NLP nonlinear row methods
 */

/**@name NLP Nonlinear Row Methods */
/**@{ */

/** creates and captures an NLP row */
extern
SCIP_RETCODE SCIPcreateNlRow(
   SCIP*                 scip,               /**< SCIP data structure */
   SCIP_NLROW**          nlrow,              /**< buffer to store pointer to nonlinear row */
   const char*           name,               /**< name of nonlinear row */
   SCIP_Real             constant,           /**< constant */
   int                   nlinvars,           /**< number of linear variables */
   SCIP_VAR**            linvars,            /**< linear variables, or NULL if nlinvars == 0 */
   SCIP_Real*            lincoefs,           /**< linear coefficients, or NULL if nlinvars == 0 */
   int                   nquadvars,          /**< number of variables in quadratic term */
   SCIP_VAR**            quadvars,           /**< variables in quadratic terms, or NULL if nquadvars == 0 */
   int                   nquadelems,         /**< number of elements in quadratic term */
   SCIP_QUADELEM*        quadelems,          /**< elements (i.e., monomials) in quadratic term, or NULL if nquadelems == 0 */
   SCIP_EXPRTREE*        expression,         /**< nonlinear expression, or NULL */
   SCIP_Real             lhs,                /**< left hand side */
   SCIP_Real             rhs                 /**< right hand side */
   );

/** creates and captures an NLP nonlinear row without any coefficients */
extern
SCIP_RETCODE SCIPcreateEmptyNlRow(
   SCIP*                 scip,               /**< SCIP data structure */
   SCIP_NLROW**          nlrow,              /**< buffer to store pointer to nonlinear row */
   const char*           name,               /**< name of nonlinear row */
   SCIP_Real             lhs,                /**< left hand side */
   SCIP_Real             rhs                 /**< right hand side */
   );

/** creates and captures an NLP row from a linear row */
extern
SCIP_RETCODE SCIPcreateNlRowFromRow(
   SCIP*                 scip,               /**< SCIP data structure */
   SCIP_NLROW**          nlrow,              /**< buffer to store pointer to nonlinear row */
   SCIP_ROW*             row                 /**< the linear row to copy */
   );

/** increases usage counter of NLP nonlinear row */
extern
SCIP_RETCODE SCIPcaptureNlRow(
   SCIP*                 scip,               /**< SCIP data structure */
   SCIP_NLROW*           nlrow               /**< nonlinear row to capture */
   );

/** decreases usage counter of NLP nonlinear row, and frees memory if necessary */
extern
SCIP_RETCODE SCIPreleaseNlRow(
   SCIP*                 scip,               /**< SCIP data structure */
   SCIP_NLROW**          nlrow               /**< nonlinear row to release */
   );

/** changes left hand side of NLP nonlinear row */
extern
SCIP_RETCODE SCIPchgNlRowLhs(
   SCIP*                 scip,               /**< SCIP data structure */
   SCIP_NLROW*           nlrow,              /**< NLP nonlinear row */
   SCIP_Real             lhs                 /**< new left hand side */
   );

/** changes right hand side of NLP nonlinear row */
extern
SCIP_RETCODE SCIPchgNlRowRhs(
   SCIP*                 scip,               /**< SCIP data structure */
   SCIP_NLROW*           nlrow,              /**< NLP nonlinear row */
   SCIP_Real             rhs                 /**< new right hand side */
   );

/** changes constant of NLP nonlinear row */
extern
SCIP_RETCODE SCIPchgNlRowConstant(
   SCIP*                 scip,               /**< SCIP data structure */
   SCIP_NLROW*           nlrow,              /**< NLP row */
   SCIP_Real             constant            /**< new value for constant */
   );

/** adds variable with a linear coefficient to the nonlinear row */
extern
SCIP_RETCODE SCIPaddLinearCoefToNlRow(
   SCIP*                 scip,               /**< SCIP data structure */
   SCIP_NLROW*           nlrow,              /**< NLP row */
   SCIP_VAR*             var,                /**< problem variable */
   SCIP_Real             val                 /**< value of coefficient in linear part of row */
   );

/** adds variables with linear coefficients to the row */
extern
SCIP_RETCODE SCIPaddLinearCoefsToNlRow(
   SCIP*                 scip,               /**< SCIP data structure */
   SCIP_NLROW*           nlrow,              /**< NLP row */
   int                   nvars,              /**< number of variables to add to the row */
   SCIP_VAR**            vars,               /**< problem variables to add */
   SCIP_Real*            vals                /**< values of coefficients in linear part of row */
   );

/** changes linear coefficient of a variables in a row
 * setting the coefficient to 0.0 means that it is removed from the row
 * the variable does not need to exists before */
extern
SCIP_RETCODE SCIPchgNlRowLinearCoef(
   SCIP*                 scip,               /**< SCIP data structure */
   SCIP_NLROW*           nlrow,              /**< NLP row */
   SCIP_VAR*             var,                /**< variable */
   SCIP_Real             coef                /**< new value of coefficient */
   );

/** adds quadratic variable to the nonlinear row
 * after adding a quadratic variable, it can be used to add quadratic elements */
extern
SCIP_RETCODE SCIPaddQuadVarToNlRow(
   SCIP*                 scip,               /**< SCIP data structure */
   SCIP_NLROW*           nlrow,              /**< NLP row */
   SCIP_VAR*             var                 /**< problem variable */
   );

/** adds quadratic variables to the nonlinear row
 * after adding quadratic variables, they can be used to add quadratic elements */
extern
SCIP_RETCODE SCIPaddQuadVarsToNlRow(
   SCIP*                 scip,               /**< SCIP data structure */
   SCIP_NLROW*           nlrow,              /**< NLP row */
   int                   nvars,              /**< number of problem variables */
   SCIP_VAR**            vars                /**< problem variables */
   );

/** add a quadratic element to the nonlinear row
 * variable indices of the quadratic element need to be relative to quadratic variables array of row */
extern
SCIP_RETCODE SCIPaddQuadElementToNlRow(
   SCIP*                 scip,               /**< SCIP data structure */
   SCIP_NLROW*           nlrow,              /**< NLP row */
   SCIP_QUADELEM         quadelem            /**< quadratic element */
   );

/** adds quadratic elements to the nonlinear row
 * variable indices of the quadratic elements need to be relative to quadratic variables array of row */
extern
SCIP_RETCODE SCIPaddQuadElementsToNlRow(
   SCIP*                 scip,               /**< SCIP data structure */
   SCIP_NLROW*           nlrow,              /**< NLP row */
   int                   nquadelems,         /**< number of quadratic elements */
   SCIP_QUADELEM*        quadelems           /**< quadratic elements */
   );

/** changes coefficient in quadratic part of a row
 * setting the coefficient in the quadelement to 0.0 means that it is removed from the row
 * the element does not need to exists before */
extern
SCIP_RETCODE SCIPchgNlRowQuadElement(
   SCIP*                 scip,               /**< SCIP data structure */
   SCIP_NLROW*           nlrow,              /**< NLP row */
   SCIP_QUADELEM         quadelement         /**< new quadratic element, or update for existing one */
   );

/** sets or deletes expression tree in the nonlinear row */
extern
SCIP_RETCODE SCIPsetNlRowExprtree(
   SCIP*                 scip,               /**< SCIP data structure */
   SCIP_NLROW*           nlrow,              /**< NLP row */
   SCIP_EXPRTREE*        exprtree            /**< expression tree, or NULL */
   );

/** sets a parameter of expression tree in the nonlinear row */
extern
SCIP_RETCODE SCIPsetNlRowExprtreeParam(
   SCIP*                 scip,               /**< SCIP data structure */
   SCIP_NLROW*           nlrow,              /**< NLP row */
   int                   paramidx,           /**< index of parameter in expression tree */
   SCIP_Real             paramval            /**< new value of parameter in expression tree */
   );

/** sets parameters of expression tree in the nonlinear row */
extern
SCIP_RETCODE SCIPsetNlRowExprtreeParams(
   SCIP*                 scip,               /**< SCIP data structure */
   SCIP_NLROW*           nlrow,              /**< NLP row */
   SCIP_Real*            paramvals           /**< new values of parameter in expression tree */
   );

/** recalculates the activity of a nonlinear row in the last NLP solution */
extern
SCIP_RETCODE SCIPrecalcNlRowNLPActivity(
   SCIP*                 scip,               /**< SCIP data structure */
   SCIP_NLROW*           nlrow               /**< NLP nonlinear row */
   );

/** returns the activity of a nonlinear row in the last NLP solution */
extern
SCIP_RETCODE SCIPgetNlRowNLPActivity(
   SCIP*                 scip,               /**< SCIP data structure */
   SCIP_NLROW*           nlrow,              /**< NLP nonlinear row */
   SCIP_Real*            activity            /**< buffer to store activity value */
   );

/** gives the feasibility of a nonlinear row in the last NLP solution: negative value means infeasibility */
extern
SCIP_RETCODE SCIPgetNlRowNLPFeasibility(
   SCIP*                 scip,               /**< SCIP data structure */
   SCIP_NLROW*           nlrow,              /**< NLP nonlinear row */
   SCIP_Real*            feasibility         /**< buffer to store feasibility value */
   );

/** recalculates the activity of a nonlinear row for the current pseudo solution */
extern
SCIP_RETCODE SCIPrecalcNlRowPseudoActivity(
   SCIP*                 scip,               /**< SCIP data structure */
   SCIP_NLROW*           nlrow               /**< NLP nonlinear row */
   );

/** gives the activity of a nonlinear row for the current pseudo solution */
extern
SCIP_RETCODE SCIPgetNlRowPseudoActivity(
   SCIP*                 scip,               /**< SCIP data structure */
   SCIP_NLROW*           nlrow,              /**< NLP nonlinear row */
   SCIP_Real*            pseudoactivity      /**< buffer to store pseudo activity value */
   );

/** gives the feasibility of a nonlinear row for the current pseudo solution: negative value means infeasibility */
extern
SCIP_RETCODE SCIPgetNlRowPseudoFeasibility(
   SCIP*                 scip,               /**< SCIP data structure */
   SCIP_NLROW*           nlrow,              /**< NLP nonlinear row */
   SCIP_Real*            pseudofeasibility   /**< buffer to store pseudo feasibility value */
   );

/** recalculates the activity of a nonlinear row in the last NLP or pseudo solution */
extern
SCIP_RETCODE SCIPrecalcNlRowActivity(
   SCIP*                 scip,               /**< SCIP data structure */
   SCIP_NLROW*           nlrow               /**< NLP nonlinear row */
   );

/** gives the activity of a nonlinear row in the last NLP or pseudo solution */
extern
SCIP_RETCODE SCIPgetNlRowActivity(
   SCIP*                 scip,               /**< SCIP data structure */
   SCIP_NLROW*           nlrow,              /**< NLP nonlinear row */
   SCIP_Real*            activity            /**< buffer to store activity value */
   );

/** gives the feasibility of a nonlinear row in the last NLP or pseudo solution */
extern
SCIP_RETCODE SCIPgetNlRowFeasibility(
   SCIP*                 scip,               /**< SCIP data structure */
   SCIP_NLROW*           nlrow,              /**< NLP nonlinear row */
   SCIP_Real*            feasibility         /**< buffer to store feasibility value */
   );

/** gives the activity of a nonlinear row for the given primal solution or NLP solution or pseudo solution */
extern
SCIP_RETCODE SCIPgetNlRowSolActivity(
   SCIP*                 scip,               /**< SCIP data structure */
   SCIP_NLROW*           nlrow,              /**< NLP nonlinear row */
   SCIP_SOL*             sol,                /**< primal CIP solution, or NULL for NLP solution of pseudo solution */
   SCIP_Real*            activity            /**< buffer to store activity value */
   );

/** gives the feasibility of a nonlinear row for the given primal solution */
extern
SCIP_RETCODE SCIPgetNlRowSolFeasibility(
   SCIP*                 scip,               /**< SCIP data structure */
   SCIP_NLROW*           nlrow,              /**< NLP nonlinear row */
   SCIP_SOL*             sol,                /**< primal CIP solution */
   SCIP_Real*            feasibility         /**< buffer to store feasibility value */
   );

/** gives the minimal and maximal activity of a nonlinear row w.r.t. the variable's bounds */
extern
SCIP_RETCODE SCIPgetNlRowActivityBounds(
   SCIP*                 scip,               /**< SCIP data structure */
   SCIP_NLROW*           nlrow,              /**< NLP row */
   SCIP_Real*            minactivity,        /**< buffer to store minimal activity, or NULL */
   SCIP_Real*            maxactivity         /**< buffer to store maximal activity, or NULL */
   );

/** output nonlinear row to file stream */
extern
SCIP_RETCODE SCIPprintNlRow(
   SCIP*                 scip,               /**< SCIP data structure */
   SCIP_NLROW*           nlrow,              /**< NLP row */
   FILE*                 file                /**< output file (or NULL for standard output) */
   );

/**@} */

/**@name Expression tree methods */
/**@{ */

/** replaced array of variables in expression tree by corresponding transformed variables */
extern
SCIP_RETCODE SCIPgetExprtreeTransformedVars(
   SCIP*                 scip,               /**< SCIP data structure */
   SCIP_EXPRTREE*        tree                /**< expression tree */
   );

/** evaluates an expression tree for a primal solution or LP solution */
extern
SCIP_RETCODE SCIPevalExprtreeSol(
   SCIP*                 scip,               /**< SCIP data structure */
   SCIP_EXPRTREE*        tree,               /**< expression tree */
   SCIP_SOL*             sol,                /**< a solution, or NULL for current LP solution */
   SCIP_Real*            val                 /**< buffer to store value */
   );

/** evaluates an expression tree w.r.t. current global bounds */
extern
SCIP_RETCODE SCIPevalExprtreeGlobalBounds(
   SCIP*                 scip,               /**< SCIP data structure */
   SCIP_EXPRTREE*        tree,               /**< expression tree */
   SCIP_Real             infinity,           /**< value to use for infinity */
   SCIP_INTERVAL*        val                 /**< buffer to store result */
   );

/** evaluates an expression tree w.r.t. current local bounds */
extern
SCIP_RETCODE SCIPevalExprtreeLocalBounds(
   SCIP*                 scip,               /**< SCIP data structure */
   SCIP_EXPRTREE*        tree,               /**< expression tree */
   SCIP_Real             infinity,           /**< value to use for infinity */
   SCIP_INTERVAL*        val                 /**< buffer to store result */
   );

/**@} */


/*
 * cutting plane methods
 */

/**@name Cutting Plane Methods */
/**@{ */

/** returns efficacy of the cut with respect to the given primal solution or the current LP solution:
 *  e = -feasibility/norm
 */
extern
SCIP_Real SCIPgetCutEfficacy(
   SCIP*                 scip,               /**< SCIP data structure */
   SCIP_SOL*             sol,                /**< primal CIP solution, or NULL for current LP solution */
   SCIP_ROW*             cut                 /**< separated cut */
   );

/** returns whether the cut's efficacy with respect to the given primal solution or the current LP solution is greater
 *  than the minimal cut efficacy
 */
extern
SCIP_Bool SCIPisCutEfficacious(
   SCIP*                 scip,               /**< SCIP data structure */
   SCIP_SOL*             sol,                /**< primal CIP solution, or NULL for current LP solution */
   SCIP_ROW*             cut                 /**< separated cut */
   );

/** checks, if the given cut's efficacy is larger than the minimal cut efficacy */
extern
SCIP_Bool SCIPisEfficacious(
   SCIP*                 scip,               /**< SCIP data structure */
   SCIP_Real             efficacy            /**< efficacy of the cut */
   );

/** calculates the efficacy norm of the given vector, which depends on the "separating/efficacynorm" parameter */
extern
SCIP_Real SCIPgetVectorEfficacyNorm(
   SCIP*                 scip,               /**< SCIP data structure */
   SCIP_Real*            vals,               /**< array of values */
   int                   nvals               /**< number of values */
   );

/** adds cut to separation storage */
extern
SCIP_RETCODE SCIPaddCut(
   SCIP*                 scip,               /**< SCIP data structure */
   SCIP_SOL*             sol,                /**< primal solution that was separated, or NULL for LP solution */
   SCIP_ROW*             cut,                /**< separated cut */
   SCIP_Bool             forcecut            /**< should the cut be forced to enter the LP? */
   );

/** if not already existing, adds row to global cut pool */
extern
SCIP_RETCODE SCIPaddPoolCut(
   SCIP*                 scip,               /**< SCIP data structure */
   SCIP_ROW*             row                 /**< cutting plane to add */
   );

/** removes the row from the global cut pool */
extern
SCIP_RETCODE SCIPdelPoolCut(
   SCIP*                 scip,               /**< SCIP data structure */
   SCIP_ROW*             row                 /**< cutting plane to add */
   );

/** gets current cuts in the global cut pool */
extern
SCIP_CUT** SCIPgetPoolCuts(
   SCIP*                 scip                /**< SCIP data structure */
   );

/** gets current number of rows in the global cut pool */
extern
int SCIPgetNPoolCuts(
   SCIP*                 scip                /**< SCIP data structure */
   );

/** gets the global cut pool used by SCIP */
extern
SCIP_CUTPOOL* SCIPgetGlobalCutpool(
   SCIP*                 scip                /**< SCIP data structure */
   );

/** creates a cut pool */
extern
SCIP_RETCODE SCIPcreateCutpool(
   SCIP*                 scip,               /**< SCIP data structure */
   SCIP_CUTPOOL**        cutpool,            /**< pointer to store cut pool */
   int                   agelimit            /**< maximum age a cut can reach before it is deleted from the pool */
   );

/** frees a cut pool */
extern
SCIP_RETCODE SCIPfreeCutpool(
   SCIP*                 scip,               /**< SCIP data structure */
   SCIP_CUTPOOL**        cutpool             /**< pointer to store cut pool */
   );

/** if not already existing, adds row to a cut pool and captures it */
extern
SCIP_RETCODE SCIPaddRowCutpool(
   SCIP*                 scip,               /**< SCIP data structure */
   SCIP_CUTPOOL*         cutpool,            /**< cut pool */
   SCIP_ROW*             row                 /**< cutting plane to add */
   );

/** adds row to a cut pool and captures it; doesn't check for multiple cuts */
extern
SCIP_RETCODE SCIPaddNewRowCutpool(
   SCIP*                 scip,               /**< SCIP data structure */
   SCIP_CUTPOOL*         cutpool,            /**< cut pool */
   SCIP_ROW*             row                 /**< cutting plane to add */
   );

/** removes the LP row from a cut pool */
extern
SCIP_RETCODE SCIPdelRowCutpool(
   SCIP*                 scip,               /**< SCIP data structure */
   SCIP_CUTPOOL*         cutpool,            /**< cut pool */
   SCIP_ROW*             row                 /**< row to remove */
   );

/** separates cuts from a cut pool */
extern
SCIP_RETCODE SCIPseparateCutpool(
   SCIP*                 scip,               /**< SCIP data structure */
   SCIP_CUTPOOL*         cutpool,            /**< cut pool */
   SCIP_RESULT*          result              /**< pointer to store the result of the separation call */
   );

/** separates the given primal solution or the current LP solution by calling the separators and constraint handlers'
 *  separation methods;
 *  the generated cuts are stored in the separation storage and can be accessed with the methods SCIPgetCuts() and
 *  SCIPgetNCuts();
 *  after evaluating the cuts, you have to call SCIPclearCuts() in order to remove the cuts from the
 *  separation storage;
 *  it is possible to call SCIPseparateSol() multiple times with different solutions and evaluate the found cuts
 *  afterwards
 */
extern
SCIP_RETCODE SCIPseparateSol(
   SCIP*                 scip,               /**< SCIP data structure */
   SCIP_SOL*             sol,                /**< primal solution that should be separated, or NULL for LP solution */
   SCIP_Bool             pretendroot,        /**< should the cut separators be called as if we are at the root node? */
   SCIP_Bool             onlydelayed,        /**< should only separators be called that were delayed in the previous round? */
   SCIP_Bool*            delayed,            /**< pointer to store whether a separator was delayed */
   SCIP_Bool*            cutoff              /**< pointer to store whether the node can be cut off */
   );

/** gets the array of cuts currently stored in the separation storage */
extern
SCIP_ROW** SCIPgetCuts(
   SCIP*                 scip                /**< SCIP data structure */
   );

/** get current number of cuts in the separation storage */
extern
int SCIPgetNCuts(
   SCIP*                 scip                /**< SCIP data structure */
   );

/** clears the separation storage */
extern
SCIP_RETCODE SCIPclearCuts(
   SCIP*                 scip                /**< SCIP data structure */
   );

/** removes cuts that are inefficacious w.r.t. the current LP solution from separation storage without adding the cuts to the LP */
extern
SCIP_RETCODE SCIPremoveInefficaciousCuts(
   SCIP*                 scip                /**< SCIP data structure */
   );

/**@} */




/*
 * LP diving methods
 */

/**@name LP Diving Methods */
/**@{ */

/** initiates LP diving, making methods SCIPchgVarObjDive(), SCIPchgVarLbDive(), and SCIPchgVarUbDive() available
 *
 *  @note diving is allowed even if the current LP is not flushed, not solved, or not solved to optimality; be aware
 *  that solving the (first) diving LP may take longer than expect and that the latter two cases could stem from
 *  numerical troubles during the last LP solve; because of this, most users will want to call this method only if
 *  SCIPgetLPSolstat(scip) == SCIP_LPSOLSTAT_OPTIMAL
 */
extern
SCIP_RETCODE SCIPstartDive(
   SCIP*                 scip                /**< SCIP data structure */
   );

/** quits LP diving and resets bounds and objective values of columns to the current node's values */
extern
SCIP_RETCODE SCIPendDive(
   SCIP*                 scip                /**< SCIP data structure */
   );

/** changes variable's objective value in current dive */
extern
SCIP_RETCODE SCIPchgVarObjDive(
   SCIP*                 scip,               /**< SCIP data structure */
   SCIP_VAR*             var,                /**< variable to change the objective value for */
   SCIP_Real             newobj              /**< new objective value */
   );

/** changes variable's lower bound in current dive */
extern
SCIP_RETCODE SCIPchgVarLbDive(
   SCIP*                 scip,               /**< SCIP data structure */
   SCIP_VAR*             var,                /**< variable to change the bound for */
   SCIP_Real             newbound            /**< new value for bound */
   );

/** changes variable's upper bound in current dive */
extern
SCIP_RETCODE SCIPchgVarUbDive(
   SCIP*                 scip,               /**< SCIP data structure */
   SCIP_VAR*             var,                /**< variable to change the bound for */
   SCIP_Real             newbound            /**< new value for bound */
   );

/** gets variable's objective value in current dive */
extern
SCIP_Real SCIPgetVarObjDive(
   SCIP*                 scip,               /**< SCIP data structure */
   SCIP_VAR*             var                 /**< variable to get the bound for */
   );

/** gets variable's lower bound in current dive */
extern
SCIP_Real SCIPgetVarLbDive(
   SCIP*                 scip,               /**< SCIP data structure */
   SCIP_VAR*             var                 /**< variable to get the bound for */
   );

/** gets variable's upper bound in current dive */
extern
SCIP_Real SCIPgetVarUbDive(
   SCIP*                 scip,               /**< SCIP data structure */
   SCIP_VAR*             var                 /**< variable to get the bound for */
   );

/** solves the LP of the current dive; no separation or pricing is applied
 *
 *  @note be aware that the LP solve may take longer than expected if SCIPgetLPSolstat(scip) != SCIP_LPSOLSTAT_OPTIMAL,
 *  compare the explanation of SCIPstartDive()
 */
extern
SCIP_RETCODE SCIPsolveDiveLP(
   SCIP*                 scip,               /**< SCIP data structure */
   int                   itlim,              /**< maximal number of LP iterations to perform, or -1 for no limit */
   SCIP_Bool*            lperror             /**< pointer to store whether an unresolved LP error occurred */
   );

/** returns the number of the node in the current branch and bound run, where the last LP was solved in diving
 *  or probing mode
 */
extern
SCIP_Longint SCIPgetLastDivenode(
   SCIP*                 scip                /**< SCIP data structure */
   );

/** returns whether we are in diving mode */
extern
SCIP_Bool SCIPinDive(
   SCIP*                 scip                /**< SCIP data structure */
   );

/**@} */




/*
 * probing methods
 */

/**@name Probing Methods */
/**@{ */

/** returns whether we are in probing mode */
extern
SCIP_Bool SCIPinProbing(
   SCIP*                 scip                /**< SCIP data structure */
   );

/** initiates probing, making methods SCIPnewProbingNode(), SCIPbacktrackProbing(), SCIPchgVarLbProbing(), 
 *  SCIPchgVarUbProbing(), SCIPfixVarProbing(), SCIPpropagateProbing(), and SCIPsolveProbingLP() available
 */
extern
SCIP_RETCODE SCIPstartProbing(
   SCIP*                 scip                /**< SCIP data structure */
   );

/** creates a new probing sub node, whose changes can be undone by backtracking to a higher node in the probing path
 *  with a call to SCIPbacktrackProbing();
 *  using a sub node for each set of probing bound changes can improve conflict analysis
 */
extern
SCIP_RETCODE SCIPnewProbingNode(
   SCIP*                 scip                /**< SCIP data structure */
   );

/** returns the current probing depth, i.e. the number of probing sub nodes existing in the probing path */
extern
int SCIPgetProbingDepth(
   SCIP*                 scip                /**< SCIP data structure */
   );

/** undoes all changes to the problem applied in probing up to the given probing depth;
 *  the changes of the probing node of the given probing depth are the last ones that remain active;
 *  changes that were applied before calling SCIPnewProbingNode() cannot be undone
 */
extern
SCIP_RETCODE SCIPbacktrackProbing(
   SCIP*                 scip,               /**< SCIP data structure */
   int                   probingdepth        /**< probing depth of the node in the probing path that should be reactivated */
   );

/** quits probing and resets bounds and constraints to the focus node's environment */
extern
SCIP_RETCODE SCIPendProbing(
   SCIP*                 scip                /**< SCIP data structure */
   );

/** injects a change of variable's lower bound into current probing node; the same can also be achieved with a call to
 *  SCIPchgVarLb(), but in this case, the bound change would be treated like a deduction instead of a branching decision
 */
extern
SCIP_RETCODE SCIPchgVarLbProbing(
   SCIP*                 scip,               /**< SCIP data structure */
   SCIP_VAR*             var,                /**< variable to change the bound for */
   SCIP_Real             newbound            /**< new value for bound */
   );

/** injects a change of variable's upper bound into current probing node; the same can also be achieved with a call to
 *  SCIPchgVarUb(), but in this case, the bound change would be treated like a deduction instead of a branching decision
 */
extern
SCIP_RETCODE SCIPchgVarUbProbing(
   SCIP*                 scip,               /**< SCIP data structure */
   SCIP_VAR*             var,                /**< variable to change the bound for */
   SCIP_Real             newbound            /**< new value for bound */
   );

/** injects a change of variable's bounds into current probing node to fix the variable to the specified value;
 *  the same can also be achieved with a call to SCIPfixVar(), but in this case, the bound changes would be treated
 *  like deductions instead of branching decisions
 */
extern
SCIP_RETCODE SCIPfixVarProbing(
   SCIP*                 scip,               /**< SCIP data structure */
   SCIP_VAR*             var,                /**< variable to change the bound for */
   SCIP_Real             fixedval            /**< value to fix variable to */
   );

/** applies domain propagation on the probing sub problem, that was changed after SCIPstartProbing() was called;
 *  the propagated domains of the variables can be accessed with the usual bound accessing calls SCIPvarGetLbLocal()
 *  and SCIPvarGetUbLocal(); the propagation is only valid locally, i.e. the local bounds as well as the changed
 *  bounds due to SCIPchgVarLbProbing(), SCIPchgVarUbProbing(), and SCIPfixVarProbing() are used for propagation
 */
extern
SCIP_RETCODE SCIPpropagateProbing(
   SCIP*                 scip,               /**< SCIP data structure */
   int                   maxproprounds,      /**< maximal number of propagation rounds (-1: no limit, 0: parameter settings) */
   SCIP_Bool*            cutoff,             /**< pointer to store whether the probing node can be cut off */
   SCIP_Longint*         ndomredsfound       /**< pointer to store the number of domain reductions found, or NULL */
   );

/** applies domain propagation on the probing sub problem, that was changed after SCIPstartProbing() was called;
 *  only propagations of the binary variables fixed at the current probing node that are triggered by the implication
 *  graph and the clique table are applied;
 *  the propagated domains of the variables can be accessed with the usual bound accessing calls SCIPvarGetLbLocal()
 *  and SCIPvarGetUbLocal(); the propagation is only valid locally, i.e. the local bounds as well as the changed
 *  bounds due to SCIPchgVarLbProbing(), SCIPchgVarUbProbing(), and SCIPfixVarProbing() are used for propagation
 */
extern
SCIP_RETCODE SCIPpropagateProbingImplications(
   SCIP*                 scip,               /**< SCIP data structure */
   SCIP_Bool*            cutoff              /**< pointer to store whether the probing node can be cut off */
   );

/** solves the LP at the current probing node (cannot be applied at preprocessing stage);
 *  no separation or pricing is applied
 */
extern
SCIP_RETCODE SCIPsolveProbingLP(
   SCIP*                 scip,               /**< SCIP data structure */
   int                   itlim,              /**< maximal number of LP iterations to perform, or -1 for no limit */
   SCIP_Bool*            lperror             /**< pointer to store whether an unresolved LP error occurred */
   );

/** solves the LP at the current probing node (cannot be applied at preprocessing stage) and applies pricing
 *  until the LP is solved to optimality; no separation is applied
 */
extern
SCIP_RETCODE SCIPsolveProbingLPWithPricing(
   SCIP*                 scip,               /**< SCIP data structure */
   SCIP_Bool             pretendroot,        /**< should the pricers be called as if we are at the root node? */
   SCIP_Bool             displayinfo,        /**< should info lines be displayed after each pricing round? */
   int                   maxpricerounds,     /**< maximal number of pricing rounds (-1: no limit);
                                              *   a finite limit means that the LP might not be solved to optimality! */
   SCIP_Bool*            lperror             /**< pointer to store whether an unresolved LP error occurred */
   );

/**@} */




/*
 * branching methods
 */

/**@name Branching Methods */
/**@{ */

/** gets branching candidates for LP solution branching (fractional variables) along with solution values,
 *  fractionalities, and number of branching candidates;
 *  branching rules should always select the branching candidate among the first npriolpcands of the candidate
 *  list
 */
extern
SCIP_RETCODE SCIPgetLPBranchCands(
   SCIP*                 scip,               /**< SCIP data structure */
   SCIP_VAR***           lpcands,            /**< pointer to store the array of LP branching candidates, or NULL */
   SCIP_Real**           lpcandssol,         /**< pointer to store the array of LP candidate solution values, or NULL */
   SCIP_Real**           lpcandsfrac,        /**< pointer to store the array of LP candidate fractionalities, or NULL */
   int*                  nlpcands,           /**< pointer to store the number of LP branching candidates, or NULL */
   int*                  npriolpcands        /**< pointer to store the number of candidates with maximal priority, or NULL */
   );

/** gets number of branching candidates for LP solution branching (number of fractional variables) */
extern
int SCIPgetNLPBranchCands(
   SCIP*                 scip                /**< SCIP data structure */
   );

/** gets number of branching candidates with maximal priority for LP solution branching */
extern
int SCIPgetNPrioLPBranchCands(
   SCIP*                 scip                /**< SCIP data structure */
   );

/** gets external branching candidates along with solution values, scores, and number of branching candidates;
 *  these branching candidates can be used by relaxations or nonlinear constraint handlers
 *  branching rules should always select the branching candidate among the first nprioexterncands of the candidate
 *  list
 */
extern
SCIP_RETCODE SCIPgetExternBranchCands(
   SCIP*                 scip,               /**< SCIP data structure */
   SCIP_VAR***           externcands,        /**< pointer to store the array of extern branching candidates, or NULL */
   SCIP_Real**           externcandssol,     /**< pointer to store the array of extern candidate solution values, or NULL */
   SCIP_Real**           externcandsscore,   /**< pointer to store the array of extern candidate scores, or NULL */
   int*                  nexterncands,       /**< pointer to store the number of extern branching candidates, or NULL */
   int*                  nprioexterncands,   /**< pointer to store the number of candidates with maximal priority, or NULL */
   int*                  nprioexternbins,    /**< pointer to store the number of binary candidates with maximal priority, or NULL */
   int*                  nprioexternints,    /**< pointer to store the number of integer candidates with maximal priority, or NULL */
   int*                  nprioexternimpls    /**< pointer to store the number of implicit integer candidates with maximal priority, 
                                              *   or NULL */
   );

/** gets number of external branching candidates */
extern
int SCIPgetNExternBranchCands(
   SCIP*                 scip                /**< SCIP data structure */
   );

/** gets number of external branching candidates with maximal branch priority */
extern
int SCIPgetNPrioExternBranchCands(
   SCIP*                 scip                /**< SCIP data structure */
   );

/** gets number of binary external branching candidates with maximal branch priority */
extern
int SCIPgetNPrioExternBranchBins(
   SCIP*                 scip                /**< SCIP data structure */
   );

/** gets number of integer external branching candidates with maximal branch priority */
extern
int SCIPgetNPrioExternBranchInts(
   SCIP*                 scip                /**< SCIP data structure */
   );

/** gets number of implicit integer external branching candidates with maximal branch priority */
extern
int SCIPgetNPrioExternBranchImpls(
   SCIP*                 scip                /**< SCIP data structure */
   );

/** gets number of continuous external branching candidates with maximal branch priority */
extern
int SCIPgetNPrioExternBranchConts(
   SCIP*                 scip                /**< SCIP data structure */
   );

/** insert variable, its score and its solution value into the external branching candidate storage
 * the relative difference of the current lower and upper bounds of a continuous variable must be at least epsilon
 */
extern
SCIP_RETCODE SCIPaddExternBranchCand(
   SCIP*                 scip,               /**< SCIP data structure */
   SCIP_VAR*             var,                /**< variable to insert */
   SCIP_Real             score,              /**< score of external candidate, e.g. infeasibility */
   SCIP_Real             solval              /**< value of the variable in the current solution */
   );

/** removes all external candidates from the storage for external branching */
extern
void SCIPclearExternBranchCands(
   SCIP*                 scip                /**< SCIP data structure */
   );

/** checks whether the given variable is contained in the candidate storage for external branching */
extern
SCIP_Bool SCIPcontainsExternBranchCand(
   SCIP*                 scip,               /**< SCIP data structure */
   SCIP_VAR*             var                 /**< variable to look for */
   );

/** gets branching candidates for pseudo solution branching (non-fixed variables) along with the number of candidates */
extern
SCIP_RETCODE SCIPgetPseudoBranchCands(
   SCIP*                 scip,               /**< SCIP data structure */
   SCIP_VAR***           pseudocands,        /**< pointer to store the array of pseudo branching candidates, or NULL */
   int*                  npseudocands,       /**< pointer to store the number of pseudo branching candidates, or NULL */
   int*                  npriopseudocands    /**< pointer to store the number of candidates with maximal priority, or NULL */
   );

/** gets branching candidates for pseudo solution branching (non-fixed variables) */
extern
int SCIPgetNPseudoBranchCands(
   SCIP*                 scip                /**< SCIP data structure */
   );

/** gets number of branching candidates with maximal branch priority for pseudo solution branching */
extern
int SCIPgetNPrioPseudoBranchCands(
   SCIP*                 scip                /**< SCIP data structure */
   );

/** gets number of binary branching candidates with maximal branch priority for pseudo solution branching */
extern
int SCIPgetNPrioPseudoBranchBins(
   SCIP*                 scip                /**< SCIP data structure */
   );

/** gets number of integer branching candidates with maximal branch priority for pseudo solution branching */
extern
int SCIPgetNPrioPseudoBranchInts(
   SCIP*                 scip                /**< SCIP data structure */
   );

/** gets number of implicit integer branching candidates with maximal branch priority for pseudo solution branching */
extern
int SCIPgetNPrioPseudoBranchImpls(
   SCIP*                 scip                /**< SCIP data structure */
   );

/** calculates the branching score out of the gain predictions for a binary branching */
extern
SCIP_Real SCIPgetBranchScore(
   SCIP*                 scip,               /**< SCIP data structure */
   SCIP_VAR*             var,                /**< variable, of which the branching factor should be applied, or NULL */
   SCIP_Real             downgain,           /**< prediction of objective gain for rounding downwards */
   SCIP_Real             upgain              /**< prediction of objective gain for rounding upwards */
   );

/** calculates the branching score out of the gain predictions for a branching with arbitrary many children */
extern
SCIP_Real SCIPgetBranchScoreMultiple(
   SCIP*                 scip,               /**< SCIP data structure */
   SCIP_VAR*             var,                /**< variable, of which the branching factor should be applied, or NULL */
   int                   nchildren,          /**< number of children that the branching will create */
   SCIP_Real*            gains               /**< prediction of objective gain for each child */
   );

/** computes a branching point for a continuous or discrete variable
 * @see SCIPbranchGetBranchingPoint
 */
extern
SCIP_Real SCIPgetBranchingPoint(
   SCIP*                 scip,               /**< SCIP data structure */
   SCIP_VAR*             var,                /**< variable, of which the branching point should be computed */
   SCIP_Real             suggestion          /**< suggestion for branching point, or SCIP_INVALID if no suggestion */
   );

/** calculates the node selection priority for moving the given variable's LP value to the given target value;
 *  this node selection priority can be given to the SCIPcreateChild() call
 */
extern
SCIP_Real SCIPcalcNodeselPriority(
   SCIP*                 scip,               /**< SCIP data structure */
   SCIP_VAR*             var,                /**< variable on which the branching is applied */
   SCIP_BRANCHDIR        branchdir,          /**< type of branching that was performed: upwards, downwards, or fixed;
                                              *   fixed should only be used, when both bounds changed
                                              */
   SCIP_Real             targetvalue         /**< new value of the variable in the child node */
   );

/** calculates an estimate for the objective of the best feasible solution contained in the subtree after applying the given 
 *  branching; this estimate can be given to the SCIPcreateChild() call
 */
extern
SCIP_Real SCIPcalcChildEstimate(
   SCIP*                 scip,               /**< SCIP data structure */
   SCIP_VAR*             var,                /**< variable on which the branching is applied */
   SCIP_Real             targetvalue         /**< new value of the variable in the child node */
   );

/** creates a child node of the focus node */
extern
SCIP_RETCODE SCIPcreateChild(
   SCIP*                 scip,               /**< SCIP data structure */
   SCIP_NODE**           node,               /**< pointer to node data structure */
   SCIP_Real             nodeselprio,        /**< node selection priority of new node */
   SCIP_Real             estimate            /**< estimate for (transformed) objective value of best feasible solution in subtree */
   );

/** branches on a non-continuous variable v using the current LP or pseudo solution;
 *  if solution value x' is fractional, two child nodes will be created
 *  (x <= floor(x'), x >= ceil(x')),
 *  if solution value is integral, the x' is equal to lower or upper bound of the branching
 *  variable and the bounds of v are finite, then two child nodes will be created
 *  (x <= x", x >= x"+1 with x" = floor((lb + ub)/2)),
 *  otherwise (up to) three child nodes will be created
 *  (x <= x'-1, x == x', x >= x'+1)
 */
extern
SCIP_RETCODE SCIPbranchVar(
   SCIP*                 scip,               /**< SCIP data structure */
   SCIP_VAR*             var,                /**< variable to branch on */
   SCIP_NODE**           downchild,          /**< pointer to return the left child with variable rounded down, or NULL */
   SCIP_NODE**           eqchild,            /**< pointer to return the middle child with variable fixed, or NULL */
   SCIP_NODE**           upchild             /**< pointer to return the right child with variable rounded up, or NULL */
   );

/** branches on a variable x using a given value x'; 
 *  for continuous variables with relative domain width larger epsilon, x' must not be one of the bounds;
 *  two child nodes (x <= x', x >= x') are created;
 *  for integer variables, if solution value x' is fractional, two child nodes are created
 *  (x <= floor(x'), x >= ceil(x')),
 *  if x' is integral, three child nodes are created
 *  (x <= x'-1, x == x', x >= x'+1)
 */
extern
SCIP_RETCODE SCIPbranchVarVal(
   SCIP*                 scip,               /**< SCIP data structure */
   SCIP_VAR*             var,                /**< variable to branch on */
   SCIP_Real             val,                /**< value to branch on */
   SCIP_NODE**           downchild,          /**< pointer to return the left child with variable rounded down, or NULL */
   SCIP_NODE**           eqchild,            /**< pointer to return the middle child with variable fixed, or NULL */
   SCIP_NODE**           upchild             /**< pointer to return the right child with variable rounded up, or NULL */
   );

/** n-ary branching on a variable x using a given value
 * Branches on variable x such that up to n/2 children are created on each side of the usual branching value.
 * The branching value is selected as in SCIPbranchVarVal().
 * The parameters minwidth and widthfactor determine the domain width of the branching variable in the child nodes.
 * If n is odd, one child with domain width 'width' and having the branching value in the middle is created.
 * Otherwise, two children with domain width 'width' and being left and right of the branching value are created.
 * Next further nodes to the left and right are created, where width is multiplied by widthfactor with increasing distance from the first nodes.
 * The initial width is calculated such that n/2 nodes are created to the left and to the right of the branching value.
 * If this value is below minwidth, the initial width is set to minwidth, which may result in creating less than n nodes.
 *
 * Giving a large value for widthfactor results in creating children with small domain when close to the branching value
 * and large domain when closer to the current variable bounds. That is, setting widthfactor to a very large value and n to 3
 * results in a ternary branching where the branching variable is mostly fixed in the middle child.
 * Setting widthfactor to 1.0 results in children where the branching variable always has the same domain width
 * (except for one child if the branching value is not in the middle).
 */
extern
SCIP_RETCODE SCIPbranchVarValNary(
   SCIP*                 scip,               /**< SCIP data structure */
   SCIP_VAR*             var,                /**< variable to branch on */
   SCIP_Real             val,                /**< value to branch on */
   int                   n,                  /**< attempted number of children to be created, must be >= 2 */
   SCIP_Real             minwidth,           /**< minimal domain width in children */
   SCIP_Real             widthfactor,        /**< multiplier for children domain width with increasing distance from val, must be >= 1.0 */
   int*                  nchildren           /**< buffer to store number of created children, or NULL */
   );

/** calls branching rules to branch on an LP solution; if no fractional variables exist, the result is SCIP_DIDNOTRUN;
 *  if the branch priority of an unfixed variable is larger than the maximal branch priority of the fractional
 *  variables, pseudo solution branching is applied on the unfixed variables with maximal branch priority
 */
extern
SCIP_RETCODE SCIPbranchLP(
   SCIP*                 scip,               /**< SCIP data structure */
   SCIP_RESULT*          result              /**< pointer to store the result of the branching (s. branch.h) */
   );

/** calls branching rules to branch on a external candidates; if no such candidates exist, the result is SCIP_DIDNOTRUN */
extern
SCIP_RETCODE SCIPbranchExtern(
   SCIP*                 scip,               /**< SCIP data structure */
   SCIP_RESULT*          result              /**< pointer to store the result of the branching (s. branch.h) */
   );

/** calls branching rules to branch on a pseudo solution; if no unfixed variables exist, the result is SCIP_DIDNOTRUN */
extern
SCIP_RETCODE SCIPbranchPseudo(
   SCIP*                 scip,               /**< SCIP data structure */
   SCIP_RESULT*          result              /**< pointer to store the result of the branching (s. branch.h) */
   );

/**@} */




/*
 * primal solutions
 */

/**@name Primal Solution Methods */
/**@{ */

/** creates a primal solution, initialized to zero */
extern
SCIP_RETCODE SCIPcreateSol(
   SCIP*                 scip,               /**< SCIP data structure */
   SCIP_SOL**            sol,                /**< pointer to store the solution */
   SCIP_HEUR*            heur                /**< heuristic that found the solution (or NULL if it's from the tree) */
   );

/** creates a primal solution, initialized to the current LP solution */
extern
SCIP_RETCODE SCIPcreateLPSol(
   SCIP*                 scip,               /**< SCIP data structure */
   SCIP_SOL**            sol,                /**< pointer to store the solution */
   SCIP_HEUR*            heur                /**< heuristic that found the solution (or NULL if it's from the tree) */
   );

/** creates a primal solution, initialized to the current NLP solution */
extern
SCIP_RETCODE SCIPcreateNLPSol(
   SCIP*                 scip,               /**< SCIP data structure */
   SCIP_SOL**            sol,                /**< pointer to store the solution */
   SCIP_HEUR*            heur                /**< heuristic that found the solution (or NULL if it's from the tree) */
   );

/** creates a primal solution, initialized to the current relaxation solution */
extern
SCIP_RETCODE SCIPcreateRelaxSol(
   SCIP*                 scip,               /**< SCIP data structure */
   SCIP_SOL**            sol,                /**< pointer to store the solution */
   SCIP_HEUR*            heur                /**< heuristic that found the solution (or NULL if it's from the tree) */
   );

/** creates a primal solution, initialized to the current pseudo solution */
extern
SCIP_RETCODE SCIPcreatePseudoSol(
   SCIP*                 scip,               /**< SCIP data structure */
   SCIP_SOL**            sol,                /**< pointer to store the solution */
   SCIP_HEUR*            heur                /**< heuristic that found the solution (or NULL if it's from the tree) */
   );

/** creates a primal solution, initialized to the current LP or pseudo solution, depending on whether the LP was solved
 *  at the current node
 */
extern
SCIP_RETCODE SCIPcreateCurrentSol(
   SCIP*                 scip,               /**< SCIP data structure */
   SCIP_SOL**            sol,                /**< pointer to store the solution */
   SCIP_HEUR*            heur                /**< heuristic that found the solution (or NULL if it's from the tree) */
   );

/** creates a primal solution, initialized to unknown values */
extern
SCIP_RETCODE SCIPcreateUnknownSol(
   SCIP*                 scip,               /**< SCIP data structure */
   SCIP_SOL**            sol,                /**< pointer to store the solution */
   SCIP_HEUR*            heur                /**< heuristic that found the solution (or NULL if it's from the tree) */
   );

/** creates a primal solution living in the original problem space, initialized to zero;
 *  a solution in original space allows to set original variables to values, that would be invalid in the
 *  transformed problem due to preprocessing fixings or aggregations
 */
extern
SCIP_RETCODE SCIPcreateOrigSol(
   SCIP*                 scip,               /**< SCIP data structure */
   SCIP_SOL**            sol,                /**< pointer to store the solution */
   SCIP_HEUR*            heur                /**< heuristic that found the solution (or NULL if it's from the tree) */
   );

/** creates a copy of a primal solution; note that a copy of a linked solution is also linked and needs to be unlinked
 *  if it should stay unaffected from changes in the LP or pseudo solution
 */
extern
SCIP_RETCODE SCIPcreateSolCopy(
   SCIP*                 scip,               /**< SCIP data structure */
   SCIP_SOL**            sol,                /**< pointer to store the solution */
   SCIP_SOL*             sourcesol           /**< primal CIP solution to copy */
   );

/** frees primal CIP solution */
extern
SCIP_RETCODE SCIPfreeSol(
   SCIP*                 scip,               /**< SCIP data structure */
   SCIP_SOL**            sol                 /**< pointer to the solution */
   );

/** links a primal solution to the current LP solution */
extern
SCIP_RETCODE SCIPlinkLPSol(
   SCIP*                 scip,               /**< SCIP data structure */
   SCIP_SOL*             sol                 /**< primal solution */
   );

/** links a primal solution to the current NLP solution */
extern
SCIP_RETCODE SCIPlinkNLPSol(
   SCIP*                 scip,               /**< SCIP data structure */
   SCIP_SOL*             sol                 /**< primal solution */
   );

/** links a primal solution to the current relaxation solution */
extern
SCIP_RETCODE SCIPlinkRelaxSol(
   SCIP*                 scip,               /**< SCIP data structure */
   SCIP_SOL*             sol                 /**< primal solution */
   );

/** links a primal solution to the current pseudo solution */
extern
SCIP_RETCODE SCIPlinkPseudoSol(
   SCIP*                 scip,               /**< SCIP data structure */
   SCIP_SOL*             sol                 /**< primal solution */
   );

/** links a primal solution to the current LP or pseudo solution */
extern
SCIP_RETCODE SCIPlinkCurrentSol(
   SCIP*                 scip,               /**< SCIP data structure */
   SCIP_SOL*             sol                 /**< primal solution */
   );

/** clears a primal solution */
extern
SCIP_RETCODE SCIPclearSol(
   SCIP*                 scip,               /**< SCIP data structure */
   SCIP_SOL*             sol                 /**< primal solution */
   );

/** stores solution values of variables in solution's own array */
extern
SCIP_RETCODE SCIPunlinkSol(
   SCIP*                 scip,               /**< SCIP data structure */
   SCIP_SOL*             sol                 /**< primal solution */
   );

/** sets value of variable in primal CIP solution */
extern
SCIP_RETCODE SCIPsetSolVal(
   SCIP*                 scip,               /**< SCIP data structure */
   SCIP_SOL*             sol,                /**< primal solution */
   SCIP_VAR*             var,                /**< variable to add to solution */
   SCIP_Real             val                 /**< solution value of variable */
   );

/** sets values of multiple variables in primal CIP solution */
extern
SCIP_RETCODE SCIPsetSolVals(
   SCIP*                 scip,               /**< SCIP data structure */
   SCIP_SOL*             sol,                /**< primal solution */
   int                   nvars,              /**< number of variables to set solution value for */
   SCIP_VAR**            vars,               /**< array with variables to add to solution */
   SCIP_Real*            vals                /**< array with solution values of variables */
   );

/** increases value of variable in primal CIP solution */
extern
SCIP_RETCODE SCIPincSolVal(
   SCIP*                 scip,               /**< SCIP data structure */
   SCIP_SOL*             sol,                /**< primal solution */
   SCIP_VAR*             var,                /**< variable to increase solution value for */
   SCIP_Real             incval              /**< increment for solution value of variable */
   );

/** returns value of variable in primal CIP solution, or in current LP/pseudo solution */
extern
SCIP_Real SCIPgetSolVal(
   SCIP*                 scip,               /**< SCIP data structure */
   SCIP_SOL*             sol,                /**< primal solution, or NULL for current LP/pseudo solution */
   SCIP_VAR*             var                 /**< variable to get value for */
   );

/** gets values of multiple variables in primal CIP solution */
extern
SCIP_RETCODE SCIPgetSolVals(
   SCIP*                 scip,               /**< SCIP data structure */
   SCIP_SOL*             sol,                /**< primal solution, or NULL for current LP/pseudo solution */
   int                   nvars,              /**< number of variables to get solution value for */
   SCIP_VAR**            vars,               /**< array with variables to get value for */
   SCIP_Real*            vals                /**< array to store solution values of variables */
   );

/** returns objective value of primal CIP solution w.r.t. original problem, or current LP/pseudo objective value */
extern
SCIP_Real SCIPgetSolOrigObj(
   SCIP*                 scip,               /**< SCIP data structure */
   SCIP_SOL*             sol                 /**< primal solution, or NULL for current LP/pseudo objective value */
   );

/** returns transformed objective value of primal CIP solution, or transformed current LP/pseudo objective value */
extern
SCIP_Real SCIPgetSolTransObj(
   SCIP*                 scip,               /**< SCIP data structure */
   SCIP_SOL*             sol                 /**< primal solution, or NULL for current LP/pseudo objective value */
   );

/** maps original space objective value into transformed objective value */
extern
SCIP_Real SCIPtransformObj(
   SCIP*                 scip,               /**< SCIP data structure */
   SCIP_Real             obj                 /**< original space objective value to transform */
   );

/** maps transformed objective value into original space */
extern
SCIP_Real SCIPretransformObj(
   SCIP*                 scip,               /**< SCIP data structure */
   SCIP_Real             obj                 /**< transformed objective value to retransform in original space */
   );

/** gets clock time, when this solution was found */
extern
SCIP_Real SCIPgetSolTime(
   SCIP*                 scip,               /**< SCIP data structure */
   SCIP_SOL*             sol                 /**< primal solution */
   );

/** gets branch and bound run number, where this solution was found */
extern
int SCIPgetSolRunnum(
   SCIP*                 scip,               /**< SCIP data structure */
   SCIP_SOL*             sol                 /**< primal solution */
   );

/** gets node number of the specific branch and bound run, where this solution was found */
extern
SCIP_Longint SCIPgetSolNodenum(
   SCIP*                 scip,               /**< SCIP data structure */
   SCIP_SOL*             sol                 /**< primal solution */
   );

/** gets heuristic, that found this solution (or NULL if it's from the tree) */
extern
SCIP_HEUR* SCIPgetSolHeur(
   SCIP*                 scip,               /**< SCIP data structure */
   SCIP_SOL*             sol                 /**< primal solution */
   );

/** returns whether two given solutions are exactly equal */
extern
SCIP_Bool SCIPareSolsEqual(
   SCIP*                 scip,               /**< SCIP data structure */
   SCIP_SOL*             sol1,               /**< first primal CIP solution */
   SCIP_SOL*             sol2                /**< second primal CIP solution */
   );

/** outputs non-zero variables of solution in original problem space to file stream */
extern
SCIP_RETCODE SCIPprintSol(
   SCIP*                 scip,               /**< SCIP data structure */
   SCIP_SOL*             sol,                /**< primal solution, or NULL for current LP/pseudo solution */
   FILE*                 file,               /**< output file (or NULL for standard output) */
   SCIP_Bool             printzeros          /**< should variables set to zero be printed? */
   );

/** outputs non-zero variables of solution in transformed problem space to file stream */
extern
SCIP_RETCODE SCIPprintTransSol(
   SCIP*                 scip,               /**< SCIP data structure */
   SCIP_SOL*             sol,                /**< primal solution, or NULL for current LP/pseudo solution */
   FILE*                 file,               /**< output file (or NULL for standard output) */
   SCIP_Bool             printzeros          /**< should variables set to zero be printed? */
   );

/** outputs non-zero variables of solution representing a ray in original problem space to file stream */
extern
SCIP_RETCODE SCIPprintRay(
   SCIP*                 scip,               /**< SCIP data structure */
   SCIP_SOL*             sol,                /**< primal solution representing ray */
   FILE*                 file,               /**< output file (or NULL for standard output) */
   SCIP_Bool             printzeros          /**< should variables set to zero be printed? */
   );

/** gets number of feasible primal solutions stored in the solution storage in case the problem is transformed; in case
 *  if the problem stage is SCIP_STAGE_PROBLEM, it returns the number solution in the original solution candidate
 *  storage
 */
extern
int SCIPgetNSols(
   SCIP*                 scip                /**< SCIP data structure */
   );

/** gets array of feasible primal solutions stored in the solution storage in case the problem is transformed; in case
 *  if the problem stage is in SCIP_STAGE_PROBLEM, it returns the number array of solution candidate stored
 */
extern
SCIP_SOL** SCIPgetSols(
   SCIP*                 scip                /**< SCIP data structure */
   );

/** gets best feasible primal solution found so far if the problem is transformed; in case the problem is in
 *  SCIP_STAGE_PROBLEM it returns the best solution candidate, or NULL if no solution has been found or the candidate
 *  store is empty;
 */
extern
SCIP_SOL* SCIPgetBestSol(
   SCIP*                 scip                /**< SCIP data structure */
   );

/** outputs best feasible primal solution found so far to file stream */
extern
SCIP_RETCODE SCIPprintBestSol(
   SCIP*                 scip,               /**< SCIP data structure */
   FILE*                 file,               /**< output file (or NULL for standard output) */
   SCIP_Bool             printzeros          /**< should variables set to zero be printed? */
   );

/** outputs best feasible primal solution found so far in transformed variables to file stream */
extern
SCIP_RETCODE SCIPprintBestTransSol(
   SCIP*                 scip,               /**< SCIP data structure */
   FILE*                 file,               /**< output file (or NULL for standard output) */
   SCIP_Bool             printzeros          /**< should variables set to zero be printed? */
   );

/** try to round given solution */
extern
SCIP_RETCODE SCIProundSol(
   SCIP*                 scip,               /**< SCIP data structure */
   SCIP_SOL*             sol,                /**< primal solution */
   SCIP_Bool*            success             /**< pointer to store whether rounding was successful */
   );

/** retransforms solution to original problem space */
extern
SCIP_RETCODE SCIPretransformSol(
   SCIP*                 scip,               /**< SCIP data structure */
   SCIP_SOL*             sol                 /**< primal CIP solution */
   );

/** reads a given solution file, problem has to be transformed in advance */
extern
SCIP_RETCODE SCIPreadSol(
   SCIP*                 scip,              /**< SCIP data structure */
   const char*           filename           /**< name of the input file */
   );

/** adds feasible primal solution to solution storage by copying it */
extern
SCIP_RETCODE SCIPaddSol(
   SCIP*                 scip,               /**< SCIP data structure */
   SCIP_SOL*             sol,                /**< primal CIP solution */
   SCIP_Bool*            stored              /**< stores whether given solution was good enough to keep */
   );

/** adds primal solution to solution storage, frees the solution afterwards */
extern
SCIP_RETCODE SCIPaddSolFree(
   SCIP*                 scip,               /**< SCIP data structure */
   SCIP_SOL**            sol,                /**< pointer to primal CIP solution; is cleared in function call */
   SCIP_Bool*            stored              /**< stores whether given solution was good enough to keep */
   );

/** adds current LP/pseudo solution to solution storage */
extern
SCIP_RETCODE SCIPaddCurrentSol(
   SCIP*                 scip,               /**< SCIP data structure */
   SCIP_HEUR*            heur,               /**< heuristic that found the solution */
   SCIP_Bool*            stored              /**< stores whether given solution was good enough to keep */
   );

/** checks solution for feasibility; if possible, adds it to storage by copying */
extern
SCIP_RETCODE SCIPtrySol(
   SCIP*                 scip,               /**< SCIP data structure */
   SCIP_SOL*             sol,                /**< primal CIP solution */
   SCIP_Bool             printreason,        /**< should all reasons of violations be printed? */
   SCIP_Bool             checkbounds,        /**< should the bounds of the variables be checked? */
   SCIP_Bool             checkintegrality,   /**< has integrality to be checked? */
   SCIP_Bool             checklprows,        /**< have current LP rows (both local and global) to be checked? */
   SCIP_Bool*            stored              /**< stores whether given solution was feasible and good enough to keep */
   );

/** checks primal solution; if feasible, adds it to storage; solution is freed afterwards */
extern
SCIP_RETCODE SCIPtrySolFree(
   SCIP*                 scip,               /**< SCIP data structure */
   SCIP_SOL**            sol,                /**< pointer to primal CIP solution; is cleared in function call */
   SCIP_Bool             printreason,        /**< should all reasons of violations be printed? */
   SCIP_Bool             checkbounds,        /**< should the bounds of the variables be checked? */
   SCIP_Bool             checkintegrality,   /**< has integrality to be checked? */
   SCIP_Bool             checklprows,        /**< have current LP rows (both local and global) to be checked? */
   SCIP_Bool*            stored              /**< stores whether solution was feasible and good enough to keep */
   );

/** checks current LP/pseudo solution for feasibility; if possible, adds it to storage */
extern
SCIP_RETCODE SCIPtryCurrentSol(
   SCIP*                 scip,               /**< SCIP data structure */
   SCIP_HEUR*            heur,               /**< heuristic that found the solution */
   SCIP_Bool             printreason,        /**< should all reasons of violations be printed? */
   SCIP_Bool             checkintegrality,   /**< has integrality to be checked? */
   SCIP_Bool             checklprows,        /**< have current LP rows (both local and global) to be checked? */
   SCIP_Bool*            stored              /**< stores whether given solution was feasible and good enough to keep */
   );

/** checks solution for feasibility without adding it to the solution store */
extern
SCIP_RETCODE SCIPcheckSol(
   SCIP*                 scip,               /**< SCIP data structure */
   SCIP_SOL*             sol,                /**< primal CIP solution */
   SCIP_Bool             printreason,        /**< should all reasons of violations be printed? */
   SCIP_Bool             checkbounds,        /**< should the bounds of the variables be checked? */
   SCIP_Bool             checkintegrality,   /**< has integrality to be checked? */
   SCIP_Bool             checklprows,        /**< have current LP rows (both local and global) to be checked? */
   SCIP_Bool*            feasible            /**< stores whether given solution is feasible */
   );

/** checks solution for feasibility in original problem without adding it to the solution store;
 *  this method is used to double check a solution in order to validate the presolving process
 */
extern
SCIP_RETCODE SCIPcheckSolOrig(
   SCIP*                 scip,               /**< SCIP data structure */
   SCIP_SOL*             sol,                /**< primal CIP solution */
   SCIP_Bool*            feasible,           /**< stores whether given solution is feasible */
   SCIP_Bool             printreason,        /**< should the reason for the violation be printed? */
   SCIP_Bool             completely          /**< should all violations be checked? */
   );

/** return whether a primal ray is stored that proves unboundedness of the LP relaxation */
extern
SCIP_Bool SCIPhasPrimalRay(
   SCIP*                 scip                /**< SCIP data structure */
   );

/** gets value of given variable in primal ray causing unboundedness of the LP relaxation; 
 *  should only be called if such a ray is stored (check with SCIPhasPrimalRay()) */
extern
SCIP_Real SCIPgetPrimalRayVal(
   SCIP*                 scip,               /**< SCIP data structure */
   SCIP_VAR*             var                 /**< variable to get value for */
   );

/**@} */




/*
 * event methods
 */

/**@name Event Methods
 *
 * Events can only be caught during the operation on the transformed problem.
 * Events on variables can only be caught for transformed variables.
 * If you want to catch an event for an original variable, you have to get the corresponding transformed variable
 * with a call to SCIPgetTransformedVar() and catch the event on the transformed variable.
 */
/**@{ */

/** catches a global (not variable or row dependent) event */
extern
SCIP_RETCODE SCIPcatchEvent(
   SCIP*                 scip,               /**< SCIP data structure */
   SCIP_EVENTTYPE        eventtype,          /**< event type mask to select events to catch */
   SCIP_EVENTHDLR*       eventhdlr,          /**< event handler to process events with */
   SCIP_EVENTDATA*       eventdata,          /**< event data to pass to the event handler when processing this event */
   int*                  filterpos           /**< pointer to store position of event filter entry, or NULL */
   );

/** drops a global event (stops to track event) */
extern
SCIP_RETCODE SCIPdropEvent(
   SCIP*                 scip,               /**< SCIP data structure */
   SCIP_EVENTTYPE        eventtype,          /**< event type mask of dropped event */
   SCIP_EVENTHDLR*       eventhdlr,          /**< event handler to process events with */
   SCIP_EVENTDATA*       eventdata,          /**< event data to pass to the event handler when processing this event */
   int                   filterpos           /**< position of event filter entry returned by SCIPcatchEvent(), or -1 */
   );

/** catches an objective value or domain change event on the given transformed variable */
extern
SCIP_RETCODE SCIPcatchVarEvent(
   SCIP*                 scip,               /**< SCIP data structure */
   SCIP_VAR*             var,                /**< transformed variable to catch event for */
   SCIP_EVENTTYPE        eventtype,          /**< event type mask to select events to catch */
   SCIP_EVENTHDLR*       eventhdlr,          /**< event handler to process events with */
   SCIP_EVENTDATA*       eventdata,          /**< event data to pass to the event handler when processing this event */
   int*                  filterpos           /**< pointer to store position of event filter entry, or NULL */
   );

/** drops an objective value or domain change event (stops to track event) on the given transformed variable */
extern
SCIP_RETCODE SCIPdropVarEvent(
   SCIP*                 scip,               /**< SCIP data structure */
   SCIP_VAR*             var,                /**< transformed variable to drop event for */
   SCIP_EVENTTYPE        eventtype,          /**< event type mask of dropped event */
   SCIP_EVENTHDLR*       eventhdlr,          /**< event handler to process events with */
   SCIP_EVENTDATA*       eventdata,          /**< event data to pass to the event handler when processing this event */
   int                   filterpos           /**< position of event filter entry returned by SCIPcatchVarEvent(), or -1 */
   );

/** catches a row coefficient, constant, or side change event on the given row */
extern
SCIP_RETCODE SCIPcatchRowEvent(
   SCIP*                 scip,               /**< SCIP data structure */
   SCIP_ROW*             row,                /**< linear row to catch event for */
   SCIP_EVENTTYPE        eventtype,          /**< event type mask to select events to catch */
   SCIP_EVENTHDLR*       eventhdlr,          /**< event handler to process events with */
   SCIP_EVENTDATA*       eventdata,          /**< event data to pass to the event handler when processing this event */
   int*                  filterpos           /**< pointer to store position of event filter entry, or NULL */
   );

/** drops a row coefficient, constant, or side change event (stops to track event) on the given row */
extern
SCIP_RETCODE SCIPdropRowEvent(
   SCIP*                 scip,               /**< SCIP data structure */
   SCIP_ROW*             row,                /**< linear row to drop event for */
   SCIP_EVENTTYPE        eventtype,          /**< event type mask of dropped event */
   SCIP_EVENTHDLR*       eventhdlr,          /**< event handler to process events with */
   SCIP_EVENTDATA*       eventdata,          /**< event data to pass to the event handler when processing this event */
   int                   filterpos           /**< position of event filter entry returned by SCIPcatchVarEvent(), or -1 */
   );

/**@} */




/*
 * tree methods
 */

/**@name Tree Methods */
/**@{ */

/** gets current node in the tree */
extern
SCIP_NODE* SCIPgetCurrentNode(
   SCIP*                 scip                /**< SCIP data structure */
   );

/** gets the root node of the tree */
extern
SCIP_NODE* SCIPgetRootNode(
   SCIP*                 scip                /**< SCIP data structure */
   );

/** returns whether the current node is already solved and only propagated again */
extern
SCIP_Bool SCIPinRepropagation(
   SCIP*                 scip                /**< SCIP data structure */
   );

/** gets children of focus node along with the number of children */
extern
SCIP_RETCODE SCIPgetChildren(
   SCIP*                 scip,               /**< SCIP data structure */
   SCIP_NODE***          children,           /**< pointer to store children array, or NULL if not needed */
   int*                  nchildren           /**< pointer to store number of children, or NULL if not needed */
   );

/** gets number of children of focus node */
extern
int SCIPgetNChildren(
   SCIP*                 scip                /**< SCIP data structure */
   );

/** gets siblings of focus node along with the number of siblings */
extern
SCIP_RETCODE SCIPgetSiblings(
   SCIP*                 scip,               /**< SCIP data structure */
   SCIP_NODE***          siblings,           /**< pointer to store siblings array, or NULL if not needed */
   int*                  nsiblings           /**< pointer to store number of siblings, or NULL if not needed */
   );

/** gets number of siblings of focus node */
extern
int SCIPgetNSiblings(
   SCIP*                 scip                /**< SCIP data structure */
   );

/** gets leaves of the tree along with the number of leaves */
extern
SCIP_RETCODE SCIPgetLeaves(
   SCIP*                 scip,               /**< SCIP data structure */
   SCIP_NODE***          leaves,             /**< pointer to store leaves array, or NULL if not needed */
   int*                  nleaves             /**< pointer to store number of leaves, or NULL if not needed */
   );

/** gets number of leaves in the tree */
extern
int SCIPgetNLeaves(
   SCIP*                 scip                /**< SCIP data structure */
   );

/** gets the best child of the focus node w.r.t. the node selection priority assigned by the branching rule */
extern
SCIP_NODE* SCIPgetPrioChild(
   SCIP*                 scip                /**< SCIP data structure */
   );

/** gets the best sibling of the focus node w.r.t. the node selection priority assigned by the branching rule */
extern
SCIP_NODE* SCIPgetPrioSibling(
   SCIP*                 scip                /**< SCIP data structure */
   );

/** gets the best child of the focus node w.r.t. the node selection strategy */
extern
SCIP_NODE* SCIPgetBestChild(
   SCIP*                 scip                /**< SCIP data structure */
   );

/** gets the best sibling of the focus node w.r.t. the node selection strategy */
extern
SCIP_NODE* SCIPgetBestSibling(
   SCIP*                 scip                /**< SCIP data structure */
   );

/** gets the best leaf from the node queue w.r.t. the node selection strategy */
extern
SCIP_NODE* SCIPgetBestLeaf(
   SCIP*                 scip                /**< SCIP data structure */
   );

/** gets the best node from the tree (child, sibling, or leaf) w.r.t. the node selection strategy */
extern
SCIP_NODE* SCIPgetBestNode(
   SCIP*                 scip                /**< SCIP data structure */
   );

/** gets the node with smallest lower bound from the tree (child, sibling, or leaf) */
extern
SCIP_NODE* SCIPgetBestboundNode(
   SCIP*                 scip                /**< SCIP data structure */
   );

/** cuts off node and whole sub tree from branch and bound tree */
extern
SCIP_RETCODE SCIPcutoffNode(
   SCIP*                 scip,               /**< SCIP data structure */
   SCIP_NODE*            node                /**< node that should be cut off */
   );

/** marks the given node to be propagated again the next time a node of its subtree is processed */
extern
SCIP_RETCODE SCIPrepropagateNode(
   SCIP*                 scip,               /**< SCIP data structure */
   SCIP_NODE*            node                /**< node that should be propagated again */
   );

/** returns depth of first node in active path that is marked being cutoff */
extern
int SCIPgetCutoffdepth(
   SCIP*                 scip                /**< SCIP data structure */
   );

/** returns depth of first node in active path that has to be propagated again */
extern
int SCIPgetRepropdepth(
   SCIP*                 scip                /**< SCIP data structure */
   );


/* prints all branching decisions on variables from the root to the given node */
extern
SCIP_RETCODE SCIPprintNodeRootPath(
   SCIP*                 scip,               /**< SCIP data structure */
   SCIP_NODE*            node,               /**< node data */
   FILE*                 file                /**< output file (or NULL for standard output) */
   );

/**@} */


/*
 * statistic methods
 */

/**@name Statistic Methods */
/**@{ */

/** gets number of branch and bound runs performed, including the current run */
extern
int SCIPgetNRuns(
   SCIP*                 scip                /**< SCIP data structure */
   );

/** gets number of processed nodes in current run, including the focus node */
extern
SCIP_Longint SCIPgetNNodes(
   SCIP*                 scip                /**< SCIP data structure */
   );

/** gets total number of processed nodes in all runs, including the focus node */
extern
SCIP_Longint SCIPgetNTotalNodes(
   SCIP*                 scip                /**< SCIP data structure */
   );

/** gets number of nodes left in the tree (children + siblings + leaves) */
extern
int SCIPgetNNodesLeft(
   SCIP*                 scip                /**< SCIP data structure */
   );

/** gets total number of LPs solved so far */
extern
SCIP_Longint SCIPgetNLPs(
   SCIP*                 scip                /**< SCIP data structure */
   );

/** gets total number of iterations used so far in primal and dual simplex and barrier algorithm */
extern
SCIP_Longint SCIPgetNLPIterations(
   SCIP*                 scip                /**< SCIP data structure */
   );

/** gets total number of iterations used so far in primal and dual simplex and barrier algorithm for the root node */
extern
SCIP_Longint SCIPgetNRootLPIterations(
   SCIP*                 scip                /**< SCIP data structure */
   );

/** gets total number of primal LPs solved so far */
extern
SCIP_Longint SCIPgetNPrimalLPs(
   SCIP*                 scip                /**< SCIP data structure */
   );

/** gets total number of iterations used so far in primal simplex */
extern
SCIP_Longint SCIPgetNPrimalLPIterations(
   SCIP*                 scip                /**< SCIP data structure */
   );

/** gets total number of dual LPs solved so far */
extern
SCIP_Longint SCIPgetNDualLPs(
   SCIP*                 scip                /**< SCIP data structure */
   );

/** gets total number of iterations used so far in dual simplex */
extern
SCIP_Longint SCIPgetNDualLPIterations(
   SCIP*                 scip                /**< SCIP data structure */
   );

/** gets total number of barrier LPs solved so far */
extern
SCIP_Longint SCIPgetNBarrierLPs(
   SCIP*                 scip                /**< SCIP data structure */
   );

/** gets total number of iterations used so far in barrier algorithm */
extern
SCIP_Longint SCIPgetNBarrierLPIterations(
   SCIP*                 scip                /**< SCIP data structure */
   );

/** gets total number of LPs solved so far that were resolved from an advanced start basis */
extern
SCIP_Longint SCIPgetNResolveLPs(
   SCIP*                 scip                /**< SCIP data structure */
   );

/** gets total number of simplex iterations used so far in primal and dual simplex calls where an advanced start basis
 *  was available
 */
extern
SCIP_Longint SCIPgetNResolveLPIterations(
   SCIP*                 scip                /**< SCIP data structure */
   );

/** gets total number of primal LPs solved so far that were resolved from an advanced start basis */
extern
SCIP_Longint SCIPgetNPrimalResolveLPs(
   SCIP*                 scip                /**< SCIP data structure */
   );

/** gets total number of simplex iterations used so far in primal simplex calls where an advanced start basis
 *  was available
 */
extern
SCIP_Longint SCIPgetNPrimalResolveLPIterations(
   SCIP*                 scip                /**< SCIP data structure */
   );

/** gets total number of dual LPs solved so far that were resolved from an advanced start basis */
extern
SCIP_Longint SCIPgetNDualResolveLPs(
   SCIP*                 scip                /**< SCIP data structure */
   );

/** gets total number of simplex iterations used so far in dual simplex calls where an advanced start basis
 *  was available
 */
extern
SCIP_Longint SCIPgetNDualResolveLPIterations(
   SCIP*                 scip                /**< SCIP data structure */
   );

/** gets total number of LPs solved so far for node relaxations */
extern
SCIP_Longint SCIPgetNNodeLPs(
   SCIP*                 scip                /**< SCIP data structure */
   );

/** gets total number of simplex iterations used so far for node relaxations */
extern
SCIP_Longint SCIPgetNNodeLPIterations(
   SCIP*                 scip                /**< SCIP data structure */
   );

/** gets total number of LPs solved so far for initial LP in node relaxations */
extern
SCIP_Longint SCIPgetNNodeInitLPs(
   SCIP*                 scip                /**< SCIP data structure */
   );

/** gets total number of simplex iterations used so far for initial LP in node relaxations */
extern
SCIP_Longint SCIPgetNNodeInitLPIterations(
   SCIP*                 scip                /**< SCIP data structure */
   );

/** gets total number of LPs solved so far during diving and probing */
extern
SCIP_Longint SCIPgetNDivingLPs(
   SCIP*                 scip                /**< SCIP data structure */
   );

/** gets total number of simplex iterations used so far during diving and probing */
extern
SCIP_Longint SCIPgetNDivingLPIterations(
   SCIP*                 scip                /**< SCIP data structure */
   );

/** gets total number of times, strong branching was called (each call represents solving two LPs) */
extern
SCIP_Longint SCIPgetNStrongbranchs(
   SCIP*                 scip                /**< SCIP data structure */
   );

/** gets total number of simplex iterations used so far in strong branching */
extern
SCIP_Longint SCIPgetNStrongbranchLPIterations(
   SCIP*                 scip                /**< SCIP data structure */
   );

/** gets total number of times, strong branching was called at the root node (each call represents solving two LPs) */
extern
SCIP_Longint SCIPgetNRootStrongbranchs(
   SCIP*                 scip                /**< SCIP data structure */
   );

/** gets total number of simplex iterations used so far in strong branching at the root node */
extern
SCIP_Longint SCIPgetNRootStrongbranchLPIterations(
   SCIP*                 scip                /**< SCIP data structure */
   );

/** gets number of pricing rounds performed so far at the current node */
extern
int SCIPgetNPriceRounds(
   SCIP*                 scip                /**< SCIP data structure */
   );

/** get current number of variables in the pricing store */
extern
int SCIPgetNPricevars(
   SCIP*                 scip                /**< SCIP data structure */
   );

/** get total number of pricing variables found so far */
extern
int SCIPgetNPricevarsFound(
   SCIP*                 scip                /**< SCIP data structure */
   );

/** get total number of pricing variables applied to the LPs */
extern
int SCIPgetNPricevarsApplied(
   SCIP*                 scip                /**< SCIP data structure */
   );

/** gets number of separation rounds performed so far at the current node */
extern
int SCIPgetNSepaRounds(
   SCIP*                 scip                /**< SCIP data structure */
   );

/** get total number of cuts found so far */
extern
int SCIPgetNCutsFound(
   SCIP*                 scip                /**< SCIP data structure */
   );

/** get number of cuts found so far in current separation round */
extern
int SCIPgetNCutsFoundRound(
   SCIP*                 scip                /**< SCIP data structure */
   );

/** get total number of cuts applied to the LPs */
extern
int SCIPgetNCutsApplied(
   SCIP*                 scip                /**< SCIP data structure */
   );

/** get total number of constraints found in conflict analysis (conflict and reconvergence constraints) */
extern
SCIP_Longint SCIPgetNConflictConssFound(
   SCIP*                 scip                /**< SCIP data structure */
   );

/** get number of conflict constraints found so far at the current node */
extern
int SCIPgetNConflictConssFoundNode(
   SCIP*                 scip                /**< SCIP data structure */
   );

/** get total number of conflict constraints added to the problem */
extern
SCIP_Longint SCIPgetNConflictConssApplied(
   SCIP*                 scip                /**< SCIP data structure */
   );

/** gets depth of current node, or -1 if no current node exists; in probing, the current node is the last probing node,
 *  such that the depth includes the probing path
 */
extern
int SCIPgetDepth(
   SCIP*                 scip                /**< SCIP data structure */
   );

/** gets depth of the focus node, or -1 if no focus node exists; the focus node is the currently processed node in the
 *  branching tree, excluding the nodes of the probing path
 */
extern
int SCIPgetFocusDepth(
   SCIP*                 scip                /**< SCIP data structure */
   );

/** gets maximal depth of all processed nodes in current branch and bound run (excluding probing nodes) */
extern
int SCIPgetMaxDepth(
   SCIP*                 scip                /**< SCIP data structure */
   );

/** gets maximal depth of all processed nodes over all branch and bound runs */
extern
int SCIPgetMaxTotalDepth(
   SCIP*                 scip                /**< SCIP data structure */
   );

/** gets total number of backtracks, i.e. number of times, the new node was selected from the leaves queue */
extern
SCIP_Longint SCIPgetNBacktracks(
   SCIP*                 scip                /**< SCIP data structure */
   );

/** gets current plunging depth (successive times, a child was selected as next node) */
extern
int SCIPgetPlungeDepth(
   SCIP*                 scip                /**< SCIP data structure */
   );

/** gets total number of active constraints at the current node */
extern
int SCIPgetNActiveConss(
   SCIP*                 scip                /**< SCIP data structure */
   );

/** gets total number of enabled constraints at the current node */
extern
int SCIPgetNEnabledConss(
   SCIP*                 scip                /**< SCIP data structure */
   );

/** gets average dual bound of all unprocessed nodes for original problem */
extern
SCIP_Real SCIPgetAvgDualbound(
   SCIP*                 scip                /**< SCIP data structure */
   );

/** gets average lower (dual) bound of all unprocessed nodes in transformed problem */
extern
SCIP_Real SCIPgetAvgLowerbound(
   SCIP*                 scip                /**< SCIP data structure */
   );

/** gets global dual bound for original problem */
extern
SCIP_Real SCIPgetDualbound(
   SCIP*                 scip                /**< SCIP data structure */
   );

/** gets global lower (dual) bound in transformed problem */
extern
SCIP_Real SCIPgetLowerbound(
   SCIP*                 scip                /**< SCIP data structure */
   );

/** gets dual bound of the root node for the original problem */
extern
SCIP_Real SCIPgetDualboundRoot(
   SCIP*                 scip                /**< SCIP data structure */
   );

/** gets lower (dual) bound in transformed problem of the root node */
extern
SCIP_Real SCIPgetLowerboundRoot(
   SCIP*                 scip                /**< SCIP data structure */
   );

/** gets global primal bound (objective value of best solution or user objective limit) for the original problem */
extern
SCIP_Real SCIPgetPrimalbound(
   SCIP*                 scip                /**< SCIP data structure */
   );

/** gets global upper (primal) bound in transformed problem (objective value of best solution or user objective limit) */
extern
SCIP_Real SCIPgetUpperbound(
   SCIP*                 scip                /**< SCIP data structure */
   );

/** gets global cutoff bound in transformed problem: a sub problem with lower bound larger than the cutoff
 *  cannot contain a better feasible solution; usually, this bound is equal to the upper bound, but if the
 *  objective value is always integral, the cutoff bound is (nearly) one less than the upper bound;
 *  additionally, due to objective function domain propagation, the cutoff bound can be further reduced
 */
extern
SCIP_Real SCIPgetCutoffbound(
   SCIP*                 scip                /**< SCIP data structure */
   );

<<<<<<< HEAD
/** updates the cutoff bound if it is better */
=======
/** updates the cutoff bound
 *
 *  @note the given cutoff bound has to better or equal to known one (SCIPgetCutoffbound())
 */
>>>>>>> 70dc277f
extern
SCIP_RETCODE SCIPupdateCutoffbound(
   SCIP*                 scip,               /**< SCIP data structure */
   SCIP_Real             cutoffbound         /**< new cutoff bound */
   );

/** returns whether the current primal bound is justified with a feasible primal solution; if not, the primal bound
 *  was set from the user as objective limit
 */
extern
SCIP_Bool SCIPisPrimalboundSol(
   SCIP*                 scip                /**< SCIP data structure */
   );

/** gets current gap |(primalbound - dualbound)/min(|primalbound|,|dualbound|)| if both bounds have same sign,
 *  or infinity, if they have opposite sign
 */
extern
SCIP_Real SCIPgetGap(
   SCIP*                 scip                /**< SCIP data structure */
   );

/** gets current gap |(upperbound - lowerbound)/min(|upperbound|,|lowerbound|)| in transformed problem if both bounds
 *  have same sign, or infinity, if they have opposite sign
 */
extern
SCIP_Real SCIPgetTransGap(
   SCIP*                 scip                /**< SCIP data structure */
   );

/** gets number of feasible primal solutions found so far */
extern
SCIP_Longint SCIPgetNSolsFound(
   SCIP*                 scip                /**< SCIP data structure */
   );

/** gets number of feasible primal solutions found so far, that improved the primal bound at the time they were found */
extern
SCIP_Longint SCIPgetNBestSolsFound(
   SCIP*                 scip                /**< SCIP data structure */
   );

/** gets the average pseudo cost value for the given direction over all variables */
extern
SCIP_Real SCIPgetAvgPseudocost(
   SCIP*                 scip,               /**< SCIP data structure */
   SCIP_Real             solvaldelta         /**< difference of variable's new LP value - old LP value */
   );

/** gets the average pseudo cost value for the given direction over all variables,
 *  only using the pseudo cost information of the current run
 */
extern
SCIP_Real SCIPgetAvgPseudocostCurrentRun(
   SCIP*                 scip,               /**< SCIP data structure */
   SCIP_Real             solvaldelta         /**< difference of variable's new LP value - old LP value */
   );

/** gets the average number of pseudo cost updates for the given direction over all variables */
extern
SCIP_Real SCIPgetAvgPseudocostCount(
   SCIP*                 scip,               /**< SCIP data structure */
   SCIP_BRANCHDIR        dir                 /**< branching direction (downwards, or upwards) */
   );

/** gets the average number of pseudo cost updates for the given direction over all variables,
 *  only using the pseudo cost information of the current run
 */
extern
SCIP_Real SCIPgetAvgPseudocostCountCurrentRun(
   SCIP*                 scip,               /**< SCIP data structure */
   SCIP_BRANCHDIR        dir                 /**< branching direction (downwards, or upwards) */
   );

/** gets the average pseudo cost score value over all variables, assuming a fractionality of 0.5 */
extern
SCIP_Real SCIPgetAvgPseudocostScore(
   SCIP*                 scip                /**< SCIP data structure */
   );

/** gets the average pseudo cost score value over all variables, assuming a fractionality of 0.5,
 *  only using the pseudo cost information of the current run
 */
extern
SCIP_Real SCIPgetAvgPseudocostScoreCurrentRun(
   SCIP*                 scip                /**< SCIP data structure */
   );

/** gets the average conflict score value over all variables */
extern
SCIP_Real SCIPgetAvgConflictScore(
   SCIP*                 scip                /**< SCIP data structure */
   );

/** gets the average conflict score value over all variables, only using the pseudo cost information of the current run */
extern
SCIP_Real SCIPgetAvgConflictScoreCurrentRun(
   SCIP*                 scip                /**< SCIP data structure */
   );

/** gets the average inference score value over all variables */
extern
SCIP_Real SCIPgetAvgConflictlengthScore(
   SCIP*                 scip                /**< SCIP data structure */
   );

/** gets the average conflictlength score value over all variables, only using the pseudo cost information of the current run */
extern
SCIP_Real SCIPgetAvgConflictlengthScoreCurrentRun(
   SCIP*                 scip                /**< SCIP data structure */
   );

/** returns the average number of inferences found after branching in given direction over all variables */
extern
SCIP_Real SCIPgetAvgInferences(
   SCIP*                 scip,               /**< SCIP data structure */
   SCIP_BRANCHDIR        dir                 /**< branching direction (downwards, or upwards) */
   );

/** returns the average number of inferences found after branching in given direction over all variables,
 *  only using the pseudo cost information of the current run
 */
extern
SCIP_Real SCIPgetAvgInferencesCurrentRun(
   SCIP*                 scip,               /**< SCIP data structure */
   SCIP_BRANCHDIR        dir                 /**< branching direction (downwards, or upwards) */
   );

/** gets the average inference score value over all variables */
extern
SCIP_Real SCIPgetAvgInferenceScore(
   SCIP*                 scip                /**< SCIP data structure */
   );

/** gets the average inference score value over all variables, only using the inference information information of the
 *  current run
 */
extern
SCIP_Real SCIPgetAvgInferenceScoreCurrentRun(
   SCIP*                 scip                /**< SCIP data structure */
   );

/** returns the average number of cutoffs found after branching in given direction over all variables */
extern
SCIP_Real SCIPgetAvgCutoffs(
   SCIP*                 scip,               /**< SCIP data structure */
   SCIP_BRANCHDIR        dir                 /**< branching direction (downwards, or upwards) */
   );

/** returns the average number of cutoffs found after branching in given direction over all variables,
 *  only using the pseudo cost information of the current run
 */
extern
SCIP_Real SCIPgetAvgCutoffsCurrentRun(
   SCIP*                 scip,               /**< SCIP data structure */
   SCIP_BRANCHDIR        dir                 /**< branching direction (downwards, or upwards) */
   );

/** gets the average cutoff score value over all variables */
extern
SCIP_Real SCIPgetAvgCutoffScore(
   SCIP*                 scip                /**< SCIP data structure */
   );

/** gets the average cutoff score value over all variables, only using the pseudo cost information of the current run */
extern
SCIP_Real SCIPgetAvgCutoffScoreCurrentRun(
   SCIP*                 scip                /**< SCIP data structure */
   );

/** outputs original problem to file stream */
extern
SCIP_RETCODE SCIPprintOrigProblem(
   SCIP*                 scip,               /**< SCIP data structure */
   FILE*                 file,               /**< output file (or NULL for standard output) */
   const char*           extension,          /**< file format (or NULL for default CIP format)*/
   SCIP_Bool             genericnames        /**< using generic variable and constraint names? */
   );

/** outputs transformed problem of the current node to file stream */
extern
SCIP_RETCODE SCIPprintTransProblem(
   SCIP*                 scip,               /**< SCIP data structure */
   FILE*                 file,               /**< output file (or NULL for standard output) */
   const char*           extension,          /**< file format (or NULL for default CIP format)*/
   SCIP_Bool             genericnames        /**< using generic variable and constraint names? */
   );

/** outputs solving statistics */
extern
SCIP_RETCODE SCIPprintStatistics(
   SCIP*                 scip,               /**< SCIP data structure */
   FILE*                 file                /**< output file (or NULL for standard output) */
   );

/** outputs history statistics about branchings on variables */
extern
SCIP_RETCODE SCIPprintBranchingStatistics(
   SCIP*                 scip,               /**< SCIP data structure */
   FILE*                 file                /**< output file (or NULL for standard output) */
   );

/** outputs node information display line */
extern
SCIP_RETCODE SCIPprintDisplayLine(
   SCIP*                 scip,               /**< SCIP data structure */
   FILE*                 file,               /**< output file (or NULL for standard output) */
   SCIP_VERBLEVEL        verblevel           /**< minimal verbosity level to actually display the information line */
   );

/** gets total number of implications between variables that are stored in the implication graph */
extern
int SCIPgetNImplications(
   SCIP*                 scip                /**< SCIP data structure */
   );

/** stores conflict graph of binary variables' implications into a file, which can be used as input for the DOT tool */
extern
SCIP_RETCODE SCIPwriteImplicationConflictGraph(
   SCIP*                 scip,               /**< SCIP data structure */
   const char*           filename            /**< file name, or NULL for stdout */
   );

/**@} */




/*
 * timing methods
 */

/**@name Timing Methods */
/**@{ */

/** gets current time of day in seconds (standard time zone) */
extern
SCIP_Real SCIPgetTimeOfDay(
   SCIP*                 scip                /**< SCIP data structure */
   );

/** creates a clock using the default clock type */
extern
SCIP_RETCODE SCIPcreateClock(
   SCIP*                 scip,               /**< SCIP data structure */
   SCIP_CLOCK**          clck                /**< pointer to clock timer */
   );

/** creates a clock counting the CPU user seconds */
extern
SCIP_RETCODE SCIPcreateCPUClock(
   SCIP*                 scip,               /**< SCIP data structure */
   SCIP_CLOCK**          clck                /**< pointer to clock timer */
   );

/** creates a clock counting the wall clock seconds */
extern
SCIP_RETCODE SCIPcreateWallClock(
   SCIP*                 scip,               /**< SCIP data structure */
   SCIP_CLOCK**          clck                /**< pointer to clock timer */
   );

/** frees a clock */
extern
SCIP_RETCODE SCIPfreeClock(
   SCIP*                 scip,               /**< SCIP data structure */
   SCIP_CLOCK**          clck                /**< pointer to clock timer */
   );

/** resets the time measurement of a clock to zero and completely stops the clock */
extern
SCIP_RETCODE SCIPresetClock(
   SCIP*                 scip,               /**< SCIP data structure */
   SCIP_CLOCK*           clck                /**< clock timer */
   );

/** starts the time measurement of a clock */
extern
SCIP_RETCODE SCIPstartClock(
   SCIP*                 scip,               /**< SCIP data structure */
   SCIP_CLOCK*           clck                /**< clock timer */
   );

/** stops the time measurement of a clock */
extern
SCIP_RETCODE SCIPstopClock(
   SCIP*                 scip,               /**< SCIP data structure */
   SCIP_CLOCK*           clck                /**< clock timer */
   );

/** starts the current solving time */
extern
SCIP_RETCODE SCIPstartSolvingTime(
   SCIP*                 scip                /**< SCIP data structure */
   );

/** stops the current solving time in seconds */
extern
SCIP_RETCODE SCIPstopSolvingTime(
   SCIP*                 scip                /**< SCIP data structure */
   );

/** gets the measured time of a clock in seconds */
extern
SCIP_Real SCIPgetClockTime(
   SCIP*                 scip,               /**< SCIP data structure */
   SCIP_CLOCK*           clck                /**< clock timer */
   );

/** sets the measured time of a clock to the given value in seconds */
extern
SCIP_RETCODE SCIPsetClockTime(
   SCIP*                 scip,               /**< SCIP data structure */
   SCIP_CLOCK*           clck,               /**< clock timer */
   SCIP_Real             sec                 /**< time in seconds to set the clock's timer to */
   );

/** gets the current total SCIP time in seconds */
extern
SCIP_Real SCIPgetTotalTime(
   SCIP*                 scip                /**< SCIP data structure */
   );

/** gets the current solving time in seconds */
extern
SCIP_Real SCIPgetSolvingTime(
   SCIP*                 scip                /**< SCIP data structure */
   );

/** gets the current reading time in seconds */
extern
SCIP_Real SCIPgetReadingTime(
   SCIP*                 scip                /**< SCIP data structure */
   );

/** gets the current presolving time in seconds */
extern
SCIP_Real SCIPgetPresolvingTime(
   SCIP*                 scip                /**< SCIP data structure */
   );

/**@} */




/*
 * numeric values and comparisons
 */

/**@name Numerical Methods */
/**@{ */

/** returns value treated as infinity */
extern
SCIP_Real SCIPinfinity(
   SCIP*                 scip                /**< SCIP data structure */
   );

/** returns value treated as zero */
extern
SCIP_Real SCIPepsilon(
   SCIP*                 scip                /**< SCIP data structure */
   );

/** returns value treated as zero for sums of floating point values */
extern
SCIP_Real SCIPsumepsilon(
   SCIP*                 scip                /**< SCIP data structure */
   );

/** returns feasibility tolerance for constraints */
extern
SCIP_Real SCIPfeastol(
   SCIP*                 scip                /**< SCIP data structure */
   );

/** returns feasibility tolerance for reduced costs */
extern
SCIP_Real SCIPdualfeastol(
   SCIP*                 scip                /**< SCIP data structure */
   );

/** returns convergence tolerance used in barrier algorithm */
extern
SCIP_Real SCIPbarrierconvtol(
   SCIP*                 scip                /**< SCIP data structure */
   );

/** return the cutoff bound delta */
extern
SCIP_Real SCIPcutoffbounddelta(
   SCIP*                 scip                /**< SCIP data structure */
   );

/** sets the feasibility tolerance for constraints */
extern
SCIP_RETCODE SCIPchgFeastol(
   SCIP*                 scip,               /**< SCIP data structure */
   SCIP_Real             feastol             /**< new feasibility tolerance for constraints */
   );

/** sets the feasibility tolerance for reduced costs */
extern
SCIP_RETCODE SCIPchgDualfeastol(
   SCIP*                 scip,               /**< SCIP data structure */
   SCIP_Real             dualfeastol         /**< new feasibility tolerance for reduced costs */
   );

/** sets the convergence tolerance used in barrier algorithm */
extern
SCIP_RETCODE SCIPchgBarrierconvtol(
   SCIP*                 scip,               /**< SCIP data structure */
   SCIP_Real             barrierconvtol      /**< new convergence tolerance used in barrier algorithm */
   );

/** marks that some limit parameter was changed */
extern
void SCIPmarkLimitChanged(
   SCIP*                 scip                /**< SCIP data structure */
   );

#ifndef NDEBUG

/* In debug mode, the following methods are implemented as function calls to ensure
 * type validity.
 * In optimized mode, the methods are implemented as defines to improve performance.
 * However, we want to have them in the library anyways, so we have to undef the defines.
 */

/** checks, if values are in range of epsilon */
extern
SCIP_Bool SCIPisEQ(
   SCIP*                 scip,               /**< SCIP data structure */
   SCIP_Real             val1,               /**< first value to be compared */
   SCIP_Real             val2                /**< second value to be compared */
   );

/** checks, if val1 is (more than epsilon) lower than val2 */
extern
SCIP_Bool SCIPisLT(
   SCIP*                 scip,               /**< SCIP data structure */
   SCIP_Real             val1,               /**< first value to be compared */
   SCIP_Real             val2                /**< second value to be compared */
   );

/** checks, if val1 is not (more than epsilon) greater than val2 */
extern
SCIP_Bool SCIPisLE(
   SCIP*                 scip,               /**< SCIP data structure */
   SCIP_Real             val1,               /**< first value to be compared */
   SCIP_Real             val2                /**< second value to be compared */
   );

/** checks, if val1 is (more than epsilon) greater than val2 */
extern
SCIP_Bool SCIPisGT(
   SCIP*                 scip,               /**< SCIP data structure */
   SCIP_Real             val1,               /**< first value to be compared */
   SCIP_Real             val2                /**< second value to be compared */
   );

/** checks, if val1 is not (more than epsilon) lower than val2 */
extern
SCIP_Bool SCIPisGE(
   SCIP*                 scip,               /**< SCIP data structure */
   SCIP_Real             val1,               /**< first value to be compared */
   SCIP_Real             val2                /**< second value to be compared */
   );

/** checks, if value is (positive) infinite */
extern
SCIP_Bool SCIPisInfinity(
   SCIP*                 scip,               /**< SCIP data structure */
   SCIP_Real             val                 /**< value to be compared against infinity */
   );

/** checks, if value is in range epsilon of 0.0 */
extern
SCIP_Bool SCIPisZero(
   SCIP*                 scip,               /**< SCIP data structure */
   SCIP_Real             val                 /**< value to process */
   );

/** checks, if value is greater than epsilon */
extern
SCIP_Bool SCIPisPositive(
   SCIP*                 scip,               /**< SCIP data structure */
   SCIP_Real             val                 /**< value to process */
   );

/** checks, if value is lower than -epsilon */
extern
SCIP_Bool SCIPisNegative(
   SCIP*                 scip,               /**< SCIP data structure */
   SCIP_Real             val                 /**< value to process */
   );

/** checks, if value is integral within epsilon */
extern
SCIP_Bool SCIPisIntegral(
   SCIP*                 scip,               /**< SCIP data structure */
   SCIP_Real             val                 /**< value to process */
   );

/** checks whether the product val * scalar is integral in epsilon scaled by scalar */
extern
SCIP_Bool SCIPisScalingIntegral(
   SCIP*                 scip,               /**< SCIP data structure */
   SCIP_Real             val,                /**< unscaled value to check for scaled integrality */
   SCIP_Real             scalar              /**< value to scale val with for checking for integrality */
   );

/** checks, if given fractional part is smaller than epsilon */
extern
SCIP_Bool SCIPisFracIntegral(
   SCIP*                 scip,               /**< SCIP data structure */
   SCIP_Real             val                 /**< value to process */
   );

/** rounds value + epsilon down to the next integer */
extern
SCIP_Real SCIPfloor(
   SCIP*                 scip,               /**< SCIP data structure */
   SCIP_Real             val                 /**< value to process */
   );

/** rounds value - epsilon up to the next integer */
extern
SCIP_Real SCIPceil(
   SCIP*                 scip,               /**< SCIP data structure */
   SCIP_Real             val                 /**< value to process */
   );

/** rounds value to the nearest integer with epsilon tolerance */
extern
SCIP_Real SCIPround(
   SCIP*                 scip,               /**< SCIP data structure */
   SCIP_Real             val                 /**< value to process */
   );

/** returns fractional part of value, i.e. x - floor(x) in epsilon tolerance */
extern
SCIP_Real SCIPfrac(
   SCIP*                 scip,               /**< SCIP data structure */
   SCIP_Real             val                 /**< value to return fractional part for */
   );

/** checks, if values are in range of sumepsilon */
extern
SCIP_Bool SCIPisSumEQ(
   SCIP*                 scip,               /**< SCIP data structure */
   SCIP_Real             val1,               /**< first value to be compared */
   SCIP_Real             val2                /**< second value to be compared */
   );

/** checks, if val1 is (more than sumepsilon) lower than val2 */
extern
SCIP_Bool SCIPisSumLT(
   SCIP*                 scip,               /**< SCIP data structure */
   SCIP_Real             val1,               /**< first value to be compared */
   SCIP_Real             val2                /**< second value to be compared */
   );

/** checks, if val1 is not (more than sumepsilon) greater than val2 */
extern
SCIP_Bool SCIPisSumLE(
   SCIP*                 scip,               /**< SCIP data structure */
   SCIP_Real             val1,               /**< first value to be compared */
   SCIP_Real             val2                /**< second value to be compared */
   );

/** checks, if val1 is (more than sumepsilon) greater than val2 */
extern
SCIP_Bool SCIPisSumGT(
   SCIP*                 scip,               /**< SCIP data structure */
   SCIP_Real             val1,               /**< first value to be compared */
   SCIP_Real             val2                /**< second value to be compared */
   );

/** checks, if val1 is not (more than sumepsilon) lower than val2 */
extern
SCIP_Bool SCIPisSumGE(
   SCIP*                 scip,               /**< SCIP data structure */
   SCIP_Real             val1,               /**< first value to be compared */
   SCIP_Real             val2                /**< second value to be compared */
   );

/** checks, if value is in range sumepsilon of 0.0 */
extern
SCIP_Bool SCIPisSumZero(
   SCIP*                 scip,               /**< SCIP data structure */
   SCIP_Real             val                 /**< value to process */
   );

/** checks, if value is greater than sumepsilon */
extern
SCIP_Bool SCIPisSumPositive(
   SCIP*                 scip,               /**< SCIP data structure */
   SCIP_Real             val                 /**< value to process */
   );

/** checks, if value is lower than -sumepsilon */
extern
SCIP_Bool SCIPisSumNegative(
   SCIP*                 scip,               /**< SCIP data structure */
   SCIP_Real             val                 /**< value to process */
   );

/** checks, if relative difference of values is in range of feasibility tolerance */
extern
SCIP_Bool SCIPisFeasEQ(
   SCIP*                 scip,               /**< SCIP data structure */
   SCIP_Real             val1,               /**< first value to be compared */
   SCIP_Real             val2                /**< second value to be compared */
   );

/** checks, if relative difference val1 and val2 is lower than feasibility tolerance */
extern
SCIP_Bool SCIPisFeasLT(
   SCIP*                 scip,               /**< SCIP data structure */
   SCIP_Real             val1,               /**< first value to be compared */
   SCIP_Real             val2                /**< second value to be compared */
   );

/** checks, if relative difference of val1 and val2 is not greater than feasibility tolerance */
extern
SCIP_Bool SCIPisFeasLE(
   SCIP*                 scip,               /**< SCIP data structure */
   SCIP_Real             val1,               /**< first value to be compared */
   SCIP_Real             val2                /**< second value to be compared */
   );

/** checks, if relative difference of val1 and val2 is greater than feastol */
extern
SCIP_Bool SCIPisFeasGT(
   SCIP*                 scip,               /**< SCIP data structure */
   SCIP_Real             val1,               /**< first value to be compared */
   SCIP_Real             val2                /**< second value to be compared */
   );

/** checks, if relative difference of val1 and val2 is not lower than -feastol */
extern
SCIP_Bool SCIPisFeasGE(
   SCIP*                 scip,               /**< SCIP data structure */
   SCIP_Real             val1,               /**< first value to be compared */
   SCIP_Real             val2                /**< second value to be compared */
   );

/** checks, if value is in range feasibility tolerance of 0.0 */
extern
SCIP_Bool SCIPisFeasZero(
   SCIP*                 scip,               /**< SCIP data structure */
   SCIP_Real             val                 /**< value to process */
   );

/** checks, if value is greater than feasibility tolerance */
extern
SCIP_Bool SCIPisFeasPositive(
   SCIP*                 scip,               /**< SCIP data structure */
   SCIP_Real             val                 /**< value to process */
   );

/** checks, if value is lower than -feasibility tolerance */
extern
SCIP_Bool SCIPisFeasNegative(
   SCIP*                 scip,               /**< SCIP data structure */
   SCIP_Real             val                 /**< value to process */
   );

/** checks, if value is integral within the LP feasibility bounds */
extern
SCIP_Bool SCIPisFeasIntegral(
   SCIP*                 scip,               /**< SCIP data structure */
   SCIP_Real             val                 /**< value to process */
   );

/** checks, if given fractional part is smaller than feastol */
extern
SCIP_Bool SCIPisFeasFracIntegral(
   SCIP*                 scip,               /**< SCIP data structure */
   SCIP_Real             val                 /**< value to process */
   );

/** rounds value + feasibility tolerance down to the next integer */
extern
SCIP_Real SCIPfeasFloor(
   SCIP*                 scip,               /**< SCIP data structure */
   SCIP_Real             val                 /**< value to process */
   );

/** rounds value - feasibility tolerance up to the next integer */
extern
SCIP_Real SCIPfeasCeil(
   SCIP*                 scip,               /**< SCIP data structure */
   SCIP_Real             val                 /**< value to process */
   );

/** rounds value - feasibility tolerance up to the next integer in feasibility tolerance */
extern
SCIP_Real SCIPfeasRound(
   SCIP*                 scip,               /**< SCIP data structure */
   SCIP_Real             val                 /**< value to process */
   );

/** returns fractional part of value, i.e. x - floor(x) */
extern
SCIP_Real SCIPfeasFrac(
   SCIP*                 scip,               /**< SCIP data structure */
   SCIP_Real             val                 /**< value to process */
   );

/** checks, if the given new lower bound is tighter (w.r.t. bound strengthening epsilon) than the old one */
extern
SCIP_Bool SCIPisLbBetter(
   SCIP*                 scip,               /**< SCIP data structure */
   SCIP_Real             newlb,              /**< new lower bound */
   SCIP_Real             oldlb,              /**< old lower bound */
   SCIP_Real             oldub               /**< old upper bound */
   );

/** checks, if the given new upper bound is tighter (w.r.t. bound strengthening epsilon) than the old one */
SCIP_Bool SCIPisUbBetter(
   SCIP*                 scip,               /**< SCIP data structure */
   SCIP_Real             newub,              /**< new upper bound */
   SCIP_Real             oldlb,              /**< old lower bound */
   SCIP_Real             oldub               /**< old upper bound */
   );

/** checks, if relative difference of values is in range of epsilon */
extern
SCIP_Bool SCIPisRelEQ(
   SCIP*                 scip,               /**< SCIP data structure */
   SCIP_Real             val1,               /**< first value to be compared */
   SCIP_Real             val2                /**< second value to be compared */
   );

/** checks, if relative difference of val1 and val2 is lower than epsilon */
extern
SCIP_Bool SCIPisRelLT(
   SCIP*                 scip,               /**< SCIP data structure */
   SCIP_Real             val1,               /**< first value to be compared */
   SCIP_Real             val2                /**< second value to be compared */
   );

/** checks, if relative difference of val1 and val2 is not greater than epsilon */
extern
SCIP_Bool SCIPisRelLE(
   SCIP*                 scip,               /**< SCIP data structure */
   SCIP_Real             val1,               /**< first value to be compared */
   SCIP_Real             val2                /**< second value to be compared */
   );

/** checks, if relative difference of val1 and val2 is greater than epsilon */
extern
SCIP_Bool SCIPisRelGT(
   SCIP*                 scip,               /**< SCIP data structure */
   SCIP_Real             val1,               /**< first value to be compared */
   SCIP_Real             val2                /**< second value to be compared */
   );

/** checks, if relative difference of val1 and val2 is not lower than -epsilon */
extern
SCIP_Bool SCIPisRelGE(
   SCIP*                 scip,               /**< SCIP data structure */
   SCIP_Real             val1,               /**< first value to be compared */
   SCIP_Real             val2                /**< second value to be compared */
   );

/** checks, if relative difference of values is in range of sumepsilon */
extern
SCIP_Bool SCIPisSumRelEQ(
   SCIP*                 scip,               /**< SCIP data structure */
   SCIP_Real             val1,               /**< first value to be compared */
   SCIP_Real             val2                /**< second value to be compared */
   );

/** checks, if relative difference of val1 and val2 is lower than sumepsilon */
extern
SCIP_Bool SCIPisSumRelLT(
   SCIP*                 scip,               /**< SCIP data structure */
   SCIP_Real             val1,               /**< first value to be compared */
   SCIP_Real             val2                /**< second value to be compared */
   );

/** checks, if relative difference of val1 and val2 is not greater than sumepsilon */
extern
SCIP_Bool SCIPisSumRelLE(
   SCIP*                 scip,               /**< SCIP data structure */
   SCIP_Real             val1,               /**< first value to be compared */
   SCIP_Real             val2                /**< second value to be compared */
   );

/** checks, if relative difference of val1 and val2 is greater than sumepsilon */
extern
SCIP_Bool SCIPisSumRelGT(
   SCIP*                 scip,               /**< SCIP data structure */
   SCIP_Real             val1,               /**< first value to be compared */
   SCIP_Real             val2                /**< second value to be compared */
   );

/** checks, if relative difference of val1 and val2 is not lower than -sumepsilon */
extern
SCIP_Bool SCIPisSumRelGE(
   SCIP*                 scip,               /**< SCIP data structure */
   SCIP_Real             val1,               /**< first value to be compared */
   SCIP_Real             val2                /**< second value to be compared */
   );

/** Checks, if an iteratively updated value is reliable or should be recomputed from scratch.
 *  This is useful, if the value, e.g., the activity of a linear constraint or the pseudo objective value, gets a high
 *  absolute value during the optimization process which is later reduced significantly. In this case, the last digits
 *  were canceled out when increasing the value and are random after decreasing it.
 *  We do not consider the cancellations which can occur during increasing the absolute value because they just cannot
 *  be expressed using fixed precision floating point arithmetic, anymore.
 *  In order to get more reliable values, the idea is to always store the last reliable value, where increasing the
 *  absolute of the value is viewed as preserving reliability. Then, after each update, the new absolute value can be
 *  compared against the last reliable one with this method, checking whether it was decreased by a factor of at least
 *  "lp/recompfac" and should be recomputed.
 */
extern
SCIP_Bool SCIPisUpdateUnreliable(
   SCIP*                 scip,               /**< SCIP data structure */
   SCIP_Real             newvalue,           /**< new value after update */
   SCIP_Real             oldvalue            /**< old value, i.e., last reliable value */
   );

#else

/* In optimized mode, the methods are implemented as defines to reduce the number of function calls and
 * speed up the algorithms.
 */

#define SCIPisInfinity(scip, val)                 SCIPsetIsInfinity((scip)->set, val)        
#define SCIPisEQ(scip, val1, val2)                SCIPsetIsEQ((scip)->set, val1, val2)       
#define SCIPisLT(scip, val1, val2)                SCIPsetIsLT((scip)->set, val1, val2)       
#define SCIPisLE(scip, val1, val2)                SCIPsetIsLE((scip)->set, val1, val2)       
#define SCIPisGT(scip, val1, val2)                SCIPsetIsGT((scip)->set, val1, val2)       
#define SCIPisGE(scip, val1, val2)                SCIPsetIsGE((scip)->set, val1, val2)       
#define SCIPisZero(scip, val)                     SCIPsetIsZero((scip)->set, val)            
#define SCIPisPositive(scip, val)                 SCIPsetIsPositive((scip)->set, val)        
#define SCIPisNegative(scip, val)                 SCIPsetIsNegative((scip)->set, val)        
#define SCIPisIntegral(scip, val)                 SCIPsetIsIntegral((scip)->set, val)
#define SCIPisScalingIntegral(scip, val, scalar)  SCIPsetIsScalingIntegral((scip)->set, val, scalar)
#define SCIPisFracIntegral(scip, val)             SCIPsetIsFracIntegral((scip)->set, val)
#define SCIPfloor(scip, val)                      SCIPsetFloor((scip)->set, val)
#define SCIPceil(scip, val)                       SCIPsetCeil((scip)->set, val)
#define SCIPround(scip, val)                      SCIPsetRound((scip)->set, val)
#define SCIPfrac(scip, val)                       SCIPsetFrac((scip)->set, val)
                                                                                
#define SCIPisSumEQ(scip, val1, val2)             SCIPsetIsSumEQ((scip)->set, val1, val2)    
#define SCIPisSumLT(scip, val1, val2)             SCIPsetIsSumLT((scip)->set, val1, val2)    
#define SCIPisSumLE(scip, val1, val2)             SCIPsetIsSumLE((scip)->set, val1, val2)    
#define SCIPisSumGT(scip, val1, val2)             SCIPsetIsSumGT((scip)->set, val1, val2)    
#define SCIPisSumGE(scip, val1, val2)             SCIPsetIsSumGE((scip)->set, val1, val2)    
#define SCIPisSumZero(scip, val)                  SCIPsetIsSumZero((scip)->set, val)         
#define SCIPisSumPositive(scip, val)              SCIPsetIsSumPositive((scip)->set, val)     
#define SCIPisSumNegative(scip, val)              SCIPsetIsSumNegative((scip)->set, val)     
                                                                                
#define SCIPisFeasEQ(scip, val1, val2)            SCIPsetIsFeasEQ((scip)->set, val1, val2)   
#define SCIPisFeasLT(scip, val1, val2)            SCIPsetIsFeasLT((scip)->set, val1, val2)   
#define SCIPisFeasLE(scip, val1, val2)            SCIPsetIsFeasLE((scip)->set, val1, val2)   
#define SCIPisFeasGT(scip, val1, val2)            SCIPsetIsFeasGT((scip)->set, val1, val2)   
#define SCIPisFeasGE(scip, val1, val2)            SCIPsetIsFeasGE((scip)->set, val1, val2)   
#define SCIPisFeasZero(scip, val)                 SCIPsetIsFeasZero((scip)->set, val)        
#define SCIPisFeasPositive(scip, val)             SCIPsetIsFeasPositive((scip)->set, val)    
#define SCIPisFeasNegative(scip, val)             SCIPsetIsFeasNegative((scip)->set, val)    
#define SCIPisFeasIntegral(scip, val)             SCIPsetIsFeasIntegral((scip)->set, val)
#define SCIPisFeasFracIntegral(scip, val)         SCIPsetIsFeasFracIntegral((scip)->set, val)
#define SCIPfeasFloor(scip, val)                  SCIPsetFeasFloor((scip)->set, val)
#define SCIPfeasCeil(scip, val)                   SCIPsetFeasCeil((scip)->set, val)
#define SCIPfeasRound(scip, val)                  SCIPsetFeasRound((scip)->set, val)
#define SCIPfeasFrac(scip, val)                   SCIPsetFeasFrac((scip)->set, val)

                                                                                
#define SCIPisLbBetter(scip, newlb, oldlb, oldub) SCIPsetIsLbBetter(scip->set, newlb, oldlb, oldub)
#define SCIPisUbBetter(scip, newub, oldlb, oldub) SCIPsetIsUbBetter(scip->set, newub, oldlb, oldub)
                                                                                
#define SCIPisRelEQ(scip, val1, val2)             SCIPsetIsRelEQ((scip)->set, val1, val2)    
#define SCIPisRelLT(scip, val1, val2)             SCIPsetIsRelLT((scip)->set, val1, val2)    
#define SCIPisRelLE(scip, val1, val2)             SCIPsetIsRelLE((scip)->set, val1, val2)    
#define SCIPisRelGT(scip, val1, val2)             SCIPsetIsRelGT((scip)->set, val1, val2)    
#define SCIPisRelGE(scip, val1, val2)             SCIPsetIsRelGE((scip)->set, val1, val2)    
                                                                                
#define SCIPisSumRelEQ(scip, val1, val2)          SCIPsetIsSumRelEQ((scip)->set, val1, val2) 
#define SCIPisSumRelLT(scip, val1, val2)          SCIPsetIsSumRelLT((scip)->set, val1, val2) 
#define SCIPisSumRelLE(scip, val1, val2)          SCIPsetIsSumRelLE((scip)->set, val1, val2) 
#define SCIPisSumRelGT(scip, val1, val2)          SCIPsetIsSumRelGT((scip)->set, val1, val2) 
#define SCIPisSumRelGE(scip, val1, val2)          SCIPsetIsSumRelGE((scip)->set, val1, val2) 

#define SCIPisUpdateUnreliable(scip, newval, oldval) SCIPsetIsUpdateUnreliable((scip)->set, newval, oldval)
#endif

/** outputs a real number, or "+infinity", or "-infinity" to a file */
extern
void SCIPprintReal(
   SCIP*                 scip,               /**< SCIP data structure */
   FILE*                 file,               /**< output file (or NULL for standard output) */
   SCIP_Real             val,                /**< value to print */
   int                   width,              /**< width of the field */
   int                   precision           /**< number of significant digits printed */
   );

/**@} */




/*
 * memory management
 */

/**@name Memory Management */
/**@{ */

#define SCIPallocMemory(scip,ptr)               ( (BMSallocMemory((ptr)) == NULL) \
                                                       ? SCIP_NOMEMORY : SCIP_OKAY )
#define SCIPallocMemoryArray(scip,ptr,num)      ( (BMSallocMemoryArray((ptr), (num)) == NULL) \
                                                       ? SCIP_NOMEMORY : SCIP_OKAY )
#define SCIPallocClearMemoryArray(scip,ptr,num) ( (BMSallocClearMemoryArray((ptr), (num)) == NULL) \
                                                       ? SCIP_NOMEMORY : SCIP_OKAY )
#define SCIPallocMemorySize(scip,ptr,size)      ( (BMSallocMemorySize((ptr), (size)) == NULL) \
                                                       ? SCIP_NOMEMORY : SCIP_OKAY )
#define SCIPreallocMemoryArray(scip,ptr,newnum) ( (BMSreallocMemoryArray((ptr), (newnum)) == NULL) \
                                                       ? SCIP_NOMEMORY : SCIP_OKAY )
#define SCIPreallocMemorySize(scip,ptr,newsize) ( (BMSreallocMemorySize((ptr), (newsize)) == NULL) \
                                                       ? SCIP_NOMEMORY : SCIP_OKAY )
#define SCIPduplicateMemory(scip, ptr, source)  ( (BMSduplicateMemory((ptr), (source)) == NULL) \
                                                       ? SCIP_NOMEMORY : SCIP_OKAY )
#define SCIPduplicateMemoryArray(scip, ptr, source, num) \
                                                     ( (BMSduplicateMemoryArray((ptr), (source), (num)) == NULL) \
                                                       ? SCIP_NOMEMORY : SCIP_OKAY )
#define SCIPfreeMemory(scip,ptr)                BMSfreeMemory(ptr)
#define SCIPfreeMemoryNull(scip,ptr)            BMSfreeMemoryNull(ptr)
#define SCIPfreeMemoryArray(scip,ptr)           BMSfreeMemoryArray(ptr)
#define SCIPfreeMemoryArrayNull(scip,ptr)       BMSfreeMemoryArrayNull(ptr)
#define SCIPfreeMemorySize(scip,ptr)            BMSfreeMemorySize(ptr)
#define SCIPfreeMemorySizeNull(scip,ptr)        BMSfreeMemorySizeNull(ptr)

#define SCIPallocBlockMemory(scip,ptr)          ( (BMSallocBlockMemory(SCIPblkmem(scip), (ptr)) == NULL) \
                                                       ? SCIP_NOMEMORY : SCIP_OKAY )
#define SCIPallocBlockMemoryArray(scip,ptr,num) ( (BMSallocBlockMemoryArray(SCIPblkmem(scip), (ptr), (num)) == NULL) \
                                                       ? SCIP_NOMEMORY : SCIP_OKAY )
#define SCIPallocBlockMemorySize(scip,ptr,size) ( (BMSallocBlockMemorySize(SCIPblkmem(scip), (ptr), (size)) == NULL) \
                                                       ? SCIP_NOMEMORY : SCIP_OKAY )
#define SCIPreallocBlockMemoryArray(scip,ptr,oldnum,newnum) \
                                                     ( (BMSreallocBlockMemoryArray(SCIPblkmem(scip), (ptr), (oldnum), (newnum)) \
                                                       == NULL) ? SCIP_NOMEMORY : SCIP_OKAY )
#define SCIPreallocBlockMemorySize(scip,ptr,oldsize,newsize) \
                                                     ( (BMSreallocBlockMemorySize(SCIPblkmem(scip), (ptr), (oldsize), (newsize)) \
                                                       == NULL) ? SCIP_NOMEMORY : SCIP_OKAY )
#define SCIPduplicateBlockMemory(scip, ptr, source) \
                                                     ( (BMSduplicateBlockMemory(SCIPblkmem(scip), (ptr), (source)) == NULL) \
                                                       ? SCIP_NOMEMORY : SCIP_OKAY )
#define SCIPduplicateBlockMemoryArray(scip, ptr, source, num) \
                                                     ( (BMSduplicateBlockMemoryArray(SCIPblkmem(scip), (ptr), (source), (num)) \
                                                       == NULL) ? SCIP_NOMEMORY : SCIP_OKAY )
#define SCIPensureBlockMemoryArray(scip,ptr,arraysizeptr,minsize) \
                                                     ( (SCIPensureBlockMemoryArray_call((scip), (void**)(ptr), sizeof(**(ptr)), \
                                                        (arraysizeptr), (minsize))) )
#define SCIPfreeBlockMemory(scip,ptr)           BMSfreeBlockMemory(SCIPblkmem(scip), (ptr))
#define SCIPfreeBlockMemoryNull(scip,ptr)       BMSfreeBlockMemoryNull(SCIPblkmem(scip), (ptr))
#define SCIPfreeBlockMemoryArray(scip,ptr,num)  BMSfreeBlockMemoryArray(SCIPblkmem(scip), (ptr), (num))
#define SCIPfreeBlockMemoryArrayNull(scip,ptr,num) \
                                                     BMSfreeBlockMemoryArrayNull(SCIPblkmem(scip), (ptr), (num))
#define SCIPfreeBlockMemorySize(scip,ptr,size)  BMSfreeBlockMemorySize(SCIPblkmem(scip), (ptr), (size))
#define SCIPfreeBlockMemorySizeNull(scip,ptr,size) \
                                                     BMSfreeBlockMemorySizeNull(SCIPblkmem(scip), (ptr), (size))

#define SCIPallocBuffer(scip,ptr)               SCIPallocBufferSize(scip, (void**)(ptr), (int)sizeof(**(ptr)))
#define SCIPallocBufferArray(scip,ptr,num)      SCIPallocBufferSize(scip, (void**)(ptr), (num)*(int)sizeof(**(ptr)))
#define SCIPreallocBufferArray(scip,ptr,num)    SCIPreallocBufferSize(scip, (void**)(ptr), (num)*(int)sizeof(**(ptr)))
#define SCIPduplicateBuffer(scip,ptr,source)    SCIPduplicateBufferSize(scip, (void**)(ptr), source, (int)sizeof(**(ptr)))
#define SCIPduplicateBufferArray(scip,ptr,source,num) \
                                                     SCIPduplicateBufferSize(scip, (void**)(ptr), source, (num)*(int)sizeof(**(ptr)))
#define SCIPfreeBuffer(scip,ptr)                SCIPfreeBufferSize(scip, (void**)(ptr), 0)
#define SCIPfreeBufferNull(scip,ptr)            { if( *(ptr) != NULL ) SCIPfreeBuffer(scip, ptr); }
#define SCIPfreeBufferArray(scip,ptr)           SCIPfreeBufferSize(scip, (void**)(ptr), 0)
#define SCIPfreeBufferArrayNull(scip,ptr)       { if( *(ptr) != NULL ) SCIPfreeBufferArray(scip, ptr); }


/** returns block memory to use at the current time */
extern
BMS_BLKMEM* SCIPblkmem(
   SCIP*                 scip                /**< SCIP data structure */
   );

/** returns the total number of bytes used in block memory */
extern
SCIP_Longint SCIPgetMemUsed(
   SCIP*                 scip                /**< SCIP data structure */
   );

/** calculate memory size for dynamically allocated arrays */
extern
int SCIPcalcMemGrowSize(
   SCIP*                 scip,               /**< SCIP data structure */
   int                   num                 /**< minimum number of entries to store */
   );

/** extends a dynamically allocated block memory array to be able to store at least the given number of elements;
 *  use SCIPensureBlockMemoryArray() define to call this method!
 */
extern
SCIP_RETCODE SCIPensureBlockMemoryArray_call(
   SCIP*                 scip,               /**< SCIP data structure */
   void**                arrayptr,           /**< pointer to dynamically sized array */
   size_t                elemsize,           /**< size in bytes of each element in array */
   int*                  arraysize,          /**< pointer to current array size */
   int                   minsize             /**< required minimal array size */
   );

/** gets a memory buffer with at least the given size */
extern
SCIP_RETCODE SCIPallocBufferSize(
   SCIP*                 scip,               /**< SCIP data structure */
   void**                ptr,                /**< pointer to store the buffer */
   int                   size                /**< required size in bytes of buffer */
   );

/** allocates a memory buffer with at least the given size and copies the given memory into the buffer */
extern
SCIP_RETCODE SCIPduplicateBufferSize(
   SCIP*                 scip,               /**< SCIP data structure */
   void**                ptr,                /**< pointer to store the buffer */
   const void*           source,             /**< memory block to copy into the buffer */
   int                   size                /**< required size in bytes of buffer */
   );

/** reallocates a memory buffer to at least the given size */
extern
SCIP_RETCODE SCIPreallocBufferSize(
   SCIP*                 scip,               /**< SCIP data structure */
   void**                ptr,                /**< pointer to the buffer */
   int                   size                /**< required size in bytes of buffer */
   );

/** frees a memory buffer */
extern
void SCIPfreeBufferSize(
   SCIP*                 scip,               /**< SCIP data structure */
   void**                ptr,                /**< pointer to the buffer */
   int                   dummysize           /**< used to get a safer define for SCIPfreeBuffer() and SCIPfreeBufferArray() */
   );

/** prints output about used memory */
extern
void SCIPprintMemoryDiagnostic(
   SCIP*                 scip                /**< SCIP data structure */
   );

/**@} */




/*
 * dynamic arrays
 */

/**@name Dynamic Arrays */
/**@{ */

#ifndef NDEBUG

/* In debug mode, the following methods are implemented as function calls to ensure
 * type validity.
 */

/** creates a dynamic array of real values */
extern
SCIP_RETCODE SCIPcreateRealarray(
   SCIP*                 scip,               /**< SCIP data structure */
   SCIP_REALARRAY**      realarray           /**< pointer to store the real array */
   );

/** frees a dynamic array of real values */
extern
SCIP_RETCODE SCIPfreeRealarray(
   SCIP*                 scip,               /**< SCIP data structure */
   SCIP_REALARRAY**      realarray           /**< pointer to the real array */
   );

/** extends dynamic array to be able to store indices from minidx to maxidx */
extern
SCIP_RETCODE SCIPextendRealarray(
   SCIP*                 scip,               /**< SCIP data structure */
   SCIP_REALARRAY*       realarray,          /**< dynamic real array */
   int                   minidx,             /**< smallest index to allocate storage for */
   int                   maxidx              /**< largest index to allocate storage for */
   );

/** clears a dynamic real array */
extern
SCIP_RETCODE SCIPclearRealarray(
   SCIP*                 scip,               /**< SCIP data structure */
   SCIP_REALARRAY*       realarray           /**< dynamic real array */
   );

/** gets value of entry in dynamic array */
extern
SCIP_Real SCIPgetRealarrayVal(
   SCIP*                 scip,               /**< SCIP data structure */
   SCIP_REALARRAY*       realarray,          /**< dynamic real array */
   int                   idx                 /**< array index to get value for */
   );

/** sets value of entry in dynamic array */
extern
SCIP_RETCODE SCIPsetRealarrayVal(
   SCIP*                 scip,               /**< SCIP data structure */
   SCIP_REALARRAY*       realarray,          /**< dynamic real array */
   int                   idx,                /**< array index to set value for */
   SCIP_Real             val                 /**< value to set array index to */
   );

/** increases value of entry in dynamic array */
extern
SCIP_RETCODE SCIPincRealarrayVal(
   SCIP*                 scip,               /**< SCIP data structure */
   SCIP_REALARRAY*       realarray,          /**< dynamic real array */
   int                   idx,                /**< array index to increase value for */
   SCIP_Real             incval              /**< value to increase array index */
   );

/** returns the minimal index of all stored non-zero elements */
extern
int SCIPgetRealarrayMinIdx(
   SCIP*                 scip,               /**< SCIP data structure */
   SCIP_REALARRAY*       realarray           /**< dynamic real array */
   );

/** returns the maximal index of all stored non-zero elements */
extern
int SCIPgetRealarrayMaxIdx(
   SCIP*                 scip,               /**< SCIP data structure */
   SCIP_REALARRAY*       realarray           /**< dynamic real array */
   );

/** creates a dynamic array of int values */
extern
SCIP_RETCODE SCIPcreateIntarray(
   SCIP*                 scip,               /**< SCIP data structure */
   SCIP_INTARRAY**       intarray            /**< pointer to store the int array */
   );

/** frees a dynamic array of int values */
extern
SCIP_RETCODE SCIPfreeIntarray(
   SCIP*                 scip,               /**< SCIP data structure */
   SCIP_INTARRAY**       intarray            /**< pointer to the int array */
   );

/** extends dynamic array to be able to store indices from minidx to maxidx */
extern
SCIP_RETCODE SCIPextendIntarray(
   SCIP*                 scip,               /**< SCIP data structure */
   SCIP_INTARRAY*        intarray,           /**< dynamic int array */
   int                   minidx,             /**< smallest index to allocate storage for */
   int                   maxidx              /**< largest index to allocate storage for */
   );

/** clears a dynamic int array */
extern
SCIP_RETCODE SCIPclearIntarray(
   SCIP*                 scip,               /**< SCIP data structure */
   SCIP_INTARRAY*        intarray            /**< dynamic int array */
   );

/** gets value of entry in dynamic array */
extern
int SCIPgetIntarrayVal(
   SCIP*                 scip,               /**< SCIP data structure */
   SCIP_INTARRAY*        intarray,           /**< dynamic int array */
   int                   idx                 /**< array index to get value for */
   );

/** sets value of entry in dynamic array */
extern
SCIP_RETCODE SCIPsetIntarrayVal(
   SCIP*                 scip,               /**< SCIP data structure */
   SCIP_INTARRAY*        intarray,           /**< dynamic int array */
   int                   idx,                /**< array index to set value for */
   int                   val                 /**< value to set array index to */
   );

/** increases value of entry in dynamic array */
extern
SCIP_RETCODE SCIPincIntarrayVal(
   SCIP*                 scip,               /**< SCIP data structure */
   SCIP_INTARRAY*        intarray,           /**< dynamic int array */
   int                   idx,                /**< array index to increase value for */
   int                   incval              /**< value to increase array index */
   );

/** returns the minimal index of all stored non-zero elements */
extern
int SCIPgetIntarrayMinIdx(
   SCIP*                 scip,               /**< SCIP data structure */
   SCIP_INTARRAY*        intarray            /**< dynamic int array */
   );

/** returns the maximal index of all stored non-zero elements */
extern
int SCIPgetIntarrayMaxIdx(
   SCIP*                 scip,               /**< SCIP data structure */
   SCIP_INTARRAY*        intarray            /**< dynamic int array */
   );

/** creates a dynamic array of bool values */
extern
SCIP_RETCODE SCIPcreateBoolarray(
   SCIP*                 scip,               /**< SCIP data structure */
   SCIP_BOOLARRAY**      boolarray           /**< pointer to store the bool array */
   );

/** frees a dynamic array of bool values */
extern
SCIP_RETCODE SCIPfreeBoolarray(
   SCIP*                 scip,               /**< SCIP data structure */
   SCIP_BOOLARRAY**      boolarray           /**< pointer to the bool array */
   );

/** extends dynamic array to be able to store indices from minidx to maxidx */
extern
SCIP_RETCODE SCIPextendBoolarray(
   SCIP*                 scip,               /**< SCIP data structure */
   SCIP_BOOLARRAY*       boolarray,          /**< dynamic bool array */
   int                   minidx,             /**< smallest index to allocate storage for */
   int                   maxidx              /**< largest index to allocate storage for */
   );

/** clears a dynamic bool array */
extern
SCIP_RETCODE SCIPclearBoolarray(
   SCIP*                 scip,               /**< SCIP data structure */
   SCIP_BOOLARRAY*       boolarray           /**< dynamic bool array */
   );

/** gets value of entry in dynamic array */
extern
SCIP_Bool SCIPgetBoolarrayVal(
   SCIP*                 scip,               /**< SCIP data structure */
   SCIP_BOOLARRAY*       boolarray,          /**< dynamic bool array */
   int                   idx                 /**< array index to get value for */
   );

/** sets value of entry in dynamic array */
extern
SCIP_RETCODE SCIPsetBoolarrayVal(
   SCIP*                 scip,               /**< SCIP data structure */
   SCIP_BOOLARRAY*       boolarray,          /**< dynamic bool array */
   int                   idx,                /**< array index to set value for */
   SCIP_Bool             val                 /**< value to set array index to */
   );

/** returns the minimal index of all stored non-zero elements */
extern
int SCIPgetBoolarrayMinIdx(
   SCIP*                 scip,               /**< SCIP data structure */
   SCIP_BOOLARRAY*       boolarray           /**< dynamic bool array */
   );

/** returns the maximal index of all stored non-zero elements */
extern
int SCIPgetBoolarrayMaxIdx(
   SCIP*                 scip,               /**< SCIP data structure */
   SCIP_BOOLARRAY*       boolarray           /**< dynamic bool array */
   );

/** creates a dynamic array of pointers */
extern
SCIP_RETCODE SCIPcreatePtrarray(
   SCIP*                 scip,               /**< SCIP data structure */
   SCIP_PTRARRAY**       ptrarray            /**< pointer to store the int array */
   );

/** frees a dynamic array of pointers */
extern
SCIP_RETCODE SCIPfreePtrarray(
   SCIP*                 scip,               /**< SCIP data structure */
   SCIP_PTRARRAY**       ptrarray            /**< pointer to the int array */
   );

/** extends dynamic array to be able to store indices from minidx to maxidx */
extern
SCIP_RETCODE SCIPextendPtrarray(
   SCIP*                 scip,               /**< SCIP data structure */
   SCIP_PTRARRAY*        ptrarray,           /**< dynamic int array */
   int                   minidx,             /**< smallest index to allocate storage for */
   int                   maxidx              /**< largest index to allocate storage for */
   );

/** clears a dynamic pointer array */
extern
SCIP_RETCODE SCIPclearPtrarray(
   SCIP*                 scip,               /**< SCIP data structure */
   SCIP_PTRARRAY*        ptrarray            /**< dynamic int array */
   );

/** gets value of entry in dynamic array */
extern
void* SCIPgetPtrarrayVal(
   SCIP*                 scip,               /**< SCIP data structure */
   SCIP_PTRARRAY*        ptrarray,           /**< dynamic int array */
   int                   idx                 /**< array index to get value for */
   );

/** sets value of entry in dynamic array */
extern
SCIP_RETCODE SCIPsetPtrarrayVal(
   SCIP*                 scip,               /**< SCIP data structure */
   SCIP_PTRARRAY*        ptrarray,           /**< dynamic int array */
   int                   idx,                /**< array index to set value for */
   void*                 val                 /**< value to set array index to */
   );

/** returns the minimal index of all stored non-zero elements */
extern
int SCIPgetPtrarrayMinIdx(
   SCIP*                 scip,               /**< SCIP data structure */
   SCIP_PTRARRAY*        ptrarray            /**< dynamic ptr array */
   );

/** returns the maximal index of all stored non-zero elements */
extern
int SCIPgetPtrarrayMaxIdx(
   SCIP*                 scip,               /**< SCIP data structure */
   SCIP_PTRARRAY*        ptrarray            /**< dynamic ptr array */
   );

#else

/* In optimized mode, the methods are implemented as defines to reduce the number of function calls and
 * speed up the algorithms.
 */

#define SCIPcreateRealarray(scip, realarray)                    SCIPrealarrayCreate(realarray, SCIPblkmem(scip))
#define SCIPfreeRealarray(scip, realarray)                      SCIPrealarrayFree(realarray)
#define SCIPextendRealarray(scip, realarray, minidx, maxidx)    SCIPrealarrayExtend(realarray, (scip)->set, minidx, maxidx)
#define SCIPclearRealarray(scip, realarray)                     SCIPrealarrayClear(realarray)
#define SCIPgetRealarrayVal(scip, realarray, idx)               SCIPrealarrayGetVal(realarray, idx)
#define SCIPsetRealarrayVal(scip, realarray, idx, val)          SCIPrealarraySetVal(realarray, (scip)->set, idx, val)
#define SCIPincRealarrayVal(scip, realarray, idx, incval)       SCIPrealarrayIncVal(realarray, scip->set, idx, incval)
#define SCIPgetRealarrayMinIdx(scip, realarray)                 SCIPrealarrayGetMinIdx(realarray)
#define SCIPgetRealarrayMaxIdx(scip, realarray)                 SCIPrealarrayGetMaxIdx(realarray)

#define SCIPcreateIntarray(scip, intarray)                      SCIPintarrayCreate(intarray, SCIPblkmem(scip))
#define SCIPfreeIntarray(scip, intarray)                        SCIPintarrayFree(intarray)
#define SCIPextendIntarray(scip, intarray, minidx, maxidx)      SCIPintarrayExtend(intarray, (scip)->set, minidx, maxidx)
#define SCIPclearIntarray(scip, intarray)                       SCIPintarrayClear(intarray)
#define SCIPgetIntarrayVal(scip, intarray, idx)                 SCIPintarrayGetVal(intarray, idx)
#define SCIPsetIntarrayVal(scip, intarray, idx, val)            SCIPintarraySetVal(intarray, (scip)->set, idx, val)
#define SCIPincIntarrayVal(scip, intarray, idx, incval)         SCIPintarrayIncVal(intarray, scip->set, idx, incval)
#define SCIPgetIntarrayMinIdx(scip, intarray)                   SCIPintarrayGetMinIdx(intarray)
#define SCIPgetIntarrayMaxIdx(scip, intarray)                   SCIPintarrayGetMaxIdx(intarray)

#define SCIPcreateBoolarray(scip, boolarray)                    SCIPboolarrayCreate(boolarray, SCIPblkmem(scip))
#define SCIPfreeBoolarray(scip, boolarray)                      SCIPboolarrayFree(boolarray)
#define SCIPextendBoolarray(scip, boolarray, minidx, maxidx)    SCIPboolarrayExtend(boolarray, (scip)->set, minidx, maxidx)
#define SCIPclearBoolarray(scip, boolarray)                     SCIPboolarrayClear(boolarray)
#define SCIPgetBoolarrayVal(scip, boolarray, idx)               SCIPboolarrayGetVal(boolarray, idx)
#define SCIPsetBoolarrayVal(scip, boolarray, idx, val)          SCIPboolarraySetVal(boolarray, (scip)->set, idx, val)
#define SCIPgetBoolarrayMinIdx(scip, boolarray)                 SCIPboolarrayGetMinIdx(boolarray)
#define SCIPgetBoolarrayMaxIdx(scip, boolarray)                 SCIPboolarrayGetMaxIdx(boolarray)

#define SCIPcreatePtrarray(scip, ptrarray)                      SCIPptrarrayCreate(ptrarray, SCIPblkmem(scip))
#define SCIPfreePtrarray(scip, ptrarray)                        SCIPptrarrayFree(ptrarray)
#define SCIPextendPtrarray(scip, ptrarray, minidx, maxidx)      SCIPptrarrayExtend(ptrarray, (scip)->set, minidx, maxidx)
#define SCIPclearPtrarray(scip, ptrarray)                       SCIPptrarrayClear(ptrarray)
#define SCIPgetPtrarrayVal(scip, ptrarray, idx)                 SCIPptrarrayGetVal(ptrarray, idx)
#define SCIPsetPtrarrayVal(scip, ptrarray, idx, val)            SCIPptrarraySetVal(ptrarray, (scip)->set, idx, val)
#define SCIPgetPtrarrayMinIdx(scip, ptrarray)                   SCIPptrarrayGetMinIdx(ptrarray)
#define SCIPgetPtrarrayMaxIdx(scip, ptrarray)                   SCIPptrarrayGetMaxIdx(ptrarray)

#endif

/**@} */
#ifdef __cplusplus
}
#endif

#endif<|MERGE_RESOLUTION|>--- conflicted
+++ resolved
@@ -2817,7 +2817,6 @@
 
 /** Transforms a given linear sum of variables, that is a_1*x_1 + ... + a_n*x_n + c into a corresponding linear sum of
  *  active variables, that is b_1*y_1 + ... + b_m*y_m + d.
-<<<<<<< HEAD
  *
  *  If the number of needed active variables is greater than the available slots in the variable array, nothing happens
  *  except that the required size is stored in the corresponding variable (requiredsize). Otherwise, the active variable
@@ -2829,19 +2828,6 @@
  *  @note The resulting linear sum is stored into the given variable array, scalar array, and constant. That means the
  *        given entries are overwritten.
  *
-=======
- *
- *  If the number of needed active variables is greater than the available slots in the variable array, nothing happens
- *  except that the required size is stored in the corresponding variable (requiredsize). Otherwise, the active variable
- *  representation is stored in the variable array, scalar array and constant.
- *
- *  The reason for this approach is that we cannot reallocate memory, since we do not know how the memory has been
- *  allocated (e.g., by a C++ 'new' or SCIP functions).
- *
- *  @note The resulting linear sum is stored into the given variable array, scalar array, and constant. That means the
- *        given entries are overwritten.
- *
->>>>>>> 70dc277f
  *  @note That method can be used to convert a single variables into variable space of active variables. Therefore call
  *        the method with the linear sum 1.0*x + 0.0.
  */
@@ -7720,14 +7706,10 @@
    SCIP*                 scip                /**< SCIP data structure */
    );
 
-<<<<<<< HEAD
-/** updates the cutoff bound if it is better */
-=======
 /** updates the cutoff bound
  *
  *  @note the given cutoff bound has to better or equal to known one (SCIPgetCutoffbound())
  */
->>>>>>> 70dc277f
 extern
 SCIP_RETCODE SCIPupdateCutoffbound(
    SCIP*                 scip,               /**< SCIP data structure */
