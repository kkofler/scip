--- conflicted
+++ resolved
@@ -4245,11 +4245,8 @@
 #endif
 
    /* if node is good enough to keep, put it on the node queue */
-<<<<<<< HEAD
-   if( SCIPsetIsLT(set, (*node)->lowerbound, cutoffbound) || (set->exact_enabled && (*node)->lowerbound < cutoffbound) )
-=======
-   if( !SCIPsetIsInfinity(set, (*node)->lowerbound) && SCIPsetIsLT(set, (*node)->lowerbound, cutoffbound) )
->>>>>>> 988dd4c7
+   if( (!SCIPsetIsInfinity(set, (*node)->lowerbound) && SCIPsetIsLT(set, (*node)->lowerbound, cutoffbound))
+         || (set->exact_enabled && (*node)->lowerbound < cutoffbound) )
    {
       /* insert leaf in node queue */
       SCIP_CALL( SCIPnodepqInsert(tree->leaves, set, *node) );
