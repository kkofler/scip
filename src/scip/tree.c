/* * * * * * * * * * * * * * * * * * * * * * * * * * * * * * * * * * * * * * */
/*                                                                           */
/*                  This file is part of the program and library             */
/*         SCIP --- Solving Constraint Integer Programs                      */
/*                                                                           */
/*  Copyright (c) 2002-2025 Zuse Institute Berlin (ZIB)                      */
/*                                                                           */
/*  Licensed under the Apache License, Version 2.0 (the "License");          */
/*  you may not use this file except in compliance with the License.         */
/*  You may obtain a copy of the License at                                  */
/*                                                                           */
/*      http://www.apache.org/licenses/LICENSE-2.0                           */
/*                                                                           */
/*  Unless required by applicable law or agreed to in writing, software      */
/*  distributed under the License is distributed on an "AS IS" BASIS,        */
/*  WITHOUT WARRANTIES OR CONDITIONS OF ANY KIND, either express or implied. */
/*  See the License for the specific language governing permissions and      */
/*  limitations under the License.                                           */
/*                                                                           */
/*  You should have received a copy of the Apache-2.0 license                */
/*  along with SCIP; see the file LICENSE. If not visit scipopt.org.         */
/*                                                                           */
/* * * * * * * * * * * * * * * * * * * * * * * * * * * * * * * * * * * * * * */

/**@file   tree.c
 * @ingroup OTHER_CFILES
 * @brief  methods for branch and bound tree
 * @author Tobias Achterberg
 * @author Timo Berthold
 * @author Gerald Gamrath
 */

/*---+----1----+----2----+----3----+----4----+----5----+----6----+----7----+----8----+----9----+----0----+----1----+----2*/
#include <assert.h>

#include "scip/def.h"
#include "scip/set.h"
#include "scip/stat.h"
#include "scip/clock.h"
#include "scip/certificate.h"
#include "scip/visual.h"
#include "scip/event.h"
#include "scip/lp.h"
#include "scip/lpexact.h"
#include "scip/relax.h"
#include "scip/var.h"
#include "scip/implics.h"
#include "scip/primal.h"
#include "scip/tree.h"
#include "scip/reopt.h"
#include "scip/conflictstore.h"
#include "scip/solve.h"
#include "scip/cons.h"
#include "scip/nodesel.h"
#include "scip/prop.h"
#include "scip/debug.h"
#include "scip/prob.h"
#include "scip/scip.h"
#include "scip/struct_scip.h"
#include "scip/struct_mem.h"
#include "scip/struct_event.h"
#include "scip/struct_lpexact.h"
#include "scip/pub_message.h"
#include "lpi/lpi.h"


#define MAXREPROPMARK       511  /**< maximal subtree repropagation marker; must correspond to node data structure */


/*
 * dynamic memory arrays
 */

/** resizes children arrays to be able to store at least num nodes */
static
SCIP_RETCODE treeEnsureChildrenMem(
   SCIP_TREE*            tree,               /**< branch and bound tree */
   SCIP_SET*             set,                /**< global SCIP settings */
   int                   num                 /**< minimal number of node slots in array */
   )
{
   assert(tree != NULL);
   assert(set != NULL);

   if( num > tree->childrensize )
   {
      int newsize;

      newsize = SCIPsetCalcMemGrowSize(set, num);
      SCIP_ALLOC( BMSreallocMemoryArray(&tree->children, newsize) );
      SCIP_ALLOC( BMSreallocMemoryArray(&tree->childrenprio, newsize) );
      tree->childrensize = newsize;
   }
   assert(num <= tree->childrensize);

   return SCIP_OKAY;
}

/** resizes path array to be able to store at least num nodes */
static
SCIP_RETCODE treeEnsurePathMem(
   SCIP_TREE*            tree,               /**< branch and bound tree */
   SCIP_SET*             set,                /**< global SCIP settings */
   int                   num                 /**< minimal number of node slots in path */
   )
{
   assert(tree != NULL);
   assert(set != NULL);

   if( num > tree->pathsize )
   {
      int newsize;

      newsize = SCIPsetCalcPathGrowSize(set, num);
      SCIP_ALLOC( BMSreallocMemoryArray(&tree->path, newsize) );
      SCIP_ALLOC( BMSreallocMemoryArray(&tree->pathnlpcols, newsize) );
      SCIP_ALLOC( BMSreallocMemoryArray(&tree->pathnlprows, newsize) );
      tree->pathsize = newsize;
   }
   assert(num <= tree->pathsize);

   return SCIP_OKAY;
}

/** resizes pendingbdchgs array to be able to store at least num nodes */
static
SCIP_RETCODE treeEnsurePendingbdchgsMem(
   SCIP_TREE*            tree,               /**< branch and bound tree */
   SCIP_SET*             set,                /**< global SCIP settings */
   int                   num                 /**< minimal number of node slots in path */
   )
{
   assert(tree != NULL);
   assert(set != NULL);

   if( num > tree->pendingbdchgssize )
   {
      int newsize;

      newsize = SCIPsetCalcMemGrowSize(set, num);
      SCIP_ALLOC( BMSreallocMemoryArray(&tree->pendingbdchgs, newsize) );
      tree->pendingbdchgssize = newsize;
   }
   assert(num <= tree->pendingbdchgssize);

   return SCIP_OKAY;
}




/*
 * Node methods
 */

/** node comparator for best lower bound */
SCIP_DECL_SORTPTRCOMP(SCIPnodeCompLowerbound)
{  /*lint --e{715}*/
   assert(elem1 != NULL);
   assert(elem2 != NULL);

   if( ((SCIP_NODE*)elem1)->lowerbound < ((SCIP_NODE*)elem2)->lowerbound )
      return -1;
   else if( ((SCIP_NODE*)elem1)->lowerbound > ((SCIP_NODE*)elem2)->lowerbound )
      return +1;
   else
      return 0;
}

/** increases the reference counter of the LP state in the fork */
static
void forkCaptureLPIState(
   SCIP_FORK*            fork,               /**< fork data */
   int                   nuses               /**< number to add to the usage counter */
   )
{
   assert(fork != NULL);
   assert(fork->nlpistateref >= 0);
   assert(nuses > 0);

   fork->nlpistateref += nuses;
   SCIPdebugMessage("captured LPI state of fork %p %d times -> new nlpistateref=%d\n", (void*)fork, nuses, fork->nlpistateref);
}

/** decreases the reference counter of the LP state in the fork */
static
SCIP_RETCODE forkReleaseLPIState(
   SCIP_FORK*            fork,               /**< fork data */
   BMS_BLKMEM*           blkmem,             /**< block memory buffers */
   SCIP_LP*              lp                  /**< current LP data */
   )
{
   assert(fork != NULL);
   assert(fork->nlpistateref > 0);
   assert(blkmem != NULL);
   assert(lp != NULL);

   fork->nlpistateref--;
   if( fork->nlpistateref == 0 )
   {
      SCIP_CALL( SCIPlpFreeState(lp, blkmem, &(fork->lpistate)) );
   }

   SCIPdebugMessage("released LPI state of fork %p -> new nlpistateref=%d\n", (void*)fork, fork->nlpistateref);

   return SCIP_OKAY;
}

/** increases the reference counter of the LP state in the subroot */
static
void subrootCaptureLPIState(
   SCIP_SUBROOT*         subroot,            /**< subroot data */
   int                   nuses               /**< number to add to the usage counter */
   )
{
   assert(subroot != NULL);
   assert(subroot->nlpistateref >= 0);
   assert(nuses > 0);

   subroot->nlpistateref += nuses;
   SCIPdebugMessage("captured LPI state of subroot %p %d times -> new nlpistateref=%d\n",
      (void*)subroot, nuses, subroot->nlpistateref);
}

/** decreases the reference counter of the LP state in the subroot */
static
SCIP_RETCODE subrootReleaseLPIState(
   SCIP_SUBROOT*         subroot,            /**< subroot data */
   BMS_BLKMEM*           blkmem,             /**< block memory buffers */
   SCIP_LP*              lp                  /**< current LP data */
   )
{
   assert(subroot != NULL);
   assert(subroot->nlpistateref > 0);
   assert(blkmem != NULL);
   assert(lp != NULL);

   subroot->nlpistateref--;
   if( subroot->nlpistateref == 0 )
   {
      SCIP_CALL( SCIPlpFreeState(lp, blkmem, &(subroot->lpistate)) );
   }

   SCIPdebugMessage("released LPI state of subroot %p -> new nlpistateref=%d\n", (void*)subroot, subroot->nlpistateref);

   return SCIP_OKAY;
}

/** increases the reference counter of the LP state in the fork or subroot node */
SCIP_RETCODE SCIPnodeCaptureLPIState(
   SCIP_NODE*            node,               /**< fork/subroot node */
   int                   nuses               /**< number to add to the usage counter */
   )
{
   assert(node != NULL);

   SCIPdebugMessage("capture %d times LPI state of node #%" SCIP_LONGINT_FORMAT " at depth %d (current: %d)\n",
      nuses, SCIPnodeGetNumber(node), SCIPnodeGetDepth(node),
      SCIPnodeGetType(node) == SCIP_NODETYPE_FORK ? node->data.fork->nlpistateref : node->data.subroot->nlpistateref);

   switch( SCIPnodeGetType(node) )
   {
   case SCIP_NODETYPE_FORK:
      forkCaptureLPIState(node->data.fork, nuses);
      break;
   case SCIP_NODETYPE_SUBROOT:
      subrootCaptureLPIState(node->data.subroot, nuses);
      break;
   default:
      SCIPerrorMessage("node for capturing the LPI state is neither fork nor subroot\n");
      SCIPABORT();
      return SCIP_INVALIDDATA;  /*lint !e527*/
   }  /*lint !e788*/
   return SCIP_OKAY;
}

/** decreases the reference counter of the LP state in the fork or subroot node */
SCIP_RETCODE SCIPnodeReleaseLPIState(
   SCIP_NODE*            node,               /**< fork/subroot node */
   BMS_BLKMEM*           blkmem,             /**< block memory buffers */
   SCIP_LP*              lp                  /**< current LP data */
   )
{
   assert(node != NULL);

   SCIPdebugMessage("release LPI state of node #%" SCIP_LONGINT_FORMAT " at depth %d (current: %d)\n",
      SCIPnodeGetNumber(node), SCIPnodeGetDepth(node),
      SCIPnodeGetType(node) == SCIP_NODETYPE_FORK ? node->data.fork->nlpistateref : node->data.subroot->nlpistateref);
   switch( SCIPnodeGetType(node) )
   {
   case SCIP_NODETYPE_FORK:
      return forkReleaseLPIState(node->data.fork, blkmem, lp);
   case SCIP_NODETYPE_SUBROOT:
      return subrootReleaseLPIState(node->data.subroot, blkmem, lp);
   default:
      SCIPerrorMessage("node for releasing the LPI state is neither fork nor subroot\n");
      return SCIP_INVALIDDATA;
   }  /*lint !e788*/
}

/** creates probingnode data without LP information */
static
SCIP_RETCODE probingnodeCreate(
   SCIP_PROBINGNODE**    probingnode,        /**< pointer to probingnode data */
   BMS_BLKMEM*           blkmem,             /**< block memory */
   SCIP_LP*              lp                  /**< current LP data */
   )
{
   assert(probingnode != NULL);

   SCIP_ALLOC( BMSallocBlockMemory(blkmem, probingnode) );

   (*probingnode)->lpistate = NULL;
   (*probingnode)->lpinorms = NULL;
   (*probingnode)->ninitialcols = SCIPlpGetNCols(lp);
   (*probingnode)->ninitialrows = SCIPlpGetNRows(lp);
   (*probingnode)->ncols = (*probingnode)->ninitialcols;
   (*probingnode)->nrows = (*probingnode)->ninitialrows;
   (*probingnode)->origobjvars = NULL;
   (*probingnode)->origobjvals = NULL;
   (*probingnode)->nchgdobjs = 0;

   SCIPdebugMessage("created probingnode information (%d cols, %d rows)\n", (*probingnode)->ncols, (*probingnode)->nrows);

   return SCIP_OKAY;
}

/** updates LP information in probingnode data */
static
SCIP_RETCODE probingnodeUpdate(
   SCIP_PROBINGNODE*     probingnode,        /**< probingnode data */
   BMS_BLKMEM*           blkmem,             /**< block memory */
   SCIP_TREE*            tree,               /**< branch and bound tree */
   SCIP_LP*              lp                  /**< current LP data */
   )
{
   SCIP_Bool storenorms = FALSE;

   assert(probingnode != NULL);
   assert(SCIPtreeIsPathComplete(tree));
   assert(lp != NULL);

   /* free old LP state */
   if( probingnode->lpistate != NULL )
   {
      SCIP_CALL( SCIPlpFreeState(lp, blkmem, &probingnode->lpistate) );
   }

   /* free old LP norms */
   if( probingnode->lpinorms != NULL )
   {
      SCIP_CALL( SCIPlpFreeNorms(lp, blkmem, &probingnode->lpinorms) );
      probingnode->lpinorms = NULL;
      storenorms = TRUE;
   }

   /* get current LP state */
   if( lp->flushed && lp->solved )
   {
      SCIP_CALL( SCIPlpGetState(lp, blkmem, &probingnode->lpistate) );

      /* if LP norms were stored at this node before, store the new ones */
      if( storenorms )
      {
         SCIP_CALL( SCIPlpGetNorms(lp, blkmem, &probingnode->lpinorms) );
      }
      probingnode->lpwasprimfeas = lp->primalfeasible;
      probingnode->lpwasprimchecked = lp->primalchecked;
      probingnode->lpwasdualfeas = lp->dualfeasible;
      probingnode->lpwasdualchecked = lp->dualchecked;
   }
   else
      probingnode->lpistate = NULL;

   probingnode->ncols = SCIPlpGetNCols(lp);
   probingnode->nrows = SCIPlpGetNRows(lp);

   SCIPdebugMessage("updated probingnode information (%d cols, %d rows)\n", probingnode->ncols, probingnode->nrows);

   return SCIP_OKAY;
}

/** frees probingnode data */
static
SCIP_RETCODE probingnodeFree(
   SCIP_PROBINGNODE**    probingnode,        /**< probingnode data */
   BMS_BLKMEM*           blkmem,             /**< block memory */
   SCIP_LP*              lp                  /**< current LP data */
   )
{
   assert(probingnode != NULL);
   assert(*probingnode != NULL);

   /* free the associated LP state */
   if( (*probingnode)->lpistate != NULL )
   {
      SCIP_CALL( SCIPlpFreeState(lp, blkmem, &(*probingnode)->lpistate) );
   }
   /* free the associated LP norms */
   if( (*probingnode)->lpinorms != NULL )
   {
      SCIP_CALL( SCIPlpFreeNorms(lp, blkmem, &(*probingnode)->lpinorms) );
   }

   /* free objective information */
   if( (*probingnode)->nchgdobjs > 0 )
   {
      assert((*probingnode)->origobjvars != NULL);
      assert((*probingnode)->origobjvals != NULL);

      BMSfreeMemoryArray(&(*probingnode)->origobjvars);
      BMSfreeMemoryArray(&(*probingnode)->origobjvals);
   }

   BMSfreeBlockMemory(blkmem, probingnode);

   return SCIP_OKAY;
}

/** initializes junction data */
static
SCIP_RETCODE junctionInit(
   SCIP_JUNCTION*        junction,           /**< pointer to junction data */
   SCIP_TREE*            tree                /**< branch and bound tree */
   )
{
   assert(junction != NULL);
   assert(tree != NULL);
   assert(tree->nchildren > 0);
   assert(SCIPtreeIsPathComplete(tree));
   assert(tree->focusnode != NULL);

   junction->nchildren = tree->nchildren;

   /* increase the LPI state usage counter of the current LP fork */
   if( tree->focuslpstatefork != NULL )
   {
      SCIP_CALL( SCIPnodeCaptureLPIState(tree->focuslpstatefork, tree->nchildren) );
   }

   return SCIP_OKAY;
}

/** creates pseudofork data */
static
SCIP_RETCODE pseudoforkCreate(
   SCIP_PSEUDOFORK**     pseudofork,         /**< pointer to pseudofork data */
   BMS_BLKMEM*           blkmem,             /**< block memory */
   SCIP_TREE*            tree,               /**< branch and bound tree */
   SCIP_LP*              lp                  /**< current LP data */
   )
{
   assert(pseudofork != NULL);
   assert(blkmem != NULL);
   assert(tree != NULL);
   assert(tree->nchildren > 0);
   assert(SCIPtreeIsPathComplete(tree));
   assert(tree->focusnode != NULL);

   SCIP_ALLOC( BMSallocBlockMemory(blkmem, pseudofork) );

   (*pseudofork)->addedcols = NULL;
   (*pseudofork)->addedrows = NULL;
   (*pseudofork)->naddedcols = SCIPlpGetNNewcols(lp);
   (*pseudofork)->naddedrows = SCIPlpGetNNewrows(lp);
   (*pseudofork)->nchildren = tree->nchildren;

   SCIPdebugMessage("creating pseudofork information with %d children (%d new cols, %d new rows)\n",
      (*pseudofork)->nchildren, (*pseudofork)->naddedcols, (*pseudofork)->naddedrows);

   if( (*pseudofork)->naddedcols > 0 )
   {
      /* copy the newly created columns to the pseudofork's col array */
      SCIP_ALLOC( BMSduplicateBlockMemoryArray(blkmem, &(*pseudofork)->addedcols, SCIPlpGetNewcols(lp), (*pseudofork)->naddedcols) ); /*lint !e666*/
   }
   if( (*pseudofork)->naddedrows > 0 )
   {
      int i;

      /* copy the newly created rows to the pseudofork's row array */
      SCIP_ALLOC( BMSduplicateBlockMemoryArray(blkmem, &(*pseudofork)->addedrows, SCIPlpGetNewrows(lp), (*pseudofork)->naddedrows) ); /*lint !e666*/

      /* capture the added rows */
      for( i = 0; i < (*pseudofork)->naddedrows; ++i )
         SCIProwCapture((*pseudofork)->addedrows[i]);
   }

   /* increase the LPI state usage counter of the current LP fork */
   if( tree->focuslpstatefork != NULL )
   {
      SCIP_CALL( SCIPnodeCaptureLPIState(tree->focuslpstatefork, tree->nchildren) );
   }

   return SCIP_OKAY;
}

/** frees pseudofork data */
static
SCIP_RETCODE pseudoforkFree(
   SCIP_PSEUDOFORK**     pseudofork,         /**< pseudofork data */
   BMS_BLKMEM*           blkmem,             /**< block memory */
   SCIP_SET*             set,                /**< global SCIP settings */
   SCIP_LP*              lp                  /**< current LP data */
   )
{
   int i;

   assert(pseudofork != NULL);
   assert(*pseudofork != NULL);
   assert((*pseudofork)->nchildren == 0);
   assert(blkmem != NULL);
   assert(set != NULL);

   /* release the added rows */
   for( i = 0; i < (*pseudofork)->naddedrows; ++i )
   {
      SCIP_CALL( SCIProwRelease(&(*pseudofork)->addedrows[i], blkmem, set, lp) );
   }

   BMSfreeBlockMemoryArrayNull(blkmem, &(*pseudofork)->addedcols, (*pseudofork)->naddedcols);
   BMSfreeBlockMemoryArrayNull(blkmem, &(*pseudofork)->addedrows, (*pseudofork)->naddedrows);
   BMSfreeBlockMemory(blkmem, pseudofork);

   return SCIP_OKAY;
}

/** creates fork data */
static
SCIP_RETCODE forkCreate(
   SCIP_FORK**           fork,               /**< pointer to fork data */
   BMS_BLKMEM*           blkmem,             /**< block memory */
   SCIP_SET*             set,                /**< global SCIP settings */
   SCIP_PROB*            prob,               /**< transformed problem after presolve */
   SCIP_TREE*            tree,               /**< branch and bound tree */
   SCIP_LP*              lp                  /**< current LP data */
   )
{
   assert(fork != NULL);
   assert(blkmem != NULL);
   assert(tree != NULL);
   assert(tree->nchildren > 0);
   assert(tree->nchildren < (1 << 30));
   assert(SCIPtreeIsPathComplete(tree));
   assert(tree->focusnode != NULL);
   assert(lp != NULL);
   assert(lp->flushed);
   assert(lp->solved);
   assert(SCIPlpGetSolstat(lp) == SCIP_LPSOLSTAT_OPTIMAL);

   SCIP_ALLOC( BMSallocBlockMemory(blkmem, fork) );

   SCIP_CALL( SCIPlpGetState(lp, blkmem, &((*fork)->lpistate)) );
   (*fork)->lpwasprimfeas = lp->primalfeasible;
   (*fork)->lpwasprimchecked = lp->primalchecked;
   (*fork)->lpwasdualfeas = lp->dualfeasible;
   (*fork)->lpwasdualchecked = lp->dualchecked;
   (*fork)->lpobjval = SCIPlpGetObjval(lp, set, prob);
   (*fork)->nlpistateref = 0;
   (*fork)->addedcols = NULL;
   (*fork)->addedrows = NULL;
   (*fork)->naddedcols = SCIPlpGetNNewcols(lp);
   (*fork)->naddedrows = SCIPlpGetNNewrows(lp);
   (*fork)->nchildren = (unsigned int) tree->nchildren;

   SCIPsetDebugMsg(set, "creating fork information with %u children (%d new cols, %d new rows)\n", (*fork)->nchildren, (*fork)->naddedcols, (*fork)->naddedrows);

   if( (*fork)->naddedcols > 0 )
   {
      /* copy the newly created columns to the fork's col array */
      SCIP_ALLOC( BMSduplicateBlockMemoryArray(blkmem, &(*fork)->addedcols, SCIPlpGetNewcols(lp), (*fork)->naddedcols) ); /*lint !e666*/
   }
   if( (*fork)->naddedrows > 0 )
   {
      int i;

      /* copy the newly created rows to the fork's row array */
      SCIP_ALLOC( BMSduplicateBlockMemoryArray(blkmem, &(*fork)->addedrows, SCIPlpGetNewrows(lp), (*fork)->naddedrows) ); /*lint !e666*/

      /* capture the added rows */
      for( i = 0; i < (*fork)->naddedrows; ++i )
         SCIProwCapture((*fork)->addedrows[i]);
   }

   /* capture the LPI state for the children */
   forkCaptureLPIState(*fork, tree->nchildren);

   return SCIP_OKAY;
}

/** frees fork data */
static
SCIP_RETCODE forkFree(
   SCIP_FORK**           fork,               /**< fork data */
   BMS_BLKMEM*           blkmem,             /**< block memory */
   SCIP_SET*             set,                /**< global SCIP settings */
   SCIP_LP*              lp                  /**< current LP data */
   )
{
   int i;

   assert(fork != NULL);
   assert(*fork != NULL);
   assert((*fork)->nchildren == 0);
   assert((*fork)->nlpistateref == 0);
   assert((*fork)->lpistate == NULL);
   assert(blkmem != NULL);
   assert(set != NULL);
   assert(lp != NULL);

   /* release the added rows */
   for( i = (*fork)->naddedrows - 1; i >= 0; --i )
   {
      SCIP_CALL( SCIProwRelease(&(*fork)->addedrows[i], blkmem, set, lp) );
   }

   BMSfreeBlockMemoryArrayNull(blkmem, &(*fork)->addedcols, (*fork)->naddedcols);
   BMSfreeBlockMemoryArrayNull(blkmem, &(*fork)->addedrows, (*fork)->naddedrows);
   BMSfreeBlockMemory(blkmem, fork);

   return SCIP_OKAY;
}

#ifdef WITHSUBROOTS /** @todo test whether subroots should be created */
/** creates subroot data */
static
SCIP_RETCODE subrootCreate(
   SCIP_SUBROOT**        subroot,            /**< pointer to subroot data */
   BMS_BLKMEM*           blkmem,             /**< block memory */
   SCIP_SET*             set,                /**< global SCIP settings */
   SCIP_PROB*            prob,               /**< transformed problem after presolve */
   SCIP_TREE*            tree,               /**< branch and bound tree */
   SCIP_LP*              lp                  /**< current LP data */
   )
{
   int i;

   assert(subroot != NULL);
   assert(blkmem != NULL);
   assert(tree != NULL);
   assert(tree->nchildren > 0);
   assert(SCIPtreeIsPathComplete(tree));
   assert(tree->focusnode != NULL);
   assert(lp != NULL);
   assert(lp->flushed);
   assert(lp->solved);
   assert(SCIPlpGetSolstat(lp) == SCIP_LPSOLSTAT_OPTIMAL);

   SCIP_ALLOC( BMSallocBlockMemory(blkmem, subroot) );
   (*subroot)->lpobjval = SCIPlpGetObjval(lp, set, prob);
   (*subroot)->nlpistateref = 0;
   (*subroot)->ncols = SCIPlpGetNCols(lp);
   (*subroot)->nrows = SCIPlpGetNRows(lp);
   (*subroot)->nchildren = (unsigned int) tree->nchildren;
   SCIP_CALL( SCIPlpGetState(lp, blkmem, &((*subroot)->lpistate)) );
   (*subroot)->lpwasprimfeas = lp->primalfeasible;
   (*subroot)->lpwasprimchecked = lp->primalchecked;
   (*subroot)->lpwasdualfeas = lp->dualfeasible;
   (*subroot)->lpwasdualchecked = lp->dualchecked;

   if( (*subroot)->ncols != 0 )
   {
      SCIP_ALLOC( BMSduplicateBlockMemoryArray(blkmem, &(*subroot)->cols, SCIPlpGetCols(lp), (*subroot)->ncols) );
   }
   else
      (*subroot)->cols = NULL;
   if( (*subroot)->nrows != 0 )
   {
      SCIP_ALLOC( BMSduplicateBlockMemoryArray(blkmem, &(*subroot)->rows, SCIPlpGetRows(lp), (*subroot)->nrows) );
   }
   else
      (*subroot)->rows = NULL;

   /* capture the rows of the subroot */
   for( i = 0; i < (*subroot)->nrows; ++i )
      SCIProwCapture((*subroot)->rows[i]);

   /* capture the LPI state for the children */
   subrootCaptureLPIState(*subroot, tree->nchildren);

   return SCIP_OKAY;
}
#endif

/** frees subroot */
static
SCIP_RETCODE subrootFree(
   SCIP_SUBROOT**        subroot,            /**< subroot data */
   BMS_BLKMEM*           blkmem,             /**< block memory */
   SCIP_SET*             set,                /**< global SCIP settings */
   SCIP_LP*              lp                  /**< current LP data */
   )
{
   int i;

   assert(subroot != NULL);
   assert(*subroot != NULL);
   assert((*subroot)->nchildren == 0);
   assert((*subroot)->nlpistateref == 0);
   assert((*subroot)->lpistate == NULL);
   assert(blkmem != NULL);
   assert(set != NULL);
   assert(lp != NULL);

   /* release the rows of the subroot */
   for( i = 0; i < (*subroot)->nrows; ++i )
   {
      SCIP_CALL( SCIProwRelease(&(*subroot)->rows[i], blkmem, set, lp) );
   }

   BMSfreeBlockMemoryArrayNull(blkmem, &(*subroot)->cols, (*subroot)->ncols);
   BMSfreeBlockMemoryArrayNull(blkmem, &(*subroot)->rows, (*subroot)->nrows);
   BMSfreeBlockMemory(blkmem, subroot);

   return SCIP_OKAY;
}

/** removes given sibling node from the siblings array */
static
void treeRemoveSibling(
   SCIP_TREE*            tree,               /**< branch and bound tree */
   SCIP_NODE*            sibling             /**< sibling node to remove */
   )
{
   int delpos;

   assert(tree != NULL);
   assert(sibling != NULL);
   assert(SCIPnodeGetType(sibling) == SCIP_NODETYPE_SIBLING);
   assert(sibling->data.sibling.arraypos >= 0 && sibling->data.sibling.arraypos < tree->nsiblings);
   assert(tree->siblings[sibling->data.sibling.arraypos] == sibling);
   assert(SCIPnodeGetType(tree->siblings[tree->nsiblings-1]) == SCIP_NODETYPE_SIBLING);

   delpos = sibling->data.sibling.arraypos;

   /* move last sibling in array to position of removed sibling */
   tree->siblings[delpos] = tree->siblings[tree->nsiblings-1];
   tree->siblingsprio[delpos] = tree->siblingsprio[tree->nsiblings-1];
   tree->siblings[delpos]->data.sibling.arraypos = delpos;
   sibling->data.sibling.arraypos = -1;
   tree->nsiblings--;
}

/** adds given child node to children array of focus node */
static
SCIP_RETCODE treeAddChild(
   SCIP_TREE*            tree,               /**< branch and bound tree */
   SCIP_SET*             set,                /**< global SCIP settings */
   SCIP_NODE*            child,              /**< child node to add */
   SCIP_Real             nodeselprio         /**< node selection priority of child node */
   )
{
   assert(tree != NULL);
   assert(child != NULL);
   assert(SCIPnodeGetType(child) == SCIP_NODETYPE_CHILD);
   assert(child->data.child.arraypos == -1);

   SCIP_CALL( treeEnsureChildrenMem(tree, set, tree->nchildren+1) );
   tree->children[tree->nchildren] = child;
   tree->childrenprio[tree->nchildren] = nodeselprio;
   child->data.child.arraypos = tree->nchildren;
   tree->nchildren++;

   return SCIP_OKAY;
}

/** removes given child node from the children array */
static
void treeRemoveChild(
   SCIP_TREE*            tree,               /**< branch and bound tree */
   SCIP_NODE*            child               /**< child node to remove */
   )
{
   int delpos;

   assert(tree != NULL);
   assert(child != NULL);
   assert(SCIPnodeGetType(child) == SCIP_NODETYPE_CHILD);
   assert(child->data.child.arraypos >= 0 && child->data.child.arraypos < tree->nchildren);
   assert(tree->children[child->data.child.arraypos] == child);
   assert(SCIPnodeGetType(tree->children[tree->nchildren-1]) == SCIP_NODETYPE_CHILD);

   delpos = child->data.child.arraypos;

   /* move last child in array to position of removed child */
   tree->children[delpos] = tree->children[tree->nchildren-1];
   tree->childrenprio[delpos] = tree->childrenprio[tree->nchildren-1];
   tree->children[delpos]->data.child.arraypos = delpos;
   child->data.child.arraypos = -1;
   tree->nchildren--;
}

/** makes node a child of the given parent node, which must be the focus node; if the child is a probing node,
 *  the parent node can also be a refocused node or a probing node
 */
static
SCIP_RETCODE nodeAssignParent(
   SCIP_NODE*            node,               /**< child node */
   BMS_BLKMEM*           blkmem,             /**< block memory buffers */
   SCIP_SET*             set,                /**< global SCIP settings */
   SCIP_TREE*            tree,               /**< branch and bound tree */
   SCIP_NODE*            parent,             /**< parent (= focus) node (or NULL, if node is root) */
   SCIP_Real             nodeselprio         /**< node selection priority of child node */
   )
{
   assert(node != NULL);
   assert(node->parent == NULL);
   assert(SCIPnodeGetType(node) == SCIP_NODETYPE_CHILD || SCIPnodeGetType(node) == SCIP_NODETYPE_PROBINGNODE);
   assert(node->conssetchg == NULL);
   assert(node->domchg == NULL);
   assert(SCIPsetIsInfinity(set, -node->lowerbound)); /* node was just created */
   assert(blkmem != NULL);
   assert(set != NULL);
   assert(tree != NULL);
   assert(SCIPtreeIsPathComplete(tree));
   assert(tree->pathlen == 0 || tree->path[tree->pathlen-1] == parent);
   assert(parent == tree->focusnode || SCIPnodeGetType(parent) == SCIP_NODETYPE_PROBINGNODE);
   assert(parent == NULL || SCIPnodeGetType(parent) == SCIP_NODETYPE_FOCUSNODE
      || (SCIPnodeGetType(node) == SCIP_NODETYPE_PROBINGNODE
         && (SCIPnodeGetType(parent) == SCIP_NODETYPE_REFOCUSNODE
            || SCIPnodeGetType(parent) == SCIP_NODETYPE_PROBINGNODE)));

   /* link node to parent */
   node->parent = parent;
   if( parent != NULL )
   {
      assert(parent->lowerbound <= parent->estimate);
      node->lowerbound = parent->lowerbound;
      node->estimate = parent->estimate;
      node->depth = parent->depth+1; /*lint !e732*/
      if( set->exact_enable )
         SCIPrationalSetRational(node->lowerboundexact, parent->lowerboundexact);

      if( parent->depth >= SCIP_MAXTREEDEPTH )
      {
         SCIPerrorMessage("maximal depth level exceeded\n");
         return SCIP_MAXDEPTHLEVEL;
      }
   }
   SCIPsetDebugMsg(set, "assigning parent #%" SCIP_LONGINT_FORMAT " to node #%" SCIP_LONGINT_FORMAT " at depth %d\n",
      parent != NULL ? SCIPnodeGetNumber(parent) : -1, SCIPnodeGetNumber(node), SCIPnodeGetDepth(node));

   /* register node in the childlist of the focus (the parent) node */
   if( SCIPnodeGetType(node) == SCIP_NODETYPE_CHILD )
   {
      assert(parent == NULL || SCIPnodeGetType(parent) == SCIP_NODETYPE_FOCUSNODE);
      SCIP_CALL( treeAddChild(tree, set, node, nodeselprio) );
   }

   return SCIP_OKAY;
}

/** decreases number of children of the parent, frees it if no children are left */
static
SCIP_RETCODE nodeReleaseParent(
   SCIP_NODE*            node,               /**< child node */
   BMS_BLKMEM*           blkmem,             /**< block memory buffer */
   SCIP_SET*             set,                /**< global SCIP settings */
   SCIP_STAT*            stat,               /**< problem statistics */
   SCIP_EVENTQUEUE*      eventqueue,         /**< event queue */
   SCIP_EVENTFILTER*     eventfilter,        /**< global event filter */
   SCIP_TREE*            tree,               /**< branch and bound tree */
   SCIP_LP*              lp                  /**< current LP data */
   )
{
   SCIP_NODE* parent;

   assert(node != NULL);
   assert(blkmem != NULL);
   assert(tree != NULL);

   SCIPsetDebugMsg(set, "releasing parent-child relationship of node #%" SCIP_LONGINT_FORMAT " at depth %d of type %d with parent #%" SCIP_LONGINT_FORMAT " of type %d\n",
      SCIPnodeGetNumber(node), SCIPnodeGetDepth(node), SCIPnodeGetType(node),
      node->parent != NULL ? SCIPnodeGetNumber(node->parent) : -1,
      node->parent != NULL ? (int)SCIPnodeGetType(node->parent) : -1);
   parent = node->parent;
   if( parent != NULL )
   {
      SCIP_Bool freeParent = FALSE;

      switch( SCIPnodeGetType(parent) )
      {
      case SCIP_NODETYPE_FOCUSNODE:
         assert(parent->active);
         assert(SCIPnodeGetType(node) == SCIP_NODETYPE_CHILD || SCIPnodeGetType(node) == SCIP_NODETYPE_PROBINGNODE
            || SCIPnodeGetType(node) == SCIP_NODETYPE_LEAF);
         if( SCIPnodeGetType(node) == SCIP_NODETYPE_CHILD )
            treeRemoveChild(tree, node);
         /* don't kill the focus node at this point => freeParent = FALSE */
         break;
      case SCIP_NODETYPE_PROBINGNODE:
         assert(SCIPtreeProbing(tree));
         /* probing nodes have to be freed individually => freeParent = FALSE */
         break;
      case SCIP_NODETYPE_SIBLING:
         SCIPerrorMessage("sibling cannot be a parent node\n");
         return SCIP_INVALIDDATA;
      case SCIP_NODETYPE_CHILD:
         SCIPerrorMessage("child cannot be a parent node\n");
         return SCIP_INVALIDDATA;
      case SCIP_NODETYPE_LEAF:
         SCIPerrorMessage("leaf cannot be a parent node\n");
         return SCIP_INVALIDDATA;
      case SCIP_NODETYPE_DEADEND:
         SCIPerrorMessage("dead-end cannot be a parent node\n");
         return SCIP_INVALIDDATA;
      case SCIP_NODETYPE_JUNCTION:
         assert(parent->data.junction.nchildren > 0);
         parent->data.junction.nchildren--;
         freeParent = (parent->data.junction.nchildren == 0); /* free parent if it has no more children */
         break;
      case SCIP_NODETYPE_PSEUDOFORK:
         assert(parent->data.pseudofork != NULL);
         assert(parent->data.pseudofork->nchildren > 0);
         parent->data.pseudofork->nchildren--;
         freeParent = (parent->data.pseudofork->nchildren == 0); /* free parent if it has no more children */
         break;
      case SCIP_NODETYPE_FORK:
         assert(parent->data.fork != NULL);
         assert(parent->data.fork->nchildren > 0);
         parent->data.fork->nchildren--;
         freeParent = (parent->data.fork->nchildren == 0); /* free parent if it has no more children */
         break;
      case SCIP_NODETYPE_SUBROOT:
         assert(parent->data.subroot != NULL);
         assert(parent->data.subroot->nchildren > 0);
         parent->data.subroot->nchildren--;
         freeParent = (parent->data.subroot->nchildren == 0); /* free parent if it has no more children */
         break;
      case SCIP_NODETYPE_REFOCUSNODE:
         /* the only possible child a refocused node can have in its refocus state is the probing root node;
          * we don't want to free the refocused node, because we first have to convert it back to its original
          * type (where it possibly has children) => freeParent = FALSE
          */
         assert(SCIPnodeGetType(node) == SCIP_NODETYPE_PROBINGNODE);
         assert(!SCIPtreeProbing(tree));
         break;
      default:
         SCIPerrorMessage("unknown node type %d\n", SCIPnodeGetType(parent));
         return SCIP_INVALIDDATA;
      }

      /* free parent if it is not on the current active path */
      if( freeParent && !parent->active )
      {
         SCIP_CALL( SCIPnodeFree(&node->parent, blkmem, set, stat, eventqueue, eventfilter, tree, lp) );
      }
      /* update the effective root depth if active parent has children and neither reoptimization nor certificate
       * printing is enabled
       */
      else if( freeParent == !parent->active && !set->reopt_enable && !SCIPisCertified(set->scip) )
      {
         SCIP_Bool singleChild = FALSE;
         int focusdepth = SCIPtreeGetFocusDepth(tree);

         assert(tree->effectiverootdepth >= 0);

         while( tree->effectiverootdepth < focusdepth )
         {
            SCIP_NODE* effectiveroot = tree->path[tree->effectiverootdepth];

            switch( SCIPnodeGetType(effectiveroot) )
            {
            case SCIP_NODETYPE_FOCUSNODE:
               SCIPerrorMessage("focus shallower than focus depth\n");
               return SCIP_INVALIDDATA;
            case SCIP_NODETYPE_PROBINGNODE:
               SCIPerrorMessage("probing shallower than focus depth\n");
               return SCIP_INVALIDDATA;
            case SCIP_NODETYPE_SIBLING:
               SCIPerrorMessage("sibling shallower than focus depth\n");
               return SCIP_INVALIDDATA;
            case SCIP_NODETYPE_CHILD:
               SCIPerrorMessage("child shallower than focus depth\n");
               return SCIP_INVALIDDATA;
            case SCIP_NODETYPE_LEAF:
               SCIPerrorMessage("leaf on focus path\n");
               return SCIP_INVALIDDATA;
            case SCIP_NODETYPE_DEADEND:
               SCIPerrorMessage("dead-end on focus path\n");
               return SCIP_INVALIDDATA;
            case SCIP_NODETYPE_JUNCTION:
               singleChild = (effectiveroot->data.junction.nchildren == 1);
               break;
            case SCIP_NODETYPE_PSEUDOFORK:
               singleChild = (effectiveroot->data.pseudofork->nchildren == 1);
               break;
            case SCIP_NODETYPE_FORK:
               singleChild = (effectiveroot->data.fork->nchildren == 1);
               break;
            case SCIP_NODETYPE_SUBROOT:
               singleChild = (effectiveroot->data.subroot->nchildren == 1);
               break;
            case SCIP_NODETYPE_REFOCUSNODE:
               singleChild = FALSE;
               break;
            default:
               SCIPerrorMessage("unknown node type %d\n", SCIPnodeGetType(effectiveroot));
               return SCIP_INVALIDDATA;
            }

            if( !singleChild )
               break;

            ++tree->effectiverootdepth;

            SCIPsetDebugMsg(set,
               "unlinked node #%" SCIP_LONGINT_FORMAT " in depth %d -> new effective root depth: %d\n",
               SCIPnodeGetNumber(node), SCIPnodeGetDepth(node), tree->effectiverootdepth);
         }

         assert(!singleChild || SCIPtreeGetEffectiveRootDepth(tree) == SCIPtreeGetFocusDepth(tree));
      }
   }

   return SCIP_OKAY;
}

/** creates a node data structure */
static
SCIP_RETCODE nodeCreate(
   SCIP_NODE**           node,               /**< pointer to node data structure */
   BMS_BLKMEM*           blkmem,             /**< block memory */
   SCIP_SET*             set                 /**< global SCIP settings */
   )
{
   assert(node != NULL);

   SCIP_ALLOC( BMSallocBlockMemory(blkmem, node) );
   (*node)->parent = NULL;
   (*node)->conssetchg = NULL;
   (*node)->domchg = NULL;
   (*node)->number = 0;
   (*node)->lowerbound = -SCIPsetInfinity(set);
   (*node)->estimate = -SCIPsetInfinity(set);
   (*node)->reoptid = 0;
   (*node)->reopttype = (unsigned int) SCIP_REOPTTYPE_NONE;
   (*node)->depth = 0;
   (*node)->active = FALSE;
   (*node)->cutoff = FALSE;
   (*node)->reprop = FALSE;
   (*node)->repropsubtreemark = 0;
   if( set->exact_enable )
   {
      SCIP_CALL( SCIPrationalCreateBlock(blkmem, &(*node)->lowerboundexact) );
      SCIPrationalSetNegInfinity((*node)->lowerboundexact);
   }
   else
      (*node)->lowerboundexact = NULL;

   return SCIP_OKAY;
}

/** creates a child node of the focus node */
SCIP_RETCODE SCIPnodeCreateChild(
   SCIP_NODE**           node,               /**< pointer to node data structure */
   BMS_BLKMEM*           blkmem,             /**< block memory */
   SCIP_SET*             set,                /**< global SCIP settings */
   SCIP_STAT*            stat,               /**< problem statistics */
   SCIP_TREE*            tree,               /**< branch and bound tree */
   SCIP_Real             nodeselprio,        /**< node selection priority of new node */
   SCIP_Real             estimate            /**< estimate for (transformed) objective value of best feasible solution in subtree */
   )
{
   assert(node != NULL);
   assert(blkmem != NULL);
   assert(set != NULL);
   assert(stat != NULL);
   assert(tree != NULL);
   assert(SCIPtreeIsPathComplete(tree));
   assert(tree->pathlen == 0 || tree->path != NULL);
   assert((tree->pathlen == 0) == (tree->focusnode == NULL));
   assert(tree->focusnode == NULL || tree->focusnode == tree->path[tree->pathlen-1]);
   assert(tree->focusnode == NULL || SCIPnodeGetType(tree->focusnode) == SCIP_NODETYPE_FOCUSNODE);

   stat->ncreatednodes++;
   stat->ncreatednodesrun++;

   /* create the node data structure */
   SCIP_CALL( nodeCreate(node, blkmem, set) );
   (*node)->number = stat->ncreatednodesrun;

   /* mark node to be a child node */
   (*node)->nodetype = SCIP_NODETYPE_CHILD; /*lint !e641*/
   (*node)->data.child.arraypos = -1;

   /* make focus node the parent of the new child */
   SCIP_CALL( nodeAssignParent(*node, blkmem, set, tree, tree->focusnode, nodeselprio) );

   /* update the estimate of the child */
   SCIPnodeSetEstimate(*node, set, estimate);

   tree->lastbranchparentid = tree->focusnode == NULL ? -1L : SCIPnodeGetNumber(tree->focusnode);

   /* output node creation to visualization file */
   SCIP_CALL( SCIPvisualNewChild(stat->visual, set, stat, *node) );

   /* create certificate data for this node */
   SCIP_CALL( SCIPcertificateNewNodeData(stat->certificate, stat, *node) );

   SCIPsetDebugMsg(set, "created child node #%" SCIP_LONGINT_FORMAT " at depth %u (prio: %g)\n", SCIPnodeGetNumber(*node), (*node)->depth, nodeselprio);

   return SCIP_OKAY;
}

/** query if focus node was already branched on */
SCIP_Bool SCIPtreeWasNodeLastBranchParent(
   SCIP_TREE*            tree,               /**< branch and bound tree */
   SCIP_NODE*            node                /**< tree node, or NULL to check focus node */
   )
{
   node = node == NULL ? tree->focusnode : node;
   if( node != NULL && node->number == tree->lastbranchparentid )
      return TRUE;

   return FALSE;
}

/** frees node */
SCIP_RETCODE SCIPnodeFree(
   SCIP_NODE**           node,               /**< node data */
   BMS_BLKMEM*           blkmem,             /**< block memory buffer */
   SCIP_SET*             set,                /**< global SCIP settings */
   SCIP_STAT*            stat,               /**< problem statistics */
   SCIP_EVENTQUEUE*      eventqueue,         /**< event queue */
   SCIP_EVENTFILTER*     eventfilter,        /**< global event filter */
   SCIP_TREE*            tree,               /**< branch and bound tree */
   SCIP_LP*              lp                  /**< current LP data */
   )
{
   SCIP_Bool isroot;

   assert(node != NULL);
   assert(*node != NULL);
   assert(!(*node)->active);
   assert(blkmem != NULL);
   assert(tree != NULL);

   SCIPsetDebugMsg(set, "free node #%" SCIP_LONGINT_FORMAT " at depth %d of type %d\n", SCIPnodeGetNumber(*node), SCIPnodeGetDepth(*node), SCIPnodeGetType(*node));

   /* if certificate is active, unsplit current node and free the memory in hashmap of certificate */
   SCIP_CALL( SCIPcertificatePrintUnsplitting(set, stat->certificate, *node) );

   /* check lower bound w.r.t. debugging solution */
   SCIP_CALL( SCIPdebugCheckGlobalLowerbound(blkmem, set) );

   if( SCIPnodeGetType(*node) != SCIP_NODETYPE_PROBINGNODE )
   {
      SCIP_EVENT event;

      /* trigger a node deletion event */
      SCIP_CALL( SCIPeventChgType(&event, SCIP_EVENTTYPE_NODEDELETE) );
      SCIP_CALL( SCIPeventChgNode(&event, *node) );
      SCIP_CALL( SCIPeventProcess(&event, set, NULL, NULL, NULL, eventfilter) );
   }

   /* inform solution debugger, that the node has been freed */
   SCIP_CALL( SCIPdebugRemoveNode(blkmem, set, *node) );

   /* check, if the node to be freed is the root node */
   isroot = (SCIPnodeGetDepth(*node) == 0);

   /* free nodetype specific data, and release no longer needed LPI states */
   switch( SCIPnodeGetType(*node) )
   {
   case SCIP_NODETYPE_FOCUSNODE:
      assert(tree->focusnode == *node);
      assert(!SCIPtreeProbing(tree));
      SCIPerrorMessage("cannot free focus node - has to be converted into a dead end first\n");
      return SCIP_INVALIDDATA;
   case SCIP_NODETYPE_PROBINGNODE:
      assert(SCIPtreeProbing(tree));
      assert(SCIPnodeGetDepth(tree->probingroot) <= SCIPnodeGetDepth(*node));
      assert(SCIPnodeGetDepth(*node) > 0);
      SCIP_CALL( probingnodeFree(&((*node)->data.probingnode), blkmem, lp) );
      break;
   case SCIP_NODETYPE_SIBLING:
      assert((*node)->data.sibling.arraypos >= 0);
      assert((*node)->data.sibling.arraypos < tree->nsiblings);
      assert(tree->siblings[(*node)->data.sibling.arraypos] == *node);
      if( tree->focuslpstatefork != NULL )
      {
         assert(SCIPnodeGetType(tree->focuslpstatefork) == SCIP_NODETYPE_FORK
            || SCIPnodeGetType(tree->focuslpstatefork) == SCIP_NODETYPE_SUBROOT);
         SCIP_CALL( SCIPnodeReleaseLPIState(tree->focuslpstatefork, blkmem, lp) );
      }
      treeRemoveSibling(tree, *node);
      break;
   case SCIP_NODETYPE_CHILD:
      assert((*node)->data.child.arraypos >= 0);
      assert((*node)->data.child.arraypos < tree->nchildren);
      assert(tree->children[(*node)->data.child.arraypos] == *node);
      /* The children capture the LPI state at the moment, where the focus node is
       * converted into a junction, pseudofork, fork, or subroot, and a new node is focused.
       * At the same time, they become siblings or leaves, such that freeing a child
       * of the focus node doesn't require to release the LPI state;
       * we don't need to call treeRemoveChild(), because this is done in nodeReleaseParent()
       */
      break;
   case SCIP_NODETYPE_LEAF:
      if( (*node)->data.leaf.lpstatefork != NULL )
      {
         SCIP_CALL( SCIPnodeReleaseLPIState((*node)->data.leaf.lpstatefork, blkmem, lp) );
      }
      break;
   case SCIP_NODETYPE_DEADEND:
   case SCIP_NODETYPE_JUNCTION:
      break;
   case SCIP_NODETYPE_PSEUDOFORK:
      SCIP_CALL( pseudoforkFree(&((*node)->data.pseudofork), blkmem, set, lp) );
      break;
   case SCIP_NODETYPE_FORK:

      /* release special root LPI state capture which is used to keep the root LPI state over the whole solving
       * process
       */
      if( isroot )
      {
         SCIP_CALL( SCIPnodeReleaseLPIState(*node, blkmem, lp) );
      }
      SCIP_CALL( forkFree(&((*node)->data.fork), blkmem, set, lp) );
      break;
   case SCIP_NODETYPE_SUBROOT:
      SCIP_CALL( subrootFree(&((*node)->data.subroot), blkmem, set, lp) );
      break;
   case SCIP_NODETYPE_REFOCUSNODE:
      SCIPerrorMessage("cannot free node as long it is refocused\n");
      return SCIP_INVALIDDATA;
   default:
      SCIPerrorMessage("unknown node type %d\n", SCIPnodeGetType(*node));
      return SCIP_INVALIDDATA;
   }

   /* free common data */
   SCIP_CALL( SCIPconssetchgFree(&(*node)->conssetchg, blkmem, set) );
   SCIP_CALL( SCIPdomchgFree(&(*node)->domchg, blkmem, set, eventqueue, lp) );
   SCIP_CALL( nodeReleaseParent(*node, blkmem, set, stat, eventqueue, eventfilter, tree, lp) );

   /* check, if the node is the current probing root */
   if( *node == tree->probingroot )
   {
      assert(SCIPnodeGetType(*node) == SCIP_NODETYPE_PROBINGNODE);
      tree->probingroot = NULL;
   }

   if( set->exact_enable )
      SCIPrationalFreeBlock(blkmem, &(*node)->lowerboundexact);

   BMSfreeBlockMemory(blkmem, node);

   /* delete the tree's root node pointer, if the freed node was the root */
   if( isroot )
      tree->root = NULL;

   return SCIP_OKAY;
}

/** cuts off node and whole sub tree from branch and bound tree
 *
 *  @note must not be used on a leaf because the node priority queue remains untouched
 */
SCIP_RETCODE SCIPnodeCutoff(
   SCIP_NODE*            node,               /**< node that should be cut off */
   SCIP_SET*             set,                /**< global SCIP settings */
   SCIP_STAT*            stat,               /**< problem statistics */
   SCIP_EVENTFILTER*     eventfilter,        /**< global event filter */
   SCIP_TREE*            tree,               /**< branch and bound tree */
   SCIP_PROB*            transprob,          /**< transformed problem after presolve */
   SCIP_PROB*            origprob,           /**< original problem */
   SCIP_REOPT*           reopt,              /**< reoptimization data structure */
   SCIP_LP*              lp,                 /**< current LP */
   BMS_BLKMEM*           blkmem              /**< block memory */
   )
{
   SCIP_NODETYPE nodetype;

   assert(set != NULL);
   assert(stat != NULL);
   assert(tree != NULL);
   assert((tree->focusnode != NULL && SCIPnodeGetType(tree->focusnode) == SCIP_NODETYPE_REFOCUSNODE)
      || (SCIPsetIsRelEQ(set, SCIPtreeGetLowerbound(tree, set), stat->lastlowerbound)
      && (!set->exact_enable || SCIPrationalIsEQ(SCIPtreeGetLowerboundExact(tree, set), stat->lastlowerboundexact))));

   SCIPsetDebugMsg(set, "cutting off %s node #%" SCIP_LONGINT_FORMAT " at depth %d (cutoffdepth: %d)\n",
      node->active ? "active" : "inactive", SCIPnodeGetNumber(node), SCIPnodeGetDepth(node), tree->cutoffdepth);

   /* check if the node should be stored for reoptimization */
   if( set->reopt_enable )
   {
      SCIP_CALL( SCIPreoptCheckCutoff(reopt, set, blkmem, node, SCIP_EVENTTYPE_NODEINFEASIBLE, lp,
         SCIPlpGetSolstat(lp), tree->root == node, tree->focusnode == node, node->lowerbound,
         tree->effectiverootdepth) );
   }

   nodetype = SCIPnodeGetType(node);
   assert(nodetype != SCIP_NODETYPE_LEAF);

   node->cutoff = TRUE;
   if( set->exact_enable )
      SCIPrationalSetInfinity(node->lowerboundexact);
   node->lowerbound = SCIPsetInfinity(set);
   node->estimate = SCIPsetInfinity(set);

   if( node->active && tree->cutoffdepth > node->depth )
      tree->cutoffdepth = (int) node->depth;

   if( node->depth == 0 )
      stat->rootlowerbound = SCIPsetInfinity(set);

   if( nodetype == SCIP_NODETYPE_FOCUSNODE || nodetype == SCIP_NODETYPE_CHILD || nodetype == SCIP_NODETYPE_SIBLING )
   {
      SCIP_Real lowerbound;

      if( set->exact_enable )
      {
         SCIP_RATIONAL* lowerboundexact = SCIPtreeGetLowerboundExact(tree, set);
         assert(SCIPrationalIsGEReal(lowerboundexact, SCIPtreeGetLowerbound(tree, set)));

         /* exact lower bound improved */
         if( SCIPrationalIsLT(stat->lastlowerboundexact, lowerboundexact) )
         {
            /* throw improvement event if upper bound not already exceeded */
            if( SCIPrationalIsLT(stat->lastlowerboundexact, set->scip->primal->upperboundexact) )
            {
               SCIP_EVENT event;

               SCIP_CALL( SCIPeventChgType(&event, SCIP_EVENTTYPE_DUALBOUNDIMPROVED) );
               SCIP_CALL( SCIPeventProcess(&event, set, NULL, NULL, NULL, eventfilter) );
            }

            /* update exact last lower bound */
            SCIPrationalSetRational(stat->lastlowerboundexact, lowerboundexact);
         }
      }

      lowerbound = SCIPtreeGetLowerbound(tree, set);
      assert(lowerbound <= SCIPsetInfinity(set));

      /* lower bound improved */
      if( stat->lastlowerbound < lowerbound )
      {
         /* throw improvement event if not already done exactly */
         if( !set->exact_enable && stat->lastlowerbound < set->scip->primal->upperbound )
         {
            SCIP_EVENT event;

            SCIP_CALL( SCIPeventChgType(&event, SCIP_EVENTTYPE_DUALBOUNDIMPROVED) );
            SCIP_CALL( SCIPeventProcess(&event, set, NULL, NULL, NULL, eventfilter) );
         }

         /* update primal-dual integrals */
         if( set->misc_calcintegral )
         {
            SCIPstatUpdatePrimalDualIntegrals(stat, set, transprob, origprob, SCIPsetInfinity(set), lowerbound);
            assert(stat->lastlowerbound == lowerbound); /*lint !e777*/
         }
         else
            stat->lastlowerbound = lowerbound;
      }

      SCIPvisualCutoffNode(stat->visual, set, stat, node, TRUE);
   }

   return SCIP_OKAY;
}

/** marks node, that propagation should be applied again the next time, a node of its subtree is focused */
void SCIPnodePropagateAgain(
   SCIP_NODE*            node,               /**< node that should be propagated again */
   SCIP_SET*             set,                /**< global SCIP settings */
   SCIP_STAT*            stat,               /**< problem statistics */
   SCIP_TREE*            tree                /**< branch and bound tree */
   )
{
   assert(node != NULL);
   assert(set != NULL);
   assert(stat != NULL);
   assert(tree != NULL);

   if( !node->reprop )
   {
      node->reprop = TRUE;
      if( node->active )
         tree->repropdepth = MIN(tree->repropdepth, (int)node->depth);

      SCIPvisualMarkedRepropagateNode(stat->visual, stat, node);

      SCIPsetDebugMsg(set, "marked %s node #%" SCIP_LONGINT_FORMAT " at depth %d to be propagated again (repropdepth: %d)\n",
         node->active ? "active" : "inactive", SCIPnodeGetNumber(node), SCIPnodeGetDepth(node), tree->repropdepth);
   }
}

/** marks node, that it is completely propagated in the current repropagation subtree level */
void SCIPnodeMarkPropagated(
   SCIP_NODE*            node,               /**< node that should be marked to be propagated */
   SCIP_TREE*            tree                /**< branch and bound tree */
   )
{
   assert(node != NULL);
   assert(tree != NULL);

   if( node->parent != NULL )
      node->repropsubtreemark = node->parent->repropsubtreemark; /*lint !e732*/
   node->reprop = FALSE;

   /* if the node was the highest repropagation node in the path, update the repropdepth in the tree data */
   if( node->active && node->depth == tree->repropdepth )
   {
      do
      {
         assert(tree->repropdepth < tree->pathlen);
         assert(tree->path[tree->repropdepth]->active);
         assert(!tree->path[tree->repropdepth]->reprop);
         tree->repropdepth++;
      }
      while( tree->repropdepth < tree->pathlen && !tree->path[tree->repropdepth]->reprop );
      if( tree->repropdepth == tree->pathlen )
         tree->repropdepth = INT_MAX;
   }
}

/** moves the subtree repropagation counter to the next value */
static
void treeNextRepropsubtreecount(
   SCIP_TREE*            tree                /**< branch and bound tree */
   )
{
   assert(tree != NULL);

   tree->repropsubtreecount++;
   tree->repropsubtreecount %= (MAXREPROPMARK+1);
}

/** applies propagation on the node, that was marked to be propagated again */
static
SCIP_RETCODE nodeRepropagate(
   SCIP_NODE*            node,               /**< node to apply propagation on */
   BMS_BLKMEM*           blkmem,             /**< block memory buffers */
   SCIP_SET*             set,                /**< global SCIP settings */
   SCIP_STAT*            stat,               /**< dynamic problem statistics */
   SCIP_PROB*            transprob,          /**< transformed problem */
   SCIP_PROB*            origprob,           /**< original problem */
   SCIP_PRIMAL*          primal,             /**< primal data */
   SCIP_TREE*            tree,               /**< branch and bound tree */
   SCIP_REOPT*           reopt,              /**< reoptimization data structure */
   SCIP_LP*              lp,                 /**< current LP data */
   SCIP_BRANCHCAND*      branchcand,         /**< branching candidate storage */
   SCIP_CONFLICT*        conflict,           /**< conflict analysis data */
   SCIP_EVENTQUEUE*      eventqueue,         /**< event queue */
   SCIP_EVENTFILTER*     eventfilter,        /**< global event filter */
   SCIP_CLIQUETABLE*     cliquetable,        /**< clique table data structure */
   SCIP_Bool*            cutoff              /**< pointer to store whether the node can be cut off */
   )
{
   SCIP_NODETYPE oldtype;
   SCIP_NODE* oldfocusnode;
   SCIP_NODE* oldfocuslpfork;
   SCIP_NODE* oldfocuslpstatefork;
   SCIP_NODE* oldfocussubroot;
   SCIP_Longint oldfocuslpstateforklpcount;
   int oldnchildren;
   int oldnsiblings;
   SCIP_Bool oldfocusnodehaslp;
   SCIP_Longint oldnboundchgs;
   SCIP_Bool initialreprop;
   SCIP_Bool clockisrunning;

   assert(node != NULL);
   assert((SCIP_NODETYPE)node->nodetype == SCIP_NODETYPE_FOCUSNODE
      || (SCIP_NODETYPE)node->nodetype == SCIP_NODETYPE_JUNCTION
      || (SCIP_NODETYPE)node->nodetype == SCIP_NODETYPE_PSEUDOFORK
      || (SCIP_NODETYPE)node->nodetype == SCIP_NODETYPE_FORK
      || (SCIP_NODETYPE)node->nodetype == SCIP_NODETYPE_SUBROOT);
   assert(node->active);
   assert(node->reprop || node->repropsubtreemark != node->parent->repropsubtreemark);
   assert(stat != NULL);
   assert(tree != NULL);
   assert(SCIPeventqueueIsDelayed(eventqueue));
   assert(cutoff != NULL);

   SCIPsetDebugMsg(set, "propagating again node #%" SCIP_LONGINT_FORMAT " at depth %d\n", SCIPnodeGetNumber(node), SCIPnodeGetDepth(node));
   initialreprop = node->reprop;

   SCIPvisualRepropagatedNode(stat->visual, stat, node);

   /* process the delayed events in order to flush the problem changes */
   SCIP_CALL( SCIPeventqueueProcess(eventqueue, blkmem, set, primal, lp, branchcand, eventfilter) );

   /* stop node activation timer */
   clockisrunning = SCIPclockIsRunning(stat->nodeactivationtime);
   if( clockisrunning )
      SCIPclockStop(stat->nodeactivationtime, set);

   /* mark the node refocused and temporarily install it as focus node */
   oldtype = (SCIP_NODETYPE)node->nodetype;
   oldfocusnode = tree->focusnode;
   oldfocuslpfork = tree->focuslpfork;
   oldfocuslpstatefork = tree->focuslpstatefork;
   oldfocussubroot = tree->focussubroot;
   oldfocuslpstateforklpcount = tree->focuslpstateforklpcount;
   oldnchildren = tree->nchildren;
   oldnsiblings = tree->nsiblings;
   oldfocusnodehaslp = tree->focusnodehaslp;
   node->nodetype = SCIP_NODETYPE_REFOCUSNODE; /*lint !e641*/
   tree->focusnode = node;
   tree->focuslpfork = NULL;
   tree->focuslpstatefork = NULL;
   tree->focussubroot = NULL;
   tree->focuslpstateforklpcount = -1;
   tree->nchildren = 0;
   tree->nsiblings = 0;
   tree->focusnodehaslp = FALSE;

   /* propagate the domains again */
   oldnboundchgs = stat->nboundchgs;
   SCIP_CALL( SCIPpropagateDomains(blkmem, set, stat, transprob, origprob, tree, reopt, lp, branchcand,
         eventqueue, eventfilter, conflict, cliquetable, SCIPnodeGetDepth(node), 0, SCIP_PROPTIMING_ALWAYS, cutoff) );
   assert(!node->reprop || *cutoff);
   assert(node->parent == NULL || node->repropsubtreemark == node->parent->repropsubtreemark);
   assert((SCIP_NODETYPE)node->nodetype == SCIP_NODETYPE_REFOCUSNODE);
   assert(tree->focusnode == node);
   assert(tree->focuslpfork == NULL);
   assert(tree->focuslpstatefork == NULL);
   assert(tree->focussubroot == NULL);
   assert(tree->focuslpstateforklpcount == -1);
   assert(tree->nchildren == 0);
   assert(tree->nsiblings == 0);
   assert(tree->focusnodehaslp == FALSE);
   assert(stat->nboundchgs >= oldnboundchgs);
   stat->nreprops++;
   stat->nrepropboundchgs += stat->nboundchgs - oldnboundchgs;
   if( *cutoff )
      stat->nrepropcutoffs++;

   SCIPsetDebugMsg(set, "repropagation %" SCIP_LONGINT_FORMAT " at depth %u changed %" SCIP_LONGINT_FORMAT " bounds (total reprop bound changes: %" SCIP_LONGINT_FORMAT "), cutoff: %u\n",
      stat->nreprops, node->depth, stat->nboundchgs - oldnboundchgs, stat->nrepropboundchgs, *cutoff);

   /* if a propagation marked with the reprop flag was successful, we want to repropagate the whole subtree */
   /**@todo because repropsubtree is only a bit flag, we cannot mark a whole subtree a second time for
    *       repropagation; use a (small) part of the node's bits to be able to store larger numbers,
    *       and update tree->repropsubtreelevel with this number
    */
   if( initialreprop && !(*cutoff) && stat->nboundchgs > oldnboundchgs )
   {
      treeNextRepropsubtreecount(tree);
      node->repropsubtreemark = tree->repropsubtreecount; /*lint !e732*/
      SCIPsetDebugMsg(set, "initial repropagation at depth %u changed %" SCIP_LONGINT_FORMAT " bounds -> repropagating subtree (new mark: %d)\n",
         node->depth, stat->nboundchgs - oldnboundchgs, tree->repropsubtreecount);
      assert((int)(node->repropsubtreemark) == tree->repropsubtreecount); /* bitfield must be large enough */
   }

   /* reset the node's type and reinstall the old focus node */
   node->nodetype = oldtype; /*lint !e641*/
   tree->focusnode = oldfocusnode;
   tree->focuslpfork = oldfocuslpfork;
   tree->focuslpstatefork = oldfocuslpstatefork;
   tree->focussubroot = oldfocussubroot;
   tree->focuslpstateforklpcount = oldfocuslpstateforklpcount;
   tree->nchildren = oldnchildren;
   tree->nsiblings = oldnsiblings;
   tree->focusnodehaslp = oldfocusnodehaslp;

   /* make the domain change data static again to save memory */
   if( (SCIP_NODETYPE)node->nodetype != SCIP_NODETYPE_FOCUSNODE )
   {
      SCIP_CALL( SCIPdomchgMakeStatic(&node->domchg, blkmem, set, eventqueue, lp) );
   }

   /* start node activation timer again */
   if( clockisrunning )
      SCIPclockStart(stat->nodeactivationtime, set);

   /* delay events in path switching */
   SCIP_CALL( SCIPeventqueueDelay(eventqueue) );

   /* mark the node to be cut off if a cutoff was detected */
   if( *cutoff )
   {
      SCIP_CALL( SCIPnodeCutoff(node, set, stat, eventfilter, tree, transprob, origprob, reopt, lp, blkmem) );
   }

   return SCIP_OKAY;
}

/** informs node, that it is now on the active path and applies any domain and constraint set changes */
static
SCIP_RETCODE nodeActivate(
   SCIP_NODE*            node,               /**< node to activate */
   BMS_BLKMEM*           blkmem,             /**< block memory buffers */
   SCIP_SET*             set,                /**< global SCIP settings */
   SCIP_STAT*            stat,               /**< problem statistics */
   SCIP_PROB*            transprob,          /**< transformed problem */
   SCIP_PROB*            origprob,           /**< original problem */
   SCIP_PRIMAL*          primal,             /**< primal data */
   SCIP_TREE*            tree,               /**< branch and bound tree */
   SCIP_REOPT*           reopt,              /**< reotimization data structure */
   SCIP_LP*              lp,                 /**< current LP data */
   SCIP_BRANCHCAND*      branchcand,         /**< branching candidate storage */
   SCIP_CONFLICT*        conflict,           /**< conflict analysis data */
   SCIP_EVENTQUEUE*      eventqueue,         /**< event queue */
   SCIP_EVENTFILTER*     eventfilter,        /**< global event filter */
   SCIP_CLIQUETABLE*     cliquetable,        /**< clique table data structure */
   SCIP_Bool*            cutoff              /**< pointer to store whether the node can be cut off */
   )
{
   assert(node != NULL);
   assert(!node->active);
   assert(stat != NULL);
   assert(tree != NULL);
   assert(!SCIPtreeProbing(tree));
   assert(cutoff != NULL);

   SCIPsetDebugMsg(set, "activate node #%" SCIP_LONGINT_FORMAT " at depth %d of type %d (reprop subtree mark: %u)\n",
      SCIPnodeGetNumber(node), SCIPnodeGetDepth(node), SCIPnodeGetType(node), node->repropsubtreemark);

   /* apply lower bound, variable domain, and constraint set changes */
   if( node->parent != NULL )
   {
      SCIP_CALL( SCIPnodeUpdateLowerbound(node, stat, set, eventfilter, tree, transprob, origprob, node->parent->lowerbound, node->parent->lowerboundexact) );
   }
   SCIP_CALL( SCIPconssetchgApply(node->conssetchg, blkmem, set, stat, (int) node->depth,
         (SCIPnodeGetType(node) == SCIP_NODETYPE_FOCUSNODE)) );
   SCIP_CALL( SCIPdomchgApply(node->domchg, blkmem, set, stat, lp, branchcand, eventqueue, (int) node->depth, cutoff) );

   /* mark node active */
   node->active = TRUE;
   stat->nactivatednodes++;

   /* check if the domain change produced a cutoff */
   if( *cutoff )
   {
      /* try to repropagate the node to see, if the propagation also leads to a conflict and a conflict constraint
       * could be generated; if propagation conflict analysis is turned off, repropagating the node makes no
       * sense, since it is already cut off
       */
      node->reprop = set->conf_enable && set->conf_useprop;

      /* mark the node to be cut off */
      SCIP_CALL( SCIPnodeCutoff(node, set, stat, eventfilter, tree, transprob, origprob, reopt, lp, blkmem) );
   }

   /* propagate node again, if the reprop flag is set; in the new focus node, no repropagation is necessary, because
    * the focus node is propagated anyways
    */
   if( SCIPnodeGetType(node) != SCIP_NODETYPE_FOCUSNODE
      && (node->reprop || (node->parent != NULL && node->repropsubtreemark != node->parent->repropsubtreemark)) )
   {
      SCIP_Bool propcutoff;

      SCIP_CALL( nodeRepropagate(node, blkmem, set, stat, transprob, origprob, primal, tree, reopt, lp, branchcand, conflict,
            eventqueue, eventfilter, cliquetable, &propcutoff) );
      *cutoff = *cutoff || propcutoff;
   }

   return SCIP_OKAY;
}

/** informs node, that it is no longer on the active path and undoes any domain and constraint set changes */
static
SCIP_RETCODE nodeDeactivate(
   SCIP_NODE*            node,               /**< node to deactivate */
   BMS_BLKMEM*           blkmem,             /**< block memory buffers */
   SCIP_SET*             set,                /**< global SCIP settings */
   SCIP_STAT*            stat,               /**< problem statistics */
   SCIP_TREE*            tree,               /**< branch and bound tree */
   SCIP_LP*              lp,                 /**< current LP data */
   SCIP_BRANCHCAND*      branchcand,         /**< branching candidate storage */
   SCIP_EVENTQUEUE*      eventqueue          /**< event queue */
   )
{
   assert(node != NULL);
   assert(node->active);
   assert(tree != NULL);
   assert(SCIPnodeGetType(node) != SCIP_NODETYPE_FOCUSNODE);

   SCIPsetDebugMsg(set, "deactivate node #%" SCIP_LONGINT_FORMAT " at depth %d of type %d (reprop subtree mark: %u)\n",
      SCIPnodeGetNumber(node), SCIPnodeGetDepth(node), SCIPnodeGetType(node), node->repropsubtreemark);

   /* undo domain and constraint set changes */
   SCIP_CALL( SCIPdomchgUndo(node->domchg, blkmem, set, stat, lp, branchcand, eventqueue) );
   SCIP_CALL( SCIPconssetchgUndo(node->conssetchg, blkmem, set, stat) );

   /* mark node inactive */
   node->active = FALSE;

   /* count number of deactivated nodes (ignoring probing switches) */
   if( !SCIPtreeProbing(tree) )
      stat->ndeactivatednodes++;

   return SCIP_OKAY;
}

/** adds constraint locally to the node and captures it; activates constraint, if node is active;
 *  if a local constraint is added to the root node, it is automatically upgraded into a global constraint
 */
SCIP_RETCODE SCIPnodeAddCons(
   SCIP_NODE*            node,               /**< node to add constraint to */
   BMS_BLKMEM*           blkmem,             /**< block memory */
   SCIP_SET*             set,                /**< global SCIP settings */
   SCIP_STAT*            stat,               /**< problem statistics */
   SCIP_TREE*            tree,               /**< branch and bound tree */
   SCIP_CONS*            cons                /**< constraint to add */
   )
{
   assert(node != NULL);
   assert(cons != NULL);
   assert(cons->validdepth <= SCIPnodeGetDepth(node));
   assert(tree != NULL);
   assert(tree->effectiverootdepth >= 0);
   assert(tree->root != NULL);
   assert(SCIPconsIsGlobal(cons) || SCIPnodeGetDepth(node) > tree->effectiverootdepth);

#ifndef NDEBUG
   /* check if we add this constraint to the same scip, where we create the constraint */
   if( cons->scip != set->scip )
   {
      SCIPerrorMessage("try to add a constraint of another scip instance\n");
      return SCIP_INVALIDDATA;
   }
#endif

   /* add constraint addition to the node's constraint set change data, and activate constraint if node is active */
   SCIP_CALL( SCIPconssetchgAddAddedCons(&node->conssetchg, blkmem, set, stat, cons, (int) node->depth,
         (SCIPnodeGetType(node) == SCIP_NODETYPE_FOCUSNODE), node->active) );
   assert(node->conssetchg != NULL);
   assert(node->conssetchg->addedconss != NULL);
   assert(!node->active || SCIPconsIsActive(cons));

   /* if the constraint is added to an active node which is not a probing node, increment the corresponding counter */
   if( node->active && SCIPnodeGetType(node) != SCIP_NODETYPE_PROBINGNODE )
      stat->nactiveconssadded++;

   return SCIP_OKAY;
}

/** locally deletes constraint at the given node by disabling its separation, enforcing, and propagation capabilities
 *  at the node; captures constraint; disables constraint, if node is active
 */
SCIP_RETCODE SCIPnodeDelCons(
   SCIP_NODE*            node,               /**< node to add constraint to */
   BMS_BLKMEM*           blkmem,             /**< block memory */
   SCIP_SET*             set,                /**< global SCIP settings */
   SCIP_STAT*            stat,               /**< problem statistics */
   SCIP_TREE*            tree,               /**< branch and bound tree */
   SCIP_CONS*            cons                /**< constraint to locally delete */
   )
{
   assert(node != NULL);
   assert(tree != NULL);
   assert(cons != NULL);

   SCIPsetDebugMsg(set, "disabling constraint <%s> at node at depth %u\n", cons->name, node->depth);

   /* add constraint disabling to the node's constraint set change data */
   SCIP_CALL( SCIPconssetchgAddDisabledCons(&node->conssetchg, blkmem, set, cons) );
   assert(node->conssetchg != NULL);
   assert(node->conssetchg->disabledconss != NULL);

   /* disable constraint, if node is active */
   if( node->active && cons->enabled && !cons->updatedisable )
   {
      SCIP_CALL( SCIPconsDisable(cons, set, stat) );
   }

   return SCIP_OKAY;
}

/** returns all constraints added to a given node */
void SCIPnodeGetAddedConss(
   SCIP_NODE*            node,               /**< node */
   SCIP_CONS**           addedconss,         /**< array to store the constraints */
   int*                  naddedconss,        /**< number of added constraints */
   int                   addedconsssize      /**< size of the constraint array */
   )
{
   int cons;

   assert(node != NULL );
   assert(node->conssetchg != NULL);
   assert(node->conssetchg->addedconss != NULL);
   assert(node->conssetchg->naddedconss >= 1);

   *naddedconss = node->conssetchg->naddedconss;

   /* check the size and return if the array is not large enough */
   if( addedconsssize < *naddedconss )
      return;

   /* fill the array */
   for( cons = 0; cons < *naddedconss; cons++ )
   {
      addedconss[cons] = node->conssetchg->addedconss[cons];
   }

   return;
}

/** returns the number of added constraints to the given node */
int SCIPnodeGetNAddedConss(
   SCIP_NODE*            node                /**< node */
   )
{
   assert(node != NULL);

   if( node->conssetchg == NULL )
      return 0;
   else
      return node->conssetchg->naddedconss;
}

/** adds the given bound change to the list of pending bound changes */
static
SCIP_RETCODE treeAddPendingBdchg(
   SCIP_TREE*            tree,               /**< branch and bound tree */
   SCIP_SET*             set,                /**< global SCIP settings */
   SCIP_NODE*            node,               /**< node to add bound change to */
   SCIP_VAR*             var,                /**< variable to change the bounds for */
   SCIP_Real             newbound,           /**< new value for bound */
   SCIP_RATIONAL*        newboundexact,      /**< new exact bound, or NULL if not needed */
   SCIP_BOUNDTYPE        boundtype,          /**< type of bound: lower or upper bound */
   SCIP_CONS*            infercons,          /**< constraint that deduced the bound change, or NULL */
   SCIP_PROP*            inferprop,          /**< propagator that deduced the bound change, or NULL */
   int                   inferinfo,          /**< user information for inference to help resolving the conflict */
   SCIP_Bool             probingchange       /**< is the bound change a temporary setting due to probing? */
   )
{
   assert(tree != NULL);

   /* make sure that enough memory is allocated for the pendingbdchgs array */
   SCIP_CALL( treeEnsurePendingbdchgsMem(tree, set, tree->npendingbdchgs+1) );

   /* capture the variable */
   SCIPvarCapture(var);

   /* add the bound change to the pending list */
   tree->pendingbdchgs[tree->npendingbdchgs].node = node;
   tree->pendingbdchgs[tree->npendingbdchgs].var = var;
   tree->pendingbdchgs[tree->npendingbdchgs].newbound = newbound;
   tree->pendingbdchgs[tree->npendingbdchgs].boundtype = boundtype;
   tree->pendingbdchgs[tree->npendingbdchgs].infercons = infercons;
   tree->pendingbdchgs[tree->npendingbdchgs].inferprop = inferprop;
   tree->pendingbdchgs[tree->npendingbdchgs].inferinfo = inferinfo;
   tree->pendingbdchgs[tree->npendingbdchgs].probingchange = probingchange;
   if( newboundexact != NULL )
   {
      if( tree->pendingbdchgs[tree->npendingbdchgs].newboundexact == NULL )
      {
         SCIP_CALL( SCIPrationalCreate(&tree->pendingbdchgs[tree->npendingbdchgs].newboundexact) );
      }
      SCIPrationalSetRational(tree->pendingbdchgs[tree->npendingbdchgs].newboundexact, newboundexact);
   }
   tree->npendingbdchgs++;

   /* check global pending boundchanges against debug solution */
   if( node->depth == 0 )
   {
#ifndef NDEBUG
      SCIP_Real bound = newbound;

      /* get bound adjusted for integrality(, this should already be done) */
      SCIPvarAdjustBd(var, set, boundtype, &bound);

      if( boundtype == SCIP_BOUNDTYPE_LOWER )
      {
	 /* check that the bound is feasible */
	 if( bound > SCIPvarGetUbGlobal(var) )
	 {
	    /* due to numerics we only want to be feasible in feasibility tolerance */
	    assert(SCIPsetIsFeasLE(set, bound, SCIPvarGetUbGlobal(var)));
	    bound = SCIPvarGetUbGlobal(var);
	 }
      }
      else
      {
	 assert(boundtype == SCIP_BOUNDTYPE_UPPER);

	 /* check that the bound is feasible */
	 if( bound < SCIPvarGetLbGlobal(var) )
	 {
	    /* due to numerics we only want to be feasible in feasibility tolerance */
	    assert(SCIPsetIsFeasGE(set, bound, SCIPvarGetLbGlobal(var)));
	    bound = SCIPvarGetLbGlobal(var);
	 }
      }
      /* check that the given bound was already adjusted for integrality */
      assert(SCIPsetIsEQ(set, newbound, bound));
#endif
      if( boundtype == SCIP_BOUNDTYPE_LOWER )
      {
	 /* check bound on debugging solution */
	 SCIP_CALL( SCIPdebugCheckLbGlobal(set->scip, var, newbound) ); /*lint !e506 !e774*/
      }
      else
      {
	 assert(boundtype == SCIP_BOUNDTYPE_UPPER);

	 /* check bound on debugging solution */
	 SCIP_CALL( SCIPdebugCheckUbGlobal(set->scip, var, newbound) ); /*lint !e506 !e774*/
      }
   }

   return SCIP_OKAY;
}

/** adds bound change with inference information to focus node, child of focus node, or probing node;
 *  if possible, adjusts bound to integral value;
 *  at most one of infercons and inferprop may be non-NULL
 */
SCIP_RETCODE SCIPnodeAddBoundinfer(
   SCIP_NODE*            node,               /**< node to add bound change to */
   BMS_BLKMEM*           blkmem,             /**< block memory */
   SCIP_SET*             set,                /**< global SCIP settings */
   SCIP_STAT*            stat,               /**< problem statistics */
   SCIP_PROB*            transprob,          /**< transformed problem after presolve */
   SCIP_PROB*            origprob,           /**< original problem */
   SCIP_TREE*            tree,               /**< branch and bound tree */
   SCIP_REOPT*           reopt,              /**< reoptimization data structure */
   SCIP_LP*              lp,                 /**< current LP data */
   SCIP_BRANCHCAND*      branchcand,         /**< branching candidate storage */
   SCIP_EVENTQUEUE*      eventqueue,         /**< event queue */
   SCIP_EVENTFILTER*     eventfilter,        /**< global event filter */
   SCIP_CLIQUETABLE*     cliquetable,        /**< clique table data structure */
   SCIP_VAR*             var,                /**< variable to change the bounds for */
   SCIP_Real             newbound,           /**< new value for bound */
   SCIP_BOUNDTYPE        boundtype,          /**< type of bound: lower or upper bound */
   SCIP_CONS*            infercons,          /**< constraint that deduced the bound change, or NULL */
   SCIP_PROP*            inferprop,          /**< propagator that deduced the bound change, or NULL */
   int                   inferinfo,          /**< user information for inference to help resolving the conflict */
   SCIP_Bool             probingchange       /**< is the bound change a temporary setting due to probing? */
   )
{
   SCIP_VAR* infervar;
   SCIP_BOUNDTYPE inferboundtype;
   SCIP_Real oldlb;
   SCIP_Real oldub;
   SCIP_Real oldbound;
   SCIP_Bool useglobal;

   useglobal = (int) node->depth <= tree->effectiverootdepth;
   if( useglobal )
   {
      oldlb = SCIPvarGetLbGlobal(var);
      oldub = SCIPvarGetUbGlobal(var);
   }
   else
   {
      oldlb = SCIPvarGetLbLocal(var);
      oldub = SCIPvarGetUbLocal(var);
   }
   if( set->exact_enable && useglobal )
   {
      SCIP_RATIONAL* newboundex;

      SCIP_CALL( SCIPrationalCreateBuffer(SCIPbuffer(set->scip), &newboundex) );

      SCIPrationalSetReal(newboundex, newbound);
      SCIP_CALL( SCIPcertificatePrintGlobalBound(set->scip, stat->certificate, var, boundtype,
         newboundex, SCIPcertificateGetCurrentIndex(stat->certificate) - 1) );
      SCIP_CALL( SCIPvarChgBdGlobalExact(var, blkmem, set, stat, lp->lpexact, branchcand,
         eventqueue, cliquetable, newboundex, boundtype) );

      SCIPrationalFreeBuffer(SCIPbuffer(set->scip), &newboundex);
   }

   assert(node != NULL);
   assert((SCIP_NODETYPE)node->nodetype == SCIP_NODETYPE_FOCUSNODE
      || (SCIP_NODETYPE)node->nodetype == SCIP_NODETYPE_PROBINGNODE
      || (SCIP_NODETYPE)node->nodetype == SCIP_NODETYPE_CHILD
      || (SCIP_NODETYPE)node->nodetype == SCIP_NODETYPE_REFOCUSNODE
      || node->depth == 0);
   assert(set != NULL);
   assert(tree != NULL);
   assert(tree->effectiverootdepth >= 0);
   assert(tree->root != NULL);
   assert(var != NULL);
   assert(node->active || (infercons == NULL && inferprop == NULL));
   assert((SCIP_NODETYPE)node->nodetype == SCIP_NODETYPE_PROBINGNODE || !probingchange);
   assert((boundtype == SCIP_BOUNDTYPE_LOWER && SCIPsetIsGT(set, newbound, oldlb))
         || (boundtype == SCIP_BOUNDTYPE_LOWER && newbound > oldlb && newbound * oldlb <= 0.0)
         || (boundtype == SCIP_BOUNDTYPE_UPPER && SCIPsetIsLT(set, newbound, oldub))
         || (boundtype == SCIP_BOUNDTYPE_UPPER && newbound < oldub && newbound * oldub <= 0.0));

   SCIPsetDebugMsg(set, "adding boundchange at node %" SCIP_LONGINT_FORMAT " at depth %u to variable <%s>: old bounds=[%g,%g], new %s bound: %g (infer%s=<%s>, inferinfo=%d)\n",
      node->number, node->depth, SCIPvarGetName(var), SCIPvarGetLbLocal(var), SCIPvarGetUbLocal(var),
      boundtype == SCIP_BOUNDTYPE_LOWER ? "lower" : "upper", newbound, infercons != NULL ? "cons" : "prop",
      infercons != NULL ? SCIPconsGetName(infercons) : (inferprop != NULL ? SCIPpropGetName(inferprop) : "-"), inferinfo);

   /* remember variable as inference variable, and get corresponding active variable, bound and bound type */
   infervar = var;
   inferboundtype = boundtype;

   SCIP_CALL( SCIPvarGetProbvarBound(&var, &newbound, &boundtype) );

   if( SCIPvarGetStatus(var) == SCIP_VARSTATUS_MULTAGGR )
   {
      SCIPerrorMessage("cannot change bounds of multi-aggregated variable <%s>\n", SCIPvarGetName(var));
      SCIPABORT();
      return SCIP_INVALIDDATA; /*lint !e527*/
   }
   assert(SCIPvarGetStatus(var) == SCIP_VARSTATUS_LOOSE || SCIPvarGetStatus(var) == SCIP_VARSTATUS_COLUMN);

   /* the variable may have changed, make sure we have the correct bounds */
   if( useglobal )
   {
      oldlb = SCIPvarGetLbGlobal(var);
      oldub = SCIPvarGetUbGlobal(var);
   }
   else
   {
      oldlb = SCIPvarGetLbLocal(var);
      oldub = SCIPvarGetUbLocal(var);
   }
   assert(SCIPsetIsLE(set, oldlb, oldub));

   if( boundtype == SCIP_BOUNDTYPE_LOWER )
   {
      /* adjust lower bound w.r.t. to integrality */
      SCIPvarAdjustLb(var, set, &newbound);
      assert(SCIPsetIsFeasLE(set, newbound, oldub));
      oldbound = oldlb;
      newbound = MIN(newbound, oldub);

      if ( set->stage == SCIP_STAGE_SOLVING && SCIPsetIsInfinity(set, newbound) )
      {
         SCIPerrorMessage("cannot change lower bound of variable <%s> to infinity.\n", SCIPvarGetName(var));
         SCIPABORT();
         return SCIP_INVALIDDATA; /*lint !e527*/
      }
   }
   else
   {
      assert(boundtype == SCIP_BOUNDTYPE_UPPER);

      /* adjust the new upper bound */
      SCIPvarAdjustUb(var, set, &newbound);
      assert(SCIPsetIsFeasGE(set, newbound, oldlb));
      oldbound = oldub;
      newbound = MAX(newbound, oldlb);

      if ( set->stage == SCIP_STAGE_SOLVING && SCIPsetIsInfinity(set, -newbound) )
      {
         SCIPerrorMessage("cannot change upper bound of variable <%s> to minus infinity.\n", SCIPvarGetName(var));
         SCIPABORT();
         return SCIP_INVALIDDATA; /*lint !e527*/
      }
   }

   /* after switching to the active variable, the bounds might become redundant
    * if this happens, ignore the bound change
    */
   if( (boundtype == SCIP_BOUNDTYPE_LOWER && !SCIPsetIsGT(set, newbound, oldlb))
       || (boundtype == SCIP_BOUNDTYPE_UPPER && !SCIPsetIsLT(set, newbound, oldub)) )
      return SCIP_OKAY;

   SCIPsetDebugMsg(set, " -> transformed to active variable <%s>: old bounds=[%g,%g], new %s bound: %g, obj: %g\n",
      SCIPvarGetName(var), oldlb, oldub, boundtype == SCIP_BOUNDTYPE_LOWER ? "lower" : "upper", newbound,
      SCIPvarGetObj(var));

   /* if the bound change takes place at an active node but is conflicting with the current local bounds,
    * we cannot apply it immediately because this would introduce inconsistencies to the bound change data structures
    * in the tree and to the bound change information data in the variable;
    * instead we have to remember the bound change as a pending bound change and mark the affected nodes on the active
    * path to be infeasible
    */
   if( node->active )
   {
      int conflictingdepth;

      conflictingdepth = SCIPvarGetConflictingBdchgDepth(var, set, boundtype, newbound);

      if( conflictingdepth >= 0 )
      {
         /* 0 would mean the bound change conflicts with a global bound */
         assert(conflictingdepth > 0);
         assert(conflictingdepth < tree->pathlen);

         SCIPsetDebugMsg(set, " -> bound change <%s> %s %g violates current local bounds [%g,%g] since depth %d: remember for later application\n",
            SCIPvarGetName(var), boundtype == SCIP_BOUNDTYPE_LOWER ? ">=" : "<=", newbound,
            SCIPvarGetLbLocal(var), SCIPvarGetUbLocal(var), conflictingdepth);

         /* remember the pending bound change */
         SCIP_CALL( treeAddPendingBdchg(tree, set, node, var, newbound, NULL, boundtype, infercons, inferprop, inferinfo,
               probingchange) );

         /* mark the node with the conflicting bound change to be cut off */
         SCIP_CALL( SCIPnodeCutoff(tree->path[conflictingdepth], set, stat, eventfilter, tree, transprob, origprob, reopt, lp, blkmem) );

         return SCIP_OKAY;
      }
   }

   SCIPstatIncrement(stat, set, nboundchgs);

   /* if we are in probing mode we have to additionally count the bound changes for the probing statistic */
   if( tree->probingroot != NULL )
      SCIPstatIncrement(stat, set, nprobboundchgs);

   /* if the node is the root node: change local and global bound immediately */
   if( SCIPnodeGetDepth(node) <= tree->effectiverootdepth )
   {
      assert(node->active || tree->focusnode == NULL );
      assert(SCIPnodeGetType(node) != SCIP_NODETYPE_PROBINGNODE);
      assert(!probingchange);

      SCIPsetDebugMsg(set, " -> bound change in root node: perform global bound change\n");
      SCIP_CALL( SCIPvarChgBdGlobal(var, blkmem, set, stat, lp, branchcand, eventqueue, cliquetable, newbound, boundtype) );

      if( set->stage == SCIP_STAGE_SOLVING )
      {
         /* the root should be repropagated due to the bound change */
         SCIPnodePropagateAgain(tree->root, set, stat, tree);
         SCIPsetDebugMsg(set, "marked root node to be repropagated due to global bound change <%s>:[%g,%g] -> [%g,%g] found in depth %u\n",
            SCIPvarGetName(var), oldlb, oldub, boundtype == SCIP_BOUNDTYPE_LOWER ? newbound : oldlb,
            boundtype == SCIP_BOUNDTYPE_LOWER ? oldub : newbound, node->depth);
      }

      return SCIP_OKAY;
   }

   /* if the node is a child, or the bound is a temporary probing bound
    *  - the bound change is a branching decision
    *  - the child's lower bound can be updated due to the changed pseudo solution
    * otherwise:
    *  - the bound change is an inference
    */
   if( SCIPnodeGetType(node) == SCIP_NODETYPE_CHILD || probingchange )
   {
      SCIP_Real newpseudoobjval;
      SCIP_Real lpsolval;

      assert(!node->active || SCIPnodeGetType(node) == SCIP_NODETYPE_PROBINGNODE);

      /* get the solution value of variable in last solved LP on the active path:
       *  - if the LP was solved at the current node, the LP values of the columns are valid
       *  - if the last solved LP was the one in the current lpstatefork, the LP value in the columns are still valid
       *  - otherwise, the LP values are invalid
       */
      if( SCIPtreeHasCurrentNodeLP(tree)
         || (tree->focuslpstateforklpcount == stat->lpcount && SCIPvarGetStatus(var) == SCIP_VARSTATUS_COLUMN) )
      {
         lpsolval = SCIPvarGetLPSol(var);
      }
      else
         lpsolval = SCIP_INVALID;

      /* remember the bound change as branching decision (infervar/infercons/inferprop are not important: use NULL) */
      SCIP_CALL( SCIPdomchgAddBoundchg(&node->domchg, blkmem, set, var, newbound, NULL, boundtype, SCIP_BOUNDCHGTYPE_BRANCHING,
            lpsolval, NULL, NULL, NULL, 0, inferboundtype) );

      if( SCIPnodeGetType(node) != SCIP_NODETYPE_PROBINGNODE )
         SCIPdomchgAddCurrentCertificateIndex(node->domchg, stat->certificate);

      /* update the child's lower bound */
      newpseudoobjval = SCIPlpGetModifiedPseudoObjval(lp, set, transprob, var, oldbound, newbound, boundtype);

      /* print bound to certificate */
      if( set->exact_enable && SCIPisCertified(set->scip)
         && !SCIPtreeProbing(tree) && newpseudoobjval > SCIPnodeGetLowerbound(node) )
      {
         /* we change the exact local bound here temporarily such that the correct pseudo solution gets printed to the
            certificate */
         SCIP_RATIONAL* bound;
         bound = inferboundtype == SCIP_BOUNDTYPE_LOWER ? SCIPvarGetLbLocalExact(var) : SCIPvarGetUbLocalExact(var);
         SCIPrationalSetReal(bound, newbound);
         SCIP_CALL( SCIPcertificatePrintDualboundPseudo(stat->certificate, lp->lpexact,
               node, set, transprob, inferboundtype == SCIP_BOUNDTYPE_LOWER,
               SCIPvarGetCertificateIndex(var), SCIPcertificateGetCurrentIndex(stat->certificate) - 1,
               newpseudoobjval) );
         SCIPrationalSetReal(bound, oldbound);
      }

      SCIP_CALL( SCIPnodeUpdateLowerbound(node, stat, set, eventfilter, tree, transprob, origprob, newpseudoobjval, NULL) );
   }
   else
   {
      /* check the inferred bound change on the debugging solution */
      SCIP_CALL( SCIPdebugCheckInference(blkmem, set, node, var, newbound, boundtype) ); /*lint !e506 !e774*/

      /* remember the bound change as inference (lpsolval is not important: use 0.0) */
      SCIP_CALL( SCIPdomchgAddBoundchg(&node->domchg, blkmem, set, var, newbound, NULL, boundtype,
            infercons != NULL ? SCIP_BOUNDCHGTYPE_CONSINFER : SCIP_BOUNDCHGTYPE_PROPINFER,
            0.0, infervar, infercons, inferprop, inferinfo, inferboundtype) );

      if( SCIPnodeGetType(node) != SCIP_NODETYPE_PROBINGNODE )
         SCIPdomchgAddCurrentCertificateIndex(node->domchg, stat->certificate);
   }

   assert(node->domchg != NULL);
   assert(node->domchg->domchgdyn.domchgtype == SCIP_DOMCHGTYPE_DYNAMIC); /*lint !e641*/
   assert(node->domchg->domchgdyn.boundchgs != NULL);
   assert(node->domchg->domchgdyn.nboundchgs > 0);
   assert(node->domchg->domchgdyn.boundchgs[node->domchg->domchgdyn.nboundchgs-1].var == var);
   assert(node->domchg->domchgdyn.boundchgs[node->domchg->domchgdyn.nboundchgs-1].newbound == newbound); /*lint !e777*/

   /* if node is active, apply the bound change immediately */
   if( node->active )
   {
      SCIP_Bool cutoff;

      /**@todo if the node is active, it currently must either be the effective root (see above) or the current node;
       *       if a bound change to an intermediate active node should be added, we must make sure, the bound change
       *       information array of the variable stays sorted (new info must be sorted in instead of putting it to
       *       the end of the array), and we should identify now redundant bound changes that are applied at a
       *       later node on the active path
       */
      assert(SCIPtreeGetCurrentNode(tree) == node);
      SCIP_CALL( SCIPboundchgApply(&node->domchg->domchgdyn.boundchgs[node->domchg->domchgdyn.nboundchgs-1],
            blkmem, set, stat, lp, branchcand, eventqueue, (int) node->depth, node->domchg->domchgdyn.nboundchgs-1, &cutoff) );
      assert(node->domchg->domchgdyn.boundchgs[node->domchg->domchgdyn.nboundchgs-1].var == var);
      assert(!cutoff);
   }

   return SCIP_OKAY;
}

/** adds exact bound change with inference information to focus node, child of focus node, or probing node;
 *  if possible, adjusts bound to integral value;
 *  at most one of infercons and inferprop may be non-NULL
 */
SCIP_RETCODE SCIPnodeAddBoundinferExact(
   SCIP_NODE*            node,               /**< node to add bound change to */
   BMS_BLKMEM*           blkmem,             /**< block memory */
   SCIP_SET*             set,                /**< global SCIP settings */
   SCIP_STAT*            stat,               /**< problem statistics */
   SCIP_PROB*            transprob,          /**< transformed problem after presolve */
   SCIP_PROB*            origprob,           /**< original problem */
   SCIP_TREE*            tree,               /**< branch and bound tree */
   SCIP_REOPT*           reopt,              /**< reoptimization data structure */
   SCIP_LPEXACT*         lpexact,            /**< current LP data */
   SCIP_BRANCHCAND*      branchcand,         /**< branching candidate storage */
   SCIP_EVENTQUEUE*      eventqueue,         /**< event queue */
   SCIP_EVENTFILTER*     eventfilter,        /**< global event filter */
   SCIP_CLIQUETABLE*     cliquetable,        /**< clique table data structure */
   SCIP_VAR*             var,                /**< variable to change the bounds for */
   SCIP_RATIONAL*        newbound,           /**< new value for bound */
   SCIP_BOUNDTYPE        boundtype,          /**< type of bound: lower or upper bound */
   SCIP_CONS*            infercons,          /**< constraint that deduced the bound change, or NULL */
   SCIP_PROP*            inferprop,          /**< propagator that deduced the bound change, or NULL */
   int                   inferinfo,          /**< user information for inference to help resolving the conflict */
   SCIP_Bool             probingchange       /**< is the bound change a temporary setting due to probing? */
   )
{
   SCIP_VAR* infervar;
   SCIP_BOUNDTYPE inferboundtype;
   SCIP_RATIONAL* oldlb;
   SCIP_RATIONAL* oldub;
   SCIP_RATIONAL* oldbound;
   SCIP_Real newboundreal;
   SCIP_Real oldboundreal;
   SCIP_Bool useglobal;

   useglobal = (int) node->depth <= tree->effectiverootdepth;

   if( useglobal )
   {
      oldlb = SCIPvarGetLbGlobalExact(var);
      oldub = SCIPvarGetUbGlobalExact(var);
   }
   else
   {
      oldlb = SCIPvarGetLbLocalExact(var);
      oldub = SCIPvarGetUbLocalExact(var);
   }
   if( set->stage > SCIP_STAGE_PRESOLVING && useglobal )
   {
      SCIP_CALL( SCIPcertificatePrintGlobalBound(set->scip, stat->certificate, var,
            boundtype, newbound, SCIPcertificateGetCurrentIndex(stat->certificate) - 1) );
   }

   assert(node != NULL);
   assert((SCIP_NODETYPE)node->nodetype == SCIP_NODETYPE_FOCUSNODE
      || (SCIP_NODETYPE)node->nodetype == SCIP_NODETYPE_PROBINGNODE
      || (SCIP_NODETYPE)node->nodetype == SCIP_NODETYPE_CHILD
      || (SCIP_NODETYPE)node->nodetype == SCIP_NODETYPE_REFOCUSNODE
      || node->depth == 0);
   assert(set != NULL);
   assert(tree != NULL);
   assert(tree->effectiverootdepth >= 0);
   assert(tree->root != NULL);
   assert(var != NULL);
   assert(node->active || (infercons == NULL && inferprop == NULL));
   assert((SCIP_NODETYPE)node->nodetype == SCIP_NODETYPE_PROBINGNODE || !probingchange);
   assert((boundtype == SCIP_BOUNDTYPE_LOWER && SCIPrationalIsGT(newbound, oldlb))
         || (boundtype == SCIP_BOUNDTYPE_UPPER && SCIPrationalIsLT(newbound, oldub)));

   SCIPrationalDebugMessage("adding boundchange at node %llu at depth %u to variable <%s>: old bounds=[%q,%q], new %s bound: %q (infer%s=<%s>, inferinfo=%d)\n",
      node->number, node->depth, SCIPvarGetName(var), SCIPvarGetLbLocalExact(var), SCIPvarGetUbLocalExact(var),
      boundtype == SCIP_BOUNDTYPE_LOWER ? "lower" : "upper", newbound, infercons != NULL ? "cons" : "prop",
      infercons != NULL ? SCIPconsGetName(infercons) : (inferprop != NULL ? SCIPpropGetName(inferprop) : "-"), inferinfo);

   /* remember variable as inference variable, and get corresponding active variable, bound and bound type */
   infervar = var;
   inferboundtype = boundtype;

   SCIP_CALL( SCIPrationalCreateBuffer(set->buffer, &oldbound) );

   SCIP_CALL( SCIPvarGetProbvarBoundExact(&var, newbound, &boundtype) );
   newboundreal = boundtype == SCIP_BOUNDTYPE_UPPER ? SCIPrationalRoundReal(newbound, SCIP_R_ROUND_UPWARDS) : SCIPrationalRoundReal(newbound, SCIP_R_ROUND_DOWNWARDS);

   if( SCIPvarGetStatus(var) == SCIP_VARSTATUS_MULTAGGR )
   {
      SCIPerrorMessage("cannot change bounds of multi-aggregated variable <%s>\n", SCIPvarGetName(var));
      SCIPABORT();
      return SCIP_INVALIDDATA; /*lint !e527*/
   }
   assert(SCIPvarGetStatus(var) == SCIP_VARSTATUS_LOOSE || SCIPvarGetStatus(var) == SCIP_VARSTATUS_COLUMN);

   /* the variable may have changed, make sure we have the correct bounds */
   if( useglobal )
   {
      oldlb = SCIPvarGetLbGlobalExact(var);
      oldub = SCIPvarGetUbGlobalExact(var);
   }
   else
   {
      oldlb = SCIPvarGetLbLocalExact(var);
      oldub = SCIPvarGetUbLocalExact(var);
   }
   assert(SCIPrationalIsLE(oldlb, oldub));

   if( boundtype == SCIP_BOUNDTYPE_LOWER )
   {
      /* adjust lower bound w.r.t. to integrality */
      SCIPvarAdjustLbExact(var, set, newbound);
      assert(SCIPrationalIsLE(newbound, oldub));
      SCIPrationalSetRational(oldbound, oldlb);
      SCIPrationalMin(newbound, newbound, oldub);
      oldboundreal = SCIPrationalRoundReal(oldbound, SCIP_R_ROUND_UPWARDS);

      if ( set->stage == SCIP_STAGE_SOLVING && SCIPrationalIsInfinity(newbound) )
      {
         SCIPerrorMessage("cannot change lower bound of variable <%s> to infinity.\n", SCIPvarGetName(var));
         SCIPABORT();
         return SCIP_INVALIDDATA; /*lint !e527*/
      }
   }
   else
   {
      assert(boundtype == SCIP_BOUNDTYPE_UPPER);

      /* adjust the new upper bound */
      SCIPvarAdjustUbExact(var, set, newbound);
      assert(SCIPrationalIsGE(newbound, oldlb));
      SCIPrationalSetRational(oldbound, oldub);
      SCIPrationalMax(newbound, newbound, oldlb);
      oldboundreal = SCIPrationalRoundReal(oldbound, SCIP_R_ROUND_DOWNWARDS);

      if ( set->stage == SCIP_STAGE_SOLVING && SCIPrationalIsNegInfinity(newbound) )
      {
         SCIPerrorMessage("cannot change upper bound of variable <%s> to minus infinity.\n", SCIPvarGetName(var));
         SCIPABORT();
         return SCIP_INVALIDDATA; /*lint !e527*/
      }
   }

   /* after switching to the active variable, the bounds might become redundant
    * if this happens, ignore the bound change
    */
   if( (boundtype == SCIP_BOUNDTYPE_LOWER && !SCIPrationalIsGT(newbound, oldlb))
       || (boundtype == SCIP_BOUNDTYPE_UPPER && !SCIPrationalIsLT(newbound, oldub)) )
   {
      SCIPrationalFreeBuffer(set->buffer, &oldbound);
      return SCIP_OKAY;
   }

   SCIPrationalDebugMessage(" -> transformed to active variable <%s>: old bounds=[%q,%q], new %s bound: %q, obj: %q\n",
      SCIPvarGetName(var), oldlb, oldub, boundtype == SCIP_BOUNDTYPE_LOWER ? "lower" : "upper", newbound,
      SCIPvarGetObjExact(var));

   /* if the bound change takes place at an active node but is conflicting with the current local bounds,
    * we cannot apply it immediately because this would introduce inconsistencies to the bound change data structures
    * in the tree and to the bound change information data in the variable;
    * instead we have to remember the bound change as a pending bound change and mark the affected nodes on the active
    * path to be infeasible
    */
   if( node->active )
   {
      int conflictingdepth;

      conflictingdepth = SCIPvarGetConflictingBdchgDepth(var, set, boundtype, newboundreal);

      if( conflictingdepth >= 0 )
      {
         /* 0 would mean the bound change conflicts with a global bound */
         assert(conflictingdepth > 0);
         assert(conflictingdepth < tree->pathlen);

         SCIPrationalDebugMessage(" -> bound change <%s> %s %g violates current local bounds [%q,%q] since depth %d: remember for later application\n",
            SCIPvarGetName(var), boundtype == SCIP_BOUNDTYPE_LOWER ? ">=" : "<=", newbound,
            SCIPvarGetLbLocalExact(var), SCIPvarGetUbLocalExact(var), conflictingdepth);

         /* remember the pending bound change */
         SCIP_CALL( treeAddPendingBdchg(tree, set, node, var, newboundreal, newbound, boundtype, infercons, inferprop, inferinfo,
               probingchange) );

         /* mark the node with the conflicting bound change to be cut off */
         SCIP_CALL( SCIPnodeCutoff(tree->path[conflictingdepth], set, stat, eventfilter, tree, transprob, origprob, reopt, lpexact->fplp, blkmem) );

         SCIPrationalFreeBuffer(set->buffer, &oldbound);
         return SCIP_OKAY;
      }
   }

   SCIPstatIncrement(stat, set, nboundchgs);

   /* if we are in probing mode we have to additionally count the bound changes for the probing statistic */
   if( tree->probingroot != NULL )
      SCIPstatIncrement(stat, set, nprobboundchgs);

   /* if the node is the root node: change local and global bound immediately */
   if( SCIPnodeGetDepth(node) <= tree->effectiverootdepth )
   {
      assert(node->active || tree->focusnode == NULL );
      assert(SCIPnodeGetType(node) != SCIP_NODETYPE_PROBINGNODE);
      assert(!probingchange);

      SCIPsetDebugMsg(set, " -> bound change in root node: perform global bound change\n");
      SCIP_CALL( SCIPvarChgBdGlobalExact(var, blkmem, set, stat, lpexact, branchcand, eventqueue, cliquetable, newbound, boundtype) );

      if( set->stage == SCIP_STAGE_SOLVING )
      {
         /* the root should be repropagated due to the bound change */
         SCIPnodePropagateAgain(tree->root, set, stat, tree);
         SCIPrationalDebugMessage("marked root node to be repropagated due to global bound change <%s>:[%q,%q] -> [%q,%q] found in depth %u\n",
            SCIPvarGetName(var), oldlb, oldub, boundtype == SCIP_BOUNDTYPE_LOWER ? newbound : oldlb,
            boundtype == SCIP_BOUNDTYPE_LOWER ? oldub : newbound, node->depth);
      }

      SCIPrationalFreeBuffer(set->buffer, &oldbound);
      return SCIP_OKAY;
   }

   /* if the node is a child, or the bound is a temporary probing bound
    *  - the bound change is a branching decision
    *  - the child's lower bound can be updated due to the changed pseudo solution
    * otherwise:
    *  - the bound change is an inference
    */
   if( SCIPnodeGetType(node) == SCIP_NODETYPE_CHILD || probingchange )
   {
      SCIP_Real newpseudoobjval;
      SCIP_Real lpsolval;

      assert(!node->active || SCIPnodeGetType(node) == SCIP_NODETYPE_PROBINGNODE);

      /* get the solution value of variable in last solved LP on the active path:
       *  - if the LP was solved at the current node, the LP values of the columns are valid
       *  - if the last solved LP was the one in the current lpstatefork, the LP value in the columns are still valid
       *  - otherwise, the LP values are invalid
       */
      if( lpexact->fplp->hasprovedbound && (SCIPtreeHasCurrentNodeLP(tree)
         || (tree->focuslpstateforklpcount == stat->lpcount && SCIPvarGetStatus(var) == SCIP_VARSTATUS_COLUMN)) )
      {
         lpsolval = SCIPvarGetLPSol(var);
      }
      else
         lpsolval = SCIP_INVALID;

      /* remember the bound change as branching decision (infervar/infercons/inferprop are not important: use NULL) */
      SCIP_CALL( SCIPdomchgAddBoundchg(&node->domchg, blkmem, set, var, newboundreal, SCIPrationalIsIntegral(newbound) ? NULL : newbound, boundtype, SCIP_BOUNDCHGTYPE_BRANCHING,
            lpsolval, NULL, NULL, NULL, 0, inferboundtype) );

      if( SCIPnodeGetType(node) != SCIP_NODETYPE_PROBINGNODE )
         SCIPdomchgAddCurrentCertificateIndex(node->domchg, stat->certificate);

      /* update the child's lower bound (pseudoobjval is safe, so can use the fp version) */
      newpseudoobjval = SCIPlpGetModifiedPseudoObjval(lpexact->fplp, set, transprob, var, oldboundreal, newboundreal, boundtype);

      /* print bound to the certificate */
      if( SCIPisCertified(set->scip) && newpseudoobjval > SCIPnodeGetLowerbound(node) )
      {
         /* we change the exact local bound here temporarily such that the correct pseudo solution gets printed to the
            certificate */
         SCIP_RATIONAL* bound;
         bound = inferboundtype == SCIP_BOUNDTYPE_LOWER ? SCIPvarGetLbLocalExact(var) : SCIPvarGetUbLocalExact(var);
         SCIPrationalSetRational(bound, newbound);
         SCIP_CALL( SCIPcertificatePrintDualboundPseudo(stat->certificate, lpexact, node, set, transprob,
               inferboundtype == SCIP_BOUNDTYPE_LOWER, SCIPvarGetCertificateIndex(var),
               SCIPcertificateGetCurrentIndex(stat->certificate) -1, newpseudoobjval) );
         SCIPrationalSetRational(bound, oldbound);
      }

      SCIP_CALL( SCIPnodeUpdateLowerbound(node, stat, set, eventfilter, tree, transprob, origprob, newpseudoobjval, NULL) );
   }
   else
   {
      /* check the infered bound change on the debugging solution */

      /* remember the bound change as inference (lpsolval is not important: use 0.0) */
      SCIP_CALL( SCIPdomchgAddBoundchg(&node->domchg, blkmem, set, var, newboundreal, SCIPrationalIsIntegral(newbound) ? NULL : newbound, boundtype,
            infercons != NULL ? SCIP_BOUNDCHGTYPE_CONSINFER : SCIP_BOUNDCHGTYPE_PROPINFER,
            0.0, infervar, infercons, inferprop, inferinfo, inferboundtype) );

      if( SCIPnodeGetType(node) != SCIP_NODETYPE_PROBINGNODE )
         SCIPdomchgAddCurrentCertificateIndex(node->domchg, stat->certificate);
   }

   assert(node->domchg != NULL);
   assert(node->domchg->domchgdyn.domchgtype == SCIP_DOMCHGTYPE_DYNAMIC); /*lint !e641*/
   assert(node->domchg->domchgdyn.boundchgs != NULL);
   assert(node->domchg->domchgdyn.nboundchgs > 0);
   assert(node->domchg->domchgdyn.boundchgs[node->domchg->domchgdyn.nboundchgs-1].var == var);
   assert(node->domchg->domchgdyn.boundchgs[node->domchg->domchgdyn.nboundchgs-1].newbound == newboundreal); /*lint !e777*/

   /* if node is active, apply the bound change immediately */
   if( node->active )
   {
      SCIP_Bool cutoff;

      /**@todo if the node is active, it currently must either be the effective root (see above) or the current node;
       *       if a bound change to an intermediate active node should be added, we must make sure, the bound change
       *       information array of the variable stays sorted (new info must be sorted in instead of putting it to
       *       the end of the array), and we should identify now redundant bound changes that are applied at a
       *       later node on the active path
       */
      assert(SCIPtreeGetCurrentNode(tree) == node);
      SCIP_CALL( SCIPboundchgApply(&node->domchg->domchgdyn.boundchgs[node->domchg->domchgdyn.nboundchgs-1],
            blkmem, set, stat, lpexact->fplp, branchcand, eventqueue, (int) node->depth, node->domchg->domchgdyn.nboundchgs-1, &cutoff) );
      assert(node->domchg->domchgdyn.boundchgs[node->domchg->domchgdyn.nboundchgs-1].var == var);
      assert(!cutoff);
   }

   SCIPrationalFreeBuffer(set->buffer, &oldbound);
   return SCIP_OKAY;
}

/** adds bound change to focus node, or child of focus node, or probing node;
 *  if possible, adjusts bound to integral value
 */
SCIP_RETCODE SCIPnodeAddBoundchg(
   SCIP_NODE*            node,               /**< node to add bound change to */
   BMS_BLKMEM*           blkmem,             /**< block memory */
   SCIP_SET*             set,                /**< global SCIP settings */
   SCIP_STAT*            stat,               /**< problem statistics */
   SCIP_PROB*            transprob,          /**< transformed problem after presolve */
   SCIP_PROB*            origprob,           /**< original problem */
   SCIP_TREE*            tree,               /**< branch and bound tree */
   SCIP_REOPT*           reopt,              /**< reoptimization data structure */
   SCIP_LP*              lp,                 /**< current LP data */
   SCIP_BRANCHCAND*      branchcand,         /**< branching candidate storage */
   SCIP_EVENTQUEUE*      eventqueue,         /**< event queue */
   SCIP_EVENTFILTER*     eventfilter,        /**< global event filter */
   SCIP_CLIQUETABLE*     cliquetable,        /**< clique table data structure */
   SCIP_VAR*             var,                /**< variable to change the bounds for */
   SCIP_Real             newbound,           /**< new value for bound */
   SCIP_BOUNDTYPE        boundtype,          /**< type of bound: lower or upper bound */
   SCIP_Bool             probingchange       /**< is the bound change a temporary setting due to probing? */
   )
{
   SCIP_CALL( SCIPnodeAddBoundinfer(node, blkmem, set, stat, transprob, origprob, tree, reopt, lp, branchcand, eventqueue,
         eventfilter, cliquetable, var, newbound, boundtype, NULL, NULL, 0, probingchange) );

   return SCIP_OKAY;
}

/** adds exact bound change to focus node, or child of focus node, or probing node;
 *  if possible, adjusts bound to integral value
 */
SCIP_RETCODE SCIPnodeAddBoundchgExact(
   SCIP_NODE*            node,               /**< node to add bound change to */
   BMS_BLKMEM*           blkmem,             /**< block memory */
   SCIP_SET*             set,                /**< global SCIP settings */
   SCIP_STAT*            stat,               /**< problem statistics */
   SCIP_PROB*            transprob,          /**< transformed problem after presolve */
   SCIP_PROB*            origprob,           /**< original problem */
   SCIP_TREE*            tree,               /**< branch and bound tree */
   SCIP_REOPT*           reopt,              /**< reoptimization data structure */
   SCIP_LPEXACT*         lpexact,            /**< current LP data */
   SCIP_BRANCHCAND*      branchcand,         /**< branching candidate storage */
   SCIP_EVENTQUEUE*      eventqueue,         /**< event queue */
   SCIP_EVENTFILTER*     eventfilter,        /**< global event filter */
   SCIP_CLIQUETABLE*     cliquetable,        /**< clique table data structure */
   SCIP_VAR*             var,                /**< variable to change the bounds for */
   SCIP_RATIONAL*        newbound,           /**< new value for bound */
   SCIP_BOUNDTYPE        boundtype,          /**< type of bound: lower or upper bound */
   SCIP_Bool             probingchange       /**< is the bound change a temporary setting due to probing? */
   )
{
   SCIP_CALL( SCIPnodeAddBoundinferExact(node, blkmem, set, stat, transprob, origprob, tree, reopt, lpexact, branchcand,
         eventqueue, eventfilter, cliquetable, var, newbound, boundtype, NULL, NULL, 0, probingchange) );

   return SCIP_OKAY;
}

/** adds hole with inference information to focus node, child of focus node, or probing node;
 *  if possible, adjusts bound to integral value;
 *  at most one of infercons and inferprop may be non-NULL
 */
SCIP_RETCODE SCIPnodeAddHoleinfer(
   SCIP_NODE*            node,               /**< node to add bound change to */
   BMS_BLKMEM*           blkmem,             /**< block memory */
   SCIP_SET*             set,                /**< global SCIP settings */
   SCIP_STAT*            stat,               /**< problem statistics */
   SCIP_TREE*            tree,               /**< branch and bound tree */
   SCIP_EVENTQUEUE*      eventqueue,         /**< event queue */
   SCIP_VAR*             var,                /**< variable to change the bounds for */
   SCIP_Real             left,               /**< left bound of open interval defining the hole (left,right) */
   SCIP_Real             right,              /**< right bound of open interval defining the hole (left,right) */
   SCIP_CONS*            infercons,          /**< constraint that deduced the bound change, or NULL */
   SCIP_PROP*            inferprop,          /**< propagator that deduced the bound change, or NULL */
   int                   inferinfo,          /**< user information for inference to help resolving the conflict */
   SCIP_Bool             probingchange,      /**< is the bound change a temporary setting due to probing? */
   SCIP_Bool*            added               /**< pointer to store whether the hole was added, or NULL */
   )
{
   assert(node != NULL);
   assert((SCIP_NODETYPE)node->nodetype == SCIP_NODETYPE_FOCUSNODE
      || (SCIP_NODETYPE)node->nodetype == SCIP_NODETYPE_PROBINGNODE
      || (SCIP_NODETYPE)node->nodetype == SCIP_NODETYPE_CHILD
      || (SCIP_NODETYPE)node->nodetype == SCIP_NODETYPE_REFOCUSNODE
      || node->depth == 0);
   assert(blkmem != NULL);
   assert(set != NULL);
   assert(tree != NULL);
   assert(tree->effectiverootdepth >= 0);
   assert(tree->root != NULL);
   assert(var != NULL);
   assert(node->active || (infercons == NULL && inferprop == NULL));
   assert((SCIP_NODETYPE)node->nodetype == SCIP_NODETYPE_PROBINGNODE || !probingchange);

   /* the interval should not be empty */
   assert(SCIPsetIsLT(set, left, right));

#ifndef NDEBUG
   {
      SCIP_Real adjustedleft;
      SCIP_Real adjustedright;

      adjustedleft = left;
      adjustedright = right;

      SCIPvarAdjustUb(var, set, &adjustedleft);
      SCIPvarAdjustLb(var, set, &adjustedright);

      assert(SCIPsetIsEQ(set, left, adjustedleft));
      assert(SCIPsetIsEQ(set, right, adjustedright));
   }
#endif

   /* the hole should lay within the lower and upper bounds */
   assert(SCIPsetIsGE(set, left, SCIPvarGetLbLocal(var)));
   assert(SCIPsetIsLE(set, right, SCIPvarGetUbLocal(var)));

   SCIPsetDebugMsg(set, "adding hole (%g,%g) at node at depth %u to variable <%s>: bounds=[%g,%g], (infer%s=<%s>, inferinfo=%d)\n",
      left, right, node->depth, SCIPvarGetName(var), SCIPvarGetLbLocal(var), SCIPvarGetUbLocal(var), infercons != NULL ? "cons" : "prop",
      infercons != NULL ? SCIPconsGetName(infercons) : (inferprop != NULL ? SCIPpropGetName(inferprop) : "-"), inferinfo);

   SCIP_CALL( SCIPvarGetProbvarHole(&var, &left, &right) );

   if( SCIPvarGetStatus(var) == SCIP_VARSTATUS_MULTAGGR )
   {
      SCIPerrorMessage("cannot change bounds of multi-aggregated variable <%s>\n", SCIPvarGetName(var));
      SCIPABORT();
      return SCIP_INVALIDDATA; /*lint !e527*/
   }
   assert(SCIPvarGetStatus(var) == SCIP_VARSTATUS_LOOSE || SCIPvarGetStatus(var) == SCIP_VARSTATUS_COLUMN);

   SCIPsetDebugMsg(set, " -> transformed to active variable <%s>: hole (%g,%g), obj: %g\n", SCIPvarGetName(var), left, right, SCIPvarGetObj(var));

   stat->nholechgs++;

   /* if we are in probing mode we have to additionally count the bound changes for the probing statistic */
   if( tree->probingroot != NULL )
      stat->nprobholechgs++;

   /* if the node is the root node: change local and global bound immediately */
   if( SCIPnodeGetDepth(node) <= tree->effectiverootdepth )
   {
      assert(node->active || tree->focusnode == NULL );
      assert(SCIPnodeGetType(node) != SCIP_NODETYPE_PROBINGNODE);
      assert(!probingchange);

      SCIPsetDebugMsg(set, " -> hole added in root node: perform global domain change\n");
      SCIP_CALL( SCIPvarAddHoleGlobal(var, blkmem, set, stat, eventqueue, left, right, added) );

      if( set->stage == SCIP_STAGE_SOLVING && (*added) )
      {
         /* the root should be repropagated due to the bound change */
         SCIPnodePropagateAgain(tree->root, set, stat, tree);
         SCIPsetDebugMsg(set, "marked root node to be repropagated due to global added hole <%s>: (%g,%g) found in depth %u\n",
            SCIPvarGetName(var), left, right, node->depth);
      }

      return SCIP_OKAY;
   }

   /**@todo add adding of local domain holes */

   (*added) = FALSE;
   SCIPerrorMessage("WARNING: currently domain holes can only be handled globally!\n");

   stat->nholechgs--;

   /* if we are in probing mode we have to additionally count the bound changes for the probing statistic */
   if( tree->probingroot != NULL )
      stat->nprobholechgs--;

   return SCIP_OKAY;
}

/** adds hole change to focus node, or child of focus node */
SCIP_RETCODE SCIPnodeAddHolechg(
   SCIP_NODE*            node,               /**< node to add bound change to */
   BMS_BLKMEM*           blkmem,             /**< block memory */
   SCIP_SET*             set,                /**< global SCIP settings */
   SCIP_STAT*            stat,               /**< problem statistics */
   SCIP_TREE*            tree,               /**< branch and bound tree */
   SCIP_EVENTQUEUE*      eventqueue,         /**< event queue */
   SCIP_VAR*             var,                /**< variable to change the bounds for */
   SCIP_Real             left,               /**< left bound of open interval defining the hole (left,right) */
   SCIP_Real             right,              /**< right bound of open interval defining the hole (left,right) */
   SCIP_Bool             probingchange,      /**< is the bound change a temporary setting due to probing? */
   SCIP_Bool*            added               /**< pointer to store whether the hole was added, or NULL */
   )
{
   assert(node != NULL);
   assert((SCIP_NODETYPE)node->nodetype == SCIP_NODETYPE_FOCUSNODE
      || (SCIP_NODETYPE)node->nodetype == SCIP_NODETYPE_PROBINGNODE
      || (SCIP_NODETYPE)node->nodetype == SCIP_NODETYPE_CHILD);
   assert(blkmem != NULL);

   SCIPsetDebugMsg(set, "adding hole (%g,%g) at node at depth %u of variable <%s>\n",
      left, right, node->depth, SCIPvarGetName(var));

   SCIP_CALL( SCIPnodeAddHoleinfer(node, blkmem, set, stat, tree, eventqueue, var, left, right,
         NULL, NULL, 0, probingchange, added) );

   /**@todo apply hole change on active nodes and issue event */

   return SCIP_OKAY;
}

/** applies the pending bound changes */
static
SCIP_RETCODE treeApplyPendingBdchgs(
   SCIP_TREE*            tree,               /**< branch and bound tree */
   SCIP_REOPT*           reopt,              /**< reoptimization data structure */
   BMS_BLKMEM*           blkmem,             /**< block memory */
   SCIP_SET*             set,                /**< global SCIP settings */
   SCIP_STAT*            stat,               /**< problem statistics */
   SCIP_PROB*            transprob,          /**< transformed problem after presolve */
   SCIP_PROB*            origprob,           /**< original problem */
   SCIP_LP*              lp,                 /**< current LP data */
   SCIP_BRANCHCAND*      branchcand,         /**< branching candidate storage */
   SCIP_EVENTQUEUE*      eventqueue,         /**< event queue */
   SCIP_EVENTFILTER*     eventfilter,        /**< global event filter */
   SCIP_CLIQUETABLE*     cliquetable         /**< clique table data structure */
   )
{
   SCIP_VAR* var;
   int npendingbdchgs;
   int conflictdepth;
   int i;

   assert(tree != NULL);

   npendingbdchgs = tree->npendingbdchgs;
   for( i = 0; i < npendingbdchgs; ++i )
   {
      var = tree->pendingbdchgs[i].var;
      assert(SCIPnodeGetDepth(tree->pendingbdchgs[i].node) < tree->cutoffdepth);

      conflictdepth = SCIPvarGetConflictingBdchgDepth(var, set, tree->pendingbdchgs[i].boundtype,
         tree->pendingbdchgs[i].newbound);

      /* It can happen, that a pending bound change conflicts with the global bounds, because when it was collected, it
       * just conflicted with the local bounds, but a conflicting global bound change was applied afterwards. In this
       * case, we can cut off the node where the pending bound change should be applied.
       */
      if( conflictdepth == 0 )
      {
         SCIP_CALL( SCIPnodeCutoff(tree->pendingbdchgs[i].node, set, stat, eventfilter, tree, transprob, origprob, reopt, lp, blkmem) );

         if( ((int) tree->pendingbdchgs[i].node->depth) <= tree->effectiverootdepth )
            break; /* break here to clear all pending bound changes */
         else
            continue;
      }

      assert(conflictdepth == -1);

      SCIPsetDebugMsg(set, "applying pending bound change <%s>[%g,%g] %s %g\n", SCIPvarGetName(var),
         SCIPvarGetLbLocal(var), SCIPvarGetUbLocal(var),
         tree->pendingbdchgs[i].boundtype == SCIP_BOUNDTYPE_LOWER ? ">=" : "<=",
         tree->pendingbdchgs[i].newbound);

      /* ignore bounds that are now redundant (for example, multiple entries in the pendingbdchgs for the same
       * variable)
       */
      if( tree->pendingbdchgs[i].boundtype == SCIP_BOUNDTYPE_LOWER )
      {
         SCIP_Real lb;

         lb = SCIPvarGetLbLocal(var);
         if( !SCIPsetIsGT(set, tree->pendingbdchgs[i].newbound, lb) )
            continue;
      }
      else
      {
         SCIP_Real ub;

         assert(tree->pendingbdchgs[i].boundtype == SCIP_BOUNDTYPE_UPPER);
         ub = SCIPvarGetUbLocal(var);
         if( !SCIPsetIsLT(set, tree->pendingbdchgs[i].newbound, ub) )
            continue;
      }

      SCIP_CALL( SCIPnodeAddBoundinfer(tree->pendingbdchgs[i].node, blkmem, set, stat, transprob, origprob, tree, reopt,
            lp, branchcand, eventqueue, eventfilter, cliquetable, var, tree->pendingbdchgs[i].newbound, tree->pendingbdchgs[i].boundtype,
            tree->pendingbdchgs[i].infercons, tree->pendingbdchgs[i].inferprop, tree->pendingbdchgs[i].inferinfo,
            tree->pendingbdchgs[i].probingchange) );
      assert(tree->npendingbdchgs == npendingbdchgs); /* this time, the bound change can be applied! */
   }

   /* clear pending bound changes */
   for( i = 0; i < tree->npendingbdchgs; ++i )
   {
      var = tree->pendingbdchgs[i].var;
      assert(var != NULL);

      /* release the variable */
      SCIP_CALL( SCIPvarRelease(&var, blkmem, set, eventqueue, lp) );
   }

   tree->npendingbdchgs = 0;

   return SCIP_OKAY;
}

/** if given value is larger than the node's lower bound, sets the node's lower bound to the new value
 *
 *  @note must not be used on a leaf because the node priority queue remains untouched
 */
SCIP_RETCODE SCIPnodeUpdateLowerbound(
   SCIP_NODE*            node,               /**< node to update lower bound for */
   SCIP_STAT*            stat,               /**< problem statistics */
   SCIP_SET*             set,                /**< global SCIP settings */
   SCIP_EVENTFILTER*     eventfilter,        /**< global event filter */
   SCIP_TREE*            tree,               /**< branch and bound tree */
   SCIP_PROB*            transprob,          /**< transformed problem after presolve */
   SCIP_PROB*            origprob,           /**< original problem */
   SCIP_Real             newbound,           /**< new lower bound (or SCIP_INVALID to use newboundexact in exact) */
   SCIP_RATIONAL*        newboundexact       /**< new exact lower bound (or NULL to use newbound) */
   )
{
   assert(stat != NULL);
   assert(set != NULL);
   assert(newbound == SCIP_INVALID || !SCIPsetIsInfinity(set, newbound)); /*lint !e777*/
   assert(newboundexact == NULL || !SCIPrationalIsInfinity(newboundexact));
   assert((tree->focusnode != NULL && SCIPnodeGetType(tree->focusnode) == SCIP_NODETYPE_REFOCUSNODE)
      || (SCIPsetIsRelEQ(set, SCIPtreeGetLowerbound(tree, set), stat->lastlowerbound)
      && (!set->exact_enable || SCIPrationalIsEQ(SCIPtreeGetLowerboundExact(tree, set), stat->lastlowerboundexact))));

   if( set->exact_enable )
   {
      SCIP_NODETYPE nodetype;

      if( newboundexact != NULL )
      {
         assert(newbound == SCIP_INVALID || SCIPrationalIsGEReal(newboundexact, newbound)); /*lint !e777*/

         if( SCIPrationalIsGE(node->lowerboundexact, newboundexact) )
            return SCIP_OKAY;

         SCIPrationalSetRational(node->lowerboundexact, newboundexact);
         newbound = SCIPrationalRoundReal(newboundexact, SCIP_R_ROUND_DOWNWARDS);
      }
      else
      {
         assert(newbound != SCIP_INVALID); /*lint !e777*/

         if( SCIPrationalIsGEReal(node->lowerboundexact, newbound) )
            return SCIP_OKAY;

         SCIPrationalSetReal(node->lowerboundexact, newbound);
      }

      nodetype = SCIPnodeGetType(node);
      assert(nodetype != SCIP_NODETYPE_LEAF);

      if( nodetype == SCIP_NODETYPE_FOCUSNODE || nodetype == SCIP_NODETYPE_CHILD || nodetype == SCIP_NODETYPE_SIBLING )
      {
         SCIP_RATIONAL* lowerboundexact = SCIPtreeGetLowerboundExact(tree, set);
         assert(SCIPrationalIsGEReal(lowerboundexact, SCIPtreeGetLowerbound(tree, set)));

         /* exact lower bound improved */
         if( SCIPrationalIsLT(stat->lastlowerboundexact, lowerboundexact) )
         {
            SCIP_EVENT event;

            /* throw improvement event */
            SCIP_CALL( SCIPeventChgType(&event, SCIP_EVENTTYPE_DUALBOUNDIMPROVED) );
            SCIP_CALL( SCIPeventProcess(&event, set, NULL, NULL, NULL, eventfilter) );

            /* update exact last lower bound */
            SCIPrationalSetRational(stat->lastlowerboundexact, lowerboundexact);
         }
      }
   }

   assert(newbound != SCIP_INVALID); /*lint !e777*/

   if( SCIPnodeGetLowerbound(node) < newbound )
   {
      SCIP_NODETYPE nodetype = SCIPnodeGetType(node);
      assert(nodetype != SCIP_NODETYPE_LEAF);

      node->lowerbound = newbound;

      if( node->estimate < newbound )
         node->estimate = newbound;

      if( node->depth == 0 )
         stat->rootlowerbound = newbound;

      if( nodetype == SCIP_NODETYPE_FOCUSNODE || nodetype == SCIP_NODETYPE_CHILD || nodetype == SCIP_NODETYPE_SIBLING )
      {
         SCIP_Real lowerbound = SCIPtreeGetLowerbound(tree, set);
         assert(lowerbound <= newbound);

         /* lower bound improved */
         if( stat->lastlowerbound < lowerbound )
         {
            /* throw improvement event if not already done exactly */
            if( !set->exact_enable )
            {
               SCIP_EVENT event;

               SCIP_CALL( SCIPeventChgType(&event, SCIP_EVENTTYPE_DUALBOUNDIMPROVED) );
               SCIP_CALL( SCIPeventProcess(&event, set, NULL, NULL, NULL, eventfilter) );
            }

            /* update primal-dual integrals */
            if( set->misc_calcintegral )
            {
               SCIPstatUpdatePrimalDualIntegrals(stat, set, transprob, origprob, SCIPsetInfinity(set), lowerbound);
               assert(stat->lastlowerbound == lowerbound); /*lint !e777*/
            }
            else
               stat->lastlowerbound = lowerbound;
         }

         SCIPvisualLowerbound(stat->visual, set, stat, lowerbound);
      }
   }

   return SCIP_OKAY;
}

/** updates lower bound of node using lower bound of LP */
SCIP_RETCODE SCIPnodeUpdateLowerboundLP(
   SCIP_NODE*            node,               /**< node to set lower bound for */
   SCIP_SET*             set,                /**< global SCIP settings */
   SCIP_STAT*            stat,               /**< problem statistics */
   SCIP_EVENTFILTER*     eventfilter,        /**< global event filter */
   SCIP_TREE*            tree,               /**< branch and bound tree */
   SCIP_PROB*            transprob,          /**< transformed problem after presolve */
   SCIP_PROB*            origprob,           /**< original problem */
   SCIP_LP*              lp                  /**< LP data */
   )
{
   SCIP_Real lpobjval;
   SCIP_RATIONAL* lpobjvalexact;

   assert(set != NULL);
   assert(lp != NULL);
   assert(lp->flushed);

   /* in case of iteration or time limit, the LP value may not be a valid dual bound */
   /* @todo check for dual feasibility of LP solution and use sub-optimal solution if they are dual feasible */
   if( lp->lpsolstat == SCIP_LPSOLSTAT_ITERLIMIT || lp->lpsolstat == SCIP_LPSOLSTAT_TIMELIMIT )
      return SCIP_OKAY;

   if( set->exact_enable && !lp->hasprovedbound )
   {
      SCIPerrorMessage("Trying to update lower bound with non-proven value in exact solving mode \n.");
      SCIPABORT();
   }

   lpobjval = SCIPlpGetObjval(lp, set, transprob);
   lpobjvalexact = NULL;

   /* possibly set the exact lpobjval */
   if( set->exact_enable && !SCIPtreeProbing(tree) )
   {
      SCIP_LPSOLSTAT lpexactsolstat;

      assert(lp->lpexact != NULL);

      lpexactsolstat = SCIPlpExactGetSolstat(lp->lpexact);

      /* if the exact LP has status objective limit, we still query the objective value and call
       * SCIPnodeUpdateLowerbound() below; this seems necessary for correct certification
       */
      if( lpexactsolstat == SCIP_LPSOLSTAT_OPTIMAL || lpexactsolstat == SCIP_LPSOLSTAT_OBJLIMIT )
      {
         SCIP_CALL( SCIPrationalCreateBuffer(set->buffer, &lpobjvalexact) );
         SCIPlpExactGetObjval(lp->lpexact, set, lpobjvalexact);
      }

      if( SCIPisCertified(set->scip) )
      {
         if( lp->lpsolstat == SCIP_LPSOLSTAT_INFEASIBLE || lpexactsolstat == SCIP_LPSOLSTAT_INFEASIBLE )
         {
            SCIP_CALL( SCIPcertificatePrintDualboundExactLP(stat->certificate, lp->lpexact, set, node, transprob, TRUE) );
         }
         else if( lpobjval > SCIPnodeGetLowerbound(node)
            || (lpobjvalexact != NULL && SCIPrationalIsGT(lpobjvalexact, SCIPnodeGetLowerboundExact(node))) )
         {
            SCIP_CALL( SCIPcertificatePrintDualboundExactLP(stat->certificate, lp->lpexact, set, node, transprob, FALSE) );
         }
      }
   }

   /* check for cutoff */
   if( lp->lpsolstat == SCIP_LPSOLSTAT_INFEASIBLE || lp->lpsolstat == SCIP_LPSOLSTAT_OBJLIMIT
      || (set->exact_enable && (SCIPlpExactGetSolstat(lp->lpexact) == SCIP_LPSOLSTAT_INFEASIBLE)) )
   {
      SCIP_CALL( SCIPnodeCutoff(node, set, stat, eventfilter, tree, transprob, origprob, set->scip->reopt, lp, set->scip->mem->probmem) );
   }
   else
   {
      SCIP_CALL( SCIPnodeUpdateLowerbound(node, stat, set, eventfilter, tree, transprob, origprob, lpobjval, lpobjvalexact) );
   }

   if( lpobjvalexact != NULL )
      SCIPrationalFreeBuffer(set->buffer, &lpobjvalexact);

   return SCIP_OKAY;
}

/** change the node selection priority of the given child */
void SCIPchildChgNodeselPrio(
   SCIP_TREE*            tree,               /**< branch and bound tree */
   SCIP_NODE*            child,              /**< child to update the node selection priority */
   SCIP_Real             priority            /**< node selection priority value */
   )
{
   int pos;

   assert( SCIPnodeGetType(child) == SCIP_NODETYPE_CHILD );

   pos = child->data.child.arraypos;
   assert( pos >= 0 );

   tree->childrenprio[pos] = priority;
}


/** sets the node's estimated bound to the new value */
void SCIPnodeSetEstimate(
   SCIP_NODE*            node,               /**< node to update lower bound for */
   SCIP_SET*             set,                /**< global SCIP settings */
   SCIP_Real             newestimate         /**< new estimated bound for the node */
   )
{
   assert(node != NULL);
   assert(set != NULL);
   assert(SCIPsetIsRelGE(set, newestimate, node->lowerbound));

   /* due to numerical reasons we need this check, see https://git.zib.de/integer/scip/issues/2866 */
   if( node->lowerbound <= newestimate )
      node->estimate = newestimate;
}

/** propagates implications of binary fixings at the given node triggered by the implication graph and the clique table */
SCIP_RETCODE SCIPnodePropagateImplics(
   SCIP_NODE*            node,               /**< node to propagate implications on */
   BMS_BLKMEM*           blkmem,             /**< block memory */
   SCIP_SET*             set,                /**< global SCIP settings */
   SCIP_STAT*            stat,               /**< problem statistics */
   SCIP_PROB*            transprob,          /**< transformed problem after presolve */
   SCIP_PROB*            origprob,           /**< original problem */
   SCIP_TREE*            tree,               /**< branch and bound tree */
   SCIP_REOPT*           reopt,              /**< reoptimization data structure */
   SCIP_LP*              lp,                 /**< current LP data */
   SCIP_BRANCHCAND*      branchcand,         /**< branching candidate storage */
   SCIP_EVENTQUEUE*      eventqueue,         /**< event queue */
   SCIP_EVENTFILTER*     eventfilter,        /**< global event filter */
   SCIP_CLIQUETABLE*     cliquetable,        /**< clique table data structure */
   SCIP_Bool*            cutoff              /**< pointer to store whether the node can be cut off */
   )
{
   int nboundchgs;
   int i;

   assert(node != NULL);
   assert(SCIPnodeIsActive(node));
   assert(SCIPnodeGetType(node) == SCIP_NODETYPE_FOCUSNODE
      || SCIPnodeGetType(node) == SCIP_NODETYPE_REFOCUSNODE
      || SCIPnodeGetType(node) == SCIP_NODETYPE_PROBINGNODE);
   assert(cutoff != NULL);

   SCIPsetDebugMsg(set, "implication graph propagation of node #%" SCIP_LONGINT_FORMAT " in depth %d\n",
      SCIPnodeGetNumber(node), SCIPnodeGetDepth(node));

   *cutoff = FALSE;

   /* propagate all fixings of binary variables performed at this node */
   nboundchgs = SCIPdomchgGetNBoundchgs(node->domchg);
   for( i = 0; i < nboundchgs && !(*cutoff); ++i )
   {
      SCIP_BOUNDCHG* boundchg;
      SCIP_VAR* var;

      boundchg = SCIPdomchgGetBoundchg(node->domchg, i);

      /* ignore redundant bound changes */
      if( SCIPboundchgIsRedundant(boundchg) )
         continue;

      var = SCIPboundchgGetVar(boundchg);
      if( SCIPvarIsBinary(var) )
      {
         SCIP_Bool varfixing;
         int nimpls;
         SCIP_VAR** implvars;
         SCIP_BOUNDTYPE* impltypes;
         SCIP_Real* implbounds;
         SCIP_CLIQUE** cliques;
         int ncliques;
         int j;

         varfixing = (SCIPboundchgGetBoundtype(boundchg) == SCIP_BOUNDTYPE_LOWER);
         nimpls = SCIPvarGetNImpls(var, varfixing);
         implvars = SCIPvarGetImplVars(var, varfixing);
         impltypes = SCIPvarGetImplTypes(var, varfixing);
         implbounds = SCIPvarGetImplBounds(var, varfixing);

         /* apply implications */
         for( j = 0; j < nimpls; ++j )
         {
            SCIP_Real lb;
            SCIP_Real ub;

            /* @note should this be checked here (because SCIPnodeAddBoundinfer fails for multi-aggregated variables)
             *       or should SCIPnodeAddBoundinfer() just return for multi-aggregated variables?
             */
            if( SCIPvarGetStatus(implvars[j]) == SCIP_VARSTATUS_MULTAGGR ||
                  SCIPvarGetStatus(SCIPvarGetProbvar(implvars[j])) == SCIP_VARSTATUS_MULTAGGR )
               continue;

            /* check for infeasibility */
            lb = SCIPvarGetLbLocal(implvars[j]);
            ub = SCIPvarGetUbLocal(implvars[j]);
            if( impltypes[j] == SCIP_BOUNDTYPE_LOWER )
            {
               if( SCIPsetIsFeasGT(set, implbounds[j], ub) )
               {
                  *cutoff = TRUE;
                  return SCIP_OKAY;
               }
               if( SCIPsetIsFeasLE(set, implbounds[j], lb) )
                  continue;
            }
            else
            {
               if( SCIPsetIsFeasLT(set, implbounds[j], lb) )
               {
                  *cutoff = TRUE;
                  return SCIP_OKAY;
               }
               if( SCIPsetIsFeasGE(set, implbounds[j], ub) )
                  continue;
            }

            /* @note the implication might affect a fixed variable (after resolving (multi-)aggregations);
             *       normally, the implication should have been deleted in that case, but this is only possible
             *       if the implied variable has the reverse implication stored as a variable bound;
             *       due to numerics, the variable bound may not be present and so the implication is not deleted
             */
            if( SCIPvarGetStatus(SCIPvarGetProbvar(implvars[j])) == SCIP_VARSTATUS_FIXED )
               continue;

            /* apply the implication */
            SCIP_CALL( SCIPnodeAddBoundinfer(node, blkmem, set, stat, transprob, origprob, tree, reopt, lp, branchcand,
                  eventqueue, eventfilter, cliquetable, implvars[j], implbounds[j], impltypes[j], NULL, NULL, 0, FALSE) );
         }

         /* apply cliques */
         ncliques = SCIPvarGetNCliques(var, varfixing);
         cliques = SCIPvarGetCliques(var, varfixing);
         for( j = 0; j < ncliques; ++j )
         {
            SCIP_VAR** vars;
            SCIP_Bool* values;
            int nvars;
            int k;

            nvars = SCIPcliqueGetNVars(cliques[j]);
            vars = SCIPcliqueGetVars(cliques[j]);
            values = SCIPcliqueGetValues(cliques[j]);
            for( k = 0; k < nvars; ++k )
            {
               SCIP_Real lb;
               SCIP_Real ub;

               assert(SCIPvarIsBinary(vars[k]));

               if( SCIPvarGetStatus(vars[k]) == SCIP_VARSTATUS_MULTAGGR ||
                     SCIPvarGetStatus(SCIPvarGetProbvar(vars[k])) == SCIP_VARSTATUS_MULTAGGR )
                  continue;

               if( vars[k] == var && values[k] == varfixing )
                  continue;

               /* check for infeasibility */
               lb = SCIPvarGetLbLocal(vars[k]);
               ub = SCIPvarGetUbLocal(vars[k]);
               if( values[k] == FALSE )
               {
                  if( ub < 0.5 )
                  {
                     *cutoff = TRUE;
                     return SCIP_OKAY;
                  }
                  if( lb > 0.5 )
                     continue;
               }
               else
               {
                  if( lb > 0.5 )
                  {
                     *cutoff = TRUE;
                     return SCIP_OKAY;
                  }
                  if( ub < 0.5 )
                     continue;
               }

               if( SCIPvarGetStatus(SCIPvarGetProbvar(vars[k])) == SCIP_VARSTATUS_FIXED )
                  continue;

               /* apply the clique implication */
               SCIP_CALL( SCIPnodeAddBoundinfer(node, blkmem, set, stat, transprob, origprob, tree, reopt, lp, branchcand,
                     eventqueue, eventfilter, cliquetable, vars[k], (SCIP_Real)(!values[k]), values[k] ? SCIP_BOUNDTYPE_UPPER : SCIP_BOUNDTYPE_LOWER,
                     NULL, NULL, 0, FALSE) );
            }
         }
      }
   }

   return SCIP_OKAY;
}




/*
 * Path Switching
 */

/** updates the LP sizes of the active path starting at the given depth */
static
SCIP_RETCODE treeUpdatePathLPSize(
   SCIP_TREE*            tree,               /**< branch and bound tree */
   int                   startdepth          /**< depth to start counting */
   )
{
   SCIP_NODE* node;
   int ncols;
   int nrows;
   int i;

   assert(tree != NULL);
   assert(startdepth >= 0);
   assert(startdepth <= tree->pathlen);

   if( startdepth == 0 )
   {
      ncols = 0;
      nrows = 0;
   }
   else
   {
      ncols = tree->pathnlpcols[startdepth-1];
      nrows = tree->pathnlprows[startdepth-1];
   }

   for( i = startdepth; i < tree->pathlen; ++i )
   {
      node = tree->path[i];
      assert(node != NULL);
      assert(node->active);
      assert((int)(node->depth) == i);

      switch( SCIPnodeGetType(node) )
      {
      case SCIP_NODETYPE_FOCUSNODE:
         assert(i == tree->pathlen-1 || SCIPtreeProbing(tree));
         break;
      case SCIP_NODETYPE_PROBINGNODE:
         assert(SCIPtreeProbing(tree));
         assert(i >= 1);
         assert(SCIPnodeGetType(tree->path[i-1]) == SCIP_NODETYPE_FOCUSNODE
            || (ncols == node->data.probingnode->ninitialcols && nrows == node->data.probingnode->ninitialrows));
         assert(ncols <= node->data.probingnode->ncols || !tree->focuslpconstructed);
         assert(nrows <= node->data.probingnode->nrows || !tree->focuslpconstructed);
         if( i < tree->pathlen-1 )
         {
            ncols = node->data.probingnode->ncols;
            nrows = node->data.probingnode->nrows;
         }
         else
         {
            /* for the current probing node, the initial LP size is stored in the path */
            ncols = node->data.probingnode->ninitialcols;
            nrows = node->data.probingnode->ninitialrows;
         }
         break;
      case SCIP_NODETYPE_SIBLING:
         SCIPerrorMessage("sibling cannot be in the active path\n");
         SCIPABORT();
         return SCIP_INVALIDDATA;  /*lint !e527*/
      case SCIP_NODETYPE_CHILD:
         SCIPerrorMessage("child cannot be in the active path\n");
         SCIPABORT();
         return SCIP_INVALIDDATA;  /*lint !e527*/
      case SCIP_NODETYPE_LEAF:
         SCIPerrorMessage("leaf cannot be in the active path\n");
         SCIPABORT();
         return SCIP_INVALIDDATA;  /*lint !e527*/
      case SCIP_NODETYPE_DEADEND:
         SCIPerrorMessage("dead-end cannot be in the active path\n");
         SCIPABORT();
         return SCIP_INVALIDDATA;  /*lint !e527*/
      case SCIP_NODETYPE_JUNCTION:
         break;
      case SCIP_NODETYPE_PSEUDOFORK:
         assert(node->data.pseudofork != NULL);
         ncols += node->data.pseudofork->naddedcols;
         nrows += node->data.pseudofork->naddedrows;
         break;
      case SCIP_NODETYPE_FORK:
         assert(node->data.fork != NULL);
         ncols += node->data.fork->naddedcols;
         nrows += node->data.fork->naddedrows;
         break;
      case SCIP_NODETYPE_SUBROOT:
         assert(node->data.subroot != NULL);
         ncols = node->data.subroot->ncols;
         nrows = node->data.subroot->nrows;
         break;
      case SCIP_NODETYPE_REFOCUSNODE:
         SCIPerrorMessage("node cannot be of type REFOCUSNODE at this point\n");
         SCIPABORT();
         return SCIP_INVALIDDATA;  /*lint !e527*/
      default:
         SCIPerrorMessage("unknown node type %d\n", SCIPnodeGetType(node));
         SCIPABORT();
         return SCIP_INVALIDDATA;  /*lint !e527*/
      }
      tree->pathnlpcols[i] = ncols;
      tree->pathnlprows[i] = nrows;
   }
   return SCIP_OKAY;
}

/** finds the common fork node, the new LP state defining fork, and the new focus subroot, if the path is switched to
 *  the given node
 */
static
void treeFindSwitchForks(
   SCIP_TREE*            tree,               /**< branch and bound tree */
   SCIP_NODE*            node,               /**< new focus node, or NULL */
   SCIP_NODE**           commonfork,         /**< pointer to store common fork node of old and new focus node */
   SCIP_NODE**           newlpfork,          /**< pointer to store the new LP defining fork node */
   SCIP_NODE**           newlpstatefork,     /**< pointer to store the new LP state defining fork node */
   SCIP_NODE**           newsubroot,         /**< pointer to store the new subroot node */
   SCIP_Bool*            cutoff              /**< pointer to store whether the given node can be cut off and no path switching
                                              *   should be performed */
   )
{
   SCIP_NODE* fork;
   SCIP_NODE* lpfork;
   SCIP_NODE* lpstatefork;
   SCIP_NODE* subroot;

   assert(tree != NULL);
   assert(tree->root != NULL);
   assert((tree->focusnode == NULL) == !tree->root->active);
   assert(tree->focuslpfork == NULL || tree->focusnode != NULL);
   assert(tree->focuslpfork == NULL || tree->focuslpfork->depth < tree->focusnode->depth);
   assert(tree->focuslpstatefork == NULL || tree->focuslpfork != NULL);
   assert(tree->focuslpstatefork == NULL || tree->focuslpstatefork->depth <= tree->focuslpfork->depth);
   assert(tree->focussubroot == NULL || tree->focuslpstatefork != NULL);
   assert(tree->focussubroot == NULL || tree->focussubroot->depth <= tree->focuslpstatefork->depth);
   assert(tree->cutoffdepth >= 0);
   assert(tree->cutoffdepth == INT_MAX || tree->cutoffdepth < tree->pathlen);
   assert(tree->cutoffdepth == INT_MAX || tree->path[tree->cutoffdepth]->cutoff);
   assert(tree->repropdepth >= 0);
   assert(tree->repropdepth == INT_MAX || tree->repropdepth < tree->pathlen);
   assert(tree->repropdepth == INT_MAX || tree->path[tree->repropdepth]->reprop);
   assert(commonfork != NULL);
   assert(newlpfork != NULL);
   assert(newlpstatefork != NULL);
   assert(newsubroot != NULL);
   assert(cutoff != NULL);

   *commonfork = NULL;
   *newlpfork = NULL;
   *newlpstatefork = NULL;
   *newsubroot = NULL;
   *cutoff = FALSE;

   /* if the new focus node is NULL, there is no common fork node, and the new LP fork, LP state fork, and subroot
    * are NULL
    */
   if( node == NULL )
   {
      tree->cutoffdepth = INT_MAX;
      tree->repropdepth = INT_MAX;
      return;
   }

   /* check if the new node is marked to be cut off */
   if( node->cutoff )
   {
      *cutoff = TRUE;
      return;
   }

   /* if the old focus node is NULL, there is no common fork node, and we have to search the new LP fork, LP state fork
    * and subroot
    */
   if( tree->focusnode == NULL )
   {
      assert(!tree->root->active);
      assert(tree->pathlen == 0);
      assert(tree->cutoffdepth == INT_MAX);
      assert(tree->repropdepth == INT_MAX);

      lpfork = node;
      while( SCIPnodeGetType(lpfork) != SCIP_NODETYPE_PSEUDOFORK
         && SCIPnodeGetType(lpfork) != SCIP_NODETYPE_FORK && SCIPnodeGetType(lpfork) != SCIP_NODETYPE_SUBROOT )
      {
         lpfork = lpfork->parent;
         if( lpfork == NULL )
            return;
         if( lpfork->cutoff )
         {
            *cutoff = TRUE;
            return;
         }
      }
      *newlpfork = lpfork;

      lpstatefork = lpfork;
      while( SCIPnodeGetType(lpstatefork) != SCIP_NODETYPE_FORK && SCIPnodeGetType(lpstatefork) != SCIP_NODETYPE_SUBROOT )
      {
         lpstatefork = lpstatefork->parent;
         if( lpstatefork == NULL )
            return;
         if( lpstatefork->cutoff )
         {
            *cutoff = TRUE;
            return;
         }
      }
      *newlpstatefork = lpstatefork;

      subroot = lpstatefork;
      while( SCIPnodeGetType(subroot) != SCIP_NODETYPE_SUBROOT )
      {
         subroot = subroot->parent;
         if( subroot == NULL )
            return;
         if( subroot->cutoff )
         {
            *cutoff = TRUE;
            return;
         }
      }
      *newsubroot = subroot;

      fork = subroot;
      while( fork->parent != NULL )
      {
         fork = fork->parent;
         if( fork->cutoff )
         {
            *cutoff = TRUE;
            return;
         }
      }
      return;
   }

   /* find the common fork node, the new LP defining fork, the new LP state defining fork, and the new focus subroot */
   fork = node;
   lpfork = NULL;
   lpstatefork = NULL;
   subroot = NULL;
   assert(fork != NULL);

   while( !fork->active )
   {
      fork = fork->parent;
      assert(fork != NULL); /* because the root is active, there must be a common fork node */

      if( fork->cutoff )
      {
         *cutoff = TRUE;
         return;
      }
      if( lpfork == NULL
         && (SCIPnodeGetType(fork) == SCIP_NODETYPE_PSEUDOFORK
            || SCIPnodeGetType(fork) == SCIP_NODETYPE_FORK || SCIPnodeGetType(fork) == SCIP_NODETYPE_SUBROOT) )
         lpfork = fork;
      if( lpstatefork == NULL
         && (SCIPnodeGetType(fork) == SCIP_NODETYPE_FORK || SCIPnodeGetType(fork) == SCIP_NODETYPE_SUBROOT) )
         lpstatefork = fork;
      if( subroot == NULL && SCIPnodeGetType(fork) == SCIP_NODETYPE_SUBROOT )
         subroot = fork;
   }
   assert(lpfork == NULL || !lpfork->active || lpfork == fork);
   assert(lpstatefork == NULL || !lpstatefork->active || lpstatefork == fork);
   assert(subroot == NULL || !subroot->active || subroot == fork);
   SCIPdebugMessage("find switch forks: forkdepth=%u\n", fork->depth);

   /* if the common fork node is below the current cutoff depth, the cutoff node is an ancestor of the common fork
    * and thus an ancestor of the new focus node, s.t. the new node can also be cut off
    */
   assert((int)fork->depth != tree->cutoffdepth);
   if( (int)fork->depth > tree->cutoffdepth )
   {
#ifndef NDEBUG
      while( !fork->cutoff )
      {
         fork = fork->parent;
         assert(fork != NULL);
      }
      assert((int)fork->depth >= tree->cutoffdepth);
#endif
      *cutoff = TRUE;
      return;
   }
   tree->cutoffdepth = INT_MAX;

   /* if not already found, continue searching the LP defining fork; it cannot be deeper than the common fork */
   if( lpfork == NULL )
   {
      if( tree->focuslpfork != NULL && tree->focuslpfork->depth > fork->depth )
      {
         /* focuslpfork is not on the same active path as the new node: we have to continue searching */
         lpfork = fork;
         while( lpfork != NULL
            && SCIPnodeGetType(lpfork) != SCIP_NODETYPE_PSEUDOFORK
            && SCIPnodeGetType(lpfork) != SCIP_NODETYPE_FORK
            && SCIPnodeGetType(lpfork) != SCIP_NODETYPE_SUBROOT )
         {
            assert(lpfork->active);
            lpfork = lpfork->parent;
         }
      }
      else
      {
         /* focuslpfork is on the same active path as the new node: old and new node have the same lpfork */
         lpfork = tree->focuslpfork;
      }
      assert(lpfork == NULL || lpfork->depth <= fork->depth);
      assert(lpfork == NULL || lpfork->active);
   }
   assert(lpfork == NULL
      || SCIPnodeGetType(lpfork) == SCIP_NODETYPE_PSEUDOFORK
      || SCIPnodeGetType(lpfork) == SCIP_NODETYPE_FORK
      || SCIPnodeGetType(lpfork) == SCIP_NODETYPE_SUBROOT);
   SCIPdebugMessage("find switch forks: lpforkdepth=%d\n", lpfork == NULL ? -1 : (int)(lpfork->depth));

   /* if not already found, continue searching the LP state defining fork; it cannot be deeper than the
    * LP defining fork and the common fork
    */
   if( lpstatefork == NULL )
   {
      if( tree->focuslpstatefork != NULL && tree->focuslpstatefork->depth > fork->depth )
      {
         /* focuslpstatefork is not on the same active path as the new node: we have to continue searching */
         if( lpfork != NULL && lpfork->depth < fork->depth )
            lpstatefork = lpfork;
         else
            lpstatefork = fork;
         while( lpstatefork != NULL
            && SCIPnodeGetType(lpstatefork) != SCIP_NODETYPE_FORK
            && SCIPnodeGetType(lpstatefork) != SCIP_NODETYPE_SUBROOT )
         {
            assert(lpstatefork->active);
            lpstatefork = lpstatefork->parent;
         }
      }
      else
      {
         /* focuslpstatefork is on the same active path as the new node: old and new node have the same lpstatefork */
         lpstatefork = tree->focuslpstatefork;
      }
      assert(lpstatefork == NULL || lpstatefork->depth <= fork->depth);
      assert(lpstatefork == NULL || lpstatefork->active);
   }
   assert(lpstatefork == NULL
      || SCIPnodeGetType(lpstatefork) == SCIP_NODETYPE_FORK
      || SCIPnodeGetType(lpstatefork) == SCIP_NODETYPE_SUBROOT);
   assert(lpstatefork == NULL || (lpfork != NULL && lpstatefork->depth <= lpfork->depth));
   SCIPdebugMessage("find switch forks: lpstateforkdepth=%d\n", lpstatefork == NULL ? -1 : (int)(lpstatefork->depth));

   /* if not already found, continue searching the subroot; it cannot be deeper than the LP defining fork, the
    * LP state fork and the common fork
    */
   if( subroot == NULL )
   {
      if( tree->focussubroot != NULL && tree->focussubroot->depth > fork->depth )
      {
         /* focussubroot is not on the same active path as the new node: we have to continue searching */
         if( lpstatefork != NULL && lpstatefork->depth < fork->depth )
            subroot = lpstatefork;
         else if( lpfork != NULL && lpfork->depth < fork->depth )
            subroot = lpfork;
         else
            subroot = fork;
         while( subroot != NULL && SCIPnodeGetType(subroot) != SCIP_NODETYPE_SUBROOT )
         {
            assert(subroot->active);
            subroot = subroot->parent;
         }
      }
      else
         subroot = tree->focussubroot;
      assert(subroot == NULL || subroot->depth <= fork->depth);
      assert(subroot == NULL || subroot->active);
   }
   assert(subroot == NULL || SCIPnodeGetType(subroot) == SCIP_NODETYPE_SUBROOT);
   assert(subroot == NULL || (lpstatefork != NULL && subroot->depth <= lpstatefork->depth));
   SCIPdebugMessage("find switch forks: subrootdepth=%d\n", subroot == NULL ? -1 : (int)(subroot->depth));

   /* if a node prior to the common fork should be repropagated, we select the node to be repropagated as common
    * fork in order to undo all bound changes up to this node, repropagate the node, and redo the bound changes
    * afterwards
    */
   if( (int)fork->depth > tree->repropdepth )
   {
      fork = tree->path[tree->repropdepth];
      assert(fork->active);
      assert(fork->reprop);
   }

   *commonfork = fork;
   *newlpfork = lpfork;
   *newlpstatefork = lpstatefork;
   *newsubroot = subroot;

#ifndef NDEBUG
   while( fork != NULL )
   {
      assert(fork->active);
      assert(!fork->cutoff);
      assert(fork->parent == NULL || !fork->parent->reprop);
      fork = fork->parent;
   }
#endif
   tree->repropdepth = INT_MAX;
}

/** switches the active path to the new focus node, frees dead end, applies domain and constraint set changes */
static
SCIP_RETCODE treeSwitchPath(
   SCIP_TREE*            tree,               /**< branch and bound tree */
   SCIP_REOPT*           reopt,              /**< reoptimization data structure */
   BMS_BLKMEM*           blkmem,             /**< block memory buffers */
   SCIP_SET*             set,                /**< global SCIP settings */
   SCIP_STAT*            stat,               /**< problem statistics */
   SCIP_PROB*            transprob,          /**< transformed problem after presolve */
   SCIP_PROB*            origprob,           /**< original problem */
   SCIP_PRIMAL*          primal,             /**< primal data */
   SCIP_LP*              lp,                 /**< current LP data */
   SCIP_BRANCHCAND*      branchcand,         /**< branching candidate storage */
   SCIP_CONFLICT*        conflict,           /**< conflict analysis data */
   SCIP_EVENTQUEUE*      eventqueue,         /**< event queue */
   SCIP_EVENTFILTER*     eventfilter,        /**< global event filter */
   SCIP_CLIQUETABLE*     cliquetable,        /**< clique table data structure */
   SCIP_NODE*            fork,               /**< common fork node of old and new focus node, or NULL */
   SCIP_NODE*            focusnode,          /**< new focus node, or NULL */
   SCIP_Bool*            cutoff              /**< pointer to store whether the new focus node can be cut off */
   )
{
   int newappliedeffectiverootdepth;
   int forklen;        /* length of the path to subroot/fork/pseudofork/junction node, or 0 if no fork */
   int focusnodedepth; /* depth of the new focus node, or -1 if focusnode == NULL */
   int i;
   SCIP_NODE* oldfocusnode;

   assert(tree != NULL);
   assert(fork == NULL || (fork->active && !fork->cutoff));
   assert(fork == NULL || focusnode != NULL);
   assert(focusnode == NULL || (!focusnode->active && !focusnode->cutoff));
   assert(focusnode == NULL || SCIPnodeGetType(focusnode) == SCIP_NODETYPE_FOCUSNODE);
   assert(cutoff != NULL);

   /* set new focus node */
   oldfocusnode = tree->focusnode;
   tree->focusnode = focusnode;

   SCIPsetDebugMsg(set, "switch path: old pathlen=%d\n", tree->pathlen);

   /* get the nodes' depths */
   focusnodedepth = (focusnode != NULL ? (int)focusnode->depth : -1);
   forklen = (fork != NULL ? (int)fork->depth + 1 : 0);
   assert(forklen <= focusnodedepth + 1);

   /* delay events in node deactivations to fork and node activations to parent of new focus node */
   SCIP_CALL( SCIPeventqueueDelay(eventqueue) );

   /* undo the domain and constraint set changes of the old active path by deactivating the path's nodes */
   while( tree->pathlen > forklen )
   {
      SCIP_CALL( nodeDeactivate(tree->path[tree->pathlen - 1], blkmem, set, stat, tree, lp, branchcand, eventqueue) );
      --tree->pathlen;
   }
   assert(tree->pathlen == forklen);

   /* apply the pending bound changes */
   SCIP_CALL( treeApplyPendingBdchgs(tree, reopt, blkmem, set, stat, transprob, origprob, lp, branchcand, eventqueue, eventfilter, cliquetable) );

   /* create the new active path */
   SCIP_CALL( treeEnsurePathMem(tree, set, focusnodedepth+1) );

   while( focusnode != fork )
   {
      assert(focusnode != NULL);
      assert(!focusnode->active);
      assert(!focusnode->cutoff);
      /* coverity[var_deref_op] */
      tree->path[focusnode->depth] = focusnode;
      focusnode = focusnode->parent;
   }

   /* if the old focus node is a dead end (has no children), delete it */
   if( oldfocusnode != NULL )
   {
      SCIP_Bool freeNode;

      switch( SCIPnodeGetType(oldfocusnode) )
      {
      case SCIP_NODETYPE_FOCUSNODE:
      case SCIP_NODETYPE_SIBLING:
      case SCIP_NODETYPE_CHILD:
      case SCIP_NODETYPE_LEAF:
      case SCIP_NODETYPE_REFOCUSNODE:
         freeNode = FALSE;
         break;
      case SCIP_NODETYPE_DEADEND:
         freeNode = TRUE;
         break;
      case SCIP_NODETYPE_JUNCTION:
         freeNode = (oldfocusnode->data.junction.nchildren == 0);
         break;
      case SCIP_NODETYPE_PSEUDOFORK:
         freeNode = (oldfocusnode->data.pseudofork->nchildren == 0);
         break;
      case SCIP_NODETYPE_FORK:
         freeNode = (oldfocusnode->data.fork->nchildren == 0);
         break;
      case SCIP_NODETYPE_SUBROOT:
         freeNode = (oldfocusnode->data.subroot->nchildren == 0);
         break;
      case SCIP_NODETYPE_PROBINGNODE:
         SCIPerrorMessage("probing node could not be the focus node\n");
         return SCIP_INVALIDDATA;
      default:
         SCIPerrorMessage("unknown node type %d\n", SCIPnodeGetType(oldfocusnode));
         return SCIP_INVALIDDATA;
      }

      if( freeNode )
      {
         assert(tree->appliedeffectiverootdepth <= tree->effectiverootdepth);
         SCIP_CALL( SCIPnodeFree(&oldfocusnode, blkmem, set, stat, eventqueue, eventfilter, tree, lp) );
         assert(tree->effectiverootdepth <= focusnodedepth || tree->focusnode == NULL);
      }
   }

   /* apply effective root shift up to the new focus node */
   *cutoff = FALSE;
   newappliedeffectiverootdepth = MIN(tree->effectiverootdepth, focusnodedepth);

   /* promote the constraint set and bound changes up to the new effective root to be global changes */
   if( tree->appliedeffectiverootdepth < newappliedeffectiverootdepth )
   {
      SCIPsetDebugMsg(set,
                      "shift effective root from depth %d to %d: applying constraint set and bound changes to global problem\n",
                      tree->appliedeffectiverootdepth, newappliedeffectiverootdepth);

      /* at first globalize constraint changes to update constraint handlers before changing bounds */
      for( i = tree->appliedeffectiverootdepth + 1; i <= newappliedeffectiverootdepth; ++i )
      {
         SCIPsetDebugMsg(set, " -> applying constraint set changes of depth %d\n", i);

         SCIP_CALL( SCIPconssetchgMakeGlobal(&tree->path[i]->conssetchg, blkmem, set, stat, transprob, reopt) );
      }

      /* at last globalize bound changes triggering delayed events processed after the path switch */
      for( i = tree->appliedeffectiverootdepth + 1; i <= newappliedeffectiverootdepth && !(*cutoff); ++i )
      {
         SCIPsetDebugMsg(set, " -> applying bound changes of depth %d\n", i);

         SCIP_CALL( SCIPdomchgApplyGlobal(tree->path[i]->domchg, blkmem, set, stat, lp, branchcand, eventqueue, cliquetable, cutoff) );
      }

      /* update applied effective root depth */
      tree->appliedeffectiverootdepth = newappliedeffectiverootdepth;
   }

   /* fork might be cut off when applying the pending bound changes */
   if( fork != NULL && fork->cutoff )
      *cutoff = TRUE;
   else if( fork != NULL && fork->reprop && !(*cutoff) )
   {
     /* propagate common fork again, if the reprop flag is set */
      assert(fork == tree->path[tree->pathlen - 1]);
      assert(fork->active);
      assert(!fork->cutoff);

<<<<<<< HEAD
      SCIP_CALL( nodeRepropagate(fork, blkmem, set, stat, transprob, origprob, primal, tree, reopt, lp, branchcand, conflict,
            eventqueue, eventfilter, cliquetable, cutoff) );
=======
      SCIP_CALL( nodeRepropagate(fork, blkmem, set, stat, transprob, origprob, primal, tree, reopt, lp, branchcand,
            conflict, eventfilter, eventqueue, cliquetable, cutoff) );
>>>>>>> a0bcb626
   }
   assert(fork != NULL || !(*cutoff));

   /* Apply domain and constraint set changes of the new path by activating the path's nodes;
    * on the way, domain propagation might be applied again to the path's nodes, which can result in the cutoff of
    * the node (and its subtree).
    * We only activate all nodes down to the parent of the new focus node, because the events in this process are
    * delayed, which means that multiple changes of a bound of a variable are merged (and might even be cancelled out,
    * if the bound is first relaxed when deactivating a node on the old path and then tightened to the same value
    * when activating a node on the new path).
    * This is valid for all nodes down to the parent of the new focus node, since they have already been propagated.
    * Bound change events on the new focus node, however, must not be cancelled out, since they need to be propagated
    * and thus, the event must be thrown and catched by the constraint handlers to mark constraints for propagation.
    */
   while( tree->pathlen < focusnodedepth && !(*cutoff) )
   {
      /* activate the node, and apply domain propagation if the reprop flag is set */
<<<<<<< HEAD
      tree->pathlen++;
      SCIP_CALL( nodeActivate(tree->path[i], blkmem, set, stat, transprob, origprob, primal, tree, reopt, lp, branchcand,
            conflict, eventqueue, eventfilter, cliquetable, cutoff) );
=======
      ++tree->pathlen;
      assert(!tree->path[tree->pathlen - 1]->cutoff);
      SCIP_CALL( nodeActivate(tree->path[tree->pathlen - 1], blkmem, set, stat, transprob, origprob, primal, tree, reopt,
            lp, branchcand, conflict, eventfilter, eventqueue, cliquetable, cutoff) );
>>>>>>> a0bcb626
   }

   /* process the delayed events */
   SCIP_CALL( SCIPeventqueueProcess(eventqueue, blkmem, set, primal, lp, branchcand, eventfilter) );

   /* activate the new focus node; there is no need to delay these events */
   if( tree->pathlen == focusnodedepth && !(*cutoff) )
   {
      /* activate the node, and apply domain propagation if the reprop flag is set */
<<<<<<< HEAD
      tree->pathlen++;
      SCIP_CALL( nodeActivate(tree->path[focusnodedepth], blkmem, set, stat, transprob, origprob, primal, tree, reopt, lp, branchcand,
            conflict, eventqueue, eventfilter, cliquetable, cutoff) );
=======
      ++tree->pathlen;
      assert(!tree->path[tree->pathlen - 1]->cutoff);
      SCIP_CALL( nodeActivate(tree->path[tree->pathlen - 1], blkmem, set, stat, transprob, origprob, primal, tree, reopt,
            lp, branchcand, conflict, eventfilter, eventqueue, cliquetable, cutoff) );
>>>>>>> a0bcb626
   }

   /* mark new focus node to be cut off, if a cutoff was found */
   if( *cutoff )
   {
      SCIP_CALL( SCIPnodeCutoff(tree->focusnode, set, stat, eventfilter, tree, transprob, origprob, reopt, lp, blkmem) );
   }

   /* count the new LP sizes of the path */
   SCIP_CALL( treeUpdatePathLPSize(tree, forklen) );

   SCIPsetDebugMsg(set, "switch path: new pathlen=%d\n", tree->pathlen);

   return SCIP_OKAY;
}

/** loads the subroot's LP data */
static
SCIP_RETCODE subrootConstructLP(
   SCIP_NODE*            subroot,            /**< subroot node to construct LP for */
   BMS_BLKMEM*           blkmem,             /**< block memory buffers */
   SCIP_SET*             set,                /**< global SCIP settings */
   SCIP_EVENTQUEUE*      eventqueue,         /**< event queue */
   SCIP_EVENTFILTER*     eventfilter,        /**< global event filter */
   SCIP_LP*              lp                  /**< current LP data */
   )
{
   SCIP_COL** cols;
   SCIP_ROW** rows;
   int ncols;
   int nrows;
   int c;
   int r;

   assert(subroot != NULL);
   assert(SCIPnodeGetType(subroot) == SCIP_NODETYPE_SUBROOT);
   assert(subroot->data.subroot != NULL);
   assert(blkmem != NULL);
   assert(set != NULL);
   assert(lp != NULL);

   cols = subroot->data.subroot->cols;
   rows = subroot->data.subroot->rows;
   ncols = subroot->data.subroot->ncols;
   nrows = subroot->data.subroot->nrows;

   assert(ncols == 0 || cols != NULL);
   assert(nrows == 0 || rows != NULL);

   for( c = 0; c < ncols; ++c )
   {
      SCIP_CALL( SCIPlpAddCol(lp, set, cols[c], (int) subroot->depth) );
   }
   for( r = 0; r < nrows; ++r )
   {
      SCIP_CALL( SCIPlpAddRow(lp, blkmem, set, eventqueue, eventfilter, rows[r], (int) subroot->depth) );
   }

   return SCIP_OKAY;
}

/** loads the fork's additional LP data */
static
SCIP_RETCODE forkAddLP(
   SCIP_NODE*            fork,               /**< fork node to construct additional LP for */
   BMS_BLKMEM*           blkmem,             /**< block memory buffers */
   SCIP_SET*             set,                /**< global SCIP settings */
   SCIP_EVENTQUEUE*      eventqueue,         /**< event queue */
   SCIP_EVENTFILTER*     eventfilter,        /**< global event filter */
   SCIP_LP*              lp                  /**< current LP data */
   )
{
   SCIP_COL** cols;
   SCIP_ROW** rows;
   int ncols;
   int nrows;
   int c;
   int r;

   assert(fork != NULL);
   assert(SCIPnodeGetType(fork) == SCIP_NODETYPE_FORK);
   assert(fork->data.fork != NULL);
   assert(blkmem != NULL);
   assert(set != NULL);
   assert(lp != NULL);

   cols = fork->data.fork->addedcols;
   rows = fork->data.fork->addedrows;
   ncols = fork->data.fork->naddedcols;
   nrows = fork->data.fork->naddedrows;

   assert(ncols == 0 || cols != NULL);
   assert(nrows == 0 || rows != NULL);

   for( c = 0; c < ncols; ++c )
   {
      SCIP_CALL( SCIPlpAddCol(lp, set, cols[c], (int) fork->depth) );
   }
   for( r = 0; r < nrows; ++r )
   {
      SCIP_CALL( SCIPlpAddRow(lp, blkmem, set, eventqueue, eventfilter, rows[r], (int) fork->depth) );
   }

   return SCIP_OKAY;
}

/** loads the pseudofork's additional LP data */
static
SCIP_RETCODE pseudoforkAddLP(
   SCIP_NODE*            pseudofork,         /**< pseudofork node to construct additional LP for */
   BMS_BLKMEM*           blkmem,             /**< block memory buffers */
   SCIP_SET*             set,                /**< global SCIP settings */
   SCIP_EVENTQUEUE*      eventqueue,         /**< event queue */
   SCIP_EVENTFILTER*     eventfilter,        /**< global event filter */
   SCIP_LP*              lp                  /**< current LP data */
   )
{
   SCIP_COL** cols;
   SCIP_ROW** rows;
   int ncols;
   int nrows;
   int c;
   int r;

   assert(pseudofork != NULL);
   assert(SCIPnodeGetType(pseudofork) == SCIP_NODETYPE_PSEUDOFORK);
   assert(pseudofork->data.pseudofork != NULL);
   assert(blkmem != NULL);
   assert(set != NULL);
   assert(lp != NULL);

   cols = pseudofork->data.pseudofork->addedcols;
   rows = pseudofork->data.pseudofork->addedrows;
   ncols = pseudofork->data.pseudofork->naddedcols;
   nrows = pseudofork->data.pseudofork->naddedrows;

   assert(ncols == 0 || cols != NULL);
   assert(nrows == 0 || rows != NULL);

   for( c = 0; c < ncols; ++c )
   {
      SCIP_CALL( SCIPlpAddCol(lp, set, cols[c], (int) pseudofork->depth) );
   }
   for( r = 0; r < nrows; ++r )
   {
      SCIP_CALL( SCIPlpAddRow(lp, blkmem, set, eventqueue, eventfilter, rows[r], (int) pseudofork->depth) );
   }

   return SCIP_OKAY;
}

#ifndef NDEBUG
/** checks validity of active path */
static
void treeCheckPath(
   SCIP_TREE*            tree                /**< branch and bound tree */
   )
{
   SCIP_NODE* node;
   int ncols;
   int nrows;
   int d;

   assert(tree != NULL);
   assert(tree->path != NULL);

   ncols = 0;
   nrows = 0;
   for( d = 0; d < tree->pathlen; ++d )
   {
      node = tree->path[d];
      assert(node != NULL);
      assert((int)(node->depth) == d);
      switch( SCIPnodeGetType(node) )
      {
      case SCIP_NODETYPE_PROBINGNODE:
         assert(SCIPtreeProbing(tree));
         assert(d >= 1);
         assert(SCIPnodeGetType(tree->path[d-1]) == SCIP_NODETYPE_FOCUSNODE
            || (ncols == node->data.probingnode->ninitialcols && nrows == node->data.probingnode->ninitialrows));
         assert(ncols <= node->data.probingnode->ncols || !tree->focuslpconstructed);
         assert(nrows <= node->data.probingnode->nrows || !tree->focuslpconstructed);
         if( d < tree->pathlen-1 )
         {
            ncols = node->data.probingnode->ncols;
            nrows = node->data.probingnode->nrows;
         }
         else
         {
            /* for the current probing node, the initial LP size is stored in the path */
            ncols = node->data.probingnode->ninitialcols;
            nrows = node->data.probingnode->ninitialrows;
         }
         break;
      case SCIP_NODETYPE_JUNCTION:
         break;
      case SCIP_NODETYPE_PSEUDOFORK:
         ncols += node->data.pseudofork->naddedcols;
         nrows += node->data.pseudofork->naddedrows;
         break;
      case SCIP_NODETYPE_FORK:
         ncols += node->data.fork->naddedcols;
         nrows += node->data.fork->naddedrows;
         break;
      case SCIP_NODETYPE_SUBROOT:
         ncols = node->data.subroot->ncols;
         nrows = node->data.subroot->nrows;
         break;
      case SCIP_NODETYPE_FOCUSNODE:
      case SCIP_NODETYPE_REFOCUSNODE:
         assert(d == tree->pathlen-1 || SCIPtreeProbing(tree));
         break;
      default:
         SCIPerrorMessage("node at depth %d on active path has to be of type JUNCTION, PSEUDOFORK, FORK, SUBROOT, FOCUSNODE, REFOCUSNODE, or PROBINGNODE, but is %d\n",
            d, SCIPnodeGetType(node));
         SCIPABORT();
      }  /*lint !e788*/
      assert(tree->pathnlpcols[d] == ncols);
      assert(tree->pathnlprows[d] == nrows);
   }
}
#else
#define treeCheckPath(tree) /**/
#endif

/** constructs the LP relaxation of the focus node */
SCIP_RETCODE SCIPtreeLoadLP(
   SCIP_TREE*            tree,               /**< branch and bound tree */
   BMS_BLKMEM*           blkmem,             /**< block memory buffers */
   SCIP_SET*             set,                /**< global SCIP settings */
   SCIP_EVENTQUEUE*      eventqueue,         /**< event queue */
   SCIP_EVENTFILTER*     eventfilter,        /**< global event filter */
   SCIP_LP*              lp,                 /**< current LP data */
   SCIP_Bool*            initroot            /**< pointer to store whether the root LP relaxation has to be initialized */
   )
{
   SCIP_NODE* lpfork;
   int lpforkdepth;
   int d;

   assert(tree != NULL);
   assert(!tree->focuslpconstructed);
   assert(tree->path != NULL);
   assert(tree->pathlen > 0);
   assert(tree->focusnode != NULL);
   assert(SCIPnodeGetType(tree->focusnode) == SCIP_NODETYPE_FOCUSNODE);
   assert(SCIPnodeGetDepth(tree->focusnode) == tree->pathlen-1);
   assert(!SCIPtreeProbing(tree));
   assert(tree->focusnode == tree->path[tree->pathlen-1]);
   assert(blkmem != NULL);
   assert(set != NULL);
   assert(lp != NULL);
   assert(initroot != NULL);

   SCIPsetDebugMsg(set, "load LP for current fork node #%" SCIP_LONGINT_FORMAT " at depth %d\n",
      tree->focuslpfork == NULL ? -1 : SCIPnodeGetNumber(tree->focuslpfork),
      tree->focuslpfork == NULL ? -1 : SCIPnodeGetDepth(tree->focuslpfork));
   SCIPsetDebugMsg(set, "-> old LP has %d cols and %d rows\n", SCIPlpGetNCols(lp), SCIPlpGetNRows(lp));
   SCIPsetDebugMsg(set, "-> correct LP has %d cols and %d rows\n",
      tree->correctlpdepth >= 0 ? tree->pathnlpcols[tree->correctlpdepth] : 0,
      tree->correctlpdepth >= 0 ? tree->pathnlprows[tree->correctlpdepth] : 0);
   SCIPsetDebugMsg(set, "-> old correctlpdepth: %d\n", tree->correctlpdepth);

   treeCheckPath(tree);

   lpfork = tree->focuslpfork;

   /* find out the lpfork's depth (or -1, if lpfork is NULL) */
   if( lpfork == NULL )
   {
      assert(tree->correctlpdepth == -1 || tree->pathnlpcols[tree->correctlpdepth] == 0);
      assert(tree->correctlpdepth == -1 || tree->pathnlprows[tree->correctlpdepth] == 0);
      assert(tree->focuslpstatefork == NULL);
      assert(tree->focussubroot == NULL);
      lpforkdepth = -1;
   }
   else
   {
      assert(SCIPnodeGetType(lpfork) == SCIP_NODETYPE_PSEUDOFORK
         || SCIPnodeGetType(lpfork) == SCIP_NODETYPE_FORK || SCIPnodeGetType(lpfork) == SCIP_NODETYPE_SUBROOT);
      assert(lpfork->active);
      assert(tree->path[lpfork->depth] == lpfork);
      lpforkdepth = (int) lpfork->depth;
   }
   assert(lpforkdepth < tree->pathlen-1); /* lpfork must not be the last (the focus) node of the active path */

   /* find out, if we are in the same subtree */
   if( tree->correctlpdepth >= 0 )
   {
      /* same subtree: shrink LP to the deepest node with correct LP */
      assert(lpforkdepth == -1 || tree->pathnlpcols[tree->correctlpdepth] <= tree->pathnlpcols[lpforkdepth]);
      assert(lpforkdepth == -1 || tree->pathnlprows[tree->correctlpdepth] <= tree->pathnlprows[lpforkdepth]);
      assert(lpforkdepth >= 0 || tree->pathnlpcols[tree->correctlpdepth] == 0);
      assert(lpforkdepth >= 0 || tree->pathnlprows[tree->correctlpdepth] == 0);
      SCIP_CALL( SCIPlpShrinkCols(lp, set, tree->pathnlpcols[tree->correctlpdepth]) );
      SCIP_CALL( SCIPlpShrinkRows(lp, blkmem, set, eventqueue, eventfilter, tree->pathnlprows[tree->correctlpdepth]) );
   }
   else
   {
      /* other subtree: fill LP with the subroot LP data */
      SCIP_CALL( SCIPlpClear(lp, blkmem, set, eventqueue, eventfilter) );
      if( tree->focussubroot != NULL )
      {
         SCIP_CALL( subrootConstructLP(tree->focussubroot, blkmem, set, eventqueue, eventfilter, lp) );

         tree->correctlpdepth = (int) tree->focussubroot->depth;
      }
   }

   assert(lpforkdepth < tree->pathlen);

   /* add the missing columns and rows */
   for( d = tree->correctlpdepth+1; d <= lpforkdepth; ++d )
   {
      SCIP_NODE* pathnode;

      pathnode = tree->path[d];
      assert(pathnode != NULL);
      assert((int)(pathnode->depth) == d);
      assert(SCIPnodeGetType(pathnode) == SCIP_NODETYPE_JUNCTION
         || SCIPnodeGetType(pathnode) == SCIP_NODETYPE_PSEUDOFORK
         || SCIPnodeGetType(pathnode) == SCIP_NODETYPE_FORK);
      if( SCIPnodeGetType(pathnode) == SCIP_NODETYPE_FORK )
      {
         SCIP_CALL( forkAddLP(pathnode, blkmem, set, eventqueue, eventfilter, lp) );
      }
      else if( SCIPnodeGetType(pathnode) == SCIP_NODETYPE_PSEUDOFORK )
      {
         SCIP_CALL( pseudoforkAddLP(pathnode, blkmem, set, eventqueue, eventfilter, lp) );
      }
   }
   tree->correctlpdepth = MAX(tree->correctlpdepth, lpforkdepth);
   assert(lpforkdepth == -1 || tree->pathnlpcols[tree->correctlpdepth] == tree->pathnlpcols[lpforkdepth]);
   assert(lpforkdepth == -1 || tree->pathnlprows[tree->correctlpdepth] == tree->pathnlprows[lpforkdepth]);
   assert(lpforkdepth == -1 || SCIPlpGetNCols(lp) == tree->pathnlpcols[lpforkdepth]);
   assert(lpforkdepth == -1 || SCIPlpGetNRows(lp) == tree->pathnlprows[lpforkdepth]);
   assert(lpforkdepth >= 0 || SCIPlpGetNCols(lp) == 0);
   assert(lpforkdepth >= 0 || SCIPlpGetNRows(lp) == 0);

   /* mark the LP's size, such that we know which rows and columns were added in the new node */
   SCIPlpMarkSize(lp);

   SCIPsetDebugMsg(set, "-> new correctlpdepth: %d\n", tree->correctlpdepth);
   SCIPsetDebugMsg(set, "-> new LP has %d cols and %d rows\n", SCIPlpGetNCols(lp), SCIPlpGetNRows(lp));

   /* if the correct LP depth is still -1, the root LP relaxation has to be initialized */
   *initroot = (tree->correctlpdepth == -1);

   /* mark the LP of the focus node constructed */
   tree->focuslpconstructed = TRUE;

   return SCIP_OKAY;
}

/** loads LP state for fork/subroot of the focus node */
SCIP_RETCODE SCIPtreeLoadLPState(
   SCIP_TREE*            tree,               /**< branch and bound tree */
   BMS_BLKMEM*           blkmem,             /**< block memory buffers */
   SCIP_SET*             set,                /**< global SCIP settings */
   SCIP_PROB*            prob,               /**< problem data */
   SCIP_STAT*            stat,               /**< dynamic problem statistics */
   SCIP_EVENTQUEUE*      eventqueue,         /**< event queue */
   SCIP_LP*              lp                  /**< current LP data */
   )
{
   SCIP_NODE* lpstatefork;
   SCIP_Bool updatefeas;
   SCIP_Bool checkbdchgs;
   int lpstateforkdepth;
   int d;

   assert(tree != NULL);
   assert(tree->focuslpconstructed);
   assert(tree->path != NULL);
   assert(tree->pathlen > 0);
   assert(tree->focusnode != NULL);
   assert(tree->correctlpdepth < tree->pathlen);
   assert(SCIPnodeGetType(tree->focusnode) == SCIP_NODETYPE_FOCUSNODE);
   assert(SCIPnodeGetDepth(tree->focusnode) == tree->pathlen-1);
   assert(!SCIPtreeProbing(tree));
   assert(tree->focusnode == tree->path[tree->pathlen-1]);
   assert(blkmem != NULL);
   assert(set != NULL);
   assert(lp != NULL);

   SCIPsetDebugMsg(set, "load LP state for current fork node #%" SCIP_LONGINT_FORMAT " at depth %d\n",
      tree->focuslpstatefork == NULL ? -1 : SCIPnodeGetNumber(tree->focuslpstatefork),
      tree->focuslpstatefork == NULL ? -1 : SCIPnodeGetDepth(tree->focuslpstatefork));

   lpstatefork = tree->focuslpstatefork;

   /* if there is no LP state defining fork, nothing can be done */
   if( lpstatefork == NULL )
      return SCIP_OKAY;

   /* get the lpstatefork's depth */
   assert(SCIPnodeGetType(lpstatefork) == SCIP_NODETYPE_FORK || SCIPnodeGetType(lpstatefork) == SCIP_NODETYPE_SUBROOT);
   assert(lpstatefork->active);
   assert(tree->path[lpstatefork->depth] == lpstatefork);
   lpstateforkdepth = (int) lpstatefork->depth;
   assert(lpstateforkdepth < tree->pathlen-1); /* lpstatefork must not be the last (the focus) node of the active path */
   assert(lpstateforkdepth <= tree->correctlpdepth); /* LP must have been constructed at least up to the fork depth */
   assert(tree->pathnlpcols[tree->correctlpdepth] >= tree->pathnlpcols[lpstateforkdepth]); /* LP can only grow */
   assert(tree->pathnlprows[tree->correctlpdepth] >= tree->pathnlprows[lpstateforkdepth]); /* LP can only grow */

   /* load LP state */
   if( tree->focuslpstateforklpcount != stat->lpcount )
   {
      if( SCIPnodeGetType(lpstatefork) == SCIP_NODETYPE_FORK )
      {
         assert(lpstatefork->data.fork != NULL);
         SCIP_CALL( SCIPlpSetState(lp, blkmem, set, prob, eventqueue, lpstatefork->data.fork->lpistate,
               lpstatefork->data.fork->lpwasprimfeas, lpstatefork->data.fork->lpwasprimchecked,
               lpstatefork->data.fork->lpwasdualfeas, lpstatefork->data.fork->lpwasdualchecked) );
      }
      else
      {
         assert(SCIPnodeGetType(lpstatefork) == SCIP_NODETYPE_SUBROOT);
         assert(lpstatefork->data.subroot != NULL);
         SCIP_CALL( SCIPlpSetState(lp, blkmem, set, prob, eventqueue, lpstatefork->data.subroot->lpistate,
               lpstatefork->data.subroot->lpwasprimfeas, lpstatefork->data.subroot->lpwasprimchecked,
               lpstatefork->data.subroot->lpwasdualfeas, lpstatefork->data.subroot->lpwasdualchecked) );
      }
      updatefeas = !lp->solved || !lp->solisbasic;
      checkbdchgs = TRUE;
   }
   else
   {
      updatefeas = TRUE;

      /* we do not need to check the bounds, since primalfeasible is updated anyway when flushing the LP */
      checkbdchgs = FALSE;
   }

   if( updatefeas )
   {
      /* check whether the size of the LP increased (destroying primal/dual feasibility) */
      lp->primalfeasible = lp->primalfeasible
         && (tree->pathnlprows[tree->correctlpdepth] == tree->pathnlprows[lpstateforkdepth]);
      lp->primalchecked = lp->primalchecked
         && (tree->pathnlprows[tree->correctlpdepth] == tree->pathnlprows[lpstateforkdepth]);
      lp->dualfeasible = lp->dualfeasible
         && (tree->pathnlpcols[tree->correctlpdepth] == tree->pathnlpcols[lpstateforkdepth]);
      lp->dualchecked = lp->dualchecked
         && (tree->pathnlpcols[tree->correctlpdepth] == tree->pathnlpcols[lpstateforkdepth]);

      /* check the path from LP fork to focus node for domain changes (destroying primal feasibility of LP basis) */
      if( checkbdchgs )
      {
         for( d = lpstateforkdepth; d < (int)(tree->focusnode->depth) && lp->primalfeasible; ++d )
         {
            assert(d < tree->pathlen);
            lp->primalfeasible = (tree->path[d]->domchg == NULL || tree->path[d]->domchg->domchgbound.nboundchgs == 0);
            lp->primalchecked = lp->primalfeasible;
         }
      }
   }

   SCIPsetDebugMsg(set, "-> primalfeasible=%u, dualfeasible=%u\n", lp->primalfeasible, lp->dualfeasible);

   return SCIP_OKAY;
}




/*
 * Node Conversion
 */

/** converts node into LEAF and moves it into the array of the node queue
 *  if node's lower bound is greater or equal than the given upper bound, the node is deleted;
 *  otherwise, it is moved to the node queue; anyways, the given pointer is NULL after the call
 */
static
SCIP_RETCODE nodeToLeaf(
   SCIP_NODE**           node,               /**< pointer to child or sibling node to convert */
   BMS_BLKMEM*           blkmem,             /**< block memory buffers */
   SCIP_SET*             set,                /**< global SCIP settings */
   SCIP_STAT*            stat,               /**< dynamic problem statistics */
   SCIP_EVENTQUEUE*      eventqueue,         /**< event queue */
   SCIP_EVENTFILTER*     eventfilter,        /**< global event filter */
   SCIP_TREE*            tree,               /**< branch and bound tree */
   SCIP_REOPT*           reopt,              /**< reoptimization data structure */
   SCIP_LP*              lp,                 /**< current LP data */
   SCIP_NODE*            lpstatefork,        /**< LP state defining fork of the node */
   SCIP_Real             cutoffbound         /**< cutoff bound: all nodes with lowerbound >= cutoffbound are cut off */
   )
{
   assert(SCIPnodeGetType(*node) == SCIP_NODETYPE_SIBLING || SCIPnodeGetType(*node) == SCIP_NODETYPE_CHILD
      || SCIPnodeGetType(*node) == SCIP_NODETYPE_FOCUSNODE);
   assert(stat != NULL);
   assert(lpstatefork == NULL || lpstatefork->depth < (*node)->depth);
   assert(lpstatefork == NULL || lpstatefork->active || SCIPsetIsGE(set, (*node)->lowerbound, cutoffbound));
   assert(lpstatefork == NULL
      || SCIPnodeGetType(lpstatefork) == SCIP_NODETYPE_FORK
      || SCIPnodeGetType(lpstatefork) == SCIP_NODETYPE_SUBROOT);

#ifndef NDEBUG
   /* check, if the LP state fork is the first node with LP state information on the path back to the root */
   if( !SCIPsetIsInfinity(set, -cutoffbound) ) /* if the node was cut off in SCIPnodeFocus(), the lpstatefork is invalid */
   {
      SCIP_NODE* pathnode;
      pathnode = (*node)->parent;
      while( pathnode != NULL && pathnode != lpstatefork )
      {
         assert(SCIPnodeGetType(pathnode) == SCIP_NODETYPE_JUNCTION
            || SCIPnodeGetType(pathnode) == SCIP_NODETYPE_PSEUDOFORK);
         pathnode = pathnode->parent;
      }
      assert(pathnode == lpstatefork);
   }
#endif

   /* if node is good enough to keep, put it on the node queue */
   if( (!SCIPsetIsInfinity(set, (*node)->lowerbound) && SCIPsetIsLT(set, (*node)->lowerbound, cutoffbound))
         || (set->exact_enable && (*node)->lowerbound < cutoffbound) )
   {
      /* convert node into leaf */
      SCIPsetDebugMsg(set, "convert node #%" SCIP_LONGINT_FORMAT " at depth %d to leaf with lpstatefork #%" SCIP_LONGINT_FORMAT " at depth %d\n",
         SCIPnodeGetNumber(*node), SCIPnodeGetDepth(*node),
         lpstatefork == NULL ? -1 : SCIPnodeGetNumber(lpstatefork),
         lpstatefork == NULL ? -1 : SCIPnodeGetDepth(lpstatefork));
      (*node)->nodetype = SCIP_NODETYPE_LEAF; /*lint !e641*/
      (*node)->data.leaf.lpstatefork = lpstatefork;

      /* insert leaf in node queue */
      SCIP_CALL( SCIPnodepqInsert(tree->leaves, set, *node) );

      /* make the domain change data static to save memory */
      SCIP_CALL( SCIPdomchgMakeStatic(&(*node)->domchg, blkmem, set, eventqueue, lp) );

      /* node is now member of the node queue: delete the pointer to forbid further access */
      *node = NULL;
   }
   else
   {
      /* delete node due to bound cut off */
      SCIP_CALL( SCIPnodeCutoff(*node, set, stat, eventfilter, tree, set->scip->transprob, set->scip->origprob, reopt, lp, blkmem) );
      if( SCIPnodeGetType(*node) == SCIP_NODETYPE_CHILD && lpstatefork != NULL )
      {
         SCIP_CALL( SCIPnodeReleaseLPIState(lpstatefork, blkmem, lp) );
      }
      SCIP_CALL( SCIPnodeFree(node, blkmem, set, stat, eventqueue, eventfilter, tree, lp) );
   }
   assert(*node == NULL);

   return SCIP_OKAY;
}

/** removes variables from the problem, that are marked to be deletable, and were created at the focusnode;
 *  only removes variables that were created at the focusnode, unless inlp is TRUE (e.g., when the node is cut off, anyway)
 */
static
SCIP_RETCODE focusnodeCleanupVars(
   BMS_BLKMEM*           blkmem,             /**< block memory buffers */
   SCIP_SET*             set,                /**< global SCIP settings */
   SCIP_STAT*            stat,               /**< dynamic problem statistics */
   SCIP_EVENTQUEUE*      eventqueue,         /**< event queue */
   SCIP_EVENTFILTER*     eventfilter,        /**< global event filter */
   SCIP_PROB*            transprob,          /**< transformed problem after presolve */
   SCIP_PROB*            origprob,           /**< original problem */
   SCIP_TREE*            tree,               /**< branch and bound tree */
   SCIP_REOPT*           reopt,              /**< reoptimization data structure */
   SCIP_LP*              lp,                 /**< current LP data */
   SCIP_BRANCHCAND*      branchcand,         /**< branching candidate storage */
   SCIP_CLIQUETABLE*     cliquetable,        /**< clique table data structure */
   SCIP_Bool             inlp                /**< should variables in the LP be deleted, too?*/
   )
{
   SCIP_VAR* var;
   int i;
   int ndelvars;
   SCIP_Bool needdel;
   SCIP_Bool deleted;

   assert(blkmem != NULL);
   assert(set != NULL);
   assert(stat != NULL);
   assert(tree != NULL);
   assert(!SCIPtreeProbing(tree));
   assert(tree->focusnode != NULL);
   assert(SCIPnodeGetType(tree->focusnode) == SCIP_NODETYPE_FOCUSNODE);
   assert(lp != NULL);

   /* check the settings, whether variables should be deleted */
   needdel = (tree->focusnode == tree->root ? set->price_delvarsroot : set->price_delvars);

   if( !needdel )
      return SCIP_OKAY;

   ndelvars = 0;

   /* also delete variables currently in the LP, thus remove all new variables from the LP, first */
   if( inlp )
   {
      /* remove all additions to the LP at this node */
      SCIP_CALL( SCIPlpShrinkCols(lp, set, SCIPlpGetNCols(lp) - SCIPlpGetNNewcols(lp)) );

      SCIP_CALL( SCIPlpFlush(lp, blkmem, set, transprob, eventqueue) );
   }

   /* mark variables as deleted */
   for( i = 0; i < SCIPprobGetNVars(transprob); i++ )
   {
      var = SCIPprobGetVars(transprob)[i];
      assert(var != NULL);

      /* check whether variable is deletable */
      if( SCIPvarIsDeletable(var) )
      {
         if( !SCIPvarIsInLP(var) )
         {
            /* fix the variable to 0, first */
            assert(!SCIPsetIsFeasPositive(set, SCIPvarGetLbGlobal(var)));
            assert(!SCIPsetIsFeasNegative(set, SCIPvarGetUbGlobal(var)));

            if( !SCIPsetIsFeasZero(set, SCIPvarGetLbGlobal(var)) )
            {
               SCIP_CALL( SCIPnodeAddBoundchg(tree->root, blkmem, set, stat, transprob, origprob,
                     tree, reopt, lp, branchcand, eventqueue, eventfilter, cliquetable, var, 0.0, SCIP_BOUNDTYPE_LOWER, FALSE) );
            }
            if( !SCIPsetIsFeasZero(set, SCIPvarGetUbGlobal(var)) )
            {
               SCIP_CALL( SCIPnodeAddBoundchg(tree->root, blkmem, set, stat, transprob, origprob,
                     tree, reopt, lp, branchcand, eventqueue, eventfilter, cliquetable, var, 0.0, SCIP_BOUNDTYPE_UPPER, FALSE) );
            }

            SCIP_CALL( SCIPprobDelVar(transprob, blkmem, set, eventqueue, var, &deleted) );

            if( deleted )
               ndelvars++;
         }
         else
         {
            /* mark variable to be non-deletable, because it will be contained in the basis information
             * at this node and must not be deleted from now on
             */
            SCIPvarMarkNotDeletable(var);
         }
      }
   }

   SCIPsetDebugMsg(set, "delvars at node %" SCIP_LONGINT_FORMAT ", deleted %d vars\n", stat->nnodes, ndelvars);

   if( ndelvars > 0 )
   {
      /* perform the variable deletions from the problem */
      SCIP_CALL( SCIPprobPerformVarDeletions(transprob, blkmem, set, stat, eventqueue, cliquetable, lp, branchcand) );
   }

   return SCIP_OKAY;
}

/** converts the focus node into a dead-end node */
static
SCIP_RETCODE focusnodeToDeadend(
   BMS_BLKMEM*           blkmem,             /**< block memory buffers */
   SCIP_SET*             set,                /**< global SCIP settings */
   SCIP_STAT*            stat,               /**< dynamic problem statistics */
   SCIP_EVENTQUEUE*      eventqueue,         /**< event queue */
   SCIP_EVENTFILTER*     eventfilter,        /**< global event filter */
   SCIP_PROB*            transprob,          /**< transformed problem after presolve */
   SCIP_PROB*            origprob,           /**< original problem */
   SCIP_TREE*            tree,               /**< branch and bound tree */
   SCIP_REOPT*           reopt,              /**< reoptimization data structure */
   SCIP_LP*              lp,                 /**< current LP data */
   SCIP_BRANCHCAND*      branchcand,         /**< branching candidate storage */
   SCIP_CLIQUETABLE*     cliquetable         /**< clique table data structure */
   )
{
   assert(blkmem != NULL);
   assert(tree != NULL);
   assert(!SCIPtreeProbing(tree));
   assert(tree->focusnode != NULL);
   assert(SCIPnodeGetType(tree->focusnode) == SCIP_NODETYPE_FOCUSNODE);
   assert(tree->nchildren == 0);

   SCIPsetDebugMsg(set, "focusnode #%" SCIP_LONGINT_FORMAT " to dead-end at depth %d\n",
      SCIPnodeGetNumber(tree->focusnode), SCIPnodeGetDepth(tree->focusnode));

   /* remove variables from the problem that are marked as deletable and were created at this node */
   SCIP_CALL( focusnodeCleanupVars(blkmem, set, stat, eventqueue, eventfilter, transprob, origprob, tree, reopt, lp, branchcand, cliquetable, TRUE) );

   tree->focusnode->nodetype = SCIP_NODETYPE_DEADEND; /*lint !e641*/

   /* release LPI state */
   if( tree->focuslpstatefork != NULL )
   {
      SCIP_CALL( SCIPnodeReleaseLPIState(tree->focuslpstatefork, blkmem, lp) );
   }

   return SCIP_OKAY;
}

/** converts the focus node into a leaf node (if it was postponed) */
static
SCIP_RETCODE focusnodeToLeaf(
   BMS_BLKMEM*           blkmem,             /**< block memory buffers */
   SCIP_SET*             set,                /**< global SCIP settings */
   SCIP_STAT*            stat,               /**< dynamic problem statistics */
   SCIP_EVENTQUEUE*      eventqueue,         /**< event queue */
   SCIP_EVENTFILTER*     eventfilter,        /**< global event filter */
   SCIP_TREE*            tree,               /**< branch and bound tree */
   SCIP_REOPT*           reopt,              /**< reoptimization data structure */
   SCIP_LP*              lp,                 /**< current LP data */
   SCIP_NODE*            lpstatefork,        /**< LP state defining fork of the node */
   SCIP_Real             cutoffbound         /**< cutoff bound: all nodes with lowerbound >= cutoffbound are cut off */

   )
{
   assert(tree != NULL);
   assert(!SCIPtreeProbing(tree));
   assert(tree->focusnode != NULL);
   assert(tree->focusnode->active);
   assert(SCIPnodeGetType(tree->focusnode) == SCIP_NODETYPE_FOCUSNODE);

   SCIPsetDebugMsg(set, "focusnode #%" SCIP_LONGINT_FORMAT " to leaf at depth %d\n",
      SCIPnodeGetNumber(tree->focusnode), SCIPnodeGetDepth(tree->focusnode));

   SCIP_CALL( nodeToLeaf(&tree->focusnode, blkmem, set, stat, eventqueue, eventfilter, tree, reopt, lp, lpstatefork, cutoffbound) );

   return SCIP_OKAY;
}

/** converts the focus node into a junction node */
static
SCIP_RETCODE focusnodeToJunction(
   BMS_BLKMEM*           blkmem,             /**< block memory buffers */
   SCIP_SET*             set,                /**< global SCIP settings */
   SCIP_EVENTQUEUE*      eventqueue,         /**< event queue */
   SCIP_TREE*            tree,               /**< branch and bound tree */
   SCIP_LP*              lp                  /**< current LP data */
   )
{
   assert(tree != NULL);
   assert(!SCIPtreeProbing(tree));
   assert(tree->focusnode != NULL);
   assert(tree->focusnode->active); /* otherwise, no children could be created at the focus node */
   assert(SCIPnodeGetType(tree->focusnode) == SCIP_NODETYPE_FOCUSNODE);
   assert(SCIPlpGetNNewcols(lp) == 0);

   SCIPsetDebugMsg(set, "focusnode #%" SCIP_LONGINT_FORMAT " to junction at depth %d\n",
      SCIPnodeGetNumber(tree->focusnode), SCIPnodeGetDepth(tree->focusnode));

   /* convert node into junction */
   tree->focusnode->nodetype = SCIP_NODETYPE_JUNCTION; /*lint !e641*/

   SCIP_CALL( junctionInit(&tree->focusnode->data.junction, tree) );

   /* release LPI state */
   if( tree->focuslpstatefork != NULL )
   {
      SCIP_CALL( SCIPnodeReleaseLPIState(tree->focuslpstatefork, blkmem, lp) );
   }

   /* make the domain change data static to save memory */
   SCIP_CALL( SCIPdomchgMakeStatic(&tree->focusnode->domchg, blkmem, set, eventqueue, lp) );

   return SCIP_OKAY;
}

/** converts the focus node into a pseudofork node */
static
SCIP_RETCODE focusnodeToPseudofork(
   BMS_BLKMEM*           blkmem,             /**< block memory buffers */
   SCIP_SET*             set,                /**< global SCIP settings */
   SCIP_STAT*            stat,               /**< dynamic problem statistics */
   SCIP_EVENTQUEUE*      eventqueue,         /**< event queue */
   SCIP_EVENTFILTER*     eventfilter,        /**< global event filter */
   SCIP_PROB*            transprob,          /**< transformed problem after presolve */
   SCIP_PROB*            origprob,           /**< original problem */
   SCIP_TREE*            tree,               /**< branch and bound tree */
   SCIP_REOPT*           reopt,              /**< reoptimization data structure */
   SCIP_LP*              lp,                 /**< current LP data */
   SCIP_BRANCHCAND*      branchcand,         /**< branching candidate storage */
   SCIP_CLIQUETABLE*     cliquetable         /**< clique table data structure */
   )
{
   SCIP_PSEUDOFORK* pseudofork;

   assert(blkmem != NULL);
   assert(tree != NULL);
   assert(!SCIPtreeProbing(tree));
   assert(tree->focusnode != NULL);
   assert(tree->focusnode->active); /* otherwise, no children could be created at the focus node */
   assert(SCIPnodeGetType(tree->focusnode) == SCIP_NODETYPE_FOCUSNODE);
   assert(tree->nchildren > 0);
   assert(lp != NULL);

   SCIPsetDebugMsg(set, "focusnode #%" SCIP_LONGINT_FORMAT " to pseudofork at depth %d\n",
      SCIPnodeGetNumber(tree->focusnode), SCIPnodeGetDepth(tree->focusnode));

   /* remove variables from the problem that are marked as deletable and were created at this node */
   SCIP_CALL( focusnodeCleanupVars(blkmem, set, stat, eventqueue, eventfilter, transprob, origprob, tree, reopt, lp, branchcand, cliquetable, FALSE) );

   /* create pseudofork data */
   SCIP_CALL( pseudoforkCreate(&pseudofork, blkmem, tree, lp) );

   tree->focusnode->nodetype = SCIP_NODETYPE_PSEUDOFORK; /*lint !e641*/
   tree->focusnode->data.pseudofork = pseudofork;

   /* release LPI state */
   if( tree->focuslpstatefork != NULL )
   {
      SCIP_CALL( SCIPnodeReleaseLPIState(tree->focuslpstatefork, blkmem, lp) );
   }

   /* make the domain change data static to save memory */
   SCIP_CALL( SCIPdomchgMakeStatic(&tree->focusnode->domchg, blkmem, set, eventqueue, lp) );

   return SCIP_OKAY;
}

/** converts the focus node into a fork node */
static
SCIP_RETCODE focusnodeToFork(
   BMS_BLKMEM*           blkmem,             /**< block memory buffers */
   SCIP_SET*             set,                /**< global SCIP settings */
   SCIP_MESSAGEHDLR*     messagehdlr,        /**< message handler */
   SCIP_STAT*            stat,               /**< dynamic problem statistics */
   SCIP_EVENTQUEUE*      eventqueue,         /**< event queue */
   SCIP_EVENTFILTER*     eventfilter,        /**< global event filter */
   SCIP_PROB*            transprob,          /**< transformed problem after presolve */
   SCIP_PROB*            origprob,           /**< original problem */
   SCIP_TREE*            tree,               /**< branch and bound tree */
   SCIP_REOPT*           reopt,              /**< reoptimization data structure */
   SCIP_LP*              lp,                 /**< current LP data */
   SCIP_BRANCHCAND*      branchcand,         /**< branching candidate storage */
   SCIP_CLIQUETABLE*     cliquetable         /**< clique table data structure */
   )
{
   SCIP_FORK* fork;
   SCIP_Bool lperror;

   assert(blkmem != NULL);
   assert(tree != NULL);
   assert(!SCIPtreeProbing(tree));
   assert(tree->focusnode != NULL);
   assert(tree->focusnode->active); /* otherwise, no children could be created at the focus node */
   assert(SCIPnodeGetType(tree->focusnode) == SCIP_NODETYPE_FOCUSNODE);
   assert(tree->nchildren > 0);
   assert(lp != NULL);
   assert(lp->flushed);
   assert(lp->solved || lp->resolvelperror);

   SCIPsetDebugMsg(set, "focusnode #%" SCIP_LONGINT_FORMAT " to fork at depth %d\n",
      SCIPnodeGetNumber(tree->focusnode), SCIPnodeGetDepth(tree->focusnode));

   /* usually, the LP should be solved to optimality; otherwise, numerical troubles occured,
    * and we have to forget about the LP and transform the node into a junction (see below)
    */
   lperror = FALSE;
   if( !lp->resolvelperror && SCIPlpGetSolstat(lp) == SCIP_LPSOLSTAT_OPTIMAL )
   {
      /* clean up newly created part of LP to keep only necessary columns and rows */
      SCIP_CALL( SCIPlpCleanupNew(lp, blkmem, set, stat, eventqueue, eventfilter, (tree->focusnode->depth == 0)) );

      /* resolve LP after cleaning up */
      SCIPsetDebugMsg(set, "resolving LP after cleanup\n");
      SCIP_CALL( SCIPlpSolveAndEval(lp, set, messagehdlr, blkmem, stat, eventqueue, eventfilter, transprob, -1LL, FALSE, FALSE, TRUE, &lperror) );
   }
   assert(lp->flushed);
   assert(lp->solved || lperror || lp->resolvelperror);

   /* There are two reasons, that the (reduced) LP is not solved to optimality:
    *  - The primal heuristics (called after the current node's LP was solved) found a new
    *    solution, that is better than the current node's lower bound.
    *    (But in this case, all children should be cut off and the node should be converted
    *    into a dead-end instead of a fork.)
    *  - Something numerically weird happened after cleaning up or after resolving a diving or probing LP.
    * The only thing we can do, is to completely forget about the LP and treat the node as
    * if it was only a pseudo-solution node. Therefore we have to remove all additional
    * columns and rows from the LP and convert the node into a junction.
    * However, the node's lower bound is kept, thus automatically throwing away nodes that
    * were cut off due to a primal solution.
    */
   if( lperror || lp->resolvelperror || SCIPlpGetSolstat(lp) != SCIP_LPSOLSTAT_OPTIMAL )
   {
      SCIPmessagePrintVerbInfo(messagehdlr, set->disp_verblevel, SCIP_VERBLEVEL_FULL,
         "(node %" SCIP_LONGINT_FORMAT ") numerical troubles: LP %" SCIP_LONGINT_FORMAT " not optimal -- convert node into junction instead of fork\n",
         stat->nnodes, stat->nlps);

      /* remove all additions to the LP at this node */
      SCIP_CALL( SCIPlpShrinkCols(lp, set, SCIPlpGetNCols(lp) - SCIPlpGetNNewcols(lp)) );
      SCIP_CALL( SCIPlpShrinkRows(lp, blkmem, set, eventqueue, eventfilter, SCIPlpGetNRows(lp) - SCIPlpGetNNewrows(lp)) );

      /* convert node into a junction */
      SCIP_CALL( focusnodeToJunction(blkmem, set, eventqueue, tree, lp) );

      return SCIP_OKAY;
   }
   assert(lp->flushed);
   assert(lp->solved);
   assert(SCIPlpGetSolstat(lp) == SCIP_LPSOLSTAT_OPTIMAL);

   /* remove variables from the problem that are marked as deletable, were created at this node and are not contained in the LP */
   SCIP_CALL( focusnodeCleanupVars(blkmem, set, stat, eventqueue, eventfilter, transprob, origprob, tree, reopt, lp, branchcand, cliquetable, FALSE) );

   assert(lp->flushed);
   assert(lp->solved);

   /* create fork data */
   SCIP_CALL( forkCreate(&fork, blkmem, set, transprob, tree, lp) );

   tree->focusnode->nodetype = SCIP_NODETYPE_FORK; /*lint !e641*/
   tree->focusnode->data.fork = fork;

   /* capture the LPI state of the root node to ensure that the LPI state of the root stays for the whole solving
    * process
    */
   if( tree->focusnode == tree->root )
      forkCaptureLPIState(fork, 1);

   /* release LPI state */
   if( tree->focuslpstatefork != NULL )
   {
      SCIP_CALL( SCIPnodeReleaseLPIState(tree->focuslpstatefork, blkmem, lp) );
   }

   /* make the domain change data static to save memory */
   SCIP_CALL( SCIPdomchgMakeStatic(&tree->focusnode->domchg, blkmem, set, eventqueue, lp) );

   return SCIP_OKAY;
}

#ifdef WITHSUBROOTS  /** @todo test whether subroots should be created */
/** converts the focus node into a subroot node */
static
SCIP_RETCODE focusnodeToSubroot(
   BMS_BLKMEM*           blkmem,             /**< block memory buffers */
   SCIP_SET*             set,                /**< global SCIP settings */
   SCIP_MESSAGEHDLR*     messagehdlr,        /**< message handler */
   SCIP_STAT*            stat,               /**< dynamic problem statistics */
   SCIP_EVENTQUEUE*      eventqueue,         /**< event queue */
   SCIP_EVENTFILTER*     eventfilter,        /**< global event filter */
   SCIP_PROB*            transprob,          /**< transformed problem after presolve */
   SCIP_PROB*            origprob,           /**< original problem */
   SCIP_TREE*            tree,               /**< branch and bound tree */
   SCIP_LP*              lp,                 /**< current LP data */
   SCIP_BRANCHCAND*      branchcand,         /**< branching candidate storage */
   SCIP_CLIQUETABLE*     cliquetable         /**< clique table data structure */
   )
{
   SCIP_SUBROOT* subroot;
   SCIP_Bool lperror;

   assert(blkmem != NULL);
   assert(tree != NULL);
   assert(!SCIPtreeProbing(tree));
   assert(tree->focusnode != NULL);
   assert(SCIPnodeGetType(tree->focusnode) == SCIP_NODETYPE_FOCUSNODE);
   assert(tree->focusnode->active); /* otherwise, no children could be created at the focus node */
   assert(tree->nchildren > 0);
   assert(lp != NULL);
   assert(lp->flushed);
   assert(lp->solved);

   SCIPsetDebugMsg(set, "focusnode #%" SCIP_LONGINT_FORMAT " to subroot at depth %d\n",
      SCIPnodeGetNumber(tree->focusnode), SCIPnodeGetDepth(tree->focusnode));

   /* usually, the LP should be solved to optimality; otherwise, numerical troubles occured,
    * and we have to forget about the LP and transform the node into a junction (see below)
    */
   lperror = FALSE;
   if( SCIPlpGetSolstat(lp) == SCIP_LPSOLSTAT_OPTIMAL )
   {
      /* clean up whole LP to keep only necessary columns and rows */
#ifdef SCIP_DISABLED_CODE
      if( tree->focusnode->depth == 0 )
      {
         SCIP_CALL( SCIPlpCleanupAll(lp, blkmem, set, stat, eventqueue, eventfilter, (tree->focusnode->depth == 0)) );
      }
      else
#endif
      {
         SCIP_CALL( SCIPlpRemoveAllObsoletes(lp, blkmem, set, stat, eventqueue, eventfilter) );
      }

      /* resolve LP after cleaning up */
      SCIPsetDebugMsg(set, "resolving LP after cleanup\n");
      SCIP_CALL( SCIPlpSolveAndEval(lp, set, messagehdlr, blkmem, stat, eventqueue, eventfilter, transprob, -1LL, FALSE, FALSE, TRUE, &lperror) );
   }
   assert(lp->flushed);
   assert(lp->solved || lperror);

   /* There are two reasons, that the (reduced) LP is not solved to optimality:
    *  - The primal heuristics (called after the current node's LP was solved) found a new
    *    solution, that is better than the current node's lower bound.
    *    (But in this case, all children should be cut off and the node should be converted
    *    into a dead-end instead of a subroot.)
    *  - Something numerically weird happened after cleaning up.
    * The only thing we can do, is to completely forget about the LP and treat the node as
    * if it was only a pseudo-solution node. Therefore we have to remove all additional
    * columns and rows from the LP and convert the node into a junction.
    * However, the node's lower bound is kept, thus automatically throwing away nodes that
    * were cut off due to a primal solution.
    */
   if( lperror || SCIPlpGetSolstat(lp) != SCIP_LPSOLSTAT_OPTIMAL )
   {
      SCIPmessagePrintVerbInfo(messagehdlr, set->disp_verblevel, SCIP_VERBLEVEL_FULL,
         "(node %" SCIP_LONGINT_FORMAT ") numerical troubles: LP %" SCIP_LONGINT_FORMAT " not optimal -- convert node into junction instead of subroot\n",
         stat->nnodes, stat->nlps);

      /* remove all additions to the LP at this node */
      SCIP_CALL( SCIPlpShrinkCols(lp, set, SCIPlpGetNCols(lp) - SCIPlpGetNNewcols(lp)) );
      SCIP_CALL( SCIPlpShrinkRows(lp, blkmem, set, eventqueue, eventfilter, SCIPlpGetNRows(lp) - SCIPlpGetNNewrows(lp)) );

      /* convert node into a junction */
      SCIP_CALL( focusnodeToJunction(blkmem, set, eventqueue, tree, lp) );

      return SCIP_OKAY;
   }
   assert(lp->flushed);
   assert(lp->solved);
   assert(SCIPlpGetSolstat(lp) == SCIP_LPSOLSTAT_OPTIMAL);

   /* remove variables from the problem that are marked as deletable, were created at this node and are not contained in the LP */
   SCIP_CALL( focusnodeCleanupVars(blkmem, set, stat, eventqueue, eventfilter, transprob, origprob, tree, lp, branchcand, cliquetable, FALSE) );

   assert(lp->flushed);
   assert(lp->solved);

   /* create subroot data */
   SCIP_CALL( subrootCreate(&subroot, blkmem, set, transprob, tree, lp) );

   tree->focusnode->nodetype = SCIP_NODETYPE_SUBROOT; /*lint !e641*/
   tree->focusnode->data.subroot = subroot;

   /* update the LP column and row counter for the converted node */
   SCIP_CALL( treeUpdatePathLPSize(tree, tree->focusnode->depth) );

   /* release LPI state */
   if( tree->focuslpstatefork != NULL )
   {
      SCIP_CALL( SCIPnodeReleaseLPIState(tree->focuslpstatefork, blkmem, lp) );
   }

   /* make the domain change data static to save memory */
   SCIP_CALL( SCIPdomchgMakeStatic(&tree->focusnode->domchg, blkmem, set, eventqueue, lp) );

   return SCIP_OKAY;
}
#endif

/** puts all nodes in the array on the node queue and makes them LEAFs */
static
SCIP_RETCODE treeNodesToQueue(
   SCIP_TREE*            tree,               /**< branch and bound tree */
   SCIP_REOPT*           reopt,              /**< reoptimization data structure */
   BMS_BLKMEM*           blkmem,             /**< block memory buffers */
   SCIP_SET*             set,                /**< global SCIP settings */
   SCIP_STAT*            stat,               /**< dynamic problem statistics */
   SCIP_EVENTQUEUE*      eventqueue,         /**< event queue */
   SCIP_EVENTFILTER*     eventfilter,        /**< global event filter */
   SCIP_LP*              lp,                 /**< current LP data */
   SCIP_NODE**           nodes,              /**< array of nodes to put on the queue */
   int*                  nnodes,             /**< pointer to number of nodes in the array */
   SCIP_NODE*            lpstatefork,        /**< LP state defining fork of the nodes */
   SCIP_Real             cutoffbound         /**< cutoff bound: all nodes with lowerbound >= cutoffbound are cut off */
   )
{
   assert(tree != NULL);
   assert(set != NULL);
   assert(nnodes != NULL);
   assert(*nnodes == 0 || nodes != NULL);

   /* as long as the node array has slots */
   while( *nnodes >= 1 )
   {
      /* convert last node to LEAF and put it into leaves queue, or delete it if its lower bound exceeds the cutoff bound */
      if( nodes[*nnodes-1] != NULL )
      {
         SCIP_CALL( nodeToLeaf(&nodes[*nnodes-1], blkmem, set, stat, eventqueue, eventfilter, tree, reopt, lp, lpstatefork, cutoffbound) );
      }
      else
         --(*nnodes);
   }

   return SCIP_OKAY;
}

/** converts children into siblings, clears children array */
static
void treeChildrenToSiblings(
   SCIP_TREE*            tree                /**< branch and bound tree */
   )
{
   SCIP_NODE** tmpnodes;
   SCIP_Real* tmpprios;
   int tmpnodessize;
   int i;

   assert(tree != NULL);
   assert(tree->nsiblings == 0);

   tmpnodes = tree->siblings;
   tmpprios = tree->siblingsprio;
   tmpnodessize = tree->siblingssize;

   tree->siblings = tree->children;
   tree->siblingsprio = tree->childrenprio;
   tree->nsiblings = tree->nchildren;
   tree->siblingssize = tree->childrensize;

   tree->children = tmpnodes;
   tree->childrenprio = tmpprios;
   tree->nchildren = 0;
   tree->childrensize = tmpnodessize;

   for( i = 0; i < tree->nsiblings; ++i )
   {
      assert(SCIPnodeGetType(tree->siblings[i]) == SCIP_NODETYPE_CHILD);
      tree->siblings[i]->nodetype = SCIP_NODETYPE_SIBLING; /*lint !e641*/

      /* because CHILD and SIBLING structs contain the same data in the same order, we do not have to copy it */
      assert(&(tree->siblings[i]->data.sibling.arraypos) == &(tree->siblings[i]->data.child.arraypos));
   }
}

/** installs a child, a sibling, or a leaf node as the new focus node */
SCIP_RETCODE SCIPnodeFocus(
   SCIP_NODE**           node,               /**< pointer to node to focus (or NULL to remove focus); the node
                                              *   is freed, if it was cut off due to a cut off subtree */
   BMS_BLKMEM*           blkmem,             /**< block memory buffers */
   SCIP_SET*             set,                /**< global SCIP settings */
   SCIP_MESSAGEHDLR*     messagehdlr,        /**< message handler */
   SCIP_STAT*            stat,               /**< problem statistics */
   SCIP_PROB*            transprob,          /**< transformed problem */
   SCIP_PROB*            origprob,           /**< original problem */
   SCIP_PRIMAL*          primal,             /**< primal data */
   SCIP_TREE*            tree,               /**< branch and bound tree */
   SCIP_REOPT*           reopt,              /**< reoptimization data structure */
   SCIP_LP*              lp,                 /**< current LP data */
   SCIP_BRANCHCAND*      branchcand,         /**< branching candidate storage */
   SCIP_CONFLICT*        conflict,           /**< conflict analysis data */
   SCIP_CONFLICTSTORE*   conflictstore,      /**< conflict store */
   SCIP_EVENTQUEUE*      eventqueue,         /**< event queue */
   SCIP_EVENTFILTER*     eventfilter,        /**< global event filter */
   SCIP_CLIQUETABLE*     cliquetable,        /**< clique table data structure */
   SCIP_Bool*            cutoff,             /**< pointer to store whether the given node can be cut off */
   SCIP_Bool             postponed,          /**< was the current focus node postponed? */
   SCIP_Bool             exitsolve           /**< are we in exitsolve stage, so we only need to loose the children */
   )
{  /*lint --e{715}*/
   SCIP_NODE* fork;
   SCIP_NODE* lpfork;
   SCIP_NODE* lpstatefork;
   SCIP_NODE* subroot;
   SCIP_NODE* childrenlpstatefork;
   int oldcutoffdepth;

   assert(node != NULL);
   assert(*node == NULL
      || SCIPnodeGetType(*node) == SCIP_NODETYPE_SIBLING
      || SCIPnodeGetType(*node) == SCIP_NODETYPE_CHILD
      || SCIPnodeGetType(*node) == SCIP_NODETYPE_LEAF);
   assert(*node == NULL || !(*node)->active);
   assert(stat != NULL);
   assert(primal != NULL);
   assert(tree != NULL);
   assert(!SCIPtreeProbing(tree));
   assert(lp != NULL);
   assert(conflictstore != NULL);
   assert(cutoff != NULL);

   /* check global lower bound w.r.t. debugging solution */
   SCIP_CALL( SCIPdebugCheckGlobalLowerbound(blkmem, set) );

   /* check local lower bound w.r.t. debugging solution */
   SCIP_CALL( SCIPdebugCheckLocalLowerbound(blkmem, set, *node) );

   SCIPsetDebugMsg(set, "focusing node #%" SCIP_LONGINT_FORMAT " of type %d in depth %d\n",
      *node != NULL ? SCIPnodeGetNumber(*node) : -1, *node != NULL ? (int)SCIPnodeGetType(*node) : 0,
      *node != NULL ? SCIPnodeGetDepth(*node) : -1);

   /* remember old cutoff depth in order to know, whether the children and siblings can be deleted */
   oldcutoffdepth = tree->cutoffdepth;

   /* find the common fork node, the new LP defining fork, and the new focus subroot,
    * thereby checking, if the new node can be cut off
    */
   treeFindSwitchForks(tree, *node, &fork, &lpfork, &lpstatefork, &subroot, cutoff);
   SCIPsetDebugMsg(set, "focus node: focusnodedepth=%ld, forkdepth=%ld, lpforkdepth=%ld, lpstateforkdepth=%ld, subrootdepth=%ld, cutoff=%u\n",
      *node != NULL ? (long)((*node)->depth) : -1, fork != NULL ? (long)(fork->depth) : -1, /*lint !e705 */
      lpfork != NULL ? (long)(lpfork->depth) : -1, lpstatefork != NULL ? (long)(lpstatefork->depth) : -1, /*lint !e705 */
      subroot != NULL ? (long)(subroot->depth) : -1, *cutoff); /*lint !e705 */

   /* free the new node, if it is located in a cut off subtree */
   if( *cutoff )
   {
      SCIP_Real lowerbound;

      assert(*node != NULL);
      assert(tree->cutoffdepth == oldcutoffdepth);

      /* cut off node */
      if( SCIPnodeGetType(*node) == SCIP_NODETYPE_LEAF )
      {
         assert(!(*node)->active);
         assert((*node)->depth != 0 || tree->focusnode == NULL);

         SCIPsetDebugMsg(set, "cutting off leaf node #%lld (queuelen=%d) at depth %d with lowerbound=%g\n",
            SCIPnodeGetNumber(*node), SCIPnodepqLen(tree->leaves), SCIPnodeGetDepth(*node), SCIPnodeGetLowerbound(*node));

         /* check if the node should be stored for reoptimization */
         if( set->reopt_enable )
         {
            SCIP_CALL( SCIPreoptCheckCutoff(reopt, set, blkmem, *node, SCIP_EVENTTYPE_NODEINFEASIBLE, lp,
               SCIPlpGetSolstat(lp), tree->root == *node, FALSE, (*node)->lowerbound, tree->effectiverootdepth) );
         }

         /* remove node from the queue */
         SCIP_CALL( SCIPnodepqRemove(tree->leaves, set, *node) );

         (*node)->cutoff = TRUE;
         if( set->exact_enable )
            SCIPrationalSetInfinity((*node)->lowerboundexact);
         (*node)->lowerbound = SCIPsetInfinity(set);
         (*node)->estimate = SCIPsetInfinity(set);

         if( (*node)->depth == 0 )
            stat->rootlowerbound = SCIPsetInfinity(set);

         if( set->exact_enable )
         {
            SCIP_RATIONAL* lowerboundexact = SCIPtreeGetLowerboundExact(tree, set);

            assert(SCIPrationalIsGEReal(lowerboundexact, SCIPtreeGetLowerbound(tree, set)));

            /* exact lower bound improved */
            if( SCIPrationalIsLT(stat->lastlowerboundexact, lowerboundexact) )
            {
               /* throw improvement event if upper bound not already exceeded */
               if( SCIPrationalIsLT(stat->lastlowerboundexact, primal->upperboundexact) )
               {
                  SCIP_EVENT event;

                  SCIP_CALL( SCIPeventChgType(&event, SCIP_EVENTTYPE_DUALBOUNDIMPROVED) );
                  SCIP_CALL( SCIPeventProcess(&event, set, NULL, NULL, NULL, eventfilter) );
               }

               /* update exact last lower bound */
               SCIPrationalSetRational(stat->lastlowerboundexact, lowerboundexact);
            }
         }

         lowerbound = SCIPtreeGetLowerbound(tree, set);
         assert(lowerbound <= SCIPsetInfinity(set));

         /* lower bound improved */
         if( stat->lastlowerbound < lowerbound )
         {
            /* throw improvement event if not already done exactly */
            if( !set->exact_enable && stat->lastlowerbound < primal->upperbound )
            {
               SCIP_EVENT event;

               SCIP_CALL( SCIPeventChgType(&event, SCIP_EVENTTYPE_DUALBOUNDIMPROVED) );
               SCIP_CALL( SCIPeventProcess(&event, set, NULL, NULL, NULL, eventfilter) );
            }

            /* update primal-dual integrals */
            if( set->misc_calcintegral )
            {
               SCIPstatUpdatePrimalDualIntegrals(stat, set, transprob, origprob, SCIPsetInfinity(set), lowerbound);
               assert(stat->lastlowerbound == lowerbound); /*lint !e777*/
            }
            else
               stat->lastlowerbound = lowerbound;
         }

         SCIPvisualCutoffNode(stat->visual, set, stat, *node, TRUE);
      }
      else
      {
         SCIP_CALL( SCIPnodeCutoff(*node, set, stat, eventfilter, tree, transprob, origprob, reopt, lp, blkmem) );
      }

      /* free node memory */
      SCIP_CALL( SCIPnodeFree(node, blkmem, set, stat, eventqueue, eventfilter, tree, lp) );

      return SCIP_OKAY;
   }

   assert(tree->cutoffdepth == INT_MAX);
   assert(fork == NULL || fork->active);
   assert(lpstatefork == NULL || lpfork != NULL);
   assert(subroot == NULL || lpstatefork != NULL);

   /* remember the depth of the common fork node for LP updates */
   SCIPsetDebugMsg(set, "focus node: old correctlpdepth=%d\n", tree->correctlpdepth);
   if( subroot == tree->focussubroot && fork != NULL && lpfork != NULL )
   {
      /* we are in the same subtree with valid LP fork: the LP is correct at most upto the common fork depth */
      assert(subroot == NULL || subroot->active);
      tree->correctlpdepth = MIN(tree->correctlpdepth, (int)fork->depth);
   }
   else
   {
      /* we are in a different subtree, or no valid LP fork exists: the LP is completely incorrect */
      assert(subroot == NULL || !subroot->active
         || (tree->focussubroot != NULL && tree->focussubroot->depth > subroot->depth));
      tree->correctlpdepth = -1;
   }

   /* if the LP state fork changed, the lpcount information for the new LP state fork is unknown */
   if( lpstatefork != tree->focuslpstatefork )
      tree->focuslpstateforklpcount = -1;

   /* in exitsolve we only need to take care of open children
    *
    * @note because we might do a 'newstart' and converted cuts to constraints might have rendered the LP in the current
    *       focusnode unsolved the latter code would have resolved the LP unnecessarily
    */
   if( exitsolve && tree->nchildren > 0 )
   {
      SCIPsetDebugMsg(set, " -> deleting the %d children (in exitsolve) of the old focus node\n", tree->nchildren);
      SCIP_CALL( treeNodesToQueue(tree, reopt, blkmem, set, stat, eventqueue, eventfilter, lp, tree->children, &tree->nchildren, NULL, -SCIPsetInfinity(set)) );
      assert(tree->nchildren == 0);
   }

   /* if the old focus node was cut off, we can delete its children;
    * if the old focus node's parent was cut off, we can also delete the focus node's siblings
    */
   /* coverity[var_compare_op] */
   if( tree->focusnode != NULL && oldcutoffdepth <= (int)tree->focusnode->depth )
   {
      SCIPsetDebugMsg(set, "path to old focus node of depth %u was cut off at depth %d\n", tree->focusnode->depth, oldcutoffdepth);

      /* delete the focus node's children by converting them to leaves with a cutoffbound of -SCIPsetInfinity(set);
       * we cannot delete them directly, because in SCIPnodeFree(), the children array is changed, which is the
       * same array we would have to iterate over here;
       * the children don't have an LP fork, because the old focus node is not yet converted into a fork or subroot
       */
      SCIPsetDebugMsg(set, " -> deleting the %d children of the old focus node\n", tree->nchildren);
      SCIP_CALL( treeNodesToQueue(tree, reopt, blkmem, set, stat, eventqueue, eventfilter, lp, tree->children, &tree->nchildren, NULL, -SCIPsetInfinity(set)) );
      assert(tree->nchildren == 0);

      if( oldcutoffdepth < (int)tree->focusnode->depth )
      {
         /* delete the focus node's siblings by converting them to leaves with a cutoffbound of -SCIPsetInfinity(set);
          * we cannot delete them directly, because in SCIPnodeFree(), the siblings array is changed, which is the
          * same array we would have to iterate over here;
          * the siblings have the same LP state fork as the old focus node
          */
         SCIPsetDebugMsg(set, " -> deleting the %d siblings of the old focus node\n", tree->nsiblings);
         SCIP_CALL( treeNodesToQueue(tree, reopt, blkmem, set, stat, eventqueue, eventfilter, lp, tree->siblings, &tree->nsiblings, tree->focuslpstatefork,
               -SCIPsetInfinity(set)) );
         assert(tree->nsiblings == 0);
      }
   }

   /* convert the old focus node into a fork or subroot node, if it has children;
    * otherwise, convert it into a dead-end, which will be freed later in treeSwitchPath();
    * if the node was postponed, make it a leaf.
    */
   childrenlpstatefork = tree->focuslpstatefork;

   assert(!postponed || *node == NULL);
   assert(!postponed || tree->focusnode != NULL);

   if( postponed )
   {
      assert(tree->nchildren == 0);
      assert(*node == NULL);

      /* if the node is infeasible, convert it into a dead-end; otherwise, put it into the LEAF queue */
      if( SCIPsetIsGE(set, tree->focusnode->lowerbound, primal->cutoffbound) )
      {
         /* in case the LP was not constructed (due to the parameter settings for example) we have the finally remember the
          * old size of the LP (if it was constructed in an earlier node) before we change the current node into a dead-end
          */
         if( !tree->focuslpconstructed )
            SCIPlpMarkSize(lp);

         /* convert old focus node into dead-end */
         SCIP_CALL( focusnodeToDeadend(blkmem, set, stat, eventqueue, eventfilter, transprob, origprob, tree, reopt, lp,
               branchcand, cliquetable) );
      }
      else
      {
         SCIP_CALL( focusnodeToLeaf(blkmem, set, stat, eventqueue, eventfilter, tree, reopt, lp, tree->focuslpstatefork,
               SCIPsetInfinity(set)) );
      }
   }
   else if( tree->nchildren > 0 )
   {
      SCIP_Bool selectedchild;

      assert(tree->focusnode != NULL);
      assert(SCIPnodeGetType(tree->focusnode) == SCIP_NODETYPE_FOCUSNODE);
      assert(oldcutoffdepth == INT_MAX);

      /* check whether the next focus node is a child of the old focus node */
      selectedchild = (*node != NULL && SCIPnodeGetType(*node) == SCIP_NODETYPE_CHILD);

      if( tree->focusnodehaslp && lp->isrelax )
      {
         assert(tree->focuslpconstructed);

#ifdef WITHSUBROOTS  /** @todo test whether subroots should be created, decide: old focus node becomes fork or subroot */
         if( tree->focusnode->depth > 0 && tree->focusnode->depth % 25 == 0 )
         {
            /* convert old focus node into a subroot node */
            SCIP_CALL( focusnodeToSubroot(blkmem, set, messagehdlr, stat, eventqueue, eventfilter, transprob, origprob, tree, lp, branchcand) );
            if( *node != NULL && SCIPnodeGetType(*node) == SCIP_NODETYPE_CHILD
               && SCIPnodeGetType(tree->focusnode) == SCIP_NODETYPE_SUBROOT )
               subroot = tree->focusnode;
         }
         else
#endif
         {
            /* convert old focus node into a fork node */
            SCIP_CALL( focusnodeToFork(blkmem, set, messagehdlr, stat, eventqueue, eventfilter, transprob, origprob, tree,
                  reopt, lp, branchcand, cliquetable) );
         }

         /* check, if the conversion into a subroot or fork was successful */
         if( SCIPnodeGetType(tree->focusnode) == SCIP_NODETYPE_FORK
            || SCIPnodeGetType(tree->focusnode) == SCIP_NODETYPE_SUBROOT )
         {
            childrenlpstatefork = tree->focusnode;

            /* if a child of the old focus node was selected as new focus node, the old node becomes the new focus
             * LP fork and LP state fork
             */
            if( selectedchild )
            {
               lpfork = tree->focusnode;
               tree->correctlpdepth = (int) tree->focusnode->depth;
               lpstatefork = tree->focusnode;
               tree->focuslpstateforklpcount = stat->lpcount;
            }
         }

         /* update the path's LP size */
         tree->pathnlpcols[tree->focusnode->depth] = SCIPlpGetNCols(lp);
         tree->pathnlprows[tree->focusnode->depth] = SCIPlpGetNRows(lp);
      }
      else if( tree->focuslpconstructed && (SCIPlpGetNNewcols(lp) > 0 || SCIPlpGetNNewrows(lp) > 0) )
      {
         /* convert old focus node into pseudofork */
         SCIP_CALL( focusnodeToPseudofork(blkmem, set, stat, eventqueue, eventfilter, transprob, origprob, tree,
               reopt, lp, branchcand, cliquetable) );
         assert(SCIPnodeGetType(tree->focusnode) == SCIP_NODETYPE_PSEUDOFORK);

         /* update the path's LP size */
         tree->pathnlpcols[tree->focusnode->depth] = SCIPlpGetNCols(lp);
         tree->pathnlprows[tree->focusnode->depth] = SCIPlpGetNRows(lp);

         /* if a child of the old focus node was selected as new focus node, the old node becomes the new focus LP fork */
         if( selectedchild )
         {
            lpfork = tree->focusnode;
            tree->correctlpdepth = (int) tree->focusnode->depth;
         }
      }
      else
      {
         /* in case the LP was not constructed (due to the parameter settings for example) we have the finally remember the
          * old size of the LP (if it was constructed in an earlier node) before we change the current node into a junction
          */
         SCIPlpMarkSize(lp);

         /* convert old focus node into junction */
         SCIP_CALL( focusnodeToJunction(blkmem, set, eventqueue, tree, lp) );
      }
   }
   else if( tree->focusnode != NULL )
   {
      /* in case the LP was not constructed (due to the parameter settings for example) we have the finally remember the
       * old size of the LP (if it was constructed in an earlier node) before we change the current node into a dead-end
       */
      if( !tree->focuslpconstructed )
         SCIPlpMarkSize(lp);

      /* convert old focus node into dead-end */
      SCIP_CALL( focusnodeToDeadend(blkmem, set, stat, eventqueue, eventfilter, transprob, origprob, tree, reopt, lp, branchcand, cliquetable) );
   }
   assert(subroot == NULL || SCIPnodeGetType(subroot) == SCIP_NODETYPE_SUBROOT);
   assert(lpstatefork == NULL
      || SCIPnodeGetType(lpstatefork) == SCIP_NODETYPE_SUBROOT
      || SCIPnodeGetType(lpstatefork) == SCIP_NODETYPE_FORK);
   assert(childrenlpstatefork == NULL
      || SCIPnodeGetType(childrenlpstatefork) == SCIP_NODETYPE_SUBROOT
      || SCIPnodeGetType(childrenlpstatefork) == SCIP_NODETYPE_FORK);
   assert(lpfork == NULL
      || SCIPnodeGetType(lpfork) == SCIP_NODETYPE_SUBROOT
      || SCIPnodeGetType(lpfork) == SCIP_NODETYPE_FORK
      || SCIPnodeGetType(lpfork) == SCIP_NODETYPE_PSEUDOFORK);
   SCIPsetDebugMsg(set, "focus node: new correctlpdepth=%d\n", tree->correctlpdepth);

   /* set up the new lists of siblings and children */
   if( *node == NULL )
   {
      /* move siblings to the queue, make them LEAFs */
      SCIP_CALL( treeNodesToQueue(tree, reopt, blkmem, set, stat, eventqueue, eventfilter, lp, tree->siblings, &tree->nsiblings, tree->focuslpstatefork,
            primal->cutoffbound) );

      /* move children to the queue, make them LEAFs */
      SCIP_CALL( treeNodesToQueue(tree, reopt, blkmem, set, stat, eventqueue, eventfilter, lp, tree->children, &tree->nchildren, childrenlpstatefork,
            primal->cutoffbound) );
   }
   else
   {
      SCIP_NODE* bestleaf;

      switch( SCIPnodeGetType(*node) )
      {
      case SCIP_NODETYPE_SIBLING:
         /* reset plunging depth, if the selected node is better than all leaves */
         bestleaf = SCIPtreeGetBestLeaf(tree);
         if( bestleaf == NULL || SCIPnodepqCompare(tree->leaves, set, *node, bestleaf) <= 0 )
            stat->plungedepth = 0;

         /* move children to the queue, make them LEAFs */
         SCIP_CALL( treeNodesToQueue(tree, reopt, blkmem, set, stat, eventqueue, eventfilter, lp, tree->children, &tree->nchildren, childrenlpstatefork,
               primal->cutoffbound) );

         /* remove selected sibling from the siblings array */
         treeRemoveSibling(tree, *node);

         SCIPsetDebugMsg(set, "selected sibling node, lowerbound=%g, plungedepth=%d\n", (*node)->lowerbound, stat->plungedepth);
         break;

      case SCIP_NODETYPE_CHILD:
         /* reset plunging depth, if the selected node is better than all leaves; otherwise, increase plunging depth */
         bestleaf = SCIPtreeGetBestLeaf(tree);
         if( bestleaf == NULL || SCIPnodepqCompare(tree->leaves, set, *node, bestleaf) <= 0 )
            stat->plungedepth = 0;
         else
            stat->plungedepth++;

         /* move siblings to the queue, make them LEAFs */
         SCIP_CALL( treeNodesToQueue(tree, reopt, blkmem, set, stat, eventqueue, eventfilter, lp, tree->siblings, &tree->nsiblings, tree->focuslpstatefork,
               primal->cutoffbound) );

         /* remove selected child from the children array */
         treeRemoveChild(tree, *node);

         /* move remaining children to the siblings array, make them SIBLINGs */
         treeChildrenToSiblings(tree);

         SCIPsetDebugMsg(set, "selected child node, lowerbound=%g, plungedepth=%d\n", (*node)->lowerbound, stat->plungedepth);
         break;

      case SCIP_NODETYPE_LEAF:
         /* move siblings to the queue, make them LEAFs */
         SCIP_CALL( treeNodesToQueue(tree, reopt, blkmem, set, stat, eventqueue, eventfilter, lp, tree->siblings, &tree->nsiblings, tree->focuslpstatefork,
               primal->cutoffbound) );

         /* encounter an early backtrack if there is a child which does not exceed given reference bound */
         if( !SCIPsetIsInfinity(set, stat->referencebound) )
         {
            int c;

            /* loop over children and stop if we find a child with a lower bound below given reference bound */
            for( c = 0; c < tree->nchildren; ++c )
            {
               if( SCIPsetIsLT(set, SCIPnodeGetLowerbound(tree->children[c]), stat->referencebound) )
               {
                  ++stat->nearlybacktracks;
                  break;
               }
            }
         }
         /* move children to the queue, make them LEAFs */
         SCIP_CALL( treeNodesToQueue(tree, reopt, blkmem, set, stat, eventqueue, eventfilter, lp, tree->children, &tree->nchildren, childrenlpstatefork,
               primal->cutoffbound) );

         /* remove node from the queue */
         SCIP_CALL( SCIPnodepqRemove(tree->leaves, set, *node) );

         stat->plungedepth = 0;
         if( SCIPnodeGetDepth(*node) > 0 )
            stat->nbacktracks++;
         SCIPsetDebugMsg(set, "selected leaf node, lowerbound=%g, plungedepth=%d\n", (*node)->lowerbound, stat->plungedepth);
         break;

      default:
         SCIPerrorMessage("selected node is neither sibling, child, nor leaf (nodetype=%d)\n", SCIPnodeGetType(*node));
         return SCIP_INVALIDDATA;
      }  /*lint !e788*/

      /* convert node into the focus node */
      (*node)->nodetype = SCIP_NODETYPE_FOCUSNODE; /*lint !e641*/
   }
   assert(tree->nchildren == 0);

   /* set LP fork, LP state fork, and subroot */
   assert(subroot == NULL || (lpstatefork != NULL && subroot->depth <= lpstatefork->depth));
   assert(lpstatefork == NULL || (lpfork != NULL && lpstatefork->depth <= lpfork->depth));
   assert(lpfork == NULL || (*node != NULL && lpfork->depth < (*node)->depth));
   tree->focuslpfork = lpfork;
   tree->focuslpstatefork = lpstatefork;
   tree->focussubroot = subroot;
   tree->focuslpconstructed = FALSE;
   lp->resolvelperror = FALSE;

   /* track the path from the old focus node to the new node, free dead end, set new focus node, and perform domain and constraint set changes */
   SCIP_CALL( treeSwitchPath(tree, reopt, blkmem, set, stat, transprob, origprob, primal, lp, branchcand, conflict,
         eventqueue, eventfilter, cliquetable, fork, *node, cutoff) );
   assert(tree->focusnode == *node);
   assert(tree->pathlen >= 0);
   assert(*node != NULL || tree->pathlen == 0);
   assert(*node == NULL || tree->pathlen-1 <= (int)(*node)->depth);
   assert(*cutoff || SCIPtreeIsPathComplete(tree));

   return SCIP_OKAY;
}




/*
 * Tree methods
 */

/** creates an initialized tree data structure */
SCIP_RETCODE SCIPtreeCreate(
   SCIP_TREE**           tree,               /**< pointer to tree data structure */
   BMS_BLKMEM*           blkmem,             /**< block memory buffers */
   SCIP_SET*             set,                /**< global SCIP settings */
   SCIP_NODESEL*         nodesel             /**< node selector to use for sorting leaves in the priority queue */
   )
{
   int p;

   assert(tree != NULL);
   assert(blkmem != NULL);

   SCIP_ALLOC( BMSallocMemory(tree) );

   (*tree)->root = NULL;

   SCIP_CALL( SCIPnodepqCreate(&(*tree)->leaves, set, nodesel) );

   /* allocate one slot for the prioritized and the unprioritized bound change */
   for( p = 0; p <= 1; ++p )
   {
      SCIP_ALLOC( BMSallocBlockMemoryArray(blkmem, &(*tree)->divebdchgdirs[p], 1) ); /*lint !e866*/
      SCIP_ALLOC( BMSallocBlockMemoryArray(blkmem, &(*tree)->divebdchgvars[p], 1) ); /*lint !e866*/
      SCIP_ALLOC( BMSallocBlockMemoryArray(blkmem, &(*tree)->divebdchgvals[p], 1) ); /*lint !e866*/
      (*tree)->ndivebdchanges[p] = 0;
      (*tree)->divebdchgsize[p] = 1;
   }

   (*tree)->path = NULL;
   (*tree)->focusnode = NULL;
   (*tree)->focuslpfork = NULL;
   (*tree)->focuslpstatefork = NULL;
   (*tree)->focussubroot = NULL;
   (*tree)->children = NULL;
   (*tree)->siblings = NULL;
   (*tree)->probingroot = NULL;
   (*tree)->childrenprio = NULL;
   (*tree)->siblingsprio = NULL;
   (*tree)->pathnlpcols = NULL;
   (*tree)->pathnlprows = NULL;
   (*tree)->probinglpistate = NULL;
   (*tree)->probinglpinorms = NULL;
   (*tree)->pendingbdchgs = NULL;
   (*tree)->probdiverelaxsol = NULL;
   (*tree)->nprobdiverelaxsol = 0;
   (*tree)->pendingbdchgssize = 0;
   (*tree)->npendingbdchgs = 0;
   (*tree)->focuslpstateforklpcount = -1;
   (*tree)->childrensize = 0;
   (*tree)->nchildren = 0;
   (*tree)->siblingssize = 0;
   (*tree)->nsiblings = 0;
   (*tree)->pathlen = 0;
   (*tree)->pathsize = 0;
   (*tree)->effectiverootdepth = 0;
   (*tree)->appliedeffectiverootdepth = 0;
   (*tree)->lastbranchparentid = -1L;
   (*tree)->correctlpdepth = -1;
   (*tree)->cutoffdepth = INT_MAX;
   (*tree)->repropdepth = INT_MAX;
   (*tree)->repropsubtreecount = 0;
   (*tree)->focusnodehaslp = FALSE;
   (*tree)->probingnodehaslp = FALSE;
   (*tree)->focuslpconstructed = FALSE;
   (*tree)->cutoffdelayed = FALSE;
   (*tree)->probinglpwasflushed = FALSE;
   (*tree)->probinglpwassolved = FALSE;
   (*tree)->probingloadlpistate = FALSE;
   (*tree)->probinglpwasrelax = FALSE;
   (*tree)->probingsolvedlp = FALSE;
   (*tree)->forcinglpmessage = FALSE;
   (*tree)->sbprobing = FALSE;
   (*tree)->probinglpwasprimfeas = TRUE;
   (*tree)->probinglpwasdualfeas = TRUE;
   (*tree)->probdiverelaxstored = FALSE;
   (*tree)->probdiverelaxincludeslp = FALSE;

   return SCIP_OKAY;
}

/** frees tree data structure */
SCIP_RETCODE SCIPtreeFree(
   SCIP_TREE**           tree,               /**< pointer to tree data structure */
   BMS_BLKMEM*           blkmem,             /**< block memory buffers */
   SCIP_SET*             set,                /**< global SCIP settings */
   SCIP_STAT*            stat,               /**< problem statistics */
   SCIP_EVENTQUEUE*      eventqueue,         /**< event queue */
   SCIP_EVENTFILTER*     eventfilter,        /**< global event filter */
   SCIP_LP*              lp                  /**< current LP data */
   )
{
   int p;

   assert(tree != NULL);
   assert(*tree != NULL);
   assert((*tree)->nchildren == 0);
   assert((*tree)->nsiblings == 0);
   assert((*tree)->focusnode == NULL);
   assert(!SCIPtreeProbing(*tree));

   SCIPsetDebugMsg(set, "free tree\n");

   /* free node queue */
   SCIP_CALL( SCIPnodepqFree(&(*tree)->leaves, blkmem, set, stat, eventqueue, eventfilter, *tree, lp) );

   /* free diving bound change storage */
   for( p = 0; p <= 1; ++p )
   {
      BMSfreeBlockMemoryArray(blkmem, &(*tree)->divebdchgdirs[p], (*tree)->divebdchgsize[p]); /*lint !e866*/
      BMSfreeBlockMemoryArray(blkmem, &(*tree)->divebdchgvals[p], (*tree)->divebdchgsize[p]); /*lint !e866*/
      BMSfreeBlockMemoryArray(blkmem, &(*tree)->divebdchgvars[p], (*tree)->divebdchgsize[p]); /*lint !e866*/
   }

   /* free pointer arrays */
   BMSfreeMemoryArrayNull(&(*tree)->path);
   BMSfreeMemoryArrayNull(&(*tree)->children);
   BMSfreeMemoryArrayNull(&(*tree)->siblings);
   BMSfreeMemoryArrayNull(&(*tree)->childrenprio);
   BMSfreeMemoryArrayNull(&(*tree)->siblingsprio);
   BMSfreeMemoryArrayNull(&(*tree)->pathnlpcols);
   BMSfreeMemoryArrayNull(&(*tree)->pathnlprows);
   BMSfreeMemoryArrayNull(&(*tree)->probdiverelaxsol);
   BMSfreeMemoryArrayNull(&(*tree)->pendingbdchgs);

   BMSfreeMemory(tree);

   return SCIP_OKAY;
}

/** clears and resets tree data structure and deletes all nodes */
SCIP_RETCODE SCIPtreeClear(
   SCIP_TREE*            tree,               /**< tree data structure */
   BMS_BLKMEM*           blkmem,             /**< block memory buffers */
   SCIP_SET*             set,                /**< global SCIP settings */
   SCIP_STAT*            stat,               /**< problem statistics */
   SCIP_EVENTQUEUE*      eventqueue,         /**< event queue */
   SCIP_EVENTFILTER*     eventfilter,        /**< global event filter */
   SCIP_LP*              lp                  /**< current LP data */
   )
{
   int v;

   assert(tree != NULL);
   assert(tree->nchildren == 0);
   assert(tree->nsiblings == 0);
   assert(tree->focusnode == NULL);
   assert(!SCIPtreeProbing(tree));

   SCIPsetDebugMsg(set, "clearing tree\n");

   /* clear node queue */
   SCIP_CALL( SCIPnodepqClear(tree->leaves, blkmem, set, stat, eventqueue, eventfilter, tree, lp) );
   assert(tree->root == NULL);

   /* we have to remove the captures of the variables within the pending bound change data structure */
   for( v = tree->npendingbdchgs-1; v >= 0; --v )
   {
      SCIP_VAR* var;

      var = tree->pendingbdchgs[v].var;
      assert(var != NULL);

      /* release the variable */
      SCIP_CALL( SCIPvarRelease(&var, blkmem, set, eventqueue, lp) );
   }

   /* mark working arrays to be empty and reset data */
   tree->focuslpstateforklpcount = -1;
   tree->nchildren = 0;
   tree->nsiblings = 0;
   tree->pathlen = 0;
   tree->effectiverootdepth = 0;
   tree->appliedeffectiverootdepth = 0;
   tree->correctlpdepth = -1;
   tree->cutoffdepth = INT_MAX;
   tree->repropdepth = INT_MAX;
   tree->repropsubtreecount = 0;
   tree->npendingbdchgs = 0;
   tree->focusnodehaslp = FALSE;
   tree->probingnodehaslp = FALSE;
   tree->cutoffdelayed = FALSE;
   tree->probinglpwasflushed = FALSE;
   tree->probinglpwassolved = FALSE;
   tree->probingloadlpistate = FALSE;
   tree->probinglpwasrelax = FALSE;
   tree->probingsolvedlp = FALSE;

   return SCIP_OKAY;
}

/** creates the root node of the tree and puts it into the leaves queue */
SCIP_RETCODE SCIPtreeCreateRoot(
   SCIP_TREE*            tree,               /**< tree data structure */
   SCIP_REOPT*           reopt,              /**< reoptimization data structure */
   BMS_BLKMEM*           blkmem,             /**< block memory buffers */
   SCIP_SET*             set,                /**< global SCIP settings */
   SCIP_STAT*            stat,               /**< problem statistics */
   SCIP_EVENTQUEUE*      eventqueue,         /**< event queue */
   SCIP_EVENTFILTER*     eventfilter,        /**< global event filter */
   SCIP_LP*              lp                  /**< current LP data */
   )
{
   assert(tree != NULL);
   assert(tree->nchildren == 0);
   assert(tree->nsiblings == 0);
   assert(tree->root == NULL);
   assert(tree->focusnode == NULL);
   assert(!SCIPtreeProbing(tree));

   /* create root node */
   SCIP_CALL( SCIPnodeCreateChild(&tree->root, blkmem, set, stat, tree, 0.0, -SCIPsetInfinity(set)) );
   assert(tree->nchildren == 1);

#ifndef NDEBUG
   /* check, if the sizes in the data structures match the maximal numbers defined here */
   tree->root->depth = SCIP_MAXTREEDEPTH + 1;
   tree->root->repropsubtreemark = MAXREPROPMARK;
   assert(tree->root->depth - 1 == SCIP_MAXTREEDEPTH); /*lint !e650*/
   assert(tree->root->repropsubtreemark == MAXREPROPMARK);
   tree->root->depth++;             /* this should produce an overflow and reset the value to 0 */
   tree->root->repropsubtreemark++; /* this should produce an overflow and reset the value to 0 */
   assert(tree->root->depth == 0);
   assert((SCIP_NODETYPE)tree->root->nodetype == SCIP_NODETYPE_CHILD);
   assert(!tree->root->active);
   assert(!tree->root->cutoff);
   assert(!tree->root->reprop);
   assert(tree->root->repropsubtreemark == 0);
#endif

   /* move root to the queue, convert it to LEAF */
   SCIP_CALL( treeNodesToQueue(tree, reopt, blkmem, set, stat, eventqueue, eventfilter, lp, tree->children, &tree->nchildren, NULL,
         SCIPsetInfinity(set)) );

   return SCIP_OKAY;
}

/** creates a temporary presolving root node of the tree and installs it as focus node */
SCIP_RETCODE SCIPtreeCreatePresolvingRoot(
   SCIP_TREE*            tree,               /**< tree data structure */
   SCIP_REOPT*           reopt,              /**< reoptimization data structure */
   BMS_BLKMEM*           blkmem,             /**< block memory buffers */
   SCIP_SET*             set,                /**< global SCIP settings */
   SCIP_MESSAGEHDLR*     messagehdlr,        /**< message handler */
   SCIP_STAT*            stat,               /**< problem statistics */
   SCIP_PROB*            transprob,          /**< transformed problem */
   SCIP_PROB*            origprob,           /**< original problem */
   SCIP_PRIMAL*          primal,             /**< primal data */
   SCIP_LP*              lp,                 /**< current LP data */
   SCIP_BRANCHCAND*      branchcand,         /**< branching candidate storage */
   SCIP_CONFLICT*        conflict,           /**< conflict analysis data */
   SCIP_CONFLICTSTORE*   conflictstore,      /**< conflict store */
   SCIP_EVENTQUEUE*      eventqueue,         /**< event queue */
   SCIP_EVENTFILTER*     eventfilter,        /**< global event filter */
   SCIP_CLIQUETABLE*     cliquetable         /**< clique table data structure */
   )
{
   SCIP_Bool cutoff;

   assert(tree != NULL);
   assert(tree->nchildren == 0);
   assert(tree->nsiblings == 0);
   assert(tree->root == NULL);
   assert(tree->focusnode == NULL);
   assert(!SCIPtreeProbing(tree));

   /* create temporary presolving root node */
   SCIP_CALL( SCIPtreeCreateRoot(tree, reopt, blkmem, set, stat, eventqueue, eventfilter, lp) );
   assert(tree->root != NULL);

   /* install the temporary root node as focus node */
   SCIP_CALL( SCIPnodeFocus(&tree->root, blkmem, set, messagehdlr, stat, transprob, origprob, primal, tree, reopt, lp, branchcand,
         conflict, conflictstore, eventqueue, eventfilter, cliquetable, &cutoff, FALSE, FALSE) );
   assert(!cutoff);

   return SCIP_OKAY;
}

/** frees the temporary presolving root and resets tree data structure */
SCIP_RETCODE SCIPtreeFreePresolvingRoot(
   SCIP_TREE*            tree,               /**< tree data structure */
   SCIP_REOPT*           reopt,              /**< reoptimization data structure */
   BMS_BLKMEM*           blkmem,             /**< block memory buffers */
   SCIP_SET*             set,                /**< global SCIP settings */
   SCIP_MESSAGEHDLR*     messagehdlr,        /**< message handler */
   SCIP_STAT*            stat,               /**< problem statistics */
   SCIP_PROB*            transprob,          /**< transformed problem */
   SCIP_PROB*            origprob,           /**< original problem */
   SCIP_PRIMAL*          primal,             /**< primal data */
   SCIP_LP*              lp,                 /**< current LP data */
   SCIP_BRANCHCAND*      branchcand,         /**< branching candidate storage */
   SCIP_CONFLICT*        conflict,           /**< conflict analysis data */
   SCIP_CONFLICTSTORE*   conflictstore,      /**< conflict store */
   SCIP_EVENTQUEUE*      eventqueue,         /**< event queue */
   SCIP_EVENTFILTER*     eventfilter,        /**< global event filter */
   SCIP_CLIQUETABLE*     cliquetable         /**< clique table data structure */
   )
{
   SCIP_NODE* node;
   SCIP_Bool cutoff;

   assert(tree != NULL);
   assert(tree->root != NULL);
   assert(tree->focusnode == tree->root);
   assert(tree->pathlen == 1);

   /* unfocus the temporary root node */
   node = NULL;
   SCIP_CALL( SCIPnodeFocus(&node, blkmem, set, messagehdlr, stat, transprob, origprob, primal, tree, reopt, lp, branchcand,
         conflict, conflictstore, eventqueue, eventfilter, cliquetable, &cutoff, FALSE, FALSE) );
   assert(!cutoff);
   assert(tree->root == NULL);
   assert(tree->focusnode == NULL);
   assert(tree->pathlen == 0);

   /* reset tree data structure */
   SCIP_CALL( SCIPtreeClear(tree, blkmem, set, stat, eventqueue, eventfilter, lp) );

   return SCIP_OKAY;
}

/** returns the node selector associated with the given node priority queue */
SCIP_NODESEL* SCIPtreeGetNodesel(
   SCIP_TREE*            tree                /**< branch and bound tree */
   )
{
   assert(tree != NULL);

   return SCIPnodepqGetNodesel(tree->leaves);
}

/** sets the node selector used for sorting the nodes in the priority queue, and resorts the queue if necessary */
SCIP_RETCODE SCIPtreeSetNodesel(
   SCIP_TREE*            tree,               /**< branch and bound tree */
   SCIP_SET*             set,                /**< global SCIP settings */
   SCIP_MESSAGEHDLR*     messagehdlr,        /**< message handler */
   SCIP_STAT*            stat,               /**< problem statistics */
   SCIP_NODESEL*         nodesel             /**< node selector to use for sorting the nodes in the queue */
   )
{
   assert(tree != NULL);
   assert(stat != NULL);

   if( SCIPnodepqGetNodesel(tree->leaves) != nodesel )
   {
      /* change the node selector used in the priority queue and resort the queue */
      SCIP_CALL( SCIPnodepqSetNodesel(&tree->leaves, set, nodesel) );

      /* issue message */
      if( stat->nnodes > 0 )
      {
         SCIPmessagePrintVerbInfo(messagehdlr, set->disp_verblevel, SCIP_VERBLEVEL_FULL,
            "(node %" SCIP_LONGINT_FORMAT ") switching to node selector <%s>\n", stat->nnodes, SCIPnodeselGetName(nodesel));
      }
   }

   return SCIP_OKAY;
}

/** cuts off nodes with lower bound not better than given cutoff bound */
SCIP_RETCODE SCIPtreeCutoff(
   SCIP_TREE*            tree,               /**< branch and bound tree */
   SCIP_REOPT*           reopt,              /**< reoptimization data structure */
   BMS_BLKMEM*           blkmem,             /**< block memory */
   SCIP_SET*             set,                /**< global SCIP settings */
   SCIP_STAT*            stat,               /**< dynamic problem statistics */
   SCIP_EVENTQUEUE*      eventqueue,         /**< event queue */
   SCIP_EVENTFILTER*     eventfilter,        /**< global event filter */
   SCIP_LP*              lp,                 /**< current LP data */
   SCIP_Real             cutoffbound         /**< cutoff bound: all nodes with lowerbound >= cutoffbound are cut off */
   )
{
   SCIP_NODE* node;
   int i;

   assert(tree != NULL);
   assert(stat != NULL);
   assert(lp != NULL);

   /* if we are in diving mode, it is not allowed to cut off nodes, because this can lead to deleting LP rows which
    * would modify the currently unavailable (due to diving modifications) SCIP_LP
    *  -> the cutoff must be delayed and executed after the diving ends
    */
   if( SCIPlpDiving(lp) )
   {
      tree->cutoffdelayed = TRUE;
      return SCIP_OKAY;
   }

   tree->cutoffdelayed = FALSE;

   /* cut off leaf nodes in the queue */
   SCIP_CALL( SCIPnodepqBound(tree->leaves, blkmem, set, stat, eventqueue, eventfilter, tree, reopt, lp, cutoffbound) );

   /* cut off siblings: we have to loop backwards, because a removal leads to moving the last node in empty slot */
   for( i = tree->nsiblings-1; i >= 0; --i )
   {
      node = tree->siblings[i];

      if( node->lowerbound >= cutoffbound
         || ( !set->exact_enable && SCIPsetIsGE(set, node->lowerbound, cutoffbound) ) )
      {
         /* delete sibling due to bound cut off */
         SCIP_CALL( SCIPnodeCutoff(node, set, stat, eventfilter, tree, set->scip->transprob, set->scip->origprob, reopt, lp, blkmem) );
         SCIP_CALL( SCIPnodeFree(&node, blkmem, set, stat, eventqueue, eventfilter, tree, lp) );
      }
   }

   /* cut off children: we have to loop backwards, because a removal leads to moving the last node in empty slot */
   for( i = tree->nchildren-1; i >= 0; --i )
   {
      node = tree->children[i];

      if( node->lowerbound >= cutoffbound
         || ( !set->exact_enable && SCIPsetIsGE(set, node->lowerbound, cutoffbound) ) )
      {
         /* delete child due to bound cut off */
         SCIP_CALL( SCIPnodeCutoff(node, set, stat, eventfilter, tree, set->scip->transprob, set->scip->origprob, reopt, lp, blkmem) );
         SCIP_CALL( SCIPnodeFree(&node, blkmem, set, stat, eventqueue, eventfilter, tree, lp) );
      }
   }

   return SCIP_OKAY;
}

/** calculates the node selection priority for moving the given variable's LP value to the given target value;
 *  this node selection priority can be given to the SCIPcreateChild() call
 */
SCIP_Real SCIPtreeCalcNodeselPriority(
   SCIP_TREE*            tree,               /**< branch and bound tree */
   SCIP_SET*             set,                /**< global SCIP settings */
   SCIP_STAT*            stat,               /**< dynamic problem statistics */
   SCIP_VAR*             var,                /**< variable, of which the branching factor should be applied, or NULL */
   SCIP_BRANCHDIR        branchdir,          /**< type of branching that was performed: upwards, downwards, or fixed
                                              * fixed should only be used, when both bounds changed
                                              */
   SCIP_Real             targetvalue         /**< new value of the variable in the child node */
   )
{
   SCIP_Real prio;
   SCIP_Real varsol;
   SCIP_Real varrootsol;
   SCIP_Real downinfs;
   SCIP_Real upinfs;
   SCIP_Bool isroot;
   SCIP_Bool haslp;

   assert(set != NULL);

   /* extract necessary information */
   isroot = (SCIPtreeGetCurrentDepth(tree) == 0);
   haslp = SCIPtreeHasFocusNodeLP(tree);
   varsol = SCIPvarGetSol(var, haslp);
   varrootsol = SCIPvarGetRootSol(var);
   downinfs = SCIPvarGetAvgInferences(var, stat, SCIP_BRANCHDIR_DOWNWARDS);
   upinfs = SCIPvarGetAvgInferences(var, stat, SCIP_BRANCHDIR_UPWARDS);

   switch( branchdir )
   {
   case SCIP_BRANCHDIR_DOWNWARDS:
      switch( SCIPvarGetBranchDirection(var) )
      {
      case SCIP_BRANCHDIR_DOWNWARDS:
         prio = +1.0;
         break;
      case SCIP_BRANCHDIR_UPWARDS:
         prio = -1.0;
         break;
      case SCIP_BRANCHDIR_AUTO:
         switch( set->nodesel_childsel )
         {
         case 'd':
            prio = +1.0;
            break;
         case 'u':
            prio = -1.0;
            break;
         case 'p':
            prio = -SCIPvarGetPseudocost(var, stat, targetvalue - varsol);
            break;
         case 'i':
            prio = downinfs;
            break;
         case 'l':
            prio = targetvalue - varsol;
            break;
         case 'r':
            prio = varrootsol - varsol;
            break;
         case 'h':
            prio = downinfs + SCIPsetEpsilon(set);
            if( !isroot && haslp )
               prio *= (varrootsol - varsol + 1.0);
            break;
         default:
            SCIPerrorMessage("invalid child selection rule <%c>\n", set->nodesel_childsel);
            prio = 0.0;
            break;
         }
         break;
      default:
         SCIPerrorMessage("invalid preferred branching direction <%d> of variable <%s>\n",
            SCIPvarGetBranchDirection(var), SCIPvarGetName(var));
         prio = 0.0;
         break;
      }
      break;
   case SCIP_BRANCHDIR_UPWARDS:
      /* the branch is directed upwards */
      switch( SCIPvarGetBranchDirection(var) )
      {
      case SCIP_BRANCHDIR_DOWNWARDS:
         prio = -1.0;
         break;
      case SCIP_BRANCHDIR_UPWARDS:
         prio = +1.0;
         break;
      case SCIP_BRANCHDIR_AUTO:
         switch( set->nodesel_childsel )
         {
         case 'd':
            prio = -1.0;
            break;
         case 'u':
            prio = +1.0;
            break;
         case 'p':
            prio = -SCIPvarGetPseudocost(var, stat, targetvalue - varsol);
            break;
         case 'i':
            prio = upinfs;
            break;
         case 'l':
            prio = varsol - targetvalue;
            break;
         case 'r':
            prio = varsol - varrootsol;
            break;
         case 'h':
            prio = upinfs  + SCIPsetEpsilon(set);
            if( !isroot && haslp )
               prio *= (varsol - varrootsol + 1.0);
            break;
         default:
            SCIPerrorMessage("invalid child selection rule <%c>\n", set->nodesel_childsel);
            prio = 0.0;
            break;
         }
         /* since choosing the upwards direction is usually superior than the downwards direction (see results of
          * Achterberg's thesis (2007)), we break ties towards upwards branching
          */
         prio += SCIPsetEpsilon(set);
         break;

      default:
         SCIPerrorMessage("invalid preferred branching direction <%d> of variable <%s>\n",
            SCIPvarGetBranchDirection(var), SCIPvarGetName(var));
         prio = 0.0;
         break;
      }
      break;
   case SCIP_BRANCHDIR_FIXED:
      prio = SCIPsetInfinity(set);
      break;
   case SCIP_BRANCHDIR_AUTO:
   default:
      SCIPerrorMessage("invalid branching direction <%d> of variable <%s>\n",
         SCIPvarGetBranchDirection(var), SCIPvarGetName(var));
      prio = 0.0;
      break;
   }

   return prio;
}

/** calculates an estimate for the objective of the best feasible solution contained in the subtree after applying the given
 *  branching; this estimate can be given to the SCIPcreateChild() call
 */
SCIP_Real SCIPtreeCalcChildEstimate(
   SCIP_TREE*            tree,               /**< branch and bound tree */
   SCIP_SET*             set,                /**< global SCIP settings */
   SCIP_STAT*            stat,               /**< dynamic problem statistics */
   SCIP_VAR*             var,                /**< variable, of which the branching factor should be applied, or NULL */
   SCIP_Real             targetvalue         /**< new value of the variable in the child node */
   )
{
   SCIP_Real estimateinc;
   SCIP_Real estimate;
   SCIP_Real varsol;

   assert(tree != NULL);
   assert(var != NULL);

   estimate = SCIPnodeGetEstimate(tree->focusnode);
   varsol = SCIPvarGetSol(var, SCIPtreeHasFocusNodeLP(tree));

   /* compute increase above parent node's (i.e., focus node's) estimate value */
   if( !SCIPvarIsIntegral(var) )
      estimateinc = SCIPvarGetPseudocost(var, stat, targetvalue - varsol);
   else
   {
      SCIP_Real pscdown;
      SCIP_Real pscup;

      /* calculate estimate based on pseudo costs:
       *   estimate = lowerbound + sum(min{f_j * pscdown_j, (1-f_j) * pscup_j})
       *            = parentestimate - min{f_b * pscdown_b, (1-f_b) * pscup_b} + (targetvalue-oldvalue)*{pscdown_b or pscup_b}
       */
      pscdown = SCIPvarGetPseudocost(var, stat, SCIPsetFeasFloor(set, varsol) - varsol);
      pscup = SCIPvarGetPseudocost(var, stat, SCIPsetFeasCeil(set, varsol) - varsol);
      estimateinc = SCIPvarGetPseudocost(var, stat, targetvalue - varsol) - MIN(pscdown, pscup);
   }

   /* due to rounding errors estimateinc might be slightly negative; in this case return the parent node's estimate */
   if( estimateinc > 0.0 )
      estimate += estimateinc;

   return estimate;
}

/** branches on a variable x
 *  if x is a continuous variable, then two child nodes will be created
 *  (x <= x', x >= x')
 *  but if the bounds of x are such that their relative difference is smaller than epsilon,
 *  the variable is fixed to val (if not SCIP_INVALID) or a well chosen alternative in the current node,
 *  i.e., no children are created
 *  if x is not a continuous variable, then:
 *  if solution value x' is fractional, two child nodes will be created
 *  (x <= floor(x'), x >= ceil(x')),
 *  if solution value is integral, the x' is equal to lower or upper bound of the branching
 *  variable and the bounds of x are finite, then two child nodes will be created
 *  (x <= x", x >= x"+1 with x" = floor((lb + ub)/2)),
 *  otherwise (up to) three child nodes will be created
 *  (x <= x'-1, x == x', x >= x'+1)
 *  if solution value is equal to one of the bounds and the other bound is infinite, only two child nodes
 *  will be created (the third one would be infeasible anyway)
 */
SCIP_RETCODE SCIPtreeBranchVar(
   SCIP_TREE*            tree,               /**< branch and bound tree */
   SCIP_REOPT*           reopt,              /**< reoptimization data structure */
   BMS_BLKMEM*           blkmem,             /**< block memory */
   SCIP_SET*             set,                /**< global SCIP settings */
   SCIP_STAT*            stat,               /**< problem statistics data */
   SCIP_PROB*            transprob,          /**< transformed problem after presolve */
   SCIP_PROB*            origprob,           /**< original problem */
   SCIP_LP*              lp,                 /**< current LP data */
   SCIP_BRANCHCAND*      branchcand,         /**< branching candidate storage */
   SCIP_EVENTQUEUE*      eventqueue,         /**< event queue */
   SCIP_EVENTFILTER*     eventfilter,        /**< global event filter */
   SCIP_VAR*             var,                /**< variable to branch on */
   SCIP_Real             val,                /**< value to branch on or SCIP_INVALID for branching on current LP/pseudo solution.
                                              *   A branching value is required for branching on continuous variables */
   SCIP_NODE**           downchild,          /**< pointer to return the left child with variable rounded down, or NULL */
   SCIP_NODE**           eqchild,            /**< pointer to return the middle child with variable fixed, or NULL */
   SCIP_NODE**           upchild             /**< pointer to return the right child with variable rounded up, or NULL */
   )
{
   SCIP_NODE* node;
   SCIP_Real priority;
   SCIP_Real estimate;

   SCIP_Real downub;
   SCIP_Real fixval;
   SCIP_Real uplb;
   SCIP_Real lpval;

   SCIP_Bool validval;

   assert(tree != NULL);
   assert(set != NULL);
   assert(var != NULL);

   /* initialize children pointer */
   if( downchild != NULL )
      *downchild = NULL;
   if( eqchild != NULL )
      *eqchild = NULL;
   if( upchild != NULL )
      *upchild = NULL;

   /* store whether a valid value was given for branching */
   validval = (val != SCIP_INVALID);  /*lint !e777 */

   /* get the corresponding active problem variable
    * if branching value is given, then transform it to the value of the active variable */
   if( validval )
   {
      SCIP_Real scalar;
      SCIP_Real constant;

      scalar   = 1.0;
      constant = 0.0;

      SCIP_CALL( SCIPvarGetProbvarSum(&var, set, &scalar, &constant) );

      if( scalar == 0.0 )
      {
         SCIPerrorMessage("cannot branch on fixed variable <%s>\n", SCIPvarGetName(var));
         return SCIP_INVALIDDATA;
      }

      /* we should have givenvariable = scalar * activevariable + constant */
      val = (val - constant) / scalar;
   }
   else
      var = SCIPvarGetProbvar(var);

   if( SCIPvarGetStatus(var) == SCIP_VARSTATUS_FIXED || SCIPvarGetStatus(var) == SCIP_VARSTATUS_MULTAGGR )
   {
      SCIPerrorMessage("cannot branch on fixed or multi-aggregated variable <%s>\n", SCIPvarGetName(var));
      SCIPABORT();
      return SCIP_INVALIDDATA; /*lint !e527*/
   }

   /* ensure that branching on continuous variables will only be performed when a branching point is given */
   if( !SCIPvarIsIntegral(var) && !validval )
   {
      SCIPerrorMessage("Cannot branch on continuous variable <%s> without a given branching value.", SCIPvarGetName(var));
      SCIPABORT();
      return SCIP_INVALIDDATA; /*lint !e527*/
   }

   assert(SCIPvarIsActive(var));
   assert(SCIPvarGetProbindex(var) >= 0);
   assert(SCIPvarGetStatus(var) == SCIP_VARSTATUS_LOOSE || SCIPvarGetStatus(var) == SCIP_VARSTATUS_COLUMN);
   assert(!SCIPvarIsIntegral(var) || SCIPsetIsFeasIntegral(set, SCIPvarGetLbLocal(var)));
   assert(!SCIPvarIsIntegral(var) || SCIPsetIsFeasIntegral(set, SCIPvarGetUbLocal(var)));
   assert(SCIPsetIsLT(set, SCIPvarGetLbLocal(var), SCIPvarGetUbLocal(var)));

   /* update the information for the focus node before creating children */
   SCIP_CALL( SCIPvisualUpdateChild(stat->visual, set, stat, tree->focusnode) );

   /* get value of variable in current LP or pseudo solution */
   lpval = SCIPvarGetSol(var, tree->focusnodehaslp);

   /* if there was no explicit value given for branching, branch on current LP or pseudo solution value */
   if( !validval )
   {
      val = lpval;

      /* avoid branching on infinite values in pseudo solution */
      if( SCIPsetIsInfinity(set, -val) || SCIPsetIsInfinity(set, val) )
      {
         val = SCIPvarGetWorstBoundLocal(var);

         /* if both bounds are infinite, choose zero as branching point */
         if( SCIPsetIsInfinity(set, -val) || SCIPsetIsInfinity(set, val) )
         {
            assert(SCIPsetIsInfinity(set, -SCIPvarGetLbLocal(var)));
            assert(SCIPsetIsInfinity(set, SCIPvarGetUbLocal(var)));
            val = 0.0;
         }
      }
   }

   assert(SCIPsetIsFeasGE(set, val, SCIPvarGetLbLocal(var)));
   assert(SCIPsetIsFeasLE(set, val, SCIPvarGetUbLocal(var)));
   /* see comment in SCIPbranchVarVal */
   assert(SCIPvarIsIntegral(var)
         || SCIPrelDiff(SCIPvarGetUbLocal(var), SCIPvarGetLbLocal(var)) <= 2.02 * SCIPsetEpsilon(set)
         || SCIPsetIsInfinity(set, -2.1*SCIPvarGetLbLocal(var)) || SCIPsetIsInfinity(set, 2.1*SCIPvarGetUbLocal(var))
         || (SCIPsetIsLT(set, 2.1*SCIPvarGetLbLocal(var), 2.1*val) && SCIPsetIsLT(set, 2.1*val, 2.1*SCIPvarGetUbLocal(var))));

   downub = SCIP_INVALID;
   fixval = SCIP_INVALID;
   uplb = SCIP_INVALID;

   if( !SCIPvarIsIntegral(var) )
   {
      if( SCIPsetIsRelEQ(set, SCIPvarGetLbLocal(var), SCIPvarGetUbLocal(var)) )
      {
         SCIPsetDebugMsg(set, "fixing continuous variable <%s> with value %g and bounds [%.15g, %.15g], priority %d (current lower bound: %g)\n",
            SCIPvarGetName(var), val, SCIPvarGetLbLocal(var), SCIPvarGetUbLocal(var), SCIPvarGetBranchPriority(var), SCIPnodeGetLowerbound(tree->focusnode));

         /* if val is at least epsilon away from both bounds, then we change both bounds to this value
          * otherwise, we fix the variable to its worst bound
          */
         if( SCIPsetIsGT(set, val, SCIPvarGetLbLocal(var)) && SCIPsetIsLT(set, val, SCIPvarGetUbLocal(var)) )
         {
            SCIP_CALL( SCIPnodeAddBoundchg(tree->focusnode, blkmem, set, stat, transprob, origprob, tree, reopt, lp,
                  branchcand, eventqueue, eventfilter, NULL, var, val, SCIP_BOUNDTYPE_LOWER, FALSE) );
            SCIP_CALL( SCIPnodeAddBoundchg(tree->focusnode, blkmem, set, stat, transprob, origprob, tree, reopt, lp,
                  branchcand, eventqueue, eventfilter, NULL, var, val, SCIP_BOUNDTYPE_UPPER, FALSE) );
         }
         else if( SCIPvarGetObj(var) >= 0.0 )
         {
            SCIP_CALL( SCIPnodeAddBoundchg(SCIPtreeGetCurrentNode(tree), blkmem, set, stat, transprob, origprob,
                  tree, reopt, lp, branchcand, eventqueue, eventfilter, NULL, var, SCIPvarGetUbLocal(var), SCIP_BOUNDTYPE_LOWER, FALSE) );
         }
         else
         {
            SCIP_CALL( SCIPnodeAddBoundchg(SCIPtreeGetCurrentNode(tree), blkmem, set, stat, transprob, origprob,
                  tree, reopt, lp, branchcand, eventqueue, eventfilter, NULL, var, SCIPvarGetLbLocal(var), SCIP_BOUNDTYPE_UPPER, FALSE) );
         }
      }
      else if( SCIPrelDiff(SCIPvarGetUbLocal(var), SCIPvarGetLbLocal(var)) <= 2.02 * SCIPsetEpsilon(set) )
      {
         /* if the only way to branch is such that in both sides the relative domain width becomes smaller epsilon,
          * then fix the variable in both branches right away
          *
          * however, if one of the bounds is at infinity (and thus the other bound is at most 2eps away from the same infinity (in relative sense),
          * then fix the variable to the non-infinite value, as we cannot fix a variable to infinity
          */
         SCIPsetDebugMsg(set, "continuous branch on variable <%s> with bounds [%.15g, %.15g], priority %d (current lower bound: %g), node %p\n",
            SCIPvarGetName(var), SCIPvarGetLbLocal(var), SCIPvarGetUbLocal(var), SCIPvarGetBranchPriority(var), SCIPnodeGetLowerbound(tree->focusnode), (void*)tree->focusnode);
         if( SCIPsetIsInfinity(set, -SCIPvarGetLbLocal(var)) )
         {
            assert(!SCIPsetIsInfinity(set, -SCIPvarGetUbLocal(var)));
            SCIP_CALL( SCIPnodeAddBoundchg(SCIPtreeGetCurrentNode(tree), blkmem, set, stat, transprob, origprob,
                  tree, reopt, lp, branchcand, eventqueue, eventfilter, NULL, var, SCIPvarGetUbLocal(var), SCIP_BOUNDTYPE_LOWER, FALSE) );
         }
         else if( SCIPsetIsInfinity(set, SCIPvarGetUbLocal(var)) )
         {
            assert(!SCIPsetIsInfinity(set, SCIPvarGetLbLocal(var)));
            SCIP_CALL( SCIPnodeAddBoundchg(SCIPtreeGetCurrentNode(tree), blkmem, set, stat, transprob, origprob,
                  tree, reopt, lp, branchcand, eventqueue, eventfilter, NULL, var, SCIPvarGetLbLocal(var), SCIP_BOUNDTYPE_UPPER, FALSE) );
         }
         else
         {
            downub = SCIPvarGetLbLocal(var);
            uplb = SCIPvarGetUbLocal(var);
         }
      }
      else
      {
         /* in the general case, there is enough space for two branches
          * a sophisticated user should have also chosen the branching value such that it is not very close to the bounds
          * so here we only ensure that it is at least epsilon away from both bounds
          */
         SCIPsetDebugMsg(set, "continuous branch on variable <%s> with value %g, priority %d (current lower bound: %g)\n",
            SCIPvarGetName(var), val, SCIPvarGetBranchPriority(var), SCIPnodeGetLowerbound(tree->focusnode));
         downub = MIN(val, SCIPvarGetUbLocal(var) - SCIPsetEpsilon(set)); /*lint !e666*/
         uplb   = MAX(val, SCIPvarGetLbLocal(var) + SCIPsetEpsilon(set)); /*lint !e666*/
      }
   }
   else if( SCIPsetIsFeasIntegral(set, val) && !set->exact_enable )
   {
      SCIP_Real lb;
      SCIP_Real ub;

      lb = SCIPvarGetLbLocal(var);
      ub = SCIPvarGetUbLocal(var);

      /* if there was no explicit value given for branching, the variable has a finite domain and the current LP/pseudo
       * solution is one of the bounds, we branch in the center of the domain */
      if( !validval && !SCIPsetIsInfinity(set, -lb) && !SCIPsetIsInfinity(set, ub)
         && (SCIPsetIsFeasEQ(set, val, lb) || SCIPsetIsFeasEQ(set, val, ub)) )
      {
         SCIP_Real center;

         /* create child nodes with x <= x", and x >= x"+1 with x" = floor((lb + ub)/2);
          * if x" is integral, make the interval smaller in the child in which the current solution x'
          * is still feasible
          */
         center = (ub + lb) / 2.0;
         if( val <= center )
         {
            downub = SCIPsetFeasFloor(set, center);
            uplb = downub + 1.0;
         }
         else
         {
            uplb = SCIPsetFeasCeil(set, center);
            downub = uplb - 1.0;
         }
      }
      else
      {
         /* create child nodes with x <= x'-1, x = x', and x >= x'+1 */
         assert(SCIPsetIsEQ(set, SCIPsetFeasCeil(set, val), SCIPsetFeasFloor(set, val)));

         fixval = SCIPsetFeasCeil(set, val); /* get rid of numerical issues */

         /* create child node with x <= x'-1, if this would be feasible */
         if( SCIPsetIsFeasGE(set, fixval-1.0, lb) )
            downub = fixval - 1.0;

         /* create child node with x >= x'+1, if this would be feasible */
         if( SCIPsetIsFeasLE(set, fixval+1.0, ub) )
            uplb = fixval + 1.0;
      }
      SCIPsetDebugMsg(set, "integral branch on variable <%s> with value %g, priority %d (current lower bound: %g)\n",
         SCIPvarGetName(var), val, SCIPvarGetBranchPriority(var), SCIPnodeGetLowerbound(tree->focusnode));
   }
   else
   {
      /* create child nodes with x <= floor(x'), and x >= ceil(x') */
      if( set->exact_enable )
      {
         downub = floor(val);
         uplb = downub + 1.0;
      }
      else
      {
         downub = SCIPsetFeasFloor(set, val);
         uplb = downub + 1.0;
         assert( SCIPsetIsRelEQ(set, SCIPsetCeil(set, val), uplb) );
      }
      SCIPsetDebugMsg(set, "fractional branch on variable <%s> with value %g, root value %g, priority %d (current lower bound: %g)\n",
         SCIPvarGetName(var), val, SCIPvarGetRootSol(var), SCIPvarGetBranchPriority(var), SCIPnodeGetLowerbound(tree->focusnode));
   }

   /* perform the branching;
    * set the node selection priority in a way, s.t. a node is preferred whose branching goes in the same direction
    * as the deviation from the variable's root solution
    */
   if( downub != SCIP_INVALID )    /*lint !e777*/
   {
      /* create child node x <= downub */
      priority = SCIPtreeCalcNodeselPriority(tree, set, stat, var, SCIP_BRANCHDIR_DOWNWARDS, downub);
      /* if LP solution is cutoff in child, compute a new estimate
       * otherwise we cannot expect a direct change in the best solution, so we keep the estimate of the parent node */
      if( SCIPsetIsGT(set, lpval, downub) )
         estimate = SCIPtreeCalcChildEstimate(tree, set, stat, var, downub);
      else
         estimate = SCIPnodeGetEstimate(tree->focusnode);
      SCIPsetDebugMsg(set, " -> creating child: <%s> <= %g (priority: %g, estimate: %g)\n",
         SCIPvarGetName(var), downub, priority, estimate);
      SCIP_CALL( SCIPnodeCreateChild(&node, blkmem, set, stat, tree, priority, estimate) );

      /* update branching information in certificate, if certificate is active */
      SCIP_CALL( SCIPcertificateUpdateBranchingData(set, stat->certificate, stat, lp, node, var, SCIP_BOUNDTYPE_UPPER, downub) );

      SCIP_CALL( SCIPnodeAddBoundchg(node, blkmem, set, stat, transprob, origprob, tree, reopt, lp, branchcand, eventqueue,
            eventfilter, NULL, var, downub, SCIP_BOUNDTYPE_UPPER, FALSE) );
      /* output branching bound change to visualization file */
      SCIP_CALL( SCIPvisualUpdateChild(stat->visual, set, stat, node) );

      if( downchild != NULL )
         *downchild = node;
   }

   if( fixval != SCIP_INVALID )    /*lint !e777*/
   {
      /* create child node with x = fixval */
      priority = SCIPtreeCalcNodeselPriority(tree, set, stat, var, SCIP_BRANCHDIR_FIXED, fixval);
      estimate = SCIPtreeCalcChildEstimate(tree, set, stat, var, fixval);
      SCIPsetDebugMsg(set, " -> creating child: <%s> == %g (priority: %g, estimate: %g)\n",
         SCIPvarGetName(var), fixval, priority, estimate);
      SCIP_CALL( SCIPnodeCreateChild(&node, blkmem, set, stat, tree, priority, estimate) );

      /* update branching information in certificate, if certificate is active */
      if( downub == SCIP_INVALID ) /*lint !e777*/
      {
         SCIP_CALL( SCIPcertificateUpdateBranchingData(set, stat->certificate, stat, lp, node, var, SCIP_BOUNDTYPE_UPPER, fixval) );
      }
      else if( uplb == SCIP_INVALID ) /*lint !e777*/
      {
         SCIP_CALL( SCIPcertificateUpdateBranchingData(set, stat->certificate, stat, lp, node, var, SCIP_BOUNDTYPE_LOWER, fixval) );
      }
      else if( SCIPisCertified(set->scip) )
      {
         SCIPerrorMessage("Cannot resolve 3-way branching in certificate currently \n");
         SCIPABORT();
      }

      if( !SCIPsetIsFeasEQ(set, SCIPvarGetLbLocal(var), fixval) )
      {
         SCIP_CALL( SCIPnodeAddBoundchg(node, blkmem, set, stat, transprob, origprob, tree, reopt, lp, branchcand, eventqueue,
               eventfilter, NULL, var, fixval, SCIP_BOUNDTYPE_LOWER, FALSE) );
      }
      if( !SCIPsetIsFeasEQ(set, SCIPvarGetUbLocal(var), fixval) )
      {
         SCIP_CALL( SCIPnodeAddBoundchg(node, blkmem, set, stat, transprob, origprob, tree, reopt, lp, branchcand, eventqueue,
               eventfilter, NULL, var, fixval, SCIP_BOUNDTYPE_UPPER, FALSE) );
      }
      /* output branching bound change to visualization file */
      SCIP_CALL( SCIPvisualUpdateChild(stat->visual, set, stat, node) );

      if( eqchild != NULL )
         *eqchild = node;
   }

   if( uplb != SCIP_INVALID )    /*lint !e777*/
   {
      /* create child node with x >= uplb */
      priority = SCIPtreeCalcNodeselPriority(tree, set, stat, var, SCIP_BRANCHDIR_UPWARDS, uplb);
      if( SCIPsetIsLT(set, lpval, uplb) )
         estimate = SCIPtreeCalcChildEstimate(tree, set, stat, var, uplb);
      else
         estimate = SCIPnodeGetEstimate(tree->focusnode);
      SCIPsetDebugMsg(set, " -> creating child: <%s> >= %g (priority: %g, estimate: %g)\n",
         SCIPvarGetName(var), uplb, priority, estimate);
      SCIP_CALL( SCIPnodeCreateChild(&node, blkmem, set, stat, tree, priority, estimate) );

      /* update branching information in certificate, if certificate is active */
      SCIP_CALL( SCIPcertificateUpdateBranchingData(set, stat->certificate, stat, lp, node, var, SCIP_BOUNDTYPE_LOWER, uplb) );

      SCIP_CALL( SCIPnodeAddBoundchg(node, blkmem, set, stat, transprob, origprob, tree, reopt, lp, branchcand, eventqueue,
            eventfilter, NULL, var, uplb, SCIP_BOUNDTYPE_LOWER, FALSE) );
      /* output branching bound change to visualization file */
      SCIP_CALL( SCIPvisualUpdateChild(stat->visual, set, stat, node) );

      if( upchild != NULL )
         *upchild = node;
   }

   return SCIP_OKAY;
}

/** branches on a variable x; unlike the fp-version this will also branch x <= floor(x'), x >= ceil(x')
 * if x' is very close to being integral at one of its bounds;
 * in the fp version this case would be branched in the middle of the domain;
 * if x' is almost integral but not at a bound, this will branch (x <= x'-1, x == x', x >= x'+1);
 * not meant for branching on a continuous variables
 */
SCIP_RETCODE SCIPtreeBranchVarExact(
   SCIP_TREE*            tree,               /**< branch and bound tree */
   SCIP_REOPT*           reopt,              /**< reoptimization data structure */
   BMS_BLKMEM*           blkmem,             /**< block memory */
   SCIP_SET*             set,                /**< global SCIP settings */
   SCIP_STAT*            stat,               /**< problem statistics data */
   SCIP_PROB*            transprob,          /**< transformed problem after presolve */
   SCIP_PROB*            origprob,           /**< original problem */
   SCIP_LP*              lp,                 /**< current LP data */
   SCIP_BRANCHCAND*      branchcand,         /**< branching candidate storage */
   SCIP_EVENTQUEUE*      eventqueue,         /**< event queue */
   SCIP_EVENTFILTER*     eventfilter,        /**< global event filter */
   SCIP_VAR*             var,                /**< variable to branch on */
   SCIP_NODE**           downchild,          /**< pointer to return the left child with variable rounded down, or NULL */
   SCIP_NODE**           eqchild,            /**< pointer to return the middle child with variable fixed, or NULL */
   SCIP_NODE**           upchild             /**< pointer to return the right child with variable rounded up, or NULL */
   )
{
   SCIP_NODE* node;
   SCIP_Real priority;
   SCIP_Real estimate;

   SCIP_Real downub;
   SCIP_Real uplb;
   SCIP_Real val;

   assert(tree != NULL);
   assert(set != NULL);
   assert(var != NULL);

   /* initialize children pointer */
   if( downchild != NULL )
      *downchild = NULL;
   if( eqchild != NULL )
      *eqchild = NULL;
   if( upchild != NULL )
      *upchild = NULL;

   var = SCIPvarGetProbvar(var);

   if( SCIPvarGetStatus(var) == SCIP_VARSTATUS_FIXED || SCIPvarGetStatus(var) == SCIP_VARSTATUS_MULTAGGR )
   {
      SCIPerrorMessage("cannot branch on fixed or multi-aggregated variable <%s>\n", SCIPvarGetName(var));
      SCIPABORT();
      return SCIP_INVALIDDATA; /*lint !e527*/
   }

   /* ensure, that branching on continuous variables will only be performed when a branching point is given. */
   if( !SCIPvarIsIntegral(var) )
   {
      SCIPerrorMessage("Cannot branch exactly on continuous variable %s.\n", SCIPvarGetName(var));
      SCIPABORT();
      return SCIP_INVALIDDATA; /*lint !e527*/
   }

   assert(SCIPvarIsActive(var));
   assert(SCIPvarGetProbindex(var) >= 0);
   assert(SCIPvarGetStatus(var) == SCIP_VARSTATUS_LOOSE || SCIPvarGetStatus(var) == SCIP_VARSTATUS_COLUMN);
   assert(SCIPsetIsFeasIntegral(set, SCIPvarGetLbLocal(var)));
   assert(SCIPsetIsFeasIntegral(set, SCIPvarGetUbLocal(var)));
   assert(SCIPsetIsLT(set, SCIPvarGetLbLocal(var), SCIPvarGetUbLocal(var)));

   /* update the information for the focus node before creating children */
   SCIP_CALL( SCIPvisualUpdateChild(stat->visual, set, stat, tree->focusnode) );

   /* get value of variable in current LP or pseudo solution */
   val = SCIPvarGetSol(var, tree->focusnodehaslp);

   /* avoid branching on infinite values in pseudo solution */
   if( SCIPsetIsInfinity(set, -val) || SCIPsetIsInfinity(set, val) )
   {
      val = SCIPvarGetWorstBoundLocal(var);

      /* if both bounds are infinite, choose zero as branching point */
      if( SCIPsetIsInfinity(set, -val) || SCIPsetIsInfinity(set, val) )
      {
         assert(SCIPsetIsInfinity(set, -SCIPvarGetLbLocal(var)));
         assert(SCIPsetIsInfinity(set, SCIPvarGetUbLocal(var)));
         val = 0.0;
      }
   }

   assert(SCIPsetIsFeasGE(set, val, SCIPvarGetLbLocal(var)));
   assert(SCIPsetIsFeasLE(set, val, SCIPvarGetUbLocal(var)));
   /* see comment in SCIPbranchVarVal */
   assert(SCIPvarIsIntegral(var));

   /* create child nodes with x <= floor(x'), and x >= ceil(x') */
   downub = floor(val);
   uplb = downub + 1.0;
   SCIPsetDebugMsg(set, "fractional branch on variable <%s> with value %g, root value %g, priority %d (current lower bound: %g)\n",
      SCIPvarGetName(var), val, SCIPvarGetRootSol(var), SCIPvarGetBranchPriority(var), SCIPnodeGetLowerbound(tree->focusnode));

   /* perform the branching;
    * set the node selection priority in a way, s.t. a node is preferred whose branching goes in the same direction
    * as the deviation from the variable's root solution
    */
   if( downub != SCIP_INVALID )    /*lint !e777*/
   {
      /* create child node x <= downub */
      priority = SCIPtreeCalcNodeselPriority(tree, set, stat, var, SCIP_BRANCHDIR_DOWNWARDS, downub);
      /* if LP solution is cutoff in child, compute a new estimate
       * otherwise we cannot expect a direct change in the best solution, so we keep the estimate of the parent node */
      if( SCIPsetIsGT(set, val, downub) )
         estimate = SCIPtreeCalcChildEstimate(tree, set, stat, var, downub);
      else
         estimate = SCIPnodeGetEstimate(tree->focusnode);
      SCIPsetDebugMsg(set, " -> creating child: <%s> <= %g (priority: %g, estimate: %g)\n",
         SCIPvarGetName(var), downub, priority, estimate);
      SCIP_CALL( SCIPnodeCreateChild(&node, blkmem, set, stat, tree, priority, estimate) );

      /* update branching information in certificate, if certificate is active */
      SCIP_CALL( SCIPcertificateUpdateBranchingData(set, stat->certificate, stat, lp, node, var, SCIP_BOUNDTYPE_UPPER, downub) );

      SCIP_CALL( SCIPnodeAddBoundchg(node, blkmem, set, stat, transprob, origprob, tree, reopt, lp, branchcand,
            eventqueue, eventfilter, NULL, var, downub, SCIP_BOUNDTYPE_UPPER, FALSE) );
      /* output branching bound change to visualization file */
      SCIP_CALL( SCIPvisualUpdateChild(stat->visual, set, stat, node) );

      if( downchild != NULL )
         *downchild = node;
   }

   if( uplb != SCIP_INVALID )    /*lint !e777*/
   {
      /* create child node with x >= uplb */
      priority = SCIPtreeCalcNodeselPriority(tree, set, stat, var, SCIP_BRANCHDIR_UPWARDS, uplb);
      if( SCIPsetIsLT(set, val, uplb) )
         estimate = SCIPtreeCalcChildEstimate(tree, set, stat, var, uplb);
      else
         estimate = SCIPnodeGetEstimate(tree->focusnode);
      SCIPsetDebugMsg(set, " -> creating child: <%s> >= %g (priority: %g, estimate: %g)\n",
         SCIPvarGetName(var), uplb, priority, estimate);
      SCIP_CALL( SCIPnodeCreateChild(&node, blkmem, set, stat, tree, priority, estimate) );

      /* update branching information in certificate, if certificate is active */
      SCIP_CALL( SCIPcertificateUpdateBranchingData(set, stat->certificate, stat, lp, node, var, SCIP_BOUNDTYPE_LOWER, uplb) );

      SCIP_CALL( SCIPnodeAddBoundchg(node, blkmem, set, stat, transprob, origprob, tree, reopt, lp, branchcand,
            eventqueue, eventfilter, NULL, var, uplb, SCIP_BOUNDTYPE_LOWER, FALSE) );
      /* output branching bound change to visualization file */
      SCIP_CALL( SCIPvisualUpdateChild(stat->visual, set, stat, node) );

      if( upchild != NULL )
         *upchild = node;
   }

   return SCIP_OKAY;
}

/** branches a variable x using the given domain hole; two child nodes will be created (x <= left, x >= right) */
SCIP_RETCODE SCIPtreeBranchVarHole(
   SCIP_TREE*            tree,               /**< branch and bound tree */
   SCIP_REOPT*           reopt,              /**< reoptimization data structure */
   BMS_BLKMEM*           blkmem,             /**< block memory */
   SCIP_SET*             set,                /**< global SCIP settings */
   SCIP_STAT*            stat,               /**< problem statistics data */
   SCIP_PROB*            transprob,          /**< transformed problem after presolve */
   SCIP_PROB*            origprob,           /**< original problem */
   SCIP_LP*              lp,                 /**< current LP data */
   SCIP_BRANCHCAND*      branchcand,         /**< branching candidate storage */
   SCIP_EVENTQUEUE*      eventqueue,         /**< event queue */
   SCIP_EVENTFILTER*     eventfilter,        /**< global event filter */
   SCIP_VAR*             var,                /**< variable to branch on */
   SCIP_Real             left,               /**< left side of the domain hole */
   SCIP_Real             right,              /**< right side of the domain hole */
   SCIP_NODE**           downchild,          /**< pointer to return the left child with variable rounded down, or NULL */
   SCIP_NODE**           upchild             /**< pointer to return the right child with variable rounded up, or NULL */
   )
{
   SCIP_NODE* node;
   SCIP_Real priority;
   SCIP_Real estimate;
   SCIP_Real lpval;

   assert(tree != NULL);
   assert(set != NULL);
   assert(var != NULL);
   assert(SCIPsetIsLT(set, left, SCIPvarGetUbLocal(var)));
   assert(SCIPsetIsGE(set, left, SCIPvarGetLbLocal(var)));
   assert(SCIPsetIsGT(set, right, SCIPvarGetLbLocal(var)));
   assert(SCIPsetIsLE(set, right, SCIPvarGetUbLocal(var)));
   assert(SCIPsetIsLE(set, left, right));

   /* initialize children pointer */
   if( downchild != NULL )
      *downchild = NULL;
   if( upchild != NULL )
      *upchild = NULL;

   /* get the corresponding active problem variable */
   SCIP_CALL( SCIPvarGetProbvarHole(&var, &left, &right) );

   if( SCIPvarGetStatus(var) == SCIP_VARSTATUS_FIXED || SCIPvarGetStatus(var) == SCIP_VARSTATUS_MULTAGGR )
   {
      SCIPerrorMessage("cannot branch on fixed or multi-aggregated variable <%s>\n", SCIPvarGetName(var));
      SCIPABORT();
      return SCIP_INVALIDDATA; /*lint !e527*/
   }

   assert(SCIPvarIsActive(var));
   assert(SCIPvarGetProbindex(var) >= 0);
   assert(SCIPvarGetStatus(var) == SCIP_VARSTATUS_LOOSE || SCIPvarGetStatus(var) == SCIP_VARSTATUS_COLUMN);
   assert(!SCIPvarIsIntegral(var) || SCIPsetIsFeasIntegral(set, SCIPvarGetLbLocal(var)));
   assert(!SCIPvarIsIntegral(var) || SCIPsetIsFeasIntegral(set, SCIPvarGetUbLocal(var)));
   assert(SCIPsetIsLT(set, SCIPvarGetLbLocal(var), SCIPvarGetUbLocal(var)));

   assert(SCIPsetIsFeasGE(set, left, SCIPvarGetLbLocal(var)));
   assert(SCIPsetIsFeasLE(set, right, SCIPvarGetUbLocal(var)));

   /* adjust left and right side of the domain hole if the variable is integral */
   if( SCIPvarIsIntegral(var) )
   {
      left = SCIPsetFeasFloor(set, left);
      right = SCIPsetFeasCeil(set, right);
   }

   assert(SCIPsetIsLT(set, left, SCIPvarGetUbLocal(var)));
   assert(SCIPsetIsGE(set, left, SCIPvarGetLbLocal(var)));
   assert(SCIPsetIsGT(set, right, SCIPvarGetLbLocal(var)));
   assert(SCIPsetIsLE(set, right, SCIPvarGetUbLocal(var)));
   assert(SCIPsetIsLE(set, left, right));

   /* get value of variable in current LP or pseudo solution */
   lpval = SCIPvarGetSol(var, tree->focusnodehaslp);

   /* perform the branching;
    * set the node selection priority in a way, s.t. a node is preferred whose branching goes in the same direction
    * as the deviation from the variable's root solution
    */

   /* create child node x <= left */
   priority = SCIPtreeCalcNodeselPriority(tree, set, stat, var, SCIP_BRANCHDIR_DOWNWARDS, left);

   /* if LP solution is cutoff in child, compute a new estimate
    * otherwise we cannot expect a direct change in the best solution, so we keep the estimate of the parent node
    */
   if( SCIPsetIsGT(set, lpval, left) )
      estimate = SCIPtreeCalcChildEstimate(tree, set, stat, var, left);
   else
      estimate = SCIPnodeGetEstimate(tree->focusnode);

   SCIPsetDebugMsg(set, " -> creating child: <%s> <= %g (priority: %g, estimate: %g)\n",
      SCIPvarGetName(var), left, priority, estimate);

   SCIP_CALL( SCIPnodeCreateChild(&node, blkmem, set, stat, tree, priority, estimate) );
   SCIP_CALL( SCIPnodeAddBoundchg(node, blkmem, set, stat, transprob, origprob, tree, reopt, lp, branchcand, eventqueue,
         eventfilter, NULL, var, left, SCIP_BOUNDTYPE_UPPER, FALSE) );
   /* output branching bound change to visualization file */
   SCIP_CALL( SCIPvisualUpdateChild(stat->visual, set, stat, node) );

   if( downchild != NULL )
      *downchild = node;

   /* create child node with x >= right */
   priority = SCIPtreeCalcNodeselPriority(tree, set, stat, var, SCIP_BRANCHDIR_UPWARDS, right);

   if( SCIPsetIsLT(set, lpval, right) )
      estimate = SCIPtreeCalcChildEstimate(tree, set, stat, var, right);
   else
      estimate = SCIPnodeGetEstimate(tree->focusnode);

   SCIPsetDebugMsg(set, " -> creating child: <%s> >= %g (priority: %g, estimate: %g)\n",
      SCIPvarGetName(var), right, priority, estimate);

   SCIP_CALL( SCIPnodeCreateChild(&node, blkmem, set, stat, tree, priority, estimate) );
   SCIP_CALL( SCIPnodeAddBoundchg(node, blkmem, set, stat, transprob, origprob, tree, reopt, lp, branchcand, eventqueue,
         eventfilter, NULL, var, right, SCIP_BOUNDTYPE_LOWER, FALSE) );
   /* output branching bound change to visualization file */
   SCIP_CALL( SCIPvisualUpdateChild(stat->visual, set, stat, node) );

   if( upchild != NULL )
      *upchild = node;

   return SCIP_OKAY;
}

/** n-ary branching on a variable x
 * Branches on variable x such that up to n/2 children are created on each side of the usual branching value.
 * The branching value is selected as in SCIPtreeBranchVar().
 * If n is 2 or the variables local domain is too small for a branching into n pieces, SCIPtreeBranchVar() is called.
 * The parameters minwidth and widthfactor determine the domain width of the branching variable in the child nodes.
 * If n is odd, one child with domain width 'width' and having the branching value in the middle is created.
 * Otherwise, two children with domain width 'width' and being left and right of the branching value are created.
 * Next further nodes to the left and right are created, where width is multiplied by widthfactor with increasing distance from the first nodes.
 * The initial width is calculated such that n/2 nodes are created to the left and to the right of the branching value.
 * If this value is below minwidth, the initial width is set to minwidth, which may result in creating less than n nodes.
 *
 * Giving a large value for widthfactor results in creating children with small domain when close to the branching value
 * and large domain when closer to the current variable bounds. That is, setting widthfactor to a very large value and n to 3
 * results in a ternary branching where the branching variable is mostly fixed in the middle child.
 * Setting widthfactor to 1.0 results in children where the branching variable always has the same domain width
 * (except for one child if the branching value is not in the middle).
 */
SCIP_RETCODE SCIPtreeBranchVarNary(
   SCIP_TREE*            tree,               /**< branch and bound tree */
   SCIP_REOPT*           reopt,              /**< reoptimization data structure */
   BMS_BLKMEM*           blkmem,             /**< block memory */
   SCIP_SET*             set,                /**< global SCIP settings */
   SCIP_STAT*            stat,               /**< problem statistics data */
   SCIP_PROB*            transprob,          /**< transformed problem after presolve */
   SCIP_PROB*            origprob,           /**< original problem */
   SCIP_LP*              lp,                 /**< current LP data */
   SCIP_BRANCHCAND*      branchcand,         /**< branching candidate storage */
   SCIP_EVENTQUEUE*      eventqueue,         /**< event queue */
   SCIP_EVENTFILTER*     eventfilter,        /**< global event filter */
   SCIP_VAR*             var,                /**< variable to branch on */
   SCIP_Real             val,                /**< value to branch on or SCIP_INVALID for branching on current LP/pseudo solution.
                                              *   A branching value is required for branching on continuous variables */
   int                   n,                  /**< attempted number of children to be created, must be >= 2 */
   SCIP_Real             minwidth,           /**< minimal domain width in children */
   SCIP_Real             widthfactor,        /**< multiplier for children domain width with increasing distance from val, must be >= 1.0 */
   int*                  nchildren           /**< buffer to store number of created children, or NULL */
   )
{
   SCIP_NODE* node;
   SCIP_Real priority;
   SCIP_Real estimate;
   SCIP_Real lpval;
   SCIP_Real width;
   SCIP_Bool validval;
   SCIP_Real left;
   SCIP_Real right;
   SCIP_Real bnd;
   int i;

   assert(tree != NULL);
   assert(set != NULL);
   assert(var != NULL);
   assert(n >= 2);
   assert(minwidth >= 0.0);

   /* if binary branching is requested or we have not enough space for n children, delegate to SCIPtreeBranchVar */
   if( n == 2 ||
      2.0 * minwidth >= SCIPvarGetUbLocal(var) - SCIPvarGetLbLocal(var) ||
      SCIPrelDiff(SCIPvarGetUbLocal(SCIPvarGetProbvar(var)), SCIPvarGetLbLocal(SCIPvarGetProbvar(var))) <= n * SCIPsetEpsilon(set) )
   {
      SCIP_NODE* downchild;
      SCIP_NODE* fixchild;
      SCIP_NODE* upchild;

      SCIP_CALL( SCIPtreeBranchVar(tree, reopt, blkmem, set, stat, transprob, origprob, lp, branchcand, eventqueue, eventfilter,
            var, val, &downchild, &fixchild, &upchild) );

      if( nchildren != NULL )
         *nchildren = (downchild != NULL ? 1 : 0) + (fixchild != NULL ? 1 : 0) + (upchild != NULL ? 1 : 0);

      return SCIP_OKAY;
   }

   /* store whether a valid value was given for branching */
   validval = (val != SCIP_INVALID);  /*lint !e777 */

   /* get the corresponding active problem variable
    * if branching value is given, then transform it to the value of the active variable */
   if( validval )
   {
      SCIP_Real scalar;
      SCIP_Real constant;

      scalar   = 1.0;
      constant = 0.0;

      SCIP_CALL( SCIPvarGetProbvarSum(&var, set, &scalar, &constant) );

      if( scalar == 0.0 )
      {
         SCIPerrorMessage("cannot branch on fixed variable <%s>\n", SCIPvarGetName(var));
         return SCIP_INVALIDDATA;
      }

      /* we should have givenvariable = scalar * activevariable + constant */
      val = (val - constant) / scalar;
   }
   else
      var = SCIPvarGetProbvar(var);

   if( SCIPvarGetStatus(var) == SCIP_VARSTATUS_FIXED || SCIPvarGetStatus(var) == SCIP_VARSTATUS_MULTAGGR )
   {
      SCIPerrorMessage("cannot branch on fixed or multi-aggregated variable <%s>\n", SCIPvarGetName(var));
      SCIPABORT();
      return SCIP_INVALIDDATA; /*lint !e527*/
   }

   /* ensure that branching on continuous variables will only be performed when a branching point is given */
   if( !SCIPvarIsIntegral(var) && !validval )
   {
      SCIPerrorMessage("Cannot branch on continuous variable <%s> without a given branching value.", SCIPvarGetName(var));
      SCIPABORT();
      return SCIP_INVALIDDATA; /*lint !e527*/
   }

   assert(SCIPvarIsActive(var));
   assert(SCIPvarGetProbindex(var) >= 0);
   assert(SCIPvarGetStatus(var) == SCIP_VARSTATUS_LOOSE || SCIPvarGetStatus(var) == SCIP_VARSTATUS_COLUMN);
   assert(!SCIPvarIsIntegral(var) || SCIPsetIsFeasIntegral(set, SCIPvarGetLbLocal(var)));
   assert(!SCIPvarIsIntegral(var) || SCIPsetIsFeasIntegral(set, SCIPvarGetUbLocal(var)));
   assert(SCIPsetIsLT(set, SCIPvarGetLbLocal(var), SCIPvarGetUbLocal(var)));

   /* get value of variable in current LP or pseudo solution */
   lpval = SCIPvarGetSol(var, tree->focusnodehaslp);

   /* if there was no explicit value given for branching, branch on current LP or pseudo solution value */
   if( !validval )
   {
      val = lpval;

      /* avoid branching on infinite values in pseudo solution */
      if( SCIPsetIsInfinity(set, -val) || SCIPsetIsInfinity(set, val) )
      {
         val = SCIPvarGetWorstBoundLocal(var);

         /* if both bounds are infinite, choose zero as branching point */
         if( SCIPsetIsInfinity(set, -val) || SCIPsetIsInfinity(set, val) )
         {
            assert(SCIPsetIsInfinity(set, -SCIPvarGetLbLocal(var)));
            assert(SCIPsetIsInfinity(set, SCIPvarGetUbLocal(var)));
            val = 0.0;
         }
      }
   }

   assert(SCIPsetIsFeasGE(set, val, SCIPvarGetLbLocal(var)));
   assert(SCIPsetIsFeasLE(set, val, SCIPvarGetUbLocal(var)));
   /* see comment in SCIPbranchVarVal */
   assert(SCIPvarIsIntegral(var)
         || SCIPsetIsRelEQ(set, SCIPvarGetLbLocal(var), SCIPvarGetUbLocal(var))
         || (SCIPsetIsLT(set, 2.1*SCIPvarGetLbLocal(var), 2.1*val) && SCIPsetIsLT(set, 2.1*val, 2.1*SCIPvarGetUbLocal(var))));

   /* calculate minimal distance of val from bounds */
   width = SCIP_REAL_MAX;
   if( !SCIPsetIsInfinity(set, -SCIPvarGetLbLocal(var)) )
   {
      width = val - SCIPvarGetLbLocal(var);
   }
   if( !SCIPsetIsInfinity(set,  SCIPvarGetUbLocal(var)) )
   {
      width = MIN(width, SCIPvarGetUbLocal(var) - val); /*lint !e666*/
   }
   /* calculate initial domain width of child nodes
    * if we have at least one finite bound, choose width such that we have roughly the same number of nodes left and right of val
    */
   if( width == SCIP_REAL_MAX ) /*lint !e777*/
   {
      /* unbounded variable, let's create a child with a small domain */
      width = 1.0;
   }
   else if( widthfactor == 1.0 )
   {
      /* most domains get same size */
      width /= n/2; /*lint !e653*/ /* rounding is ok at this point */
   }
   else
   {
      /* width is increased by widthfactor for each child
       * if n is even, compute width such that we can create n/2 nodes with width
       * width, widthfactor*width, ..., widthfactor^(n/2)*width on each side, i.e.,
       *      sum(width * widthfactor^(i-1), i = 1..n/2) = min(ub-val, val-lb)
       *  <-> width * (widthfactor^(n/2) - 1) / (widthfactor - 1) = min(ub-val, val-lb)
       *
       * if n is odd, compute width such that we can create one middle node with width width
       * and n/2 nodes with width widthfactor*width, ..., widthfactor^(n/2)*width on each side, i.e.,
       *      width/2 + sum(width * widthfactor^i, i = 1..n/2) = min(ub-val, val-lb)
       *  <-> width * (1/2 + widthfactor * (widthfactor^(n/2) - 1) / (widthfactor - 1) = min(ub-val, val-lb)
       */
      assert(widthfactor > 1.0);
      if( n % 2 == 0 )
         width *= (widthfactor - 1.0) / (pow(widthfactor, (SCIP_Real)(n/2)) - 1.0); /*lint !e653*/
      else
         width /= 0.5 + widthfactor * (pow(widthfactor, (SCIP_Real)(n/2)) - 1.0) / (widthfactor - 1.0); /*lint !e653*/
   }
   if( SCIPvarIsIntegral(var) )
      minwidth = MAX(1.0, minwidth);
   if( width < minwidth )
      width = minwidth;
   assert(SCIPsetIsPositive(set, width));

   SCIPsetDebugMsg(set, "%d-ary branching on variable <%s> [%g, %g] around %g, initial width = %g\n",
      n, SCIPvarGetName(var), SCIPvarGetLbLocal(var), SCIPvarGetUbLocal(var), val, width);

   if( nchildren != NULL )
      *nchildren = 0;

   /* initialize upper bound on children left of val and children right of val
    * if we are supposed to create an odd number of children, then create a child that has val in the middle of its domain */
   if( n % 2 == 1 )
   {
      left  = val - width/2.0;
      right = val + width/2.0;
      SCIPvarAdjustLb(var, set, &left);
      SCIPvarAdjustUb(var, set, &right);

      /* create child node left <= x <= right, if left <= right */
      if( left <= right )
      {
         priority = SCIPtreeCalcNodeselPriority(tree, set, stat, var, SCIP_BRANCHDIR_FIXED, val); /* ????????????? how to compute priority for such a child? */
         /* if LP solution is cutoff in child, compute a new estimate
          * otherwise we cannot expect a direct change in the best solution, so we keep the estimate of the parent node */
         if( SCIPsetIsLT(set, lpval, left) )
            estimate = SCIPtreeCalcChildEstimate(tree, set, stat, var, left);
         else if( SCIPsetIsGT(set, lpval, right) )
            estimate = SCIPtreeCalcChildEstimate(tree, set, stat, var, right);
         else
            estimate = SCIPnodeGetEstimate(tree->focusnode);

         SCIPsetDebugMsg(set, " -> creating middle child: %g <= <%s> <= %g (priority: %g, estimate: %g, width: %g)\n",
            left, SCIPvarGetName(var), right, priority, estimate, right - left);

         SCIP_CALL( SCIPnodeCreateChild(&node, blkmem, set, stat, tree, priority, estimate) );
         SCIP_CALL( SCIPnodeAddBoundchg(node, blkmem, set, stat, transprob, origprob, tree, reopt, lp, branchcand,
               eventqueue, eventfilter, NULL, var, left , SCIP_BOUNDTYPE_LOWER, FALSE) );
         SCIP_CALL( SCIPnodeAddBoundchg(node, blkmem, set, stat, transprob, origprob, tree, reopt, lp, branchcand, eventqueue,
               eventfilter, NULL, var, right, SCIP_BOUNDTYPE_UPPER, FALSE) );
         /* output branching bound change to visualization file */
         SCIP_CALL( SCIPvisualUpdateChild(stat->visual, set, stat, node) );

         if( nchildren != NULL )
            ++*nchildren;
      }
      --n;

      if( SCIPvarIsIntegral(var) )
      {
         /* if it's a discrete variable, we can use left-1 and right+1 as upper and lower bounds for following nodes on the left and right, resp. */
         left  -= 1.0;
         right += 1.0;
      }

      width *= widthfactor;
   }
   else
   {
      if( SCIPvarIsIntegral(var) )
      {
         left  = SCIPsetFloor(set, val);
         right = SCIPsetCeil(set, val);
         if( right - left < 0.5 )
            left -= 1.0;
      }
      else if( SCIPsetIsZero(set, val) )
      {
         left  = 0.0;
         right = 0.0;
      }
      else
      {
         left  = val;
         right = val;
      }
   }

   assert(n % 2 == 0);
   n /= 2;
   for( i = 0; i < n; ++i )
   {
      /* create child node left - width <= x <= left, if x is discrete or left > lb(x) */
      if( SCIPvarIsIntegral(var) || SCIPsetIsRelLT(set, SCIPvarGetLbLocal(var), left) )
      {
         /* new lower bound should be variables lower bound, if we are in the last round or left - width is very close to lower bound
          * otherwise we take left - width
          */
         if( i == n-1 || SCIPsetIsRelEQ(set, SCIPvarGetLbLocal(var), left - width))
         {
            bnd = SCIPvarGetLbLocal(var);
         }
         else
         {
            bnd = left - width;
            SCIPvarAdjustLb(var, set, &bnd);
            bnd = MAX(SCIPvarGetLbLocal(var), bnd); /*lint !e666*/
         }
         assert(SCIPsetIsRelLT(set, bnd, left));

         /* the nodeselection priority of nodes is decreased as more as they are away from val */
         priority = SCIPtreeCalcNodeselPriority(tree, set, stat, var, SCIP_BRANCHDIR_DOWNWARDS, bnd) / (i+1);
         /* if LP solution is cutoff in child, compute a new estimate
          * otherwise we cannot expect a direct change in the best solution, so we keep the estimate of the parent node */
         if( SCIPsetIsLT(set, lpval, bnd) )
            estimate = SCIPtreeCalcChildEstimate(tree, set, stat, var, bnd);
         else if( SCIPsetIsGT(set, lpval, left) )
            estimate = SCIPtreeCalcChildEstimate(tree, set, stat, var, left);
         else
            estimate = SCIPnodeGetEstimate(tree->focusnode);

         SCIPsetDebugMsg(set, " -> creating left  child: %g <= <%s> <= %g (priority: %g, estimate: %g, width: %g)\n",
            bnd, SCIPvarGetName(var), left, priority, estimate, left - bnd);

         SCIP_CALL( SCIPnodeCreateChild(&node, blkmem, set, stat, tree, priority, estimate) );
         if( SCIPsetIsGT(set, bnd, SCIPvarGetLbLocal(var)) )
         {
            SCIP_CALL( SCIPnodeAddBoundchg(node, blkmem, set, stat, transprob, origprob, tree, reopt, lp, branchcand, eventqueue,
               eventfilter, NULL, var, bnd, SCIP_BOUNDTYPE_LOWER, FALSE) );
         }
         SCIP_CALL( SCIPnodeAddBoundchg(node, blkmem, set, stat, transprob, origprob, tree, reopt, lp, branchcand, eventqueue,
            eventfilter, NULL, var, left, SCIP_BOUNDTYPE_UPPER, FALSE) );
         /* output branching bound change to visualization file */
         SCIP_CALL( SCIPvisualUpdateChild(stat->visual, set, stat, node) );

         if( nchildren != NULL )
            ++*nchildren;

         left = bnd;
         if( SCIPvarIsIntegral(var) )
            left -= 1.0;
      }

      /* create child node right <= x <= right + width, if x is discrete or right < ub(x) */
      if( SCIPvarIsIntegral(var) || SCIPsetIsRelGT(set, SCIPvarGetUbLocal(var), right) )
      {
         /* new upper bound should be variables upper bound, if we are in the last round or right + width is very close to upper bound
          * otherwise we take right + width
          */
         if( i == n-1 || SCIPsetIsRelEQ(set, SCIPvarGetUbLocal(var), right + width))
         {
            bnd = SCIPvarGetUbLocal(var);
         }
         else
         {
            bnd = right + width;
            SCIPvarAdjustUb(var, set, &bnd);
            bnd = MIN(SCIPvarGetUbLocal(var), bnd); /*lint !e666*/
         }
         assert(SCIPsetIsRelGT(set, bnd, right));

         /* the nodeselection priority of nodes is decreased as more as they are away from val */
         priority = SCIPtreeCalcNodeselPriority(tree, set, stat, var, SCIP_BRANCHDIR_UPWARDS, bnd) / (i+1);
         /* if LP solution is cutoff in child, compute a new estimate
          * otherwise we cannot expect a direct change in the best solution, so we keep the estimate of the parent node */
         if( SCIPsetIsLT(set, lpval, right) )
            estimate = SCIPtreeCalcChildEstimate(tree, set, stat, var, right);
         else if( SCIPsetIsGT(set, lpval, bnd) )
            estimate = SCIPtreeCalcChildEstimate(tree, set, stat, var, bnd);
         else
            estimate = SCIPnodeGetEstimate(tree->focusnode);

         SCIPsetDebugMsg(set, " -> creating right child: %g <= <%s> <= %g (priority: %g, estimate: %g, width: %g)\n",
            right, SCIPvarGetName(var), bnd, priority, estimate, bnd - right);

         SCIP_CALL( SCIPnodeCreateChild(&node, blkmem, set, stat, tree, priority, estimate) );
         SCIP_CALL( SCIPnodeAddBoundchg(node, blkmem, set, stat, transprob, origprob, tree, reopt, lp, branchcand, eventqueue,
            eventfilter, NULL, var, right, SCIP_BOUNDTYPE_LOWER, FALSE) );
         if( SCIPsetIsLT(set, bnd, SCIPvarGetUbLocal(var)) )
         {
            SCIP_CALL( SCIPnodeAddBoundchg(node, blkmem, set, stat, transprob, origprob, tree, reopt, lp, branchcand, eventqueue,
               eventfilter, NULL, var, bnd, SCIP_BOUNDTYPE_UPPER, FALSE) );
         }
         /* output branching bound change to visualization file */
         SCIP_CALL( SCIPvisualUpdateChild(stat->visual, set, stat, node) );

         if( nchildren != NULL )
            ++*nchildren;

         right = bnd;
         if( SCIPvarIsIntegral(var) )
            right += 1.0;
      }

      width *= widthfactor;
   }

   return SCIP_OKAY;
}

/** adds a diving bound change to the tree together with the information if this is a bound change
 *  for the preferred direction or not
 */
#define ARRAYGROWTH 5
SCIP_RETCODE SCIPtreeAddDiveBoundChange(
   SCIP_TREE*            tree,               /**< branch and bound tree */
   BMS_BLKMEM*           blkmem,             /**< block memory buffers */
   SCIP_VAR*             var,                /**< variable to apply the bound change to */
   SCIP_BRANCHDIR        dir,                /**< direction of the bound change */
   SCIP_Real             value,              /**< value to adjust this variable bound to */
   SCIP_Bool             preferred           /**< is this a bound change for the preferred child? */
   )
{
   int idx = preferred ? 0 : 1;
   int pos = tree->ndivebdchanges[idx];

   assert(pos < tree->divebdchgsize[idx]);

   if( pos == tree->divebdchgsize[idx] - 1 )
   {
      SCIP_ALLOC( BMSreallocBlockMemoryArray(blkmem, &tree->divebdchgdirs[idx], tree->divebdchgsize[idx], tree->divebdchgsize[idx] + ARRAYGROWTH) ); /*lint !e866*/
      SCIP_ALLOC( BMSreallocBlockMemoryArray(blkmem, &tree->divebdchgvars[idx], tree->divebdchgsize[idx], tree->divebdchgsize[idx] + ARRAYGROWTH) ); /*lint !e866*/
      SCIP_ALLOC( BMSreallocBlockMemoryArray(blkmem, &tree->divebdchgvals[idx], tree->divebdchgsize[idx], tree->divebdchgsize[idx] + ARRAYGROWTH) ); /*lint !e866*/
      tree->divebdchgsize[idx] += ARRAYGROWTH;
   }

   tree->divebdchgvars[idx][pos] = var;
   tree->divebdchgdirs[idx][pos] = dir;
   tree->divebdchgvals[idx][pos] = value;

   ++tree->ndivebdchanges[idx];

   return SCIP_OKAY;
}

/** get the dive bound change data for the preferred or the alternative direction */
void SCIPtreeGetDiveBoundChangeData(
   SCIP_TREE*            tree,               /**< branch and bound tree */
   SCIP_VAR***           variables,          /**< pointer to store variables for the specified direction */
   SCIP_BRANCHDIR**      directions,         /**< pointer to store the branching directions */
   SCIP_Real**           values,             /**< pointer to store bound change values */
   int*                  ndivebdchgs,        /**< pointer to store the number of dive bound changes */
   SCIP_Bool             preferred           /**< should the dive bound changes for the preferred child be output? */
   )
{
   int idx = preferred ? 0 : 1;

   assert(variables != NULL);
   assert(directions != NULL);
   assert(values != NULL);
   assert(ndivebdchgs != NULL);

   *variables = tree->divebdchgvars[idx];
   *directions = tree->divebdchgdirs[idx];
   *values = tree->divebdchgvals[idx];
   *ndivebdchgs = tree->ndivebdchanges[idx];
}

/** clear the tree bound change data structure */
void SCIPtreeClearDiveBoundChanges(
   SCIP_TREE*            tree                /**< branch and bound tree */
   )
{
   int p;

   for( p = 0; p < 2; ++p )
      tree->ndivebdchanges[p] = 0;
}

/** creates a probing child node of the current node, which must be the focus node, the current refocused node,
 *  or another probing node; if the current node is the focus or a refocused node, the created probing node is
 *  installed as probing root node
 */
static
SCIP_RETCODE treeCreateProbingNode(
   SCIP_TREE*            tree,               /**< branch and bound tree */
   BMS_BLKMEM*           blkmem,             /**< block memory */
   SCIP_SET*             set,                /**< global SCIP settings */
   SCIP_LP*              lp                  /**< current LP data */
   )
{
   SCIP_NODE* currentnode;
   SCIP_NODE* node;
   SCIP_RETCODE retcode;

   assert(tree != NULL);
   assert(SCIPtreeIsPathComplete(tree));
   assert(tree->pathlen > 0);
   assert(blkmem != NULL);
   assert(set != NULL);

   /* get the current node */
   currentnode = SCIPtreeGetCurrentNode(tree);
   assert(currentnode != NULL);
   assert(SCIPnodeGetType(currentnode) == SCIP_NODETYPE_FOCUSNODE
      || SCIPnodeGetType(currentnode) == SCIP_NODETYPE_REFOCUSNODE
      || SCIPnodeGetType(currentnode) == SCIP_NODETYPE_PROBINGNODE);
   assert((SCIPnodeGetType(currentnode) == SCIP_NODETYPE_PROBINGNODE) == SCIPtreeProbing(tree));

   /* create the node data structure */
   SCIP_CALL( nodeCreate(&node, blkmem, set) );
   assert(node != NULL);

   /* mark node to be a probing node */
   node->nodetype = SCIP_NODETYPE_PROBINGNODE; /*lint !e641*/

   /* create the probingnode data */
   SCIP_CALL( probingnodeCreate(&node->data.probingnode, blkmem, lp) );

   /* make the current node the parent of the new probing node */
   retcode = nodeAssignParent(node, blkmem, set, tree, currentnode, 0.0);

   /* if we reached the maximal depth level we clean up the allocated memory and stop */
   if( retcode == SCIP_MAXDEPTHLEVEL )
   {
      SCIP_CALL( probingnodeFree(&(node->data.probingnode), blkmem, lp) );
      BMSfreeBlockMemory(blkmem, &node);
   }
   SCIP_CALL( retcode );
   assert(SCIPnodeGetDepth(node) == tree->pathlen);

   /* check, if the node is the probing root node */
   if( tree->probingroot == NULL )
   {
      tree->probingroot = node;
      SCIPsetDebugMsg(set, "created probing root node #%" SCIP_LONGINT_FORMAT " at depth %d\n",
         SCIPnodeGetNumber(node), SCIPnodeGetDepth(node));
   }
   else
   {
      assert(SCIPnodeGetType(tree->probingroot) == SCIP_NODETYPE_PROBINGNODE);
      assert(SCIPnodeGetDepth(tree->probingroot) < SCIPnodeGetDepth(node));

      SCIPsetDebugMsg(set, "created probing child node #%" SCIP_LONGINT_FORMAT " at depth %d, probing depth %d\n",
         SCIPnodeGetNumber(node), SCIPnodeGetDepth(node), SCIPnodeGetDepth(node) - SCIPnodeGetDepth(tree->probingroot));

      currentnode->data.probingnode->ncols = SCIPlpGetNCols(lp);
      currentnode->data.probingnode->nrows = SCIPlpGetNRows(lp);

      SCIPsetDebugMsg(set, "updated probingnode information of parent (%d cols, %d rows)\n",
         currentnode->data.probingnode->ncols, currentnode->data.probingnode->nrows);
   }

   /* create the new active path */
   SCIP_CALL( treeEnsurePathMem(tree, set, tree->pathlen+1) );
   node->active = TRUE;
   tree->path[tree->pathlen] = node;
   tree->pathlen++;

   /* update the path LP size for the previous node and set the (initial) path LP size for the newly created node */
   SCIP_CALL( treeUpdatePathLPSize(tree, tree->pathlen-2) );

   /* mark the LP's size */
   SCIPlpMarkSize(lp);
   assert(tree->pathlen >= 2);
   assert(lp->firstnewrow == tree->pathnlprows[tree->pathlen-1]); /* marked LP size should be initial size of new node */
   assert(lp->firstnewcol == tree->pathnlpcols[tree->pathlen-1]);

   /* the current probing node does not yet have a solved LP */
   tree->probingnodehaslp = FALSE;

   return SCIP_OKAY;
}

/** switches to probing mode and creates a probing root */
SCIP_RETCODE SCIPtreeStartProbing(
   SCIP_TREE*            tree,               /**< branch and bound tree */
   BMS_BLKMEM*           blkmem,             /**< block memory */
   SCIP_SET*             set,                /**< global SCIP settings */
   SCIP_LP*              lp,                 /**< current LP data */
   SCIP_RELAXATION*      relaxation,         /**< global relaxation data */
   SCIP_PROB*            transprob,          /**< transformed problem after presolve */
   SCIP_Bool             strongbranching     /**< is the probing mode used for strongbranching? */
   )
{
   assert(tree != NULL);
   assert(tree->probinglpistate == NULL);
   assert(tree->probinglpinorms == NULL);
   assert(!SCIPtreeProbing(tree));
   assert(lp != NULL);

   SCIPsetDebugMsg(set, "probing started in depth %d (LP flushed: %u, LP solved: %u, solstat: %d), probing root in depth %d\n",
      tree->pathlen-1, lp->flushed, lp->solved, SCIPlpGetSolstat(lp), tree->pathlen);

   /* store all marked constraints for propagation */
   SCIP_CALL( SCIPconshdlrsStorePropagationStatus(set, set->conshdlrs, set->nconshdlrs) );

   /* inform LP about probing mode */
   SCIP_CALL( SCIPlpStartProbing(lp) );

   assert(!lp->divingobjchg);

   /* remember, whether the LP was flushed and solved */
   tree->probinglpwasflushed = lp->flushed;
   tree->probinglpwassolved = lp->solved;
   tree->probingloadlpistate = FALSE;
   tree->probinglpwasrelax = lp->isrelax;
   lp->isrelax = TRUE;
   tree->probingsolvedlp = FALSE;
   tree->probingobjchanged = FALSE;
   lp->divingobjchg = FALSE;
   tree->probingsumchgdobjs = 0;
   tree->sbprobing = strongbranching;
   tree->probinglphadsafebound = lp->hasprovedbound;
   if( set->exact_enable && lp->solved )
      tree->probinglpobjval = SCIPlpGetObjval(lp, set, transprob);

   /* remember the LP state in order to restore the LP solution quickly after probing */
   /**@todo could the lp state be worth storing if the LP is not flushed (and hence not solved)? */
   if( lp->flushed && lp->solved )
   {
      SCIP_CALL( SCIPlpGetState(lp, blkmem, &tree->probinglpistate) );
      SCIP_CALL( SCIPlpGetNorms(lp, blkmem, &tree->probinglpinorms) );
      tree->probinglpwasprimfeas = lp->primalfeasible;
      tree->probinglpwasprimchecked = lp->primalchecked;
      tree->probinglpwasdualfeas = lp->dualfeasible;
      tree->probinglpwasdualchecked = lp->dualchecked;
   }

   /* remember the relaxation solution to reset it later */
   if( SCIPrelaxationIsSolValid(relaxation) )
   {
      SCIP_CALL( SCIPtreeStoreRelaxSol(tree, set, relaxation, transprob) );
   }

   /* create temporary probing root node */
   SCIP_CALL( treeCreateProbingNode(tree, blkmem, set, lp) );
   assert(SCIPtreeProbing(tree));

   return SCIP_OKAY;
}

/** creates a new probing child node in the probing path */
SCIP_RETCODE SCIPtreeCreateProbingNode(
   SCIP_TREE*            tree,               /**< branch and bound tree */
   BMS_BLKMEM*           blkmem,             /**< block memory */
   SCIP_SET*             set,                /**< global SCIP settings */
   SCIP_LP*              lp                  /**< current LP data */
   )
{
   assert(SCIPtreeProbing(tree));

   SCIPsetDebugMsg(set, "new probing child in depth %d (probing depth: %d)\n", tree->pathlen, tree->pathlen-1 - SCIPnodeGetDepth(tree->probingroot));

   /* create temporary probing root node */
   SCIP_CALL( treeCreateProbingNode(tree, blkmem, set, lp) );

   return SCIP_OKAY;
}

/** sets the LP state for the current probing node
 *
 *  @note state and norms are stored at the node and later released by SCIP; therefore, the pointers are set
 *        to NULL by the method
 *
 *  @note the pointers to state and norms must not be NULL; however, they may point to a NULL pointer if the
 *        respective information should not be set
 */
SCIP_RETCODE SCIPtreeSetProbingLPState(
   SCIP_TREE*            tree,               /**< branch and bound tree */
   BMS_BLKMEM*           blkmem,             /**< block memory */
   SCIP_LP*              lp,                 /**< current LP data */
   SCIP_LPISTATE**       lpistate,           /**< pointer to LP state information (like basis information) */
   SCIP_LPINORMS**       lpinorms,           /**< pointer to LP pricing norms information */
   SCIP_Bool             primalfeas,         /**< primal feasibility when LP state information was stored */
   SCIP_Bool             dualfeas            /**< dual feasibility when LP state information was stored */
   )
{
   SCIP_NODE* node;

   assert(tree != NULL);
   assert(SCIPtreeProbing(tree));
   assert(lpistate != NULL);
   assert(lpinorms != NULL);

   /* get the current probing node */
   node = SCIPtreeGetCurrentNode(tree);

   /* this check is necessary to avoid cppcheck warnings */
   if( node == NULL )
      return SCIP_INVALIDDATA;

   assert(SCIPnodeGetType(node) == SCIP_NODETYPE_PROBINGNODE);
   assert(node->data.probingnode != NULL);

   /* free already present LP state */
   if( node->data.probingnode->lpistate != NULL )
   {
      SCIP_CALL( SCIPlpFreeState(lp, blkmem, &(node->data.probingnode->lpistate)) );
   }

   /* free already present LP pricing norms */
   if( node->data.probingnode->lpinorms != NULL )
   {
      SCIP_CALL( SCIPlpFreeNorms(lp, blkmem, &(node->data.probingnode->lpinorms)) );
   }

   node->data.probingnode->lpistate = *lpistate;
   node->data.probingnode->lpinorms = *lpinorms;
   node->data.probingnode->lpwasprimfeas = primalfeas;
   node->data.probingnode->lpwasdualfeas = dualfeas;

   /* set the pointers to NULL to avoid that they are still used and modified by the caller */
   *lpistate = NULL;
   *lpinorms = NULL;

   tree->probingloadlpistate = TRUE;

   return SCIP_OKAY;
}

/** loads the LP state for the current probing node */
SCIP_RETCODE SCIPtreeLoadProbingLPState(
   SCIP_TREE*            tree,               /**< branch and bound tree */
   BMS_BLKMEM*           blkmem,             /**< block memory buffers */
   SCIP_SET*             set,                /**< global SCIP settings */
   SCIP_PROB*            prob,               /**< problem data */
   SCIP_EVENTQUEUE*      eventqueue,         /**< event queue */
   SCIP_LP*              lp                  /**< current LP data */
   )
{
   assert(tree != NULL);
   assert(SCIPtreeProbing(tree));

   /* loading the LP state is only necessary if we backtracked */
   if( tree->probingloadlpistate )
   {
      SCIP_NODE* node;
      SCIP_LPISTATE* lpistate;
      SCIP_LPINORMS* lpinorms;
      SCIP_Bool lpwasprimfeas = FALSE;
      SCIP_Bool lpwasprimchecked = FALSE;
      SCIP_Bool lpwasdualfeas = FALSE;
      SCIP_Bool lpwasdualchecked = FALSE;

      /* get the current probing node */
      node = SCIPtreeGetCurrentNode(tree);
      assert(node != NULL);
      assert(SCIPnodeGetType(node) == SCIP_NODETYPE_PROBINGNODE);

      /* search the last node where an LP state information was attached */
      lpistate = NULL;
      lpinorms = NULL;
      do
      {
         assert(SCIPnodeGetType(node) == SCIP_NODETYPE_PROBINGNODE);
         assert(node->data.probingnode != NULL);
         if( node->data.probingnode->lpistate != NULL )
         {
            lpistate = node->data.probingnode->lpistate;
            lpinorms = node->data.probingnode->lpinorms;
            lpwasprimfeas = node->data.probingnode->lpwasprimfeas;
            lpwasprimchecked = node->data.probingnode->lpwasprimchecked;
            lpwasdualfeas = node->data.probingnode->lpwasdualfeas;
            lpwasdualchecked = node->data.probingnode->lpwasdualchecked;
            break;
         }
         node = node->parent;
         assert(node != NULL); /* the root node cannot be a probing node! */
      }
      while( SCIPnodeGetType(node) == SCIP_NODETYPE_PROBINGNODE );

      /* if there was no LP information stored in the probing nodes, use the one stored before probing started */
      if( lpistate == NULL )
      {
         lpistate = tree->probinglpistate;
         lpinorms = tree->probinglpinorms;
         lpwasprimfeas = tree->probinglpwasprimfeas;
         lpwasprimchecked = tree->probinglpwasprimchecked;
         lpwasdualfeas = tree->probinglpwasdualfeas;
         lpwasdualchecked = tree->probinglpwasdualchecked;
      }

      /* set the LP state */
      if( lpistate != NULL )
      {
         SCIP_CALL( SCIPlpSetState(lp, blkmem, set, prob, eventqueue, lpistate,
               lpwasprimfeas, lpwasprimchecked, lpwasdualfeas, lpwasdualchecked) );
      }

      /* set the LP pricing norms */
      if( lpinorms != NULL )
      {
         SCIP_CALL( SCIPlpSetNorms(lp, blkmem, lpinorms) );
      }

      /* now we don't need to load the LP state again until the next backtracking */
      tree->probingloadlpistate = FALSE;
   }

   return SCIP_OKAY;
}

/** marks the probing node to have a solved LP relaxation */
SCIP_RETCODE SCIPtreeMarkProbingNodeHasLP(
   SCIP_TREE*            tree,               /**< branch and bound tree */
   BMS_BLKMEM*           blkmem,             /**< block memory */
   SCIP_LP*              lp                  /**< current LP data */
   )
{
   SCIP_NODE* node;

   assert(tree != NULL);
   assert(SCIPtreeProbing(tree));

   /* mark the probing node to have an LP */
   tree->probingnodehaslp = TRUE;

   /* get current probing node */
   node = SCIPtreeGetCurrentNode(tree);
   assert(node != NULL);
   assert(SCIPnodeGetType(node) == SCIP_NODETYPE_PROBINGNODE);
   assert(node->data.probingnode != NULL);

   /* update LP information in probingnode data */
   /* cppcheck-suppress nullPointer */
   SCIP_CALL( probingnodeUpdate(node->data.probingnode, blkmem, tree, lp) );

   return SCIP_OKAY;
}

/** undoes all changes to the problem applied in probing up to the given probing depth */
static
SCIP_RETCODE treeBacktrackProbing(
   SCIP_TREE*            tree,               /**< branch and bound tree */
   SCIP_REOPT*           reopt,              /**< reoptimization data structure */
   BMS_BLKMEM*           blkmem,             /**< block memory buffers */
   SCIP_SET*             set,                /**< global SCIP settings */
   SCIP_STAT*            stat,               /**< problem statistics */
   SCIP_PROB*            transprob,          /**< transformed problem after presolve */
   SCIP_PROB*            origprob,           /**< original problem */
   SCIP_LP*              lp,                 /**< current LP data */
   SCIP_PRIMAL*          primal,             /**< primal data structure */
   SCIP_BRANCHCAND*      branchcand,         /**< branching candidate storage */
   SCIP_EVENTQUEUE*      eventqueue,         /**< event queue */
   SCIP_EVENTFILTER*     eventfilter,        /**< global event filter */
   SCIP_CLIQUETABLE*     cliquetable,        /**< clique table data structure */
   int                   probingdepth        /**< probing depth of the node in the probing path that should be reactivated,
                                              *   -1 to even deactivate the probing root, thus exiting probing mode */
   )
{
   int newpathlen;
   int i;

   assert(tree != NULL);
   assert(SCIPtreeProbing(tree));
   assert(tree->probingroot != NULL);
   assert(tree->focusnode != NULL);
   assert(SCIPnodeGetType(tree->probingroot) == SCIP_NODETYPE_PROBINGNODE);
   assert(SCIPnodeGetType(tree->focusnode) == SCIP_NODETYPE_FOCUSNODE
      || SCIPnodeGetType(tree->focusnode) == SCIP_NODETYPE_REFOCUSNODE);
   assert(tree->probingroot->parent == tree->focusnode);
   assert(SCIPnodeGetDepth(tree->probingroot) == SCIPnodeGetDepth(tree->focusnode)+1);
   assert(tree->pathlen >= 2);
   assert(SCIPnodeGetType(tree->path[tree->pathlen-1]) == SCIP_NODETYPE_PROBINGNODE);
   assert(-1 <= probingdepth && probingdepth <= SCIPtreeGetProbingDepth(tree));

   treeCheckPath(tree);

   newpathlen = SCIPnodeGetDepth(tree->probingroot) + probingdepth + 1;
   assert(newpathlen >= 1); /* at least root node of the tree remains active */

   /* check if we have to do any backtracking */
   if( newpathlen < tree->pathlen )
   {
      int ncols;
      int nrows;

      /* the correct LP size of the node to which we backtracked is stored as initial LP size for its child */
      assert(SCIPnodeGetType(tree->path[newpathlen]) == SCIP_NODETYPE_PROBINGNODE);
      ncols = tree->path[newpathlen]->data.probingnode->ninitialcols;
      nrows = tree->path[newpathlen]->data.probingnode->ninitialrows;
      assert(ncols >= tree->pathnlpcols[newpathlen-1] || !tree->focuslpconstructed);
      assert(nrows >= tree->pathnlprows[newpathlen-1] || !tree->focuslpconstructed);

      while( tree->pathlen > newpathlen )
      {
         SCIP_NODE* node;

         node = tree->path[tree->pathlen-1];

         assert(SCIPnodeGetType(node) == SCIP_NODETYPE_PROBINGNODE);
         assert(tree->pathlen-1 == SCIPnodeGetDepth(node));
         assert(tree->pathlen-1 >= SCIPnodeGetDepth(tree->probingroot));

         if( node->data.probingnode->nchgdobjs > 0 )
         {
            /* @todo only do this if we don't backtrack to the root node - in that case, we can just restore the unchanged
             *       objective values
             */
            for( i = node->data.probingnode->nchgdobjs - 1; i >= 0; --i )
            {
               assert(tree->probingobjchanged);

               SCIP_CALL( SCIPvarChgObj(node->data.probingnode->origobjvars[i], blkmem, set, transprob, primal, lp,
                     eventqueue, node->data.probingnode->origobjvals[i]) );
            }
            tree->probingsumchgdobjs -= node->data.probingnode->nchgdobjs;
            assert(tree->probingsumchgdobjs >= 0);

            /* reset probingobjchanged flag and cutoff bound */
            if( tree->probingsumchgdobjs == 0 )
            {
               SCIPlpUnmarkDivingObjChanged(lp);
               tree->probingobjchanged = FALSE;

               SCIP_CALL( SCIPlpSetCutoffbound(lp, set, transprob, primal->cutoffbound) );
            }

            /* recompute global and local pseudo objective values */
            SCIPlpRecomputeLocalAndGlobalPseudoObjval(lp, set, transprob);
         }

         /* undo bound changes by deactivating the probing node */
         SCIP_CALL( nodeDeactivate(node, blkmem, set, stat, tree, lp, branchcand, eventqueue) );

         /* free the probing node */
         SCIP_CALL( SCIPnodeFree(&tree->path[tree->pathlen-1], blkmem, set, stat, eventqueue, eventfilter, tree, lp) );
         tree->pathlen--;
      }
      assert(tree->pathlen == newpathlen);

      /* reset the path LP size to the initial size of the probing node */
      if( SCIPnodeGetType(tree->path[tree->pathlen-1]) == SCIP_NODETYPE_PROBINGNODE )
      {
         tree->pathnlpcols[tree->pathlen-1] = tree->path[tree->pathlen-1]->data.probingnode->ninitialcols;
         tree->pathnlprows[tree->pathlen-1] = tree->path[tree->pathlen-1]->data.probingnode->ninitialrows;
      }
      else
         assert(SCIPnodeGetType(tree->path[tree->pathlen-1]) == SCIP_NODETYPE_FOCUSNODE);
      treeCheckPath(tree);

      /* undo LP extensions */
      SCIP_CALL( SCIPlpShrinkCols(lp, set, ncols) );
      SCIP_CALL( SCIPlpShrinkRows(lp, blkmem, set, eventqueue, eventfilter, nrows) );
      tree->probingloadlpistate = TRUE; /* LP state must be reloaded if the next LP is solved */

      /* reset the LP's marked size to the initial size of the LP at the node stored in the path */
      assert(lp->nrows >= tree->pathnlprows[tree->pathlen-1] || !tree->focuslpconstructed);
      assert(lp->ncols >= tree->pathnlpcols[tree->pathlen-1] || !tree->focuslpconstructed);
      SCIPlpSetSizeMark(lp, tree->pathnlprows[tree->pathlen-1], tree->pathnlpcols[tree->pathlen-1]);

      /* if the highest cutoff or repropagation depth is inside the deleted part of the probing path,
       * reset them to infinity
       */
      if( tree->cutoffdepth >= tree->pathlen )
      {
         /* apply the pending bound changes */
         SCIP_CALL( treeApplyPendingBdchgs(tree, reopt, blkmem, set, stat, transprob, origprob, lp, branchcand, eventqueue, eventfilter, cliquetable) );

         /* applying the pending bound changes might have changed the cutoff depth; so the highest cutoff depth might
          * be outside of the deleted part of the probing path now
          */
         if( tree->cutoffdepth >= tree->pathlen )
            tree->cutoffdepth = INT_MAX;
      }
      if( tree->repropdepth >= tree->pathlen )
         tree->repropdepth = INT_MAX;
   }

   SCIPsetDebugMsg(set, "probing backtracked to depth %d (%d cols, %d rows)\n", tree->pathlen-1, SCIPlpGetNCols(lp), SCIPlpGetNRows(lp));

   return SCIP_OKAY;
}

/** undoes all changes to the problem applied in probing up to the given probing depth;
 *  the changes of the probing node of the given probing depth are the last ones that remain active;
 *  changes that were applied before calling SCIPtreeCreateProbingNode() cannot be undone
 */
SCIP_RETCODE SCIPtreeBacktrackProbing(
   SCIP_TREE*            tree,               /**< branch and bound tree */
   SCIP_REOPT*           reopt,              /**< reoptimization data structure */
   BMS_BLKMEM*           blkmem,             /**< block memory buffers */
   SCIP_SET*             set,                /**< global SCIP settings */
   SCIP_STAT*            stat,               /**< problem statistics */
   SCIP_PROB*            transprob,          /**< transformed problem */
   SCIP_PROB*            origprob,           /**< original problem */
   SCIP_LP*              lp,                 /**< current LP data */
   SCIP_PRIMAL*          primal,             /**< primal data structure */
   SCIP_BRANCHCAND*      branchcand,         /**< branching candidate storage */
   SCIP_EVENTQUEUE*      eventqueue,         /**< event queue */
   SCIP_EVENTFILTER*     eventfilter,        /**< global event filter */
   SCIP_CLIQUETABLE*     cliquetable,        /**< clique table data structure */
   int                   probingdepth        /**< probing depth of the node in the probing path that should be reactivated */
   )
{
   assert(tree != NULL);
   assert(SCIPtreeProbing(tree));
   assert(0 <= probingdepth && probingdepth <= SCIPtreeGetProbingDepth(tree));

   /* undo the domain and constraint set changes and free the temporary probing nodes below the given probing depth */
   SCIP_CALL( treeBacktrackProbing(tree, reopt, blkmem, set, stat, transprob, origprob, lp, primal, branchcand,
         eventqueue, eventfilter, cliquetable, probingdepth) );

   assert(SCIPtreeProbing(tree));
   assert(SCIPnodeGetType(SCIPtreeGetCurrentNode(tree)) == SCIP_NODETYPE_PROBINGNODE);

   return SCIP_OKAY;
}

/** switches back from probing to normal operation mode, frees all nodes on the probing path, restores bounds of all
 *  variables and restores active constraints arrays of focus node
 */
SCIP_RETCODE SCIPtreeEndProbing(
   SCIP_TREE*            tree,               /**< branch and bound tree */
   SCIP_REOPT*           reopt,              /**< reoptimization data structure */
   BMS_BLKMEM*           blkmem,             /**< block memory buffers */
   SCIP_SET*             set,                /**< global SCIP settings */
   SCIP_MESSAGEHDLR*     messagehdlr,        /**< message handler */
   SCIP_STAT*            stat,               /**< problem statistics */
   SCIP_PROB*            transprob,          /**< transformed problem after presolve */
   SCIP_PROB*            origprob,           /**< original problem */
   SCIP_LP*              lp,                 /**< current LP data */
   SCIP_RELAXATION*      relaxation,         /**< global relaxation data */
   SCIP_PRIMAL*          primal,             /**< Primal LP data */
   SCIP_BRANCHCAND*      branchcand,         /**< branching candidate storage */
   SCIP_EVENTQUEUE*      eventqueue,         /**< event queue */
   SCIP_EVENTFILTER*     eventfilter,        /**< global event filter */
   SCIP_CLIQUETABLE*     cliquetable         /**< clique table data structure */
   )
{
   assert(tree != NULL);
   assert(SCIPtreeProbing(tree));
   assert(tree->probingroot != NULL);
   assert(tree->focusnode != NULL);
   assert(SCIPnodeGetType(tree->probingroot) == SCIP_NODETYPE_PROBINGNODE);
   assert(SCIPnodeGetType(tree->focusnode) == SCIP_NODETYPE_FOCUSNODE
      || SCIPnodeGetType(tree->focusnode) == SCIP_NODETYPE_REFOCUSNODE);
   assert(tree->probingroot->parent == tree->focusnode);
   assert(SCIPnodeGetDepth(tree->probingroot) == SCIPnodeGetDepth(tree->focusnode)+1);
   assert(tree->pathlen >= 2);
   assert(SCIPnodeGetType(tree->path[tree->pathlen-1]) == SCIP_NODETYPE_PROBINGNODE);
   assert(set != NULL);

   /* undo the domain and constraint set changes of the temporary probing nodes and free the probing nodes */
   SCIP_CALL( treeBacktrackProbing(tree, reopt, blkmem, set, stat, transprob, origprob, lp, primal, branchcand,
         eventqueue, eventfilter, cliquetable, -1) );
   assert(tree->probingsumchgdobjs == 0);
   assert(!tree->probingobjchanged);
   assert(!lp->divingobjchg);
   assert(lp->cutoffbound == primal->cutoffbound); /*lint !e777*/
   assert(SCIPtreeGetCurrentNode(tree) == tree->focusnode);
   assert(!SCIPtreeProbing(tree));

   /* if the LP was flushed before probing starts, flush it again */
   if( tree->probinglpwasflushed )
   {
      SCIP_CALL( SCIPlpFlush(lp, blkmem, set, transprob, eventqueue) );

      /* if the LP was solved before probing starts, solve it again to restore the LP solution */
      if( tree->probinglpwassolved )
      {
         SCIP_Bool lperror;

         /* reset the LP state before probing started */
         if( tree->probinglpistate == NULL )
         {
            assert(tree->probinglpinorms == NULL);
            SCIP_CALL( SCIPlpiClearState(lp->lpi) );
            lp->primalfeasible = (lp->nlpicols == 0 && lp->nlpirows == 0);
            lp->primalchecked = (lp->nlpicols == 0 && lp->nlpirows == 0);
            lp->dualfeasible = (lp->nlpicols == 0 && lp->nlpirows == 0);
            lp->dualchecked = (lp->nlpicols == 0 && lp->nlpirows == 0);
            lp->solisbasic = FALSE;
         }
         else
         {
            SCIP_CALL( SCIPlpSetState(lp, blkmem, set, transprob, eventqueue, tree->probinglpistate,
                  tree->probinglpwasprimfeas, tree->probinglpwasprimchecked, tree->probinglpwasdualfeas,
                  tree->probinglpwasdualchecked) );
            SCIP_CALL( SCIPlpFreeState(lp, blkmem, &tree->probinglpistate) );

            if( tree->probinglpinorms != NULL )
            {
               SCIP_CALL( SCIPlpSetNorms(lp, blkmem, tree->probinglpinorms) );
               SCIP_CALL( SCIPlpFreeNorms(lp, blkmem, &tree->probinglpinorms) );
               tree->probinglpinorms = NULL;
            }
         }
         SCIPlpSetIsRelax(lp, tree->probinglpwasrelax);

         /* resolve LP to reset solution */
         SCIP_CALL( SCIPlpSolveAndEval(lp, set, messagehdlr, blkmem, stat, eventqueue, eventfilter, transprob, -1LL, FALSE, FALSE, FALSE, &lperror) );

         if( set->exact_enable )
         {
            if( SCIPlpGetSolstat(lp) == SCIP_LPSOLSTAT_INFEASIBLE )
            {
               lp->solved = FALSE;
               SCIPlpExactForceSafeBound(lp->lpexact, set);
               SCIP_CALL( SCIPlpSolveAndEval(lp, set, messagehdlr, blkmem, stat, eventqueue, eventfilter, transprob, -1LL, FALSE, FALSE, FALSE, &lperror) );
            }
            /* here we always set this, or the lpobjval would not longer be safe */
            lp->lpobjval = tree->probinglpobjval;
            lp->hasprovedbound = tree->probinglphadsafebound;
         }

         if( lperror )
         {
            SCIPmessagePrintVerbInfo(messagehdlr, set->disp_verblevel, SCIP_VERBLEVEL_FULL,
               "(node %" SCIP_LONGINT_FORMAT ") unresolved numerical troubles while resolving LP %" SCIP_LONGINT_FORMAT " after probing\n",
               stat->nnodes, stat->nlps);
            lp->resolvelperror = TRUE;
            tree->focusnodehaslp = FALSE;
         }
         else if( SCIPlpGetSolstat(lp) != SCIP_LPSOLSTAT_OPTIMAL
            && SCIPlpGetSolstat(lp) != SCIP_LPSOLSTAT_INFEASIBLE
            && SCIPlpGetSolstat(lp) != SCIP_LPSOLSTAT_UNBOUNDEDRAY
            && SCIPlpGetSolstat(lp) != SCIP_LPSOLSTAT_OBJLIMIT )
         {
            SCIPmessagePrintVerbInfo(messagehdlr, set->disp_verblevel, SCIP_VERBLEVEL_FULL,
               "LP was not resolved to a sufficient status after probing\n");
            lp->resolvelperror = TRUE;
            tree->focusnodehaslp = FALSE;
         }
         else if( tree->focuslpconstructed && SCIPlpIsRelax(lp) && SCIPprobAllColsInLP(transprob, set, lp)
            && (!set->exact_enable || lp->hasprovedbound) )
         {
            SCIP_CALL( SCIPnodeUpdateLowerboundLP(tree->focusnode, set, stat, eventfilter, tree, transprob, origprob, lp) );
         }
      }
   }
   else
      lp->flushed = FALSE;

   assert(tree->probinglpistate == NULL);

   /* if no LP was solved during probing and the LP before probing was not solved, then it should not be solved now */
   assert(tree->probingsolvedlp || tree->probinglpwassolved || !lp->solved);

   /* if the LP was solved (and hence flushed) before probing, then lp->solved should be TRUE unless we occured an error
    * during resolving right above
    */
   assert(!tree->probinglpwassolved || !tree->probinglpwasflushed || lp->solved || lp->resolvelperror);

   /* if the LP was not solved before probing it should be marked unsolved now; this can occur if a probing LP was
    * solved in between
    */
   if( !tree->probinglpwassolved )
   {
      lp->solved = FALSE;
      lp->lpsolstat = SCIP_LPSOLSTAT_NOTSOLVED;
   }

   /* if the LP was solved during probing, but had been unsolved before probing started, we discard the LP state */
   if( set->lp_clearinitialprobinglp && tree->probingsolvedlp && !tree->probinglpwassolved )
   {
      SCIPsetDebugMsg(set, "clearing lp state at end of probing mode because LP was initially unsolved\n");
      SCIP_CALL( SCIPlpiClearState(lp->lpi) );
   }

   /* if a relaxation was stored before probing, restore it now */
   if( tree->probdiverelaxstored )
   {
      SCIP_CALL( SCIPtreeRestoreRelaxSol(tree, set, relaxation, transprob) );
   }

   assert(tree->probingobjchanged == SCIPlpDivingObjChanged(lp));

   /* reset flags */
   tree->probinglpwasflushed = FALSE;
   tree->probinglpwassolved = FALSE;
   tree->probingloadlpistate = FALSE;
   tree->probinglpwasrelax = FALSE;
   tree->probingsolvedlp = FALSE;
   tree->sbprobing = FALSE;

   /* inform LP about end of probing mode */
   SCIP_CALL( SCIPlpEndProbing(lp) );

   if( set->exact_enable )
   {
      lp->pseudoobjvalid = FALSE;
      if( SCIPnodeGetDepth(tree->focusnode) == 0 )
         lp->glbpseudoobjvalid = FALSE;
   }

   /* reset all marked constraints for propagation */
   SCIP_CALL( SCIPconshdlrsResetPropagationStatus(set, blkmem, set->conshdlrs, set->nconshdlrs) );

   SCIPsetDebugMsg(set, "probing ended in depth %d (LP flushed: %u, solstat: %d)\n", tree->pathlen-1, lp->flushed, SCIPlpGetSolstat(lp));

   return SCIP_OKAY;
}

/** stores relaxation solution before diving or probing */
SCIP_RETCODE SCIPtreeStoreRelaxSol(
   SCIP_TREE*            tree,               /**< branch and bound tree */
   SCIP_SET*             set,                /**< global SCIP settings */
   SCIP_RELAXATION*      relaxation,         /**< global relaxation data */
   SCIP_PROB*            transprob           /**< transformed problem after presolve */
   )
{
   SCIP_VAR** vars;
   int nvars;
   int v;

   assert(tree != NULL);
   assert(set != NULL);
   assert(relaxation != NULL);
   assert(transprob != NULL);
   assert(SCIPrelaxationIsSolValid(relaxation));

   nvars = SCIPprobGetNVars(transprob);
   vars = SCIPprobGetVars(transprob);

   /* check if memory still needs to be allocated or resized */
   if( tree->probdiverelaxsol == NULL )
   {
      SCIP_ALLOC( BMSallocMemoryArray(&(tree->probdiverelaxsol), nvars) );
      tree->nprobdiverelaxsol = nvars;
   }
   else if( nvars > tree->nprobdiverelaxsol )
   {
      SCIP_ALLOC( BMSreallocMemoryArray(&tree->probdiverelaxsol, nvars) );
      tree->nprobdiverelaxsol = nvars;
   }
   assert(tree->nprobdiverelaxsol >= nvars);

   /* iterate over all variables to save the relaxation solution */
   for( v = 0; v < nvars; ++v )
      tree->probdiverelaxsol[v] = SCIPvarGetRelaxSol(vars[v], set);

   tree->probdiverelaxstored = TRUE;
   tree->probdiverelaxincludeslp = SCIPrelaxationIsLpIncludedForSol(relaxation);

   return SCIP_OKAY;
}

/** restores relaxation solution after diving or probing */
SCIP_RETCODE SCIPtreeRestoreRelaxSol(
   SCIP_TREE*            tree,               /**< branch and bound tree */
   SCIP_SET*             set,                /**< global SCIP settings */
   SCIP_RELAXATION*      relaxation,         /**< global relaxation data */
   SCIP_PROB*            transprob           /**< transformed problem after presolve */
   )
{
   SCIP_VAR** vars;
   int nvars;
   int v;

   assert(tree != NULL);
   assert(set != NULL);
   assert(tree->probdiverelaxstored);
   assert(tree->probdiverelaxsol != NULL);

   nvars = SCIPprobGetNVars(transprob);
   vars = SCIPprobGetVars(transprob);
   assert( nvars <= tree->nprobdiverelaxsol );

   /* iterate over all variables to restore the relaxation solution */
   for( v = 0; v < nvars; ++v )
   {
      SCIP_CALL( SCIPvarSetRelaxSol(vars[v], set, relaxation, tree->probdiverelaxsol[v], TRUE) );
   }

   tree->probdiverelaxstored = FALSE;
   SCIPrelaxationSetSolValid(relaxation, TRUE, tree->probdiverelaxincludeslp);

   return SCIP_OKAY;
}

/** gets the best child of the focus node w.r.t. the node selection priority assigned by the branching rule */
SCIP_NODE* SCIPtreeGetPrioChild(
   SCIP_TREE*            tree                /**< branch and bound tree */
   )
{
   SCIP_NODE* bestnode;
   SCIP_Real bestprio;
   int i;

   assert(tree != NULL);

   bestnode = NULL;
   bestprio = SCIP_REAL_MIN;
   for( i = 0; i < tree->nchildren; ++i )
   {
      if( tree->childrenprio[i] > bestprio )
      {
         bestnode = tree->children[i];
         bestprio = tree->childrenprio[i];
      }
   }
   assert((tree->nchildren == 0) == (bestnode == NULL));

   return bestnode;
}

/** gets the best sibling of the focus node w.r.t. the node selection priority assigned by the branching rule */
SCIP_NODE* SCIPtreeGetPrioSibling(
   SCIP_TREE*            tree                /**< branch and bound tree */
   )
{
   SCIP_NODE* bestnode;
   SCIP_Real bestprio;
   int i;

   assert(tree != NULL);

   bestnode = NULL;
   bestprio = SCIP_REAL_MIN;
   for( i = 0; i < tree->nsiblings; ++i )
   {
      if( tree->siblingsprio[i] > bestprio )
      {
         bestnode = tree->siblings[i];
         bestprio = tree->siblingsprio[i];
      }
   }
   assert((tree->nsiblings == 0) == (bestnode == NULL));

   return bestnode;
}

/** gets the best child of the focus node w.r.t. the node selection strategy */
SCIP_NODE* SCIPtreeGetBestChild(
   SCIP_TREE*            tree,               /**< branch and bound tree */
   SCIP_SET*             set                 /**< global SCIP settings */
   )
{
   SCIP_NODESEL* nodesel;
   SCIP_NODE* bestnode;
   int i;

   assert(tree != NULL);

   nodesel = SCIPnodepqGetNodesel(tree->leaves);
   assert(nodesel != NULL);

   bestnode = NULL;
   for( i = 0; i < tree->nchildren; ++i )
   {
      if( bestnode == NULL || SCIPnodeselCompare(nodesel, set, tree->children[i], bestnode) < 0 )
      {
         bestnode = tree->children[i];
      }
   }

   return bestnode;
}

/** gets the best sibling of the focus node w.r.t. the node selection strategy */
SCIP_NODE* SCIPtreeGetBestSibling(
   SCIP_TREE*            tree,               /**< branch and bound tree */
   SCIP_SET*             set                 /**< global SCIP settings */
   )
{
   SCIP_NODESEL* nodesel;
   SCIP_NODE* bestnode;
   int i;

   assert(tree != NULL);

   nodesel = SCIPnodepqGetNodesel(tree->leaves);
   assert(nodesel != NULL);

   bestnode = NULL;
   for( i = 0; i < tree->nsiblings; ++i )
   {
      if( bestnode == NULL || SCIPnodeselCompare(nodesel, set, tree->siblings[i], bestnode) < 0 )
      {
         bestnode = tree->siblings[i];
      }
   }

   return bestnode;
}

/** gets the best leaf from the node queue w.r.t. the node selection strategy */
SCIP_NODE* SCIPtreeGetBestLeaf(
   SCIP_TREE*            tree                /**< branch and bound tree */
   )
{
   assert(tree != NULL);

   return SCIPnodepqFirst(tree->leaves);
}

/** gets the best node from the tree (child, sibling, or leaf) w.r.t. the node selection strategy */
SCIP_NODE* SCIPtreeGetBestNode(
   SCIP_TREE*            tree,               /**< branch and bound tree */
   SCIP_SET*             set                 /**< global SCIP settings */
   )
{
   SCIP_NODESEL* nodesel;
   SCIP_NODE* bestchild;
   SCIP_NODE* bestsibling;
   SCIP_NODE* bestleaf;
   SCIP_NODE* bestnode;

   assert(tree != NULL);

   nodesel = SCIPnodepqGetNodesel(tree->leaves);
   assert(nodesel != NULL);

   /* get the best child, sibling, and leaf */
   bestchild = SCIPtreeGetBestChild(tree, set);
   bestsibling = SCIPtreeGetBestSibling(tree, set);
   bestleaf = SCIPtreeGetBestLeaf(tree);

   /* return the best of the three */
   bestnode = bestchild;
   if( bestsibling != NULL && (bestnode == NULL || SCIPnodeselCompare(nodesel, set, bestsibling, bestnode) < 0) )
      bestnode = bestsibling;
   if( bestleaf != NULL && (bestnode == NULL || SCIPnodeselCompare(nodesel, set, bestleaf, bestnode) < 0) )
      bestnode = bestleaf;

   assert(SCIPtreeGetNLeaves(tree) == 0 || bestnode != NULL);

   return bestnode;
}

/** gets the minimal lower bound of all nodes in the tree */
SCIP_Real SCIPtreeGetLowerbound(
   SCIP_TREE*            tree,               /**< branch and bound tree */
   SCIP_SET*             set                 /**< global SCIP settings */
   )
{
   SCIP_Real lowerbound;
   int i;

   assert(tree != NULL);
   assert(set != NULL);

   /* get the lower bound from the queue */
   lowerbound = SCIPnodepqGetLowerbound(tree->leaves, set);

   /* compare lower bound with children */
   for( i = 0; i < tree->nchildren; ++i )
   {
      assert(tree->children[i] != NULL);
      lowerbound = MIN(lowerbound, tree->children[i]->lowerbound);
   }

   /* compare lower bound with siblings */
   for( i = 0; i < tree->nsiblings; ++i )
   {
      assert(tree->siblings[i] != NULL);
      lowerbound = MIN(lowerbound, tree->siblings[i]->lowerbound);
   }

   /* compare lower bound with focus node */
   if( tree->focusnode != NULL )
   {
      lowerbound = MIN(lowerbound, tree->focusnode->lowerbound);
   }

   return lowerbound;
}

/** gets the minimal exact lower bound of all nodes in the tree or NULL if empty
 *
 *  @note The user must not modify the return value.
 */
SCIP_RATIONAL* SCIPtreeGetLowerboundExact(
   SCIP_TREE*            tree,               /**< branch and bound tree */
   SCIP_SET*             set                 /**< global SCIP settings */
   )
{
   SCIP_RATIONAL* lowerbound;
   int i;

   assert(tree != NULL);
   assert(set != NULL);

   /* get the lower bound from the queue */
   lowerbound = SCIPnodepqGetLowerboundExact(tree->leaves, set);

   /* compare lower bound with children */
   for( i = 0; i < tree->nchildren; ++i )
   {
      assert(tree->children[i] != NULL);
      if( lowerbound == NULL || SCIPrationalIsGT(lowerbound, tree->children[i]->lowerboundexact) )
         lowerbound = tree->children[i]->lowerboundexact;
   }

   /* compare lower bound with siblings */
   for( i = 0; i < tree->nsiblings; ++i )
   {
      assert(tree->siblings[i] != NULL);
      if( lowerbound == NULL || SCIPrationalIsGT(lowerbound, tree->siblings[i]->lowerboundexact) )
         lowerbound = tree->siblings[i]->lowerboundexact;
   }

   /* compare lower bound with focus node */
   if( tree->focusnode != NULL && ( lowerbound == NULL || SCIPrationalIsGT(lowerbound, tree->focusnode->lowerboundexact) ) )
   {
      lowerbound = tree->focusnode->lowerboundexact;
   }

   return lowerbound;
}

/** gets the node with minimal lower bound of all nodes in the tree (child, sibling, or leaf) */
SCIP_NODE* SCIPtreeGetLowerboundNode(
   SCIP_TREE*            tree,               /**< branch and bound tree */
   SCIP_SET*             set                 /**< global SCIP settings */
   )
{
   SCIP_NODE* lowerboundnode;
   SCIP_Real bestprio;
   int i;

   assert(tree != NULL);
   assert(set != NULL);

   /* get the lower bound from the queue */
   lowerboundnode = SCIPnodepqGetLowerboundNode(tree->leaves, set);
   bestprio = -SCIPsetInfinity(set);

   if( set->exact_enable )
   {
      SCIP_RATIONAL* lowerbound = lowerboundnode != NULL ? lowerboundnode->lowerboundexact : NULL;

      /* compare lower bound with children */
      for( i = 0; i < tree->nchildren; ++i )
      {
         assert(tree->children[i] != NULL);
         if( lowerbound == NULL || ( SCIPrationalIsLE(tree->children[i]->lowerboundexact, lowerbound)
            && ( !SCIPrationalIsEQ(tree->children[i]->lowerboundexact, lowerbound) || tree->childrenprio[i] > bestprio ) ) )
         {
            lowerboundnode = tree->children[i];
            bestprio = tree->childrenprio[i];
            lowerbound = lowerboundnode->lowerboundexact;
         }
      }

      /* compare lower bound with siblings */
      for( i = 0; i < tree->nsiblings; ++i )
      {
         assert(tree->siblings[i] != NULL);
         if( lowerbound == NULL || ( SCIPrationalIsLE(tree->siblings[i]->lowerboundexact, lowerbound)
            && ( !SCIPrationalIsEQ(tree->siblings[i]->lowerboundexact, lowerbound) || tree->siblingsprio[i] > bestprio ) ) )
         {
            lowerboundnode = tree->siblings[i];
            bestprio = tree->siblingsprio[i];
            lowerbound = lowerboundnode->lowerboundexact;
         }
      }
   }
   else
   {
      SCIP_Real lowerbound = lowerboundnode != NULL ? lowerboundnode->lowerbound : SCIPsetInfinity(set);

      /* compare lower bound with children */
      for( i = 0; i < tree->nchildren; ++i )
      {
         assert(tree->children[i] != NULL);
         if( SCIPsetIsLE(set, tree->children[i]->lowerbound, lowerbound)
            && ( SCIPsetIsLT(set, tree->children[i]->lowerbound, lowerbound) || tree->childrenprio[i] > bestprio ) )
         {
            lowerboundnode = tree->children[i];
            bestprio = tree->childrenprio[i];
            lowerbound = lowerboundnode->lowerbound;
         }
      }

      /* compare lower bound with siblings */
      for( i = 0; i < tree->nsiblings; ++i )
      {
         assert(tree->siblings[i] != NULL);
         if( SCIPsetIsLE(set, tree->siblings[i]->lowerbound, lowerbound)
            && ( SCIPsetIsLT(set, tree->siblings[i]->lowerbound, lowerbound) || tree->siblingsprio[i] > bestprio ) )
         {
            lowerboundnode = tree->siblings[i];
            bestprio = tree->siblingsprio[i];
            lowerbound = lowerboundnode->lowerbound;
         }
      }
   }

   return lowerboundnode;
}

/** gets the average lower bound of all nodes in the tree */
SCIP_Real SCIPtreeGetAvgLowerbound(
   SCIP_TREE*            tree,               /**< branch and bound tree */
   SCIP_Real             cutoffbound         /**< global cutoff bound */
   )
{
   SCIP_Real lowerboundsum;
   int nnodes;
   int i;

   assert(tree != NULL);

   /* get sum of lower bounds from nodes in the queue */
   lowerboundsum = SCIPnodepqGetLowerboundSum(tree->leaves);
   nnodes = SCIPtreeGetNLeaves(tree);

   /* add lower bound of focus node */
   if( tree->focusnode != NULL && tree->focusnode->lowerbound < cutoffbound )
   {
      lowerboundsum += tree->focusnode->lowerbound;
      nnodes++;
   }

   /* add lower bounds of siblings */
   for( i = 0; i < tree->nsiblings; ++i )
   {
      assert(tree->siblings[i] != NULL);
      lowerboundsum += tree->siblings[i]->lowerbound;
   }
   nnodes += tree->nsiblings;

   /* add lower bounds of children */
   for( i = 0; i < tree->nchildren; ++i )
   {
      assert(tree->children[i] != NULL);
      lowerboundsum += tree->children[i]->lowerbound;
   }
   nnodes += tree->nchildren;

   return nnodes == 0 ? 0.0 : lowerboundsum/nnodes;
}




/*
 * simple functions implemented as defines
 */

/* In debug mode, the following methods are implemented as function calls to ensure
 * type validity.
 * In optimized mode, the methods are implemented as defines to improve performance.
 * However, we want to have them in the library anyways, so we have to undef the defines.
 */

#undef SCIPnodeGetType
#undef SCIPnodeGetNumber
#undef SCIPnodeGetDepth
#undef SCIPnodeGetLowerbound
#undef SCIPnodeGetEstimate
#undef SCIPnodeGetDomchg
#undef SCIPnodeGetParent
#undef SCIPnodeGetConssetchg
#undef SCIPnodeIsActive
#undef SCIPnodeIsPropagatedAgain
#undef SCIPtreeGetNLeaves
#undef SCIPtreeGetNChildren
#undef SCIPtreeGetNSiblings
#undef SCIPtreeGetNNodes
#undef SCIPtreeIsPathComplete
#undef SCIPtreeProbing
#undef SCIPtreeGetProbingRoot
#undef SCIPtreeGetProbingDepth
#undef SCIPtreeGetFocusNode
#undef SCIPtreeGetFocusDepth
#undef SCIPtreeHasFocusNodeLP
#undef SCIPtreeSetFocusNodeLP
#undef SCIPtreeIsFocusNodeLPConstructed
#undef SCIPtreeInRepropagation
#undef SCIPtreeGetCurrentNode
#undef SCIPtreeGetCurrentDepth
#undef SCIPtreeHasCurrentNodeLP
#undef SCIPtreeGetEffectiveRootDepth
#undef SCIPtreeGetRootNode
#undef SCIPtreeProbingObjChanged
#undef SCIPtreeMarkProbingObjChanged

/** gets the type of the node */
SCIP_NODETYPE SCIPnodeGetType(
   SCIP_NODE*            node                /**< node */
   )
{
   assert(node != NULL);

   return (SCIP_NODETYPE)(node->nodetype);
}

/** gets successively assigned number of the node */
SCIP_Longint SCIPnodeGetNumber(
   SCIP_NODE*            node                /**< node */
   )
{
   assert(node != NULL);

   return node->number;
}

/** gets the depth of the node */
int SCIPnodeGetDepth(
   SCIP_NODE*            node                /**< node */
   )
{
   assert(node != NULL);

   return (int) node->depth;
}

/** gets the lower bound of the node */
SCIP_Real SCIPnodeGetLowerbound(
   SCIP_NODE*            node                /**< node */
   )
{
   assert(node != NULL);

   return node->lowerbound;
}

/** gets the lower bound of the node */
SCIP_RATIONAL* SCIPnodeGetLowerboundExact(
   SCIP_NODE*            node                /**< node */
   )
{
   assert(node != NULL);

   return node->lowerboundexact;
}

/** gets the estimated value of the best feasible solution in subtree of the node */
SCIP_Real SCIPnodeGetEstimate(
   SCIP_NODE*            node                /**< node */
   )
{
   assert(node != NULL);

   return node->estimate;
}

/** gets the reoptimization type of this node */
SCIP_REOPTTYPE SCIPnodeGetReopttype(
   SCIP_NODE*            node                /**< node */
   )
{
   assert(node != NULL);

   return (SCIP_REOPTTYPE)node->reopttype;
}

/** sets the reoptimization type of this node */
void SCIPnodeSetReopttype(
   SCIP_NODE*            node,               /**< node */
   SCIP_REOPTTYPE        reopttype           /**< reoptimization type */
   )
{
   assert(node != NULL);
   assert(reopttype == SCIP_REOPTTYPE_NONE
       || reopttype == SCIP_REOPTTYPE_TRANSIT
       || reopttype == SCIP_REOPTTYPE_INFSUBTREE
       || reopttype == SCIP_REOPTTYPE_STRBRANCHED
       || reopttype == SCIP_REOPTTYPE_LOGICORNODE
       || reopttype == SCIP_REOPTTYPE_LEAF
       || reopttype == SCIP_REOPTTYPE_PRUNED
       || reopttype == SCIP_REOPTTYPE_FEASIBLE);

   node->reopttype = (unsigned int) reopttype;
}

/** gets the unique id to identify the node during reoptimization; the id is 0 if the node is the root or not part of
 * the reoptimization tree
 */
unsigned int SCIPnodeGetReoptID(
   SCIP_NODE*            node                /**< node */
   )
{
   assert(node != NULL);

   return node->reoptid; /*lint !e732*/
}

/** set a unique id to identify the node during reoptimization */
void SCIPnodeSetReoptID(
   SCIP_NODE*            node,               /**< node */
   unsigned int          id                  /**< unique id */
   )
{
   assert(node != NULL);
   assert(id <= 536870911); /* id has only 29 bits and needs to be smaller than 2^29 */

   node->reoptid = id;
}

/** gets the domain change information of the node, i.e., the information about the differences in the
 *  variables domains to the parent node
 */
SCIP_DOMCHG* SCIPnodeGetDomchg(
   SCIP_NODE*            node                /**< node */
   )
{
   assert(node != NULL);

   return node->domchg;
}

/** counts the number of bound changes due to branching, constraint propagation, and propagation */
void SCIPnodeGetNDomchg(
   SCIP_NODE*            node,               /**< node */
   int*                  nbranchings,        /**< pointer to store number of branchings (or NULL if not needed) */
   int*                  nconsprop,          /**< pointer to store number of constraint propagations (or NULL if not needed) */
   int*                  nprop               /**< pointer to store number of propagations (or NULL if not needed) */
   )
{  /*lint --e{641}*/
   SCIP_Bool count_branchings;
   SCIP_Bool count_consprop;
   SCIP_Bool count_prop;
   int i;

   assert(node != NULL);

   count_branchings = (nbranchings != NULL);
   count_consprop = (nconsprop != NULL);
   count_prop = (nprop != NULL);

   /* set counter to zero */
   if( count_branchings )
      *nbranchings = 0;
   if( count_consprop )
      *nconsprop = 0;
   if( count_prop )
      *nprop = 0;

   if( node->domchg == NULL )
      return;

   /* branching bound changes are always at beginning, count them in i */
   for( i = 0; i < (int) node->domchg->domchgbound.nboundchgs; ++i )
      if( node->domchg->domchgbound.boundchgs[i].boundchgtype != SCIP_BOUNDCHGTYPE_BRANCHING )
         break;
   if( count_branchings )
      *nbranchings = i;

   if( !count_consprop && !count_prop )
      return;

   for( ; i < (int) node->domchg->domchgbound.nboundchgs; ++i )
   {
      assert(node->domchg->domchgbound.boundchgs[i].boundchgtype == SCIP_BOUNDCHGTYPE_CONSINFER || node->domchg->domchgbound.boundchgs[i].boundchgtype == SCIP_BOUNDCHGTYPE_PROPINFER);
      if( node->domchg->domchgbound.boundchgs[i].boundchgtype == SCIP_BOUNDCHGTYPE_CONSINFER )
      {
         if( count_consprop )
            ++(*nconsprop);
      }
      else
      {
         if( count_prop )
            ++(*nprop);
      }
   }
}

/* return the number of bound changes based on dual information.
 *
 * currently, this methods works only for bound changes made by strong branching on binary variables. we need this
 * method to ensure optimality within reoptimization.
 *
 * since the bound changes made by strong branching are stored as SCIP_BOUNDCHGTYPE_CONSINFER or SCIP_BOUNDCHGTYPE_PROPINFER
 * with no constraint or propagator, resp., we are are interested in bound changes with these attributes.
 *
 * all bound changes of type SCIP_BOUNDCHGTYPE_BRANCHING are stored in the beginning of the bound change array, afterwards,
 * we can find the other two types. thus, we start the search at the end of the list and stop when reaching the first
 * bound change of type SCIP_BOUNDCHGTYPE_BRANCHING.
 */
int SCIPnodeGetNDualBndchgs(
   SCIP_NODE*            node                /**< node */
   )
{  /*lint --e{641}*/
   SCIP_BOUNDCHG* boundchgs;
   int i;
   int nboundchgs;
   int npseudobranchvars;

   assert(node != NULL);

   if( node->domchg == NULL )
      return 0;

   nboundchgs = (int)node->domchg->domchgbound.nboundchgs;
   boundchgs = node->domchg->domchgbound.boundchgs;

   npseudobranchvars = 0;

   assert(boundchgs != NULL);
   assert(nboundchgs >= 0);

   /* count the number of pseudo-branching decisions; pseudo-branching decisions have to be in the ending of the bound change
    * array
    */
   for( i = nboundchgs-1; i >= 0; i--)
   {
      if( SCIPvarIsIntegral(boundchgs[i].var)
         && ( ( boundchgs[i].boundchgtype == SCIP_BOUNDCHGTYPE_CONSINFER
         && boundchgs[i].data.inferencedata.reason.cons == NULL )
         || ( boundchgs[i].boundchgtype == SCIP_BOUNDCHGTYPE_PROPINFER
         && boundchgs[i].data.inferencedata.reason.prop == NULL ) ) )
         npseudobranchvars++;
      else if( boundchgs[i].boundchgtype == SCIP_BOUNDCHGTYPE_BRANCHING )
         break;
   }

   return npseudobranchvars;
}

/** returns the set of variable branchings that were performed in the parent node to create this node */
void SCIPnodeGetDualBoundchgs(
   SCIP_NODE*            node,               /**< node data */
   SCIP_VAR**            vars,               /**< array of variables on which the bound change is based on dual information */
   SCIP_Real*            bounds,             /**< array of bounds which are based on dual information */
   SCIP_BOUNDTYPE*       boundtypes,         /**< array of boundtypes which are based on dual information */
   int*                  nvars,              /**< number of variables on which the bound change is based on dual information
                                              *   if this is larger than the array size, arrays should be reallocated and method
                                              *   should be called again */
   int                   varssize            /**< available slots in arrays */
   )
{  /*lint --e{641}*/
   SCIP_BOUNDCHG* boundchgs;
   int nboundchgs;
   int i;

   assert(node != NULL);
   assert(vars != NULL);
   assert(bounds != NULL);
   assert(boundtypes != NULL);
   assert(nvars != NULL);
   assert(varssize >= 0);

   (*nvars) = 0;

   if( SCIPnodeGetDepth(node) == 0 || node->domchg == NULL )
      return;

   nboundchgs = (int)node->domchg->domchgbound.nboundchgs;
   boundchgs = node->domchg->domchgbound.boundchgs;

   assert(boundchgs != NULL);
   assert(nboundchgs >= 0);

   /* count the number of pseudo-branching decisions; pseudo-branching decisions have to be in the ending of the bound change
    * array
    */
   for( i = nboundchgs-1; i >= 0; i--)
   {
      if( SCIPvarIsIntegral(boundchgs[i].var) )
      {
         if( (boundchgs[i].boundchgtype == SCIP_BOUNDCHGTYPE_CONSINFER
               && boundchgs[i].data.inferencedata.reason.cons == NULL)
          || (boundchgs[i].boundchgtype == SCIP_BOUNDCHGTYPE_PROPINFER
                && boundchgs[i].data.inferencedata.reason.prop == NULL) )
            (*nvars)++;
         else if( boundchgs[i].boundchgtype == SCIP_BOUNDCHGTYPE_BRANCHING )
            break;
      }
   }

   /* if the arrays have enough space store the branching decisions */
   if( varssize >= *nvars )
   {
      int j;
      j = 0;
      for( i = i+1; i < nboundchgs; i++)
      {
         if( SCIPvarIsIntegral(boundchgs[i].var) )
         {
            assert( boundchgs[i].boundchgtype != SCIP_BOUNDCHGTYPE_BRANCHING );
            if( (boundchgs[i].boundchgtype == SCIP_BOUNDCHGTYPE_CONSINFER
                  && boundchgs[i].data.inferencedata.reason.cons == NULL)
             || (boundchgs[i].boundchgtype == SCIP_BOUNDCHGTYPE_PROPINFER
                  && boundchgs[i].data.inferencedata.reason.prop == NULL) )
            {
               vars[j] = boundchgs[i].var;
               bounds[j] = boundchgs[i].newbound;
               boundtypes[j] = (SCIP_BOUNDTYPE) boundchgs[i].boundtype;
               j++;
            }
         }
      }
   }
}

/** gets the parent node of a node in the branch-and-bound tree, if any */
SCIP_NODE* SCIPnodeGetParent(
   SCIP_NODE*            node                /**< node */
   )
{
   assert(node != NULL);

   return node->parent;
}

/** returns the set of variable branchings that were performed in the parent node to create this node */
void SCIPnodeGetParentBranchings(
   SCIP_NODE*            node,               /**< node data */
   SCIP_VAR**            branchvars,         /**< array of variables on which the branching has been performed in the parent node */
   SCIP_Real*            branchbounds,       /**< array of bounds which the branching in the parent node set */
   SCIP_BOUNDTYPE*       boundtypes,         /**< array of boundtypes which the branching in the parent node set */
   int*                  nbranchvars,        /**< number of variables on which branching has been performed in the parent node
                                              *   if this is larger than the array size, arrays should be reallocated and method
                                              *   should be called again */
   int                   branchvarssize      /**< available slots in arrays */
   )
{
   SCIP_BOUNDCHG* boundchgs;
   int nboundchgs;
   int i;

   assert(node != NULL);
   assert(branchvars != NULL);
   assert(branchbounds != NULL);
   assert(boundtypes != NULL);
   assert(nbranchvars != NULL);
   assert(branchvarssize >= 0);

   (*nbranchvars) = 0;

   if( SCIPnodeGetDepth(node) == 0 || node->domchg == NULL )
      return;

   nboundchgs = (int)node->domchg->domchgbound.nboundchgs;
   boundchgs = node->domchg->domchgbound.boundchgs;

   assert(boundchgs != NULL);
   assert(nboundchgs >= 0);

   /* count the number of branching decisions; branching decisions have to be in the beginning of the bound change
    * array
    */
   for( i = 0; i < nboundchgs; i++)
   {
      if( boundchgs[i].boundchgtype != SCIP_BOUNDCHGTYPE_BRANCHING ) /*lint !e641*/
         break;

      (*nbranchvars)++;
   }

#ifndef NDEBUG
   /* check that the remaining bound change are no branching decisions */
   for( ; i < nboundchgs; i++)
      assert(boundchgs[i].boundchgtype != SCIP_BOUNDCHGTYPE_BRANCHING); /*lint !e641*/
#endif

   /* if the arrays have enough space store the branching decisions */
   if( branchvarssize >= *nbranchvars )
   {
      for( i = 0; i < *nbranchvars; i++)
      {
         assert( boundchgs[i].boundchgtype == SCIP_BOUNDCHGTYPE_BRANCHING ); /*lint !e641*/
         branchvars[i] = boundchgs[i].var;
         boundtypes[i] = (SCIP_BOUNDTYPE) boundchgs[i].boundtype;
         branchbounds[i] = boundchgs[i].newbound;
      }
   }
}

/** returns the set of variable branchings that were performed in all ancestor nodes (nodes on the path to the root) to create this node */
void SCIPnodeGetAncestorBranchings(
   SCIP_NODE*            node,               /**< node data */
   SCIP_VAR**            branchvars,         /**< array of variables on which the branchings has been performed in all ancestors */
   SCIP_Real*            branchbounds,       /**< array of bounds which the branchings in all ancestors set */
   SCIP_BOUNDTYPE*       boundtypes,         /**< array of boundtypes which the branchings in all ancestors set */
   int*                  nbranchvars,        /**< number of variables on which branchings have been performed in all ancestors
                                              *   if this is larger than the array size, arrays should be reallocated and method
                                              *   should be called again */
   int                   branchvarssize      /**< available slots in arrays */
   )
{
   assert(node != NULL);
   assert(branchvars != NULL);
   assert(branchbounds != NULL);
   assert(boundtypes != NULL);
   assert(nbranchvars != NULL);
   assert(branchvarssize >= 0);

   (*nbranchvars) = 0;

   while( SCIPnodeGetDepth(node) != 0 )
   {
      int nodenbranchvars;
      int start;
      int size;

      start = *nbranchvars < branchvarssize - 1 ? *nbranchvars : branchvarssize - 1;
      size = *nbranchvars > branchvarssize ? 0 : branchvarssize-(*nbranchvars);

      SCIPnodeGetParentBranchings(node, &branchvars[start], &branchbounds[start], &boundtypes[start], &nodenbranchvars, size);
      *nbranchvars += nodenbranchvars;

      node = node->parent;
   }
}

/** returns the set of variable branchings that were performed between the given @p node and the given @p parent node. */
void SCIPnodeGetAncestorBranchingsPart(
   SCIP_NODE*            node,               /**< node data */
   SCIP_NODE*            parent,             /**< node data of the last ancestor node */
   SCIP_VAR**            branchvars,         /**< array of variables on which the branchings has been performed in all ancestors */
   SCIP_Real*            branchbounds,       /**< array of bounds which the branchings in all ancestors set */
   SCIP_BOUNDTYPE*       boundtypes,         /**< array of boundtypes which the branchings in all ancestors set */
   int*                  nbranchvars,        /**< number of variables on which branchings have been performed in all ancestors
                                              *   if this is larger than the array size, arrays should be reallocated and method
                                              *   should be called again */
   int                   branchvarssize      /**< available slots in arrays */
   )
{
   assert(node != NULL);
   assert(parent != NULL);
   assert(branchvars != NULL);
   assert(branchbounds != NULL);
   assert(boundtypes != NULL);
   assert(nbranchvars != NULL);
   assert(branchvarssize >= 0);

   (*nbranchvars) = 0;

   while( node != parent )
   {
      int nodenbranchvars;
      int start;
      int size;

      start = *nbranchvars < branchvarssize - 1 ? *nbranchvars : branchvarssize - 1;
      size = *nbranchvars > branchvarssize ? 0 : branchvarssize-(*nbranchvars);

      SCIPnodeGetParentBranchings(node, &branchvars[start], &branchbounds[start], &boundtypes[start], &nodenbranchvars, size);
      *nbranchvars += nodenbranchvars;

      node = node->parent;
   }
}

/** return all bound changes on non-continuous variables based on constraint and propagator propagation
 *
 * Stop saving the bound changes when a propagation based on a dual information is reached.
 */
void SCIPnodeGetPropsBeforeDual(
   SCIP_NODE*            node,               /**< node */
   SCIP_VAR**            vars,               /**< array of variables on which propagation triggers a bound change */
   SCIP_Real*            varbounds,          /**< array of bounds set by propagation */
   SCIP_BOUNDTYPE*       varboundtypes,      /**< array of boundtypes set by propagation */
   int*                  npropvars,          /**< number of variables on which propagation triggers a bound change
                                              *   if this is larger than the array size, arrays should be reallocated and method
                                              *   should be called again */
   int                   propvarssize        /**< available slots in arrays */
   )
{  /*lint --e{641}*/
   SCIP_BOUNDCHG* boundchgs;
   int nboundchgs;
   int nbranchings;
   int i;
   int pos;

   assert(node != NULL);
   assert(vars != NULL);
   assert(varbounds != NULL);
   assert(varboundtypes != NULL);
   assert(npropvars != NULL);
   assert(propvarssize >= 0);

   *npropvars = 0;

   if( SCIPnodeGetDepth(node) == 0 || node->domchg == NULL )
      return;

   nboundchgs = (int)node->domchg->domchgbound.nboundchgs;
   boundchgs = node->domchg->domchgbound.boundchgs;

   assert(boundchgs != NULL);
   assert(nboundchgs >= 0);

   /* get index of first bound change, after the branching decisions, that is not from a known constraint or propagator (CONSINFER or PROPINFER without reason)
    * count the number of bound changes because of constraint propagation
    */
   SCIPnodeGetNDomchg(node, &nbranchings, NULL, NULL);
   for( i = nbranchings; i < nboundchgs; ++i )
   {
      /* as we start at nbranchings, there should be no BRANCHING boundchanges anymore */
      assert(boundchgs[i].boundchgtype != SCIP_BOUNDCHGTYPE_BRANCHING);

      if( boundchgs[i].boundchgtype == SCIP_BOUNDCHGTYPE_CONSINFER )
      {
         if( boundchgs[i].data.inferencedata.reason.cons == NULL )
            break;
      }
      else
      {
         assert(boundchgs[i].boundchgtype == SCIP_BOUNDCHGTYPE_PROPINFER);
         if( boundchgs[i].data.inferencedata.reason.prop == NULL )
            break;
      }
      if( SCIPvarIsIntegral(boundchgs[i].var) )
         (*npropvars)++;
   }

   /* return if the arrays do not have enough space to store the propagations */
   if( propvarssize < *npropvars )
      return;

   for( i = nbranchings, pos = 0; pos < *npropvars; ++i ) /*lint !e440*/
   {
      assert(i < nboundchgs);
      if( SCIPvarIsIntegral(boundchgs[i].var) )
      {
         vars[pos] = boundchgs[i].var;
         varboundtypes[pos] = (SCIP_BOUNDTYPE) boundchgs[i].boundtype;
         varbounds[pos] = boundchgs[i].newbound;
         pos++;
      }
   }
}

/** return bound changes on non-continuous variables based on constraint and propagator propagation
 *
 * Start saving the bound changes when a propagation based on a dual information is reached.
 *
 * @note Currently, we can only detect bound changes based in dual information if they arise from strong branching.
 */
void SCIPnodeGetPropsAfterDual(
   SCIP_NODE*            node,               /**< node */
   SCIP_VAR**            vars,               /**< array where to store variables with bound changes */
   SCIP_Real*            varbounds,          /**< array where to store changed bounds */
   SCIP_BOUNDTYPE*       varboundtypes,      /**< array where to store type of changed bound*/
   int*                  nvars,              /**< buffer to store number of bound changes;
                                              *   if this is larger than varssize, arrays should be reallocated and method
                                              *   should be called again */
   int                   varssize            /**< available slots in provided arrays */
   )
{  /*lint --e{641}*/
   SCIP_BOUNDCHG* boundchgs;
   int nboundchgs;
   int i;
   int first_dual;
   int pos;

   assert(node != NULL);
   assert(vars != NULL);
   assert(varbounds != NULL);
   assert(varboundtypes != NULL);
   assert(nvars != NULL);
   assert(varssize >= 0);

   *nvars = 0;

   if( SCIPnodeGetDepth(node) == 0 || node->domchg == NULL )
      return;

   nboundchgs = (int)node->domchg->domchgbound.nboundchgs;
   boundchgs = node->domchg->domchgbound.boundchgs;

   assert(boundchgs != NULL);
   assert(nboundchgs >= 0);

   /* get index of first bound change, after the branching decisions, that is not from a known constraint or propagator (CONSINFER or PROPINFER without reason) */
   for( i = 0; i < nboundchgs; ++i )
   {
      if( boundchgs[i].boundchgtype == SCIP_BOUNDCHGTYPE_BRANCHING )
         continue;
      if( boundchgs[i].boundchgtype == SCIP_BOUNDCHGTYPE_CONSINFER )
      {
         if( boundchgs[i].data.inferencedata.reason.cons == NULL )
            break;
      }
      else
      {
         assert(boundchgs[i].boundchgtype == SCIP_BOUNDCHGTYPE_PROPINFER);
         if( boundchgs[i].data.inferencedata.reason.prop == NULL )
            break;
      }
   }
   first_dual = i;
   /* count following bound changes on non-continuous variables from known constraint or propagator */
   for( ; i < nboundchgs; ++i )
   {
      if( boundchgs[i].boundchgtype == SCIP_BOUNDCHGTYPE_CONSINFER )
      {
         if( boundchgs[i].data.inferencedata.reason.cons == NULL )
            continue;
      }
      else
      {
         assert(boundchgs[i].boundchgtype == SCIP_BOUNDCHGTYPE_PROPINFER);
         if( boundchgs[i].data.inferencedata.reason.prop == NULL )
            continue;
      }
      if( SCIPvarIsIntegral(boundchgs[i].var) )
         ++(*nvars);
   }

   /* return if the arrays do not have enough space to store the propagations */
   if( varssize < *nvars )
      return;

   /* store bound changes in given arrays */
   for( i = first_dual, pos = 0; pos < *nvars; ++i ) /*lint !e440*/
   {
      assert(i < nboundchgs);
      if( boundchgs[i].boundchgtype == SCIP_BOUNDCHGTYPE_CONSINFER )
      {
         if( boundchgs[i].data.inferencedata.reason.cons == NULL )
            continue;
      }
      else
      {
         assert(boundchgs[i].boundchgtype == SCIP_BOUNDCHGTYPE_PROPINFER);
         if( boundchgs[i].data.inferencedata.reason.prop == NULL )
            continue;
      }
      if( SCIPvarIsIntegral(boundchgs[i].var) )
      {
         vars[pos] = boundchgs[i].var;
         varboundtypes[pos] = (SCIP_BOUNDTYPE) boundchgs[i].boundtype;
         varbounds[pos] = boundchgs[i].newbound;
         pos++;
      }
   }
}

/** outputs the path into given file stream in GML format */
SCIP_RETCODE SCIPnodePrintAncestorBranchings(
   SCIP_NODE*            node,               /**< node data */
   FILE*                 file                /**< file to output the path */
   )
{
   int nbranchings;

   nbranchings = 0;

   /* print opening in GML format */
   SCIPgmlWriteOpening(file, TRUE);

   while( SCIPnodeGetDepth(node) != 0 )
   {
      SCIP_BOUNDCHG* boundchgs;
      char label[SCIP_MAXSTRLEN];
      int nboundchgs;
      int i;

      nboundchgs = (int)node->domchg->domchgbound.nboundchgs;
      boundchgs = node->domchg->domchgbound.boundchgs;

      for( i = 0; i < nboundchgs; i++)
      {
         if( boundchgs[i].boundchgtype != SCIP_BOUNDCHGTYPE_BRANCHING ) /*lint !e641*/
            break;

         (void) SCIPsnprintf(label, SCIP_MAXSTRLEN, "%s %s %g", SCIPvarGetName(boundchgs[i].var),
            (SCIP_BOUNDTYPE) boundchgs[i].boundtype == SCIP_BOUNDTYPE_LOWER ? ">=" : "<=", boundchgs[i].newbound);

         SCIPgmlWriteNode(file, (unsigned int)nbranchings, label, "circle", NULL, NULL);

         if( nbranchings > 0 )
         {
            SCIPgmlWriteArc(file, (unsigned int)nbranchings, (unsigned int)(nbranchings-1), NULL, NULL);
         }

         nbranchings++;
      }

      node = node->parent;
   }

   /* print closing in GML format */
   SCIPgmlWriteClosing(file);

   return SCIP_OKAY;
}

/**  returns the set of variable branchings that were performed in all ancestor nodes (nodes on the path to the root) to create this node
 *  sorted by the nodes, starting from the current node going up to the root
 */
void SCIPnodeGetAncestorBranchingPath(
   SCIP_NODE*            node,               /**< node data */
   SCIP_VAR**            branchvars,         /**< array of variables on which the branchings has been performed in all ancestors */
   SCIP_Real*            branchbounds,       /**< array of bounds which the branchings in all ancestors set */
   SCIP_BOUNDTYPE*       boundtypes,         /**< array of boundtypes which the branchings in all ancestors set */
   int*                  nbranchvars,        /**< number of variables on which branchings have been performed in all ancestors
                                              *   if this is larger than the array size, arrays should be reallocated and method
                                              *   should be called again */
   int                   branchvarssize,     /**< available slots in arrays */
   int*                  nodeswitches,       /**< marks, where in the arrays the branching decisions of the next node on the path
                                              *   start branchings performed at the parent of node always start at position 0.
                                              *   For single variable branching, nodeswitches[i] = i holds */
   int*                  nnodes,             /**< number of nodes in the nodeswitch array */
   int                   nodeswitchsize      /**< available slots in node switch array */
   )
{
   assert(node != NULL);
   assert(branchvars != NULL);
   assert(branchbounds != NULL);
   assert(boundtypes != NULL);
   assert(nbranchvars != NULL);
   assert(branchvarssize >= 0);

   (*nbranchvars) = 0;
   (*nnodes) = 0;

   /* go up to the root, in the root no domains were changed due to branching */
   while( SCIPnodeGetDepth(node) != 0 )
   {
      int nodenbranchvars;
      int start;
      int size;

      /* calculate the start position for the current node and the maximum remaining slots in the arrays */
      start = *nbranchvars < branchvarssize - 1 ? *nbranchvars : branchvarssize - 1;
      size = *nbranchvars > branchvarssize ? 0 : branchvarssize-(*nbranchvars);
      if( *nnodes < nodeswitchsize )
         nodeswitches[*nnodes] = start;

      /* get branchings for a single node */
      SCIPnodeGetParentBranchings(node, &branchvars[start], &branchbounds[start], &boundtypes[start], &nodenbranchvars, size);
      *nbranchvars += nodenbranchvars;
      (*nnodes)++;

      node = node->parent;
   }
}

/** checks for two nodes whether they share the same root path, i.e., whether one is an ancestor of the other */
SCIP_Bool SCIPnodesSharePath(
   SCIP_NODE*            node1,              /**< node data */
   SCIP_NODE*            node2               /**< node data */
   )
{
   assert(node1 != NULL);
   assert(node2 != NULL);
   assert(SCIPnodeGetDepth(node1) >= 0);
   assert(SCIPnodeGetDepth(node2) >= 0);

   /* if node2 is deeper than node1, follow the path until the level of node2 */
   while( SCIPnodeGetDepth(node1) < SCIPnodeGetDepth(node2) )
      node2 = node2->parent;

   /* if node1 is deeper than node2, follow the path until the level of node1 */
   while( SCIPnodeGetDepth(node2) < SCIPnodeGetDepth(node1) )
      node1 = node1->parent;

   assert(SCIPnodeGetDepth(node2) == SCIPnodeGetDepth(node1));

   return (node1 == node2);
}

/** finds the common ancestor node of two given nodes */
SCIP_NODE* SCIPnodesGetCommonAncestor(
   SCIP_NODE*            node1,              /**< node data */
   SCIP_NODE*            node2               /**< node data */
   )
{
   assert(node1 != NULL);
   assert(node2 != NULL);
   assert(SCIPnodeGetDepth(node1) >= 0);
   assert(SCIPnodeGetDepth(node2) >= 0);

   /* if node2 is deeper than node1, follow the path until the level of node2 */
   while( SCIPnodeGetDepth(node1) < SCIPnodeGetDepth(node2) )
      node2 = node2->parent;

   /* if node1 is deeper than node2, follow the path until the level of node1 */
   while( SCIPnodeGetDepth(node2) < SCIPnodeGetDepth(node1) )
      node1 = node1->parent;

   /* move up level by level until you found a common ancestor */
   while( node1 != node2 )
   {
      node1 = node1->parent;
      node2 = node2->parent;
      assert(SCIPnodeGetDepth(node1) == SCIPnodeGetDepth(node2));
   }
   assert(SCIPnodeGetDepth(node1) >= 0);

   return node1;
}

/** returns whether node is in the path to the current node */
SCIP_Bool SCIPnodeIsActive(
   SCIP_NODE*            node                /**< node */
   )
{
   assert(node != NULL);

   return node->active;
}

/** returns whether the node is marked to be propagated again */
SCIP_Bool SCIPnodeIsPropagatedAgain(
   SCIP_NODE*            node                /**< node data */
   )
{
   assert(node != NULL);

   return node->reprop;
}

/* returns the set of changed constraints for a particular node */
SCIP_CONSSETCHG* SCIPnodeGetConssetchg(
   SCIP_NODE*            node                /**< node data */
   )
{
   assert(node != NULL);

   return node->conssetchg;
}

/** gets number of children of the focus node */
int SCIPtreeGetNChildren(
   SCIP_TREE*            tree                /**< branch and bound tree */
   )
{
   assert(tree != NULL);

   return tree->nchildren;
}

/** gets number of siblings of the focus node  */
int SCIPtreeGetNSiblings(
   SCIP_TREE*            tree                /**< branch and bound tree */
   )
{
   assert(tree != NULL);

   return tree->nsiblings;
}

/** gets number of leaves in the tree (excluding children and siblings of focus nodes) */
int SCIPtreeGetNLeaves(
   SCIP_TREE*            tree                /**< branch and bound tree */
   )
{
   assert(tree != NULL);

   return SCIPnodepqLen(tree->leaves);
}

/** gets number of open nodes in the tree (children + siblings + leaves) */
int SCIPtreeGetNNodes(
   SCIP_TREE*            tree                /**< branch and bound tree */
   )
{
   assert(tree != NULL);

   return tree->nchildren + tree->nsiblings + SCIPtreeGetNLeaves(tree);
}

/** returns whether the active path goes completely down to the focus node */
SCIP_Bool SCIPtreeIsPathComplete(
   SCIP_TREE*            tree                /**< branch and bound tree */
   )
{
   assert(tree != NULL);
   assert(tree->focusnode != NULL || !SCIPtreeProbing(tree));
   assert(tree->pathlen == 0 || tree->focusnode != NULL);
   assert(tree->pathlen >= 2 || !SCIPtreeProbing(tree));
   assert(tree->pathlen == 0 || tree->path[tree->pathlen-1] != NULL);
   assert(tree->pathlen == 0 || tree->path[tree->pathlen-1]->depth == tree->pathlen-1);
   assert(tree->focusnode == NULL || (int)tree->focusnode->depth >= tree->pathlen
      || tree->path[tree->focusnode->depth] == tree->focusnode);

   return (tree->focusnode == NULL || (int)tree->focusnode->depth < tree->pathlen);
}

/** returns whether the current node is a temporary probing node */
SCIP_Bool SCIPtreeProbing(
   SCIP_TREE*            tree                /**< branch and bound tree */
   )
{
   assert(tree != NULL);
   assert(tree->probingroot == NULL || (SCIP_NODETYPE)tree->probingroot->nodetype == SCIP_NODETYPE_PROBINGNODE);
   assert(tree->probingroot == NULL || tree->pathlen > SCIPnodeGetDepth(tree->probingroot));
   assert(tree->probingroot == NULL || tree->path[SCIPnodeGetDepth(tree->probingroot)] == tree->probingroot);

   return (tree->probingroot != NULL);
}

/** returns the temporary probing root node, or NULL if the we are not in probing mode */
SCIP_NODE* SCIPtreeGetProbingRoot(
   SCIP_TREE*            tree                /**< branch and bound tree */
   )
{
   assert(tree != NULL);
   assert(tree->probingroot == NULL || (SCIP_NODETYPE)tree->probingroot->nodetype == SCIP_NODETYPE_PROBINGNODE);
   assert(tree->probingroot == NULL || tree->pathlen > SCIPnodeGetDepth(tree->probingroot));
   assert(tree->probingroot == NULL || tree->path[SCIPnodeGetDepth(tree->probingroot)] == tree->probingroot);

   return tree->probingroot;
}

/** gets focus node of the tree */
SCIP_NODE* SCIPtreeGetFocusNode(
   SCIP_TREE*            tree                /**< branch and bound tree */
   )
{
   assert(tree != NULL);
   assert(tree->focusnode != NULL || !SCIPtreeProbing(tree));
   assert(tree->pathlen == 0 || tree->focusnode != NULL);
   assert(tree->pathlen >= 2 || !SCIPtreeProbing(tree));
   assert(tree->pathlen == 0 || tree->path[tree->pathlen-1] != NULL);
   assert(tree->pathlen == 0 || tree->path[tree->pathlen-1]->depth == tree->pathlen-1);
   assert(tree->focusnode == NULL || (int)tree->focusnode->depth >= tree->pathlen
      || tree->path[tree->focusnode->depth] == tree->focusnode);

   return tree->focusnode;
}

/** gets depth of focus node in the tree */
int SCIPtreeGetFocusDepth(
   SCIP_TREE*            tree                /**< branch and bound tree */
   )
{
   assert(tree != NULL);
   assert(tree->focusnode != NULL || !SCIPtreeProbing(tree));
   assert(tree->pathlen == 0 || tree->focusnode != NULL);
   assert(tree->pathlen >= 2 || !SCIPtreeProbing(tree));
   assert(tree->pathlen == 0 || tree->path[tree->pathlen-1] != NULL);
   assert(tree->pathlen == 0 || tree->path[tree->pathlen-1]->depth == tree->pathlen-1);
   assert(tree->focusnode == NULL || (int)tree->focusnode->depth >= tree->pathlen
      || tree->path[tree->focusnode->depth] == tree->focusnode);

   return tree->focusnode != NULL ? (int)tree->focusnode->depth : -1;
}

/** returns, whether the LP was or is to be solved in the focus node */
SCIP_Bool SCIPtreeHasFocusNodeLP(
   SCIP_TREE*            tree                /**< branch and bound tree */
   )
{
   assert(tree != NULL);

   return tree->focusnodehaslp;
}

/** sets mark to solve or to ignore the LP while processing the focus node */
void SCIPtreeSetFocusNodeLP(
   SCIP_TREE*            tree,               /**< branch and bound tree */
   SCIP_Bool             solvelp             /**< should the LP be solved in focus node? */
   )
{
   assert(tree != NULL);

   tree->focusnodehaslp = solvelp;
}

/** returns whether the LP of the focus node is already constructed */
SCIP_Bool SCIPtreeIsFocusNodeLPConstructed(
   SCIP_TREE*            tree                /**< branch and bound tree */
   )
{
   assert(tree != NULL);

   return tree->focuslpconstructed;
}

/** returns whether the focus node is already solved and only propagated again */
SCIP_Bool SCIPtreeInRepropagation(
   SCIP_TREE*            tree                /**< branch and bound tree */
   )
{
   assert(tree != NULL);

   return (tree->focusnode != NULL && SCIPnodeGetType(tree->focusnode) == SCIP_NODETYPE_REFOCUSNODE);
}

/** gets current node of the tree, i.e. the last node in the active path, or NULL if no current node exists */
SCIP_NODE* SCIPtreeGetCurrentNode(
   SCIP_TREE*            tree                /**< branch and bound tree */
   )
{
   assert(tree != NULL);
   assert(tree->focusnode != NULL || !SCIPtreeProbing(tree));
   assert(tree->pathlen == 0 || tree->focusnode != NULL);
   assert(tree->pathlen >= 2 || !SCIPtreeProbing(tree));
   assert(tree->pathlen == 0 || tree->path[tree->pathlen-1] != NULL);
   assert(tree->pathlen == 0 || tree->path[tree->pathlen-1]->depth == tree->pathlen-1);
   assert(tree->focusnode == NULL || (int)tree->focusnode->depth >= tree->pathlen
      || tree->path[tree->focusnode->depth] == tree->focusnode);

   return (tree->pathlen > 0 ? tree->path[tree->pathlen-1] : NULL);
}

/** gets depth of current node in the tree, i.e. the length of the active path minus 1, or -1 if no current node exists */
int SCIPtreeGetCurrentDepth(
   SCIP_TREE*            tree                /**< branch and bound tree */
   )
{
   assert(tree != NULL);
   assert(tree->focusnode != NULL || !SCIPtreeProbing(tree));
   assert(tree->pathlen == 0 || tree->focusnode != NULL);
   assert(tree->pathlen >= 2 || !SCIPtreeProbing(tree));
   assert(tree->pathlen == 0 || tree->path[tree->pathlen-1] != NULL);
   assert(tree->pathlen == 0 || tree->path[tree->pathlen-1]->depth == tree->pathlen-1);
   assert(tree->focusnode == NULL || (int)tree->focusnode->depth >= tree->pathlen
      || tree->path[tree->focusnode->depth] == tree->focusnode);

   return tree->pathlen-1;
}

/** returns, whether the LP was or is to be solved in the current node */
SCIP_Bool SCIPtreeHasCurrentNodeLP(
   SCIP_TREE*            tree                /**< branch and bound tree */
   )
{
   assert(tree != NULL);
   assert(SCIPtreeIsPathComplete(tree));

   return SCIPtreeProbing(tree) ? tree->probingnodehaslp : SCIPtreeHasFocusNodeLP(tree);
}

/** returns the current probing depth, i.e. the number of probing sub nodes existing in the probing path */
int SCIPtreeGetProbingDepth(
   SCIP_TREE*            tree                /**< branch and bound tree */
   )
{
   assert(tree != NULL);
   assert(SCIPtreeProbing(tree));

   return SCIPtreeGetCurrentDepth(tree) - SCIPnodeGetDepth(tree->probingroot);
}

/** returns the depth of the effective root node (i.e. the first depth level of a node with at least two children) */
int SCIPtreeGetEffectiveRootDepth(
   SCIP_TREE*            tree                /**< branch and bound tree */
   )
{
   assert(tree != NULL);
   assert(tree->effectiverootdepth >= 0);

   return tree->effectiverootdepth;
}

/** gets the root node of the tree */
SCIP_NODE* SCIPtreeGetRootNode(
   SCIP_TREE*            tree                /**< branch and bound tree */
   )
{
   assert(tree != NULL);

   return tree->root;
}

/** returns whether we are in probing and the objective value of at least one column was changed */

SCIP_Bool SCIPtreeProbingObjChanged(
   SCIP_TREE*            tree                /**< branch and bound tree */
   )
{
   assert(tree != NULL);
   assert(SCIPtreeProbing(tree) || !tree->probingobjchanged);

   return tree->probingobjchanged;
}

/** marks the current probing node to have a changed objective function */
void SCIPtreeMarkProbingObjChanged(
   SCIP_TREE*            tree                /**< branch and bound tree */
   )
{
   assert(tree != NULL);
   assert(SCIPtreeProbing(tree));

   tree->probingobjchanged = TRUE;
}<|MERGE_RESOLUTION|>--- conflicted
+++ resolved
@@ -3816,13 +3816,8 @@
       assert(fork->active);
       assert(!fork->cutoff);
 
-<<<<<<< HEAD
-      SCIP_CALL( nodeRepropagate(fork, blkmem, set, stat, transprob, origprob, primal, tree, reopt, lp, branchcand, conflict,
-            eventqueue, eventfilter, cliquetable, cutoff) );
-=======
       SCIP_CALL( nodeRepropagate(fork, blkmem, set, stat, transprob, origprob, primal, tree, reopt, lp, branchcand,
-            conflict, eventfilter, eventqueue, cliquetable, cutoff) );
->>>>>>> a0bcb626
+            conflict, eventqueue, eventfilter, cliquetable, cutoff) );
    }
    assert(fork != NULL || !(*cutoff));
 
@@ -3840,16 +3835,10 @@
    while( tree->pathlen < focusnodedepth && !(*cutoff) )
    {
       /* activate the node, and apply domain propagation if the reprop flag is set */
-<<<<<<< HEAD
-      tree->pathlen++;
-      SCIP_CALL( nodeActivate(tree->path[i], blkmem, set, stat, transprob, origprob, primal, tree, reopt, lp, branchcand,
-            conflict, eventqueue, eventfilter, cliquetable, cutoff) );
-=======
       ++tree->pathlen;
       assert(!tree->path[tree->pathlen - 1]->cutoff);
       SCIP_CALL( nodeActivate(tree->path[tree->pathlen - 1], blkmem, set, stat, transprob, origprob, primal, tree, reopt,
-            lp, branchcand, conflict, eventfilter, eventqueue, cliquetable, cutoff) );
->>>>>>> a0bcb626
+            lp, branchcand, conflict, eventqueue, eventfilter, cliquetable, cutoff) );
    }
 
    /* process the delayed events */
@@ -3859,16 +3848,10 @@
    if( tree->pathlen == focusnodedepth && !(*cutoff) )
    {
       /* activate the node, and apply domain propagation if the reprop flag is set */
-<<<<<<< HEAD
-      tree->pathlen++;
-      SCIP_CALL( nodeActivate(tree->path[focusnodedepth], blkmem, set, stat, transprob, origprob, primal, tree, reopt, lp, branchcand,
-            conflict, eventqueue, eventfilter, cliquetable, cutoff) );
-=======
       ++tree->pathlen;
       assert(!tree->path[tree->pathlen - 1]->cutoff);
       SCIP_CALL( nodeActivate(tree->path[tree->pathlen - 1], blkmem, set, stat, transprob, origprob, primal, tree, reopt,
-            lp, branchcand, conflict, eventfilter, eventqueue, cliquetable, cutoff) );
->>>>>>> a0bcb626
+            lp, branchcand, conflict, eventqueue, eventfilter, cliquetable, cutoff) );
    }
 
    /* mark new focus node to be cut off, if a cutoff was found */
