--- conflicted
+++ resolved
@@ -110,10 +110,7 @@
    SCIP_Bool             primalfeasible;     /**< is current LP solution primal feasible? */
    SCIP_Bool             dualfeasible;       /**< is current LP solution dual feasible? */
    SCIP_Bool             solisbasic;         /**< is current LP solution a basic solution? */
-<<<<<<< HEAD
-=======
    SCIP_Bool             lpissolved;         /**< is current LP solved? */
->>>>>>> 70dc277f
 };
 
 /** LP column;
