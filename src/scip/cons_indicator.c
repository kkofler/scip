--- conflicted
+++ resolved
@@ -3972,11 +3972,6 @@
 
             SCIP_CALL( SCIPdelConsLocal(scip, cons) );
          }
-<<<<<<< HEAD
-         ++(*nGen);
-=======
-         SCIP_CALL( SCIPresetConsAge(scip, cons) );
->>>>>>> 49efd372
       }
 
       /* Note that because of possible multi-aggregation we cannot simply remove the indicator
