/* * * * * * * * * * * * * * * * * * * * * * * * * * * * * * * * * * * * * * */
/*                                                                           */
/*                  This file is part of the program and library             */
/*         SCIP --- Solving Constraint Integer Programs                      */
/*                                                                           */
/*    Copyright (C) 2002-2013 Konrad-Zuse-Zentrum                            */
/*                            fuer Informationstechnik Berlin                */
/*                                                                           */
/*  SCIP is distributed under the terms of the ZIB Academic License.         */
/*                                                                           */
/*  You should have received a copy of the ZIB Academic License              */
/*  along with SCIP; see the file COPYING. If not email to scip@zib.de.      */
/*                                                                           */
/* * * * * * * * * * * * * * * * * * * * * * * * * * * * * * * * * * * * * * */
/* #define SCIP_DEBUG */
/* #define SCIP_OUTPUT */
/* #define SCIP_ENABLE_IISCHECK */

/**@file   cons_indicator.c
 * @brief  constraint handler for indicator constraints
 * @author Marc Pfetsch
 *
 * An indicator constraint is given by a binary variable \f$y\f$ and an inequality \f$ax \leq
 * b\f$. It states that if \f$y = 1\f$ then \f$ax \leq b\f$ holds.
 *
 * This constraint is handled by adding a slack variable \f$s:\; ax - s \leq b\f$ with \f$s \geq
 * 0\f$. The constraint is enforced by fixing \f$s\f$ to 0 if \f$y = 1\f$.
 *
 * @note The constraint only implements an implication not an equivalence, i.e., it does not ensure
 * that \f$y = 1\f$ if \f$ax \leq b\f$ or equivalently if \f$s = 0\f$ holds.
 *
 * This constraint is equivalent to a linear constraint \f$ax - s \leq b\f$ and an SOS1 constraint on
 * \f$y\f$ and \f$s\f$ (at most one should be nonzero). In the indicator context we can, however,
 * separate more inequalities.
 *
 * The name indicator apparently comes from ILOG CPLEX.
 *
 *
 * @section SEPARATION Separation Methods
 *
 * We now explain the handling of indicator constraints in more detail.  The indicator constraint
 * handler adds an inequality for each indicator constraint. We assume that this system (with added
 * slack variables) is \f$ Ax - s \leq b \f$, where \f$ x \f$ are the original variables and \f$ s
 * \f$ are the slack variables added by the indicator constraint. Variables \f$ y \f$ are the binary
 * variables corresponding to the indicator constraints.
 *
 * @note In the implementation, we assume that bounds on the original variables \f$x\f$ cannot be
 * influenced by the indicator constraint. If it should be possible to relax these constraints as
 * well, then these constraints have to be added as indicator constraints.
 *
 * We separate inequalities by using the so-called alternative polyhedron.
 *
 *
 * @section ALTERNATIVEPOLYHEDRON Separation via the Alternative Polyhedron
 *
 * We now describe the separation method of the first method in more detail.
 *
 * Consider the LP-relaxation of the current subproblem:
 * \f[
 * \begin{array}{ll}
 *  min & c^T x + d^T z\\
 *      & A x - s \leq b, \\
 *      & D x + C z \leq f, \\
 *      & l \leq x \leq u, \\
 *      & u \leq z \leq v, \\
 *      & 0 \geq s.
 * \end{array}
 * \f]
 * As above \f$Ax - s \leq b\f$ contains all inequalities corresponding to indicator constraints,
 * while the system \f$Dx + Cy \leq f\f$ contains all other inequalities (which are ignored in the
 * following). Similarly, variables \f$z\f$ not appearing in indicator constraints are
 * ignored. Bounds for the variables \f$x_j\f$ can be given, in particular, variables can be
 * fixed. Note that \f$s \leq 0\f$ renders the system infeasible.
 *
 * To generate cuts, we construct the so-called @a alternative @a polyhedron:
 * \f[
 * \begin{array}{ll}
 *      P = \{ (w,r,t) : & A^T w - r + t = 0,\\
 *                       & b^T w - l^T r + u^T t = -1,\\
 *                       & w, r, t \geq 0 \}.
 * \end{array}
 * \f]
 * Here, \f$r\f$ and \f$t\f$ correspond to the lower and upper bounds on \f$x\f$, respectively.
 *
 * It turns out that the vertices of \f$P\f$ correspond to minimal infeasible subsystems of \f$A x
 * \leq b\f$. If \f$I\f$ is the index set of such a system, it follows that not all \f$s_i\f$ for
 * \f$i \in I\f$ can be 0, i.e., \f$y_i\f$ can be 1. In other words, the following cut is valid:
 * \f[
 *      \sum_{i \in I} y_i \leq |I| - 1.
 * \f]
 *
 *
 * @subsection DETAIL Separation heuristic
 *
 * We separate the above inequalities by a heuristic described in
 *
 *   Branch-And-Cut for the Maximum Feasible Subsystem Problem,@n
 *   Marc Pfetsch, SIAM Journal on Optimization 19, No.1, 21-38 (2008)
 *
 * The first step in the separation heuristic is to apply the transformation \f$\bar{y} = 1 - y\f$, which
 * transforms the above inequality into the constraint
 * \f[
 *      \sum_{i \in I} \bar{y}_i \geq 1,
 * \f]
 * that is, it is a set covering constraint on the negated variables.
 *
 * The basic idea is to use the current solution to the LP relaxation and use it as the objective,
 * when optimizing of the alternative polyhedron. Since any vertex corresponds to such an
 * inequality, we can check whether it is violated. To enlarge the chance that we find a @em
 * violated inequality, we perform a fixing procedure, in which the variable corresponding to an
 * arbitrary element of the last IIS \f$I\f$ is fixed to zero, i.e., cannot be used in the next
 * IISs. This is repeated until the corresponding alternative polyhedron is infeasible, i.e., we
 * have obtained an IIS-cover. For more details see the paper above.
 *
 *
 * @subsection PREPROC Preprocessing
 *
 * Since each indicator constraint adds a linear constraint to the formulation, preprocessing of the
 * linear constraints change the above approach as follows.
 *
 * The system as present in the formulation is the following (ignoring variables that are not
 * contained in indicator constraints and the objective function):
 * \f[
 *    \begin{array}{ll}
 *      & A x - s \leq b, \\
 *      & l \leq x \leq u, \\
 *      & s \leq 0.
 *    \end{array}
 * \f]
 * Note again that the requirement \f$s \leq 0\f$ leads to an infeasible system. Consider now the
 * preprocessing of the linear constraint (aggregation, bound strengthening, etc.) and assume that
 * this changes the above system to the following:
 * \f[
 *    \begin{array}{ll}
 *      & \tilde{A} x - \tilde{B} s \leq \tilde{b}, \\
 *      & \tilde{l} \leq x \leq \tilde{u}, \\
 *      & s \leq 0. \\
 *    \end{array}
 * \f]
 * Note that we forbid multi-aggregation of the \f$s\f$ variables in order to be able to change their
 * bounds in propagation/branching. The corresponding alternative system is the following:
 * \f[
 *    \begin{array}{ll}
 *      & \tilde{A}^T w - r + t = 0,\\
 *      & - \tilde{B}^T w + v = 0,\\
 *      & b^T w - l^T r + u^T t = -1,\\
 *      & w, v, r, t \geq 0
 *    \end{array}
 *    \qquad \Leftrightarrow \qquad
 *    \begin{array}{ll}
 *      & \tilde{A}^T w - r + t = 0,\\
 *      & \tilde{B}^T w \geq 0,\\
 *      & b^T w - l^T r + u^T t = -1,\\
 *      & w, r, t \geq 0,
 *    \end{array}
 * \f]
 * where the second form arises by substituting \f$v \geq 0\f$. A closer look at this system reveals
 * that it is not larger than the original one:
 *
 * - (Multi-)Aggregation of variables \f$x\f$ will remove these variables from the formulation, such that
 *   the corresponding column of \f$\tilde{A}\f$ (row of \f$\tilde{A}^T\f$) will be zero.
 *
 * - The rows of \f$\tilde{B}^T\f$ are not unit vectors, i.e., do not correspond to redundant
 *   nonnegativity constraints, only if the corresponding slack variables appear in an aggregation.
 *
 * Taken together, these two observations yield the conclusion that the new system is roughly as
 * large as the original one.
 *
 * @note Because of possible (multi-)aggregation it might happen that the linear constraint
 * corresponding to an indicator constraint becomes redundant and is deleted. From this we cannot
 * conclude that the indicator constraint is redundant as well (i.e. always fulfilled), because the
 * corresponding slack variable is still present and its setting to 0 might influence other
 * (linear) constraints. Thus, we have to rely on the dual presolving of the linear constraints to
 * detect this case: If the linear constraint is really redundant, i.e., is always fulfilled, it is
 * deleted and the slack variable can be fixed to 0. In this case, the indicator constraint can be
 * deleted as well.
 *
 * @todo Accept arbitrary ranged linear constraints as input (in particular: equations). Internally
 * create two indicator constraints or correct alternative polyhedron accordingly (need to split the
 * variables there, but not in original problem).
 *
 * @todo Treat variable upper bounds in a special way: Do not create the artificial slack variable,
 * but directly enforce the propagations etc.
 *
 * @todo Turn off separation if the alternative polyhedron is infeasible and updateBounds is false.
 */

/*---+----1----+----2----+----3----+----4----+----5----+----6----+----7----+----8----+----9----+----0----+----1----+----2*/

#include <assert.h>
#include <string.h>

#include "scip/cons_indicator.h"
#include "scip/cons_linear.h"
#include "scip/cons_logicor.h"
#include "scip/cons_varbound.h"
#include "scip/cons_quadratic.h"
#include "scip/heur_trysol.h"
#include "scip/pub_misc.h"


/* constraint handler properties */
#define CONSHDLR_NAME          "indicator"
#define CONSHDLR_DESC          "indicator constraint handler"
#define CONSHDLR_SEPAPRIORITY        10 /**< priority of the constraint handler for separation */
#define CONSHDLR_ENFOPRIORITY      -100 /**< priority of the constraint handler for constraint enforcing */
#define CONSHDLR_CHECKPRIORITY -1000000 /**< priority of the constraint handler for checking feasibility */
#define CONSHDLR_SEPAFREQ            10 /**< frequency for separating cuts; zero means to separate only in the root node */
#define CONSHDLR_PROPFREQ             1 /**< frequency for propagating domains; zero means only preprocessing propagation */
#define CONSHDLR_EAGERFREQ          100 /**< frequency for using all instead of only the useful constraints in separation,
                                         *   propagation and enforcement, -1 for no eager evaluations, 0 for first only */
#define CONSHDLR_MAXPREROUNDS        -1 /**< maximal number of presolving rounds the constraint handler participates in (-1: no limit) */
#define CONSHDLR_DELAYSEPA        FALSE /**< should separation method be delayed, if other separators found cuts? */
#define CONSHDLR_DELAYPROP        FALSE /**< should propagation method be delayed, if other propagators found reductions? */
#define CONSHDLR_DELAYPRESOL      FALSE /**< should presolving method be delayed, if other presolvers found reductions? */
#define CONSHDLR_NEEDSCONS         TRUE /**< should the constraint handler be skipped, if no constraints are available? */

#define CONSHDLR_PROP_TIMING       SCIP_PROPTIMING_BEFORELP


/* event handler properties */
#define EVENTHDLR_BOUND_NAME       "indicatorbound"
#define EVENTHDLR_BOUND_DESC       "bound change event handler for indicator constraints"

#define EVENTHDLR_RESTART_NAME     "indicatorrestart"
#define EVENTHDLR_RESTART_DESC     "force restart if absolute gap is 1"

/* conflict handler properties */
#define CONFLICTHDLR_NAME          "indicatorconflict"
#define CONFLICTHDLR_DESC          "replace slack variables and generate logicor constraints"
#define CONFLICTHDLR_PRIORITY      200000

/* default values for parameters */
#define DEFAULT_BRANCHINDICATORS    FALSE    /**< Branch on indicator constraints in enforcing? */
#define DEFAULT_GENLOGICOR          FALSE    /**< Generate logicor constraints instead of cuts? */
#define DEFAULT_ADDCOUPLING          TRUE    /**< Add coupling constraints if big-M is small enough? */
#define DEFAULT_MAXCOUPLINGVALUE      1e4    /**< maximum coefficient for binary variable in coupling constraint */
#define DEFAULT_ADDCOUPLINGCONS     FALSE    /**< Add initial coupling inequalities as linear constraints, if 'addcoupling' is true? */
#define DEFAULT_SEPACOUPLINGCUTS    FALSE    /**< Should the coupling inequalities be separated dynamically? */
#define DEFAULT_SEPACOUPLINGLOCAL   FALSE    /**< Allow to use local bounds in order to separated coupling inequalities? */
#define DEFAULT_SEPACOUPLINGVALUE     1e4    /**< maximum coefficient for binary variable in separated coupling constraint */
#define DEFAULT_SEPAALTERNATIVELP   FALSE    /**< Separate using the alternative LP? */
#define DEFAULT_TRYSOLFROMCOVER     FALSE    /**< Try to construct a feasible solution from a cover? */
#define DEFAULT_USEOTHERCONSS       FALSE    /**< Collect other constraints to alternative LP? */
#define DEFAULT_UPDATEBOUNDS        FALSE    /**< Update bounds of original variables for separation? */
#define DEFAULT_MAXCONDITIONALTLP     0.0    /**< max. estimated condition of the solution basis matrix of the alt. LP to be trustworthy (0.0 to disable check) */
#define DEFAULT_MAXSEPACUTS           100    /**< maximal number of cuts separated per separation round */
#define DEFAULT_MAXSEPACUTSROOT      2000    /**< maximal number of cuts separated per separation round in the root node */
#define DEFAULT_REMOVEINDICATORS    FALSE    /**< Remove indicator constraint if corresponding variable bound constraint has been added? */
#define DEFAULT_GENERATEBILINEAR    FALSE    /**< Do not generate indicator constraint, but a bilinear constraint instead? */
#define DEFAULT_SCALESLACKVAR       FALSE    /**< Scale slack variable coefficient at construction time? */
#define DEFAULT_NOLINCONSCONT       FALSE    /**< decompose problem - do not generate linear constraint if all variables are continuous */
#define DEFAULT_TRYSOLUTIONS         TRUE    /**< Try to make solutions feasible by setting indicator variables? */
#define DEFAULT_ENFORCECUTS         FALSE    /**< In enforcing try to generate cuts (only if sepaalternativelp is true)? */
#define DEFAULT_DUALREDUCTIONS       TRUE    /**< Should dual reduction steps be performed? */
#define DEFAULT_ADDOPPOSITE         FALSE    /**< Add opposite inequality in nodes in which the binary variable has been fixed to 0? */
#define DEFAULT_CONFLICTSUPGRADE    FALSE    /**< Try to upgrade bounddisjunction conflicts by replacing slack variables? */
#define DEFAULT_FORCERESTART        FALSE    /**< force restart if we have a max FS instance and gap is 1? */
#define DEFAULT_RESTARTFRAC           0.9    /**< fraction of binary variables that need to be fixed before restart occurs (in forcerestart) */


/* other values */
#define OBJEPSILON                  0.001    /**< value to add to objective in alt. LP if the binary variable is 1 to get small IISs */
#define SEPAALTTHRESHOLD               10    /**< only separate IIS cuts if the number of separated coupling cuts is less than this value */


/** constraint data for indicator constraints */
struct SCIP_ConsData
{
   SCIP_VAR*             binvar;             /**< binary variable for indicator constraint */
   SCIP_VAR*             slackvar;           /**< slack variable of inequality of indicator constraint */
   SCIP_CONS*            lincons;            /**< linear constraint corresponding to indicator constraint */
   int                   nfixednonzero;      /**< number of variables among binvar and slackvar fixed to be nonzero */
   int                   colindex;           /**< column index in alternative LP */
   unsigned int          linconsactive:1;    /**< whether linear constraint and slack variable are active */
   unsigned int          implicationadded:1; /**< whether corresponding implication has been added */
   unsigned int          slacktypechecked:1; /**< whether it has been checked to convert the slack variable to be implicit integer */
};


/** indicator constraint handler data */
struct SCIP_ConshdlrData
{
   SCIP_EVENTHDLR*       eventhdlrbound;     /**< event handler for bound change events */
   SCIP_EVENTHDLR*       eventhdlrrestart;   /**< event handler for performing restarts */
   SCIP_Bool             removable;          /**< whether the separated cuts should be removable */
   SCIP_Bool             scaled;             /**< if first row of alt. LP has been scaled */
   SCIP_Bool             objindicatoronly;   /**< whether the objective is nonzero only for indicator variables */
   SCIP_Real             minabsobj;          /**< minimum absolute nonzero objective of indicator variables */
   SCIP_LPI*             altlp;              /**< alternative LP for cut separation */
   int                   nrows;              /**< # rows in the alt. LP corr. to original variables in linear constraints and slacks */
   int                   nlbbounds;          /**< # lower bounds of original variables */
   int                   nubbounds;          /**< # upper bounds of original variables */
   SCIP_HASHMAP*         varhash;            /**< hash map from variable to row index in alternative LP */
   SCIP_HASHMAP*         lbhash;             /**< hash map from variable to index of lower bound column in alternative LP */
   SCIP_HASHMAP*         ubhash;             /**< hash map from variable to index of upper bound column in alternative LP */
   SCIP_HASHMAP*         slackhash;          /**< hash map from slack variable to row index in alternative LP */
   int                   nslackvars;         /**< # slack variables */
   int                   roundingrounds;     /**< number of rounds in separation */
   SCIP_Real             roundingminthres;   /**< minimal value for rounding in separation */
   SCIP_Real             roundingmaxthres;   /**< maximal value for rounding in separation */
   SCIP_Real             roundingoffset;     /**< offset for rounding in separation */
   SCIP_Bool             branchindicators;   /**< Branch on indicator constraints in enforcing? */
   SCIP_Bool             genlogicor;         /**< Generate logicor constraints instead of cuts? */
   SCIP_Bool             addcoupling;        /**< whether the coupling inequalities should be added at the beginning */
   SCIP_Bool             addcouplingcons;    /**< whether coupling inequalities should be variable bounds, if 'addcoupling' is true*/
   SCIP_Bool             sepacouplingcuts;   /**< Should the coupling inequalities be separated dynamically? */
   SCIP_Bool             sepacouplinglocal;  /**< Allow to use local bounds in order to separated coupling inequalities? */
   SCIP_Bool             removeindicators;   /**< remove indicator constraint if corresponding variable bound constraint has been added? */
   SCIP_Bool             updatebounds;       /**< whether the bounds of the original variables should be changed for separation */
   SCIP_Bool             trysolutions;       /**< Try to make solutions feasible by setting indicator variables? */
   SCIP_Bool             enforcecuts;        /**< in enforcing try to generate cuts (only if sepaalternativelp is true) */
   SCIP_Bool             dualreductions;     /**< should dual reduction steps be performed? */
   SCIP_Bool             addopposite;        /**< Add opposite inequality in nodes in which the binary variable has been fixed to 0? */
   SCIP_Bool             generatebilinear;   /**< do not generate indicator constraint, but a bilinear constraint instead */
   SCIP_Bool             scaleslackvar;      /**< Scale slack variable coefficient at construction time? */
   SCIP_Bool             conflictsupgrade;   /**< Try to upgrade bounddisjunction conflicts by replacing slack variables? */
   SCIP_Bool             performedrestart;   /**< whether a restart has been performed already */
   int                   maxsepacuts;        /**< maximal number of cuts separated per separation round */
   int                   maxsepacutsroot;    /**< maximal number of cuts separated per separation round in root node */
   int                   nbinvarszero;       /**< binary variables globally fixed to zero */
   int                   ninitconss;         /**< initial number of indicator constraints (needed in event handlers) */
   SCIP_Real             maxcouplingvalue;   /**< maximum coefficient for binary variable in initial coupling constraint */
   SCIP_Real             sepacouplingvalue;  /**< maximum coefficient for binary variable in separated coupling constraint */
   SCIP_Real             maxconditionaltlp;  /**< maximum estimated condition number of the alternative LP to trust its solution */
   SCIP_Real             restartfrac;        /**< fraction of binary variables that need to be fixed before restart occurs (in forcerestart) */
   SCIP_HEUR*            heurtrysol;         /**< trysol heuristic */
   SCIP_Bool             addedcouplingcons;  /**< whether the coupling constraints have been added already */
   SCIP_CONS**           addlincons;         /**< additional linear constraints that should be added to the alternative LP */
   int                   naddlincons;        /**< number of additional constraints */
   int                   maxaddlincons;      /**< maximal number of additional constraints */
   SCIP_Bool             useotherconss;      /**< Collect other constraints to alternative LP? */
   SCIP_Bool             trysolfromcover;    /**< Try to construct a feasible solution from a cover? */
   /* parameters that should not be changed after problem stage: */
   SCIP_Bool             sepaalternativelp;  /**< Separate using the alternative LP? */
   SCIP_Bool             sepaalternativelp_; /**< used to store the sepaalternativelp parameter */
   SCIP_Bool             nolinconscont;      /**< decompose problem - do not generate linear constraint if all variables are continuous */
   SCIP_Bool             nolinconscont_;     /**< used to store the nolinconscont parameter */
   SCIP_Bool             forcerestart;       /**< force restart if we have a max FS instance and gap is 1? */
   SCIP_Bool             forcerestart_;      /**< used to strore the forcerestart parameter */
};


/** indicator conflict handler data */
struct SCIP_ConflicthdlrData
{
   SCIP_CONSHDLR*        conshdlr;           /**< indicator constraint handler */
   SCIP_CONSHDLRDATA*    conshdlrdata;       /**< indicator constraint handler data */
};


/* Macro for parameters */
#define SCIP_CALL_PARAM(x) do                                                                   \
{                                                                                               \
   SCIP_RETCODE _restat_;                                                                       \
   if ( (_restat_ = (x)) != SCIP_OKAY && (_restat_ != SCIP_PARAMETERUNKNOWN) )                  \
   {                                                                                            \
      SCIPerrorMessage("[%s:%d] Error <%d> in function call\n", __FILE__, __LINE__, _restat_);  \
      SCIPABORT();                                                                              \
   }                                                                                            \
}                                                                                               \
while ( FALSE )


/* ---------------- Callback methods of event handlers ---------------- */

/* exec the event handler for getting variable bound changes
 *
 * We update the number of variables fixed to be nonzero
 */
static
SCIP_DECL_EVENTEXEC(eventExecIndicatorBound)
{
   SCIP_EVENTTYPE eventtype;
   SCIP_CONSDATA* consdata;
   SCIP_Real oldbound;
   SCIP_Real newbound;

   assert( eventhdlr != NULL );
   assert( eventdata != NULL );
   assert( strcmp(SCIPeventhdlrGetName(eventhdlr), EVENTHDLR_BOUND_NAME) == 0 );
   assert( event != NULL );

   consdata = (SCIP_CONSDATA*)eventdata;
   assert( consdata != NULL );
   assert( 0 <= consdata->nfixednonzero && consdata->nfixednonzero <= 2 );
   assert( consdata->linconsactive );

   oldbound = SCIPeventGetOldbound(event);
   newbound = SCIPeventGetNewbound(event);

   eventtype = SCIPeventGetType(event);
   switch ( eventtype )
   {
   case SCIP_EVENTTYPE_LBTIGHTENED:
      /* if variable is now fixed to be positive */
      if ( ! SCIPisFeasPositive(scip, oldbound) && SCIPisFeasPositive(scip, newbound) )
         ++(consdata->nfixednonzero);
      SCIPdebugMessage("changed lower bound of variable <%s> from %g to %g (nfixednonzero: %d).\n",
         SCIPvarGetName(SCIPeventGetVar(event)), oldbound, newbound, consdata->nfixednonzero);
      break;
   case SCIP_EVENTTYPE_UBTIGHTENED:
      /* if variable is now fixed to be negative */
      if ( ! SCIPisFeasNegative(scip, oldbound) && SCIPisFeasNegative(scip, newbound) )
         ++(consdata->nfixednonzero);
      SCIPdebugMessage("changed upper bound of variable <%s> from %g to %g (nfixednonzero: %d).\n",
         SCIPvarGetName(SCIPeventGetVar(event)), oldbound, newbound, consdata->nfixednonzero);
      break;
   case SCIP_EVENTTYPE_LBRELAXED:
      /* if variable is not fixed to be positive anymore */
      if ( SCIPisFeasPositive(scip, oldbound) && ! SCIPisFeasPositive(scip, newbound) )
         --(consdata->nfixednonzero);
      SCIPdebugMessage("changed lower bound of variable <%s> from %g to %g (nfixednonzero: %d).\n",
         SCIPvarGetName(SCIPeventGetVar(event)), oldbound, newbound, consdata->nfixednonzero);
      break;
   case SCIP_EVENTTYPE_UBRELAXED:
      /* if variable is not fixed to be negative anymore */
      if ( SCIPisFeasNegative(scip, oldbound) && ! SCIPisFeasNegative(scip, newbound) )
         --(consdata->nfixednonzero);
      SCIPdebugMessage("changed upper bound of variable <%s> from %g to %g (nfixednonzero: %d).\n",
         SCIPvarGetName(SCIPeventGetVar(event)), oldbound, newbound, consdata->nfixednonzero);
      break;
   default:
      SCIPerrorMessage("invalid event type.\n");
      return SCIP_INVALIDDATA;
   }
   assert( 0 <= consdata->nfixednonzero && consdata->nfixednonzero <= 2 );

   return SCIP_OKAY;
}


/* exec the event handler for forcing a restart
 *
 * There are two case in which we perform a (user) restart:
 * - If we have a max FS instance, i.e., the objective is 1 for indicator variables and 0 otherwise,
 *   we can force a restart if the gap is 1. In this case, the remaining work consists of proving
 *   infeasibility of the non-fixed indicators.
 * - If a large fraction of the binary indicator variables have been globally fixed, it makes sense
 *   to force a restart.
 */
static
SCIP_DECL_EVENTEXEC(eventExecIndicatorRestart)
{
   SCIP_CONSHDLRDATA* conshdlrdata;
   SCIP_EVENTTYPE eventtype;

   assert( scip != NULL );
   assert( eventhdlr != NULL );
   assert( eventdata != NULL );
   assert( strcmp(SCIPeventhdlrGetName(eventhdlr), EVENTHDLR_RESTART_NAME) == 0 );
   assert( event != NULL );

   conshdlrdata = (SCIP_CONSHDLRDATA*)eventdata;
   assert( conshdlrdata != NULL );
   assert( conshdlrdata->forcerestart );

   eventtype = SCIPeventGetType(event);
   switch ( eventtype )
   {
   case SCIP_EVENTTYPE_GUBCHANGED:
   case SCIP_EVENTTYPE_GLBCHANGED:
   {
#ifndef NDEBUG
      SCIP_Real oldbound;
      SCIP_Real newbound;

      assert( SCIPvarGetType(SCIPeventGetVar(event)) == SCIP_VARTYPE_BINARY );
      oldbound = SCIPeventGetOldbound(event);
      newbound = SCIPeventGetNewbound(event);
      assert( SCIPisIntegral(scip, oldbound) );
      assert( SCIPisIntegral(scip, newbound) );
      assert( ! SCIPisEQ(scip, oldbound, newbound) );
      assert( SCIPisZero(scip, oldbound) || SCIPisEQ(scip, oldbound, 1.0) );
      assert( SCIPisZero(scip, newbound) || SCIPisEQ(scip, newbound, 1.0) );
#endif

      /* do not treat this case if we have performed a restart already */
      if ( conshdlrdata->performedrestart )
         return SCIP_OKAY;

      /* variable is now fixed */
      ++(conshdlrdata->nbinvarszero);
      SCIPdebugMessage("fixed variable <%s> (nbinvarszero: %d, total: %d).\n",
         SCIPvarGetName(SCIPeventGetVar(event)), conshdlrdata->nbinvarszero, conshdlrdata->ninitconss);

      if ( SCIPgetStage(scip) != SCIP_STAGE_SOLVING )
         break;

      /* if enough variables have been fixed */
      if ( conshdlrdata->nbinvarszero > (int) ((SCIP_Real) conshdlrdata->ninitconss * conshdlrdata->restartfrac) )
      {
         SCIPverbMessage(scip, SCIP_VERBLEVEL_NORMAL, NULL,
            "Forcing restart, since %d binary variables among %d have been fixed.\n", conshdlrdata->nbinvarszero, conshdlrdata->ninitconss);
         SCIP_CALL( SCIPrestartSolve(scip) );

         /* drop event */
         if ( conshdlrdata->objindicatoronly )
         {
            SCIP_CALL( SCIPdropEvent(scip, SCIP_EVENTTYPE_BESTSOLFOUND, eventhdlr, (SCIP_EVENTDATA*) conshdlrdata, -1) );
         }
         conshdlrdata->performedrestart = TRUE;
      }
      break;
   }
   case SCIP_EVENTTYPE_BESTSOLFOUND:
      assert( SCIPisIntegral(scip, conshdlrdata->minabsobj) );
      assert( SCIPisGE(scip, conshdlrdata->minabsobj, 1.0 ) );

      if ( SCIPgetStage(scip) != SCIP_STAGE_SOLVING )
         break;

      if ( ! conshdlrdata->objindicatoronly )
         break;

      /* if the absolute gap is equal to minabsobj */
      if ( SCIPisEQ(scip, REALABS(SCIPgetPrimalbound(scip) - SCIPgetDualbound(scip)), conshdlrdata->minabsobj) )
      {
         SCIPverbMessage(scip, SCIP_VERBLEVEL_NORMAL, NULL, "Forcing restart, since the absolute gap is %f.\n", conshdlrdata->minabsobj);
         SCIP_CALL( SCIPrestartSolve(scip) );

         /* use inference branching, since the objective is not meaningful */
         if ( SCIPfindBranchrule(scip, "inference") != NULL && !SCIPisParamFixed(scip, "branching/inference/priority") )
         {
            SCIP_CALL( SCIPsetIntParam(scip, "branching/inference/priority", INT_MAX/4) );
         }

         /* drop event */
         SCIP_CALL( SCIPdropEvent(scip, SCIP_EVENTTYPE_BESTSOLFOUND, eventhdlr, (SCIP_EVENTDATA*) conshdlrdata, -1) );
         conshdlrdata->performedrestart = TRUE;
      }
      break;

   default:
      SCIPerrorMessage("invalid event type.\n");
      return SCIP_INVALIDDATA;
   }

   return SCIP_OKAY;
}


/* ------------------------ conflict handler ---------------------------------*/

/** destructor of conflict handler to free conflict handler data (called when SCIP is exiting) */
static
SCIP_DECL_CONFLICTFREE(conflictFreeIndicator)
{
   SCIP_CONFLICTHDLRDATA* conflicthdlrdata;

   assert( scip != NULL );
   assert( conflicthdlr != NULL );
   assert( strcmp(SCIPconflicthdlrGetName(conflicthdlr), CONFLICTHDLR_NAME) == 0 );

   conflicthdlrdata = SCIPconflicthdlrGetData(conflicthdlr);
   SCIPfreeMemory(scip, &conflicthdlrdata);

   return SCIP_OKAY;
}


/** conflict processing method of conflict handler (called when conflict was found)
 *
 *  In this conflict handler we try to replace slack variables by binary indicator variables and
 *  generate a logicor constraint if possible.
 *
 *  @todo Extend to integral case.
 */
static
SCIP_DECL_CONFLICTEXEC(conflictExecIndicator)
{  /*lint --e{715}*/
   SCIP_CONFLICTHDLRDATA* conflicthdlrdata;
   SCIP_Bool haveslack;
   SCIP_VAR* var;
   int i;

   assert( conflicthdlr != NULL );
   assert( strcmp(SCIPconflicthdlrGetName(conflicthdlr), CONFLICTHDLR_NAME) == 0 );
   assert( bdchginfos != NULL || nbdchginfos == 0 );
   assert( result != NULL );

   /* don't process already resolved conflicts */
   if ( resolved )
   {
      *result = SCIP_DIDNOTRUN;
      return SCIP_OKAY;
   }

   SCIPdebugMessage("Indictor conflict handler.\n");

   conflicthdlrdata = SCIPconflicthdlrGetData(conflicthdlr);
   assert( conflicthdlrdata != NULL );

   /* possibly skip conflict handler */
   if ( ! ((SCIP_CONFLICTHDLRDATA*) conflicthdlrdata)->conshdlrdata->conflictsupgrade )
      return SCIP_OKAY;

   *result = SCIP_DIDNOTFIND;

   /* check whether there seems to be one slack variable and all other variables are binary */
   haveslack = FALSE;
   for (i = 0; i < nbdchginfos; ++i)
   {
      assert( bdchginfos != NULL ); /* for flexelint */
      assert( bdchginfos[i] != NULL );

      var = SCIPbdchginfoGetVar(bdchginfos[i]);

      /* quick check for slack variable that is implicitly integral or continuous */
      if ( SCIPvarGetType(var) == SCIP_VARTYPE_IMPLINT || SCIPvarGetType(var) == SCIP_VARTYPE_CONTINUOUS )
      {
         /* check string */
         if ( strstr(SCIPvarGetName(var), "indslack") != NULL )
         {
            /* make sure that the slack variable occurs with its lower bound */
            if ( SCIPboundtypeOpposite(SCIPbdchginfoGetBoundtype(bdchginfos[i])) != SCIP_BOUNDTYPE_LOWER )
               break;

            /* make sure that the lower bound is 0 */
            if ( ! SCIPisFeasZero(scip, SCIPbdchginfoGetNewbound(bdchginfos[i])) )
               break;

            haveslack = TRUE;
            continue;
         }
      }

      /* we only treat binary variables (other than slack variables) */
      if ( ! SCIPvarIsBinary(var) )
         break;
   }

   /* if we have found at least one slack variable and all other variables are binary */
   if ( haveslack && i == nbdchginfos )
   {
      SCIP_CONS** conss;
      SCIP_VAR** vars;
      int nconss;
      int j;

      SCIPdebugMessage("Found conflict involving slack variables that can be remodelled.\n");

      assert( conflicthdlrdata->conshdlr != NULL );
      assert( strcmp(SCIPconshdlrGetName(conflicthdlrdata->conshdlr), CONSHDLR_NAME) == 0 );

      nconss = SCIPconshdlrGetNConss(conflicthdlrdata->conshdlr);
      conss = SCIPconshdlrGetConss(conflicthdlrdata->conshdlr);

      /* create array of variables in conflict constraint */
      SCIP_CALL( SCIPallocBufferArray(scip, &vars, nbdchginfos) );
      for (i = 0; i < nbdchginfos; ++i)
      {
         assert( bdchginfos != NULL ); /* for flexelint */
         assert( bdchginfos[i] != NULL );

         var = SCIPbdchginfoGetVar(bdchginfos[i]);

         SCIPdebugMessage(" <%s> %s %g\n", SCIPvarGetName(var), SCIPbdchginfoGetBoundtype(bdchginfos[i]) == SCIP_BOUNDTYPE_LOWER ? ">=" : "<=",
            SCIPbdchginfoGetNewbound(bdchginfos[i]));

         /* quick check for slack variable that is implicitly integral or continuous */
         if ( (SCIPvarGetType(var) == SCIP_VARTYPE_IMPLINT || SCIPvarGetType(var) == SCIP_VARTYPE_CONTINUOUS) && strstr(SCIPvarGetName(var), "indslack") != NULL )
         {
            SCIP_VAR* slackvar;

            /* search for slack variable */
            for (j = 0; j < nconss; ++j)
            {
               assert( conss[j] != NULL );
               slackvar = SCIPgetSlackVarIndicator(conss[j]);
               assert( slackvar != NULL );

               /* check whether we found the variable */
               if ( slackvar == var )
               {
                  /* replace slack variable by binary variable */
                  var = SCIPgetBinaryVarIndicator(conss[j]);
                  break;
               }
            }

            /* check whether we found the slack variable */
            if ( j >= nconss )
            {
               SCIPdebugMessage("Could not find slack variable <%s>.\n", SCIPvarGetName(var));
               break;
            }
         }
         else
         {
            /* if the variable is fixed to one in the conflict set, we have to use its negation */
            if ( SCIPbdchginfoGetNewbound(bdchginfos[i]) > 0.5 )
            {
               SCIP_CALL( SCIPgetNegatedVar(scip, var, &var) );
            }
         }

         vars[i] = var;
      }

      /* whether all slack variables have been found */
      if ( i == nbdchginfos )
      {
         SCIP_CONS* cons;
         char consname[SCIP_MAXSTRLEN];

         SCIPdebugMessage("Generated logicor conflict constraint.\n");

         /* create a logicor constraint out of the conflict set */
         (void) SCIPsnprintf(consname, SCIP_MAXSTRLEN, "cf%d_%"SCIP_LONGINT_FORMAT, SCIPgetNRuns(scip), SCIPgetNConflictConssApplied(scip));
         SCIP_CALL( SCIPcreateConsLogicor(scip, &cons, consname, nbdchginfos, vars, 
               FALSE, separate, FALSE, FALSE, TRUE, local, FALSE, dynamic, removable, FALSE) );
         SCIP_CALL( SCIPaddConsNode(scip, node, cons, validnode) );
#ifdef SCIP_OUTPUT
         SCIP_CALL( SCIPprintCons(scip, cons, NULL) );
         SCIPinfoMessage(scip, NULL, ";\n");
#endif
         SCIP_CALL( SCIPreleaseCons(scip, &cons) );

         *result = SCIP_CONSADDED;
      }

      /* free temporary memory */
      SCIPfreeBufferArray(scip, &vars);
   }

   return SCIP_OKAY;
}


/* ------------------------ parameter handling ---------------------------------*/

/** check parameter */
static
SCIP_RETCODE checkParam(
   SCIP*                 scip,               /**< SCIP data structure */
   SCIP_PARAM*           param,              /**< parameter */
   const char*           name,               /**< parameter name to check */
   SCIP_Bool             oldvalue,           /**< old value of parameter */
   SCIP_Bool*            newvalue            /**< new value after call */
   )
{
   const char* paramname;

   assert( scip != NULL );
   assert( param != NULL );
   assert( name != NULL );
   assert( newvalue != NULL );

   if ( oldvalue == *newvalue )
      return SCIP_OKAY;

   paramname = SCIPparamGetName(param);
   assert( paramname != NULL );

   /* check whether the change parameter corresponds to our name to check */
   if ( strcmp(paramname, name) == 0 )
   {
      /* check stage */
      if ( SCIPgetStage(scip) > SCIP_STAGE_PROBLEM )
      {
         SCIPwarningMessage(scip, "Cannot change parameter <%s> stage %d - reset to old value %s.\n", name, SCIPgetStage(scip), oldvalue ? "true" : "false");
         /* reset parameter (NULL = do not recursively call paramchd function) */
         SCIP_CALL( SCIPchgBoolParam(scip, param, oldvalue) );
         *newvalue = oldvalue;
      }
   }
   return SCIP_OKAY;
}


/** called after a parameter has been changed */
static
SCIP_DECL_PARAMCHGD(paramChangedIndicator)
{
   SCIP_CONSHDLR* conshdlr;
   SCIP_CONSHDLRDATA* conshdlrdata;
   SCIP_Bool value;

   assert( scip != NULL );
   assert( param != NULL );

   /* get indicator constraint handler */
   conshdlr = SCIPfindConshdlr(scip, "indicator");
   assert( conshdlr != NULL );

   /* get constraint handler data */
   conshdlrdata = SCIPconshdlrGetData(conshdlr);
   assert( conshdlrdata != NULL );

   value = conshdlrdata->sepaalternativelp_;
   SCIP_CALL( checkParam(scip, param, "constraints/indicator/sepaalternativelp", conshdlrdata->sepaalternativelp, &value) );
   conshdlrdata->sepaalternativelp = value;

   value = conshdlrdata->forcerestart_;
   SCIP_CALL( checkParam(scip, param, "constraints/indicator/forcerestart", conshdlrdata->forcerestart, &value) );
   conshdlrdata->forcerestart = value;

   value = conshdlrdata->nolinconscont;
   SCIP_CALL( checkParam(scip, param, "constraints/indicator/nolinconscont", conshdlrdata->nolinconscont, &value) );
   conshdlrdata->nolinconscont = value;

   return SCIP_OKAY;
}


/* ------------------------ debugging routines ---------------------------------*/

#ifdef SCIP_ENABLE_IISCHECK
/** Check that indicator constraints corresponding to nonnegative entries in @a vector are infeasible in original problem
 *
 *  This function will probably fail if the has been presolved by the cons_linear presolver - to
 *  make it complete we would have to substitute active variables.
 */
static
SCIP_RETCODE checkIIS(
   SCIP*                 scip,               /**< SCIP pointer */
   int                   nconss,             /**< number of constraints */
   SCIP_CONS**           conss,              /**< indicator constraints */
   SCIP_Real*            vector              /**< vector */
   )
{
   SCIP_CONSHDLR* conshdlr;
   SCIP_HASHMAP* varhash;   /* hash map from variable to column index in auxiliary LP */
   SCIP_LPI* lp;
   int nvars = 0;
   int c;

   assert( scip != NULL );
   assert( vector != NULL );

   SCIPdebugMessage("Checking IIS ...\n");

   /* now check indicator constraints */
   conshdlr = SCIPfindConshdlr(scip, "indicator");
   assert( conshdlr != NULL );

   conss = SCIPconshdlrGetConss(conshdlr);
   nconss = SCIPconshdlrGetNConss(conshdlr);

   /* create LP */
   SCIP_CALL( SCIPlpiCreate(&lp, SCIPgetMessagehdlr(scip), "checkLP", SCIP_OBJSEN_MINIMIZE) );

   /* set up hash map */
   SCIP_CALL( SCIPhashmapCreate(&varhash, SCIPblkmem(scip), SCIPcalcHashtableSize(10 * SCIPgetNVars(scip))) );

   /* loop through indicator constraints */
   for (c = 0; c < nconss; ++c)
   {
      SCIP_CONSDATA* consdata;
      consdata = SCIPconsGetData(conss[c]);
      assert( consdata != NULL );

      /* check whether constraint should be included */
      if ( consdata->colindex >= 0 && (! SCIPisFeasZero(scip, vector[consdata->colindex]) || ! SCIPconsIsEnabled(conss[c])) )
      {
         SCIP_CONS* lincons;
         SCIP_VAR** linvars;
         SCIP_Real* linvals;
         SCIP_Real linrhs;
         SCIP_Real linlhs;
         SCIP_VAR* slackvar;
         int nlinvars;
         SCIP_Real sign;
         int matbeg;
         int* matind;
         SCIP_Real* matval;
         SCIP_VAR** newVars;
         int nNewVars;
         SCIP_Real lhs;
         SCIP_Real rhs;
         int cnt;
         int v;

         sign = 1.0;
         cnt = 0;

         lincons = consdata->lincons;
         assert( lincons != NULL );
         assert( ! SCIPconsIsEnabled(conss[c]) || SCIPconsIsActive(lincons) );
         assert( ! SCIPconsIsEnabled(conss[c]) || SCIPconsIsEnabled(lincons) );

         slackvar = consdata->slackvar;
         assert( slackvar != NULL );

         /* if the slack variable is aggregated (multi-aggregation should not happen) */
         assert( SCIPvarGetStatus(slackvar) != SCIP_VARSTATUS_MULTAGGR );
         if ( SCIPvarGetStatus(slackvar) == SCIP_VARSTATUS_AGGREGATED )
         {
            SCIP_VAR* var;
            SCIP_Real scalar;
            SCIP_Real constant;

            var = slackvar;
            scalar = 1.0;
            constant = 0.0;

            SCIP_CALL( SCIPgetProbvarSum(scip, &var, &scalar, &constant) );
            assert( ! SCIPisZero(scip, scalar) );

            /*  SCIPdebugMessage("slack variable aggregated (scalar: %f, constant: %f)\n", scalar, constant); */

            /* otherwise construct a linear constraint */
            SCIP_CALL( SCIPallocBufferArray(scip, &linvars, 1) );
            SCIP_CALL( SCIPallocBufferArray(scip, &linvals, 1) );
            linvars[0] = var;
            linvals[0] = scalar;
            nlinvars = 1;
            linlhs = -SCIPinfinity(scip);
            linrhs = constant;
         }
         else
         {
            /* in this case, the linear constraint is directly usable */
            linvars = SCIPgetVarsLinear(scip, lincons);
            linvals = SCIPgetValsLinear(scip, lincons);
            nlinvars = SCIPgetNVarsLinear(scip, lincons);
            linlhs = SCIPgetLhsLinear(scip, lincons);
            linrhs = SCIPgetRhsLinear(scip, lincons);
         }

         /* adapt rhs of linear constraint */
         assert( SCIPisInfinity(scip, -linlhs) || SCIPisInfinity(scip, linrhs) );
         if ( SCIPisInfinity(scip, linrhs) )
         {
            linrhs = linlhs;
            assert( linrhs > -SCIPinfinity(scip) );
            sign = -1.0;
         }

         SCIP_CALL( SCIPallocBufferArray(scip, &matind, 4*nlinvars) );
         SCIP_CALL( SCIPallocBufferArray(scip, &matval, 4*nlinvars) );
         SCIP_CALL( SCIPallocBufferArray(scip, &newVars, nlinvars) );

         /* set up row */
         nNewVars = 0;
         for (v = 0; v < nlinvars; ++v)
         {
            SCIP_VAR* var;
            var = linvars[v];
            assert( var != NULL );

            /* skip slack variable */
            if ( var == slackvar )
               continue;

            /* if variable new */
            if ( ! SCIPhashmapExists(varhash, var) )
            {
               /* add variable in map */
               SCIP_CALL( SCIPhashmapInsert(varhash, var, (void*) (size_t) nvars) );
               assert( nvars == (int) (size_t) SCIPhashmapGetImage(varhash, var) );
               /* SCIPdebugMessage("Inserted variable <%s> into hashmap (%d).\n", SCIPvarGetName(var), nvars); */
               nvars++;

               /* store new variables */
               newVars[nNewVars++] = var;
            }
            assert( SCIPhashmapExists(varhash, var) );
         }

         /* add new columns */
         if ( nNewVars > 0 )
         {
            SCIP_Real* lb;
            SCIP_Real* ub;
            SCIP_Real* obj;
            char** colnames;

            SCIP_CALL( SCIPallocBufferArray(scip, &lb, nNewVars) );
            SCIP_CALL( SCIPallocBufferArray(scip, &ub, nNewVars) );
            SCIP_CALL( SCIPallocBufferArray(scip, &obj, nNewVars) );
            SCIP_CALL( SCIPallocBufferArray(scip, &colnames, nNewVars) );

            for (v = 0; v < nNewVars; ++v)
            {
               SCIP_VAR* var;
               var = newVars[v];
               obj[v] = 0.0;
               lb[v] = SCIPvarGetLbLocal(var);
               ub[v] = SCIPvarGetUbLocal(var);
               SCIP_CALL( SCIPallocBufferArray(scip, &(colnames[v]), SCIP_MAXSTRLEN) );
               (void) SCIPsnprintf(colnames[v], SCIP_MAXSTRLEN, "%s", SCIPvarGetName(var));
            }

            /* now add columns */
            SCIP_CALL( SCIPlpiAddCols(lp, nNewVars, obj, lb, ub, colnames, 0, NULL, NULL, NULL) );

            for (v = nNewVars - 1; v >= 0; --v)
            {
               SCIPfreeBufferArray(scip, &(colnames[v]));
            }
            SCIPfreeBufferArray(scip, &colnames);
            SCIPfreeBufferArray(scip, &obj);
            SCIPfreeBufferArray(scip, &ub);
            SCIPfreeBufferArray(scip, &lb);
         }

         /* set up row */
         cnt = 0;
         for (v = 0; v < nlinvars; ++v)
         {
            SCIP_VAR* var;
            var = linvars[v];
            assert( var != NULL );

            /* skip slack variable */
            if ( var == slackvar )
               continue;

            assert( SCIPhashmapExists(varhash, var) );
            matind[cnt] = (int) (size_t) SCIPhashmapGetImage(varhash, var);
            matval[cnt] = sign * linvals[v];
            ++cnt;
         }

         lhs = -SCIPlpiInfinity(lp);
         rhs = linrhs;

         /* add new row */
         matbeg = 0;
         SCIP_CALL( SCIPlpiAddRows(lp, 1, &lhs, &rhs, NULL, cnt, &matbeg, matind, matval) );

         SCIPfreeBufferArray(scip, &matind);
         SCIPfreeBufferArray(scip, &matval);
         SCIPfreeBufferArray(scip, &newVars);

         assert( slackvar != NULL );
         if ( SCIPvarGetStatus(slackvar) == SCIP_VARSTATUS_AGGREGATED )
         {
            SCIPfreeBufferArray(scip, &linvals);
            SCIPfreeBufferArray(scip, &linvars);
         }
      }
   }

   /* solve LP and check status */
   SCIP_CALL( SCIPlpiSolvePrimal(lp) );

   if ( ! SCIPlpiIsPrimalInfeasible(lp) )
   {
      SCIP_CONSHDLRDATA* conshdlrdata;

      SCIPerrorMessage("Detected IIS is not infeasible in original problem!\n");

      conshdlrdata = SCIPconshdlrGetData(conshdlr);
      assert( conshdlrdata != NULL );

      SCIP_CALL( SCIPlpiWriteLP(lp, "check.lp") );
      SCIP_CALL( SCIPlpiWriteLP(conshdlrdata->altlp, "altdebug.lp") );
      SCIPABORT();
   }
   SCIPdebugMessage("Check successful!\n");

   SCIPhashmapFree(&varhash);
   SCIP_CALL( SCIPlpiFree(&lp) );

   return SCIP_OKAY;
}
#endif


/* ------------------------ auxiliary operations -------------------------------*/

/** return objective contribution of variable
 *
 *  Special treatment of negated variables: return negative of objective of original
 *  variable. SCIPvarGetObj() would return 0 in these cases.
 */
static
SCIP_Real varGetObjDelta(
   SCIP_VAR*             var                 /**< variable */
   )
{
   if ( SCIPvarIsBinary(var) && SCIPvarIsNegated(var) )
   {
      assert( SCIPvarGetNegatedVar(var) != NULL );
      return -SCIPvarGetObj(SCIPvarGetNegatedVar(var));
   }
   else if ( SCIPvarGetStatus(var) == SCIP_VARSTATUS_AGGREGATED )
   {
      assert( SCIPvarGetAggrVar(var) != NULL );
      return SCIPvarGetAggrScalar(var) * SCIPvarGetObj(SCIPvarGetAggrVar(var));
   }

   return SCIPvarGetObj(var);
}


/** ensures that the addlincons array can store at least num entries */
static
SCIP_RETCODE consdataEnsureAddLinConsSize(
   SCIP*                 scip,               /**< SCIP data structure */
   SCIP_CONSHDLR*        conshdlr,           /**< constraint handler */
   int                   num                 /**< minimum number of entries to store */
   )
{
   SCIP_CONSHDLRDATA* conshdlrdata;

   assert( scip != NULL );
   assert( conshdlr != NULL );
   assert( strcmp(SCIPconshdlrGetName(conshdlr), CONSHDLR_NAME) == 0 );

   conshdlrdata = SCIPconshdlrGetData(conshdlr);
   assert( conshdlrdata != NULL );
   assert( conshdlrdata->naddlincons <= conshdlrdata->maxaddlincons );

   if ( num > conshdlrdata->maxaddlincons )
   {
      int newsize;

      newsize = SCIPcalcMemGrowSize(scip, num);
      SCIP_CALL( SCIPreallocBlockMemoryArray(scip, &conshdlrdata->addlincons, conshdlrdata->maxaddlincons, newsize) );
      conshdlrdata->maxaddlincons = newsize;
   }
   assert( num <= conshdlrdata->maxaddlincons );

   return SCIP_OKAY;
}


/* ------------------------ operations on the alternative LP -------------------*/

/** initialize alternative LP
 *
 *  The alternative system is organized as follows:
 *  - The first row corresponds to the right hand side of the original system.
 *  - The next nconss constraints correspond to the slack variables.
 *  - The rows after that correspond to the original variables.
 */
static
SCIP_RETCODE initAlternativeLP(
   SCIP*                 scip,               /**< SCIP pointer */
   SCIP_CONSHDLR*        conshdlr            /**< constraint handler */
   )
{
   SCIP_CONSHDLRDATA* conshdlrdata;
   SCIP_Real lhs;
   SCIP_Real rhs;

   assert( scip != NULL );
   assert( strcmp(SCIPconshdlrGetName(conshdlr), CONSHDLR_NAME) == 0 );

   conshdlrdata = SCIPconshdlrGetData(conshdlr);
   assert( conshdlrdata != NULL );
   assert( conshdlrdata->altlp == NULL );
   assert( conshdlrdata->varhash == NULL );
   assert( conshdlrdata->lbhash == NULL );
   assert( conshdlrdata->ubhash == NULL );
   assert( conshdlrdata->slackhash != NULL );

   SCIPdebugMessage("Initializing alternative LP ...\n");

   /* create hash map of variables */
   SCIP_CALL( SCIPhashmapCreate(&conshdlrdata->varhash, SCIPblkmem(scip), SCIPcalcHashtableSize(10 * SCIPgetNVars(scip))) );
   SCIP_CALL( SCIPhashmapCreate(&conshdlrdata->lbhash, SCIPblkmem(scip), SCIPcalcHashtableSize(10 * SCIPgetNVars(scip))) );
   SCIP_CALL( SCIPhashmapCreate(&conshdlrdata->ubhash, SCIPblkmem(scip), SCIPcalcHashtableSize(10 * SCIPgetNVars(scip))) );

   /* create alternative LP */
   SCIP_CALL( SCIPlpiCreate(&conshdlrdata->altlp, SCIPgetMessagehdlr(scip), "altlp", SCIP_OBJSEN_MINIMIZE) );

   /* add first row */
   lhs = -1.0;
   rhs = -1.0;
   SCIP_CALL( SCIPlpiAddRows(conshdlrdata->altlp, 1, &lhs, &rhs, NULL, 0, NULL, NULL, NULL) );
   conshdlrdata->nrows = 1;

   /* set parameters */
   SCIP_CALL_PARAM( SCIPlpiSetIntpar(conshdlrdata->altlp, SCIP_LPPAR_FROMSCRATCH, FALSE) );
   SCIP_CALL_PARAM( SCIPlpiSetIntpar(conshdlrdata->altlp, SCIP_LPPAR_PRESOLVING, TRUE) );
   SCIP_CALL_PARAM( SCIPlpiSetIntpar(conshdlrdata->altlp, SCIP_LPPAR_SCALING, TRUE) );
   SCIP_CALL_PARAM( SCIPlpiSetIntpar(conshdlrdata->altlp, SCIP_LPPAR_FASTMIP, FALSE) );

   /* set constraint handler data */
   SCIPconshdlrSetData(conshdlr, conshdlrdata);

   /* uncomment the following for debugging */
   /* SCIP_CALL_PARAM( SCIPlpiSetIntpar(conshdlrdata->altlp, SCIP_LPPAR_LPINFO, TRUE) ); */

   return SCIP_OKAY;
}


/** Check whether the bounds int given (alternative) LP are set correctly (for debugging) */
#ifndef NDEBUG
static
SCIP_RETCODE checkLPBoundsClean(
   SCIP*                 scip,               /**< SCIP pointer */
   SCIP_LPI*             lp,                 /**< LP for which bounds should be checked */
   int                   nconss,             /**< number of constraints */
   SCIP_CONS**           conss               /**< constraints */
   )
{
   SCIP_Real* lb;
   SCIP_Real* ub;
   SCIP_Bool* covered;
   int nCols;
   int j;

   assert( scip != NULL );
   assert( lp != NULL );

   SCIP_CALL( SCIPlpiGetNCols(lp, &nCols) );

   SCIP_CALL( SCIPallocBufferArray(scip, &lb, nCols) );
   SCIP_CALL( SCIPallocBufferArray(scip, &ub, nCols) );
   SCIP_CALL( SCIPallocBufferArray(scip, &covered, nCols) );

   for (j = 0; j < nCols; ++j)
      covered[j] = FALSE;

   /* check columns used by constraints */
   SCIP_CALL( SCIPlpiGetBounds(lp, 0, nCols-1, lb, ub) );
   for (j = 0; j < nconss; ++j)
   {
      SCIP_CONSDATA* consdata;
      int ind;

      assert( conss[j] != NULL );
      consdata = SCIPconsGetData(conss[j]);
      assert( consdata != NULL );
      ind = consdata->colindex;

      if ( ind >= 0 )
      {
         assert( ind < nCols );
         covered[ind] = TRUE;
         if ( ! SCIPisFeasZero(scip, lb[ind]) || ! SCIPlpiIsInfinity(lp, ub[ind]) )
         {
            SCIPABORT();
         }
      }
   }

   /* check other columns */
   for (j = 0; j < nCols; ++j)
   {
      if (! covered[j] )
      {
         /* some columns can be fixed to 0, since they correspond to disabled constraints */
         if ( ( ! SCIPlpiIsInfinity(lp, -lb[j]) && ! SCIPisFeasZero(scip, lb[j])) || (! SCIPlpiIsInfinity(lp, ub[j]) && ! SCIPisFeasZero(scip, ub[j])) )
         {
            SCIPABORT();
         }
      }
   }

   SCIPfreeBufferArray(scip, &covered);
   SCIPfreeBufferArray(scip, &lb);
   SCIPfreeBufferArray(scip, &ub);

   return SCIP_OKAY;
}
#endif


/** Set the alternative system objective function
 *
 *  We assume that the objective function coefficients of the variables other than the binary
 *  indicators are always 0 and hence do not have to be changed.
 *
 *  We already use the tranformation \f$y' = 1 - y\f$.
 */
static
SCIP_RETCODE setAltLPObj(
   SCIP*                 scip,               /**< SCIP pointer */
   SCIP_LPI*             lp,                 /**< alternative LP */
   SCIP_SOL*             sol,                /**< solution to be dealt with */
   int                   nconss,             /**< number of constraints */
   SCIP_CONS**           conss               /**< indicator constraints */
   )
{
   int j;
   SCIP_Real* obj = NULL;
   int* indices = NULL;
   int cnt = 0;

   assert( scip != NULL );
   assert( lp != NULL );
   assert( conss != NULL );

   SCIP_CALL( SCIPallocBufferArray(scip, &obj, nconss) );
   SCIP_CALL( SCIPallocBufferArray(scip, &indices, nconss) );

   for (j = 0; j < nconss; ++j)
   {
      SCIP_CONSDATA* consdata;

      assert( conss[j] != NULL );
      consdata = SCIPconsGetData(conss[j]);
      assert( consdata != NULL );

      if ( consdata->colindex >= 0 )
      {
         SCIP_Real val = SCIPgetSolVal(scip, sol, consdata->binvar);
         if ( SCIPisFeasEQ(scip, val, 1.0) )
            obj[cnt] = OBJEPSILON;      /* set objective to some small number to get small IISs */
         else
            obj[cnt] = 1.0 - val;
         indices[cnt++] = consdata->colindex;
      }
   }

   if ( cnt > 0 )
   {
      SCIP_CALL( SCIPlpiChgObj(lp, cnt, indices, obj) );
   }

   SCIPfreeBufferArray(scip, &indices);
   SCIPfreeBufferArray(scip, &obj);

   return SCIP_OKAY;
}


/** Set the alternative system objective function to some small value */
static
SCIP_RETCODE setAltLPObjZero(
   SCIP*                 scip,               /**< SCIP pointer */
   SCIP_LPI*             lp,                 /**< alternative LP */
   int                   nconss,             /**< number of constraints */
   SCIP_CONS**           conss               /**< indicator constraints */
   )
{
   int j;
   SCIP_Real* obj = NULL;
   int* indices = NULL;
   int cnt = 0;

   assert( scip != NULL );
   assert( lp != NULL );
   assert( conss != NULL );

   SCIP_CALL( SCIPallocBufferArray(scip, &obj, nconss) );
   SCIP_CALL( SCIPallocBufferArray(scip, &indices, nconss) );

   for (j = 0; j < nconss; ++j)
   {
      SCIP_CONSDATA* consdata;

      assert( conss[j] != NULL );
      consdata = SCIPconsGetData(conss[j]);
      assert( consdata != NULL );

      if ( consdata->colindex >= 0 )
      {
         obj[cnt] = OBJEPSILON;
         indices[cnt++] = consdata->colindex;
      }
   }

   if ( cnt > 0 )
   {
      SCIP_CALL( SCIPlpiChgObj(lp, cnt, indices, obj) );
   }

   SCIPfreeBufferArray(scip, &indices);
   SCIPfreeBufferArray(scip, &obj);

   return SCIP_OKAY;
}


/** Fix variable given by @a S to 0 */
static
SCIP_RETCODE fixAltLPVariables(
   SCIP*                 scip,               /**< SCIP pointer */
   SCIP_LPI*             lp,                 /**< alternative LP */
   int                   nconss,             /**< number of constraints */
   SCIP_CONS**           conss,              /**< indicator constraints */
   SCIP_Bool*            S                   /**< bitset of variables */
   )
{
   SCIP_Real* lb = NULL;
   SCIP_Real* ub = NULL;
   int* indices = NULL;
   int cnt = 0;
   int j;

   assert( scip != NULL );
   assert( lp != NULL );
   assert( conss != NULL );

   SCIP_CALL( SCIPallocBufferArray(scip, &lb, nconss) );
   SCIP_CALL( SCIPallocBufferArray(scip, &ub, nconss) );
   SCIP_CALL( SCIPallocBufferArray(scip, &indices, nconss) );

   /* collect bounds to be changed */
   for (j = 0; j < nconss; ++j)
   {
      SCIP_CONSDATA* consdata;

      assert( conss[j] != NULL );
      consdata = SCIPconsGetData(conss[j]);
      assert( consdata != NULL );

      if ( consdata->colindex >= 0 )
      {
         if ( S[j] )
         {
            indices[cnt] = consdata->colindex;
            lb[cnt] = 0.0;
            ub[cnt] = 0.0;
            ++cnt;
         }
      }
   }

   /* change bounds */
   if ( cnt > 0 )
   {
      SCIP_CALL( SCIPlpiChgBounds(lp, cnt, indices, lb, ub) );
   }

   SCIPfreeBufferArray(scip, &indices);
   SCIPfreeBufferArray(scip, &ub);
   SCIPfreeBufferArray(scip, &lb);

   return SCIP_OKAY;
}


/** Fix variable @a ind to 0 */
static
SCIP_RETCODE fixAltLPVariable(
   SCIP_LPI*             lp,                 /**< alternative LP */
   int                   ind                 /**< variable that should be fixed to 0 */
   )
{
   SCIP_Real lb;
   SCIP_Real ub;

   lb = 0.0;
   ub = 0.0;

   /* change bounds */
   SCIP_CALL( SCIPlpiChgBounds(lp, 1, &ind, &lb, &ub) );

   return SCIP_OKAY;
}


/** unfix variable @a ind to 0 */
static
SCIP_RETCODE unfixAltLPVariable(
   SCIP_LPI*             lp,                 /**< alternative LP */
   int                   ind                 /**< variable that should be fixed to 0 */
   )
{
   SCIP_Real lb = 0.0;
   SCIP_Real ub = SCIPlpiInfinity(lp);

   /* change bounds */
   SCIP_CALL( SCIPlpiChgBounds(lp, 1, &ind, &lb, &ub) );

   return SCIP_OKAY;
}

/** unfix variable given by @a S to 0 */
static
SCIP_RETCODE unfixAltLPVariables(
   SCIP*                 scip,               /**< SCIP pointer */
   SCIP_LPI*             lp,                 /**< alternative LP */
   int                   nconss,             /**< number of constraints */
   SCIP_CONS**           conss,              /**< indicator constraints */
   SCIP_Bool*            S                   /**< bitset of variables */
   )
{
   SCIP_Real* lb = NULL;
   SCIP_Real* ub = NULL;
   int* indices = NULL;
   int cnt = 0;
   int j;

   assert( scip != NULL );
   assert( lp != NULL );
   assert( conss != NULL );

   SCIP_CALL( SCIPallocBufferArray(scip, &lb, nconss) );
   SCIP_CALL( SCIPallocBufferArray(scip, &ub, nconss) );
   SCIP_CALL( SCIPallocBufferArray(scip, &indices, nconss) );

   /* collect bounds to be changed */
   for (j = 0; j < nconss; ++j)
   {
      if ( S[j] )
      {
         SCIP_CONSDATA* consdata;

         assert( conss[j] != NULL );
         consdata = SCIPconsGetData(conss[j]);
         assert( consdata != NULL );

         if ( consdata->colindex >= 0 )
         {
            indices[cnt] = consdata->colindex;
            lb[cnt] = 0.0;
            ub[cnt] = SCIPlpiInfinity(lp);
            ++cnt;
         }
      }
   }

   /* change bounds */
   if ( cnt > 0 )
   {
      SCIP_CALL( SCIPlpiChgBounds(lp, cnt, indices, lb, ub) );
   }

   SCIPfreeBufferArray(scip, &indices);
   SCIPfreeBufferArray(scip, &ub);
   SCIPfreeBufferArray(scip, &lb);

   return SCIP_OKAY;
}


/** update bounds in first row to the current ones */
static
SCIP_RETCODE updateFirstRow(
   SCIP*                 scip,               /**< SCIP pointer */
   SCIP_CONSHDLRDATA*    conshdlrdata        /**< constraint handler */
   )
{
   SCIP_HASHMAP* lbhash;
   SCIP_HASHMAP* ubhash;
   SCIP_VAR** vars;
   SCIP_LPI* altlp;
   int nvars;
   int cnt;
   int v;

   assert( scip != NULL );
   assert( conshdlrdata != NULL );

   altlp = conshdlrdata->altlp;
   lbhash = conshdlrdata->lbhash;
   ubhash = conshdlrdata->ubhash;
   assert( lbhash != NULL && ubhash != NULL );

   /* check all variables */
   vars = SCIPgetVars(scip);
   nvars = SCIPgetNVars(scip);
   cnt = 0;

   for (v = 0; v < nvars; ++v)
   {
      SCIP_VAR* var;
      var = vars[v];
      if ( SCIPhashmapExists(lbhash, var) )
      {
         int col;

         col = (int) (size_t) SCIPhashmapGetImage(lbhash, var);
         SCIP_CALL( SCIPlpiChgCoef(altlp, 0, col, -SCIPvarGetLbLocal(var)) );
         if ( ! SCIPisEQ(scip, SCIPvarGetLbLocal(var), SCIPvarGetLbGlobal(var)) )
            ++cnt;
      }
      if ( SCIPhashmapExists(ubhash, var) )
      {
         int col;

         col = (int) (size_t) SCIPhashmapGetImage(ubhash, var);
         SCIP_CALL( SCIPlpiChgCoef(altlp, 0, col, SCIPvarGetUbLocal(var)) );
         if ( ! SCIPisEQ(scip, SCIPvarGetUbLocal(var), SCIPvarGetUbGlobal(var)) )
            ++cnt;
      }
   }
   if ( cnt > 10 )
   {
      /* possible force a rescaling: */
      conshdlrdata->scaled = FALSE;

      /* SCIP_CALL( SCIPlpiWriteLP(altlp, "altChg.lp") ); */
      SCIPdebugMessage("Updated bounds of original variables: %d\n", cnt);
   }

   return SCIP_OKAY;
}


/** update bounds in first row to the global bounds */
static
SCIP_RETCODE updateFirstRowGlobal(
   SCIP*                 scip,               /**< SCIP pointer */
   SCIP_CONSHDLRDATA*    conshdlrdata        /**< constraint handler */
   )
{

   SCIP_HASHMAP* lbhash;
   SCIP_HASHMAP* ubhash;
   SCIP_VAR** vars;
   SCIP_LPI* altlp;
   int nvars;
   int cnt;
   int v;

   assert( scip != NULL );
   assert( conshdlrdata != NULL );

   altlp = conshdlrdata->altlp;
   lbhash = conshdlrdata->lbhash;
   ubhash = conshdlrdata->ubhash;
   assert( lbhash != NULL && ubhash != NULL );

   /* check all variables */
   vars = SCIPgetVars(scip);
   nvars = SCIPgetNVars(scip);
   cnt = 0;

   for (v = 0; v < nvars; ++v)
   {
      SCIP_VAR* var;
      var = vars[v];
      if ( SCIPhashmapExists(lbhash, var) )
      {
         int col;
         col = (int) (size_t) SCIPhashmapGetImage(lbhash, var);
         SCIP_CALL( SCIPlpiChgCoef(altlp, 0, col, -SCIPvarGetLbGlobal(var)) );
         ++cnt;
      }
      if ( SCIPhashmapExists(ubhash, var) )
      {
         int col;
         col = (int) (size_t) SCIPhashmapGetImage(ubhash, var);
         SCIP_CALL( SCIPlpiChgCoef(altlp, 0, col, SCIPvarGetUbGlobal(var)) );
         ++cnt;
      }
   }
   if ( cnt > 0 )
   {
      /* SCIP_CALL( SCIPlpiWriteLP(altlp, "altChg.lp") ); */
      SCIPdebugMessage("Updated bounds of original variables: %d\n", cnt);
   }

   /* possible force a rescaling: */
   /* conshdlrdata->scaled = FALSE; */

   return SCIP_OKAY;
}


/** Check whether IIS defined by @a vector corresponds to a local cut */
static
SCIP_RETCODE checkIISlocal(
   SCIP*                 scip,               /**< SCIP pointer */
   SCIP_CONSHDLRDATA*    conshdlrdata,       /**< constraint handler */
   SCIP_Real*            vector,             /**< solution to alternative LP defining IIS */
   SCIP_Bool*            isLocal             /**< whether the IIS uses local bounds different from the global ones */
   )
{
   SCIP_HASHMAP* lbhash;
   SCIP_HASHMAP* ubhash;
   SCIP_VAR** vars;
#ifndef NDEBUG
   int nCols;
#endif
   int nvars;
   int v;

   assert( scip != NULL );
   assert( conshdlrdata != NULL );
   assert( vector != NULL );
   assert( isLocal != NULL );

   *isLocal = FALSE;

#ifndef NDEBUG
   SCIP_CALL( SCIPlpiGetNCols(conshdlrdata->altlp, &nCols) );
#endif

   lbhash = conshdlrdata->lbhash;
   ubhash = conshdlrdata->ubhash;
   assert( lbhash != NULL && ubhash != NULL );

   /* get all variables */
   vars = SCIPgetVars(scip);
   nvars = SCIPgetNVars(scip);

   /* check all variables */
   for (v = 0; v < nvars; ++v)
   {
      SCIP_VAR* var;
      var = vars[v];

      /* if local bound is different from global bound */
      if ( ! SCIPisEQ(scip, SCIPvarGetLbLocal(var), SCIPvarGetLbGlobal(var)) )
      {
         /* check whether the variable corresponding to the lower bounds has been used */
         if ( SCIPhashmapExists(lbhash, var) )
         {
            int col;

            col = (int) (size_t) SCIPhashmapGetImage(lbhash, var);
            assert( 0 <= col && col < nCols );
            if ( ! SCIPisFeasZero(scip, vector[col]) )
            {
               *isLocal = FALSE;
               return SCIP_OKAY;
            }
         }
      }

      /* if local bound is different from global bound */
      if ( ! SCIPisEQ(scip, SCIPvarGetUbLocal(var), SCIPvarGetUbGlobal(var)) )
      {
         /* check whether the variable corresponding to the upper bounds has been used */
         if ( SCIPhashmapExists(ubhash, var) )
         {
            int col;

            col = (int) (size_t) SCIPhashmapGetImage(ubhash, var);
            assert( 0 <= col && col < nCols );
            if ( ! SCIPisFeasZero(scip, vector[col]) )
            {
               *isLocal = FALSE;
               return SCIP_OKAY;
            }
         }
      }
   }

   return SCIP_OKAY;
}


/** compute scaling for first row
 *
 *  If the coefficients in the first row are large, a right hand side of -1 might not be
 *  adequate. Here, we replace the right hand side by the sum of the coefficients divided by the
 *  number of nonzeros.
 */
static
SCIP_RETCODE scaleFirstRow(
   SCIP*                 scip,               /**< SCIP pointer */
   SCIP_CONSHDLRDATA*    conshdlrdata        /**< constraint handler */
   )
{
   SCIP_LPI* altlp;
   SCIP_Real* val;
   SCIP_Real sum = 0.0;
   int j;
   int nCols;
   int cnt;
   int beg;
   int* ind;

   assert( scip != NULL );
   assert( conshdlrdata != NULL );

   if ( ! conshdlrdata->scaled )
   {
      altlp = conshdlrdata->altlp;
      SCIP_CALL( SCIPlpiGetNCols(altlp, &nCols) );
      SCIP_CALL( SCIPallocBufferArray(scip, &ind, nCols) );
      SCIP_CALL( SCIPallocBufferArray(scip, &val, nCols) );

      SCIP_CALL( SCIPlpiGetRows(altlp, 0, 0, NULL, NULL, &cnt, &beg, ind, val) );

      if ( cnt > 0 )
      {
         /* compute sum */
         for (j = 0; j < cnt; ++j)
            sum += REALABS(val[j]);

         /* set rhs */
         sum = - REALABS(sum) / ((double) cnt);
         j = 0;
         SCIP_CALL( SCIPlpiChgSides(altlp, 1, &j, &sum, &sum) );
      }

      SCIPfreeBufferArray(scip, &val);
      SCIPfreeBufferArray(scip, &ind);

      conshdlrdata->scaled = TRUE;
   }

   return SCIP_OKAY;
}


/** add column corresponding to constraint to alternative LP
 *
 *  See the description at the top of the file for more information.
 */
static
SCIP_RETCODE addAltLPConstraint(
   SCIP*                 scip,               /**< SCIP pointer */
   SCIP_CONSHDLR*        conshdlr,           /**< constraint handler */
   SCIP_CONS*            lincons,            /**< linear constraint */
   SCIP_VAR*             slackvar,           /**< slack variable or NULL */
   SCIP_Real             objcoef,            /**< objective coefficient */
   int*                  colindex            /**< index of new column */
   )
{
   SCIP_CONSHDLRDATA* conshdlrdata;
   SCIP_VAR** newVars;
   SCIP_VAR** linvars;
   SCIP_Real* linvals;
   SCIP_Real linrhs;
   SCIP_Real linlhs;
   SCIP_Real val;
   SCIP_Real sign;
   int* matbeg;
   int* matind;
   SCIP_Real* matval;
   SCIP_Bool* newRowsSlack;
   SCIP_Real* obj;
   SCIP_Real* lb;
   SCIP_Real* ub;
   int nlinvars;
   int nNewVars;
   int nNewCols;
   int nNewRows;
   int nCols;
   int cnt;
   int v;

   assert( scip != NULL );
   assert( conshdlr != NULL );
   assert( lincons != NULL );
   assert( colindex != NULL );

   assert( strcmp(SCIPconshdlrGetName(conshdlr), CONSHDLR_NAME) == 0 );

   *colindex = -1;
   sign = 1.0;
   nNewVars = 0;
   nNewRows = 0;
   cnt = 0;

   conshdlrdata = SCIPconshdlrGetData(conshdlr);
   assert( conshdlrdata != NULL );

   /* if the slack variable is aggregated (multi-aggregation should not happen) */
   assert( slackvar == NULL || SCIPvarGetStatus(slackvar) != SCIP_VARSTATUS_MULTAGGR );
   if ( slackvar != NULL && SCIPvarGetStatus(slackvar) == SCIP_VARSTATUS_AGGREGATED )
   {
      SCIP_VAR* var;
      SCIP_Real scalar;
      SCIP_Real constant;

      var = slackvar;
      scalar = 1.0;
      constant = 0.0;

      SCIP_CALL( SCIPgetProbvarSum(scip, &var, &scalar, &constant) );

      SCIPdebugMessage("slack variable aggregated (scalar: %f, constant: %f)\n", scalar, constant);

      /* if the slack variable is fixed */
      if ( SCIPisZero(scip, scalar) && ! SCIPconsIsActive(lincons) )
         return SCIP_OKAY;

      /* otherwise construct a linear constraint */
      SCIP_CALL( SCIPallocBufferArray(scip, &linvars, 1) );
      SCIP_CALL( SCIPallocBufferArray(scip, &linvals, 1) );
      linvars[0] = var;
      linvals[0] = scalar;
      nlinvars = 1;
      linlhs = -SCIPinfinity(scip);
      linrhs = constant;
   }
   else
   {
      /* exit if linear constraint is not active */
      if ( ! SCIPconsIsActive(lincons) && slackvar != NULL )
         return SCIP_OKAY;

      /* in this case, the linear constraint is directly usable */
      linvars = SCIPgetVarsLinear(scip, lincons);
      linvals = SCIPgetValsLinear(scip, lincons);
      nlinvars = SCIPgetNVarsLinear(scip, lincons);
      linlhs = SCIPgetLhsLinear(scip, lincons);
      linrhs = SCIPgetRhsLinear(scip, lincons);
   }

   if ( conshdlrdata->altlp == NULL )
   {
      SCIP_CALL( initAlternativeLP(scip, conshdlr) );
   }
   assert( conshdlrdata->varhash != NULL );
   assert( conshdlrdata->lbhash != NULL );
   assert( conshdlrdata->ubhash != NULL );
   assert( conshdlrdata->slackhash != NULL );

#ifndef NDEBUG
   {
      int nrows;
      SCIP_CALL( SCIPlpiGetNRows(conshdlrdata->altlp, &nrows) );
      assert( nrows == conshdlrdata->nrows );
   }
#endif

   SCIP_CALL( SCIPallocBufferArray(scip, &matbeg, nlinvars) );
   SCIP_CALL( SCIPallocBufferArray(scip, &matind, 4*nlinvars) );
   SCIP_CALL( SCIPallocBufferArray(scip, &matval, 4*nlinvars) );
   SCIP_CALL( SCIPallocBufferArray(scip, &obj, 2*nlinvars) );
   SCIP_CALL( SCIPallocBufferArray(scip, &lb, 2*nlinvars) );
   SCIP_CALL( SCIPallocBufferArray(scip, &ub, 2*nlinvars) );
   SCIP_CALL( SCIPallocBufferArray(scip, &newVars, nlinvars) );
   SCIP_CALL( SCIPallocBufferArray(scip, &newRowsSlack, 2 * nlinvars) );

   /* store index of column in constraint */
   SCIP_CALL( SCIPlpiGetNCols(conshdlrdata->altlp, &nCols) );
   *colindex = nCols;

   /* adapt rhs of linear constraint */
   val = linrhs;
   if ( SCIPisInfinity(scip, val) )
   {
      val = linlhs;
      assert( val > -SCIPinfinity(scip) );
      sign = -1.0;
   }

   /* handle first row */
   if (! SCIPisFeasZero(scip, val) )
   {
      matind[cnt] = 0;
      matval[cnt] = sign * val;
      assert( ! SCIPisInfinity(scip, val) && ! SCIPisInfinity(scip, -val) );
      ++cnt;
   }

   /* set up column (recognize new original variables) */
   for (v = 0; v < nlinvars; ++v)
   {
      SCIP_VAR* var;
      var = linvars[v];
      assert( var != NULL );

      /* if variable is a slack variable */
      if ( SCIPhashmapExists(conshdlrdata->slackhash, var) )
      {
         /* to avoid trivial rows: only add row corresponding to slack variable if it appears outside its own constraint */
         if ( var != slackvar )
         {
            int ind;

            ind = (int) (size_t) SCIPhashmapGetImage(conshdlrdata->slackhash, var);

            if ( ind < INT_MAX )
               matind[cnt] = ind;
            else
            {
               /* add variable in map and array and remember to add a new row */
               SCIP_CALL( SCIPhashmapInsert(conshdlrdata->slackhash, var, (void*) (size_t) conshdlrdata->nrows) );
               assert( conshdlrdata->nrows == (int) (size_t) SCIPhashmapGetImage(conshdlrdata->slackhash, var) );
               SCIPdebugMessage("Inserted slack variable <%s> into hashmap (row: %d).\n", SCIPvarGetName(var), conshdlrdata->nrows);
               matind[cnt] = (conshdlrdata->nrows)++;

               /* store new variables */
               newRowsSlack[nNewRows++] = TRUE;
            }
            assert( conshdlrdata->nrows >= (int) (size_t) SCIPhashmapGetImage(conshdlrdata->slackhash, var) );
            matval[cnt] = sign * linvals[v];
            ++cnt;
         }
      }
      else
      {
         /* if variable exists */
         if ( SCIPhashmapExists(conshdlrdata->varhash, var) )
            matind[cnt] = (int) (size_t) SCIPhashmapGetImage(conshdlrdata->varhash, var);
         else
         {
            /* add variable in map and array and remember to add a new row */
            SCIP_CALL( SCIPhashmapInsert(conshdlrdata->varhash, var, (void*) (size_t) conshdlrdata->nrows) );
            assert( conshdlrdata->nrows == (int) (size_t) SCIPhashmapGetImage(conshdlrdata->varhash, var) );
            SCIPdebugMessage("Inserted variable <%s> into hashmap (row: %d).\n", SCIPvarGetName(var), conshdlrdata->nrows);
            matind[cnt] = (conshdlrdata->nrows)++;

            /* store new variables */
            newRowsSlack[nNewRows++] = FALSE;
            newVars[nNewVars++] = var;
         }
         assert( SCIPhashmapExists(conshdlrdata->varhash, var) );
         matval[cnt] = sign * linvals[v];
         ++cnt;
      }
   }

   /* add new rows */
   if ( nNewRows > 0 )
   {
      SCIP_Real* lhs;
      SCIP_Real* rhs;
      int i;

      SCIP_CALL( SCIPallocBufferArray(scip, &lhs, nNewRows) );
      SCIP_CALL( SCIPallocBufferArray(scip, &rhs, nNewRows) );
      for (i = 0; i < nNewRows; ++i)
      {
         if ( newRowsSlack[i] )
            lhs[i] = -SCIPlpiInfinity(conshdlrdata->altlp);
         else
            lhs[i] = 0.0;
         rhs[i] = 0.0;
      }
      /* add new rows */
      SCIP_CALL( SCIPlpiAddRows(conshdlrdata->altlp, nNewRows, lhs, rhs, NULL, 0, NULL, NULL, NULL) );

      SCIPfreeBufferArray(scip, &lhs);
      SCIPfreeBufferArray(scip, &rhs);
   }

   /* now add column */
   obj[0] = objcoef;
   lb[0] = 0.0;
   ub[0] = SCIPlpiInfinity(conshdlrdata->altlp);
   matbeg[0] = 0;

   /* create a free variable for equations -> should only happen for additional linear constraints */
   if ( SCIPisEQ(scip, linlhs, linrhs) )
   {
      assert( slackvar == NULL );
      lb[0] = -SCIPlpiInfinity(conshdlrdata->altlp);
   }

   SCIP_CALL( SCIPlpiAddCols(conshdlrdata->altlp, 1, obj, lb, ub, NULL, cnt, matbeg, matind, matval) );

   /* add columns corresponding to bounds of original variables - no bounds needed for slack vars */
   cnt = 0;
   nNewCols = 0;
   for (v = 0; v < nNewVars; ++v)
   {
      SCIP_VAR* var = newVars[v];

      /* if the lower bound is finite */
      val  = SCIPvarGetLbGlobal(var);
      if ( ! SCIPisInfinity(scip, -val) )
      {
         matbeg[nNewCols] = cnt;
         if ( ! SCIPisZero(scip, val) )
         {
            matind[cnt] = 0;
            matval[cnt] = -val;
            ++cnt;
         }
         assert( SCIPhashmapExists(conshdlrdata->varhash, var) );
         matind[cnt] = (int) (size_t) SCIPhashmapGetImage(conshdlrdata->varhash, var);
         matval[cnt] = -1.0;
         ++cnt;
         obj[nNewCols] = 0.0;
         lb[nNewCols] = 0.0;
         ub[nNewCols] = SCIPlpiInfinity(conshdlrdata->altlp);
         ++conshdlrdata->nlbbounds;
         SCIP_CALL( SCIPhashmapInsert(conshdlrdata->lbhash, var, (void*) (size_t) (nCols + 1 + nNewCols)) );
         assert( SCIPhashmapExists(conshdlrdata->lbhash, var) );
         SCIPdebugMessage("added column corr. to lower bound (%f) of variable <%s> to alternative polyhedron (col: %d).\n",
            val, SCIPvarGetName(var), nCols + 1 + nNewCols);
         ++nNewCols;
      }

      /* if the upper bound is finite */
      val = SCIPvarGetUbGlobal(var);
      if ( ! SCIPisInfinity(scip, val) )
      {
         matbeg[nNewCols] = cnt;
         if ( ! SCIPisZero(scip, val) )
         {
            matind[cnt] = 0;
            matval[cnt] = val;
            ++cnt;
         }
         assert( SCIPhashmapExists(conshdlrdata->varhash, var) );
         matind[cnt] = (int) (size_t) SCIPhashmapGetImage(conshdlrdata->varhash, var);
         matval[cnt] = 1.0;
         ++cnt;
         obj[nNewCols] = 0.0;
         lb[nNewCols] = 0.0;
         ub[nNewCols] = SCIPlpiInfinity(conshdlrdata->altlp);
         ++conshdlrdata->nubbounds;
         SCIP_CALL( SCIPhashmapInsert(conshdlrdata->ubhash, var, (void*) (size_t) (nCols + 1 + nNewCols)) );
         assert( SCIPhashmapExists(conshdlrdata->ubhash, var) );
         SCIPdebugMessage("added column corr. to upper bound (%f) of variable <%s> to alternative polyhedron (col: %d).\n",
            val, SCIPvarGetName(var), nCols + 1 + nNewCols);
         ++nNewCols;
      }
   }

   /* add columns if necessary */
   if ( nNewCols > 0 )
   {
      SCIP_CALL( SCIPlpiAddCols(conshdlrdata->altlp, nNewCols, obj, lb, ub, NULL, cnt, matbeg, matind, matval) );
   }

#ifndef NDEBUG
   SCIP_CALL( SCIPlpiGetNCols(conshdlrdata->altlp, &cnt) );
   assert( cnt == nCols + nNewCols + 1 );
#endif

   SCIPfreeBufferArray(scip, &ub);
   SCIPfreeBufferArray(scip, &lb);
   SCIPfreeBufferArray(scip, &obj);
   SCIPfreeBufferArray(scip, &matind);
   SCIPfreeBufferArray(scip, &matval);
   SCIPfreeBufferArray(scip, &matbeg);
   SCIPfreeBufferArray(scip, &newVars);
   SCIPfreeBufferArray(scip, &newRowsSlack);

   if ( slackvar != NULL && SCIPvarGetStatus(slackvar) == SCIP_VARSTATUS_AGGREGATED )
   {
      SCIPfreeBufferArray(scip, &linvals);
      SCIPfreeBufferArray(scip, &linvars);
   }
   conshdlrdata->scaled = FALSE;

#ifdef SCIP_OUTPUT
   SCIP_CALL( SCIPlpiWriteLP(conshdlrdata->altlp, "alt.lp") );
#endif

   return SCIP_OKAY;
}


/** add column corresponding to row to alternative LP
 *
 *  See the description at the top of the file for more information.
 */
static
SCIP_RETCODE addAltLPRow(
   SCIP*                 scip,               /**< SCIP pointer */
   SCIP_CONSHDLR*        conshdlr,           /**< constraint handler */
   SCIP_ROW*             row,                /**< row to add */
   SCIP_Real             objcoef,            /**< objective coefficient */
   int*                  colindex            /**< index of new column */
   )
{
   SCIP_CONSHDLRDATA* conshdlrdata;
   SCIP_VAR** newVars;
   SCIP_COL** rowcols;
   SCIP_Real* rowvals;
   SCIP_Real rowrhs;
   SCIP_Real rowlhs;
   SCIP_Real val;
   SCIP_Real sign;
   int* matbeg;
   int* matind;
   SCIP_Real* matval;
   SCIP_Bool* newRowsSlack;
   SCIP_Real* obj;
   SCIP_Real* lb;
   SCIP_Real* ub;
   int nrowcols;
   int nNewVars;
   int nNewCols;
   int nNewRows;
   int nCols;
   int cnt;
   int v;

   assert( scip != NULL );
   assert( conshdlr != NULL );
   assert( row != NULL );
   assert( colindex != NULL );

   assert( strcmp(SCIPconshdlrGetName(conshdlr), CONSHDLR_NAME) == 0 );

   /* exit if row is not global */
   if ( SCIProwIsLocal(row) )
      return SCIP_OKAY;

   /* initialize data */
   *colindex = -1;
   sign = 1.0;
   nNewVars = 0;
   nNewRows = 0;
   cnt = 0;

   conshdlrdata = SCIPconshdlrGetData(conshdlr);
   assert( conshdlrdata != NULL );

   if ( conshdlrdata->altlp == NULL )
   {
      SCIP_CALL( initAlternativeLP(scip, conshdlr) );
   }
   assert( conshdlrdata->varhash != NULL );
   assert( conshdlrdata->lbhash != NULL );
   assert( conshdlrdata->ubhash != NULL );
   assert( conshdlrdata->slackhash != NULL );

#ifndef NDEBUG
   {
      int nrows;
      SCIP_CALL( SCIPlpiGetNRows(conshdlrdata->altlp, &nrows) );
      assert( nrows == conshdlrdata->nrows );
   }
#endif

   /* get row data */
   rowcols = SCIProwGetCols(row);
   rowvals = SCIProwGetVals(row);
   nrowcols = SCIProwGetNNonz(row);
   rowlhs = SCIProwGetLhs(row) - SCIProwGetConstant(row);
   rowrhs = SCIProwGetRhs(row) - SCIProwGetConstant(row);

   SCIP_CALL( SCIPallocBufferArray(scip, &matbeg, nrowcols) );
   SCIP_CALL( SCIPallocBufferArray(scip, &matind, 4*nrowcols) );
   SCIP_CALL( SCIPallocBufferArray(scip, &matval, 4*nrowcols) );
   SCIP_CALL( SCIPallocBufferArray(scip, &obj, 2*nrowcols) );
   SCIP_CALL( SCIPallocBufferArray(scip, &lb, 2*nrowcols) );
   SCIP_CALL( SCIPallocBufferArray(scip, &ub, 2*nrowcols) );
   SCIP_CALL( SCIPallocBufferArray(scip, &newVars, nrowcols) );
   SCIP_CALL( SCIPallocBufferArray(scip, &newRowsSlack, 2 * nrowcols) );

   /* store index of column in constraint */
   SCIP_CALL( SCIPlpiGetNCols(conshdlrdata->altlp, &nCols) );
   *colindex = nCols;

   /* adapt rhs of linear constraint */
   val = rowrhs;
   if ( SCIPisInfinity(scip, val) )
   {
      val = rowlhs;
      assert( val > -SCIPinfinity(scip) );
      sign = -1.0;
   }

   /* handle first row in alternative LP */
   if (! SCIPisFeasZero(scip, val) )
   {
      matind[cnt] = 0;
      matval[cnt] = sign * val;
      assert( ! SCIPisInfinity(scip, val) && ! SCIPisInfinity(scip, -val) );
      ++cnt;
   }

   /* set up column (recognize new original variables) */
   for (v = 0; v < nrowcols; ++v)
   {
      SCIP_VAR* var;
      assert( rowcols[v] != NULL );
      var = SCIPcolGetVar(rowcols[v]);
      assert( var != NULL );

      /* if variable is a slack variable */
      if ( SCIPhashmapExists(conshdlrdata->slackhash, var) )
      {
         int ind;

         ind = (int) (size_t) SCIPhashmapGetImage(conshdlrdata->slackhash, var);

         if ( ind < INT_MAX )
            matind[cnt] = ind;
         else
         {
            /* add variable in map and array and remember to add a new row */
            SCIP_CALL( SCIPhashmapInsert(conshdlrdata->slackhash, var, (void*) (size_t) conshdlrdata->nrows) );
            assert( conshdlrdata->nrows == (int) (size_t) SCIPhashmapGetImage(conshdlrdata->slackhash, var) );
            SCIPdebugMessage("Inserted slack variable <%s> into hashmap (row: %d).\n", SCIPvarGetName(var), conshdlrdata->nrows);
            matind[cnt] = (conshdlrdata->nrows)++;

            /* store new variables */
            newRowsSlack[nNewRows++] = TRUE;
         }
         assert( conshdlrdata->nrows >= (int) (size_t) SCIPhashmapGetImage(conshdlrdata->slackhash, var) );
         matval[cnt] = sign * rowvals[v];
         ++cnt;
      }
      else
      {
         /* if variable exists */
         if ( SCIPhashmapExists(conshdlrdata->varhash, var) )
            matind[cnt] = (int) (size_t) SCIPhashmapGetImage(conshdlrdata->varhash, var);
         else
         {
            /* add variable in map and array and remember to add a new row */
            SCIP_CALL( SCIPhashmapInsert(conshdlrdata->varhash, var, (void*) (size_t) conshdlrdata->nrows) );
            assert( conshdlrdata->nrows == (int) (size_t) SCIPhashmapGetImage(conshdlrdata->varhash, var) );
            SCIPdebugMessage("Inserted variable <%s> into hashmap (row: %d).\n", SCIPvarGetName(var), conshdlrdata->nrows);
            matind[cnt] = (conshdlrdata->nrows)++;

            /* store new variables */
            newRowsSlack[nNewRows++] = FALSE;
            newVars[nNewVars++] = var;
         }
         assert( SCIPhashmapExists(conshdlrdata->varhash, var) );
         matval[cnt] = sign * rowvals[v];
         ++cnt;
      }
   }

   /* add new rows */
   if ( nNewRows > 0 )
   {
      SCIP_Real* lhs;
      SCIP_Real* rhs;
      int i;

      SCIP_CALL( SCIPallocBufferArray(scip, &lhs, nNewRows) );
      SCIP_CALL( SCIPallocBufferArray(scip, &rhs, nNewRows) );
      for (i = 0; i < nNewRows; ++i)
      {
         if ( newRowsSlack[i] )
            lhs[i] = -SCIPlpiInfinity(conshdlrdata->altlp);
         else
            lhs[i] = 0.0;
         rhs[i] = 0.0;
      }
      /* add new rows */
      SCIP_CALL( SCIPlpiAddRows(conshdlrdata->altlp, nNewRows, lhs, rhs, NULL, 0, NULL, NULL, NULL) );

      SCIPfreeBufferArray(scip, &lhs);
      SCIPfreeBufferArray(scip, &rhs);
   }

   /* now add column */
   obj[0] = objcoef;
   lb[0] = 0.0;
   ub[0] = SCIPlpiInfinity(conshdlrdata->altlp);
   matbeg[0] = 0;

   /* create a free variable for equations */
   if ( SCIPisEQ(scip, rowlhs, rowrhs) )
   {
      lb[0] = -SCIPlpiInfinity(conshdlrdata->altlp);
   }

   SCIP_CALL( SCIPlpiAddCols(conshdlrdata->altlp, 1, obj, lb, ub, NULL, cnt, matbeg, matind, matval) );

   /* add columns corresponding to bounds of original variables - no bounds needed for slack vars */
   cnt = 0;
   nNewCols = 0;
   for (v = 0; v < nNewVars; ++v)
   {
      SCIP_VAR* var = newVars[v];

      /* if the lower bound is finite */
      val  = SCIPvarGetLbGlobal(var);
      if ( ! SCIPisInfinity(scip, -val) )
      {
         matbeg[nNewCols] = cnt;
         if ( ! SCIPisZero(scip, val) )
         {
            matind[cnt] = 0;
            matval[cnt] = -val;
            ++cnt;
         }
         assert( SCIPhashmapExists(conshdlrdata->varhash, var) );
         matind[cnt] = (int) (size_t) SCIPhashmapGetImage(conshdlrdata->varhash, var);
         matval[cnt] = -1.0;
         ++cnt;
         obj[nNewCols] = 0.0;
         lb[nNewCols] = 0.0;
         ub[nNewCols] = SCIPlpiInfinity(conshdlrdata->altlp);
         ++conshdlrdata->nlbbounds;
         SCIP_CALL( SCIPhashmapInsert(conshdlrdata->lbhash, var, (void*) (size_t) (nCols + 1 + nNewCols)) );
         assert( SCIPhashmapExists(conshdlrdata->lbhash, var) );
         SCIPdebugMessage("added column corr. to lower bound (%f) of variable <%s> to alternative polyhedron (col: %d).\n",
            val, SCIPvarGetName(var), nCols + 1 + nNewCols);
         ++nNewCols;
      }

      /* if the upper bound is finite */
      val = SCIPvarGetUbGlobal(var);
      if ( ! SCIPisInfinity(scip, val) )
      {
         matbeg[nNewCols] = cnt;
         if ( ! SCIPisZero(scip, val) )
         {
            matind[cnt] = 0;
            matval[cnt] = val;
            ++cnt;
         }
         assert( SCIPhashmapExists(conshdlrdata->varhash, var) );
         matind[cnt] = (int) (size_t) SCIPhashmapGetImage(conshdlrdata->varhash, var);
         matval[cnt] = 1.0;
         ++cnt;
         obj[nNewCols] = 0.0;
         lb[nNewCols] = 0.0;
         ub[nNewCols] = SCIPlpiInfinity(conshdlrdata->altlp);
         ++conshdlrdata->nubbounds;
         SCIP_CALL( SCIPhashmapInsert(conshdlrdata->ubhash, var, (void*) (size_t) (nCols + 1 + nNewCols)) );
         assert( SCIPhashmapExists(conshdlrdata->ubhash, var) );
         SCIPdebugMessage("added column corr. to upper bound (%f) of variable <%s> to alternative polyhedron (col: %d).\n",
            val, SCIPvarGetName(var), nCols + 1 + nNewCols);
         ++nNewCols;
      }
   }

   /* add columns if necessary */
   if ( nNewCols > 0 )
   {
      SCIP_CALL( SCIPlpiAddCols(conshdlrdata->altlp, nNewCols, obj, lb, ub, NULL, cnt, matbeg, matind, matval) );
   }

#ifndef NDEBUG
   SCIP_CALL( SCIPlpiGetNCols(conshdlrdata->altlp, &cnt) );
   assert( cnt == nCols + nNewCols + 1 );
#endif

   SCIPfreeBufferArray(scip, &ub);
   SCIPfreeBufferArray(scip, &lb);
   SCIPfreeBufferArray(scip, &obj);
   SCIPfreeBufferArray(scip, &matind);
   SCIPfreeBufferArray(scip, &matval);
   SCIPfreeBufferArray(scip, &matbeg);
   SCIPfreeBufferArray(scip, &newVars);
   SCIPfreeBufferArray(scip, &newRowsSlack);

   conshdlrdata->scaled = FALSE;

#ifdef SCIP_OUTPUT
   SCIP_CALL( SCIPlpiWriteLP(conshdlrdata->altlp, "alt.lp") );
#endif

   return SCIP_OKAY;
}


/** delete column corresponding to constraint in alternative LP
 *
 *  We currently just fix the corresponding variable to 0.
 */
static
SCIP_RETCODE deleteAltLPConstraint(
   SCIP*                 scip,               /**< SCIP pointer */
   SCIP_CONSHDLR*        conshdlr,           /**< constraint handler */
   SCIP_CONS*            cons                /**< indicator constraint */
   )
{
   SCIP_CONSHDLRDATA* conshdlrdata;

   assert( scip != NULL );
   assert( conshdlr != NULL );
   assert( cons != NULL );

   assert( strcmp(SCIPconshdlrGetName(conshdlr), CONSHDLR_NAME) == 0 );

   conshdlrdata = SCIPconshdlrGetData(conshdlr);
   assert( conshdlrdata != NULL );

   if ( conshdlrdata->altlp != NULL )
   {
      SCIP_CONSDATA* consdata;

      SCIPdebugMessage("Deleting column from alternative LP ...\n");

      consdata = SCIPconsGetData(cons);
      assert( consdata != NULL );

      if ( consdata->colindex >= 0 )
      {
         SCIP_CALL( fixAltLPVariable(conshdlrdata->altlp, consdata->colindex) );
      }
      consdata->colindex = -1;
   }
   conshdlrdata->scaled = FALSE;

   return SCIP_OKAY;
}


/** Check whether the given LP is infeasible
 *
 *  If @a primal is false we assume that the problem is <em>dual feasible</em>, e.g., the problem
 *  was only changed by fixing bounds!
 *
 *  This is the workhorse for all methods that have to solve the alternative LP. We try in several
 *  ways to recover from possible stability problems.
 *
 *  @pre It is assumed that all parameters for the alternative LP are set.
 */
static
SCIP_RETCODE checkAltLPInfeasible(
   SCIP*                 scip,               /**< SCIP pointer */
   SCIP_LPI*             lp,                 /**< LP */
   SCIP_Real             maxcondition,       /**< maximal allowed condition of LP solution basis matrix */
   SCIP_Bool             primal,             /**< whether we are using the primal or dual simplex */
   SCIP_Bool*            infeasible,         /**< output: whether the LP is infeasible */
   SCIP_Bool*            error               /**< output: whether an error occured */
   )
{
   SCIP_RETCODE retcode;
   SCIP_Real condition;

   assert( scip != NULL );
   assert( lp != NULL );
   assert( infeasible != NULL );
   assert( error != NULL );

   *error = FALSE;

   /* solve LP */
   if ( primal )
      retcode = SCIPlpiSolvePrimal(lp);  /* use primal simplex */
   else
      retcode = SCIPlpiSolveDual(lp);    /* use dual simplex */
   if ( retcode == SCIP_LPERROR )
   {
      *error = TRUE;
      return SCIP_OKAY;
   }
   SCIP_CALL( retcode );

   /* resolve if LP is not stable */
   if ( ! SCIPlpiIsStable(lp) )
   {
      SCIP_CALL_PARAM( SCIPlpiSetIntpar(lp, SCIP_LPPAR_FROMSCRATCH, TRUE) );
      SCIP_CALL_PARAM( SCIPlpiSetIntpar(lp, SCIP_LPPAR_PRESOLVING, FALSE) );
      SCIPwarningMessage(scip, "Numerical problems, retrying ...\n");

      /* re-solve LP */
      if ( primal )
         retcode = SCIPlpiSolvePrimal(lp);  /* use primal simplex */
      else
         retcode = SCIPlpiSolveDual(lp);    /* use dual simplex */

      if ( retcode == SCIP_LPERROR )
      {
         /* reset parameters */
         SCIP_CALL_PARAM( SCIPlpiSetIntpar(lp, SCIP_LPPAR_FROMSCRATCH, FALSE) );
         SCIP_CALL_PARAM( SCIPlpiSetIntpar(lp, SCIP_LPPAR_PRESOLVING, TRUE) );

         *error = TRUE;
         return SCIP_OKAY;
      }
      SCIP_CALL( retcode );

      /* reset parameters */
      SCIP_CALL_PARAM( SCIPlpiSetIntpar(lp, SCIP_LPPAR_FROMSCRATCH, FALSE) );
      SCIP_CALL_PARAM( SCIPlpiSetIntpar(lp, SCIP_LPPAR_PRESOLVING, TRUE) );
   }

   /* check whether we want to ignore the result, because the condition number is too large */
   if ( maxcondition > 0.0 )
   {
      /* check estimated condition number of basis matrix */
      SCIP_CALL( SCIPlpiGetRealSolQuality(lp, SCIP_LPSOLQUALITY_ESTIMCONDITION, &condition) );
      if ( condition != SCIP_INVALID && condition > maxcondition )  /*lint !e777*/
      {
         SCIPdebugMessage("estim. condition number of basis matrix (%e) exceeds maximal allowance (%e).\n", condition, maxcondition);

         *error = TRUE;

         return SCIP_OKAY;
      }
      else if ( condition != SCIP_INVALID )  /*lint !e777*/
      {
         SCIPdebugMessage("estim. condition number of basis matrix (%e) is below maximal allowance (%e).\n", condition, maxcondition);
      }
      else
      {
         SCIPdebugMessage("estim. condition number of basis matrix not available.\n");
      }
   }

   /* check whether we are in the paradoxical situation that
    * - the primal is not infeasible
    * - the primal is not unbounded
    * - the LP is not optimal
    * - we have a primal ray
    *
    * If we ran the dual simplex algorithm, then we run again with the primal simplex
    */
   if ( ! SCIPlpiIsPrimalInfeasible(lp) && ! SCIPlpiIsPrimalUnbounded(lp) &&
        ! SCIPlpiIsOptimal(lp) && SCIPlpiExistsPrimalRay(lp) && !primal )
   {
      SCIPwarningMessage(scip, "The dual simplex produced a primal ray. Retrying with primal ...\n");
      /* the following settings might be changed: */
      SCIP_CALL_PARAM( SCIPlpiSetIntpar(lp, SCIP_LPPAR_FROMSCRATCH, TRUE) );
      SCIP_CALL_PARAM( SCIPlpiSetIntpar(lp, SCIP_LPPAR_PRESOLVING, TRUE) );
      SCIP_CALL_PARAM( SCIPlpiSetIntpar(lp, SCIP_LPPAR_SCALING, TRUE) );

      SCIP_CALL( SCIPlpiSolvePrimal(lp) );   /* use primal simplex */

      /* reset parameters */
      SCIP_CALL_PARAM( SCIPlpiSetIntpar(lp, SCIP_LPPAR_FROMSCRATCH, FALSE) );
      SCIP_CALL_PARAM( SCIPlpiSetIntpar(lp, SCIP_LPPAR_PRESOLVING, TRUE) );
      SCIP_CALL_PARAM( SCIPlpiSetIntpar(lp, SCIP_LPPAR_SCALING, TRUE) );
   }

   /* examine LP solution status */
   if ( SCIPlpiIsPrimalInfeasible(lp) )     /* the LP is provably infeasible */
   {
      assert( ! SCIPlpiIsPrimalUnbounded(lp) );   /* can't be unbounded or optimal */
      assert( ! SCIPlpiIsOptimal(lp) );           /* if it is infeasible! */
      *infeasible = TRUE;                         /* LP is infeasible */
      return SCIP_OKAY;
   }
   else
   {
      /* By assumption the dual is feasible if the dual simplex is run, therefore
       * the status has to be primal unbounded or optimal. */
      if ( ! SCIPlpiIsPrimalUnbounded(lp) && ! SCIPlpiIsOptimal(lp) )
      {
         /* We have a status different from unbounded or optimal. This should not be the case ... */
         if (primal)
         {
            SCIPwarningMessage(scip, "Primal simplex returned with unknown status: %d\n", SCIPlpiGetInternalStatus(lp));
         }
         else
         {
            SCIPwarningMessage(scip, "Dual simplex returned with unknown status: %d\n", SCIPlpiGetInternalStatus(lp));
         }
         /* SCIP_CALL( SCIPlpiWriteLP(lp, "debug.lp") ); */
         *error = TRUE;
         return SCIP_OKAY;
      }
   }

   /* at this point we have a feasible solution */
   *infeasible = FALSE;
   return SCIP_OKAY;
}


/** Tries to extend a given set of variables to a cover.
 *
 *  At each step we include a variable which covers a new IIS. Ties are broken according to the
 *  number of IISs a variable is contained in.  The corresponding IIS inequalities are added to the
 *  LP if this not already happened.
 *
 *  @pre It is assumed that all parameters for the alternative LP are set and that the variables
 *  corresponding to @a S are fixed. Furthermore @c xVal_ should contain the current LP solution.
 */
static
SCIP_RETCODE extendToCover(
   SCIP*                 scip,               /**< SCIP pointer */
   SCIP_CONSHDLR*        conshdlr,           /**< constraint handler */
   SCIP_CONSHDLRDATA*    conshdlrdata,       /**< constraint handler */
   SCIP_LPI*             lp,                 /**< LP */
   SCIP_SOL*             sol,                /**< solution to be separated */
   SCIP_Bool             removable,          /**< whether cuts should be removable */
   SCIP_Bool             genlogicor,         /**< should logicor constraints be generated? */
   int                   nconss,             /**< number of constraints */
   SCIP_CONS**           conss,              /**< indicator constraints */
   SCIP_Bool*            S,                  /**< bitset of variables */
   int*                  size,               /**< size of S */
   SCIP_Real*            value,              /**< objective value of S */
   SCIP_Bool*            error,              /**< output: whether an error occured */
   int*                  nGen                /**< number of generated cuts */
   )
{
   SCIP_Real* primsol;
   int step;
   int nCols;

   assert( scip != NULL );
   assert( lp != NULL );
   assert( conss != NULL );
   assert( S != NULL );
   assert( size != NULL );
   assert( value != NULL );
   assert( nGen != NULL );

   SCIP_CALL( SCIPlpiGetNCols(lp, &nCols) );
   SCIP_CALL( SCIPallocBufferArray(scip, &primsol, nCols) );
   assert( nconss <= nCols );

   step = 0;
   *nGen = 0;
   *error = FALSE;
   do
   {
      SCIP_Bool infeasible;
      SCIP_Real sum;
      int sizeIIS;
      int candidate;
      int candIndex;
      SCIP_Real candObj;
      int j;

      sum = 0.0;
      sizeIIS = 0;
      candidate = -1;
      candIndex = -1;
      candObj = -1.0;

      if ( step == 0 )
      {
         /* the first LP is solved without warm start, after that we use a warmstart. */
         SCIP_CALL_PARAM( SCIPlpiSetIntpar(lp, SCIP_LPPAR_FROMSCRATCH, TRUE) );
         SCIP_CALL( checkAltLPInfeasible(scip, lp, conshdlrdata->maxconditionaltlp, TRUE, &infeasible, error) );
         SCIP_CALL_PARAM( SCIPlpiSetIntpar(lp, SCIP_LPPAR_FROMSCRATCH, FALSE) );
      }
      else
         SCIP_CALL( checkAltLPInfeasible(scip, lp, conshdlrdata->maxconditionaltlp, FALSE, &infeasible, error) );

      if ( *error )
         break;

      /* if the alternative polyhedron is infeasible, we found a cover */
      if ( infeasible )
      {
         if ( conshdlrdata->trysolfromcover )
         {
            /* Check whether we want to try to construct a feasible solution: there should be no integer/binary variables
             * except the indicator variables. Thus, there should be no integral variables and the number of indicator
             * variables should at least (actually equal to) the number of binary variables. */
            if ( SCIPgetNIntVars(scip) == 0 && nconss >= SCIPgetNBinVars(scip) )
            {
               SCIP_Bool lperror;
               SCIP_Bool cutoff;

               SCIP_CALL( SCIPstartProbing(scip) );

               /* fix variables */
               for (j = 0; j < nconss; ++j)
               {
                  SCIP_CONSDATA* consdata;
                  SCIP_VAR* binvar;

                  assert( SCIPconsIsActive(conss[j]) );
                  consdata = SCIPconsGetData(conss[j]);
                  assert( consdata != NULL );
                  binvar = consdata->binvar;
                  assert( binvar != NULL );

                  /* Fix binary variables in cover to 1 and corresponding slack variables to 0. The other binary variables
                   * are fixed to 0 */
                  if ( S[j] )
                  {
                     SCIP_VAR* slackvar;

                     /* to be sure check for non-fixed variables */
                     if ( SCIPvarGetLbLocal(binvar) < 0.5 && SCIPvarGetUbLocal(binvar) > 0.5 )
                     {
                        SCIP_CALL( SCIPchgVarLbProbing(scip, binvar, 1.0) );
                     }

                     /* also fix slack variables to 0, because we cannot propagate below */
                     slackvar = consdata->slackvar;
                     assert( slackvar != NULL );
                     if ( SCIPisFeasPositive(scip, SCIPvarGetUbLocal(slackvar)) )
                     {
                        SCIP_CALL( SCIPchgVarUbProbing(scip, slackvar, 0.0) );
                     }
                  }
                  else
                  {
                     if ( SCIPvarGetUbLocal(binvar) > 0.5 && SCIPvarGetLbLocal(binvar) < 0.5 )
                     {
                        SCIP_CALL( SCIPchgVarUbProbing(scip, binvar, 0.0) );
                     }
                  }
               }

               /* Cannot call SCIPpropagateProbing() within separation - thus, we had to fix the slack variables above. */
               SCIP_CALL( SCIPsolveProbingLP(scip, -1, &lperror, &cutoff) );

               /* the lp often reaches the objective limit - we currently do not use such solutions */
               if ( ! lperror && ! cutoff && SCIPgetLPSolstat(scip) == SCIP_LPSOLSTAT_OPTIMAL )
               {
                  SCIP_HEUR* trysol;
                  SCIP_Bool stored;
                  SCIP_SOL* psol;

                  trysol = SCIPfindHeur(scip, "trysol");
                  SCIP_CALL( SCIPcreateSol(scip, &psol, trysol) );

                  /* copy the current LP solution to the working solution */
                  SCIP_CALL( SCIPlinkLPSol(scip, psol) );

                  /* check solution for feasibility, and add it to solution store if possible neither integrality nor
                   * feasibility of LP rows has to be checked, because this is already done in the intshifting heuristic
                   * itself and due to the LP resolve */
                  SCIP_CALL( SCIPtrySol(scip, psol, TRUE, FALSE, TRUE, FALSE, &stored) );

                  if ( stored )
                  {
                     SCIPdebugMessage("found feasible shifted solution:\n");
                     SCIPdebug( SCIP_CALL( SCIPprintSol(scip, psol, NULL, FALSE) ) );
                  }
                  SCIP_CALL( SCIPfreeSol(scip, &psol) );
               }

               SCIP_CALL( SCIPendProbing(scip) );
            }
         }
         break;
      }

      /* get solution of alternative LP */
      SCIP_CALL( SCIPlpiGetSol(lp, NULL, primsol, NULL, NULL, NULL) );

      /* get value of cut and find candidate for variable to add */
      for (j = 0; j < nconss; ++j)
      {
         SCIP_CONSDATA* consdata;
         int ind;

         consdata = SCIPconsGetData(conss[j]);
         assert( consdata != NULL );
         ind = consdata->colindex;

         if ( ind >= 0 )
         {
            assert( ind < nCols );

            /* check support of the solution, i.e., the corresponding IIS */
            if ( ! SCIPisFeasZero(scip, primsol[ind]) )
            {
               assert( ! S[j] );
               ++sizeIIS;
               sum += SCIPgetSolVal(scip, sol, consdata->binvar);
               /* take first element */
               if ( candidate < 0 )
               {
                  candidate = j;
                  candIndex = ind;
                  candObj = varGetObjDelta(consdata->binvar);
               }
            }
         }
      }

      /* check for error */
      if ( candidate < 0 )
      {
         /* Because of numerical problem it might happen that the solution primsol above is zero
          * within the tolerances. In this case we quit. */
         break;
      }
      assert( candidate >= 0 );
      assert( ! S[candidate] );

      /* update new set S */
      SCIPdebugMessage("   size: %4d  add %4d with objective value %f and alt-LP solution value %g  (IIS size: %d)\n", *size, candidate, candObj, primsol[SCIPconsGetData(conss[candidate])->colindex], sizeIIS);
      S[candidate] = TRUE;
      ++(*size);
      *value += candObj;

      /* fix chosen variable to 0 */
      SCIP_CALL( fixAltLPVariable(lp, candIndex) );

      /* if cut is violated, i.e., sum - sizeIIS + 1 > 0 */
      if ( SCIPisEfficacious(scip, sum - (SCIP_Real) (sizeIIS - 1)) )
      {
         SCIP_Bool isLocal;

#ifdef SCIP_ENABLE_IISCHECK
         /* check whether we really have an infeasible subsystem */
         SCIP_CALL( checkIIS(scip, nconss, conss, primsol) );
#endif

         /* check whether IIS corresponds to a local cut */
         SCIP_CALL( checkIISlocal(scip, conshdlrdata, primsol, &isLocal) );

         if ( genlogicor )
         {
            SCIP_CONS* cons;
            SCIP_VAR** vars;
            int cnt;

            cnt = 0;

            SCIP_CALL( SCIPallocBufferArray(scip, &vars, nconss) );

            /* collect variables corresponding to support to cut */
            for (j = 0; j < nconss; ++j)
            {
               int ind;
               SCIP_CONSDATA* consdata;

               consdata = SCIPconsGetData(conss[j]);
               ind = consdata->colindex;

               if ( ind >= 0 )
               {
                  assert( ind < nCols );
                  assert( consdata->binvar != NULL );

                  /* check support of the solution, i.e., the corresponding IIS */
                  if ( ! SCIPisFeasZero(scip, primsol[ind]) )
                  {
                     SCIP_VAR* var;
                     SCIP_CALL( SCIPgetNegatedVar(scip, consdata->binvar, &var) );
                     vars[cnt++] = var;
                  }
               }
            }
            assert( cnt == sizeIIS );

            SCIP_CALL( SCIPcreateConsLogicor(scip, &cons, "iis", cnt, vars, FALSE, TRUE, TRUE, TRUE, TRUE, isLocal, FALSE, TRUE, removable, FALSE) );

#ifdef SCIP_OUTPUT
            SCIP_CALL( SCIPprintCons(scip, cons, NULL) );
            SCIPinfoMessage(scip, NULL, ";\n");
#endif

            SCIP_CALL( SCIPaddCons(scip, cons) );
            SCIP_CALL( SCIPreleaseCons(scip, &cons) );

            SCIPfreeBufferArray(scip, &vars);
            ++(*nGen);
         }
         else
         {
            SCIP_ROW* row;
            SCIP_Bool rowinfeasible;

            /* create row */
            SCIP_CALL( SCIPcreateEmptyRowCons(scip, &row, conshdlr, "iis", -SCIPinfinity(scip), (SCIP_Real) (sizeIIS - 1), isLocal, FALSE, removable) );
            SCIP_CALL( SCIPcacheRowExtensions(scip, row) );

            /* add variables corresponding to support to cut */
            for (j = 0; j < nconss; ++j)
            {
               int ind;
               SCIP_CONSDATA* consdata;

               consdata = SCIPconsGetData(conss[j]);
               ind = consdata->colindex;

               if ( ind >= 0 )
               {
                  assert( ind < nCols );
                  assert( consdata->binvar != NULL );

                  /* check support of the solution, i.e., the corresponding IIS */
                  if ( ! SCIPisFeasZero(scip, primsol[ind]) )
                  {
                     SCIP_VAR* var = consdata->binvar;
                     SCIP_CALL( SCIPaddVarToRow(scip, row, var, 1.0) );
                  }
               }
            }
            SCIP_CALL( SCIPflushRowExtensions(scip, row) );
#ifdef SCIP_OUTPUT
            SCIP_CALL( SCIPprintRow(scip, row, NULL) );
#endif
            SCIP_CALL( SCIPaddCut(scip, sol, row, FALSE, &rowinfeasible) );
            assert( ! rowinfeasible );

            /* cut should be violated: */
            assert( SCIPisFeasNegative(scip, SCIPgetRowSolFeasibility(scip, row, sol)) );

            /* add cuts to pool if they are globally valid */
            if ( ! isLocal )
               SCIP_CALL( SCIPaddPoolCut(scip, row) );
            SCIP_CALL( SCIPreleaseRow(scip, &row));
            ++(*nGen);
         }
      }
      ++step;
   }
   while (step < nconss);

   SCIPfreeBufferArray(scip, &primsol);

   return SCIP_OKAY;
}


/* ---------------------------- constraint handler local methods ----------------------*/

/** creates and initializes consdata */
static
SCIP_RETCODE consdataCreate(
   SCIP*                 scip,               /**< SCIP data structure */
   SCIP_CONSHDLR*        conshdlr,           /**< constraint handler */
   SCIP_CONSHDLRDATA*    conshdlrdata,       /**< constraint handler data */
   const char*           consname,           /**< name of constraint (or NULL) */
   SCIP_CONSDATA**       consdata,           /**< pointer to linear constraint data */
   SCIP_EVENTHDLR*       eventhdlrbound,     /**< event handler for bound change events */
   SCIP_EVENTHDLR*       eventhdlrrestart,   /**< event handler for handling restarts */
   SCIP_VAR*             binvar,             /**< binary variable (or NULL) */
   SCIP_VAR*             slackvar,           /**< slack variable */
   SCIP_CONS*            lincons,            /**< linear constraint (or NULL) */
   SCIP_Bool             linconsactive       /**< whether the linear constraint is active */
   )
{
   assert( scip != NULL );
   assert( conshdlr != NULL );
   assert( conshdlrdata != NULL );
   assert( consdata != NULL );
   assert( slackvar != NULL );
   assert( eventhdlrbound != NULL );
   assert( eventhdlrrestart != NULL );

   /* create constraint data */
   SCIP_CALL( SCIPallocBlockMemory(scip, consdata) );
   (*consdata)->nfixednonzero = 0;
   (*consdata)->colindex = -1;
   (*consdata)->linconsactive = linconsactive;
   (*consdata)->binvar = binvar;
   (*consdata)->slackvar = slackvar;
   (*consdata)->lincons = lincons;
   (*consdata)->implicationadded = FALSE;
   (*consdata)->slacktypechecked = FALSE;

   /* if we are transformed, obtain transformed variables and catch events */
   if ( SCIPisTransformed(scip) )
   {
      SCIP_VAR* var;

      /* handle binary variable */
      if ( binvar != NULL )
      {
         SCIP_CALL( SCIPgetTransformedVar(scip, binvar, &var) );
         assert( var != NULL );
         (*consdata)->binvar = var;

         /* check type */
         if ( SCIPvarGetType(var) != SCIP_VARTYPE_BINARY )
         {
            SCIPerrorMessage("Indicator variable <%s> is not binary %d.\n", SCIPvarGetName(var), SCIPvarGetType(var));
            return SCIP_ERROR;
         }

         /* catch local bound change events on binary variable */
         if ( linconsactive )
         {
            SCIP_CALL( SCIPcatchVarEvent(scip, var, SCIP_EVENTTYPE_BOUNDCHANGED, eventhdlrbound, (SCIP_EVENTDATA*)*consdata, NULL) );
         }

         /* catch global bound change events on binary variable */
         if ( conshdlrdata->forcerestart )
         {
            SCIPdebugMessage("Catching GBDCHANGED event for <%s>.\n", SCIPvarGetName(var));
            SCIP_CALL( SCIPcatchVarEvent(scip, var, SCIP_EVENTTYPE_GBDCHANGED, eventhdlrrestart, (SCIP_EVENTDATA*) conshdlrdata, NULL) );
         }

         /* if binary variable is fixed to be nonzero */
         if ( SCIPvarGetLbLocal(var) > 0.5 )
            ++((*consdata)->nfixednonzero);
      }

      /* handle slack variable */
      SCIP_CALL( SCIPgetTransformedVar(scip, slackvar, &var) );
      assert( var != NULL );
      (*consdata)->slackvar = var;

      /* catch bound change events on slack variable and adjust nfixednonzero */
      if ( linconsactive )
      {
         SCIP_CALL( SCIPcatchVarEvent(scip, var, SCIP_EVENTTYPE_BOUNDCHANGED, eventhdlrbound, (SCIP_EVENTDATA*)*consdata, NULL) );

         /* if slack variable is fixed to be nonzero */
         if ( SCIPisFeasPositive(scip, SCIPvarGetLbLocal(var)) )
            ++((*consdata)->nfixednonzero);
      }

      /* add corresponding column to alternative LP if the constraint is new */
      if ( conshdlrdata->sepaalternativelp && SCIPgetStage(scip) >= SCIP_STAGE_INITSOLVE && lincons != NULL )
      {
         assert( lincons != NULL );
         assert( consname != NULL );
         SCIPdebugMessage("Adding column for <%s> to alternative LP ...\n", consname);
#ifdef SCIP_OUTPUT
         SCIP_CALL( SCIPprintCons(scip, lincons, NULL) );
         SCIPinfoMessage(scip, NULL, ";\n");
#endif
         SCIP_CALL( addAltLPConstraint(scip, conshdlr, lincons, var, 1.0, &(*consdata)->colindex) );
         SCIPdebugMessage("Colum index for <%s>: %d\n", consname, (*consdata)->colindex);
      }

#ifdef SCIP_DEBUG
      if ( (*consdata)->nfixednonzero > 0 )
      {
         SCIPdebugMessage("constraint <%s> has %d variables fixed to be nonzero.\n", consname, (*consdata)->nfixednonzero);
      }
#endif
   }

   /* capture slack variable and linear constraint */
   SCIP_CALL( SCIPcaptureVar(scip, (*consdata)->slackvar) );
   SCIP_CALL( SCIPcaptureCons(scip, (*consdata)->lincons) );

   return SCIP_OKAY;
}


/** create variable upper bounds for constraints */
static
SCIP_RETCODE createVarUbs(
   SCIP*                 scip,               /**< SCIP pointer */
   SCIP_CONSHDLRDATA*    conshdlrdata,       /**< constraint handler data */
   SCIP_CONS**           conss,              /**< constraints */
   int                   nconss,             /**< number of constraints */
   int*                  ngen                /**< number of successful operations */
   )
{
   char name[50];
   int c;

   assert( scip != NULL );
   assert( conshdlrdata != NULL );
   assert( ngen != NULL );

   *ngen = 0;

   /* check each constraint */
   for (c = 0; c < nconss; ++c)
   {
      SCIP_CONSDATA* consdata;
      SCIP_Real ub;

      consdata = SCIPconsGetData(conss[c]);
      assert( consdata != NULL );

      ub = SCIPvarGetUbGlobal(consdata->slackvar);
      assert( ! SCIPisNegative(scip, ub) );

      /* insert corresponding row if helpful and coefficient is not too large */
      if ( ub <= conshdlrdata->maxcouplingvalue )
      {
         SCIP_CONS* cons;

#ifndef NDEBUG
         (void) SCIPsnprintf(name, 50, "couple%d", c);
#else
         name[0] = '\0';
#endif

         SCIPdebugMessage("Insert coupling varbound constraint for indicator constraint <%s> (coeff: %f).\n", SCIPconsGetName(conss[c]), ub);

         /* add variable upper bound:
          * - check constraint if we remove the indicator constraint afterwards
          * - constraint is dynamic if we do not remove indicator constraints
          * - constraint is removable if we do not remove indicator constraints
          */
         SCIP_CALL( SCIPcreateConsVarbound(scip, &cons, name, consdata->slackvar, consdata->binvar, ub, -SCIPinfinity(scip), ub,
               TRUE, TRUE, TRUE, conshdlrdata->removeindicators, TRUE, FALSE, FALSE,
               !conshdlrdata->removeindicators, !conshdlrdata->removeindicators, FALSE) );

         SCIP_CALL( SCIPaddCons(scip, cons) );
         SCIP_CALL( SCIPreleaseCons(scip, &cons) );

         /* remove indicator constraint if required */
         if ( conshdlrdata->removeindicators )
         {
            SCIPdebugMessage("Removing indicator constraint <%s>.\n", SCIPconsGetName(conss[c]));
            assert( ! SCIPconsIsModifiable(conss[c]) );

	    /* mark linear constraint to be upgrade-able */
	    if ( SCIPconsIsActive(consdata->lincons) )
	    {
	       SCIP_CALL( SCIPsetUpgradeConsLinear(scip, consdata->lincons, TRUE) );
	    }

            SCIP_CALL( SCIPdelCons(scip, conss[c]) );
         }

         ++(*ngen);
      }
   }

   return SCIP_OKAY;
}


/** perform one presolving round */
static
SCIP_RETCODE presolRoundIndicator(
   SCIP*                 scip,               /**< SCIP pointer */
   SCIP_CONS*            cons,               /**< constraint */
   SCIP_CONSDATA*        consdata,           /**< constraint data */
   SCIP_Bool             dualreductions,     /**< should dual reductions be performed? */
   SCIP_Bool*            cutoff,             /**< whether a cutoff happened */
   SCIP_Bool*            success,            /**< whether we performed a successful reduction */
   int*                  ndelconss,          /**< number of deleted constraints */
   int*                  nfixedvars          /**< number of fixed variables */
   )
{
   SCIP_Bool infeasible;
   SCIP_Bool fixed;

   assert( scip != NULL );
   assert( cons != NULL );
   assert( consdata != NULL );
   assert( cutoff != NULL );
   assert( success != NULL );
   assert( ndelconss != NULL );
   assert( nfixedvars != NULL );
   assert( consdata->binvar != NULL );
   assert( consdata->slackvar != NULL );

   *cutoff = FALSE;
   *success = FALSE;

   /* if the binary variable is fixed to nonzero */
   if ( SCIPvarGetLbLocal(consdata->binvar) > 0.5 )
   {
      SCIPdebugMessage("Presolving <%s>: Binary variable fixed to 1.\n", SCIPconsGetName(cons));

      /* if slack variable is fixed to nonzero, we are infeasible */
      if ( SCIPisFeasPositive(scip, SCIPvarGetLbLocal(consdata->slackvar)) )
      {
         SCIPdebugMessage("The problem is infeasible: binary and slack variable are fixed to be nonzero.\n");
         *cutoff = TRUE;
         return SCIP_OKAY;
      }

      /* otherwise fix slack variable to 0 */
      SCIPdebugMessage("Fix slack variable to 0 and delete constraint.\n");
      SCIP_CALL( SCIPfixVar(scip, consdata->slackvar, 0.0, &infeasible, &fixed) );
      assert( ! infeasible );
      if ( fixed )
         ++(*nfixedvars);

      /* mark linear constraint to be update-able */
      if ( SCIPconsIsActive(consdata->lincons) )
      {
         SCIP_CALL( SCIPsetUpgradeConsLinear(scip, consdata->lincons, TRUE) );
      }

      /* delete indicator constraint (leave linear constraint) */
      assert( ! SCIPconsIsModifiable(cons) );
      SCIP_CALL( SCIPdelCons(scip, cons) );
      ++(*ndelconss);
      *success = TRUE;
      return SCIP_OKAY;
   }

   /* if the binary variable is fixed to zero */
   if ( SCIPvarGetUbLocal(consdata->binvar) < 0.5 )
   {
      SCIPdebugMessage("Presolving <%s>: Binary variable fixed to 0, deleting indicator constraint.\n", SCIPconsGetName(cons));

      /* mark linear constraint to be update-able */
      if ( SCIPconsIsActive(consdata->lincons) )
      {
         SCIP_CALL( SCIPsetUpgradeConsLinear(scip, consdata->lincons, TRUE) );
      }

      /* delete indicator constraint */
      assert( ! SCIPconsIsModifiable(cons) );
      SCIP_CALL( SCIPdelCons(scip, cons) );
      ++(*ndelconss);
      *success = TRUE;
      return SCIP_OKAY;
   }

   /* if the slack variable is fixed to nonzero */
   if ( SCIPisFeasPositive(scip, SCIPvarGetLbLocal(consdata->slackvar)) )
   {
      SCIPdebugMessage("Presolving <%s>: Slack variable fixed to nonzero.\n", SCIPconsGetName(cons));

      /* if binary variable is fixed to nonzero, we are infeasible */
      if ( SCIPvarGetLbLocal(consdata->binvar) > 0.5 )
      {
         SCIPdebugMessage("The problem is infeasible: binary and slack variable are fixed to be nonzero.\n");
         *cutoff = TRUE;
         return SCIP_OKAY;
      }

      /* otherwise fix binary variable to 0 */
      SCIPdebugMessage("Fix binary variable to 0 and delete indicator constraint.\n");
      SCIP_CALL( SCIPfixVar(scip, consdata->binvar, 0.0, &infeasible, &fixed) );
      assert( ! infeasible );
      if ( fixed )
         ++(*nfixedvars);

      /* mark linear constraint to be update-able */
      if ( SCIPconsIsActive(consdata->lincons) )
      {
         SCIP_CALL( SCIPsetUpgradeConsLinear(scip, consdata->lincons, TRUE) );
      }

      /* delete constraint */
      assert( ! SCIPconsIsModifiable(cons) );
      SCIP_CALL( SCIPdelCons(scip, cons) );
      ++(*ndelconss);
      *success = TRUE;
      return SCIP_OKAY;
   }

   /* if the slack variable is fixed to zero */
   if ( SCIPisFeasZero(scip, SCIPvarGetUbLocal(consdata->slackvar)) )
   {
      /* perform dual reductions - if required */
      if ( dualreductions )
      {
         SCIP_VAR* binvar;
         SCIP_Real obj;

         /* check objective of binary variable */
         binvar = consdata->binvar;
         obj = varGetObjDelta(binvar);

         /* if obj = 0, we prefer fixing the binary variable to 1 (if possible) */
         if ( obj <= 0.0 )
         {
            /* In this case we would like to fix the binary variable to 1, if it is not locked up
               except by this indicator constraint. If more than one indicator constraint is
               effected, we have to hope that they are all fulfilled - in this case the last
               constraint will fix the binary variable to 1. */
            if ( SCIPvarGetNLocksUp(binvar) <= 1 )
            {
               if ( SCIPvarGetUbGlobal(binvar) > 0.5 )
               {
                  SCIPdebugMessage("Presolving <%s> - dual reduction: Slack variable fixed to 0, fix binary variable to 1.\n", SCIPconsGetName(cons));
                  SCIP_CALL( SCIPfixVar(scip, binvar, 1.0, &infeasible, &fixed) );
                  assert( ! infeasible );
                  if ( fixed )
                     ++(*nfixedvars);
                  /* make sure that the other case does not occur */
                  obj = -1.0;
               }
            }
         }
         if ( obj >= 0.0 )
         {
            /* In this case we would like to fix the binary variable to 0, if it is not locked down
               (should also have been performed by other dual reductions). */
            if ( SCIPvarGetNLocksDown(binvar) == 0 )
            {
               if ( SCIPvarGetLbGlobal(binvar) < 0.5 )
               {
                  SCIPdebugMessage("Presolving <%s> - dual reduction: Slack variable fixed to 0, fix binary variable to 0.\n", SCIPconsGetName(cons));
                  SCIP_CALL( SCIPfixVar(scip, binvar, 0.0, &infeasible, &fixed) );
                  assert( ! infeasible );
                  if ( fixed )
                     ++(*nfixedvars);
               }
            }
         }
      }

      SCIPdebugMessage("Presolving <%s>: Slack variable fixed to zero, delete redundant indicator constraint.\n", SCIPconsGetName(cons));

      /* mark linear constraint to be upgrade-able */
      if ( SCIPconsIsActive(consdata->lincons) )
      {
         SCIP_CALL( SCIPsetUpgradeConsLinear(scip, consdata->lincons, TRUE) );
      }

      /* delete constraint */
      assert( ! SCIPconsIsModifiable(cons) );
      SCIP_CALL( SCIPdelCons(scip, cons) );
      ++(*ndelconss);
      *success = TRUE;
      return SCIP_OKAY;
   }

   /* Note that because of possible multi-aggregation we cannot simply remove the indicator
    * constraint if the linear constraint is not active or disabled - see the note in @ref
    * PREPROC.
    */

   return SCIP_OKAY;
}


/** propagate indicator constraint */
static
SCIP_RETCODE propIndicator(
   SCIP*                 scip,               /**< SCIP pointer */
   SCIP_CONS*            cons,               /**< constraint */
   SCIP_CONSDATA*        consdata,           /**< constraint data */
   SCIP_Bool             dualreductions,     /**< should dual reductions be performed? */
   SCIP_Bool             addopposite,        /**< add opposite inequalities if binary var = 0? */
   SCIP_Bool*            cutoff,             /**< whether a cutoff happened */
   int*                  nGen                /**< number of domain changes */
   )
{
   SCIP_Bool infeasible;
   SCIP_Bool tightened;

   assert( scip != NULL );
   assert( cons != NULL );
   assert( consdata != NULL );
   assert( cutoff != NULL );
   assert( nGen != NULL );

   *cutoff = FALSE;
   *nGen = 0;

   /* if the linear constraint has not been generated, we do nothing */
   if ( ! consdata->linconsactive )
      return SCIP_OKAY;

   assert( consdata->slackvar != NULL );
   assert( consdata->binvar != NULL );
   assert( SCIPisFeasGE(scip, SCIPvarGetLbLocal(consdata->slackvar), 0.0) );

   /* if both slackvar and binvar are fixed to be nonzero */
   if ( consdata->nfixednonzero > 1 )
   {
      SCIPdebugMessage("the node is infeasible, both the slack variable and the binary variable are fixed to be nonzero.\n");
      *cutoff = TRUE;

      SCIP_CALL( SCIPresetConsAge(scip, cons) );
      assert( SCIPvarGetLbLocal(consdata->binvar) > 0.5 );
      assert( SCIPisPositive(scip, SCIPvarGetLbLocal(consdata->slackvar)) );

      /* check if conflict analysis is turned on */
      if ( ! SCIPisConflictAnalysisApplicable(scip) )
         return SCIP_OKAY;

      /* conflict analysis can only be applied in solving stage */
      assert(SCIPgetStage(scip) == SCIP_STAGE_SOLVING || SCIPinProbing(scip));

      /* perform conflict analysis */
      SCIP_CALL( SCIPinitConflictAnalysis(scip) );
      SCIP_CALL( SCIPaddConflictBinvar(scip, consdata->binvar) );
      SCIP_CALL( SCIPaddConflictLb(scip, consdata->slackvar, NULL) );
      SCIP_CALL( SCIPanalyzeConflictCons(scip, cons, NULL) );

      return SCIP_OKAY;
   }

   /* if exactly one of the variables is fixed to be nonzero */
   if ( consdata->nfixednonzero == 1 )
   {
      /* increase age of constraint; age is reset to zero, if a conflict or a propagation was found */
      if ( !SCIPinRepropagation(scip) )
         SCIP_CALL( SCIPincConsAge(scip, cons) );

      /* if binvar is fixed to be nonzero */
      if ( SCIPvarGetLbLocal(consdata->binvar) > 0.5 )
      {
         assert( SCIPvarGetStatus(consdata->slackvar) != SCIP_VARSTATUS_MULTAGGR );

         /* if slack variable is not already fixed to 0 */
         if ( ! SCIPisZero(scip, SCIPvarGetUbLocal(consdata->slackvar)) )
         {
            SCIPdebugMessage("binary variable <%s> is fixed to be nonzero, fixing slack variable <%s> to 0.\n",
               SCIPvarGetName(consdata->binvar), SCIPvarGetName(consdata->slackvar));

            /* fix slack variable to 0 */
            SCIP_CALL( SCIPinferVarUbCons(scip, consdata->slackvar, 0.0, cons, 0, FALSE, &infeasible, &tightened) );
            assert( ! infeasible );
            if ( tightened )
               ++(*nGen);
         }
      }

      /* if slackvar is fixed to be nonzero */
      if ( SCIPisFeasPositive(scip, SCIPvarGetLbLocal(consdata->slackvar)) )
      {
         /* if binary variable is not yet fixed to 0 */
         if ( SCIPvarGetUbLocal(consdata->binvar) > 0.5 )
         {
            SCIPdebugMessage("slack variable <%s> is fixed to be nonzero, fixing binary variable <%s> to 0.\n",
               SCIPvarGetName(consdata->slackvar), SCIPvarGetName(consdata->binvar));

            /* fix binary variable to 0 */
            SCIP_CALL( SCIPinferVarUbCons(scip, consdata->binvar, 0.0, cons, 1, FALSE, &infeasible, &tightened) );
            assert( ! infeasible );
            if ( tightened )
               ++(*nGen);
         }
      }

      /* reset constraint age counter */
      if ( *nGen > 0 )
         SCIP_CALL( SCIPresetConsAge(scip, cons) );

      /* delete constraint locally */
      assert( !SCIPconsIsModifiable(cons) );

      /* mark linear constraint to be update-able */
      if ( SCIPgetDepth(scip) == 0 && SCIPconsIsActive(consdata->lincons) )
      {
	 SCIP_CALL( SCIPsetUpgradeConsLinear(scip, consdata->lincons, TRUE) );
      }

      SCIP_CALL( SCIPdelConsLocal(scip, cons) );
   }
   else
   {
      /* if the binary variable is fixed to zero */
      if ( SCIPvarGetUbLocal(consdata->binvar) < 0.5 )
      {
         if ( addopposite && consdata->linconsactive )
         {
            char name[SCIP_MAXSTRLEN];
            SCIP_CONS* reversecons;
            SCIP_VAR** linvars;
            SCIP_Real* linvals;
            SCIP_Bool allintegral = TRUE;
            SCIP_VAR* slackvar;
            SCIP_VAR** vars;
            SCIP_Real* vals;
            SCIP_Real lhs;
            SCIP_Real rhs;
            int nlinvars;
            int nvars = 0;
            int j;

            /* determine lhs/rhs (first exchange lhs/rhs) */
            lhs = SCIPgetRhsLinear(scip, consdata->lincons);
            if ( SCIPisInfinity(scip, lhs) )
               lhs = -SCIPinfinity(scip);
            rhs = SCIPgetRhsLinear(scip, consdata->lincons);
            if ( SCIPisInfinity(scip, -rhs) )
               rhs = SCIPinfinity(scip);

            assert( ! SCIPisInfinity(scip, lhs) );
            assert( ! SCIPisInfinity(scip, -rhs) );

            /* consider only finite lhs/rhs */
            if ( ! SCIPisInfinity(scip, -lhs) || ! SCIPisInfinity(scip, rhs) )
            {
               /* ignore equations (cannot add opposite constraint) */
               if ( ! SCIPisEQ(scip, lhs, rhs) )
               {
                  assert( consdata->lincons != NULL );
                  nlinvars = SCIPgetNVarsLinear(scip, consdata->lincons);
                  linvars = SCIPgetVarsLinear(scip, consdata->lincons);
                  linvals = SCIPgetValsLinear(scip, consdata->lincons);
                  slackvar = consdata->slackvar;
                  assert( slackvar != NULL );

                  SCIP_CALL( SCIPallocBufferArray(scip, &vars, nlinvars) );
                  SCIP_CALL( SCIPallocBufferArray(scip, &vals, nlinvars) );

                  /* copy data and check whether the linear constraint is integral */
                  for (j = 0; j < nlinvars; ++j)
                  {
                     if ( linvars[j] != slackvar )
                     {
                        if (! SCIPvarIsIntegral(linvars[j]) || ! SCIPisIntegral(scip, linvals[j]) )
                           allintegral = FALSE;

                        vars[nvars] = linvars[j];
                        vals[nvars++] = linvals[j];
                     }
                  }
                  assert( nlinvars == nvars + 1 );

                  /* possibly adjust lhs/rhs */
                  if ( allintegral && ! SCIPisInfinity(scip, REALABS(lhs)) )
                     lhs += 1.0;

                  if ( allintegral && ! SCIPisInfinity(scip, REALABS(rhs)) )
                     rhs -= 1.0;

                  /* create reverse constraint */
                  (void) SCIPsnprintf(name, SCIP_MAXSTRLEN, "reverse_%s", SCIPconsGetName(consdata->lincons));

                  /* constraint is initial, separated, not enforced, not checked, propagated, local, not modifiable, dynamic, removable */
                  SCIP_CALL( SCIPcreateConsLinear(scip, &reversecons, name, nvars, vars, vals, lhs, rhs,
                        TRUE, TRUE, FALSE, FALSE, TRUE, TRUE, FALSE, TRUE, TRUE, FALSE) );

                  SCIPdebugMessage("Binary variable <%s> fixed to 0. Adding opposite linear inequality.\n", SCIPvarGetName(consdata->binvar));
                  SCIPdebugPrintCons(scip, reversecons, NULL);

                  /* add constraint */
                  SCIP_CALL( SCIPaddCons(scip, reversecons) );
                  SCIP_CALL( SCIPreleaseCons(scip, &reversecons) );

                  SCIPfreeBufferArray(scip, &vals);
                  SCIPfreeBufferArray(scip, &vars);
               }
            }
         }

         SCIP_CALL( SCIPdelConsLocal(scip, cons) );
      }

      /* if the slack variable is fixed to zero */
      if ( SCIPisFeasZero(scip, SCIPvarGetUbLocal(consdata->slackvar)) )
      {
         /* perform dual reduction - if required */
         if ( dualreductions )
         {
            SCIP_VAR* binvar;
            SCIP_Real obj;

            /* check objective of binary variable */
            binvar = consdata->binvar;
            obj = varGetObjDelta(binvar);

            /* if obj = 0, we prefer setting the binary variable to 1 (if possible) */
            if ( obj <= 0.0 )
            {
               /* In this case we would like to fix the binary variable to 1, if it is not locked up
                  except by this indicator constraint. If more than one indicator constraint is
                  effected, we have to hope that they are all fulfilled - in this case the last
                  constraint will fix the binary variable to 1. */
               if ( SCIPvarGetNLocksUp(binvar) <= 1 )
               {
                  if ( SCIPvarGetUbLocal(binvar) > 0.5 )
                  {
                     SCIPdebugMessage("Propagating <%s> - dual reduction: Slack variable fixed to 0, fix binary variable to 1.\n", SCIPconsGetName(cons));
                     SCIP_CALL( SCIPinferVarLbCons(scip, binvar, 1.0, cons, 2, FALSE, &infeasible, &tightened) );
                     assert( ! infeasible );
                     if ( tightened )
                        ++(*nGen);
                     /* Make sure that the other case does not occur, since we are not sure whether SCIPinferVarLbCons() directly changes the bounds. */
                     obj = -1.0;
                  }
               }
            }
            if ( obj >= 0.0 )
            {
               /* In this case we would like to fix the binary variable to 0, if it is not locked down
                  (should also have been performed by other dual reductions). */
               if ( SCIPvarGetNLocksDown(binvar) == 0 )
               {
                  if ( SCIPvarGetLbLocal(binvar) < 0.5 )
                  {
                     SCIPdebugMessage("Propagating <%s> - dual reduction: Slack variable fixed to 0, fix binary variable to 0.\n", SCIPconsGetName(cons));
                     SCIP_CALL( SCIPinferVarUbCons(scip, binvar, 0.0, cons, 2, FALSE, &infeasible, &tightened) );
                     assert( ! infeasible );
                     if ( tightened )
                        ++(*nGen);
                  }
               }
            }
         }

         SCIPdebugMessage("Slack variable fixed to zero, delete redundant indicator constraint <%s>.\n", SCIPconsGetName(cons));

         /* delete constraint */
         assert( ! SCIPconsIsModifiable(cons) );

	 /* mark linear constraint to be update-able */
	 if ( SCIPgetDepth(scip) == 0 && SCIPconsIsActive(consdata->lincons) )
	 {
	    SCIP_CALL( SCIPsetUpgradeConsLinear(scip, consdata->lincons, TRUE) );
	 }

         SCIP_CALL( SCIPdelConsLocal(scip, cons) );
         SCIP_CALL( SCIPresetConsAge(scip, cons) );
         ++(*nGen);
      }

      /* Note that because of possible multi-aggregation we cannot simply remove the indicator
       * constraint if the linear constraint is not active or disabled - see the note in @ref
       * PREPROC and consPresolIndicator(). Moreover, it would drastically increase memory
       * consumption, because the linear constraints have to be stored in each node. */
   }

   return SCIP_OKAY;
}


/** enforcement method that produces cuts if possible
 *
 *  This is a variant of the enforcement method that generates cuts/constraints via the alternative
 *  LP, if possible.
 */
static
SCIP_RETCODE enforceCuts(
   SCIP*                 scip,               /**< SCIP pointer */
   SCIP_CONSHDLR*        conshdlr,           /**< constraint handler */
   int                   nconss,             /**< number of constraints */
   SCIP_CONS**           conss,              /**< indicator constraints */
   SCIP_SOL*             sol,                /**< solution to be enforced */
   SCIP_Bool             genlogicor,         /**< whether logicor constraint should be generated */
   int*                  nGen                /**< number of cuts generated */
)
{
   SCIP_CONSHDLRDATA* conshdlrdata;
   SCIP_LPI* lp;
   SCIP_Bool* S;
   SCIP_Real value;
   SCIP_Bool error;
   int size;
   int nCuts;
   int j;

   assert( scip != NULL );
   assert( conshdlr != NULL );
   assert( conss != NULL );
   assert( nGen != NULL );

   SCIPdebugMessage("Enforcing via cuts ...\n");
   *nGen = 0;

   conshdlrdata = SCIPconshdlrGetData(conshdlr);
   assert( conshdlrdata != NULL );
   lp = conshdlrdata->altlp;
   assert( lp != NULL );

#ifndef NDEBUG
   SCIP_CALL( checkLPBoundsClean(scip, lp, nconss, conss) );
#endif

   /* change coefficients of bounds in alternative LP */
   if ( conshdlrdata->updatebounds )
      SCIP_CALL( updateFirstRowGlobal(scip, conshdlrdata) );

   /* scale first row if necessary */
   SCIP_CALL( scaleFirstRow(scip, conshdlrdata) );

   /* set objective function to current solution */
   SCIP_CALL( setAltLPObjZero(scip, lp, nconss, conss) );

   SCIP_CALL( SCIPallocBufferArray(scip, &S, nconss) );

   /* set up variables fixed to 1 */
   size = 0;
   value = 0.0;
   for (j = 0; j < nconss; ++j)
   {
      SCIP_CONSDATA* consdata;

      assert( conss[j] != NULL );
      consdata = SCIPconsGetData(conss[j]);
      assert( consdata != NULL );

      assert( SCIPisFeasIntegral(scip, SCIPgetSolVal(scip, sol, consdata->binvar)) );
      if ( SCIPisFeasZero(scip, SCIPgetSolVal(scip, sol, consdata->binvar)) )
      {
         ++size;
         value += varGetObjDelta(consdata->binvar);
         S[j] = TRUE;
      }
      else
         S[j] = FALSE;
   }

   /* fix the variables in S */
   SCIP_CALL( fixAltLPVariables(scip, lp, nconss, conss, S) );

   /* extend set S to a cover and generate cuts */
   error = FALSE;
   SCIP_CALL( extendToCover(scip, conshdlr, conshdlrdata, lp, sol, conshdlrdata->removable, genlogicor, nconss, conss, S, &size, &value, &error, &nCuts) );
   *nGen = nCuts;

   /* return with an error if no cuts have been produced and and error occured in extendToCover() */
   if ( nCuts == 0 && error )
      return SCIP_LPERROR;

   SCIPdebugMessage("Generated %d IIS-cuts.\n", nCuts);

   /* reset bounds */
   SCIP_CALL( unfixAltLPVariables(scip, lp, nconss, conss, S) );

#ifndef NDEBUG
   SCIP_CALL( checkLPBoundsClean(scip, lp, nconss, conss) );
#endif

   SCIPfreeBufferArray(scip, &S);

   return SCIP_OKAY;
}


/** enforcement method
 *
 *  We check whether the current solution is feasible, i.e., if binvar = 1
 *  implies that slackvar = 0. If not, we branch as follows:
 *
 *  In one branch we fix binvar = 1 and slackvar = 0. In the other branch
 *  we fix binvar = 0 and leave slackvar unchanged.
 */
static
SCIP_RETCODE enforceIndicators(
   SCIP*                 scip,               /**< SCIP pointer */
   SCIP_CONSHDLR*        conshdlr,           /**< constraint handler */
   int                   nconss,             /**< number of constraints */
   SCIP_CONS**           conss,              /**< indicator constraints */
   SCIP_Bool             genlogicor,         /**< whether logicor constraint should be generated */
   SCIP_RESULT*          result              /**< result */
   )
{
   SCIP_CONSDATA* consdata;
   SCIP_CONSHDLRDATA* conshdlrdata;
   SCIP_NODE* node1;
   SCIP_NODE* node2;
   SCIP_VAR* slackvar;
   SCIP_VAR* binvar;
   SCIP_CONS* branchCons = NULL;
   SCIP_Real maxSlack = -1.0;
   SCIP_Bool someLinconsNotActive = FALSE;
   int c;

   assert( scip != NULL );
   assert( conshdlr != NULL );
   assert( conss != NULL );
   assert( result != NULL );

   *result = SCIP_FEASIBLE;

   SCIPdebugMessage("Enforcing indicator constraints <%s>.\n", SCIPconshdlrGetName(conshdlr) );

   /* get constraint handler data */
   conshdlrdata = SCIPconshdlrGetData(conshdlr);
   assert( conshdlrdata != NULL );

#ifdef SCIP_OUTPUT
   SCIP_CALL( SCIPwriteTransProblem(scip, "ind.cip", "cip", FALSE) );
#endif

   /* check each constraint */
   for (c = 0; c < nconss; ++c)
   {
      SCIP_Bool cutoff;
      SCIP_Real valSlack;
      int cnt;

      assert( conss[c] != NULL );
      consdata = SCIPconsGetData(conss[c]);
      assert( consdata != NULL );
      assert( consdata->lincons != NULL );

      /* if the linear constraint has not been generated, we do nothing */
      if ( ! consdata->linconsactive )
      {
         someLinconsNotActive = TRUE;
         continue;
      }

      /* first perform propagation (it might happen that standard propagation is turned off) */
      SCIP_CALL( propIndicator(scip, conss[c], consdata, conshdlrdata->dualreductions, conshdlrdata->addopposite, &cutoff, &cnt) );
      if ( cutoff )
      {
         SCIPdebugMessage("propagation in enforcing <%s> detected cutoff.\n", SCIPconsGetName(conss[c]));
         *result = SCIP_CUTOFF;
         return SCIP_OKAY;
      }
      if ( cnt > 0 )
      {
         SCIPdebugMessage("propagation in enforcing <%s> reduced domains: %d.\n", SCIPconsGetName(conss[c]), cnt);
         *result = SCIP_REDUCEDDOM;
         return SCIP_OKAY;
      }

      /* check whether constraint is infeasible */
      binvar = consdata->binvar;
      valSlack = SCIPgetSolVal(scip, NULL, consdata->slackvar);
      assert( ! SCIPisFeasNegative(scip, valSlack) );
      if ( ! SCIPisFeasZero(scip, SCIPgetSolVal(scip, NULL, binvar)) && ! SCIPisFeasZero(scip, valSlack) )
      {
         /* binary variable is not fixed - otherwise we would not be infeasible */
         assert( SCIPvarGetLbLocal(binvar) < 0.5 && SCIPvarGetUbLocal(binvar) > 0.5 );

         if ( valSlack > maxSlack )
         {
            maxSlack = valSlack;
            branchCons = conss[c];
#ifdef SCIP_OUTPUT
            SCIPinfoMessage(scip, NULL, "Violated indicator constraint:\n");
            SCIP_CALL( SCIPprintCons(scip, conss[c], NULL) );
            SCIPinfoMessage(scip, NULL, ";\n");
            SCIPinfoMessage(scip, NULL, "Corresponding linear constraint:\n");
            SCIP_CALL( SCIPprintCons(scip, consdata->lincons, NULL) );
            SCIPinfoMessage(scip, NULL, ";\n");
#endif
         }
      }
   }

   /* if some constraint has a linear constraint that is not active, we need to check feasibility via the alternative polyhedron */
   if ( (someLinconsNotActive || conshdlrdata->enforcecuts) && conshdlrdata->sepaalternativelp )
   {
      int nGen;

      SCIP_CALL( enforceCuts(scip, conshdlr, nconss, conss, NULL, genlogicor, &nGen) );
      if ( nGen > 0 )
      {
         if ( genlogicor )
         {
            SCIPdebugMessage("Generated %d constraints.\n", nGen);
            *result = SCIP_CONSADDED;
         }
         else
         {
            SCIPdebugMessage("Generated %d cuts.\n", nGen);
            *result = SCIP_SEPARATED;
         }
         return SCIP_OKAY;
      }
      SCIPdebugMessage("Enforcing produced no cuts.\n");

      assert( ! someLinconsNotActive || branchCons == NULL );
   }

   /* if all constraints are feasible */
   if ( branchCons == NULL )
   {
      SCIPdebugMessage("All indicator constraints are feasible.\n");
      return SCIP_OKAY;
   }

   /* skip branching if required */
   if ( ! conshdlrdata->branchindicators )
   {
      *result = SCIP_INFEASIBLE;
      return SCIP_OKAY;
   }

   /* otherwise create branches */
   SCIPdebugMessage("Branching on constraint <%s> (slack value: %f).\n", SCIPconsGetName(branchCons), maxSlack);
   consdata = SCIPconsGetData(branchCons);
   assert( consdata != NULL );
   binvar = consdata->binvar;
   slackvar = consdata->slackvar;

   /* node1: binvar = 1, slackvar = 0 */
   SCIP_CALL( SCIPcreateChild(scip, &node1, 0.0, SCIPcalcChildEstimate(scip, binvar, 1.0) ) );

   if ( SCIPvarGetLbLocal(binvar) < 0.5 )
   {
      SCIP_CALL( SCIPchgVarLbNode(scip, node1, binvar, 1.0) );
   }

   /* if slack-variable is multi-aggregated */
   assert( SCIPvarGetStatus(slackvar) != SCIP_VARSTATUS_MULTAGGR );
   if ( ! SCIPisFeasZero(scip, SCIPvarGetUbLocal(slackvar)) )
   {
      SCIP_CALL( SCIPchgVarUbNode(scip, node1, slackvar, 0.0) );
   }

   /* node2: binvar = 0, no restriction on slackvar */
   SCIP_CALL( SCIPcreateChild(scip, &node2, 0.0, SCIPcalcChildEstimate(scip, binvar, 0.0) ) );

   if ( SCIPvarGetUbLocal(binvar) > 0.5 )
   {
      SCIP_CALL( SCIPchgVarUbNode(scip, node2, binvar, 0.0) );
   }

   SCIP_CALL( SCIPresetConsAge(scip, branchCons) );
   *result = SCIP_BRANCHED;

   return SCIP_OKAY;
}


/** separate IIS-cuts via rounding
 *
 *  @todo Check whether the cover produced at the end is a feasible solution.
 */
static
SCIP_RETCODE separateIISRounding(
   SCIP*                 scip,               /**< SCIP pointer */
   SCIP_CONSHDLR*        conshdlr,           /**< constraint handler */
   SCIP_SOL*             sol,                /**< solution to be separated */
   int                   nconss,             /**< number of constraints */
   SCIP_CONS**           conss,              /**< indicator constraints */
   int                   maxsepacuts,        /**< maximal number of cuts to be generated */
   int*                  nGen                /**< number of domain changes */
   )
{
   SCIP_CONSHDLRDATA* conshdlrdata;
   SCIP_LPI* lp;
   int rounds;
   SCIP_Real threshold;
   SCIP_Bool* S;
   SCIP_Bool error;
   int oldsize = -1;
   int nGenOld;

   assert( scip != NULL );
   assert( conshdlr != NULL );
   assert( conss != NULL );
   assert( nGen != NULL );

   if ( *nGen >= maxsepacuts )
      return SCIP_OKAY;

   rounds = 0;

   conshdlrdata = SCIPconshdlrGetData(conshdlr);
   assert( conshdlrdata != NULL );
   lp = conshdlrdata->altlp;
   assert( lp != NULL );

   nGenOld = *nGen;
   SCIPdebugMessage("Separating IIS-cuts by rounding ...\n");

#ifndef NDEBUG
   SCIP_CALL( checkLPBoundsClean(scip, lp, nconss, conss) );
#endif

   /* change coefficients of bounds in alternative LP */
   if ( conshdlrdata->updatebounds )
   {
      /* update to local bounds */
      SCIP_CALL( updateFirstRow(scip, conshdlrdata) );
   }

   /* scale first row if necessary */
   SCIP_CALL( scaleFirstRow(scip, conshdlrdata) );

   /* set objective function to current solution */
   SCIP_CALL( setAltLPObj(scip, lp, sol, nconss, conss) );

   SCIP_CALL( SCIPallocBufferArray(scip, &S, nconss) );

   /* loop through the possible thresholds */
   for (threshold = conshdlrdata->roundingmaxthres;
        rounds < conshdlrdata->roundingrounds && threshold >= conshdlrdata->roundingminthres && *nGen < maxsepacuts;
        threshold -= conshdlrdata->roundingoffset)
   {
      SCIP_Real value;
      int size;
      int nCuts;
      int j;

      value = 0.0;
      size = 0;
      nCuts = 0;

      SCIPdebugMessage("Threshold: %f\n", threshold);

      /* choose variables that have a value < current threshold value */
      for (j = 0; j < nconss; ++j)
      {
         SCIP_CONSDATA* consdata;

         assert( conss[j] != NULL );
         consdata = SCIPconsGetData(conss[j]);
         assert( consdata != NULL );

         if ( SCIPisFeasLT(scip, SCIPgetVarSol(scip, consdata->binvar), threshold) )
         {
            S[j] = TRUE;
            value += varGetObjDelta(consdata->binvar);
            ++size;
         }
         else
            S[j] = FALSE;
      }

      if (size == nconss)
      {
         SCIPdebugMessage("All variables in the set. Continue ...\n");
         continue;
      }

      /* skip computation if size has not changed (computation is likely the same) */
      if ( size == oldsize )
      {
         SCIPdebugMessage("Skipping computation: size support has not changed.\n");
         continue;
      }
      oldsize = size;

      /* fix the variables in S */
      SCIP_CALL( fixAltLPVariables(scip, lp, nconss, conss, S) );

      /* extend set S to a cover and generate cuts */
      SCIP_CALL( extendToCover(scip, conshdlr, conshdlrdata, lp, sol, conshdlrdata->removable, conshdlrdata->genlogicor, nconss, conss, S, &size, &value, &error, &nCuts) );

      /* we ignore errors in extendToCover */
      if ( nCuts > 0 )
      {
         *nGen += nCuts;
         ++rounds;
      }

      /* Note: checking for a primal solution is done in extendToCover(). */
      SCIPdebugMessage("Produced cover of size %d with value %f\n", size, value);

      /* reset bounds */
      SCIP_CALL( unfixAltLPVariables(scip, lp, nconss, conss, S) );
   }
   SCIPdebugMessage("Generated %d IISs.\n", *nGen - nGenOld);

#ifndef NDEBUG
   SCIP_CALL( checkLPBoundsClean(scip, lp, nconss, conss) );
#endif

   SCIPfreeBufferArray(scip, &S);

   return SCIP_OKAY;
}


/** separation method
 *
 *  We first check whether coupling inequalities can be separated (if required). If not enough of
 *  these could be generated, we check whether IIS inequalities can be separated.
 */
static
SCIP_RETCODE separateIndicators(
   SCIP*                 scip,               /**< SCIP pointer */
   SCIP_CONSHDLR*        conshdlr,           /**< constraint handler */
   int                   nconss,             /**< number of constraints */
   int                   nusefulconss,       /**< number of usefull constraints */
   SCIP_CONS**           conss,              /**< indicator constraints */
   SCIP_SOL*             sol,                /**< solution to be separated */
   SCIP_RESULT*          result              /**< result */
   )
{
   SCIP_CONSHDLRDATA* conshdlrdata;
   int maxsepacuts;
   int ncuts;

   assert( scip != NULL );
   assert( conshdlr != NULL );
   assert( conss != NULL );
   assert( result != NULL );

   *result = SCIP_DIDNOTRUN;

   if ( nconss == 0 )
      return SCIP_OKAY;

   conshdlrdata = SCIPconshdlrGetData(conshdlr);
   assert( conshdlrdata != NULL );
   ncuts = 0;

   /* get the maximal number of cuts allowed in a separation round */
   if ( SCIPgetDepth(scip) == 0 )
      maxsepacuts = conshdlrdata->maxsepacutsroot;
   else
      maxsepacuts = conshdlrdata->maxsepacuts;

   /* first separate coupling inequalities (if required) */
   if ( conshdlrdata->sepacouplingcuts )
   {
      int c;

      *result = SCIP_DIDNOTFIND;

      /* check each constraint */
      for (c = 0; c < nusefulconss && ncuts < maxsepacuts; ++c)
      {
         SCIP_CONSDATA* consdata;
         SCIP_Bool islocal;
         SCIP_Real ub;

         assert( conss != NULL );
         assert( conss[c] != NULL );
         consdata = SCIPconsGetData(conss[c]);
         assert( consdata != NULL );
         assert( consdata->slackvar != NULL );
         assert( consdata->binvar != NULL );

         /* get upper bound for slack variable in linear constraint */
         islocal = FALSE;
         if ( conshdlrdata->sepacouplinglocal )
         {
            ub = SCIPvarGetUbLocal(consdata->slackvar);
            if ( ub < SCIPvarGetUbGlobal(consdata->slackvar) )
               islocal = TRUE;
         }
         else
            ub = SCIPvarGetUbGlobal(consdata->slackvar);
         assert( ! SCIPisFeasNegative(scip, ub) );

         /* only use coefficients that are not too large */
         if ( ub <= conshdlrdata->sepacouplingvalue )
         {
            SCIP_Real activity;

            activity = SCIPgetSolVal(scip, sol, consdata->slackvar) + ub * SCIPgetSolVal(scip, sol, consdata->binvar) - ub;
            if ( SCIPisEfficacious(scip, activity) )
            {
               SCIP_ROW* row;
               SCIP_Bool infeasible;
               char name[50];
#ifndef NDEBUG
               (void) SCIPsnprintf(name, 50, "couple%d", c);
#else
               name[0] = '\0';
#endif

               SCIP_CALL( SCIPcreateEmptyRowCons(scip, &row, SCIPconsGetHdlr(conss[c]), name, -SCIPinfinity(scip), ub, islocal, FALSE, conshdlrdata->removable) );
               SCIP_CALL( SCIPcacheRowExtensions(scip, row) );

               SCIP_CALL( SCIPaddVarToRow(scip, row, consdata->slackvar, 1.0) );
               SCIP_CALL( SCIPaddVarToRow(scip, row, consdata->binvar, ub) );
               SCIP_CALL( SCIPflushRowExtensions(scip, row) );

               SCIPdebugMessage("Separated coupling inequality for indicator constraint <%s> (coeff: %f).\n", SCIPconsGetName(conss[c]), ub);
#ifdef SCIP_OUTPUT
               SCIP_CALL( SCIPprintRow(scip, row, NULL) );
#endif
               SCIP_CALL( SCIPaddCut(scip, sol, row, FALSE, &infeasible) );
               assert( ! infeasible );
               SCIP_CALL( SCIPreleaseRow(scip, &row));

               SCIP_CALL( SCIPresetConsAge(scip, conss[c]) );

               ++ncuts;
            }
         }
      }
      SCIPdebugMessage("Separated coupling inequalities: %d\n", ncuts);
   }

   /* separated cuts from the alternative lp (if required) */
   if ( conshdlrdata->sepaalternativelp && ncuts < SEPAALTTHRESHOLD )
   {
      int noldcuts;

      SCIPdebugMessage("Separating inequalities for indicator constraints.\n");

      noldcuts = ncuts;
      if ( *result == SCIP_DIDNOTRUN )
         *result = SCIP_DIDNOTFIND;

      /* start separation */
      SCIP_CALL( separateIISRounding(scip, conshdlr, sol, nconss, conss, maxsepacuts, &ncuts) );
      SCIPdebugMessage("Separated %d cuts from indicator constraints.\n", ncuts - noldcuts);

      if ( ncuts > noldcuts )
      {
         /* possibly overwrite result from separation above */
         if ( conshdlrdata->genlogicor )
            *result = SCIP_CONSADDED;
         else
            *result = SCIP_SEPARATED;
      }
   }

   return SCIP_OKAY;
}

/** initializes the constraint handler data */
static
void initConshdlrData(
   SCIP_CONSHDLRDATA*    conshdlrdata        /**< constraint handler data */
   )
{
   assert(conshdlrdata != NULL);

   conshdlrdata->removable = TRUE;
   conshdlrdata->scaled = FALSE;
   conshdlrdata->altlp = NULL;
   conshdlrdata->nrows = 0;
   conshdlrdata->varhash = NULL;
   conshdlrdata->slackhash = NULL;
   conshdlrdata->lbhash = NULL;
   conshdlrdata->ubhash = NULL;
   conshdlrdata->nlbbounds = 0;
   conshdlrdata->nubbounds = 0;
   conshdlrdata->nslackvars = 0;
   conshdlrdata->roundingminthres = 0.1;
   conshdlrdata->roundingmaxthres = 0.6;
   conshdlrdata->roundingrounds = 1;
   conshdlrdata->roundingoffset = 0.1;
   conshdlrdata->addedcouplingcons = FALSE;
   conshdlrdata->ninitconss = 0;
   conshdlrdata->nbinvarszero = 0;
   conshdlrdata->performedrestart = FALSE;
   conshdlrdata->objindicatoronly = FALSE;
   conshdlrdata->minabsobj = 0.0;
}


/* ---------------------------- constraint handler callback methods ----------------------*/

/** copy method for constraint handler plugins (called when SCIP copies plugins) */
static
SCIP_DECL_CONSHDLRCOPY(conshdlrCopyIndicator)
{  /*lint --e{715}*/
   assert( scip != NULL );
   assert( conshdlr != NULL );
   assert( strcmp(SCIPconshdlrGetName(conshdlr), CONSHDLR_NAME) == 0 );
   assert( valid != NULL );

   /* call inclusion method of constraint handler */
   SCIP_CALL( SCIPincludeConshdlrIndicator(scip) );

   *valid = TRUE;

   return SCIP_OKAY;
}


/** initialization method of constraint handler (called after problem was transformed) */
static
SCIP_DECL_CONSINIT(consInitIndicator)
{  /*lint --e{715}*/
   SCIP_CONSHDLRDATA* conshdlrdata;

   assert( scip != NULL );
   assert( conshdlr != NULL );
   assert( strcmp(SCIPconshdlrGetName(conshdlr), CONSHDLR_NAME) == 0 );

   conshdlrdata = SCIPconshdlrGetData(conshdlr);
   assert( conshdlrdata != NULL );

   initConshdlrData(conshdlrdata);

   /* find trysol heuristic */
   if ( conshdlrdata->trysolutions && conshdlrdata->heurtrysol == NULL )
   {
      conshdlrdata->heurtrysol = SCIPfindHeur(scip, "trysol");
   }

   return SCIP_OKAY;
}


/** deinitialization method of constraint handler (called before transformed problem is freed) */
static
SCIP_DECL_CONSEXIT(consExitIndicator)
{  /*lint --e{715}*/
   SCIP_CONSHDLRDATA* conshdlrdata;

   assert(scip != NULL);
   assert(conshdlr != NULL);
   assert(strcmp(SCIPconshdlrGetName(conshdlr), CONSHDLR_NAME) == 0);

   conshdlrdata = SCIPconshdlrGetData(conshdlr);

   SCIPfreeBlockMemoryArrayNull(scip, &conshdlrdata->addlincons, conshdlrdata->maxaddlincons);
   conshdlrdata->maxaddlincons = 0;
   conshdlrdata->naddlincons = 0;
   conshdlrdata->nrows = 0;

   return SCIP_OKAY;
}


/** destructor of constraint handler to free constraint handler data (called when SCIP is exiting) */
static
SCIP_DECL_CONSFREE(consFreeIndicator)
{
   SCIP_CONSHDLRDATA* conshdlrdata;

   assert( scip != NULL );
   assert( conshdlr != NULL );
   assert( strcmp(SCIPconshdlrGetName(conshdlr), CONSHDLR_NAME) == 0 );

   conshdlrdata = SCIPconshdlrGetData(conshdlr);
   assert( conshdlrdata != NULL );
   assert( conshdlrdata->altlp == NULL );
   assert( conshdlrdata->varhash == NULL );
   assert( conshdlrdata->lbhash == NULL );
   assert( conshdlrdata->ubhash == NULL );
   assert( conshdlrdata->slackhash == NULL );

   if( conshdlrdata->maxaddlincons > 0 )
   {
      /* if problem was not yet transformed the array may need to be freed, because we did not call the EXIT callback */
      SCIPfreeBlockMemoryArrayNull(scip, &conshdlrdata->addlincons, conshdlrdata->maxaddlincons);
   }
   assert(conshdlrdata->addlincons == NULL);
   conshdlrdata->naddlincons = 0;
   conshdlrdata->maxaddlincons = 0;

   SCIPfreeMemory(scip, &conshdlrdata);

   return SCIP_OKAY;
}


/** solving process initialization method of constraint handler (called when branch and bound process is about to begin) */
static
SCIP_DECL_CONSINITSOL(consInitsolIndicator)
{
   SCIP_CONSHDLRDATA* conshdlrdata;
   int c;

   assert( scip != NULL );
   assert( conshdlr != NULL );
   assert( strcmp(SCIPconshdlrGetName(conshdlr), CONSHDLR_NAME) == 0 );

   conshdlrdata = SCIPconshdlrGetData(conshdlr);
   assert( conshdlrdata != NULL );
   assert( conshdlrdata->slackhash == NULL );

   if ( conshdlrdata->sepaalternativelp )
   {
      /* generate hash for storing all slack variables (size is just a guess) */
      SCIP_CALL( SCIPhashmapCreate(&conshdlrdata->slackhash, SCIPblkmem(scip), SCIPcalcHashtableSize(10 * SCIPgetNVars(scip))) );
      assert( conshdlrdata->slackhash != NULL );

      /* first initialize slack hash */
      for (c = 0; c < nconss; ++c)
      {
         SCIP_CONSDATA* consdata;

         assert( conss != NULL );
         assert( conss[c] != NULL );
         assert( SCIPconsIsTransformed(conss[c]) );

         consdata = SCIPconsGetData(conss[c]);
         assert( consdata != NULL );

         assert( consdata->slackvar != NULL );

         /* insert slack variable into hash */
         SCIP_CALL( SCIPhashmapInsert(conshdlrdata->slackhash, consdata->slackvar, (void*) (size_t) (INT_MAX)) );
         assert( SCIPhashmapExists(conshdlrdata->slackhash, consdata->slackvar) );
         ++conshdlrdata->nslackvars;
      }
   }

   /* check each constraint */
   for (c = 0; c < nconss; ++c)
   {
      SCIP_CONSDATA* consdata;

      assert( conss != NULL );
      assert( conss[c] != NULL );
      assert( SCIPconsIsTransformed(conss[c]) );

      consdata = SCIPconsGetData(conss[c]);
      assert( consdata != NULL );

      /* SCIPdebugMessage("Initializing indicator constraint <%s>.\n", SCIPconsGetName(conss[c]) ); */

      /* deactivate */
      if ( ! consdata->linconsactive )
      {
         SCIP_CALL( SCIPdisableCons(scip, consdata->lincons) );
      }
      else
      {
         /* add constraint to alternative LP if not already done */
         if ( conshdlrdata->sepaalternativelp && consdata->colindex < 0 )
         {
            SCIPdebugMessage("Adding column for <%s> to alternative LP ...\n", SCIPconsGetName(conss[c]));
            SCIP_CALL( addAltLPConstraint(scip, conshdlr, consdata->lincons, consdata->slackvar, 1.0, &consdata->colindex) );
            SCIPdebugMessage("Column index for <%s>: %d\n", SCIPconsGetName(conss[c]), consdata->colindex);
#ifdef SCIP_OUTPUT
            SCIP_CALL( SCIPprintCons(scip, consdata->lincons, NULL) );
            SCIPinfoMessage(scip, NULL, ";\n");
#endif
         }
      }

      /* add nlrow representation to NLP, if NLP had been constructed
       *
       * Note, that we did not tell SCIP in exitpre that we have something to add to the NLP, thus
       * indicators are only available in the NLP for MINLPs, but not for MIPs with indicators.
       */
      if ( SCIPisNLPConstructed(scip) && SCIPconsIsChecked(conss[c]) )
      {
         SCIP_NLROW* nlrow;
         SCIP_VAR* quadvars[2];
         SCIP_QUADELEM quadelem;

         /* create nonlinear row binary variable * slack variable = 0 */
         quadvars[0] = consdata->binvar;
         quadvars[1] = consdata->slackvar;
         quadelem.idx1 = 0;
         quadelem.idx2 = 1;
         quadelem.coef = 1.0;

         SCIP_CALL( SCIPcreateNlRow(scip, &nlrow, SCIPconsGetName(conss[c]), 0.0, 0, NULL, NULL, 2, quadvars, 1, &quadelem, NULL, 0.0, 0.0) );

         /* add row to NLP and forget about it */
         SCIP_CALL( SCIPaddNlRow(scip, nlrow) );
         SCIP_CALL( SCIPreleaseNlRow(scip, &nlrow) );
      }
   }

   SCIPdebugMessage("Initialized %d indicator constraints.\n", nconss);

   /* check additional constraints */
   if ( conshdlrdata->sepaalternativelp )
   {
      SCIP_CONS* cons;
      int colindex;
      int cnt = 0;

      /* add stored linear constraints if they exist */
      if ( conshdlrdata->naddlincons > 0 )
      {
         for (c = 0; c < conshdlrdata->naddlincons; ++c)
         {
            cons = conshdlrdata->addlincons[c];

            /* get transformed constraint - since it is needed only here, we do not store the information */
            if ( ! SCIPconsIsTransformed(cons) )
            {
               SCIP_CALL( SCIPgetTransformedCons(scip, conshdlrdata->addlincons[c], &cons) );

               /* @todo check when exactly the transformed constraint does not exist - SCIPisActive() does not suffice */
               if ( cons == NULL )
                  continue;
            }
            SCIP_CALL( addAltLPConstraint(scip, conshdlr, cons, NULL, 0.0, &colindex) );
            ++cnt;

#ifdef SCIP_OUTPUT
            SCIP_CALL( SCIPprintCons(scip, cons, NULL) );
            SCIPinfoMessage(scip, NULL, ";\n");
#endif
         }
         SCIPdebugMessage("Added %d additional columns to alternative LP.\n", cnt);
      }
      else
      {
         /* if no stored linear constraints are available, possibly collect other linear constraints; we only use linear
          * constraints, since most other constraints involve integral variables, and in this context we will likely
          * benefit much more from continuous variables. */
         if ( conshdlrdata->useotherconss )
         {
            const char* conshdlrname;
            SCIP_CONS** allconss;
            int nallconss;

            nallconss = SCIPgetNConss(scip);
            allconss = SCIPgetConss(scip);

            /* loop through all constraints */
            for (c = 0; c < nallconss; ++c)
            {
               /* get constraint */
               cons = allconss[c];
               assert( cons != NULL );
               assert( SCIPconsIsTransformed(cons) );

               /* get constraint handler name */
               conshdlrname = SCIPconshdlrGetName(SCIPconsGetHdlr(cons));

               /* check type of constraint (only take linear constraints) */
               if ( strcmp(conshdlrname, "linear") == 0 )
               {
                  /* avoid adding linear constraints that correspond to indicator constraints */
                  if ( strncmp(SCIPconsGetName(cons), "indlin", 6) != 0 )
                  {
                     SCIPdebugMessage("Adding column for linear constraint <%s> to alternative LP ...\n", SCIPconsGetName(cons));
                     SCIP_CALL( addAltLPConstraint(scip, conshdlr, cons, NULL, 0.0, &colindex) );
                     ++cnt;
                  }
               }
            }
            SCIPdebugMessage("Added %d additional columns from linear constraints to alternative LP.\n", cnt);
         }
      }
   }

   /* initialize event handler if restart should be forced */
   if ( conshdlrdata->forcerestart )
   {
      SCIP_Bool* covered;
      SCIP_VAR** vars;
      int nvars;
      int j;

      assert( conshdlrdata->eventhdlrrestart != NULL );

      /* store number of initial constraints */
      conshdlrdata->ninitconss = SCIPconshdlrGetNActiveConss(conshdlr);

      /* reset number of fixed binary variables */
      conshdlrdata->nbinvarszero = 0;

      /* loop through variables */
      nvars = SCIPgetNVars(scip);
      vars = SCIPgetVars(scip);

      conshdlrdata->objindicatoronly = FALSE;
      conshdlrdata->minabsobj = SCIP_REAL_MAX;

      /* unmark all variables */
      SCIP_CALL( SCIPallocBufferArray(scip, &covered, nvars) );
      for (j = 0; j < nvars; ++j)
         covered[j] = FALSE;

      /* mark indicator variables */
      for (c = 0; c < nconss; ++c)
      {
         SCIP_CONSDATA* consdata;
         int probindex;

         assert( conss != NULL );
         assert( conss[c] != NULL );

         /* avoid non-active indicator constraints */
         if ( ! SCIPconsIsActive(conss[c]) )
            continue;

         consdata = SCIPconsGetData(conss[c]);
         assert( consdata != NULL );
         assert( consdata->binvar != NULL );

         if ( SCIPvarIsNegated(consdata->binvar) )
         {
            assert( SCIPvarGetNegatedVar(consdata->binvar) != NULL );
            probindex = SCIPvarGetProbindex(SCIPvarGetNegatedVar(consdata->binvar));
         }
         else
            probindex = SCIPvarGetProbindex(consdata->binvar);

         /* if presolving detected infeasibility it might be that the binary variables are not active */
         if ( probindex < 0 )
            continue;

         assert( 0 <= probindex && probindex < nvars );
         covered[probindex] = TRUE;
      }

      /* check all variables */
      for (j = 0; j < nvars; ++j)
      {
         SCIP_Real obj;

         obj = SCIPvarGetObj(vars[j]);
         if ( ! SCIPisZero(scip, obj) )
         {
            if ( ! covered[j] )
               break;
            if ( ! SCIPisIntegral(scip, obj) )
               break;
            if ( REALABS(obj) < conshdlrdata->minabsobj )
               conshdlrdata->minabsobj = REALABS(obj);
         }
      }

      /* if all variables have integral objective and only indicator variables have nonzero objective */
      if ( j >= nvars )
      {
         /* if there are variables with nonerzo objective */
         if ( conshdlrdata->minabsobj < SCIP_REAL_MAX )
         {
            assert( SCIPisIntegral(scip, conshdlrdata->minabsobj) );
            assert( SCIPisGE(scip, conshdlrdata->minabsobj, 1.0) );

            conshdlrdata->objindicatoronly = TRUE;

            assert( conshdlrdata->eventhdlrrestart != NULL );
            SCIP_CALL( SCIPcatchEvent(scip, SCIP_EVENTTYPE_BESTSOLFOUND, conshdlrdata->eventhdlrrestart, (SCIP_EVENTDATA*) conshdlrdata, NULL) );
         }
      }

      SCIPfreeBufferArray(scip, &covered);
   }

   return SCIP_OKAY;
}


/** solving process deinitialization method of constraint handler (called before branch and bound process data is freed) */
static
SCIP_DECL_CONSEXITSOL(consExitsolIndicator)
{  /*lint --e{715}*/
   SCIP_CONSHDLRDATA* conshdlrdata;
   int c;

   assert( scip != NULL );
   assert( conshdlr != NULL );
   assert( strcmp(SCIPconshdlrGetName(conshdlr), CONSHDLR_NAME) == 0 );

   conshdlrdata = SCIPconshdlrGetData(conshdlr);
   assert( conshdlrdata != NULL );

   if ( conshdlrdata->sepaalternativelp )
   {
      assert( conshdlrdata->altlp != NULL || nconss == 0 );
      assert( conshdlrdata->slackhash != NULL );

#ifdef SCIP_DEBUG
      SCIPinfoMessage(scip, NULL, "\nStatistics for slack hash:\n");
      SCIPhashmapPrintStatistics(conshdlrdata->slackhash, SCIPgetMessagehdlr(scip));
#endif

      if ( conshdlrdata->altlp != NULL )
      {
         assert( conshdlrdata->varhash != NULL );
         assert( conshdlrdata->lbhash != NULL );
         assert( conshdlrdata->ubhash != NULL );

#ifdef SCIP_DEBUG
         SCIPinfoMessage(scip, NULL, "\nStatistics for var hash:\n");
         SCIPhashmapPrintStatistics(conshdlrdata->varhash, SCIPgetMessagehdlr(scip));
         SCIPinfoMessage(scip, NULL, "\nStatistics for slack hash:\n");
         SCIPhashmapPrintStatistics(conshdlrdata->slackhash, SCIPgetMessagehdlr(scip));
         SCIPinfoMessage(scip, NULL, "\nStatistics for lower bound hash:\n");
         SCIPhashmapPrintStatistics(conshdlrdata->lbhash, SCIPgetMessagehdlr(scip));
         SCIPinfoMessage(scip, NULL, "\nStatistics for upper bound hash:\n");
         SCIPhashmapPrintStatistics(conshdlrdata->ubhash, SCIPgetMessagehdlr(scip));
#endif

         SCIPhashmapFree(&conshdlrdata->varhash);
         SCIPhashmapFree(&conshdlrdata->lbhash);
         SCIPhashmapFree(&conshdlrdata->ubhash);

         SCIP_CALL( SCIPlpiFree(&conshdlrdata->altlp) );

         /* save the information that the columns have been deleted */
         for (c = 0; c < nconss; ++c)
         {
            SCIP_CONSDATA* consdata;

            assert( conss != NULL );
            assert( conss[c] != NULL );

            consdata = SCIPconsGetData(conss[c]);
            assert( consdata != NULL );
            consdata->colindex = -1;
         }
      }
      SCIPhashmapFree(&conshdlrdata->slackhash);
   }

   return SCIP_OKAY;
}


/** frees specific constraint data */
static
SCIP_DECL_CONSDELETE(consDeleteIndicator)
{
   assert( scip != NULL );
   assert( conshdlr != NULL );
   assert( cons != NULL );
   assert( consdata != NULL );
   assert( strcmp(SCIPconshdlrGetName(conshdlr), CONSHDLR_NAME) == 0 );

   SCIPdebugMessage("Deleting indicator constraint <%s>.\n", SCIPconsGetName(cons) );

   /* drop events on transformed variables */
   if ( SCIPconsIsTransformed(cons) )
   {
      SCIP_CONSHDLRDATA* conshdlrdata;

      /* get constraint handler data */
      conshdlrdata = SCIPconshdlrGetData(conshdlr);
      assert( conshdlrdata != NULL );

      if ( conshdlrdata->sepaalternativelp )
      {
         SCIP_CALL( deleteAltLPConstraint(scip, conshdlr, cons) );
      }

      assert( (*consdata)->slackvar != NULL );
      assert( (*consdata)->binvar != NULL );

      /* free events only in correct stages */
      if ( SCIPgetStage(scip) >= SCIP_STAGE_TRANSFORMING && SCIPgetStage(scip) <= SCIP_STAGE_SOLVED )
      {
         if ( (*consdata)->linconsactive )
         {
            assert( conshdlrdata->eventhdlrbound != NULL );
            SCIP_CALL( SCIPdropVarEvent(scip, (*consdata)->binvar, SCIP_EVENTTYPE_BOUNDCHANGED, conshdlrdata->eventhdlrbound,
                  (SCIP_EVENTDATA*)*consdata, -1) );
            SCIP_CALL( SCIPdropVarEvent(scip, (*consdata)->slackvar, SCIP_EVENTTYPE_BOUNDCHANGED, conshdlrdata->eventhdlrbound,
                  (SCIP_EVENTDATA*)*consdata, -1) );
         }
         if ( conshdlrdata->forcerestart )
         {
            assert( conshdlrdata->eventhdlrrestart != NULL );
            SCIP_CALL( SCIPdropVarEvent(scip, (*consdata)->binvar, SCIP_EVENTTYPE_GBDCHANGED, conshdlrdata->eventhdlrrestart,
                  (SCIP_EVENTDATA*) conshdlrdata, -1) );
         }
      }
   }

   /* Can there be cases where lincons is NULL, e.g., if presolve found the problem infeasible? */
   assert( (*consdata)->lincons != NULL );

   /* release linear constraint and slack variable */
   SCIP_CALL( SCIPreleaseVar(scip, &(*consdata)->slackvar) );
   SCIP_CALL( SCIPreleaseCons(scip, &(*consdata)->lincons) );

   SCIPfreeBlockMemory(scip, consdata);

   return SCIP_OKAY;
}


/** transforms constraint data into data belonging to the transformed problem */
static
SCIP_DECL_CONSTRANS(consTransIndicator)
{
   SCIP_CONSDATA* consdata;
   SCIP_CONSHDLRDATA* conshdlrdata;
   SCIP_CONSDATA* sourcedata;
   char s[SCIP_MAXSTRLEN];

   assert( scip != NULL );
   assert( conshdlr != NULL );
   assert( strcmp(SCIPconshdlrGetName(conshdlr), CONSHDLR_NAME) == 0 );
   assert( sourcecons != NULL );
   assert( targetcons != NULL );

   /* get constraint handler data */
   conshdlrdata = SCIPconshdlrGetData(conshdlr);
   assert( conshdlrdata != NULL );
   assert( conshdlrdata->eventhdlrbound != NULL );

   SCIPdebugMessage("Transforming indicator constraint: <%s>.\n", SCIPconsGetName(sourcecons) );

   /* get data of original constraint */
   sourcedata = SCIPconsGetData(sourcecons);
   assert( sourcedata != NULL );
   assert( sourcedata->binvar != NULL );

   /* check for slackvar */
   if ( sourcedata->slackvar == NULL )
   {
      SCIPerrorMessage("The indicator constraint <%s> needs a slack variable.\n", SCIPconsGetName(sourcecons));
      return SCIP_INVALIDDATA;
   }

   /* check for linear constraint */
   if ( sourcedata->lincons == NULL )
   {
      SCIPerrorMessage("The indicator constraint <%s> needs a linear constraint variable.\n", SCIPconsGetName(sourcecons));
      return SCIP_INVALIDDATA;
   }
   assert( sourcedata->lincons != NULL );
   assert( sourcedata->slackvar != NULL );

   /* create constraint data */
   consdata = NULL;
   SCIP_CALL( consdataCreate(scip, conshdlr, conshdlrdata, SCIPconsGetName(sourcecons), &consdata, conshdlrdata->eventhdlrbound,
         conshdlrdata->eventhdlrrestart, sourcedata->binvar, sourcedata->slackvar, sourcedata->lincons, sourcedata->linconsactive) );
   assert( consdata != NULL );

   /* create transformed constraint with the same flags */
   (void) SCIPsnprintf(s, SCIP_MAXSTRLEN, "t_%s", SCIPconsGetName(sourcecons));
   SCIP_CALL( SCIPcreateCons(scip, targetcons, s, conshdlr, consdata,
         SCIPconsIsInitial(sourcecons), SCIPconsIsSeparated(sourcecons),
         SCIPconsIsEnforced(sourcecons), SCIPconsIsChecked(sourcecons),
         SCIPconsIsPropagated(sourcecons), SCIPconsIsLocal(sourcecons),
         SCIPconsIsModifiable(sourcecons), SCIPconsIsDynamic(sourcecons),
         SCIPconsIsRemovable(sourcecons), SCIPconsIsStickingAtNode(sourcecons)) );

   return SCIP_OKAY;
}


/** presolving initialization method of constraint handler (called when presolving is about to begin) */
static
SCIP_DECL_CONSINITPRE(consInitpreIndicator)
{  /*lint --e{715}*/
   SCIP_CONSHDLRDATA* conshdlrdata;
   int c;

   assert( scip != NULL );
   assert( conshdlr != NULL );
   assert( strcmp(SCIPconshdlrGetName(conshdlr), CONSHDLR_NAME) == 0 );

   if ( SCIPgetStatus(scip) != SCIP_STATUS_UNKNOWN )
      return SCIP_OKAY;

   SCIPdebugMessage("Initpre method for indicator constraints.\n");

   /* check each constraint and get transformed linear constraint */
   for (c = 0; c < nconss; ++c)
   {
      SCIP_CONSDATA* consdata;

      assert( conss != NULL );
      assert( conss[c] != NULL );
      assert( SCIPconsIsTransformed(conss[c]) );

      consdata = SCIPconsGetData(conss[c]);
      assert( consdata != NULL );

      /* if not happened already, get transformed linear constraint */
      assert( consdata->lincons != NULL );
      assert( strcmp(SCIPconshdlrGetName(SCIPconsGetHdlr(consdata->lincons)), "linear") == 0 );

      /* in a restart the linear constraint might already be transformed */
      if ( ! SCIPconsIsTransformed(consdata->lincons) )
      {
         SCIP_CONS* translincons;

         SCIP_CALL( SCIPgetTransformedCons(scip, consdata->lincons, &translincons) );
         assert( translincons != NULL );

         SCIP_CALL( SCIPreleaseCons(scip, &consdata->lincons) );
         SCIP_CALL( SCIPcaptureCons(scip, translincons) );
         consdata->lincons = translincons;
      }
   }

   conshdlrdata = SCIPconshdlrGetData(conshdlr);
   assert(conshdlrdata != NULL);

   /* reset flag, in case presolve was called for some problem before */
   conshdlrdata->addedcouplingcons = FALSE;

   return SCIP_OKAY;
}


/** presolving method of constraint handler
 *
 *  For an indicator constraint with binary variable \f$y\f$ and slack variable \f$s\f$ the coupling
 *  inequality \f$s \le M (1-y)\f$ (equivalently: \f$s + M y \le M\f$) is inserted, where \f$M\f$ is
 *  an upper bound on the value of \f$s\f$. If \f$M\f$ is too large the inequality is not
 *  inserted. Depending on the parameter @a addcouplingcons we add a variable upper bound or a row
 *  (in consInitlpIndicator()).
 *
 *  @warning We can never delete linear constraints, because we need them to get the right values
 *  for the slack variables!
 */
static
SCIP_DECL_CONSPRESOL(consPresolIndicator)
{  /*lint --e{715}*/
   SCIP_CONSHDLRDATA* conshdlrdata;
   SCIP_Bool noReductions;
   int oldnfixedvars;
   int oldndelconss;
   int removedvars = 0;
   int c;

   assert( scip != NULL );
   assert( conshdlr != NULL );
   assert( strcmp(SCIPconshdlrGetName(conshdlr), CONSHDLR_NAME) == 0 );
   assert( result != NULL );

   *result = SCIP_DIDNOTRUN;
   oldnfixedvars = *nfixedvars;
   oldndelconss = *ndelconss;

   /* get constraint handler data */
   conshdlrdata = SCIPconshdlrGetData(conshdlr);
   assert( conshdlrdata != NULL );

   SCIPdebugMessage("Presolving indicator constraints.\n");

   /* only run if success is possible */
   if( nrounds == 0 || nnewfixedvars > 0 || nnewchgbds > 0 || nnewaggrvars > 0 )
   {
      *result = SCIP_DIDNOTFIND;

      /* check each constraint */
      for (c = 0; c < nconss; ++c)
      {
         SCIP_CONSDATA* consdata;
         SCIP_CONS* cons;
         SCIP_Bool success;
         SCIP_Bool cutoff;

         assert( conss != NULL );
         assert( conss[c] != NULL );
         cons = conss[c];
         consdata = SCIPconsGetData(cons);
         assert( consdata != NULL );
         assert( consdata->binvar != NULL );
         assert( ! SCIPconsIsModifiable(cons) );

         /* SCIPdebugMessage("Presolving indicator constraint <%s>.\n", SCIPconsGetName(cons) ); */

         /* do nothing if the linear constraint is not active */
         if ( ! consdata->linconsactive )
            continue;

         assert( consdata->lincons != NULL );
         assert( consdata->slackvar != NULL );
         assert( strcmp(SCIPconshdlrGetName(SCIPconsGetHdlr(consdata->lincons)), "linear") == 0 );
         assert( SCIPconsIsTransformed(consdata->lincons) );

         /* add implications if not yet done */
         if ( ! consdata->implicationadded )
         {
            int nbnds = 0;
            SCIP_CALL( SCIPaddVarImplication(scip, consdata->binvar, TRUE, consdata->slackvar, SCIP_BOUNDTYPE_UPPER, 0.0,
                  &cutoff, &nbnds) );
            *nchgbds += nbnds;

            /* cutoff/infeasible might be true if preprocessing was truncated */
            /* note: nbdchgs == 0 is not necessarily true, because preprocessing might be truncated. */
            consdata->implicationadded = TRUE;
            if ( cutoff )
            {
               *result = SCIP_CUTOFF;
               return SCIP_OKAY;
            }
         }

         /* check type of slack variable if not yet done */
         if ( ! consdata->slacktypechecked )
         {
            consdata->slacktypechecked = TRUE;
            /* check if slack variable can be made implicit integer. */
            if ( SCIPvarGetType(consdata->slackvar) != SCIP_VARTYPE_IMPLINT )
            {
               SCIP_Real* vals;
               SCIP_VAR** vars;
               SCIP_VAR* slackvar;
               SCIP_Bool foundslackvar;
               int nvars;
               int j;

               assert( consdata->lincons != NULL );
               vars = SCIPgetVarsLinear(scip, consdata->lincons);
               vals = SCIPgetValsLinear(scip, consdata->lincons);
               nvars = SCIPgetNVarsLinear(scip, consdata->lincons);
               slackvar = consdata->slackvar;
               assert( slackvar != NULL );
               foundslackvar = FALSE;
               for (j = 0; j < nvars; ++j)
               {
                  if ( vars[j] == slackvar )
                     foundslackvar = TRUE;
                  else
                  {
                     if ( ! SCIPvarIsIntegral(vars[j]) || ! SCIPisIntegral(scip, vals[j]))
                        break;
                  }
               }
               /* something is strange if the slack variable does not appear in the linear constraint (possibly because it is an artificial constraint) */
               if ( j == nvars && foundslackvar )
               {
                  SCIP_Bool infeasible;

                  SCIP_CALL( SCIPchgVarType(scip, consdata->slackvar, SCIP_VARTYPE_IMPLINT, &infeasible) );
                  /* don't assert feasibility here because the presolver should detect infeasibility */
               }
            }
         }

         /* perform one presolving round */
         SCIP_CALL( presolRoundIndicator(scip, cons, consdata, conshdlrdata->dualreductions, &cutoff, &success, ndelconss, nfixedvars) );

         if ( cutoff )
         {
            *result = SCIP_CUTOFF;
            return SCIP_OKAY;
         }
         if ( success )
            *result = SCIP_SUCCESS;
      }
   }

   /* determine whether other methods have found reductions */
   noReductions = nnewfixedvars == 0 && nnewaggrvars == 0 && nnewchgvartypes == 0 && nnewchgbds == 0
      && nnewdelconss == 0 && nnewchgcoefs == 0 && nnewchgsides == 0;

   /* add variable upper bounds after bounds are likely to be strengthened */
   if ( noReductions && *result != SCIP_SUCCESS && conshdlrdata->addcouplingcons && ! conshdlrdata->addedcouplingcons )
   {
      int ngen;

      /* create variable upper bounds, possibly removing indicator constraints */
      SCIP_CALL( createVarUbs(scip, conshdlrdata, conss, nconss, &ngen) );

      if ( ngen > 0 )
      {
         *result = SCIP_SUCCESS;
         *nupgdconss += ngen;
         if ( conshdlrdata->removeindicators )
            *ndelconss += ngen;
      }
      conshdlrdata->addedcouplingcons = TRUE;
   }

   SCIPdebugMessage("Presolved %d constraints (fixed %d variables, removed %d variables, and deleted %d constraints).\n",
      nconss, *nfixedvars - oldnfixedvars, removedvars, *ndelconss - oldndelconss);

   return SCIP_OKAY;
}


/** LP initialization method of constraint handler (called before the initial LP relaxation at a node is solved)
 *
 *  For an indicator constraint with binary variable \f$y\f$ and slack variable \f$s\f$ the coupling
 *  inequality \f$s \le M (1-y)\f$ (equivalently: \f$s + M y \le M\f$) is inserted, where \f$M\f$ is
 *  an upper bound on the value of \f$s\f$. If \f$M\f$ is too large the inequality is not inserted.
 */
static
SCIP_DECL_CONSINITLP(consInitlpIndicator)
{
   int c;
   SCIP_CONSHDLRDATA* conshdlrdata;

   assert( scip != NULL );
   assert( conshdlr != NULL );
   assert( strcmp(SCIPconshdlrGetName(conshdlr), CONSHDLR_NAME) == 0 );

   conshdlrdata = SCIPconshdlrGetData(conshdlr);
   assert( conshdlrdata != NULL );

   /* check whether coupling constraints should be added */
   if ( ! conshdlrdata->addcoupling )
      return SCIP_OKAY;

   /* check whether coupling constraints have been added already */
   if ( conshdlrdata->addcouplingcons && conshdlrdata->addedcouplingcons )
      return SCIP_OKAY;

   /* check each constraint */
   for (c = 0; c < nconss; ++c)
   {
      SCIP_CONSDATA* consdata;
      SCIP_Real ub;

      assert( conss != NULL );
      assert( conss[c] != NULL );
      consdata = SCIPconsGetData(conss[c]);
      assert( consdata != NULL );

      /* do not add inequalities if there are no linear constraints (no slack variable available) */
      if ( ! consdata->linconsactive )
         continue;

      SCIPdebugMessage("Adding initial rows for indicator constraint <%s>.\n", SCIPconsGetName(conss[c]));

      /* get upper bound for slack variable in linear constraint */
      ub = SCIPvarGetUbGlobal(consdata->slackvar);
      assert( ! SCIPisNegative(scip, ub) );

      /* insert corresponding row if helpful and coefficient is not too large */
      if ( ub <= conshdlrdata->maxcouplingvalue )
      {
         char name[50];

#ifndef NDEBUG
         (void) SCIPsnprintf(name, 50, "couple%d", c);
#else
         name[0] = '\0';
#endif

         /* add variable upper bound if required */
         if ( conshdlrdata->addcouplingcons )
         {
            SCIP_CONS* cons;

            assert( ! conshdlrdata->addedcouplingcons );

            SCIPdebugMessage("Insert coupling varbound constraint for indicator constraint <%s> (coeff: %f).\n", SCIPconsGetName(conss[c]), ub);

            SCIP_CALL( SCIPcreateConsVarbound(scip, &cons, name, consdata->slackvar, consdata->binvar, ub, -SCIPinfinity(scip), ub,
                  TRUE, TRUE, TRUE, FALSE, TRUE, FALSE, FALSE, TRUE, TRUE, FALSE) );

            SCIP_CALL( SCIPaddCons(scip, cons) );
            SCIP_CALL( SCIPreleaseCons(scip, &cons) );
         }
         else
         {
            SCIP_ROW* row;
            SCIP_Bool infeasible;

            SCIP_CALL( SCIPcreateEmptyRowCons(scip, &row, conshdlr, name, -SCIPinfinity(scip), ub, FALSE, FALSE, FALSE) );
            SCIP_CALL( SCIPcacheRowExtensions(scip, row) );

            SCIP_CALL( SCIPaddVarToRow(scip, row, consdata->slackvar, 1.0) );
            SCIP_CALL( SCIPaddVarToRow(scip, row, consdata->binvar, ub) );
            SCIP_CALL( SCIPflushRowExtensions(scip, row) );

            SCIPdebugMessage("Insert coupling inequality for indicator constraint <%s> (coeff: %f).\n", SCIPconsGetName(conss[c]), ub);
#ifdef SCIP_OUTPUT
            SCIP_CALL( SCIPprintRow(scip, row, NULL) );
#endif
            SCIP_CALL( SCIPaddCut(scip, NULL, row, FALSE, &infeasible) );
            assert( ! infeasible );

            SCIP_CALL( SCIPaddPoolCut(scip, row) );
            SCIP_CALL( SCIPreleaseRow(scip, &row));
         }
      }
   }

   return SCIP_OKAY;
}


/** separation method of constraint handler for LP solutions */
static
SCIP_DECL_CONSSEPALP(consSepalpIndicator)
{  /*lint --e{715}*/
   assert( scip != NULL );
   assert( conshdlr != NULL );
   assert( conss != NULL );
   assert( strcmp(SCIPconshdlrGetName(conshdlr), CONSHDLR_NAME) == 0 );
   assert( result != NULL );

   /* perform separation */
   SCIP_CALL( separateIndicators(scip, conshdlr, nconss, nusefulconss, conss, NULL, result) );

   return SCIP_OKAY;
}


/** separation method of constraint handler for arbitrary primal solutions */
static
SCIP_DECL_CONSSEPASOL(consSepasolIndicator)
{  /*lint --e{715}*/
   assert( scip != NULL );
   assert( conshdlr != NULL );
   assert( conss != NULL );
   assert( strcmp(SCIPconshdlrGetName(conshdlr), CONSHDLR_NAME) == 0 );
   assert( result != NULL );

   /* perform separation */
   SCIP_CALL( separateIndicators(scip, conshdlr, nconss, nusefulconss, conss, sol, result) );

   return SCIP_OKAY;
}


/** constraint enforcing method of constraint handler for LP solutions */
static
SCIP_DECL_CONSENFOLP(consEnfolpIndicator)
{  /*lint --e{715}*/
   SCIP_CONSHDLRDATA* conshdlrdata;

   assert( scip != NULL );
   assert( conshdlr != NULL );
   assert( conss != NULL );
   assert( strcmp(SCIPconshdlrGetName(conshdlr), CONSHDLR_NAME) == 0 );
   assert( result != NULL );

   if ( solinfeasible )
   {
      *result = SCIP_FEASIBLE;
      return SCIP_OKAY;
   }

   /* get constraint handler data */
   conshdlrdata = SCIPconshdlrGetData(conshdlr);
   assert( conshdlrdata != NULL );

   SCIP_CALL( enforceIndicators(scip, conshdlr, nconss, conss, conshdlrdata->genlogicor, result) );

   return SCIP_OKAY;
}


/** constraint enforcing method of constraint handler for pseudo solutions */
static
SCIP_DECL_CONSENFOPS(consEnfopsIndicator)
{  /*lint --e{715}*/
   assert( scip != NULL );
   assert( conshdlr != NULL );
   assert( conss != NULL );
   assert( strcmp(SCIPconshdlrGetName(conshdlr), CONSHDLR_NAME) == 0 );
   assert( result != NULL );

   if ( solinfeasible )
   {
      *result = SCIP_FEASIBLE;
      return SCIP_OKAY;
   }

   if ( objinfeasible )
   {
      *result = SCIP_DIDNOTRUN;
      return SCIP_OKAY;
   }

   SCIP_CALL( enforceIndicators(scip, conshdlr, nconss, conss, TRUE, result) );

   return SCIP_OKAY;
}


/** feasibility check method of constraint handler for integral solutions */
static
SCIP_DECL_CONSCHECK(consCheckIndicator)
{  /*lint --e{715}*/
   SCIP_SOL* trysol = NULL;
   SCIP_CONSHDLRDATA* conshdlrdata;
   SCIP_Bool someLinconsNotActive;
   SCIP_Bool changedSol;
   int c;

   assert( scip != NULL );
   assert( conshdlr != NULL );
   assert( conss != NULL );
   assert( strcmp(SCIPconshdlrGetName(conshdlr), CONSHDLR_NAME) == 0 );
   assert( result != NULL );

   SCIPdebugMessage("Checking %d indicator constraints <%s>.\n", nconss, SCIPconshdlrGetName(conshdlr) );

   conshdlrdata = SCIPconshdlrGetData(conshdlr);
   assert( conshdlrdata != NULL );

   /* copy solution if it makes sense (will send solution to trysol heuristic in any case (see below) */
   if ( SCIPgetStage(scip) < SCIP_STAGE_SOLVED && conshdlrdata->trysolutions && conshdlrdata->heurtrysol != NULL )
   {
      SCIP_CALL( SCIPcreateSolCopy(scip, &trysol, sol) );
      assert( trysol != NULL );
      SCIP_CALL( SCIPunlinkSol(scip, trysol) );
   }

   /* check each constraint */
   *result = SCIP_FEASIBLE;
   changedSol = FALSE;
   someLinconsNotActive = FALSE;
   for (c = 0; c < nconss; ++c)
   {
      SCIP_CONSDATA* consdata;

      assert( conss[c] != NULL );
      consdata = SCIPconsGetData(conss[c]);
      assert( consdata != NULL );
      assert( consdata->binvar != NULL );

      /* if the linear constraint has not been generated, we do nothing */
      if ( ! consdata->linconsactive )
      {
         someLinconsNotActive = TRUE;
         continue;
      }

      assert( consdata->slackvar != NULL );
      /* if printreason is true it can happen that non-integral solutions are checked */
      assert( checkintegrality || SCIPisFeasIntegral(scip, SCIPgetSolVal(scip, sol, consdata->binvar)) );

      /* if constraint is infeasible */
      if ( ! SCIPisFeasZero(scip, SCIPgetSolVal(scip, sol, consdata->binvar)) &&
           ! SCIPisFeasZero(scip, SCIPgetSolVal(scip, sol, consdata->slackvar)) )
      {
         SCIP_CALL( SCIPresetConsAge(scip, conss[c]) );
         *result = SCIP_INFEASIBLE;

         if ( printreason )
         {
            SCIP_CALL( SCIPprintCons(scip, conss[c], NULL) );
            SCIPinfoMessage(scip, NULL, ";\nviolation:  <%s> = %g and <%s> = %.15g\n",
               SCIPvarGetName(consdata->binvar), SCIPgetSolVal(scip, sol, consdata->binvar),
               SCIPvarGetName(consdata->slackvar), SCIPgetSolVal(scip, sol, consdata->slackvar));
         }

         /* try to make solution feasible if it makes sense - otherwise exit */
         if ( trysol != NULL )
         {
            SCIP_Bool changed;
            SCIP_CALL( SCIPmakeIndicatorFeasible(scip, conss[c], trysol, &changed) );
            changedSol = changedSol || changed;
         }
         else
         {
            SCIPdebugMessage("Indicator constraints are not feasible.\n");
            return SCIP_OKAY;
         }
      }
      else
      {
         if ( trysol != NULL )
         {
            SCIP_Bool changed;
            SCIP_CALL( SCIPmakeIndicatorFeasible(scip, conss[c], trysol, &changed) );
            changedSol = changedSol || changed;
         }
      }
   }

   /* if some linear constraints are not active, we need to check feasibility via the alternative polyhedron */
   if ( someLinconsNotActive )
   {
      SCIP_LPI* lp;
      SCIP_Bool infeasible;
      SCIP_Bool error;
      SCIP_Bool* S;

      lp = conshdlrdata->altlp;
      assert( conshdlrdata->sepaalternativelp );

      /* the check maybe called before we have build the alternative polyhedron -> return SCIP_INFEASIBLE */
      if ( lp != NULL )
      {
#ifndef NDEBUG
         SCIP_CALL( checkLPBoundsClean(scip, lp, nconss, conss) );
#endif

         /* change coefficients of bounds in alternative LP */
         if ( conshdlrdata->updatebounds )
         {
            SCIP_CALL( updateFirstRowGlobal(scip, conshdlrdata) );
         }

         /* scale first row if necessary */
         SCIP_CALL( scaleFirstRow(scip, conshdlrdata) );

         /* set objective function to current solution */
         SCIP_CALL( setAltLPObjZero(scip, lp, nconss, conss) );

         SCIP_CALL( SCIPallocBufferArray(scip, &S, nconss) );

         /* set up variables fixed to 1 */
         for (c = 0; c < nconss; ++c)
         {
            SCIP_CONSDATA* consdata;

            assert( conss[c] != NULL );
            consdata = SCIPconsGetData(conss[c]);
            assert( consdata != NULL );

            /* if printreason is true it can happen that non-integral solutions are checked */
            assert( checkintegrality || SCIPisFeasIntegral(scip, SCIPgetSolVal(scip, sol, consdata->binvar)) );
            if ( SCIPisFeasZero(scip, SCIPgetSolVal(scip, sol, consdata->binvar)) )
               S[c] = TRUE;
            else
               S[c] = FALSE;
         }

         /* fix the variables in S */
         SCIP_CALL( fixAltLPVariables(scip, lp, nconss, conss, S) );

         /* check feasibility */
         SCIP_CALL_PARAM( SCIPlpiSetIntpar(lp, SCIP_LPPAR_FROMSCRATCH, TRUE) );
         SCIP_CALL( checkAltLPInfeasible(scip, lp, conshdlrdata->maxconditionaltlp, TRUE, &infeasible, &error) );
         SCIP_CALL_PARAM( SCIPlpiSetIntpar(lp, SCIP_LPPAR_FROMSCRATCH, FALSE) );

         if ( error )
            return SCIP_LPERROR;

         if ( ! infeasible )
            *result = SCIP_INFEASIBLE;

         /* reset bounds */
         SCIP_CALL( unfixAltLPVariables(scip, lp, nconss, conss, S) );

#ifndef NDEBUG
         SCIP_CALL( checkLPBoundsClean(scip, lp, nconss, conss) );
#endif

         SCIPfreeBufferArray(scip, &S);
      }
      else
         *result = SCIP_INFEASIBLE;
   }
   else
   {
      /* tell heur_trysol about solution - it will pass it to SCIP */
      if ( trysol != NULL && changedSol )
      {
         assert(conshdlrdata->heurtrysol != NULL);
         SCIP_CALL( SCIPheurPassSolTrySol(scip, conshdlrdata->heurtrysol, trysol) );
      }
   }

   if ( trysol != NULL )
      SCIP_CALL( SCIPfreeSol(scip, &trysol) );

   if ( *result == SCIP_INFEASIBLE )
   {
      SCIPdebugMessage("Indicator constraints are not feasible.\n");
      return SCIP_OKAY;
   }

   /* at this point we are feasible */
   SCIPdebugMessage("Indicator constraints are feasible.\n");

   return SCIP_OKAY;
}


/** domain propagation method of constraint handler */
static
SCIP_DECL_CONSPROP(consPropIndicator)
{  /*lint --e{715}*/
   SCIP_CONSHDLRDATA* conshdlrdata;
   int ngen;
   int c;

   assert( scip != NULL );
   assert( conshdlr != NULL );
   assert( conss != NULL );
   assert( strcmp(SCIPconshdlrGetName(conshdlr), CONSHDLR_NAME) == 0 );
   assert( result != NULL );
   *result = SCIP_DIDNOTRUN;

   assert( SCIPisTransformed(scip) );

   SCIPdebugMessage("Start propagation of constraint handler <%s>.\n", SCIPconshdlrGetName(conshdlr));
   ngen = 0;

   /* get constraint handler data */
   conshdlrdata = SCIPconshdlrGetData(conshdlr);
   assert( conshdlrdata != NULL );

   /* check each constraint */
   for (c = 0; c < nconss; ++c)
   {
      SCIP_CONS* cons;
      SCIP_CONSDATA* consdata;
      SCIP_Bool cutoff;
      int cnt;

      *result = SCIP_DIDNOTFIND;
      assert( conss[c] != NULL );
      cons = conss[c];
      consdata = SCIPconsGetData(cons);
      assert( consdata != NULL );
      /* SCIPdebugMessage("Propagating indicator constraint <%s>.\n", SCIPconsGetName(cons) ); */

      *result = SCIP_DIDNOTFIND;

      SCIP_CALL( propIndicator(scip, cons, consdata, conshdlrdata->dualreductions, conshdlrdata->addopposite, &cutoff, &cnt) );
      if ( cutoff )
      {
         *result = SCIP_CUTOFF;
         return SCIP_OKAY;
      }
      ngen += cnt;
   }
   SCIPdebugMessage("Propagated %d domains in constraint handler <%s>.\n", ngen, SCIPconshdlrGetName(conshdlr));
   if ( ngen > 0 )
      *result = SCIP_REDUCEDDOM;

   return SCIP_OKAY;
}


/** propagation conflict resolving method of constraint handler
 *
 *  We check which bound changes were the reason for infeasibility. We use that @a inferinfo is 0 if
 *  the binary variable has bounds that fix it to be nonzero (these bounds are the reason). Likewise
 *  @a inferinfo is 1 if the slack variable has bounds that fix it to be nonzero.
 */
static
SCIP_DECL_CONSRESPROP(consRespropIndicator)
{  /*lint --e{715}*/
   SCIP_CONSDATA* consdata;

   assert( scip != NULL );
   assert( cons != NULL );
   assert( strcmp(SCIPconshdlrGetName(conshdlr), CONSHDLR_NAME) == 0 );
   assert( infervar != NULL );
   assert( bdchgidx != NULL );
   assert( result != NULL );

   *result = SCIP_DIDNOTFIND;
   SCIPdebugMessage("Propagation resolution method of indicator constraint <%s>.\n", SCIPconsGetName(cons));

   consdata = SCIPconsGetData(cons);
   assert( consdata != NULL );
   assert( inferinfo == 0 || inferinfo == 1 || inferinfo == 2 );
   assert( consdata->linconsactive );

   /* if the binary variable was the reason */
   if ( inferinfo == 0 )
   {
      assert( SCIPvarGetLbAtIndex(consdata->binvar, bdchgidx, FALSE) > 0.5 );
      assert( infervar != consdata->binvar );

      SCIP_CALL( SCIPaddConflictLb(scip, consdata->binvar, bdchgidx) );
   }
   else if ( inferinfo == 1 )
   {
      /* if the slack variable fixed to a positive value was the reason */
      assert( infervar != consdata->slackvar );
      /* Use a weaker comparison to SCIPvarGetLbAtIndex here (i.e., SCIPisPositive instead of SCIPisFeasPositive),
       * because SCIPvarGetLbAtIndex might differ from the local bound at time bdchgidx by epsilon. */
      assert( SCIPisPositive(scip, SCIPvarGetLbAtIndex(consdata->slackvar, bdchgidx, FALSE)) );
      SCIP_CALL( SCIPaddConflictLb(scip, consdata->slackvar, bdchgidx) );
   }
   else
   {
      assert( inferinfo == 2 );
      assert( SCIPisFeasZero(scip, SCIPvarGetUbAtIndex(consdata->slackvar, bdchgidx, FALSE)) );
      assert( SCIPconshdlrGetData(conshdlr)->dualreductions );
      SCIP_CALL( SCIPaddConflictUb(scip, consdata->slackvar, bdchgidx) );
   }
   *result = SCIP_SUCCESS;

   return SCIP_OKAY;
}


/** variable rounding lock method of constraint handler
 *
 *  The up-rounding of the binary and slack variable may violate the constraint. If the linear
 *  constraint is not active, we lock all variables in the depending constraint - otherwise they
 *  will be fixed by dual presolving methods.
 */
static
SCIP_DECL_CONSLOCK(consLockIndicator)
{
   SCIP_CONSDATA* consdata;

   assert( scip != NULL );
   assert( conshdlr != NULL );
   assert( cons != NULL );
   assert( strcmp(SCIPconshdlrGetName(conshdlr), CONSHDLR_NAME) == 0 );
   consdata = SCIPconsGetData(cons);
   assert( consdata != NULL );
   assert( consdata->binvar != NULL );

   SCIPdebugMessage("%socking constraint <%s>.\n", (nlocksneg < 0) || (nlockspos < 0) ? "Unl" : "L", SCIPconsGetName(cons));

   SCIP_CALL( SCIPaddVarLocks(scip, consdata->binvar, nlocksneg, nlockspos) );

   if ( consdata->linconsactive )
   {
      assert( consdata->slackvar != NULL );
      SCIP_CALL( SCIPaddVarLocks(scip, consdata->slackvar, nlocksneg, nlockspos) );
   }
   else
   {
      SCIP_VAR** linvars;
      SCIP_Real* linvals;
      SCIP_Bool haslhs;
      SCIP_Bool hasrhs;
      int nlinvars;
      int j;

      assert( consdata->lincons != NULL );
      assert( consdata->slackvar == NULL );

      nlinvars = SCIPgetNVarsLinear(scip, consdata->lincons);
      linvars = SCIPgetVarsLinear(scip, consdata->lincons);
      linvals = SCIPgetValsLinear(scip, consdata->lincons);
      haslhs = ! SCIPisInfinity(scip, REALABS(SCIPgetLhsLinear(scip, consdata->lincons)));
      hasrhs = ! SCIPisInfinity(scip, REALABS(SCIPgetRhsLinear(scip, consdata->lincons)));

      for (j = 0; j < nlinvars; ++j)
      {
         assert( ! SCIPisZero(scip, linvals[j]) );
         if ( SCIPisPositive(scip, linvals[j]) )
         {
            if ( haslhs )
            {
               SCIP_CALL( SCIPaddVarLocks(scip, linvars[j], nlockspos, nlocksneg) );
            }
            if ( hasrhs )
            {
               SCIP_CALL( SCIPaddVarLocks(scip, linvars[j], nlocksneg, nlockspos) );
            }
         }
         else
         {
            if ( haslhs )
            {
               SCIP_CALL( SCIPaddVarLocks(scip, linvars[j], nlocksneg, nlockspos) );
            }
            if ( hasrhs )
            {
               SCIP_CALL( SCIPaddVarLocks(scip, linvars[j], nlockspos, nlocksneg) );
            }
         }
      }
   }

   return SCIP_OKAY;
}


/** constraint display method of constraint handler */
static
SCIP_DECL_CONSPRINT(consPrintIndicator)
{
   SCIP_CONSDATA* consdata;
   SCIP_VAR* binvar;
   int rhs;

   assert( scip != NULL );
   assert( conshdlr != NULL );
   assert( cons != NULL );
   assert( strcmp(SCIPconshdlrGetName(conshdlr), CONSHDLR_NAME) == 0 );

   consdata = SCIPconsGetData(cons);
   assert( consdata != NULL );
   assert( consdata->binvar != NULL );

   binvar = consdata->binvar;
   rhs = 1;
   if ( SCIPvarGetStatus(binvar) == SCIP_VARSTATUS_NEGATED )
   {
      rhs = 0;
      binvar = SCIPvarGetNegatedVar(binvar);
   }
   SCIPinfoMessage(scip, file, "<%s> = %d", SCIPvarGetName(binvar), rhs);

   assert( consdata->slackvar != NULL );
   assert( consdata->lincons != NULL );
   SCIPinfoMessage(scip, file, " -> <%s> = 0", SCIPvarGetName(consdata->slackvar));

   return SCIP_OKAY;
}


/** constraint copying method of constraint handler */
static
SCIP_DECL_CONSCOPY(consCopyIndicator)
{  /*lint --e{715}*/
   SCIP_CONSDATA* sourceconsdata;
   SCIP_CONS* targetlincons = NULL;
   SCIP_VAR* targetbinvar = NULL;
   SCIP_VAR* targetslackvar = NULL;
   SCIP_CONS* sourcelincons;
   SCIP_CONSHDLR* conshdlrlinear;
   const char* consname;

   assert( scip != NULL );
   assert( sourcescip != NULL );
   assert( sourcecons != NULL );
   assert( strcmp(SCIPconshdlrGetName(SCIPconsGetHdlr(sourcecons)), CONSHDLR_NAME) == 0 );

   *valid = TRUE;

   if ( name != NULL )
      consname = name;
   else
      consname = SCIPconsGetName(sourcecons);

   SCIPdebugMessage("Copying indicator constraint <%s> ...\n", consname);

   if ( modifiable )
   {
      SCIPwarningMessage(scip, "cannot create modifiable indicator constraint when trying to copy constraint <%s>,\n", SCIPconsGetName(sourcecons));
      *valid = FALSE;
      return SCIP_OKAY;
   }

   sourceconsdata = SCIPconsGetData(sourcecons);
   assert( sourceconsdata != NULL );

   /* get linear constraint */
   sourcelincons = sourceconsdata->lincons;

   /* if the constraint has been deleted -> create empty constraint (multi-aggregation might still contain slack variable, so indicator is valid) */
   if ( SCIPconsIsDeleted(sourcelincons) )
   {
      SCIPdebugMessage("Linear constraint <%s> deleted! Create empty linear constraint.\n", SCIPconsGetName(sourceconsdata->lincons));

      SCIP_CALL( SCIPcreateConsLinear(scip, &targetlincons, "dummy", 0, NULL, NULL, 0.0, SCIPinfinity(scip),
            FALSE, FALSE, FALSE, FALSE, FALSE, FALSE, FALSE, FALSE, FALSE, FALSE) );
      SCIP_CALL( SCIPaddCons(scip, targetlincons) );
   }
   else
   {
      /* get copied version of linear constraint */
      assert( sourcelincons != NULL );
      conshdlrlinear = SCIPfindConshdlr(sourcescip, "linear");
      assert( conshdlrlinear != NULL );

      /* if copying scip after transforming the original instance before presolving, we need to correct the linear
       * constraint pointer */
      if ( SCIPisTransformed(sourcescip) && ! SCIPconsIsTransformed(sourcelincons) )
      {
	 SCIP_CONS* translincons;

         /* adjust the linear constraint in the original constraint (no need to release translincons) */
         SCIP_CALL( SCIPgetTransformedCons(sourcescip, sourcelincons, &translincons) );
         assert(translincons != NULL);
         SCIP_CALL( SCIPreleaseCons(sourcescip, &sourceconsdata->lincons) );
         SCIP_CALL( SCIPcaptureCons(sourcescip, translincons) );
         sourceconsdata->lincons = translincons;
         sourcelincons = translincons;
      }

      SCIP_CALL( SCIPgetConsCopy(sourcescip, scip, sourcelincons, &targetlincons, conshdlrlinear, varmap, consmap, SCIPconsGetName(sourcelincons),
            SCIPconsIsInitial(sourcelincons), SCIPconsIsSeparated(sourcelincons), SCIPconsIsEnforced(sourcelincons), SCIPconsIsChecked(sourcelincons),
            SCIPconsIsPropagated(sourcelincons), SCIPconsIsLocal(sourcelincons), SCIPconsIsModifiable(sourcelincons), SCIPconsIsDynamic(sourcelincons),
            SCIPconsIsRemovable(sourcelincons), SCIPconsIsStickingAtNode(sourcelincons), global, valid) );
   }

   /* find copied variable corresponding to binvar */
   if ( *valid )
   {
      SCIP_VAR* sourcebinvar;

      sourcebinvar = sourceconsdata->binvar;
      assert( sourcebinvar != NULL );

      SCIP_CALL( SCIPgetVarCopy(sourcescip, scip, sourcebinvar, &targetbinvar, varmap, consmap, global, valid) );
   }

   /* find copied variable corresponding to slackvar */
   if ( *valid )
   {
      SCIP_VAR* sourceslackvar;

      sourceslackvar = sourceconsdata->slackvar;
      assert( sourceslackvar != NULL );

      SCIP_CALL( SCIPgetVarCopy(sourcescip, scip, sourceslackvar, &targetslackvar, varmap, consmap, global, valid) );
   }

   /* create indicator constraint */
   if ( *valid )
   {
      assert( targetlincons != NULL );
      assert( targetbinvar != NULL );
      assert( targetslackvar != NULL );

      /* creates indicator constraint (and captures the linear constraint) */
      SCIP_CALL( SCIPcreateConsIndicatorLinCons(scip, cons, consname, targetbinvar, targetlincons, targetslackvar,
            initial, separate, enforce, check, propagate, local, dynamic, removable, stickingatnode) );
   }
   else
   {
      SCIPverbMessage(scip, SCIP_VERBLEVEL_MINIMAL, NULL, "could not copy linear constraint <%s>\n", SCIPconsGetName(sourcelincons));
   }

   /* relase copied linear constraint */
   if( targetlincons != NULL )
   {
      SCIP_CALL( SCIPreleaseCons(scip, &targetlincons) );
   }

   return SCIP_OKAY;
}


/** constraint parsing method of constraint handler */
static
SCIP_DECL_CONSPARSE(consParseIndicator)
{  /*lint --e{715}*/
   char binvarname[1024];
   char slackvarname[1024];
   SCIP_VAR* binvar;
   SCIP_VAR* slackvar;
   SCIP_CONS* lincons;
   const char* posstr;
   int zeroone;
   int nargs;

   *success = TRUE;

   /* read indicator constraint */
   nargs = sscanf(str, " <%1023[^>]> = %d -> <%1023[^>]> = 0", binvarname, &zeroone, slackvarname);

   if ( nargs != 3 )
   {
      SCIPverbMessage(scip, SCIP_VERBLEVEL_MINIMAL, NULL, "Syntax error: expected the following form: <var> = [0|1] -> <var> = 0.\n%s\n", str);
      *success = FALSE;
      return SCIP_OKAY;
   }

   if ( zeroone != 0 && zeroone != 1 )
   {
      SCIPverbMessage(scip, SCIP_VERBLEVEL_MINIMAL, NULL, "Syntax error: expected the following form: <var> = [0|1] -> <var> = 0.\n%s\n", str);
      *success = FALSE;
      return SCIP_OKAY;
   }

   /* get binary variable */
   binvar = SCIPfindVar(scip, binvarname);
   if ( binvar == NULL )
   {
      SCIPverbMessage(scip, SCIP_VERBLEVEL_MINIMAL, NULL, "unknown variable <%s>\n", binvarname);
      *success = FALSE;
      return SCIP_OKAY;
   }
   /* check whether we need the complemented variable */
   if ( zeroone == 0 )
      SCIP_CALL( SCIPgetNegatedVar(scip, binvar, &binvar) );

   /* get slack variable */
   slackvar = SCIPfindVar(scip, slackvarname);
   if ( slackvar == NULL )
   {
      SCIPverbMessage(scip, SCIP_VERBLEVEL_MINIMAL, NULL, "unknown variable <%s>\n", slackvarname);
      *success = FALSE;
      return SCIP_OKAY;
   }

   /* find matching linear constraint */
   posstr = strstr(slackvarname, "indslack");
   if ( posstr == NULL )
   {
      SCIPverbMessage(scip, SCIP_VERBLEVEL_MINIMAL, NULL, "strange slack variable name: <%s>\n", binvarname);
      *success = FALSE;
      return SCIP_OKAY;
   }

   /* overwrite binvarname: set up name for linear constraint */
   (void) SCIPsnprintf(binvarname, 1023, "indlin%s", posstr+8);

   lincons = SCIPfindCons(scip, binvarname);
   if ( lincons == NULL )
   {
      /* if not found - check without indlin */
      (void) SCIPsnprintf(binvarname, 1023, "%s", posstr+9);
      lincons = SCIPfindCons(scip, binvarname);

      if ( lincons == NULL )
      {
         SCIPverbMessage(scip, SCIP_VERBLEVEL_MINIMAL, NULL, "while parsing indicator constraint <%s>: unknown linear constraint <indlin_%s> or <%s>.\n",
            name, binvarname, binvarname);
         *success = FALSE;
         return SCIP_OKAY;
      }
   }

   /* create indicator constraint */
   SCIP_CALL( SCIPcreateConsIndicatorLinCons(scip, cons, name, binvar, lincons, slackvar,
         initial, separate, enforce, check, propagate, local, dynamic, removable, stickingatnode) );

   return SCIP_OKAY;
}


/** constraint enabling notification method of constraint handler */
static
SCIP_DECL_CONSENABLE(consEnableIndicator)
{
   SCIP_CONSHDLRDATA* conshdlrdata;
   SCIP_CONSDATA* consdata;

   assert( scip != NULL );
   assert( conshdlr != NULL );
   assert( cons != NULL );
   assert( strcmp(SCIPconshdlrGetName(conshdlr), CONSHDLR_NAME) == 0 );

   SCIPdebugMessage("Enabling constraint <%s>.\n", SCIPconsGetName(cons));

   conshdlrdata = SCIPconshdlrGetData(conshdlr);
   assert( conshdlrdata != NULL );

   consdata = SCIPconsGetData(cons);
   assert( consdata != NULL );

   if ( conshdlrdata->altlp != NULL )
   {
      assert( conshdlrdata->sepaalternativelp );

      if ( consdata->colindex >= 0 )
      {
         SCIP_CALL( unfixAltLPVariable(conshdlrdata->altlp, consdata->colindex) );
      }
   }

   return SCIP_OKAY;
}


/** constraint disabling notification method of constraint handler */
static
SCIP_DECL_CONSDISABLE(consDisableIndicator)
{
   SCIP_CONSHDLRDATA* conshdlrdata;

   assert( scip != NULL );
   assert( conshdlr != NULL );
   assert( cons != NULL );
   assert( strcmp(SCIPconshdlrGetName(conshdlr), CONSHDLR_NAME) == 0 );

   SCIPdebugMessage("Disabling constraint <%s>.\n", SCIPconsGetName(cons));

   conshdlrdata = SCIPconshdlrGetData(conshdlr);
   assert( conshdlrdata != NULL );

   if ( conshdlrdata->altlp != NULL )
   {
      SCIP_CONSDATA* consdata;

      consdata = SCIPconsGetData(cons);
      assert( consdata != NULL );
      assert( conshdlrdata->sepaalternativelp );

      if ( consdata->colindex >= 0 )
      {
         SCIP_CALL( fixAltLPVariable(conshdlrdata->altlp, consdata->colindex) );
      }
   }

   return SCIP_OKAY;
}


/** constraint method of constraint handler which returns the variables (if possible) */
static
SCIP_DECL_CONSGETVARS(consGetVarsIndicator)
{  /*lint --e{715}*/
   SCIP_CONSDATA* consdata;
   int nvars = 0;

   assert( scip != NULL );
   assert( cons != NULL );
   assert( vars != NULL );
   assert( varssize >= 0 );
   assert( success != NULL );

   if ( varssize < 0 )
      return SCIP_INVALIDDATA;

   (*success) = TRUE;

   /* if indicator constraint is already deleted */
   if ( SCIPconsIsDeleted(cons) )
      return SCIP_OKAY;

   consdata = SCIPconsGetData(cons);
   assert( consdata != NULL );
   assert( consdata->lincons != NULL );

   if ( consdata->binvar != NULL )
   {
      assert( varssize > 0 );
      vars[nvars++] = consdata->binvar;
   }
   if ( consdata->slackvar != NULL )
   {
      assert( varssize > nvars );
      vars[nvars++] = consdata->slackvar;
   }

   /* if linear constraint of indicator is already deleted */
   if ( SCIPconsIsDeleted(consdata->lincons) )
      return SCIP_OKAY;

   SCIP_CALL( SCIPgetConsVars(scip, consdata->lincons, &(vars[nvars]), varssize - nvars, success) );

   return SCIP_OKAY;
}

/** constraint method of constraint handler which returns the number of variables (if possible) */
static
SCIP_DECL_CONSGETNVARS(consGetNVarsIndicator)
{  /*lint --e{715}*/
   SCIP_CONSDATA* consdata;
   int nlinvars;

   assert( scip != NULL );
   assert( cons != NULL );
   assert( nvars != NULL );
   assert( success != NULL );

   (*success) = TRUE;
   *nvars = 0;

   /* if indicator constraint is already deleted */
   if ( SCIPconsIsDeleted(cons) )
      return SCIP_OKAY;

   consdata = SCIPconsGetData(cons);
   assert( consdata != NULL );
   assert( consdata->lincons != NULL );

   if ( consdata->binvar != NULL )
      ++(*nvars);
   if ( consdata->slackvar != NULL )
      ++(*nvars);

   /* if linear constraint of indicator is already deleted */
   if ( SCIPconsIsDeleted(consdata->lincons) )
      return SCIP_OKAY;

   SCIP_CALL( SCIPgetConsNVars(scip, consdata->lincons, &nlinvars, success) );

   if ( *success )
   {
      assert( nlinvars >= 0 );
      *nvars += nlinvars;
   }

   return SCIP_OKAY;
}

/* ---------------- Constraint specific interface methods ---------------- */

/** creates the handler for indicator constraints and includes it in SCIP */
SCIP_RETCODE SCIPincludeConshdlrIndicator(
   SCIP*                 scip                /**< SCIP data structure */
   )
{
   SCIP_CONFLICTHDLRDATA* conflicthdlrdata;
   SCIP_CONFLICTHDLR* conflicthdlr;
   SCIP_CONSHDLRDATA* conshdlrdata;
   SCIP_CONSHDLR* conshdlr;

   /* create constraint handler data (used in conflicthdlrdata) */
   SCIP_CALL( SCIPallocMemory(scip, &conshdlrdata) );

   conshdlrdata->eventhdlrbound = NULL;
   /* create event handler for bound change events */
   SCIP_CALL( SCIPincludeEventhdlrBasic(scip, &(conshdlrdata->eventhdlrbound),
         EVENTHDLR_BOUND_NAME, EVENTHDLR_BOUND_DESC, eventExecIndicatorBound, NULL) );
   assert(conshdlrdata->eventhdlrbound != NULL);

   conshdlrdata->eventhdlrrestart = NULL;
   /* create event handler for restart events */
   SCIP_CALL( SCIPincludeEventhdlrBasic(scip, &(conshdlrdata->eventhdlrrestart), EVENTHDLR_RESTART_NAME, EVENTHDLR_RESTART_DESC,
         eventExecIndicatorRestart, NULL) );
   assert(conshdlrdata->eventhdlrrestart != NULL);

   /* get event handler for bound change events */
   if ( conshdlrdata->eventhdlrbound == NULL )
   {
      SCIPerrorMessage("event handler for indicator constraints not found.\n");
      return SCIP_PLUGINNOTFOUND;
   }

   /* get event handler for bound change events */
   if ( conshdlrdata->eventhdlrrestart == NULL )
   {
      SCIPerrorMessage("event handler for restarting indicator constraints not found.\n");
      return SCIP_PLUGINNOTFOUND;
   }

   conshdlrdata->heurtrysol = NULL;
   conshdlrdata->sepaalternativelp = DEFAULT_SEPAALTERNATIVELP;
   conshdlrdata->nolinconscont = DEFAULT_NOLINCONSCONT;
   conshdlrdata->forcerestart = DEFAULT_FORCERESTART;

   /* initialize constraint handler data */
   initConshdlrData(conshdlrdata);

   /* the following three variables cannot be initialized in the above method, because initConshdlrData() is also called
    * in the CONSINIT callback, but these variables might be used even before the is ccallback is called, so we would
    * lose the data added before calling this callback
    */
   conshdlrdata->addlincons = NULL;
   conshdlrdata->naddlincons = 0;
   conshdlrdata->maxaddlincons = 0;

   /* include constraint handler */
   SCIP_CALL( SCIPincludeConshdlrBasic(scip, &conshdlr, CONSHDLR_NAME, CONSHDLR_DESC,
         CONSHDLR_ENFOPRIORITY, CONSHDLR_CHECKPRIORITY, CONSHDLR_EAGERFREQ, CONSHDLR_NEEDSCONS,
         consEnfolpIndicator, consEnfopsIndicator, consCheckIndicator, consLockIndicator,
         conshdlrdata) );

   assert(conshdlr != NULL);

   /* set non-fundamental callbacks via specific setter functions */
   SCIP_CALL( SCIPsetConshdlrCopy(scip, conshdlr, conshdlrCopyIndicator, consCopyIndicator) );
   SCIP_CALL( SCIPsetConshdlrDelete(scip, conshdlr, consDeleteIndicator) );
   SCIP_CALL( SCIPsetConshdlrDisable(scip, conshdlr, consDisableIndicator) );
   SCIP_CALL( SCIPsetConshdlrEnable(scip, conshdlr, consEnableIndicator) );
   SCIP_CALL( SCIPsetConshdlrExit(scip, conshdlr, consExitIndicator) );
   SCIP_CALL( SCIPsetConshdlrExitsol(scip, conshdlr, consExitsolIndicator) );
   SCIP_CALL( SCIPsetConshdlrFree(scip, conshdlr, consFreeIndicator) );
   SCIP_CALL( SCIPsetConshdlrGetVars(scip, conshdlr, consGetVarsIndicator) );
   SCIP_CALL( SCIPsetConshdlrGetNVars(scip, conshdlr, consGetNVarsIndicator) );
   SCIP_CALL( SCIPsetConshdlrInit(scip, conshdlr, consInitIndicator) );
   SCIP_CALL( SCIPsetConshdlrInitpre(scip, conshdlr, consInitpreIndicator) );
   SCIP_CALL( SCIPsetConshdlrInitsol(scip, conshdlr, consInitsolIndicator) );
   SCIP_CALL( SCIPsetConshdlrInitlp(scip, conshdlr, consInitlpIndicator) );
   SCIP_CALL( SCIPsetConshdlrParse(scip, conshdlr, consParseIndicator) );
   SCIP_CALL( SCIPsetConshdlrPresol(scip, conshdlr, consPresolIndicator, CONSHDLR_MAXPREROUNDS, CONSHDLR_DELAYPRESOL) );
   SCIP_CALL( SCIPsetConshdlrPrint(scip, conshdlr, consPrintIndicator) );
   SCIP_CALL( SCIPsetConshdlrProp(scip, conshdlr, consPropIndicator, CONSHDLR_PROPFREQ, CONSHDLR_DELAYPROP,
         CONSHDLR_PROP_TIMING) );
   SCIP_CALL( SCIPsetConshdlrResprop(scip, conshdlr, consRespropIndicator) );
   SCIP_CALL( SCIPsetConshdlrSepa(scip, conshdlr, consSepalpIndicator, consSepasolIndicator, CONSHDLR_SEPAFREQ,
         CONSHDLR_SEPAPRIORITY, CONSHDLR_DELAYSEPA) );
   SCIP_CALL( SCIPsetConshdlrTrans(scip, conshdlr, consTransIndicator) );

   /* create conflict handler data */
   SCIP_CALL( SCIPallocMemory(scip, &conflicthdlrdata) );
   conflicthdlrdata->conshdlrdata = conshdlrdata;
   conflicthdlrdata->conshdlr = conshdlr;
   assert( conflicthdlrdata->conshdlr != NULL );

   /* create conflict handler for indicator constraints */
   SCIP_CALL( SCIPincludeConflicthdlrBasic(scip, &conflicthdlr, CONFLICTHDLR_NAME, CONFLICTHDLR_DESC, CONFLICTHDLR_PRIORITY,
         conflictExecIndicator, conflicthdlrdata) );

   SCIP_CALL( SCIPsetConflicthdlrFree(scip, conflicthdlr, conflictFreeIndicator) );

   /* add indicator constraint handler parameters */
   SCIP_CALL( SCIPaddBoolParam(scip,
         "constraints/indicator/branchindicators",
         "Branch on indicator constraints in enforcing?",
         &conshdlrdata->branchindicators, TRUE, DEFAULT_BRANCHINDICATORS, NULL, NULL) );

   SCIP_CALL( SCIPaddBoolParam(scip,
         "constraints/indicator/genlogicor",
         "Generate logicor constraints instead of cuts?",
         &conshdlrdata->genlogicor, TRUE, DEFAULT_GENLOGICOR, NULL, NULL) );

   SCIP_CALL( SCIPaddBoolParam(scip,
         "constraints/indicator/addcoupling",
         "Add coupling constraints if big-M is small enough?",
         &conshdlrdata->addcoupling, TRUE, DEFAULT_ADDCOUPLING, NULL, NULL) );

   SCIP_CALL( SCIPaddRealParam(scip,
         "constraints/indicator/maxcouplingvalue",
         "maximum coefficient for binary variable in coupling constraint",
         &conshdlrdata->maxcouplingvalue, TRUE, DEFAULT_MAXCOUPLINGVALUE, 0.0, 1e9, NULL, NULL) );

   SCIP_CALL( SCIPaddBoolParam(scip,
         "constraints/indicator/addcouplingcons",
         "Add initial coupling inequalities as linear constraints, if 'addcoupling' is true?",
         &conshdlrdata->addcouplingcons, TRUE, DEFAULT_ADDCOUPLINGCONS, NULL, NULL) );

   SCIP_CALL( SCIPaddBoolParam(scip,
         "constraints/indicator/sepacouplingcuts",
         "Should the coupling inequalities be separated dynamically?",
         &conshdlrdata->sepacouplingcuts, TRUE, DEFAULT_SEPACOUPLINGCUTS, NULL, NULL) );

   SCIP_CALL( SCIPaddBoolParam(scip,
         "constraints/indicator/sepacouplinglocal",
         "Allow to use local bounds in order to separated coupling inequalities?",
         &conshdlrdata->sepacouplinglocal, TRUE, DEFAULT_SEPACOUPLINGLOCAL, NULL, NULL) );

   SCIP_CALL( SCIPaddRealParam(scip,
         "constraints/indicator/sepacouplingvalue",
         "maximum coefficient for binary variable in separated coupling constraint",
         &conshdlrdata->sepacouplingvalue, TRUE, DEFAULT_SEPACOUPLINGVALUE, 0.0, 1e9, NULL, NULL) );

   SCIP_CALL( SCIPaddBoolParam(scip,
         "constraints/indicator/updatebounds",
         "Update bounds of original variables for separation?",
         &conshdlrdata->updatebounds, TRUE, DEFAULT_UPDATEBOUNDS, NULL, NULL) );

   SCIP_CALL( SCIPaddRealParam(scip,
         "constraints/indicator/maxconditionaltlp",
         "maximum estimated condition of the solution basis matrix of the alternative LP to be trustworthy (0.0 to disable check)",
         &conshdlrdata->maxconditionaltlp, TRUE, DEFAULT_MAXCONDITIONALTLP, 0.0, SCIP_REAL_MAX, NULL, NULL) );

   SCIP_CALL( SCIPaddIntParam(scip,
         "constraints/indicator/maxsepacuts",
         "maximal number of cuts separated per separation round",
         &conshdlrdata->maxsepacuts, FALSE, DEFAULT_MAXSEPACUTS, 0, INT_MAX, NULL, NULL) );

   SCIP_CALL( SCIPaddIntParam(scip,
         "constraints/indicator/maxsepacutsroot",
         "maximal number of cuts separated per separation round in the root node",
         &conshdlrdata->maxsepacutsroot, FALSE, DEFAULT_MAXSEPACUTSROOT, 0, INT_MAX, NULL, NULL) );

   SCIP_CALL( SCIPaddBoolParam(scip,
         "constraints/indicator/removeindicators",
         "Remove indicator constraint if corresponding variable bound constraint has been added?",
         &conshdlrdata->removeindicators, TRUE, DEFAULT_REMOVEINDICATORS, NULL, NULL) );

   SCIP_CALL( SCIPaddBoolParam(scip,
         "constraints/indicator/generatebilinear",
         "Do not generate indicator constraint, but a bilinear constraint instead?",
         &conshdlrdata->generatebilinear, TRUE, DEFAULT_GENERATEBILINEAR, NULL, NULL) );

   SCIP_CALL( SCIPaddBoolParam(scip,
         "constraints/indicator/scaleslackvar",
         "Scale slack variable coefficient at construction time?",
         &conshdlrdata->scaleslackvar, TRUE, DEFAULT_SCALESLACKVAR, NULL, NULL) );

   SCIP_CALL( SCIPaddBoolParam(scip,
         "constraints/indicator/trysolutions",
         "Try to make solutions feasible by setting indicator variables?",
         &conshdlrdata->trysolutions, TRUE, DEFAULT_TRYSOLUTIONS, NULL, NULL) );

   SCIP_CALL( SCIPaddBoolParam(scip,
         "constraints/indicator/enforcecuts",
         "In enforcing try to generate cuts (only if sepaalternativelp is true)?",
         &conshdlrdata->enforcecuts, TRUE, DEFAULT_ENFORCECUTS, NULL, NULL) );

   SCIP_CALL( SCIPaddBoolParam(scip,
         "constraints/indicator/dualreductions",
         "should dual reduction steps be performed?",
         &conshdlrdata->dualreductions, TRUE, DEFAULT_DUALREDUCTIONS, NULL, NULL) );

   SCIP_CALL( SCIPaddBoolParam(scip,
         "constraints/indicator/addopposite",
         "Add opposite inequality in nodes in which the binary variable has been fixed to 0?",
         &conshdlrdata->addopposite, TRUE, DEFAULT_ADDOPPOSITE, NULL, NULL) );

   SCIP_CALL( SCIPaddBoolParam(scip,
         "constraints/indicator/conflictsupgrade",
         "Try to upgrade bounddisjunction conflicts by replacing slack variables?",
         &conshdlrdata->conflictsupgrade, TRUE, DEFAULT_CONFLICTSUPGRADE, NULL, NULL) );

   SCIP_CALL( SCIPaddRealParam(scip,
         "constraints/indicator/restartfrac",
         "fraction of binary variables that need to be fixed before restart occurs (in forcerestart)",
         &conshdlrdata->restartfrac, TRUE, DEFAULT_RESTARTFRAC, 0.0, 1.0, NULL, NULL) );

   SCIP_CALL( SCIPaddBoolParam(scip,
         "constraints/indicator/useotherconss",
         "Collect other constraints to alternative LP?",
         &conshdlrdata->useotherconss, TRUE, DEFAULT_USEOTHERCONSS, NULL, NULL) );

   SCIP_CALL( SCIPaddBoolParam(scip,
         "constraints/indicator/trysolfromcover",
         "Try to construct a feasible solution from a cover?",
         &conshdlrdata->trysolfromcover, TRUE, DEFAULT_TRYSOLFROMCOVER, NULL, NULL) );

   /* parameters that should not be changed after problem stage: */
   SCIP_CALL( SCIPaddBoolParam(scip,
         "constraints/indicator/sepaalternativelp",
         "Separate using the alternative LP?",
         &conshdlrdata->sepaalternativelp_, TRUE, DEFAULT_SEPAALTERNATIVELP, paramChangedIndicator, NULL) );

   SCIP_CALL( SCIPaddBoolParam(scip,
         "constraints/indicator/forcerestart",
         "force restart if we have a max FS instance and gap is 1?",
         &conshdlrdata->forcerestart_, TRUE, DEFAULT_FORCERESTART, paramChangedIndicator, NULL) );

   SCIP_CALL( SCIPaddBoolParam(scip,
         "constraints/indicator/nolinconscont",
         "decompose problem - do not generate linear constraint if all variables are continuous",
         &conshdlrdata->nolinconscont_, TRUE, DEFAULT_NOLINCONSCONT, paramChangedIndicator, NULL) );

   return SCIP_OKAY;
}


/** creates and captures an indicator constraint
 *
 *  @note @a binvar is checked to be binary only later. This enables a change of the type in
 *  procedures reading an instance.
 *
 *  @note the constraint gets captured, hence at one point you have to release it using the method SCIPreleaseCons()
 */
SCIP_RETCODE SCIPcreateConsIndicator(
   SCIP*                 scip,               /**< SCIP data structure */
   SCIP_CONS**           cons,               /**< pointer to hold the created constraint (indicator or quadratic) */
   const char*           name,               /**< name of constraint */
   SCIP_VAR*             binvar,             /**< binary indicator variable (or NULL) */
   int                   nvars,              /**< number of variables in the inequality */
   SCIP_VAR**            vars,               /**< array with variables of inequality (or NULL) */
   SCIP_Real*            vals,               /**< values of variables in inequality (or NULL) */
   SCIP_Real             rhs,                /**< rhs of the inequality */
   SCIP_Bool             initial,            /**< should the LP relaxation of constraint be in the initial LP? Usually set to TRUE. */
   SCIP_Bool             separate,           /**< should the constraint be separated during LP processing?
                                              *   Usually set to TRUE. */
   SCIP_Bool             enforce,            /**< should the constraint be enforced during node processing?
                                              *   TRUE for model constraints, FALSE for additional, redundant constraints. */
   SCIP_Bool             check,              /**< should the constraint be checked for feasibility?
                                              *   TRUE for model constraints, FALSE for additional, redundant constraints. */
   SCIP_Bool             propagate,          /**< should the constraint be propagated during node processing?
                                              *   Usually set to TRUE. */
   SCIP_Bool             local,              /**< is constraint only valid locally?
                                              *   Usually set to FALSE. Has to be set to TRUE, e.g., for branching constraints. */
   SCIP_Bool             dynamic,            /**< is constraint subject to aging?
                                              *   Usually set to FALSE. Set to TRUE for own cuts which
                                              *   are separated as constraints. */
   SCIP_Bool             removable,          /**< should the relaxation be removed from the LP due to aging or cleanup?
                                              *   Usually set to FALSE. Set to TRUE for 'lazy constraints' and 'user cuts'. */
   SCIP_Bool             stickingatnode      /**< should the constraint always be kept at the node where it was added, even
                                              *   if it may be moved to a more global node?
                                              *   Usually set to FALSE. Set to TRUE to for constraints that represent node data. */
   )
{
   SCIP_CONSHDLR* conshdlr;
   SCIP_CONSHDLRDATA* conshdlrdata;
   SCIP_CONSDATA* consdata;
   SCIP_CONS* lincons;
   SCIP_VAR* slackvar;
   SCIP_Bool modifiable;
   SCIP_Bool linconsactive;
   SCIP_VARTYPE slackvartype;
   SCIP_Real absvalsum = 0.0;
   char s[SCIP_MAXSTRLEN];
   int j;

   if ( nvars < 0 )
   {
      SCIPerrorMessage("Indicator constraint <%s> needs nonnegative number of variables in linear constraint.\n", name);
      return SCIP_INVALIDDATA;
   }

   modifiable = FALSE;

   /* find the indicator constraint handler */
   conshdlr = SCIPfindConshdlr(scip, CONSHDLR_NAME);
   if ( conshdlr == NULL )
   {
      SCIPerrorMessage("<%s> constraint handler not found\n", CONSHDLR_NAME);
      return SCIP_PLUGINNOTFOUND;
   }

   conshdlrdata = SCIPconshdlrGetData(conshdlr);
   assert( conshdlrdata != NULL );

   if ( conshdlrdata->nolinconscont && ! conshdlrdata->sepaalternativelp )
   {
      SCIPerrorMessage("constraint handler <%s>: need parameter <sepaalternativelp> to be true if parameter <nolinconscont> is true.\n", CONSHDLR_NAME);
      return SCIP_INVALIDDATA;
   }

   if ( conshdlrdata->nolinconscont && conshdlrdata->generatebilinear )
   {
      SCIPerrorMessage("constraint handler <%s>: parameters <nolinconscont> and <generatebilinear> cannot both be true.\n", CONSHDLR_NAME);
      return SCIP_INVALIDDATA;
   }

   /* check if slack variable can be made implicit integer */
   slackvartype = SCIP_VARTYPE_IMPLINT;
   for (j = 0; j < nvars; ++j)
   {
      if ( conshdlrdata->scaleslackvar )
         absvalsum += REALABS(vals[j]);
      if ( ! SCIPvarIsIntegral(vars[j]) || ! SCIPisIntegral(scip, vals[j]) )
      {
         slackvartype = SCIP_VARTYPE_CONTINUOUS;
         if ( ! conshdlrdata->scaleslackvar )
            break;
      }
   }

   /* create slack variable */
   (void) SCIPsnprintf(s, SCIP_MAXSTRLEN, "indslack_%s", name);
   SCIP_CALL( SCIPcreateVar(scip, &slackvar, s, 0.0, SCIPinfinity(scip), 0.0, slackvartype, TRUE, FALSE,
         NULL, NULL, NULL, NULL, NULL) );

   SCIP_CALL( SCIPaddVar(scip, slackvar) );

   /* mark slack variable not to be multi-aggregated */
   SCIP_CALL( SCIPmarkDoNotMultaggrVar(scip, slackvar) );

   /* if the problem should be decomposed if only non-integer variables are present */
   linconsactive = TRUE;
   if ( conshdlrdata->nolinconscont )
   {
      SCIP_Bool onlyCont = TRUE;

      assert( ! conshdlrdata->generatebilinear );

      /* check whether call variables are non-integer */
      for (j = 0; j < nvars; ++j)
      {
         SCIP_VARTYPE vartype;

         vartype = SCIPvarGetType(vars[j]);
         if ( vartype != SCIP_VARTYPE_CONTINUOUS && vartype != SCIP_VARTYPE_IMPLINT )
         {
            onlyCont = FALSE;
            break;
         }
      }

      if ( onlyCont )
         linconsactive = FALSE;
   }

   /* create linear constraint */
   (void) SCIPsnprintf(s, SCIP_MAXSTRLEN, "indlin_%s", name);

   /* if the linear constraint should be activated (lincons is captured) */
   if ( linconsactive )
   {
      /* the constraint is initial if initial is true, enforced, separated, and checked */
      SCIP_CALL( SCIPcreateConsLinear(scip, &lincons, s, nvars, vars, vals, -SCIPinfinity(scip), rhs,
            initial, TRUE, TRUE, TRUE, TRUE, FALSE, FALSE, FALSE, FALSE, FALSE) );
   }
   else
   {
      /* create non-active linear constraint, which is neither initial, nor enforced, nor separated, nor checked */
      SCIP_CALL( SCIPcreateConsLinear(scip, &lincons, s, nvars, vars, vals, -SCIPinfinity(scip), rhs,
            FALSE, FALSE, FALSE, FALSE, FALSE, FALSE, FALSE, FALSE, FALSE, FALSE) );
   }

   /* mark linear constraint not to be upgraded - otherwise we loose control over it */
   SCIP_CALL( SCIPmarkDoNotUpgradeConsLinear(scip, lincons) );

   /* add slack variable */
   if ( conshdlrdata->scaleslackvar )
   {
      absvalsum = absvalsum/((SCIP_Real) nvars);
      if ( slackvartype == SCIP_VARTYPE_IMPLINT )
         absvalsum = SCIPceil(scip, absvalsum);
      if ( SCIPisZero(scip, absvalsum) )
         absvalsum = 1.0;
      SCIP_CALL( SCIPaddCoefLinear(scip, lincons, slackvar, -absvalsum) );
   }
   else
   {
      SCIP_CALL( SCIPaddCoefLinear(scip, lincons, slackvar, -1.0) );
   }
   SCIP_CALL( SCIPaddCons(scip, lincons) );

   /* check whether we should generate a bilinear constraint instead of an indicator constraint */
   if ( conshdlrdata->generatebilinear )
   {
      SCIP_Real val = 1.0;

      /* create a quadratic constraint with a single bilinear term - note that cons is used */
      SCIP_CALL( SCIPcreateConsQuadratic(scip, cons, name, 0, NULL, NULL, 1, &binvar, &slackvar, &val, 0.0, 0.0,
            TRUE, TRUE, TRUE, TRUE, TRUE, FALSE, FALSE, FALSE, FALSE) );
   }
   else
   {
      /* create constraint data */
      consdata = NULL;
      SCIP_CALL( consdataCreate(scip, conshdlr, conshdlrdata, name, &consdata, conshdlrdata->eventhdlrbound, conshdlrdata->eventhdlrrestart,
            binvar, slackvar, lincons, linconsactive) );
      assert( consdata != NULL );

      /* create constraint */
      SCIP_CALL( SCIPcreateCons(scip, cons, name, conshdlr, consdata, initial, separate, enforce, check, propagate,
            local, modifiable, dynamic, removable, stickingatnode) );
   }

   /* release slack variable and linear constraint */
   SCIP_CALL( SCIPreleaseVar(scip, &slackvar) );
   SCIP_CALL( SCIPreleaseCons(scip, &lincons) );

   return SCIP_OKAY;
}

/** creates and captures an indicator constraint
 *  in its most basic version, i. e., all constraint flags are set to their basic value as explained for the
 *  method SCIPcreateConsIndicator(); all flags can be set via SCIPsetConsFLAGNAME-methods in scip.h
 *
 *  @see SCIPcreateConsIndicator() for information about the basic constraint flag configuration
 *
 *  @note the constraint gets captured, hence at one point you have to release it using the method SCIPreleaseCons()
 */
SCIP_RETCODE SCIPcreateConsBasicIndicator(
   SCIP*                 scip,               /**< SCIP data structure */
   SCIP_CONS**           cons,               /**< pointer to hold the created constraint (indicator or quadratic) */
   const char*           name,               /**< name of constraint */
   SCIP_VAR*             binvar,             /**< binary indicator variable (or NULL) */
   int                   nvars,              /**< number of variables in the inequality */
   SCIP_VAR**            vars,               /**< array with variables of inequality (or NULL) */
   SCIP_Real*            vals,               /**< values of variables in inequality (or NULL) */
   SCIP_Real             rhs                 /**< rhs of the inequality */
   )
{
   assert(scip != NULL);

   SCIP_CALL( SCIPcreateConsIndicator(scip, cons, name, binvar, nvars, vars, vals, rhs,
         TRUE, TRUE, TRUE, TRUE, TRUE, FALSE, FALSE, FALSE, FALSE) );

   return SCIP_OKAY;
}

/** creates and captures an indicator constraint with given linear constraint and slack variable
 *
 *  @note @a binvar is checked to be binary only later. This enables a change of the type in
 *  procedures reading an instance.
 *
 *  @note we assume that @a slackvar actually appears in @a lincons and we also assume that it takes
 *  the role of a slack variable!
 *
 *  @note the constraint gets captured, hence at one point you have to release it using the method SCIPreleaseCons()
 */
SCIP_RETCODE SCIPcreateConsIndicatorLinCons(
   SCIP*                 scip,               /**< SCIP data structure */
   SCIP_CONS**           cons,               /**< pointer to hold the created constraint */
   const char*           name,               /**< name of constraint */
   SCIP_VAR*             binvar,             /**< binary indicator variable (or NULL) */
   SCIP_CONS*            lincons,            /**< linear constraint */
   SCIP_VAR*             slackvar,           /**< slack variable */
   SCIP_Bool             initial,            /**< should the LP relaxation of constraint be in the initial LP? Usually set to TRUE. */
   SCIP_Bool             separate,           /**< should the constraint be separated during LP processing?
                                              *   Usually set to TRUE. */
   SCIP_Bool             enforce,            /**< should the constraint be enforced during node processing?
                                              *   TRUE for model constraints, FALSE for additional, redundant constraints. */
   SCIP_Bool             check,              /**< should the constraint be checked for feasibility?
                                              *   TRUE for model constraints, FALSE for additional, redundant constraints. */
   SCIP_Bool             propagate,          /**< should the constraint be propagated during node processing?
                                              *   Usually set to TRUE. */
   SCIP_Bool             local,              /**< is constraint only valid locally?
                                              *   Usually set to FALSE. Has to be set to TRUE, e.g., for branching constraints. */
   SCIP_Bool             dynamic,            /**< is constraint subject to aging?
                                              *   Usually set to FALSE. Set to TRUE for own cuts which
                                              *   are separated as constraints. */
   SCIP_Bool             removable,          /**< should the relaxation be removed from the LP due to aging or cleanup?
                                              *   Usually set to FALSE. Set to TRUE for 'lazy constraints' and 'user cuts'. */
   SCIP_Bool             stickingatnode      /**< should the constraint always be kept at the node where it was added, even
                                              *   if it may be moved to a more global node?
                                              *   Usually set to FALSE. Set to TRUE to for constraints that represent node data. */
   )
{
   SCIP_CONSHDLR* conshdlr;
   SCIP_CONSHDLRDATA* conshdlrdata;
   SCIP_CONSDATA* consdata;
   SCIP_Bool modifiable;
   SCIP_Bool linconsactive;

   assert( scip != NULL );
   assert( lincons != NULL );
   assert( slackvar != NULL );

   modifiable = FALSE;

   /* check whether lincons is really a linear constraint */
   conshdlr = SCIPconsGetHdlr(lincons);
   if ( strcmp(SCIPconshdlrGetName(conshdlr), "linear") != 0 )
   {
      SCIPerrorMessage("Lincons constraint is not linear.\n");
      return SCIP_INVALIDDATA;
   }

   /* find the indicator constraint handler */
   conshdlr = SCIPfindConshdlr(scip, CONSHDLR_NAME);
   if ( conshdlr == NULL )
   {
      SCIPerrorMessage("<%s> constraint handler not found.\n", CONSHDLR_NAME);
      return SCIP_PLUGINNOTFOUND;
   }

   conshdlrdata = SCIPconshdlrGetData(conshdlr);
   assert( conshdlrdata != NULL );

   if ( conshdlrdata->nolinconscont && ! conshdlrdata->sepaalternativelp )
   {
      SCIPerrorMessage("constraint handler <%s>: need parameter <sepaalternativelp> to be true if parameter <nolinconscont> is true.\n", CONSHDLR_NAME);
      return SCIP_INVALIDDATA;
   }

   /* mark slack variable not to be multi-aggregated */
   SCIP_CALL( SCIPmarkDoNotMultaggrVar(scip, slackvar) );

   /* if the problem should be decomposed (only if all variables are continuous) */
   linconsactive = TRUE;
   if ( conshdlrdata->nolinconscont )
   {
      SCIP_Bool onlyCont;
      int v;
      int nvars;
      SCIP_VAR** vars;

      nvars = SCIPgetNVarsLinear(scip, lincons);
      vars = SCIPgetVarsLinear(scip, lincons);
      onlyCont = TRUE;

      /* check whether call variables are non-integer */
      for (v = 0; v < nvars; ++v)
      {
         SCIP_VARTYPE vartype;

         vartype = SCIPvarGetType(vars[v]);
         if ( vartype != SCIP_VARTYPE_CONTINUOUS && vartype != SCIP_VARTYPE_IMPLINT )
         {
            onlyCont = FALSE;
            break;
         }
      }

      if ( onlyCont )
         linconsactive = FALSE;
   }

   /* mark linear constraint not to be upgraded - otherwise we loose control over it */
   SCIP_CALL( SCIPmarkDoNotUpgradeConsLinear(scip, lincons) );

   /* check whether we should generate a bilinear constraint instead of an indicator constraint */
   if ( conshdlrdata->generatebilinear )
   {
      SCIP_Real val;

      /* create a quadratic constraint with a single bilinear term - note that cons is used */
      val = 1.0;
      SCIP_CALL( SCIPcreateConsQuadratic(scip, cons, name, 0, NULL, NULL, 1, &binvar, &slackvar, &val, 0.0, 0.0,
            TRUE, TRUE, TRUE, TRUE, TRUE, FALSE, FALSE, FALSE, FALSE) );
   }
   else
   {
      /* create constraint data */
      consdata = NULL;
      SCIP_CALL( consdataCreate(scip, conshdlr, conshdlrdata, name, &consdata, conshdlrdata->eventhdlrbound, conshdlrdata->eventhdlrrestart,
            binvar, slackvar, lincons, linconsactive) );
      assert( consdata != NULL );

      /* create constraint */
      SCIP_CALL( SCIPcreateCons(scip, cons, name, conshdlr, consdata, initial, separate, enforce, check, propagate,
            local, modifiable, dynamic, removable, stickingatnode) );
   }

   return SCIP_OKAY;
}

/** creates and captures an indicator constraint with given linear constraint and slack variable
 *  in its most basic version, i. e., all constraint flags are set to their basic value as explained for the
 *  method SCIPcreateConsIndicator(); all flags can be set via SCIPsetConsFLAGNAME-methods in scip.h
 *
 *  @note @a binvar is checked to be binary only later. This enables a change of the type in
 *  procedures reading an instance.
 *
 *  @note we assume that @a slackvar actually appears in @a lincons and we also assume that it takes
 *  the role of a slack variable!
 *
 *  @note the constraint gets captured, hence at one point you have to release it using the method SCIPreleaseCons()
 *
 *  @see SCIPcreateConsIndicatorLinCons() for information about the basic constraint flag configuration
 *
 *  @note the constraint gets captured, hence at one point you have to release it using the method SCIPreleaseCons()
 */
SCIP_RETCODE SCIPcreateConsBasicIndicatorLinCons(
   SCIP*                 scip,               /**< SCIP data structure */
   SCIP_CONS**           cons,               /**< pointer to hold the created constraint */
   const char*           name,               /**< name of constraint */
   SCIP_VAR*             binvar,             /**< binary indicator variable (or NULL) */
   SCIP_CONS*            lincons,            /**< linear constraint */
   SCIP_VAR*             slackvar            /**< slack variable */
   )
{
   assert(scip != NULL);

   SCIP_CALL( SCIPcreateConsIndicatorLinCons(scip, cons, name, binvar, lincons, slackvar,
         TRUE, TRUE, TRUE, TRUE, TRUE, FALSE, FALSE, FALSE, FALSE) );

   return SCIP_OKAY;
}


/** adds variable to the inequality of the indicator constraint */
SCIP_RETCODE SCIPaddVarIndicator(
   SCIP*                 scip,               /**< SCIP data structure */
   SCIP_CONS*            cons,               /**< indicator constraint */
   SCIP_VAR*             var,                /**< variable to add to the inequality */
   SCIP_Real             val                 /**< value of variable */
   )
{
   SCIP_CONSDATA* consdata;

   assert( cons != NULL );
   assert( strcmp(SCIPconshdlrGetName(SCIPconsGetHdlr(cons)), CONSHDLR_NAME) == 0 );

   consdata = SCIPconsGetData(cons);
   assert( consdata != NULL );

   SCIP_CALL( SCIPaddCoefLinear(scip, consdata->lincons, var, val) );

   /* possibly adapt variable type */
   if ( SCIPvarGetType(consdata->slackvar) != SCIP_VARTYPE_CONTINUOUS && (! SCIPvarIsIntegral(var) || ! SCIPisIntegral(scip, val) ) )
   {
      SCIP_Bool infeasible;

      SCIP_CALL( SCIPchgVarType(scip, consdata->slackvar, SCIP_VARTYPE_CONTINUOUS, &infeasible) );
      assert(!infeasible);
   }

   return SCIP_OKAY;
}


/** gets the linear constraint corresponding to the indicator constraint (may be NULL) */
SCIP_CONS* SCIPgetLinearConsIndicator(
   SCIP_CONS*            cons                /**< indicator constraint */
   )
{
   SCIP_CONSDATA* consdata;

   assert( cons != NULL );
   assert( strcmp(SCIPconshdlrGetName(SCIPconsGetHdlr(cons)), CONSHDLR_NAME) == 0 );

   consdata = SCIPconsGetData(cons);
   assert( consdata != NULL );

   return consdata->lincons;
}


/** sets the linear constraint corresponding to the indicator constraint (may be NULL) */
SCIP_RETCODE SCIPsetLinearConsIndicator(
   SCIP*                 scip,               /**< SCIP data structure */
   SCIP_CONS*            cons,               /**< indicator constraint */
   SCIP_CONS*            lincons             /**< linear constraint */
   )
{
   SCIP_CONSHDLR* conshdlr;
   SCIP_CONSHDLRDATA* conshdlrdata;
   SCIP_CONSDATA* consdata;

   if ( SCIPgetStage(scip) != SCIP_STAGE_PROBLEM )
   {
      SCIPerrorMessage("Cannot set linear constraint in SCIP stage <%d>\n", SCIPgetStage(scip) );
      return SCIP_INVALIDCALL;
   }

   assert( cons != NULL );
   conshdlr = SCIPconsGetHdlr(cons);

   assert( strcmp(SCIPconshdlrGetName(conshdlr), CONSHDLR_NAME) == 0 );
   conshdlrdata = SCIPconshdlrGetData(conshdlr);
   assert( conshdlrdata != NULL );

   consdata = SCIPconsGetData(cons);
   assert( consdata != NULL );

   /* free old linear constraint */
   assert( consdata->lincons != NULL );
   SCIP_CALL( SCIPdelCons(scip, consdata->lincons) );
   SCIP_CALL( SCIPreleaseCons(scip, &(consdata->lincons) ) );

   assert( lincons != NULL );
   consdata->lincons = lincons;
   consdata->linconsactive = TRUE;
   SCIP_CALL( SCIPcaptureCons(scip, lincons) );

   /* if the problem should be decomposed if only non-integer variables are present */
   if ( conshdlrdata->nolinconscont )
   {
      SCIP_Bool onlyCont;
      int v;
      int nvars;
      SCIP_VAR** vars;

      onlyCont = TRUE;
      nvars = SCIPgetNVarsLinear(scip, lincons);
      vars = SCIPgetVarsLinear(scip, lincons);
      assert( vars != NULL );

      /* check whether call variables are non-integer */
      for (v = 0; v < nvars; ++v)
      {
         SCIP_VARTYPE vartype;

         vartype = SCIPvarGetType(vars[v]);
         if ( vartype != SCIP_VARTYPE_CONTINUOUS && vartype != SCIP_VARTYPE_IMPLINT )
         {
            onlyCont = FALSE;
            break;
         }
      }

      if ( onlyCont )
         consdata->linconsactive = FALSE;
   }

   return SCIP_OKAY;
}


/** gets binary variable corresponding to indicator constraint */
SCIP_VAR* SCIPgetBinaryVarIndicator(
   SCIP_CONS*            cons                /**< indicator constraint */
   )
{
   SCIP_CONSDATA* consdata;

   assert( cons != NULL );
   assert( strcmp(SCIPconshdlrGetName(SCIPconsGetHdlr(cons)), CONSHDLR_NAME) == 0 );

   consdata = SCIPconsGetData(cons);
   assert( consdata != NULL );

   return consdata->binvar;
}


/** sets binary indicator variable for indicator constraint */
SCIP_RETCODE SCIPsetBinaryVarIndicator(
   SCIP*                 scip,               /**< SCIP data structure */
   SCIP_CONS*            cons,               /**< indicator constraint */
   SCIP_VAR*             binvar              /**< binary variable to add to the inequality */
   )
{
   SCIP_CONSDATA* consdata;

   assert( cons != NULL );
   assert( binvar != NULL );
   assert( strcmp(SCIPconshdlrGetName(SCIPconsGetHdlr(cons)), CONSHDLR_NAME) == 0 );

   consdata = SCIPconsGetData(cons);
   assert( consdata != NULL );

   /* check type */
   if ( SCIPvarGetType(binvar) != SCIP_VARTYPE_BINARY )
   {
      SCIPerrorMessage("Indicator variable <%s> is not binary %d.\n", SCIPvarGetName(binvar), SCIPvarGetType(binvar));
      return SCIP_ERROR;
   }

   /* check previous binary variable */
   if ( consdata->binvar != NULL )
   {
      /* to allow replacement of binary variables, we would need to drop events etc. */
      SCIPerrorMessage("Cannot replace binary variable <%s> for indicator constraint <%s>.\n", SCIPvarGetName(binvar), SCIPconsGetName(cons));
      return SCIP_INVALIDCALL;
   }

   /* if we are transformed, obtain transformed variables and catch events */
   if ( SCIPconsIsTransformed(cons) )
   {
      SCIP_VAR* var;
      SCIP_CONSHDLR* conshdlr;
      SCIP_CONSHDLRDATA* conshdlrdata;

      /* make sure we have a transformed binary variable */
      SCIP_CALL( SCIPgetTransformedVar(scip, binvar, &var) );
      assert( var != NULL );
      consdata->binvar = var;

      conshdlr = SCIPconsGetHdlr(cons);
      assert( conshdlr != NULL );
      assert( strcmp(SCIPconshdlrGetName(conshdlr), CONSHDLR_NAME) == 0 );
      conshdlrdata = SCIPconshdlrGetData(conshdlr);
      assert( conshdlrdata != NULL );
      assert( conshdlrdata->eventhdlrbound != NULL );
      assert( conshdlrdata->eventhdlrrestart != NULL );

      /* catch local bound change events on binary variable */
      if ( consdata->linconsactive )
      {
         SCIP_CALL( SCIPcatchVarEvent(scip, var, SCIP_EVENTTYPE_BOUNDCHANGED, conshdlrdata->eventhdlrbound, (SCIP_EVENTDATA*) consdata, NULL) );
      }

      /* catch global bound change events on binary variable */
      if ( conshdlrdata->forcerestart )
      {
         SCIP_CALL( SCIPcatchVarEvent(scip, var, SCIP_EVENTTYPE_GBDCHANGED, conshdlrdata->eventhdlrrestart, (SCIP_EVENTDATA*) conshdlrdata, NULL) );
      }

      /* if binary variable is fixed to be nonzero */
      if ( SCIPvarGetLbLocal(var) > 0.5 )
         ++(consdata->nfixednonzero);
   }
   else
      consdata->binvar = binvar;

   return SCIP_OKAY;
}


/** gets slack variable corresponding to indicator constraint */
SCIP_VAR* SCIPgetSlackVarIndicator(
   SCIP_CONS*            cons                /**< indicator constraint */
   )
{
   SCIP_CONSDATA* consdata;

   assert( cons != NULL );
   assert( strcmp(SCIPconshdlrGetName(SCIPconsGetHdlr(cons)), CONSHDLR_NAME) == 0 );

   consdata = SCIPconsGetData(cons);
   assert( consdata != NULL );

   return consdata->slackvar;
}


/** checks whether indicator constraint is violated w.r.t. sol */
SCIP_Bool SCIPisViolatedIndicator(
   SCIP*                 scip,               /**< SCIP data structure */
   SCIP_CONS*            cons,               /**< indicator constraint */
   SCIP_SOL*             sol                 /**< solution, or NULL to use current node's solution */
   )
{
   SCIP_CONSDATA* consdata;

   assert( cons != NULL );

   /* deleted constraints should always be satisfied */
   if ( SCIPconsIsDeleted(cons) )
      return FALSE;

   consdata = SCIPconsGetData(cons);
   assert( consdata != NULL );

   if ( consdata->linconsactive )
   {
      assert( consdata->slackvar != NULL );
      assert( consdata->binvar != NULL );
      return(
         SCIPisFeasPositive(scip, SCIPgetSolVal(scip, sol, consdata->slackvar)) &&
         SCIPisFeasPositive(scip, SCIPgetSolVal(scip, sol, consdata->binvar)) );
   }

   /* @todo: check how this can be decided for linconsactive == FALSE */
   return TRUE;
}


/** Based on values of other variables, computes slack and binary variable to turn constraint feasible 
 *
 *  It will also clean up the solution, i.e., shift slack variable, as follows:
 *
 *  If the inequality is \f$a^T x + \gamma\, s \leq \beta\f$, the value of the slack variable
 *  \f$s\f$ to achieve equality is
 *  \f[
 *      s^* = \frac{\beta - a^T x^*}{\gamma},
 *  \f]
 *  where \f$x^*\f$ is the given solution. In case of \f$a^T x + \gamma\, s \geq \alpha\f$, we
 *  arrive at
 *  \f[
 *      s^* = \frac{\alpha - a^T x^*}{\gamma}.
 *  \f]
 *  The typical values of \f$\gamma\f$ in the first case is -1 and +1 in the second case.
 *
 *  Now, let \f$\sigma\f$ be the sign of \f$\gamma\f$ in the first case and \f$-\gamma\f$ in the
 *  second case. Thus, if \f$\sigma > 0\f$ and \f$s^* < 0\f$, the inequality cannot be satisfied by
 *  a nonnegative value for the slack variable; in this case, we have to leave the values as they
 *  are. If \f$\sigma < 0\f$ and \f$s^* > 0\f$, the solution violates the indicator constraint (we
 *  can set the slack variable to value \f$s^*\f$). If \f$\sigma < 0\f$ and \f$s^* \leq 0\f$ or
 *  \f$\sigma > 0\f$ and \f$s^* \geq 0\f$, the constraint is satisfied, and we can set the slack
 *  variable to 0.
 */
SCIP_RETCODE SCIPmakeIndicatorFeasible(
   SCIP*                 scip,               /**< SCIP data structure */
   SCIP_CONS*            cons,               /**< indicator constraint */
   SCIP_SOL*             sol,                /**< solution */
   SCIP_Bool*            changed             /**< pointer to store whether the solution has been changed */
   )
{
   SCIP_CONSDATA* consdata;
   SCIP_CONS* lincons;
   SCIP_VAR** linvars;
   SCIP_Real* linvals;
   SCIP_VAR* slackvar;
   SCIP_VAR* binvar;
   SCIP_Real slackcoef;
   SCIP_Real sum;
   SCIP_Real val;
   int nlinvars;
   int sigma;
   int v;

   assert( cons != NULL );
   assert( strcmp(SCIPconshdlrGetName(SCIPconsGetHdlr(cons)), CONSHDLR_NAME) == 0 );
   assert( sol != NULL );
   assert( changed != NULL );

   *changed = FALSE;

   /* avoid deleted indicator constraints, e.g., due to preprocessing */
   if ( ! SCIPconsIsActive(cons) && SCIPgetStage(scip) >= SCIP_STAGE_INITPRESOLVE )
      return SCIP_OKAY;

   assert( cons != NULL );
   consdata = SCIPconsGetData(cons);
   assert( consdata != NULL );

   /* if the linear constraint is not present, we cannot do anything */
   if ( ! consdata->linconsactive )
      return SCIP_OKAY;

   lincons = consdata->lincons;
   assert( lincons != NULL );

   /* avoid non-active linear constraints, e.g., due to preprocessing */
   if ( SCIPconsIsActive(lincons) || SCIPgetStage(scip) < SCIP_STAGE_INITPRESOLVE )
   {
      slackvar = consdata->slackvar;
      binvar = consdata->binvar;
      assert( slackvar != NULL );
      assert( binvar != NULL );

      nlinvars = SCIPgetNVarsLinear(scip, lincons);
      linvars = SCIPgetVarsLinear(scip, lincons);
      linvals = SCIPgetValsLinear(scip, lincons);

      /* compute value of regular variables */
      sum = 0.0;
      slackcoef = 0.0;
      for (v = 0; v < nlinvars; ++v)
      {
         SCIP_VAR* var;
         var = linvars[v];
         if ( var != slackvar )
            sum += linvals[v] * SCIPgetSolVal(scip, sol, var);
         else
            slackcoef = linvals[v];
      }

      /* do nothing if slack variable does not appear */
      if ( SCIPisFeasZero(scip, slackcoef) )
         return SCIP_OKAY;

      assert( ! SCIPisZero(scip, slackcoef) );
      assert( slackcoef != 0.0 );  /* to satisfy lint */
      assert( SCIPisInfinity(scip, -SCIPgetLhsLinear(scip, lincons)) || SCIPisInfinity(scip, SCIPgetRhsLinear(scip, lincons)) );
      assert( SCIPisFeasGE(scip, SCIPvarGetLbLocal(slackvar), 0.0) );

      val = SCIPgetRhsLinear(scip, lincons);
      sigma = 1;
      if ( SCIPisInfinity(scip, val) )
      {
         val = SCIPgetLhsLinear(scip, lincons);
         assert( ! SCIPisInfinity(scip, REALABS(val)) );
         sigma = -1;
      }
      /* compute value of slack that would achieve equality */
      val = (val - sum)/slackcoef;

      /* compute direction into which slack variable would be infeasible */
      if ( slackcoef < 0 )
         sigma *= -1;

      /* filter out cases in which no sensible change is possible */
      if ( sigma > 0 && SCIPisFeasNegative(scip, val) )
         return SCIP_OKAY;

      /* check if linear constraint w/o slack variable is violated */
      if ( sigma < 0 && SCIPisFeasPositive(scip, val) )
      {
         /* the original constraint is violated */
         if ( ! SCIPisFeasEQ(scip, SCIPgetSolVal(scip, sol, slackvar), val) )
         {
            SCIP_CALL( SCIPsetSolVal(scip, sol, slackvar, val) );
            *changed = TRUE;
         }
         if ( ! SCIPisFeasEQ(scip, SCIPgetSolVal(scip, sol, binvar), 0.0) )
         {
            SCIP_CALL( SCIPsetSolVal(scip, sol, binvar, 0.0) );
            *changed = TRUE;
         }
      }
      else
      {
         assert( SCIPisFeasGE(scip, val * ((SCIP_Real) sigma), 0.0) );

         /* the original constraint is satisfied - we can set the slack variable to 0 (slackvar
          * should only occur in this indicator constraint) */
         if ( ! SCIPisFeasEQ(scip, SCIPgetSolVal(scip, sol, slackvar), 0.0) && SCIPisFeasPositive(scip, SCIPvarGetLbLocal(slackvar)) )
         {
            SCIP_CALL( SCIPsetSolVal(scip, sol, slackvar, 0.0) );
            *changed = TRUE;
         }

         /* check whether binary variable is fixed or its negated variable is fixed */
         if ( SCIPvarGetStatus(binvar) != SCIP_VARSTATUS_FIXED &&
            ( SCIPvarGetStatus(binvar) != SCIP_VARSTATUS_NEGATED || SCIPvarGetStatus(SCIPvarGetNegationVar(binvar)) != SCIP_VARSTATUS_FIXED ) )
         {
<<<<<<< HEAD
            /* setting variable to 1 does not increase objective - check whether we can set it to 1 */
            if ( ! SCIPisFeasEQ(scip, SCIPgetSolVal(scip, sol, binvar), 1.0) )
            {
               assert(  SCIPvarGetLbLocal(binvar) < 0.5 );

               /* check whether variable only occurs in the current constraint and variable is not fixed to 0 */
               if ( SCIPvarGetNLocksUp(binvar) <= 1 && SCIPvarGetUbLocal(binvar) > 0.5 )
=======
            SCIP_Real obj;
            obj = varGetObjDelta(binvar);

            /* check objective for possibly setting binary variable */
            if ( obj <= 0 )
            {
               /* setting variable to 1 does not increase objective - check whether we can set it to 1 */
               if ( ! SCIPisFeasEQ(scip, SCIPgetSolVal(scip, sol, binvar), 1.0) )
               {
                  /* check whether variable only occurs in the current constraint */
                  if ( SCIPvarGetNLocksUp(binvar) <= 1 )
                  {
                     SCIP_CALL( SCIPsetSolVal(scip, sol, binvar, 1.0) );
                     *changed = TRUE;
                     /* make sure that the other case does not occur if obj = 0: prefer variables set to 1 */
                     obj = -1.0;
                  }
               }
               else
>>>>>>> 804dd460
               {
                  /* make sure that the other case does not occur if obj = 0: prefer variables set to 1 */
                  obj = -1.0;
               }
            }
            if ( obj >= 0 )
            {
<<<<<<< HEAD
               /* make sure that the other case does not occur if obj = 0: prefer variables set to 1 */
               obj = -1.0;
            }
         }
         if ( obj >= 0 )
         {
            /* setting variable to 0 does not inrease objective -> check whether variable only occurs in the current constraint
             * note: binary variables are only locked up */
            if ( SCIPvarGetNLocksDown(binvar) <= 0 && SCIPvarGetUbLocal(binvar) > 0.5 && ! SCIPisFeasEQ(scip, SCIPgetSolVal(scip, sol, binvar), 0.0) )
            {
               assert( SCIPvarGetUbLocal(binvar) > 0.5 );

               SCIP_CALL( SCIPsetSolVal(scip, sol, binvar, 0.0) );
               *changed = TRUE;
=======
               /* setting variable to 0 does not inrease objective -> check whether variable only occurs in the current constraint
                * note: binary variables are only locked up */
               if ( SCIPvarGetNLocksDown(binvar) <= 0 && ! SCIPisFeasEQ(scip, SCIPgetSolVal(scip, sol, binvar), 0.0) )
               {
                  SCIP_CALL( SCIPsetSolVal(scip, sol, binvar, 0.0) );
                  *changed = TRUE;
               }
>>>>>>> 804dd460
            }
         }
      }
   }

   return SCIP_OKAY;
}


/** Based on values of other variables, computes slack and binary variable to turn all constraints feasible */
SCIP_RETCODE SCIPmakeIndicatorsFeasible(
   SCIP*                 scip,               /**< SCIP data structure */
   SCIP_CONSHDLR*        conshdlr,           /**< indicator constraint handler */
   SCIP_SOL*             sol,                /**< solution */
   SCIP_Bool*            changed             /**< pointer to store whether the solution has been changed */
   )
{
   SCIP_CONS** conss;
   int nconss;
   int c;

   assert( conshdlr != NULL );
   assert( strcmp(SCIPconshdlrGetName(conshdlr), CONSHDLR_NAME) == 0 );
   assert( sol != NULL );
   assert( changed != NULL );

   *changed = FALSE;

   /* only run after or in presolving */
   if ( SCIPgetStage(scip) < SCIP_STAGE_INITPRESOLVE )
      return SCIP_OKAY;

   conss = SCIPconshdlrGetConss(conshdlr);
   nconss = SCIPconshdlrGetNConss(conshdlr);

   for (c = 0; c < nconss; ++c)
   {
      SCIP_CONSDATA* consdata;
      SCIP_Bool chg = FALSE;
      assert( conss[c] != NULL );

      consdata = SCIPconsGetData(conss[c]);
      assert( consdata != NULL );
      
      /* if the linear constraint is not present, we stop */
      if ( ! consdata->linconsactive )
         break;

      SCIP_CALL( SCIPmakeIndicatorFeasible(scip, conss[c], sol, &chg) );
      *changed = *changed || chg;
   }

   return SCIP_OKAY;
}


/** adds additional linear constraint that is not connected with an indicator constraint, but can be used for separation */
SCIP_RETCODE SCIPaddLinearConsIndicator(
   SCIP*                 scip,               /**< SCIP data structure */
   SCIP_CONSHDLR*        conshdlr,           /**< indicator constraint handler */
   SCIP_CONS*            lincons             /**< linear constraint */
   )
{
   assert( scip != NULL );
   assert( strcmp(SCIPconshdlrGetName(conshdlr), CONSHDLR_NAME) == 0 );
   assert( lincons != NULL );

   /* do not add locally valid constraints (this would require much more bookkeeping) */
   if ( ! SCIPconsIsLocal(lincons) )
   {
      SCIP_CONSHDLRDATA* conshdlrdata;

      conshdlrdata = SCIPconshdlrGetData(conshdlr);
      assert( conshdlrdata != NULL );

      SCIP_CALL( consdataEnsureAddLinConsSize(scip, conshdlr, conshdlrdata->naddlincons+1) );
      assert( conshdlrdata->naddlincons+1 <= conshdlrdata->maxaddlincons );

      conshdlrdata->addlincons[conshdlrdata->naddlincons++] = lincons;
   }

   return SCIP_OKAY;
}


/** adds additional row that is not connected by an indicator constraint, but can be used for separation 
 *
 *  @note The row is directly added to the alternative polyhedron and is not stored. 
 */
SCIP_RETCODE SCIPaddRowIndicator(
   SCIP*                 scip,               /**< SCIP data structure */
   SCIP_CONSHDLR*        conshdlr,           /**< indicator constraint handler */
   SCIP_ROW*             row                 /**< row to add */
   )
{
   assert( scip != NULL );
   assert( strcmp(SCIPconshdlrGetName(conshdlr), CONSHDLR_NAME) == 0 );
   assert( row != NULL );

   /* skip local cuts (local cuts would require to dynamically add and remove columns from the alternative polyhedron */
   if ( ! SCIProwIsLocal(row) )
   {
      int colindex;
      SCIP_CONSHDLRDATA* conshdlrdata;

      conshdlrdata = SCIPconshdlrGetData(conshdlr);
      assert( conshdlrdata != NULL );

      /* do not add rows if we do not separate */
      if ( ! conshdlrdata->sepaalternativelp )
         return SCIP_OKAY;

      SCIPdebugMessage("Adding row <%s> to alternative LP.\n", SCIProwGetName(row));

      /* add row directly to alternative polyhedron */
      SCIP_CALL( addAltLPRow(scip, conshdlr, row, 0.0, &colindex) );
   }

   return SCIP_OKAY;
}<|MERGE_RESOLUTION|>--- conflicted
+++ resolved
@@ -7036,15 +7036,6 @@
          if ( SCIPvarGetStatus(binvar) != SCIP_VARSTATUS_FIXED &&
             ( SCIPvarGetStatus(binvar) != SCIP_VARSTATUS_NEGATED || SCIPvarGetStatus(SCIPvarGetNegationVar(binvar)) != SCIP_VARSTATUS_FIXED ) )
          {
-<<<<<<< HEAD
-            /* setting variable to 1 does not increase objective - check whether we can set it to 1 */
-            if ( ! SCIPisFeasEQ(scip, SCIPgetSolVal(scip, sol, binvar), 1.0) )
-            {
-               assert(  SCIPvarGetLbLocal(binvar) < 0.5 );
-
-               /* check whether variable only occurs in the current constraint and variable is not fixed to 0 */
-               if ( SCIPvarGetNLocksUp(binvar) <= 1 && SCIPvarGetUbLocal(binvar) > 0.5 )
-=======
             SCIP_Real obj;
             obj = varGetObjDelta(binvar);
 
@@ -7064,7 +7055,6 @@
                   }
                }
                else
->>>>>>> 804dd460
                {
                   /* make sure that the other case does not occur if obj = 0: prefer variables set to 1 */
                   obj = -1.0;
@@ -7072,22 +7062,6 @@
             }
             if ( obj >= 0 )
             {
-<<<<<<< HEAD
-               /* make sure that the other case does not occur if obj = 0: prefer variables set to 1 */
-               obj = -1.0;
-            }
-         }
-         if ( obj >= 0 )
-         {
-            /* setting variable to 0 does not inrease objective -> check whether variable only occurs in the current constraint
-             * note: binary variables are only locked up */
-            if ( SCIPvarGetNLocksDown(binvar) <= 0 && SCIPvarGetUbLocal(binvar) > 0.5 && ! SCIPisFeasEQ(scip, SCIPgetSolVal(scip, sol, binvar), 0.0) )
-            {
-               assert( SCIPvarGetUbLocal(binvar) > 0.5 );
-
-               SCIP_CALL( SCIPsetSolVal(scip, sol, binvar, 0.0) );
-               *changed = TRUE;
-=======
                /* setting variable to 0 does not inrease objective -> check whether variable only occurs in the current constraint
                 * note: binary variables are only locked up */
                if ( SCIPvarGetNLocksDown(binvar) <= 0 && ! SCIPisFeasEQ(scip, SCIPgetSolVal(scip, sol, binvar), 0.0) )
@@ -7095,7 +7069,6 @@
                   SCIP_CALL( SCIPsetSolVal(scip, sol, binvar, 0.0) );
                   *changed = TRUE;
                }
->>>>>>> 804dd460
             }
          }
       }
