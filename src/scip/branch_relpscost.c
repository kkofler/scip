/* * * * * * * * * * * * * * * * * * * * * * * * * * * * * * * * * * * * * * */
/*                                                                           */
/*                  This file is part of the program and library             */
/*         SCIP --- Solving Constraint Integer Programs                      */
/*                                                                           */
/*    Copyright (C) 2002-2019 Konrad-Zuse-Zentrum                            */
/*                            fuer Informationstechnik Berlin                */
/*                                                                           */
/*  SCIP is distributed under the terms of the ZIB Academic License.         */
/*                                                                           */
/*  You should have received a copy of the ZIB Academic License              */
/*  along with SCIP; see the file COPYING. If not visit scip.zib.de.         */
/*                                                                           */
/* * * * * * * * * * * * * * * * * * * * * * * * * * * * * * * * * * * * * * */

/**@file   branch_relpscost.c
 * @ingroup DEFPLUGINS_BRANCH
 * @brief  reliable pseudo costs branching rule
 * @author Tobias Achterberg
 * @author Timo Berthold
 * @author Gerald Gamrath
 */

/*---+----1----+----2----+----3----+----4----+----5----+----6----+----7----+----8----+----9----+----0----+----1----+----2*/

#include "blockmemshell/memory.h"
#include "scip/branch_relpscost.h"
#include "scip/treemodel.h"
#include "scip/cons_and.h"
#include "scip/pub_branch.h"
#include "scip/pub_cons.h"
#include "scip/pub_message.h"
#include "scip/pub_misc.h"
#include "scip/pub_sol.h"
#include "scip/pub_tree.h"
#include "scip/pub_var.h"
#include "scip/scip_branch.h"
#include "scip/scip_cons.h"
#include "scip/scip_general.h"
#include "scip/scip_lp.h"
#include "scip/scip_mem.h"
#include "scip/scip_message.h"
#include "scip/scip_nlp.h"
#include "scip/scip_numerics.h"
#include "scip/scip_param.h"
#include "scip/scip_prob.h"
#include "scip/scip_randnumgen.h"
#include "scip/scip_sol.h"
#include "scip/scip_solvingstats.h"
#include "scip/scip_tree.h"
#include "scip/scip_var.h"
#include <string.h>

#define BRANCHRULE_NAME          "relpscost"
#define BRANCHRULE_DESC          "reliability branching on pseudo cost values"
#define BRANCHRULE_PRIORITY      10000
#define BRANCHRULE_MAXDEPTH      -1
#define BRANCHRULE_MAXBOUNDDIST  1.0

#define DEFAULT_CONFLICTWEIGHT   0.01        /**< weight in score calculations for conflict score */
#define DEFAULT_CONFLENGTHWEIGHT 0.0         /**< weight in score calculations for conflict length score*/
#define DEFAULT_INFERENCEWEIGHT  0.0001      /**< weight in score calculations for inference score */
#define DEFAULT_CUTOFFWEIGHT     0.0001      /**< weight in score calculations for cutoff score */
#define DEFAULT_PSCOSTWEIGHT     1.0         /**< weight in score calculations for pseudo cost score */
#define DEFAULT_NLSCOREWEIGHT    0.1         /**< weight in score calculations for nlcount score */
#define DEFAULT_MINRELIABLE      1.0         /**< minimal value for minimum pseudo cost size to regard pseudo cost value as reliable */
#define DEFAULT_MAXRELIABLE      5.0         /**< maximal value for minimum pseudo cost size to regard pseudo cost value as reliable */
#define DEFAULT_SBITERQUOT       0.5         /**< maximal fraction of strong branching LP iterations compared to normal iterations */
#define DEFAULT_SBITEROFS        100000      /**< additional number of allowed strong branching LP iterations */
#define DEFAULT_MAXLOOKAHEAD     9           /**< maximal number of further variables evaluated without better score */
#define DEFAULT_INITCAND         100         /**< maximal number of candidates initialized with strong branching per node */
#define DEFAULT_INITITER         0           /**< iteration limit for strong branching initialization of pseudo cost entries (0: auto) */
#define DEFAULT_MAXBDCHGS        5           /**< maximal number of bound tightenings before the node is reevaluated (-1: unlimited) */
#define DEFAULT_MAXPROPROUNDS   -2           /**< maximum number of propagation rounds to be performed during strong branching
                                              *   before solving the LP (-1: no limit, -2: parameter settings) */
#define DEFAULT_PROBINGBOUNDS    TRUE        /**< should valid bounds be identified in a probing-like fashion during strong
                                              *   branching (only with propagation)? */
#define DEFAULT_USERELERRORFORRELIABILITY FALSE /**< should reliability be based on relative errors? */
#define DEFAULT_LOWERRORTOL      0.05        /**< lowest tolerance beneath which relative errors are reliable */
#define DEFAULT_HIGHERRORTOL     1.0         /**< highest tolerance beneath which relative errors are reliable */
#define DEFAULT_USEHYPTESTFORRELIABILITY FALSE /**< should the strong branching decision be based on a hypothesis test? */
#define DEFAULT_USEDYNAMICCONFIDENCE FALSE   /**< should the confidence level be adjusted dynamically? */
#define DEFAULT_STORESEMIINITCOSTS FALSE     /**< should strong branching result be considered for pseudo costs if the other direction was infeasible? */
#define DEFAULT_USESBLOCALINFO   FALSE       /**< should the scoring function use only local cutoff and inference information obtained for strong branching candidates? */
#define DEFAULT_CONFIDENCELEVEL  2           /**< The confidence level for statistical methods, between 0 (Min) and 4 (Max). */
#define DEFAULT_SKIPBADINITCANDS TRUE        /**< should branching rule skip candidates that have a low probability to be
                                              *  better than the best strong-branching or pseudo-candidate? */
#define DEFAULT_STARTRANDSEED    5           /**< start random seed for random number generation */
#define DEFAULT_RANDINITORDER    FALSE       /**< should slight perturbation of scores be used to break ties in the prior scores? */
#define DEFAULT_USESMALLWEIGHTSITLIM FALSE   /**< should smaller weights be used for pseudo cost updates after hitting the LP iteration limit? */
#define DEFAULT_DYNAMICWEIGHTS   TRUE        /**< should the weights of the branching rule be adjusted dynamically during solving based
                                              *   infeasible and objective leaf counters? */
#define DEFAULT_DEGENERACYAWARE  1           /**< should degeneracy be taken into account to update weights and skip strong branching? (0: off, 1: after root, 2: always)*/

#define _unused(x) ((void)(x))               /**< prevent Clang static analysis from flagging dead assignment */

/** branching rule data */
struct SCIP_BranchruleData
{
   SCIP_Real             conflictweight;     /**< weight in score calculations for conflict score */
   SCIP_Real             conflengthweight;   /**< weight in score calculations for conflict length score */
   SCIP_Real             inferenceweight;    /**< weight in score calculations for inference score */
   SCIP_Real             cutoffweight;       /**< weight in score calculations for cutoff score */
   SCIP_Real             pscostweight;       /**< weight in score calculations for pseudo cost score */
   SCIP_Real             nlscoreweight;      /**< weight in score calculations for nlcount score */
   SCIP_Real             minreliable;        /**< minimal value for minimum pseudo cost size to regard pseudo cost value as reliable */
   SCIP_Real             maxreliable;        /**< maximal value for minimum pseudo cost size to regard pseudo cost value as reliable */
   SCIP_Real             sbiterquot;         /**< maximal fraction of strong branching LP iterations compared to normal iterations */
   int                   sbiterofs;          /**< additional number of allowed strong branching LP iterations */
   int                   maxlookahead;       /**< maximal number of further variables evaluated without better score */
   int                   initcand;           /**< maximal number of candidates initialized with strong branching per node */
   int                   inititer;           /**< iteration limit for strong branching initialization of pseudo cost entries (0: auto) */
   int                   maxbdchgs;          /**< maximal number of bound tightenings before the node is reevaluated (-1: unlimited) */
   int                   maxproprounds;      /**< maximum number of propagation rounds to be performed during strong branching
                                              *   before solving the LP (-1: no limit, -2: parameter settings) */
   SCIP_Bool             probingbounds;      /**< should valid bounds be identified in a probing-like fashion during strong
                                              *   branching (only with propagation)? */
   SCIP_Bool             userelerrorforreliability; /**< should reliability be based on relative errors? */
   SCIP_Real             lowerrortol;        /**< lowest tolerance beneath which relative errors are reliable */
   SCIP_Real             higherrortol;       /**< highest tolerance beneath which relative errors are reliable */
   SCIP_Bool             usehyptestforreliability; /**< should the strong branching decision be based on a hypothesis test? */
   SCIP_Bool             usedynamicconfidence; /**< should the confidence level be adjusted dynamically? */
   SCIP_Bool             storesemiinitcosts; /**< should strong branching result be considered for pseudo costs if the
                                              *   other direction was infeasible? */
   SCIP_Bool             usesblocalinfo;     /**< should the scoring function disregard cutoffs for variable if sb-lookahead was feasible ? */
   SCIP_Bool             skipbadinitcands;   /**< should branching rule skip candidates that have a low probability to be
                                               *  better than the best strong-branching or pseudo-candidate? */
   SCIP_Bool             dynamicweights;     /**< should the weights of the branching rule be adjusted dynamically during
                                              *   solving based on objective and infeasible leaf counters? */
   int                   degeneracyaware;    /**< should degeneracy be taken into account to update weights and skip strong branching? (0: off, 1: after root, 2: always) */
   int                   confidencelevel;    /**< The confidence level for statistical methods, between 0 (Min) and 4 (Max). */
   int*                  nlcount;            /**< array to store nonlinear count values */
   int                   nlcountsize;        /**< length of nlcount array */
   int                   nlcountmax;         /**< maximum entry in nlcount array or 1 if NULL */
   SCIP_Bool             randinitorder;      /**< should slight perturbation of scores be used to break ties in the prior scores? */
   SCIP_RANDNUMGEN*      randnumgen;         /**< random number generator */
   int                   startrandseed;      /**< start random seed for random number generation */
   SCIP_Bool             usesmallweightsitlim; /**< should smaller weights be used for pseudo cost updates after hitting the LP iteration limit? */
   SCIP_TREEMODEL*       treemodel;          /**< Parameters for the Treemodel branching rules */
};

/*
 * local methods
 */

/**! [SnippetCodeStyleStaticAsserts] */

/** return probindex of variable or corresponding active variable (if negated or aggregated) or -1 (if multiaggregated) */
static
SCIP_RETCODE binvarGetActiveProbindex(
   SCIP*                 scip,               /**< SCIP data structure */
   SCIP_VAR*             var,                /**< binary variable */
   int*                  probindex           /**< buffer to store probindex */
   )
{
   assert(scip != NULL);
   assert(var != NULL);
   assert(SCIPvarIsBinary(var));
   assert(probindex != NULL);

/**! [SnippetCodeStyleStaticAsserts] */

   *probindex = SCIPvarGetProbindex(var);

   /* if variable is not active, try to find active representative */
   if( *probindex == -1 )
   {
      SCIP_VAR* repvar;
      SCIP_Bool negated;

      SCIP_CALL( SCIPgetBinvarRepresentative(scip, var, &repvar, &negated) );
      assert(repvar != NULL);
      assert(SCIPvarGetStatus(repvar) != SCIP_VARSTATUS_FIXED);

      if( SCIPvarIsActive(repvar) )
         *probindex = SCIPvarGetProbindex(repvar);
      else if( SCIPvarIsNegated(repvar) )
         *probindex = SCIPvarGetProbindex(SCIPvarGetNegationVar(repvar));
   }

   return SCIP_OKAY;
}

/**! [SnippetCodeStyleDeclaration] */

/** counts number of nonlinear constraints in which each variable appears */
static
SCIP_RETCODE countNonlinearities(
   SCIP*                 scip,               /**< SCIP data structure */
   int*                  nlcount,            /**< pointer to array for storing count values */
   int                   nlcountsize,        /**< buffer for storing length of nlcount array */
   int*                  nlcountmax          /**< buffer for storing maximum value in nlcount array */
   )
{
   SCIP_CONSHDLR* andconshdlr;
   SCIP_VAR** vars;
   int nvars;
   int i;

/**! [SnippetCodeStyleDeclaration] */

   assert(scip != NULL);
   assert(nlcount != NULL);
   assert(nlcountmax != NULL);

   SCIP_CALL( SCIPgetVarsData(scip, &vars, &nvars, NULL, NULL, NULL, NULL) );
   assert(nlcountsize >= nvars);

   /* get nonlinearity for constraints in NLP */
   if( SCIPisNLPConstructed(scip) )
   {
      assert(SCIPgetNNLPVars(scip) == nvars);
      SCIP_CALL( SCIPgetNLPVarsNonlinearity(scip, nlcount) );
   }
   else
   {
      BMSclearMemoryArray(nlcount, nvars);
   }

   /* increase counters for and constraints */
   andconshdlr = SCIPfindConshdlr(scip, "and");
   if( andconshdlr != NULL )
   {
      int c;

      for( c = 0; c < SCIPconshdlrGetNActiveConss(andconshdlr); c++ )
      {
         SCIP_CONS* andcons;
         SCIP_VAR** andvars;
         SCIP_VAR* andres;
         int probindex;
         int nandvars;
         int v;

         /* get constraint and variables */
         andcons = SCIPconshdlrGetConss(andconshdlr)[c];
         nandvars = SCIPgetNVarsAnd(scip, andcons);
         andvars = SCIPgetVarsAnd(scip, andcons);
         andres = SCIPgetResultantAnd(scip, andcons);

         probindex = -1;

         /**! [SnippetCodeStyleIfFor] */

         for( v = 0; v < nandvars; v++ )
         {
            /* don't rely on the and conshdlr removing fixed variables
             * @todo fix the and conshdlr in that respect
             */
            if( SCIPvarGetStatus(andvars[v]) != SCIP_VARSTATUS_FIXED )
            {
               SCIP_CALL( binvarGetActiveProbindex(scip, andvars[v], &probindex) );
               if( probindex >= 0 )
                  nlcount[probindex]++;
            }
         }

         /**! [SnippetCodeStyleIfFor] */

         SCIP_CALL( binvarGetActiveProbindex(scip, andres, &probindex) );
         if( probindex >= 0 )
            nlcount[probindex]++;
      }
   }

   /* compute maximum count value */
   *nlcountmax = 1;
   for( i = 0; i < nvars; i++ )
   {
      if( *nlcountmax < nlcount[i] )
         *nlcountmax = nlcount[i];
   }

   return SCIP_OKAY;
}

static
SCIP_RETCODE branchruledataEnsureNlcount(
   SCIP*                 scip,               /**< SCIP data structure */
   SCIP_BRANCHRULEDATA*  branchruledata      /**< branching rule data */
   )
{
   int nvars;

   assert(scip != NULL);
   assert(branchruledata != NULL);

   nvars = SCIPgetNVars(scip);

   /**@todo test whether we want to apply this as if problem has only and constraints */
   /**@todo update changes in and constraints */
   if( branchruledata->nlscoreweight > 0.0 ) /*  && SCIPisNLPConstructed(scip) */
   {
      if( branchruledata->nlcount == NULL )
      {
         SCIP_CALL( SCIPallocBlockMemoryArray(scip, &branchruledata->nlcount, nvars) );
         branchruledata->nlcountsize = nvars;

         SCIP_CALL( countNonlinearities(scip, branchruledata->nlcount, branchruledata->nlcountsize, &branchruledata->nlcountmax) );
      }
      else if( branchruledata->nlcountsize < nvars )
      {
         SCIP_CALL( SCIPreallocBlockMemoryArray(scip, &branchruledata->nlcount, branchruledata->nlcountsize, nvars) );
         /**@todo should we update nlcounts for new variables? */
         BMSclearMemoryArray(&(branchruledata->nlcount[branchruledata->nlcountsize]), nvars - branchruledata->nlcountsize); /*lint !e866*/
         branchruledata->nlcountsize = nvars;
      }
      assert(branchruledata->nlcount != NULL);
      assert(branchruledata->nlcountsize == nvars);
      assert(branchruledata->nlcountmax >= 1);
   }
   else
   {
      SCIPfreeBlockMemoryArrayNull(scip, &branchruledata->nlcount, branchruledata->nlcountsize);
      branchruledata->nlcountsize = 0;
      branchruledata->nlcountmax = 1;
   }

   return SCIP_OKAY;
}


/** calculates nlscore value between 0 and 1 */
static
SCIP_Real calcNlscore(
   SCIP*                 scip,               /**< SCIP data structure */
   int*                  nlcount,            /**< array to store count values */
   int                   nlcountmax,         /**< maximum value in nlcount array */
   int                   probindex           /**< index of branching candidate */
   )
{
   if( nlcountmax >= 1 && nlcount != NULL )
   {
      SCIP_Real nlscore;

      assert(scip != NULL);
      assert(probindex >= 0);
      assert(probindex < SCIPgetNVars(scip));

      nlscore = nlcount[probindex] / (SCIP_Real)nlcountmax;

      assert(nlscore >= 0.0);
      assert(nlscore <= 1.0);
      return nlscore;
   }
   else
      return 0.0;
}

/** calculates an overall score value for the given individual score values */
static
SCIP_Real calcScore(
   SCIP*                 scip,               /**< SCIP data structure */
   SCIP_BRANCHRULEDATA*  branchruledata,     /**< branching rule data */
   SCIP_Real             conflictscore,      /**< conflict score of current variable */
   SCIP_Real             avgconflictscore,   /**< average conflict score */
   SCIP_Real             conflengthscore,    /**< conflict length score of current variable */
   SCIP_Real             avgconflengthscore, /**< average conflict length score */
   SCIP_Real             inferencescore,     /**< inference score of current variable */
   SCIP_Real             avginferencescore,  /**< average inference score */
   SCIP_Real             cutoffscore,        /**< cutoff score of current variable */
   SCIP_Real             avgcutoffscore,     /**< average cutoff score */
   SCIP_Real             pscostscore,        /**< pscost score of current variable */
   SCIP_Real             avgpscostscore,     /**< average pscost score */
   SCIP_Real             nlscore,            /**< nonlinear score of current variable between 0 and 1 */
   SCIP_Real             frac,               /**< fractional value of variable in current solution */
   SCIP_Real             degeneracyfactor    /**< factor to apply because of degeneracy */
   )
{
   SCIP_Real score;
   SCIP_Real dynamicfactor;

   assert(branchruledata != NULL);
   assert(0.0 < frac && frac < 1.0);

   if( branchruledata->dynamicweights )
   {
      dynamicfactor = (SCIPgetNInfeasibleLeaves(scip) + 1.0) / (SCIPgetNObjlimLeaves(scip) + 1.0);
   }
   else
      dynamicfactor = 1.0;

   dynamicfactor *= degeneracyfactor;

   score = dynamicfactor * (branchruledata->conflictweight * (1.0 - 1.0/(1.0+conflictscore/avgconflictscore))
            + branchruledata->conflengthweight * (1.0 - 1.0/(1.0+conflengthscore/avgconflengthscore))
            + branchruledata->inferenceweight * (1.0 - 1.0/(1.0+inferencescore/avginferencescore))
            + branchruledata->cutoffweight * (1.0 - 1.0/(1.0+cutoffscore/avgcutoffscore)))
         + branchruledata->pscostweight / dynamicfactor * (1.0 - 1.0/(1.0+pscostscore/avgpscostscore))
         + branchruledata->nlscoreweight * nlscore;

   /* avoid close to integral variables */
   if( MIN(frac, 1.0 - frac) < 10.0 * SCIPfeastol(scip) )
      score *= 1e-6;

   return score;
}

/** adds given index and direction to bound change arrays */
static
SCIP_RETCODE addBdchg(
   SCIP*                 scip,               /**< SCIP data structure */
   int**                 bdchginds,          /**< pointer to bound change index array */
   SCIP_BOUNDTYPE**      bdchgtypes,         /**< pointer to bound change types array */
   SCIP_Real**           bdchgbounds,        /**< pointer to bound change new bounds array */
   int*                  nbdchgs,            /**< pointer to number of bound changes */
   int                   ind,                /**< index to store in bound change index array */
   SCIP_BOUNDTYPE        type,               /**< type of the bound change to store in bound change type array */
   SCIP_Real             bound               /**< new bound to store in bound change new bounds array */
   )
{
   assert(bdchginds != NULL);
   assert(bdchgtypes != NULL);
   assert(bdchgbounds != NULL);
   assert(nbdchgs != NULL);

   SCIP_CALL( SCIPreallocBufferArray(scip, bdchginds, (*nbdchgs) + 1) );
   SCIP_CALL( SCIPreallocBufferArray(scip, bdchgtypes, (*nbdchgs) + 1) );
   SCIP_CALL( SCIPreallocBufferArray(scip, bdchgbounds, (*nbdchgs) + 1) );
   assert(*bdchginds != NULL);
   assert(*bdchgtypes != NULL);
   assert(*bdchgbounds != NULL);

   (*bdchginds)[*nbdchgs] = ind;
   (*bdchgtypes)[*nbdchgs] = type;
   (*bdchgbounds)[*nbdchgs] = bound;
   (*nbdchgs)++;

   return SCIP_OKAY;
}

/** frees bound change arrays */
static
void freeBdchgs(
   SCIP*                 scip,               /**< SCIP data structure */
   int**                 bdchginds,          /**< pointer to bound change index array */
   SCIP_BOUNDTYPE**      bdchgtypes,         /**< pointer to bound change types array */
   SCIP_Real**           bdchgbounds,        /**< pointer to bound change new bounds array */
   int*                  nbdchgs             /**< pointer to number of bound changes */
   )
{
   assert(bdchginds != NULL);
   assert(bdchgtypes != NULL);
   assert(bdchgbounds != NULL);
   assert(nbdchgs != NULL);

   SCIPfreeBufferArrayNull(scip, bdchgbounds);
   SCIPfreeBufferArrayNull(scip, bdchgtypes);
   SCIPfreeBufferArrayNull(scip, bdchginds);
   *nbdchgs = 0;
}

/** applies bound changes stored in bound change arrays */
static
SCIP_RETCODE applyBdchgs(
   SCIP*                 scip,               /**< SCIP data structure */
   SCIP_VAR**            vars,               /**< problem variables */
   int*                  bdchginds,          /**< bound change index array */
   SCIP_BOUNDTYPE*       bdchgtypes,         /**< bound change types array */
   SCIP_Real*            bdchgbounds,        /**< bound change new bound array */
   int                   nbdchgs,            /**< number of bound changes */
   SCIP_RESULT*          result              /**< result pointer */
   )
{
#ifndef NDEBUG
   SCIP_BRANCHRULE* branchrule;
   SCIP_BRANCHRULEDATA* branchruledata;
#endif
   SCIP_Bool infeasible;
   SCIP_Bool tightened;
   int i;

   assert(vars != NULL);

#ifndef NDEBUG
   /* find branching rule */
   branchrule = SCIPfindBranchrule(scip, BRANCHRULE_NAME);
   assert(branchrule != NULL);

   /* get branching rule data */
   branchruledata = SCIPbranchruleGetData(branchrule);
   assert(branchruledata != NULL);
#endif

   SCIPdebugMsg(scip, "applying %d bound changes\n", nbdchgs);

   for( i = 0; i < nbdchgs; ++i )
   {
      int v;

      v = bdchginds[i];

      SCIPdebugMsg(scip, " -> <%s> [%g,%g]\n",
         SCIPvarGetName(vars[v]), SCIPvarGetLbLocal(vars[v]), SCIPvarGetUbLocal(vars[v]));

      if( bdchgtypes[i] == SCIP_BOUNDTYPE_LOWER )
      {
         /* change lower bound of variable to given bound */
         SCIP_CALL( SCIPtightenVarLb(scip, vars[v], bdchgbounds[i], TRUE, &infeasible, &tightened) );
         if( infeasible )
         {
            *result = SCIP_CUTOFF;
            return SCIP_OKAY;
         }

         /* if we did propagation, the bound change might already have been added */
         assert(tightened || (branchruledata->maxproprounds != 0));
      }
      else
      {
         assert(bdchgtypes[i] == SCIP_BOUNDTYPE_UPPER);

         /* change upper bound of variable to given bound */
         SCIP_CALL( SCIPtightenVarUb(scip, vars[v], bdchgbounds[i], TRUE, &infeasible, &tightened) );
         if( infeasible )
         {
            *result = SCIP_CUTOFF;
            return SCIP_OKAY;
         }

         /* if we did propagation, the bound change might already have been added */
         assert(tightened || (branchruledata->maxproprounds != 0));
      }
      SCIPdebugMsg(scip, "  -> [%g,%g]\n", SCIPvarGetLbLocal(vars[v]), SCIPvarGetUbLocal(vars[v]));
   }

   return SCIP_OKAY;
}

/** execute reliability pseudo cost branching */
static
SCIP_RETCODE execRelpscost(
   SCIP*                 scip,               /**< SCIP data structure */
   SCIP_BRANCHRULE*      branchrule,         /**< branching rule */
   SCIP_VAR**            branchcands,        /**< branching candidates */
   SCIP_Real*            branchcandssol,     /**< solution value for the branching candidates */
   SCIP_Real*            branchcandsfrac,    /**< fractional part of the branching candidates */
   int                   nbranchcands,       /**< number of branching candidates */
   SCIP_Bool             executebranch,      /**< execute a branching step or run probing only */
   SCIP_RESULT*          result              /**< pointer to the result of the execution */
   )
{  /*lint --e{715}*/
   SCIP_BRANCHRULEDATA* branchruledata;
   SCIP_Real lpobjval;
   SCIP_Real bestsbdown;
   SCIP_Real bestsbup;
   SCIP_Real provedbound;
   SCIP_Bool bestsbdownvalid;
   SCIP_Bool bestsbupvalid;
   SCIP_Bool bestsbdowncutoff;
   SCIP_Bool bestsbupcutoff;
   SCIP_Bool bestisstrongbranch;
   SCIP_Bool allcolsinlp;
   SCIP_Bool exactsolve;
   int ninitcands;
   int bestcand;

   /* remember which variables strong branching is performed on, and the
    * recorded lp bound changes that are observed */
   SCIP_Bool* sbvars = NULL;
   SCIP_Real* sbdown = NULL;
   SCIP_Real* sbup = NULL;
   SCIP_Bool* sbdownvalid = NULL;
   SCIP_Bool* sbupvalid = NULL;

   *result = SCIP_DIDNOTRUN;

   assert(SCIPgetLPSolstat(scip) == SCIP_LPSOLSTAT_OPTIMAL);

   /* get branching rule data */
   branchruledata = SCIPbranchruleGetData(branchrule);
   assert(branchruledata != NULL);

   /* get current LP objective bound of the local sub problem and global cutoff bound */
   lpobjval = SCIPgetLPObjval(scip);

   /* check, if we want to solve the problem exactly, meaning that strong branching information is not useful
    * for cutting off sub problems and improving lower bounds of children
    */
   exactsolve = SCIPisExactSolve(scip);

   /* check, if all existing columns are in LP, and thus the strong branching results give lower bounds */
   allcolsinlp = SCIPallColsInLP(scip);

   bestcand = -1;
   bestisstrongbranch = FALSE;
   bestsbdown = SCIP_INVALID;
   bestsbup = SCIP_INVALID;
   bestsbdownvalid = FALSE;
   bestsbupvalid = FALSE;
   bestsbdowncutoff = FALSE;
   bestsbupcutoff = FALSE;
   provedbound = lpobjval;

   /* Allocate memory to store the lp bounds of the up and down children
    * for those of the variables that we performed sb on
    */
   SCIP_CALL( SCIPallocBufferArray(scip, &sbdown, nbranchcands) );
   SCIP_CALL( SCIPallocBufferArray(scip, &sbup, nbranchcands) );
   SCIP_CALL( SCIPallocBufferArray(scip, &sbdownvalid, nbranchcands) );
   SCIP_CALL( SCIPallocBufferArray(scip, &sbupvalid, nbranchcands) );
   SCIP_CALL( SCIPallocBufferArray(scip, &sbvars, nbranchcands) );

   if( nbranchcands == 1 )
   {
      /* only one candidate: nothing has to be done */
      bestcand = 0;
      SCIPdebug(ninitcands = 0);
      sbvars[0] = FALSE;
   }
   else
   {
      SCIP_VAR** vars;
      int* initcands;
      SCIP_Real* initcandscores;
      SCIP_Real* newlbs = NULL;
      SCIP_Real* newubs = NULL;
      SCIP_Real* mingains = NULL;
      SCIP_Real* maxgains = NULL;
      int* bdchginds;
      SCIP_BOUNDTYPE* bdchgtypes;
      SCIP_Real* bdchgbounds;
      int maxninitcands;
      int nuninitcands;
      int nbdchgs;
      int nbdconflicts;
      SCIP_Real avgconflictscore;
      SCIP_Real avgconflengthscore;
      SCIP_Real avginferencescore;
      SCIP_Real avgcutoffscore;
      SCIP_Real avgpscostscore;
      SCIP_Real bestpsscore;
      SCIP_Real bestpsfracscore;
      SCIP_Real bestpsdomainscore;
      SCIP_Real bestsbscore;
      SCIP_Real bestuninitsbscore;
      SCIP_Real bestsbfracscore;
      SCIP_Real bestsbdomainscore;
      SCIP_Real prio;
      SCIP_Real reliable;
      SCIP_Real maxlookahead;
      SCIP_Real lookahead;
      SCIP_Real relerrorthreshold;
      SCIP_Bool initstrongbranching;
      SCIP_Bool propagate;
      SCIP_Bool probingbounds;
      SCIP_Longint nodenum;
      SCIP_Longint nlpiterationsquot;
      SCIP_Longint nsblpiterations;
      SCIP_Longint maxnsblpiterations;
      int bestsolidx;
      int maxbdchgs;
      int bestpscand;
      int bestsbcand;
      int bestuninitsbcand;
      int inititer;
      int nvars;
      int i;
      int c;
      SCIP_CONFIDENCELEVEL clevel;
      SCIP_Real degeneracyfactor = 1.0;

      /* get LP degeneracy information and compute a factor to change weighting of pseudo cost score vs. other scores */
      if( branchruledata->degeneracyaware > 0 && (SCIPgetDepth(scip) > 0 || branchruledata->degeneracyaware > 1) )
      {
         SCIP_Real degeneracy;
         SCIP_Real varconsratio;

         /* get LP degeneracy information */
         SCIP_CALL( SCIPgetLPDegeneracy(scip, &degeneracy, &varconsratio) );

         assert(degeneracy >= 0.0);
         assert(degeneracy <= 1.0);
         assert(varconsratio >= 1.0);

         /* increase factor for a degeneracy >= 80% */
         if( degeneracy >= 0.8 )
         {
            degeneracy = 10.0 * (degeneracy - 0.7);
            degeneracyfactor = degeneracyfactor * pow(10.0,degeneracy);
         }
         /* increase factor for a variable-constraint ratio >= 2.0 */
         if( varconsratio >= 2.0 )
         {
            degeneracyfactor *= 10.0 * varconsratio;
         }
      }

      /* scores computed from pseudocost branching */
      SCIP_Real* scores = NULL;
      SCIP_Real* scoresfrompc = NULL;
      SCIP_Real* scoresfromothers = NULL;

      vars = SCIPgetVars(scip);
      nvars = SCIPgetNVars(scip);

      bestsolidx = SCIPgetBestSol(scip) == NULL ? -1 : SCIPsolGetIndex(SCIPgetBestSol(scip));

      /* get average conflict, inference, and pseudocost scores */
      avgconflictscore = SCIPgetAvgConflictScore(scip);
      avgconflictscore = MAX(avgconflictscore, 0.1);
      avgconflengthscore = SCIPgetAvgConflictlengthScore(scip);
      avgconflengthscore = MAX(avgconflengthscore, 0.1);
      avginferencescore = SCIPgetAvgInferenceScore(scip);
      avginferencescore = MAX(avginferencescore, 0.1);
      avgcutoffscore = SCIPgetAvgCutoffScore(scip);
      avgcutoffscore = MAX(avgcutoffscore, 0.1);
      avgpscostscore = SCIPgetAvgPseudocostScore(scip);
      avgpscostscore = MAX(avgpscostscore, 0.1);

      /* get nonlinear counts according to parameters */
      SCIP_CALL( branchruledataEnsureNlcount(scip, branchruledata) );

      initstrongbranching = FALSE;

      /* check whether propagation should be performed */
      propagate = (branchruledata->maxproprounds != 0);

      /* check whether valid bounds should be identified in probing-like fashion */
      probingbounds = propagate && branchruledata->probingbounds;

      /* get maximal number of candidates to initialize with strong branching; if the current solutions is not basic,
       * we cannot warmstart the simplex algorithm and therefore don't initialize any candidates
       */
      maxninitcands = MIN(nbranchcands, branchruledata->initcand);
      if( !SCIPisLPSolBasic(scip) )
         maxninitcands = 0;

      /* calculate maximal number of strong branching LP iterations; if we used too many, don't apply strong branching
       * any more; also, if degeneracy is too high, don't run strong branching at this node
       */
      nlpiterationsquot = (SCIP_Longint)(branchruledata->sbiterquot * SCIPgetNNodeLPIterations(scip));
      maxnsblpiterations = nlpiterationsquot + branchruledata->sbiterofs + SCIPgetNRootStrongbranchLPIterations(scip);
      nsblpiterations = SCIPgetNStrongbranchLPIterations(scip);
      if( nsblpiterations > maxnsblpiterations || degeneracyfactor >= 10.0 )
         maxninitcands = 0;

      /* get buffer for storing the unreliable candidates */
      SCIP_CALL( SCIPallocBufferArray(scip, &initcands, maxninitcands+1) ); /* allocate one additional slot for convenience */
      SCIP_CALL( SCIPallocBufferArray(scip, &initcandscores, maxninitcands+1) );
      ninitcands = 0;

      /* Allocate memory for the down and up gains, and the computed pseudocost scores */
      SCIP_CALL( SCIPallocBufferArray(scip, &mingains, nbranchcands) );
      SCIP_CALL( SCIPallocBufferArray(scip, &maxgains, nbranchcands) );
      SCIP_CALL( SCIPallocBufferArray(scip, &scores, nbranchcands) );
      SCIP_CALL( SCIPallocBufferArray(scip, &scoresfrompc, nbranchcands) );
      SCIP_CALL( SCIPallocBufferArray(scip, &scoresfromothers, nbranchcands) );

      /* get current node number */
      nodenum = SCIPgetNNodes(scip);

      /* initialize bound change arrays */
      bdchginds = NULL;
      bdchgtypes = NULL;
      bdchgbounds = NULL;
      nbdchgs = 0;
      nbdconflicts = 0;
      maxbdchgs = branchruledata->maxbdchgs;
      if( maxbdchgs == -1 )
         maxbdchgs = INT_MAX;

      /* calculate value used as reliability */
      prio = (maxnsblpiterations - nsblpiterations)/(nsblpiterations + 1.0);
      prio = MIN(prio, 1.0);
      prio = MAX(prio, (nlpiterationsquot - nsblpiterations)/(nsblpiterations + 1.0));
      reliable = (1.0-prio) * branchruledata->minreliable + prio * branchruledata->maxreliable;

      /* calculate the threshold for the relative error in the same way; low tolerance is more strict than higher tolerance */
      relerrorthreshold = (1.0 - prio) * branchruledata->higherrortol + prio * branchruledata->lowerrortol;

      clevel = (SCIP_CONFIDENCELEVEL)branchruledata->confidencelevel;
      /* determine the confidence level for hypothesis testing based on value of prio */
      if( branchruledata->usedynamicconfidence )
      {
         /* with decreasing priority, use a less strict confidence level */
         if( prio >= 0.9 )
            clevel = SCIP_CONFIDENCELEVEL_MAX;
         else if( prio >= 0.7 )
            clevel = SCIP_CONFIDENCELEVEL_HIGH;
         else if( prio >= 0.5 )
            clevel = SCIP_CONFIDENCELEVEL_MEDIUM;
         else if( prio >= 0.3 )
            clevel = SCIP_CONFIDENCELEVEL_LOW;
         else
            clevel = SCIP_CONFIDENCELEVEL_MIN;
      }

      /* search for the best pseudo cost candidate, while remembering unreliable candidates in a sorted buffer */
      nuninitcands = 0;
      bestpscand = -1;
      bestpsscore = -SCIPinfinity(scip);
      bestpsfracscore = -SCIPinfinity(scip);
      bestpsdomainscore = -SCIPinfinity(scip);

      /* search for the best candidate first */
      if( branchruledata->usehyptestforreliability )
      {
         for( c = 0; c < nbranchcands; ++c )
         {
            SCIP_Real conflictscore;
            SCIP_Real conflengthscore;
            SCIP_Real inferencescore;
            SCIP_Real cutoffscore;
            SCIP_Real pscostscore;
            SCIP_Real nlscore;
            SCIP_Real score;

            conflictscore = SCIPgetVarConflictScore(scip, branchcands[c]);
            conflengthscore = SCIPgetVarConflictlengthScore(scip, branchcands[c]);
            inferencescore = SCIPgetVarAvgInferenceScore(scip, branchcands[c]);
            cutoffscore = SCIPgetVarAvgCutoffScore(scip, branchcands[c]);
            nlscore = calcNlscore(scip, branchruledata->nlcount, branchruledata->nlcountmax, SCIPvarGetProbindex(branchcands[c]));
            pscostscore = SCIPgetVarPseudocostScore(scip, branchcands[c], branchcandssol[c]);

            /* replace the pseudo cost score with the already calculated one;
             * @todo: use old data for strong branching with propagation?
             */
            if( SCIPgetVarStrongbranchNode(scip, branchcands[c]) == nodenum )
            {
               SCIP_Real down;
               SCIP_Real up;
               SCIP_Real lastlpobjval;
               SCIP_Real downgain;
               SCIP_Real upgain;

               /* use the score of the strong branching call at the current node */
               SCIP_CALL( SCIPgetVarStrongbranchLast(scip, branchcands[c], &down, &up, NULL, NULL, NULL, &lastlpobjval) );
               downgain = MAX(down - lastlpobjval, 0.0);
               upgain = MAX(up - lastlpobjval, 0.0);
               pscostscore = SCIPgetBranchScore(scip, branchcands[c], downgain, upgain);

               SCIPdebugMsg(scip, " -> strong branching on variable <%s> already performed (down=%g (%+g), up=%g (%+g), pscostscore=%g)\n",
                  SCIPvarGetName(branchcands[c]), down, downgain, up, upgain, pscostscore);
            }

            score = calcScore(scip, branchruledata, conflictscore, avgconflictscore, conflengthscore, avgconflengthscore,
               inferencescore, avginferencescore, cutoffscore, avgcutoffscore, pscostscore, avgpscostscore, nlscore, branchcandsfrac[c],
               degeneracyfactor);

            /* check for better score of candidate */
            if( SCIPisSumGE(scip, score, bestpsscore) )
            {
               SCIP_Real fracscore;
               SCIP_Real domainscore;

               fracscore = MIN(branchcandsfrac[c], 1.0 - branchcandsfrac[c]);
               domainscore = -(SCIPvarGetUbLocal(branchcands[c]) - SCIPvarGetLbLocal(branchcands[c]));
               if( SCIPisSumGT(scip, score, bestpsscore)
                     || SCIPisSumGT(scip, fracscore, bestpsfracscore)
                     || (SCIPisSumGE(scip, fracscore, bestpsfracscore) && domainscore > bestpsdomainscore) )
               {
                  bestpscand = c;
                  bestpsscore = score;
                  bestpsfracscore = fracscore;
                  bestpsdomainscore = domainscore;
               }
            }
         }
      }

      for( c = 0; c < nbranchcands; ++c )
      {
         SCIP_Real conflictscore;
         SCIP_Real conflengthscore;
         SCIP_Real inferencescore;
         SCIP_Real cutoffscore;
         SCIP_Real pscostscore;
         SCIP_Real nlscore;
         SCIP_Real score;
         SCIP_Bool usesb;
         SCIP_Real downgain;
         SCIP_Real upgain;
         SCIP_Real fracpart;

         assert(branchcands[c] != NULL);
         assert(!SCIPisFeasIntegral(scip, branchcandssol[c]));
         assert(!SCIPisFeasIntegral(scip, SCIPvarGetLPSol(branchcands[c])));

         /* Record the variables current pseudocosts. These may be overwritten if
          * strong branching is performed.
          */
         sbvars[c] = FALSE;
         fracpart = SCIPfeasFrac(scip, SCIPvarGetLPSol(branchcands[c]));
         downgain = SCIPgetVarPseudocostVal(scip, branchcands[c], 0.0 - fracpart);
         upgain = SCIPgetVarPseudocostVal(scip, branchcands[c], 1.0 - fracpart);
         mingains[c] = MIN(downgain, upgain);
         maxgains[c] = MAX(downgain, upgain);

         /* get conflict, inference, cutoff, nonlinear, and pseudo cost scores for candidate */
         conflictscore = SCIPgetVarConflictScore(scip, branchcands[c]);
         conflengthscore = SCIPgetVarConflictlengthScore(scip, branchcands[c]);
         inferencescore = SCIPgetVarAvgInferenceScore(scip, branchcands[c]);
         cutoffscore = SCIPgetVarAvgCutoffScore(scip, branchcands[c]);
         nlscore = calcNlscore(scip, branchruledata->nlcount, branchruledata->nlcountmax, SCIPvarGetProbindex(branchcands[c]));
         pscostscore = SCIPgetVarPseudocostScore(scip, branchcands[c], branchcandssol[c]);
         usesb = FALSE;

         /* don't use strong branching on variables that have already been initialized at the current node;
          * instead replace the pseudo cost score with the already calculated one;
          * @todo: use old data for strong branching with propagation?
          */
         if( SCIPgetVarStrongbranchNode(scip, branchcands[c]) == nodenum )
         {
            SCIP_Real down;
            SCIP_Real up;
            SCIP_Real lastlpobjval;

            /* use the score of the strong branching call at the current node */
            SCIP_CALL( SCIPgetVarStrongbranchLast(scip, branchcands[c], &down, &up, NULL, NULL, NULL, &lastlpobjval) );
            downgain = MAX(down - lastlpobjval, 0.0);
            upgain = MAX(up - lastlpobjval, 0.0);
            pscostscore = SCIPgetBranchScore(scip, branchcands[c], downgain, upgain);

            mingains[c] = MIN(downgain, upgain);
            maxgains[c] = MAX(downgain, upgain);

            SCIPdebugMsg(scip, " -> strong branching on variable <%s> already performed (down=%g (%+g), up=%g (%+g), pscostscore=%g)\n",
               SCIPvarGetName(branchcands[c]), down, downgain, up, upgain, pscostscore);
         }
         else if( maxninitcands > 0 )
         {
            SCIP_Real downsize;
            SCIP_Real upsize;
            SCIP_Real size;

            /* check, if the pseudo cost score of the variable is reliable */
            downsize = SCIPgetVarPseudocostCountCurrentRun(scip, branchcands[c], SCIP_BRANCHDIR_DOWNWARDS);
            upsize = SCIPgetVarPseudocostCountCurrentRun(scip, branchcands[c], SCIP_BRANCHDIR_UPWARDS);
            size = MIN(downsize, upsize);

            /* determine if variable is considered reliable based on the current reliability setting */
            /* check fixed number threshold (aka original) reliability first */
            assert(!branchruledata->usehyptestforreliability || bestpscand >= 0);
            usesb = FALSE;
            if( size < reliable )
               usesb = TRUE;
            else if( branchruledata->userelerrorforreliability && branchruledata->usehyptestforreliability )
            {
               if( !SCIPisVarPscostRelerrorReliable(scip, branchcands[c], relerrorthreshold, clevel) &&
                     !SCIPsignificantVarPscostDifference(scip, branchcands[bestpscand], branchcandsfrac[bestpscand],
                        branchcands[c], branchcandsfrac[c], SCIP_BRANCHDIR_DOWNWARDS, clevel, TRUE) &&
                     !SCIPsignificantVarPscostDifference(scip, branchcands[bestpscand], 1 - branchcandsfrac[bestpscand],
                        branchcands[c], 1 - branchcandsfrac[c], SCIP_BRANCHDIR_UPWARDS, clevel, TRUE) )
                  usesb = TRUE;
            }
            /* check if relative error is tolerable */
            else if( branchruledata->userelerrorforreliability &&
                  !SCIPisVarPscostRelerrorReliable(scip, branchcands[c], relerrorthreshold, clevel))
               usesb = TRUE;
            /* check if best pseudo-candidate is significantly better in both directions, use strong-branching otherwise */
            else if( branchruledata->usehyptestforreliability &&
                  !SCIPsignificantVarPscostDifference(scip, branchcands[bestpscand], branchcandsfrac[bestpscand],
                        branchcands[c], branchcandsfrac[c], SCIP_BRANCHDIR_DOWNWARDS, clevel, TRUE) &&
                  !SCIPsignificantVarPscostDifference(scip, branchcands[bestpscand], 1 - branchcandsfrac[bestpscand],
                        branchcands[c], 1 - branchcandsfrac[c], SCIP_BRANCHDIR_UPWARDS, clevel, TRUE))
               usesb = TRUE;

            /* count the number of variables that are completely uninitialized */
            if( size < 0.1 )
               nuninitcands++;
         }

         /* combine the five score values */
<<<<<<< HEAD
         scoresfrompc[c] =  calcScore(scip, branchruledata, 0.0, avgconflictscore, 0.0, avgconflengthscore,
                                      0.0, avginferencescore, 0.0, avgcutoffscore, pscostscore, avgpscostscore, 0.0, branchcandsfrac[c]);
         scoresfromothers[c] = calcScore(scip, branchruledata, conflictscore, avgconflictscore, conflengthscore, avgconflengthscore,
                                         inferencescore, avginferencescore, cutoffscore, avgcutoffscore, 0.0, avgpscostscore, nlscore, branchcandsfrac[c]);
         score = scoresfrompc[c] + scoresfromothers[c];
         scores[c] = score;
=======
         score = calcScore(scip, branchruledata, conflictscore, avgconflictscore, conflengthscore, avgconflengthscore,
            inferencescore, avginferencescore, cutoffscore, avgcutoffscore, pscostscore, avgpscostscore, nlscore, branchcandsfrac[c],
            degeneracyfactor);
>>>>>>> 29f4f599

         if( usesb )
         {
            int j;

            mingains[c] = 0;
            maxgains[c] = 0;
            scoresfrompc[c] = 0;
            scoresfromothers[c] = 0;

            /* assign a random score to this uninitialized candidate */
            if( branchruledata->randinitorder )
               score += SCIPrandomGetReal(branchruledata->randnumgen, 0.0, 1e-4);

            /* pseudo cost of variable is not reliable: insert candidate in initcands buffer */
            for( j = ninitcands; j > 0 && score > initcandscores[j-1]; --j )
            {
               initcands[j] = initcands[j-1];
               initcandscores[j] = initcandscores[j-1];
            }
            initcands[j] = c;
            initcandscores[j] = score;
            ninitcands++;
            ninitcands = MIN(ninitcands, maxninitcands);
         }
         /* in the case of hypothesis reliability, the best pseudo candidate has been determined already */
         else if( !branchruledata->usehyptestforreliability )
         {
            /* variable will keep its pseudo cost value: check for better score of candidate */
            if( SCIPisSumGE(scip, score, bestpsscore) )
            {
               SCIP_Real fracscore;
               SCIP_Real domainscore;

               fracscore = MIN(branchcandsfrac[c], 1.0 - branchcandsfrac[c]);
               domainscore = -(SCIPvarGetUbLocal(branchcands[c]) - SCIPvarGetLbLocal(branchcands[c]));
               if( SCIPisSumGT(scip, score, bestpsscore)
                  || SCIPisSumGT(scip, fracscore, bestpsfracscore)
                  || (SCIPisSumGE(scip, fracscore, bestpsfracscore) && domainscore > bestpsdomainscore) )
               {
                  bestpscand = c;
                  bestpsscore = score;
                  bestpsfracscore = fracscore;
                  bestpsdomainscore = domainscore;
               }
            }
         }
      }

      /* in the special case that only the best pseudo candidate was selected for strong branching, skip the strong branching */
      if( branchruledata->usehyptestforreliability && ninitcands == 1 )
      {
         ninitcands = 0;
         SCIPdebugMsg(scip, "Only one single candidate for initialization-->Skipping strong branching\n");
      }

      /* initialize unreliable candidates with strong branching until maxlookahead is reached,
       * search best strong branching candidate
       */
      maxlookahead = (SCIP_Real)branchruledata->maxlookahead * (1.0 + (SCIP_Real)nuninitcands/(SCIP_Real)nbranchcands);
      inititer = branchruledata->inititer;
      if( inititer == 0 )
      {
         SCIP_Longint nlpiterations;
         SCIP_Longint nlps;

         /* iteration limit is set to twice the average number of iterations spent to resolve a dual feasible SCIP_LP;
          * at the first few nodes, this average is not very exact, so we better increase the iteration limit on
          * these very important nodes
          */
         nlpiterations = SCIPgetNDualResolveLPIterations(scip);
         nlps = SCIPgetNDualResolveLPs(scip);
         if( nlps == 0 )
         {
            nlpiterations = SCIPgetNNodeInitLPIterations(scip);
            nlps = SCIPgetNNodeInitLPs(scip);
            if( nlps == 0 )
            {
               nlpiterations = 1000;
               nlps = 1;
            }
         }
         assert(nlps >= 1);
         inititer = (int)(2*nlpiterations / nlps);
         inititer = (int)((SCIP_Real)inititer * (1.0 + 20.0/nodenum));
         inititer = MAX(inititer, 10);
         inititer = MIN(inititer, 500);
      }

      SCIPdebugMsg(scip, "strong branching (reliable=%g, %d/%d cands, %d uninit, maxcands=%d, maxlookahead=%g, maxbdchgs=%d, inititer=%d, iterations:%" SCIP_LONGINT_FORMAT "/%" SCIP_LONGINT_FORMAT ", basic:%u)\n",
         reliable, ninitcands, nbranchcands, nuninitcands, maxninitcands, maxlookahead, maxbdchgs, inititer,
         SCIPgetNStrongbranchLPIterations(scip), maxnsblpiterations, SCIPisLPSolBasic(scip));

      bestsbcand = -1;
      bestsbscore = -SCIPinfinity(scip);
      bestsbfracscore = -SCIPinfinity(scip);
      bestsbdomainscore = -SCIPinfinity(scip);
      bestuninitsbscore = -SCIPinfinity(scip);
      bestuninitsbcand = -1;
      lookahead = 0.0;
      for( i = 0; i < ninitcands && lookahead < maxlookahead && nbdchgs + nbdconflicts < maxbdchgs
              && (i < (int) maxlookahead || SCIPgetNStrongbranchLPIterations(scip) < maxnsblpiterations); ++i )
      {
         SCIP_Real down;
         SCIP_Real up;
         SCIP_Real downgain;
         SCIP_Real upgain;
         SCIP_Bool downvalid;
         SCIP_Bool upvalid;
         SCIP_Longint ndomredsdown;
         SCIP_Longint ndomredsup;
         SCIP_Bool lperror;
         SCIP_Bool downinf;
         SCIP_Bool upinf;
         SCIP_Bool downconflict;
         SCIP_Bool upconflict;

         /* get candidate number to initialize */
         c = initcands[i];
         assert(!SCIPisFeasIntegral(scip, branchcandssol[c]));

         if( branchruledata->skipbadinitcands )
         {
            SCIP_Bool skipsb = FALSE;
            /* if the current best candidate is a candidate found by strong branching, determine if candidate pseudo-costs are
             * significantly smaller in at least one direction, in which case we safe the execution of strong-branching for now
             */
            if( bestsbscore > bestpsscore && bestsbscore > bestuninitsbscore && bestsbupvalid && bestsbdownvalid )
            {
               assert(bestsbcand != -1);
               assert(bestsbup != SCIP_INVALID && bestsbdown != SCIP_INVALID); /*lint !e777 lint doesn't like comparing floats */

               /* test if the variable is unlikely to produce a better gain than the currently best one. Skip strong-branching
                * in such a case
                */
               if( SCIPpscostThresholdProbabilityTest(scip, branchcands[c], branchcandsfrac[c], bestsbdown,
                     SCIP_BRANCHDIR_DOWNWARDS, clevel)
                     || SCIPpscostThresholdProbabilityTest(scip, branchcands[c], 1.0 - branchcandsfrac[c], bestsbup,
                           SCIP_BRANCHDIR_UPWARDS, clevel) )
                  skipsb = TRUE;
            }
            /* the currently best candidate is also a pseudo-candidate; apply significance test and skip candidate if it
             * is significantly worse in at least one direction
             */
            else if( bestpscand != -1 && bestpsscore > bestuninitsbscore )
            {
               if( SCIPsignificantVarPscostDifference(scip, branchcands[bestpscand], branchcandsfrac[bestpscand],
                     branchcands[c], branchcandsfrac[c], SCIP_BRANCHDIR_DOWNWARDS, clevel, TRUE)
                     || SCIPsignificantVarPscostDifference(scip, branchcands[bestpscand], 1.0 - branchcandsfrac[bestpscand],
                           branchcands[c], 1.0 - branchcandsfrac[c], SCIP_BRANCHDIR_UPWARDS, clevel, TRUE) )
                  skipsb = TRUE;
            }
            /* compare against the best init cand that has been skipped already */
            else if( bestuninitsbcand != -1 )
            {
               if( SCIPsignificantVarPscostDifference(scip, branchcands[bestuninitsbcand], branchcandsfrac[bestuninitsbcand],
                     branchcands[c], branchcandsfrac[c], SCIP_BRANCHDIR_DOWNWARDS, clevel, TRUE)
                     || SCIPsignificantVarPscostDifference(scip, branchcands[bestuninitsbcand], 1.0 - branchcandsfrac[bestuninitsbcand],
                           branchcands[c], 1.0 - branchcandsfrac[c], SCIP_BRANCHDIR_UPWARDS, clevel, TRUE) )
                  skipsb = TRUE;
            }

            /* skip candidate, update the best score of an unitialized candidate */
            if( skipsb )
            {
               if( bestuninitsbcand == -1 )
               {
                  bestuninitsbcand = c;
                  bestuninitsbscore = initcandscores[i];
               }
               continue;
            }
         }
         SCIPdebugMsg(scip, "init pseudo cost (%g/%g) of <%s> at %g (score:%g) with strong branching (%d iterations) -- %" SCIP_LONGINT_FORMAT "/%" SCIP_LONGINT_FORMAT " iterations\n",
            SCIPgetVarPseudocostCountCurrentRun(scip, branchcands[c], SCIP_BRANCHDIR_DOWNWARDS),
            SCIPgetVarPseudocostCountCurrentRun(scip, branchcands[c], SCIP_BRANCHDIR_UPWARDS),
            SCIPvarGetName(branchcands[c]), branchcandssol[c], initcandscores[i],
            inititer, SCIPgetNStrongbranchLPIterations(scip), maxnsblpiterations);

         /* use strong branching on candidate */
         if( !initstrongbranching )
         {
            initstrongbranching = TRUE;

            SCIP_CALL( SCIPstartStrongbranch(scip, propagate) );

            /* create arrays for probing-like bound tightening */
            if( probingbounds )
            {
               SCIP_CALL( SCIPallocBlockMemoryArray(scip, &newlbs, nvars) );
               SCIP_CALL( SCIPallocBlockMemoryArray(scip, &newubs, nvars) );
            }
         }

         if( propagate )
         {
            /* apply strong branching */
            SCIP_CALL( SCIPgetVarStrongbranchWithPropagation(scip, branchcands[c], branchcandssol[c], lpobjval, inititer,
                  branchruledata->maxproprounds, &down, &up, &downvalid, &upvalid, &ndomredsdown, &ndomredsup, &downinf, &upinf,
                  &downconflict, &upconflict, &lperror, newlbs, newubs) );
         }
         else
         {
            /* apply strong branching */
            SCIP_CALL( SCIPgetVarStrongbranchFrac(scip, branchcands[c], inititer, FALSE,
                  &down, &up, &downvalid, &upvalid, &downinf, &upinf, &downconflict, &upconflict, &lperror) );

            ndomredsdown = ndomredsup = 0;
         }

         /* check for an error in strong branching */
         if( lperror )
         {
            if( !SCIPisStopped(scip) )
            {
               SCIPverbMessage(scip, SCIP_VERBLEVEL_HIGH, NULL,
                  "(node %" SCIP_LONGINT_FORMAT ") error in strong branching call for variable <%s> with solution %g\n",
                  SCIPgetNNodes(scip), SCIPvarGetName(branchcands[c]), branchcandssol[c]);
            }
            break;
         }

         /* Strong branching might have found a new primal solution which updated the cutoff bound. In this case, the
          * provedbound computed before can be higher than the cutoffbound and the current node can be cut off.
          * Additionally, also if the value for the current best candidate is valid and exceeds the new cutoff bound,
          * we want to change the domain of this variable rather than branching on it.
          */
         if( SCIPgetBestSol(scip) != NULL && SCIPsolGetIndex(SCIPgetBestSol(scip)) != bestsolidx )
         {
            bestsolidx = SCIPsolGetIndex(SCIPgetBestSol(scip));

            SCIPdebugMsg(scip, " -> strong branching on variable <%s> lead to a new incumbent\n",
               SCIPvarGetName(branchcands[c]));

            /* proved bound for current node is larger than new cutoff bound -> cut off current node */
            if( SCIPisGE(scip, provedbound, SCIPgetCutoffbound(scip)) )
            {
               SCIPdebugMsg(scip, " -> node can be cut off (provedbound=%g, cutoff=%g)\n", provedbound, SCIPgetCutoffbound(scip));

               *result = SCIP_CUTOFF;
               break; /* terminate initialization loop, because node is infeasible */
            }
            /* proved bound for down child of best candidate is larger than cutoff bound
             *  -> increase lower bound of best candidate
             * we must only do this if the LP is complete, i.e., we are not doing column generation
             */

            else if( bestsbcand != -1  && allcolsinlp )
            {
               if( !bestsbdowncutoff && bestsbdownvalid && SCIPisGE(scip, bestsbdown, SCIPgetCutoffbound(scip)) )
               {
                  bestsbdowncutoff = TRUE;

                  SCIPdebugMsg(scip, " -> valid dual bound for down child of best candidate <%s> is higher than new cutoff bound (valid=%u, bestsbdown=%g, cutoff=%g)\n",
                     SCIPvarGetName(branchcands[bestsbcand]), bestsbdownvalid, bestsbdown, SCIPgetCutoffbound(scip));

                  SCIPdebugMsg(scip, " -> increase lower bound of best candidate <%s> to %g\n",
                     SCIPvarGetName(branchcands[bestsbcand]), SCIPfeasCeil(scip, branchcandssol[bestsbcand]));

                  SCIP_CALL( addBdchg(scip, &bdchginds, &bdchgtypes, &bdchgbounds, &nbdchgs, SCIPvarGetProbindex(branchcands[bestsbcand]),
                        SCIP_BOUNDTYPE_LOWER, SCIPfeasCeil(scip, branchcandssol[bestsbcand])) );
               }
               /* proved bound for up child of best candidate is larger than cutoff bound -> decrease upper bound of best candidate */
               else if( !bestsbupcutoff && bestsbupvalid && SCIPisGE(scip, bestsbup, SCIPgetCutoffbound(scip)) )
               {
                  bestsbupcutoff = TRUE;

                  SCIPdebugMsg(scip, " -> valid dual bound for up child of best candidate <%s> is higher than new cutoff bound (valid=%u, bestsbup=%g, cutoff=%g)\n",
                     SCIPvarGetName(branchcands[bestsbcand]), bestsbupvalid, bestsbup, SCIPgetCutoffbound(scip));

                  SCIPdebugMsg(scip, " -> decrease upper bound of best candidate <%s> to %g\n",
                     SCIPvarGetName(branchcands[bestsbcand]), SCIPfeasFloor(scip, branchcandssol[bestsbcand]));

                  SCIP_CALL( addBdchg(scip, &bdchginds, &bdchgtypes, &bdchgbounds, &nbdchgs, SCIPvarGetProbindex(branchcands[bestsbcand]),
                        SCIP_BOUNDTYPE_UPPER, SCIPfeasFloor(scip, branchcandssol[bestsbcand])) );
               }
            }
         }

         /* evaluate strong branching */
         down = MAX(down, lpobjval);
         up = MAX(up, lpobjval);
         downgain = down - lpobjval;
         upgain = up - lpobjval;
         assert(!allcolsinlp || exactsolve || !downvalid || downinf == SCIPisGE(scip, down, SCIPgetCutoffbound(scip)));
         assert(!allcolsinlp || exactsolve || !upvalid || upinf == SCIPisGE(scip, up, SCIPgetCutoffbound(scip)));
         assert(downinf || !downconflict);
         assert(upinf || !upconflict);

         /* @todo: store pseudo cost only for valid bounds?
          * depending on the user parameter choice of storesemiinitcosts, pseudo costs are also updated in single directions,
          * if the node in the other direction was infeasible or cut off
          */
         if( !downinf
#ifdef WITH_LPSOLSTAT
               && SCIPgetLastStrongbranchLPSolStat(scip, SCIP_BRANCHDIR_DOWNWARDS) != SCIP_LPSOLSTAT_ITERLIMIT
#endif
               && (!upinf || branchruledata->storesemiinitcosts) )
         {
            SCIP_Real weight;

            /* smaller weights are given if the strong branching hit the time limit in the corresponding direction */
            if( branchruledata->usesmallweightsitlim )
               weight = SCIPgetLastStrongbranchLPSolStat(scip, SCIP_BRANCHDIR_DOWNWARDS) != SCIP_LPSOLSTAT_ITERLIMIT ? 1.0 : 0.5;
            else
               weight = 1.0;

            /* update pseudo cost values */
            SCIP_CALL( SCIPupdateVarPseudocost(scip, branchcands[c], 0.0 - branchcandsfrac[c], downgain, weight) );
         }
         if( !upinf
#ifdef WITH_LPSOLSTAT
               && SCIPgetLastStrongbranchLPSolStat(scip, SCIP_BRANCHDIR_UPWARDS) != SCIP_LPSOLSTAT_ITERLIMIT
#endif
               && (!downinf || branchruledata->storesemiinitcosts)  )
         {
            SCIP_Real weight;

            /* smaller weights are given if the strong branching hit the time limit in the corresponding direction */
            if( branchruledata->usesmallweightsitlim )
               weight = SCIPgetLastStrongbranchLPSolStat(scip, SCIP_BRANCHDIR_UPWARDS) != SCIP_LPSOLSTAT_ITERLIMIT ? 1.0 : 0.5;
            else
               weight = 1.0;

            SCIP_CALL( SCIPupdateVarPseudocost(scip, branchcands[c], 1.0 - branchcandsfrac[c], upgain, weight) );
         }

         /* the minimal lower bound of both children is a proved lower bound of the current subtree */
         if( allcolsinlp && !exactsolve && downvalid && upvalid )
         {
            SCIP_Real minbound;

            minbound = MIN(down, up);
            provedbound = MAX(provedbound, minbound);
            assert((downinf && upinf) || SCIPisLT(scip, provedbound, SCIPgetCutoffbound(scip)));

            /* save probing-like bounds detected during strong branching */
            if( probingbounds )
            {
               int v;

               assert(newlbs != NULL);
               assert(newubs != NULL);

               for( v = 0; v < nvars; ++v )
               {
                  if( SCIPisGT(scip, newlbs[v], SCIPvarGetLbLocal(vars[v])) )
                  {
                     SCIPdebugMsg(scip, "better lower bound for variable <%s>: %.9g -> %.9g (by strongbranching on <%s>)\n",
                        SCIPvarGetName(vars[v]), SCIPvarGetLbLocal(vars[v]), newlbs[v], SCIPvarGetName(branchcands[c]));

                     SCIP_CALL( addBdchg(scip, &bdchginds, &bdchgtypes, &bdchgbounds, &nbdchgs, v,
                           SCIP_BOUNDTYPE_LOWER, newlbs[v]) );
                  }
                  if( SCIPisLT(scip, newubs[v], SCIPvarGetUbLocal(vars[v])) )
                  {
                     SCIPdebugMsg(scip, "better upper bound for variable <%s>: %.9g -> %.9g (by strongbranching on <%s>)\n",
                        SCIPvarGetName(vars[v]), SCIPvarGetUbLocal(vars[v]), newubs[v], SCIPvarGetName(branchcands[c]));

                     SCIP_CALL( addBdchg(scip, &bdchginds, &bdchgtypes, &bdchgbounds, &nbdchgs, v,
                           SCIP_BOUNDTYPE_UPPER, newubs[v]) );
                  }
               }
            }
         }

         /* check if there are infeasible roundings */
         if( downinf || upinf )
         {
            assert(allcolsinlp || propagate);
            assert(!exactsolve);

            if( downinf && upinf )
            {
               /* both roundings are infeasible -> node is infeasible */
               SCIPdebugMsg(scip, " -> variable <%s> is infeasible in both directions (conflict: %u/%u)\n",
                  SCIPvarGetName(branchcands[c]), downconflict, upconflict);
               *result = SCIP_CUTOFF;
               break; /* terminate initialization loop, because node is infeasible */
            }
            else
            {
               /* rounding is infeasible in one direction -> round variable in other direction */
               SCIPdebugMsg(scip, " -> variable <%s> is infeasible in %s branch (conflict: %u/%u)\n",
                  SCIPvarGetName(branchcands[c]), downinf ? "downward" : "upward", downconflict, upconflict);
               SCIP_CALL( addBdchg(scip, &bdchginds, &bdchgtypes, &bdchgbounds, &nbdchgs, SCIPvarGetProbindex(branchcands[c]),
                     (downinf ? SCIP_BOUNDTYPE_LOWER : SCIP_BOUNDTYPE_UPPER),
                     (downinf ? SCIPfeasCeil(scip, branchcandssol[c]) : SCIPfeasFloor(scip, branchcandssol[c]))) );
               if( nbdchgs + nbdconflicts >= maxbdchgs )
                  break; /* terminate initialization loop, because enough roundings are performed */
            }
         }
         else
         {
            SCIP_Real conflictscore;
            SCIP_Real conflengthscore;
            SCIP_Real inferencescore;
            SCIP_Real cutoffscore;
            SCIP_Real pscostscore;
            SCIP_Real nlscore;
            SCIP_Real score;

            mingains[c] = MIN(downgain, upgain);
            maxgains[c] = MAX(downgain, upgain);

            sbdown[c] = down;
            sbup[c] = up;
            sbdownvalid[c] = downvalid;
            sbupvalid[c] = upvalid;
            sbvars[c] = TRUE;

            /* check for a better score */
            conflictscore = SCIPgetVarConflictScore(scip, branchcands[c]);
            conflengthscore = SCIPgetVarConflictlengthScore(scip, branchcands[c]);
            nlscore = calcNlscore(scip, branchruledata->nlcount, branchruledata->nlcountmax, SCIPvarGetProbindex(branchcands[c]));

            /* optionally, use only local information obtained via strong branching for this candidate, i.e., local
             * domain reductions and no cutoff score
             */
            inferencescore = branchruledata->usesblocalinfo ? SCIPgetBranchScore(scip, branchcands[c], (SCIP_Real)ndomredsdown, (SCIP_Real)ndomredsup)
                  : SCIPgetVarAvgInferenceScore(scip, branchcands[c]);
            cutoffscore = branchruledata->usesblocalinfo ? 0.0 : SCIPgetVarAvgCutoffScore(scip, branchcands[c]);
            pscostscore = SCIPgetBranchScore(scip, branchcands[c], downgain, upgain);

<<<<<<< HEAD
            scoresfrompc[c] =  calcScore(scip, branchruledata, 0.0, avgconflictscore, 0.0, avgconflengthscore,
                                         0.0, avginferencescore, 0.0, avgcutoffscore, pscostscore, avgpscostscore, 0.0, branchcandsfrac[c]);
            scoresfromothers[c] = calcScore(scip, branchruledata, conflictscore, avgconflictscore, conflengthscore, avgconflengthscore,
                                            inferencescore, avginferencescore, cutoffscore, avgcutoffscore, 0.0, avgpscostscore, nlscore, branchcandsfrac[c]);
            score = scoresfrompc[c] + scoresfromothers[c];
            scores[c] = score;
=======
            score = calcScore(scip, branchruledata, conflictscore, avgconflictscore, conflengthscore, avgconflengthscore,
               inferencescore, avginferencescore, cutoffscore, avgcutoffscore, pscostscore, avgpscostscore, nlscore, branchcandsfrac[c],
               degeneracyfactor);
>>>>>>> 29f4f599

            if( SCIPisSumGE(scip, score, bestsbscore) )
            {
               SCIP_Real fracscore;
               SCIP_Real domainscore;

               fracscore = MIN(branchcandsfrac[c], 1.0 - branchcandsfrac[c]);
               domainscore = -(SCIPvarGetUbLocal(branchcands[c]) - SCIPvarGetLbLocal(branchcands[c]));
               if( SCIPisSumGT(scip, score, bestsbscore)
                  || SCIPisSumGT(scip, fracscore, bestsbfracscore)
                  || (SCIPisSumGE(scip, fracscore, bestsbfracscore) && domainscore > bestsbdomainscore) )
               {
                  bestsbcand = c;
                  bestsbscore = score;
                  bestsbdown = down;
                  bestsbup = up;
                  bestsbdownvalid = downvalid;
                  bestsbupvalid = upvalid;
                  bestsbdowncutoff = FALSE;
                  bestsbupcutoff = FALSE;
                  bestsbfracscore = fracscore;
                  bestsbdomainscore = domainscore;
                  lookahead = 0.0;
               }
               else
                  lookahead += 0.5;
            }
            else
               lookahead += 1.0;

            SCIPdebugMsg(scip, " -> variable <%s> (solval=%g, down=%g (%+g,valid=%u), up=%g (%+g,valid=%u), score=%g/ %g/%g %g/%g -> %g)\n",
               SCIPvarGetName(branchcands[c]), branchcandssol[c], down, downgain, downvalid, up, upgain, upvalid,
               pscostscore, conflictscore, conflengthscore, inferencescore, cutoffscore,  score);
         }
      }
#ifdef SCIP_DEBUG
      if( bestsbcand >= 0 )
      {
         SCIPdebugMsg(scip, " -> best: <%s> (%g / %g / %g), lookahead=%g/%g\n",
            SCIPvarGetName(branchcands[bestsbcand]), bestsbscore, bestsbfracscore, bestsbdomainscore,
            lookahead, maxlookahead);
      }
#endif

      if( initstrongbranching )
      {
         if( probingbounds )
         {
            assert(newlbs != NULL);
            assert(newubs != NULL);

            SCIPfreeBlockMemoryArray(scip, &newubs, nvars);
            SCIPfreeBlockMemoryArray(scip, &newlbs, nvars);
         }

         SCIP_CALL( SCIPendStrongbranch(scip) );

         if( SCIPgetLPSolstat(scip) == SCIP_LPSOLSTAT_OBJLIMIT || SCIPgetLPSolstat(scip) == SCIP_LPSOLSTAT_INFEASIBLE )
         {
            assert(SCIPhasCurrentNodeLP(scip));
            *result = SCIP_CUTOFF;
         }
      }

      if( *result != SCIP_CUTOFF )
      {
         /* get the score of the best uninitialized strong branching candidate */
         if( i < ninitcands && bestuninitsbcand == -1 )
            bestuninitsbscore = initcandscores[i];

         /* if the best pseudo cost candidate is better than the best uninitialized strong branching candidate,
          * compare it to the best initialized strong branching candidate
          */
         if( bestpsscore > bestuninitsbscore && SCIPisSumGT(scip, bestpsscore, bestsbscore) )
         {
            bestcand = bestpscand;
            bestisstrongbranch = FALSE;
         }
         else if( bestsbcand >= 0 )
         {
            bestcand = bestsbcand;
            bestisstrongbranch = TRUE;
         }
         else
         {
            /* no candidate was initialized, and the best score is the one of the first candidate in the initialization
             * queue
             */
            assert(ninitcands >= 1);
            bestcand = initcands[0];
            bestisstrongbranch = FALSE;
         }

         /* update lower bound of current node */
         if( allcolsinlp && !exactsolve )
         {
            assert(SCIPisLT(scip, provedbound, SCIPgetCutoffbound(scip)));
            SCIP_CALL( SCIPupdateNodeLowerbound(scip, SCIPgetCurrentNode(scip), provedbound) );
         }
      }

      /* apply domain reductions */
      if( nbdchgs > 0 )
      {
         if( *result != SCIP_CUTOFF )
         {
            SCIP_CALL( applyBdchgs(scip, vars, bdchginds, bdchgtypes, bdchgbounds, nbdchgs, result) );
            if( *result != SCIP_CUTOFF )
               *result = SCIP_REDUCEDDOM;
         }
         freeBdchgs(scip, &bdchginds, &bdchgtypes, &bdchgbounds, &nbdchgs);
      }

      /* Apply the Treemodel branching rule to potentially select a better branching candidate than the current one. */
      if( *result != SCIP_CUTOFF && *result != SCIP_REDUCEDDOM && *result != SCIP_CONSADDED && SCIPtreemodelIsEnabled(scip, branchruledata->treemodel) )
      {
         SCIP_CALL( SCIPtreemodelSelectCandidate(
               scip,                        /* SCIP data structure */
               branchruledata->treemodel,   /* branching rule */
               branchcands,                 /* branching candidate storage */
               mingains,                    /* minimum gain of rounding downwards or upwards */
               maxgains,                    /* maximum gain of rounding downwards or upwards */
               scoresfrompc,                /* pseudocost scores of branching candidates */
               scoresfromothers,            /* scores from other branching methods */
               avgpscostscore,              /* average pseudocost score of branching candidates */
               nbranchcands,                /* the number of branching candidates */
               &bestcand                    /* the best branching candidate found by SCIP */
         ) );
      }

      /* free buffer for the lp gains and pseudocost scores */
      SCIPfreeBufferArray(scip, &scoresfromothers);
      SCIPfreeBufferArray(scip, &scoresfrompc);
      SCIPfreeBufferArray(scip, &scores);
      SCIPfreeBufferArray(scip, &maxgains);
      SCIPfreeBufferArray(scip, &mingains);

      /* free buffer for the unreliable candidates */
      SCIPfreeBufferArray(scip, &initcandscores);
      SCIPfreeBufferArray(scip, &initcands);
   }

   /* if no domain could be reduced, create the branching */
   if( *result != SCIP_CUTOFF && *result != SCIP_REDUCEDDOM && *result != SCIP_CONSADDED && executebranch )
   {
      SCIP_NODE* downchild;
      SCIP_NODE* upchild;
      SCIP_VAR* var;
      SCIP_Real val;

      assert(*result == SCIP_DIDNOTRUN);
      assert(0 <= bestcand && bestcand < nbranchcands);
      assert(!SCIPisFeasIntegral(scip, branchcandssol[bestcand]));
      assert(!allcolsinlp || SCIPisLT(scip, provedbound, SCIPgetCutoffbound(scip)));
      assert(!bestsbdowncutoff && !bestsbupcutoff);

      var = branchcands[bestcand];
      val = branchcandssol[bestcand];

      /* perform the branching */
      SCIPdebugMsg(scip, " -> %d (%d) cands, sel cand %d: var <%s> (sol=%g, down=%g (%+g), up=%g (%+g), sb=%u, psc=%g/%g [%g])\n",
         nbranchcands, ninitcands, bestcand, SCIPvarGetName(var), branchcandssol[bestcand],
         bestsbdown, bestsbdown - lpobjval, bestsbup, bestsbup - lpobjval, bestisstrongbranch,
         SCIPgetVarPseudocostCurrentRun(scip, var, SCIP_BRANCHDIR_DOWNWARDS),
         SCIPgetVarPseudocostCurrentRun(scip, var, SCIP_BRANCHDIR_UPWARDS),
         SCIPgetVarPseudocostScoreCurrentRun(scip, var, branchcandssol[bestcand]));
      _unused(bestisstrongbranch);
      SCIP_CALL( SCIPbranchVarVal(scip, var, val, &downchild, NULL, &upchild) );
      assert(downchild != NULL);
      assert(upchild != NULL);

      /* update the lower bounds in the children */
      if( sbvars[bestcand] && allcolsinlp && !exactsolve )
      {
         if( sbdownvalid[bestcand] )
         {
            assert(SCIPisLT(scip, sbdown[bestcand], SCIPgetCutoffbound(scip)));
            SCIP_CALL( SCIPupdateNodeLowerbound(scip, downchild, sbdown[bestcand]) );
            assert(SCIPisGE(scip, SCIPgetNodeLowerbound(scip, downchild), provedbound));
         }
         if( sbupvalid[bestcand] )
         {
            assert(SCIPisLT(scip, sbup[bestcand], SCIPgetCutoffbound(scip)));
            SCIP_CALL( SCIPupdateNodeLowerbound(scip, upchild, sbup[bestcand]) );
            assert(SCIPisGE(scip, SCIPgetNodeLowerbound(scip, upchild), provedbound));
         }
      }

      SCIPdebugMsg(scip, " -> down child's lowerbound: %g\n", SCIPnodeGetLowerbound(downchild));
      SCIPdebugMsg(scip, " -> up child's lowerbound  : %g\n", SCIPnodeGetLowerbound(upchild));

      assert(SCIPgetLPSolstat(scip) != SCIP_LPSOLSTAT_INFEASIBLE && SCIPgetLPSolstat(scip) != SCIP_LPSOLSTAT_OBJLIMIT);

      *result = SCIP_BRANCHED;
   }

   /* free buffer for the strong branching lp gains */
   SCIPfreeBufferArray(scip, &sbvars);
   SCIPfreeBufferArray(scip, &sbupvalid);
   SCIPfreeBufferArray(scip, &sbdownvalid);
   SCIPfreeBufferArray(scip, &sbup);
   SCIPfreeBufferArray(scip, &sbdown);

   return SCIP_OKAY;
}


/*
 * Callback methods
 */

/** copy method for branchrule plugins (called when SCIP copies plugins) */
static
SCIP_DECL_BRANCHCOPY(branchCopyRelpscost)
{  /*lint --e{715}*/
   assert(scip != NULL);
   assert(branchrule != NULL);
   assert(strcmp(SCIPbranchruleGetName(branchrule), BRANCHRULE_NAME) == 0);

   /* call inclusion method of branchrule */
   SCIP_CALL( SCIPincludeBranchruleRelpscost(scip) );

   return SCIP_OKAY;
}

/** destructor of branching rule to free user data (called when SCIP is exiting) */
static
SCIP_DECL_BRANCHFREE(branchFreeRelpscost)
{  /*lint --e{715}*/
   SCIP_BRANCHRULEDATA* branchruledata;
   branchruledata = SCIPbranchruleGetData(branchrule);

   /* free Treemodel parameter data structure */
   SCIP_CALL( SCIPtreemodelFree(scip, &branchruledata->treemodel) );

   /* free branching rule data */
   SCIPfreeBlockMemory(scip, &branchruledata);
   SCIPbranchruleSetData(branchrule, NULL);

   return SCIP_OKAY;
}


/** solving process initialization method of branching rule (called when branch and bound process is about to begin) */
static
SCIP_DECL_BRANCHINITSOL(branchInitsolRelpscost)
{  /*lint --e{715}*/
   SCIP_BRANCHRULEDATA* branchruledata;

   /* initialize branching rule data */
   branchruledata = SCIPbranchruleGetData(branchrule);
   branchruledata->nlcount = NULL;
   branchruledata->nlcountsize = 0;
   branchruledata->nlcountmax = 1;
   assert(branchruledata->startrandseed >= 0);

   /* create a random number generator */
   SCIP_CALL( SCIPcreateRandom(scip, &branchruledata->randnumgen,
         (unsigned int)branchruledata->startrandseed, TRUE) );

   return SCIP_OKAY;
}


/** solving process deinitialization method of branching rule (called before branch and bound process data is freed) */
static
SCIP_DECL_BRANCHEXITSOL(branchExitsolRelpscost)
{  /*lint --e{715}*/
   SCIP_BRANCHRULEDATA* branchruledata;

   /* free memory in branching rule data */
   branchruledata = SCIPbranchruleGetData(branchrule);
   SCIPfreeBlockMemoryArrayNull(scip, &branchruledata->nlcount, branchruledata->nlcountsize);

   /* free random number generator */
   SCIPfreeRandom(scip, &branchruledata->randnumgen);

   return SCIP_OKAY;
}


/** branching execution method for fractional LP solutions */
static
SCIP_DECL_BRANCHEXECLP(branchExeclpRelpscost)
{  /*lint --e{715}*/
   SCIP_VAR** tmplpcands;
   SCIP_VAR** lpcands;
   SCIP_Real* tmplpcandssol;
   SCIP_Real* lpcandssol;
   SCIP_Real* tmplpcandsfrac;
   SCIP_Real* lpcandsfrac;
   int nlpcands;

   assert(branchrule != NULL);
   assert(strcmp(SCIPbranchruleGetName(branchrule), BRANCHRULE_NAME) == 0);
   assert(scip != NULL);
   assert(result != NULL);

   SCIPdebugMsg(scip, "Execlp method of relpscost branching in node %llu\n", SCIPnodeGetNumber(SCIPgetCurrentNode(scip)));

   if( SCIPgetLPSolstat(scip) != SCIP_LPSOLSTAT_OPTIMAL )
   {
      *result = SCIP_DIDNOTRUN;
      SCIPdebugMsg(scip, "Could not apply relpscost branching, as the current LP was not solved to optimality.\n");

      return SCIP_OKAY;
   }

   /* get branching candidates */
   SCIP_CALL( SCIPgetLPBranchCands(scip, &tmplpcands, &tmplpcandssol, &tmplpcandsfrac, NULL, &nlpcands, NULL) );
   assert(nlpcands > 0);

   /* copy LP banching candidates and solution values, because they will be updated w.r.t. the strong branching LP
    * solution
    */
   SCIP_CALL( SCIPduplicateBufferArray(scip, &lpcands, tmplpcands, nlpcands) );
   SCIP_CALL( SCIPduplicateBufferArray(scip, &lpcandssol, tmplpcandssol, nlpcands) );
   SCIP_CALL( SCIPduplicateBufferArray(scip, &lpcandsfrac, tmplpcandsfrac, nlpcands) );

   /* execute branching rule */
   SCIP_CALL( execRelpscost(scip, branchrule, lpcands, lpcandssol, lpcandsfrac, nlpcands, TRUE, result) );

   SCIPfreeBufferArray(scip, &lpcandsfrac);
   SCIPfreeBufferArray(scip, &lpcandssol);
   SCIPfreeBufferArray(scip, &lpcands);

   return SCIP_OKAY;
}


/*
 * branching specific interface methods
 */

/** creates the reliable pseudo cost branching rule and includes it in SCIP */
SCIP_RETCODE SCIPincludeBranchruleRelpscost(
   SCIP*                 scip                /**< SCIP data structure */
   )
{
   SCIP_BRANCHRULEDATA* branchruledata;
   SCIP_BRANCHRULE* branchrule;

   /* create relpscost branching rule data */
   SCIP_CALL( SCIPallocBlockMemory(scip, &branchruledata) );

   /* include branching rule */
   SCIP_CALL( SCIPincludeBranchruleBasic(scip, &branchrule, BRANCHRULE_NAME, BRANCHRULE_DESC, BRANCHRULE_PRIORITY,
         BRANCHRULE_MAXDEPTH, BRANCHRULE_MAXBOUNDDIST, branchruledata) );

   assert(branchrule != NULL);

   /* set non-fundamental callbacks via specific setter functions*/
   SCIP_CALL( SCIPsetBranchruleCopy(scip, branchrule, branchCopyRelpscost) );
   SCIP_CALL( SCIPsetBranchruleFree(scip, branchrule, branchFreeRelpscost) );
   SCIP_CALL( SCIPsetBranchruleInitsol(scip, branchrule, branchInitsolRelpscost) );
   SCIP_CALL( SCIPsetBranchruleExitsol(scip, branchrule, branchExitsolRelpscost) );
   SCIP_CALL( SCIPsetBranchruleExecLp(scip, branchrule, branchExeclpRelpscost) );

   /* relpscost branching rule parameters */
   SCIP_CALL( SCIPaddRealParam(scip,
         "branching/relpscost/conflictweight",
         "weight in score calculations for conflict score",
         &branchruledata->conflictweight, TRUE, DEFAULT_CONFLICTWEIGHT, SCIP_REAL_MIN, SCIP_REAL_MAX, NULL, NULL) );
   SCIP_CALL( SCIPaddRealParam(scip,
         "branching/relpscost/conflictlengthweight",
         "weight in score calculations for conflict length score",
         &branchruledata->conflengthweight, TRUE, DEFAULT_CONFLENGTHWEIGHT, SCIP_REAL_MIN, SCIP_REAL_MAX, NULL, NULL) );
   SCIP_CALL( SCIPaddRealParam(scip,
         "branching/relpscost/inferenceweight",
         "weight in score calculations for inference score",
         &branchruledata->inferenceweight, TRUE, DEFAULT_INFERENCEWEIGHT, SCIP_REAL_MIN, SCIP_REAL_MAX, NULL, NULL) );
   SCIP_CALL( SCIPaddRealParam(scip,
         "branching/relpscost/cutoffweight",
         "weight in score calculations for cutoff score",
         &branchruledata->cutoffweight, TRUE, DEFAULT_CUTOFFWEIGHT, SCIP_REAL_MIN, SCIP_REAL_MAX, NULL, NULL) );
   SCIP_CALL( SCIPaddRealParam(scip,
         "branching/relpscost/pscostweight",
         "weight in score calculations for pseudo cost score",
         &branchruledata->pscostweight, TRUE, DEFAULT_PSCOSTWEIGHT, SCIP_REAL_MIN, SCIP_REAL_MAX, NULL, NULL) );
   SCIP_CALL( SCIPaddRealParam(scip,
         "branching/relpscost/nlscoreweight",
         "weight in score calculations for nlcount score",
         &branchruledata->nlscoreweight, TRUE, DEFAULT_NLSCOREWEIGHT, SCIP_REAL_MIN, SCIP_REAL_MAX, NULL, NULL) );
   SCIP_CALL( SCIPaddRealParam(scip,
         "branching/relpscost/minreliable",
         "minimal value for minimum pseudo cost size to regard pseudo cost value as reliable",
         &branchruledata->minreliable, TRUE, DEFAULT_MINRELIABLE, 0.0, SCIP_REAL_MAX, NULL, NULL) );
   SCIP_CALL( SCIPaddRealParam(scip,
         "branching/relpscost/maxreliable",
         "maximal value for minimum pseudo cost size to regard pseudo cost value as reliable",
         &branchruledata->maxreliable, TRUE, DEFAULT_MAXRELIABLE, 0.0, SCIP_REAL_MAX, NULL, NULL) );
   SCIP_CALL( SCIPaddRealParam(scip,
         "branching/relpscost/sbiterquot",
         "maximal fraction of strong branching LP iterations compared to node relaxation LP iterations",
         &branchruledata->sbiterquot, FALSE, DEFAULT_SBITERQUOT, 0.0, SCIP_REAL_MAX, NULL, NULL) );
   SCIP_CALL( SCIPaddIntParam(scip,
         "branching/relpscost/sbiterofs",
         "additional number of allowed strong branching LP iterations",
         &branchruledata->sbiterofs, FALSE, DEFAULT_SBITEROFS, 0, INT_MAX, NULL, NULL) );
   SCIP_CALL( SCIPaddIntParam(scip,
         "branching/relpscost/maxlookahead",
         "maximal number of further variables evaluated without better score",
         &branchruledata->maxlookahead, TRUE, DEFAULT_MAXLOOKAHEAD, 1, INT_MAX, NULL, NULL) );
   SCIP_CALL( SCIPaddIntParam(scip,
         "branching/relpscost/initcand",
         "maximal number of candidates initialized with strong branching per node",
         &branchruledata->initcand, FALSE, DEFAULT_INITCAND, 0, INT_MAX, NULL, NULL) );
   SCIP_CALL( SCIPaddIntParam(scip,
         "branching/relpscost/inititer",
         "iteration limit for strong branching initializations of pseudo cost entries (0: auto)",
         &branchruledata->inititer, FALSE, DEFAULT_INITITER, 0, INT_MAX, NULL, NULL) );
   SCIP_CALL( SCIPaddIntParam(scip,
         "branching/relpscost/maxbdchgs",
         "maximal number of bound tightenings before the node is reevaluated (-1: unlimited)",
         &branchruledata->maxbdchgs, TRUE, DEFAULT_MAXBDCHGS, -1, INT_MAX, NULL, NULL) );
   SCIP_CALL( SCIPaddIntParam(scip,
         "branching/relpscost/maxproprounds",
         "maximum number of propagation rounds to be performed during strong branching before solving the LP (-1: no limit, -2: parameter settings)",
         &branchruledata->maxproprounds, TRUE, DEFAULT_MAXPROPROUNDS, -2, INT_MAX, NULL, NULL) );
   SCIP_CALL( SCIPaddBoolParam(scip,
         "branching/relpscost/probingbounds",
         "should valid bounds be identified in a probing-like fashion during strong branching (only with propagation)?",
         &branchruledata->probingbounds, TRUE, DEFAULT_PROBINGBOUNDS, NULL, NULL) );

   SCIP_CALL( SCIPaddBoolParam(scip, "branching/relpscost/userelerrorreliability",
         "should reliability be based on relative errors?", &branchruledata->userelerrorforreliability, TRUE, DEFAULT_USERELERRORFORRELIABILITY,
         NULL, NULL) );

   SCIP_CALL( SCIPaddRealParam(scip, "branching/relpscost/lowerrortol", "low relative error tolerance for reliability",
         &branchruledata->lowerrortol, TRUE, DEFAULT_LOWERRORTOL, 0.0, SCIP_REAL_MAX, NULL, NULL) );

   SCIP_CALL( SCIPaddRealParam(scip, "branching/relpscost/higherrortol", "high relative error tolerance for reliability",
         &branchruledata->higherrortol, TRUE, DEFAULT_HIGHERRORTOL, 0.0, SCIP_REAL_MAX, NULL, NULL) );

/**! [SnippetCodeStyleParenIndent] */

   SCIP_CALL( SCIPaddBoolParam(scip, "branching/relpscost/storesemiinitcosts",
         "should strong branching result be considered for pseudo costs if the other direction was infeasible?",
         &branchruledata->storesemiinitcosts, TRUE, DEFAULT_STORESEMIINITCOSTS,
         NULL, NULL) );

/**! [SnippetCodeStyleParenIndent] */

   SCIP_CALL( SCIPaddBoolParam(scip, "branching/relpscost/usesblocalinfo",
         "should the scoring function use only local cutoff and inference information obtained for strong branching candidates?",
         &branchruledata->usesblocalinfo, TRUE, DEFAULT_USESBLOCALINFO,
         NULL, NULL) );

   SCIP_CALL( SCIPaddBoolParam(scip, "branching/relpscost/usehyptestforreliability",
         "should the strong branching decision be based on a hypothesis test?",
         &branchruledata->usehyptestforreliability, TRUE, DEFAULT_USEHYPTESTFORRELIABILITY,
         NULL, NULL) );

   SCIP_CALL( SCIPaddBoolParam(scip, "branching/relpscost/usedynamicconfidence",
         "should the confidence level be adjusted dynamically?",
         &branchruledata->usedynamicconfidence, TRUE, DEFAULT_USEDYNAMICCONFIDENCE,
         NULL, NULL) );
   SCIP_CALL( SCIPaddBoolParam(scip, "branching/relpscost/skipbadinitcands",
         "should branching rule skip candidates that have a low probability to "
         "be better than the best strong-branching or pseudo-candidate?",
         &branchruledata->skipbadinitcands, TRUE, DEFAULT_SKIPBADINITCANDS,
         NULL, NULL) );
   SCIP_CALL( SCIPaddIntParam(scip,
         "branching/relpscost/confidencelevel",
         "the confidence level for statistical methods, between 0 (Min) and 4 (Max).",
         &branchruledata->confidencelevel, TRUE, DEFAULT_CONFIDENCELEVEL, 0, 4, NULL, NULL) );

   SCIP_CALL( SCIPaddBoolParam(scip, "branching/relpscost/randinitorder",
         "should candidates be initialized in randomized order?",
         &branchruledata->randinitorder, TRUE, DEFAULT_RANDINITORDER,
         NULL, NULL) );

   SCIP_CALL( SCIPaddBoolParam(scip, "branching/relpscost/usesmallweightsitlim",
         "should smaller weights be used for pseudo cost updates after hitting the LP iteration limit?",
         &branchruledata->usesmallweightsitlim, TRUE, DEFAULT_USESMALLWEIGHTSITLIM,
         NULL, NULL) );

   SCIP_CALL( SCIPaddBoolParam(scip, "branching/relpscost/dynamicweights",
         "should the weights of the branching rule be adjusted dynamically during solving based on objective and infeasible leaf counters?",
         &branchruledata->dynamicweights, TRUE, DEFAULT_DYNAMICWEIGHTS,
         NULL, NULL) );
   SCIP_CALL( SCIPaddIntParam(scip, "branching/relpscost/degeneracyaware",
         "should degeneracy be taken into account to update weights and skip strong branching? (0: off, 1: after root, 2: always)",
         &branchruledata->degeneracyaware, TRUE, DEFAULT_DEGENERACYAWARE, 0, 2,
         NULL, NULL) );
   SCIP_CALL( SCIPaddIntParam(scip, "branching/relpscost/startrandseed", "start seed for random number generation",
         &branchruledata->startrandseed, TRUE, DEFAULT_STARTRANDSEED, 0, INT_MAX, NULL, NULL) );

   /* initialise the Treemodel parameters */
   SCIP_CALL( SCIPtreemodelInit(scip, &branchruledata->treemodel) );

   return SCIP_OKAY;
}

/** execution reliability pseudo cost branching with the given branching candidates */
SCIP_RETCODE SCIPexecRelpscostBranching(
   SCIP*                 scip,               /**< SCIP data structure */
   SCIP_VAR**            branchcands,        /**< branching candidates */
   SCIP_Real*            branchcandssol,     /**< solution value for the branching candidates */
   SCIP_Real*            branchcandsfrac,    /**< fractional part of the branching candidates */
   int                   nbranchcands,       /**< number of branching candidates */
   SCIP_Bool             executebranching,   /**< perform a branching step after probing */
   SCIP_RESULT*          result              /**< pointer to the result of the execution */
   )
{
   SCIP_BRANCHRULE* branchrule;

   assert(scip != NULL);
   assert(result != NULL);

   /* find branching rule */
   branchrule = SCIPfindBranchrule(scip, BRANCHRULE_NAME);
   assert(branchrule != NULL);

   /* execute branching rule */
   SCIP_CALL( execRelpscost(scip, branchrule, branchcands, branchcandssol, branchcandsfrac, nbranchcands, executebranching, result) );

   return SCIP_OKAY;
}<|MERGE_RESOLUTION|>--- conflicted
+++ resolved
@@ -617,6 +617,10 @@
       SCIP_Real* newubs = NULL;
       SCIP_Real* mingains = NULL;
       SCIP_Real* maxgains = NULL;
+      /* scores computed from pseudocost branching */
+      SCIP_Real* scores = NULL;
+      SCIP_Real* scoresfrompc = NULL;
+      SCIP_Real* scoresfromothers = NULL;
       int* bdchginds;
       SCIP_BOUNDTYPE* bdchgtypes;
       SCIP_Real* bdchgbounds;
@@ -686,11 +690,6 @@
          }
       }
 
-      /* scores computed from pseudocost branching */
-      SCIP_Real* scores = NULL;
-      SCIP_Real* scoresfrompc = NULL;
-      SCIP_Real* scoresfromothers = NULL;
-
       vars = SCIPgetVars(scip);
       nvars = SCIPgetNVars(scip);
 
@@ -962,19 +961,15 @@
          }
 
          /* combine the five score values */
-<<<<<<< HEAD
          scoresfrompc[c] =  calcScore(scip, branchruledata, 0.0, avgconflictscore, 0.0, avgconflengthscore,
-                                      0.0, avginferencescore, 0.0, avgcutoffscore, pscostscore, avgpscostscore, 0.0, branchcandsfrac[c]);
+                                      0.0, avginferencescore, 0.0, avgcutoffscore, pscostscore, avgpscostscore, 0.0, branchcandsfrac[c], degeneracyfactor);
          scoresfromothers[c] = calcScore(scip, branchruledata, conflictscore, avgconflictscore, conflengthscore, avgconflengthscore,
-                                         inferencescore, avginferencescore, cutoffscore, avgcutoffscore, 0.0, avgpscostscore, nlscore, branchcandsfrac[c]);
+                                         inferencescore, avginferencescore, cutoffscore, avgcutoffscore, 0.0, avgpscostscore, nlscore, branchcandsfrac[c], degeneracyfactor);
          score = scoresfrompc[c] + scoresfromothers[c];
          scores[c] = score;
-=======
-         score = calcScore(scip, branchruledata, conflictscore, avgconflictscore, conflengthscore, avgconflengthscore,
+         /*score = calcScore(scip, branchruledata, conflictscore, avgconflictscore, conflengthscore, avgconflengthscore,
             inferencescore, avginferencescore, cutoffscore, avgcutoffscore, pscostscore, avgpscostscore, nlscore, branchcandsfrac[c],
-            degeneracyfactor);
->>>>>>> 29f4f599
-
+            degeneracyfactor);*/
          if( usesb )
          {
             int j;
@@ -1398,18 +1393,15 @@
             cutoffscore = branchruledata->usesblocalinfo ? 0.0 : SCIPgetVarAvgCutoffScore(scip, branchcands[c]);
             pscostscore = SCIPgetBranchScore(scip, branchcands[c], downgain, upgain);
 
-<<<<<<< HEAD
             scoresfrompc[c] =  calcScore(scip, branchruledata, 0.0, avgconflictscore, 0.0, avgconflengthscore,
-                                         0.0, avginferencescore, 0.0, avgcutoffscore, pscostscore, avgpscostscore, 0.0, branchcandsfrac[c]);
+                                         0.0, avginferencescore, 0.0, avgcutoffscore, pscostscore, avgpscostscore, 0.0, branchcandsfrac[c], degeneracyfactor);
             scoresfromothers[c] = calcScore(scip, branchruledata, conflictscore, avgconflictscore, conflengthscore, avgconflengthscore,
-                                            inferencescore, avginferencescore, cutoffscore, avgcutoffscore, 0.0, avgpscostscore, nlscore, branchcandsfrac[c]);
+                                            inferencescore, avginferencescore, cutoffscore, avgcutoffscore, 0.0, avgpscostscore, nlscore, branchcandsfrac[c], degeneracyfactor);
             score = scoresfrompc[c] + scoresfromothers[c];
             scores[c] = score;
-=======
-            score = calcScore(scip, branchruledata, conflictscore, avgconflictscore, conflengthscore, avgconflengthscore,
+            /*score = calcScore(scip, branchruledata, conflictscore, avgconflictscore, conflengthscore, avgconflengthscore,
                inferencescore, avginferencescore, cutoffscore, avgcutoffscore, pscostscore, avgpscostscore, nlscore, branchcandsfrac[c],
-               degeneracyfactor);
->>>>>>> 29f4f599
+               degeneracyfactor);*/
 
             if( SCIPisSumGE(scip, score, bestsbscore) )
             {
