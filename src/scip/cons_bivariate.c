/* * * * * * * * * * * * * * * * * * * * * * * * * * * * * * * * * * * * * * */
/*                                                                           */
/*                  This file is part of the program and library             */
/*         SCIP --- Solving Constraint Integer Programs                      */
/*                                                                           */
/*    Copyright (C) 2002-2016 Konrad-Zuse-Zentrum                            */
/*                            fuer Informationstechnik Berlin                */
/*                                                                           */
/*  SCIP is distributed under the terms of the ZIB Academic License.         */
/*                                                                           */
/*  You should have received a copy of the ZIB Academic License              */
/*  along with SCIP; see the file COPYING. If not email to scip@zib.de.      */
/*                                                                           */
/* * * * * * * * * * * * * * * * * * * * * * * * * * * * * * * * * * * * * * */

/**@file   cons_bivariate.c
 * @brief  constraint handler for bivariate nonlinear constraints \f$\textrm{lhs} \leq f(x,y) + c z \leq \textrm{rhs}\f$
 * @author Martin Ballerstein
 * @author Dennis Michaels
 * @author Stefan Vigerske
 */

/*---+----1----+----2----+----3----+----4----+----5----+----6----+----7----+----8----+----9----+----0----+----1----+----2*/

#include <assert.h>
#include <math.h>

#include "scip/cons_bivariate.h"
#include "scip/cons_linear.h"
#include "scip/cons_quadratic.h"
#include "scip/cons_nonlinear.h"
#include "scip/heur_subnlp.h"
#include "scip/heur_trysol.h"
#include "scip/debug.h"
#include "nlpi/nlpi.h"
#include "nlpi/exprinterpret.h"

/* constraint handler properties */
#define CONSHDLR_NAME          "bivariate"
#define CONSHDLR_DESC          "constraint handler for constraints of the form lhs <= f(x,y) + c*z <= rhs where f(x,y) is a bivariate function"
#define CONSHDLR_SEPAPRIORITY         5 /**< priority of the constraint handler for separation */
#define CONSHDLR_ENFOPRIORITY       -55 /**< priority of the constraint handler for constraint enforcing */
#define CONSHDLR_CHECKPRIORITY -3600000 /**< priority of the constraint handler for checking feasibility */
#define CONSHDLR_SEPAFREQ             1 /**< frequency for separating cuts; zero means to separate only in the root node */
#define CONSHDLR_PROPFREQ             1 /**< frequency for propagating domains; zero means only preprocessing propagation */
#define CONSHDLR_EAGERFREQ          100 /**< frequency for using all instead of only the useful constraints in separation,
                                         *   propagation and enforcement, -1 for no eager evaluations, 0 for first only */
#define CONSHDLR_MAXPREROUNDS        -1 /**< maximal number of presolving rounds the constraint handler participates in (-1: no limit) */
#define CONSHDLR_DELAYSEPA        FALSE /**< should separation method be delayed, if other separators found cuts? */
#define CONSHDLR_DELAYPROP        FALSE /**< should propagation method be delayed, if other propagators found reductions? */
#define CONSHDLR_NEEDSCONS         TRUE /**< should the constraint handler be skipped, if no constraints are available? */

#define CONSHDLR_PRESOLTIMING            SCIP_PRESOLTIMING_FAST
#define CONSHDLR_PROP_TIMING             SCIP_PROPTIMING_BEFORELP

#define INTERVALINFTY             1E+43 /**< value for infinity in interval operations */
#define NEWTONMAXITER              1000 /**< maximal number of iterations in newton method */
#define INITLPMAXVARVAL          1000.0 /**< maximal absolute value of variable for still generating a linearization cut at that point in initlp */

#define QUADCONSUPGD_PRIORITY      5000 /**< priority of the constraint handler for upgrading of quadratic constraints */
#define NONLINCONSUPGD_PRIORITY   10000 /**< priority of the constraint handler for upgrading of nonlinear constraints */

/* activate the following define to get output on number of bivariate constraints for each convexity-type during INITSOL */
/* #define TYPESTATISTICS */

/*
 * Data structures
 */

/** data structure to cache data used for separation of convex-concave constraints */
struct SepaData_ConvexConcave
{
   SCIP_Bool             linearinx;          /**< whether the function is linear in x */
   SCIP_Bool             lineariny;          /**< whether the function is linear in y */
   SCIP_EXPRTREE*        f_yfixed;           /**< expression tree for f(x,yfixed) */
   SCIP_EXPRTREE*        f_neg_swapped;      /**< expression tree for -f(y,x) */
   SCIP_EXPRTREE*        f_neg_swapped_yfixed;/**< expression tree for -f(y,xfixed) */
   SCIP_EXPRTREE*        vred;               /**< expression tree for vred to underestimate  f(x,y) */
   SCIP_EXPRTREE*        vred_neg_swapped;   /**< expression tree for vred to underestimate -f(y,x) */
};
/** data structure to cache data used for separation of convex-concave constraints */
typedef struct SepaData_ConvexConcave SEPADATA_CONVEXCONCAVE;

/** constraint data for bivariate constraints */
struct SCIP_ConsData
{
   SCIP_EXPRTREE*        f;                  /**< expression tree of bivariate function f(x,y) */
   SCIP_BIVAR_CONVEXITY  convextype;         /**< kind of convexity of f(x,y) */
   SCIP_VAR*             z;                  /**< linear variable */
   SCIP_Real             zcoef;              /**< coefficient of linear variable */
   SCIP_Real             lhs;                /**< left hand side */
   SCIP_Real             rhs;                /**< right hand side */

   SCIP_Real             activity;           /**< activity of bivariate function w.r.t. current solution */
   SCIP_Real             lhsviol;            /**< violation of left hand side in current solution */
   SCIP_Real             rhsviol;            /**< violation of left hand side in current solution */

   unsigned int          mayincreasez:1;     /**< whether z can be increased without harming other constraints */
   unsigned int          maydecreasez:1;     /**< whether z can be decreased without harming other constraints */
   int                   eventfilterpos;     /**< position of z var events in SCIP event filter */

   SCIP_EXPRGRAPHNODE*   exprgraphnode;      /**< node in expression graph corresponding to bivariate function */

   SEPADATA_CONVEXCONCAVE sepaconvexconcave; /**< separation data for convex-concave constraints */
};

/** constraint handler data */
struct SCIP_ConshdlrData
{
   SCIP_EXPRINT*         exprinterpreter;    /**< expression interpreter (computer gradients and hessians) */

   SCIP_Real             mincutefficacysepa; /**< minimal efficacy of a cut in order to add it to relaxation during separation */
   SCIP_Real             mincutefficacyenfo; /**< minimal target efficacy of a cut in order to add it to relaxation during enforcement (may be ignored) */
   SCIP_Real             cutmaxrange;        /**< maximal range (maximal coef / minimal coef) of a cut in order to be added to LP */
   SCIP_Bool             linfeasshift;       /**< whether to make solutions in check feasible if possible */
   int                   maxproprounds;      /**< limit on number of propagation rounds for a single constraint within one round of SCIP propagation */
   int                   ninitlprefpoints;   /**< number of reference points in each direction where to compute linear support for envelope in LP initialization */
   SCIP_Bool             enfocutsremovable;  /**< are cuts added during enforcement removable from the LP in the same node? */
   char                  scaling;            /**< scaling method of constraints in feasibility check */

   SCIP_EVENTHDLR*       linvareventhdlr;    /**< handler for linear variable bound change events */
   SCIP_EVENTHDLR*       nonlinvareventhdlr; /**< handler for nonlinear variable bound change events */
   SCIP_HEUR*            subnlpheur;         /**< a pointer to the subNLP heuristic */
   SCIP_HEUR*            trysolheur;         /**< a pointer to the TRYSOL heuristic, if available */
   int                   newsoleventfilterpos;/**< filter position of new solution event handler, if catched */

   SCIP_EXPRGRAPH*       exprgraph;          /**< expression graph */
   SCIP_Bool             isremovedfixings;   /**< whether variable fixations have been removed from the expression graph */
   SCIP_Bool             ispropagated;       /**< whether the bounds on the variables in the expression graph have been propagated */
   SCIP*                 scip;               /**< SCIP data structure, needed in expression graph callbacks */

   SCIP_NODE*            lastenfonode;       /**< the node for which enforcement was called the last time (and some constraint was violated) */
   int                   nenforounds;        /**< counter on number of enforcement rounds for the current node */
};


/*
 * Local methods
 */

/** translate from one value of infinity to another
 *
 *  if val is >= infty1, then give infty2, else give val
 */
#define infty2infty(infty1, infty2, val) ((val) >= (infty1) ? (infty2) : (val))

/** processes bound tightening event */
static
SCIP_DECL_EVENTEXEC(processLinearVarEvent)
{
   SCIP_CONS* cons;

   assert(scip != NULL);
   assert(event != NULL);
   assert(eventdata != NULL);
   assert(eventhdlr != NULL);
   assert(SCIPeventGetType(event) & SCIP_EVENTTYPE_BOUNDTIGHTENED);

   cons = (SCIP_CONS*) eventdata;
   assert(cons != NULL);

   SCIP_CALL( SCIPmarkConsPropagate(scip, cons) );

   return SCIP_OKAY;
}

/** catches variable bound change events on the linear variable in a bivariate constraint */
static
SCIP_RETCODE catchLinearVarEvents(
   SCIP*                 scip,               /**< SCIP data structure */
   SCIP_CONS*            cons                /**< constraint for which to catch bound change events */
   )
{
   SCIP_CONSHDLRDATA* conshdlrdata;
   SCIP_CONSDATA* consdata;
   SCIP_EVENTTYPE eventtype;

   assert(scip != NULL);
   assert(cons != NULL);
   assert(SCIPconsIsEnabled(cons));
   assert(SCIPconsIsTransformed(cons));

   assert(SCIPconsGetHdlr(cons) != NULL);
   conshdlrdata = SCIPconshdlrGetData(SCIPconsGetHdlr(cons));
   assert(conshdlrdata != NULL);
   assert(conshdlrdata->linvareventhdlr != NULL);

   consdata = SCIPconsGetData(cons);
   assert(consdata != NULL);

   if( consdata->z == NULL )
      return SCIP_OKAY;
   assert(consdata->eventfilterpos == -1);

   eventtype = SCIP_EVENTTYPE_DISABLED;
   if( !SCIPisInfinity(scip, consdata->rhs) )
   {
      /* if right hand side is finite, then a tightening in the lower bound of coef*linvar is of interest */
      if( consdata->zcoef > 0.0 )
         eventtype |= SCIP_EVENTTYPE_LBTIGHTENED;
      else
         eventtype |= SCIP_EVENTTYPE_UBTIGHTENED;
   }
   if( !SCIPisInfinity(scip, -consdata->lhs) )
   {
      /* if left hand side is finite, then a tightening in the upper bound of coef*linvar is of interest */
      if( consdata->zcoef > 0.0 )
         eventtype |= SCIP_EVENTTYPE_UBTIGHTENED;
      else
         eventtype |= SCIP_EVENTTYPE_LBTIGHTENED;
   }

   SCIP_CALL( SCIPcatchVarEvent(scip, consdata->z, eventtype, conshdlrdata->linvareventhdlr, (SCIP_EVENTDATA*)cons, &consdata->eventfilterpos) );

   SCIP_CALL( SCIPmarkConsPropagate(scip, cons) );

   return SCIP_OKAY;
}

/** drops variable bound change events on the linear variable in a bivariate constraint */
static
SCIP_RETCODE dropLinearVarEvents(
   SCIP*                 scip,               /**< SCIP data structure */
   SCIP_CONS*            cons                /**< constraint for which to catch bound change events */
   )
{
   SCIP_CONSHDLRDATA* conshdlrdata;
   SCIP_CONSDATA* consdata;
   SCIP_EVENTTYPE eventtype;

   assert(scip != NULL);
   assert(cons != NULL);
   assert(SCIPconsIsTransformed(cons));

   assert(SCIPconsGetHdlr(cons) != NULL);
   conshdlrdata = SCIPconshdlrGetData(SCIPconsGetHdlr(cons));
   assert(conshdlrdata != NULL);
   assert(conshdlrdata->linvareventhdlr != NULL);

   consdata = SCIPconsGetData(cons);
   assert(consdata != NULL);

   if( consdata->z == NULL )
      return SCIP_OKAY;
   assert(consdata->eventfilterpos >= 0);

   eventtype = SCIP_EVENTTYPE_DISABLED;
   if( !SCIPisInfinity(scip, consdata->rhs) )
   {
      /* if right hand side is finite, then a tightening in the lower bound of coef*linvar is of interest */
      if( consdata->zcoef > 0.0 )
         eventtype |= SCIP_EVENTTYPE_LBTIGHTENED;
      else
         eventtype |= SCIP_EVENTTYPE_UBTIGHTENED;
   }
   if( !SCIPisInfinity(scip, -consdata->lhs) )
   {
      /* if left hand side is finite, then a tightening in the upper bound of coef*linvar is of interest */
      if( consdata->zcoef > 0.0 )
         eventtype |= SCIP_EVENTTYPE_UBTIGHTENED;
      else
         eventtype |= SCIP_EVENTTYPE_LBTIGHTENED;
   }

   SCIP_CALL( SCIPdropVarEvent(scip, consdata->z, eventtype, conshdlrdata->linvareventhdlr, (SCIP_EVENTDATA*)cons, consdata->eventfilterpos) );
   consdata->eventfilterpos = -1;

   return SCIP_OKAY;
}


/** processes bound change events for variables in expression graph */
static
SCIP_DECL_EVENTEXEC(processNonlinearVarEvent)
{
   SCIP_CONSHDLRDATA* conshdlrdata;
   SCIP_EVENTTYPE eventtype;

   assert(scip != NULL);
   assert(event != NULL);
   assert(eventdata != NULL);
   assert(eventhdlr != NULL);

   conshdlrdata = (SCIP_CONSHDLRDATA*)SCIPeventhdlrGetData(eventhdlr);
   assert(conshdlrdata != NULL);
   assert(conshdlrdata->exprgraph != NULL);

   eventtype = SCIPeventGetType(event);
   assert( eventtype & (SCIP_EVENTTYPE_BOUNDCHANGED | SCIP_EVENTTYPE_VARFIXED) );

   if( eventtype & SCIP_EVENTTYPE_BOUNDCHANGED )
   {
      SCIPdebugMsg(scip, "changed %s bound on expression graph variable <%s> from %g to %g\n",
         eventtype & SCIP_EVENTTYPE_LBCHANGED ? "lower" : "upper",
         SCIPvarGetName(SCIPeventGetVar(event)), SCIPeventGetOldbound(event), SCIPeventGetNewbound(event));

      if( eventtype & SCIP_EVENTTYPE_BOUNDTIGHTENED )
         conshdlrdata->ispropagated = FALSE;

      /* update variable bound in expression graph
       * @todo should we add epsilon to variable range?
       */
      if( eventtype & SCIP_EVENTTYPE_LBCHANGED )
         SCIPexprgraphSetVarNodeLb(conshdlrdata->exprgraph, (SCIP_EXPRGRAPHNODE*)eventdata,
            -infty2infty(SCIPinfinity(scip), INTERVALINFTY, -SCIPeventGetNewbound(event)));  /*lint !e666*/
      else
         SCIPexprgraphSetVarNodeUb(conshdlrdata->exprgraph, (SCIP_EXPRGRAPHNODE*)eventdata,
            +infty2infty(SCIPinfinity(scip), INTERVALINFTY,  SCIPeventGetNewbound(event)));  /*lint !e666*/
   }
   else
   {
      assert(eventtype & SCIP_EVENTTYPE_VARFIXED);
      conshdlrdata->isremovedfixings = FALSE;
   }

   return SCIP_OKAY;
}

/** callback method for variable addition in expression graph */
static
SCIP_DECL_EXPRGRAPHVARADDED( exprgraphVarAdded )
{
   SCIP_CONSHDLRDATA* conshdlrdata;
   SCIP_INTERVAL varbounds;
   SCIP_VAR* var_;

   assert(exprgraph != NULL);
   assert(var != NULL);
   assert(varnode != NULL);

   var_ = (SCIP_VAR*)var;

   conshdlrdata = (SCIP_CONSHDLRDATA*)userdata;
   assert(conshdlrdata != NULL);
   assert(conshdlrdata->exprgraph == exprgraph);

   /* catch variable bound change events */
   SCIP_CALL( SCIPcatchVarEvent(conshdlrdata->scip, (SCIP_VAR*)var, SCIP_EVENTTYPE_BOUNDCHANGED | SCIP_EVENTTYPE_VARFIXED, conshdlrdata->nonlinvareventhdlr, (SCIP_EVENTDATA*)varnode, NULL) );
   SCIPdebugMessage("catch boundchange events on new expression graph variable <%s>\n", SCIPvarGetName(var_));

   /* set current bounds in expression graph */
   SCIPintervalSetBounds(&varbounds,
      -infty2infty(SCIPinfinity(conshdlrdata->scip), INTERVALINFTY, -MIN(SCIPvarGetLbLocal(var_), SCIPvarGetUbLocal(var_))),  /*lint !e666*/
      +infty2infty(SCIPinfinity(conshdlrdata->scip), INTERVALINFTY,  MAX(SCIPvarGetLbLocal(var_), SCIPvarGetUbLocal(var_)))   /*lint !e666*/
      );
   SCIPexprgraphSetVarNodeBounds(exprgraph, varnode, varbounds);

   SCIP_CALL( SCIPaddVarLocks(conshdlrdata->scip, var_, 1, 1) );
   SCIPdebugMessage("increased up- and downlocks of variable <%s>\n", SCIPvarGetName(var_));

   conshdlrdata->isremovedfixings &= SCIPvarIsActive(var_);
   conshdlrdata->ispropagated = FALSE;

   return SCIP_OKAY;
}

/** callback method for variable removal in expression graph */
static
SCIP_DECL_EXPRGRAPHVARREMOVE( exprgraphVarRemove )
{
   SCIP_CONSHDLRDATA* conshdlrdata;
   SCIP_VAR* var_;

   assert(exprgraph != NULL);
   assert(var != NULL);
   assert(varnode != NULL);

   var_ = (SCIP_VAR*)var;

   conshdlrdata = (SCIP_CONSHDLRDATA*)userdata;
   assert(conshdlrdata != NULL);
   assert(conshdlrdata->exprgraph == exprgraph);

   SCIP_CALL( SCIPdropVarEvent(conshdlrdata->scip, var_, SCIP_EVENTTYPE_BOUNDCHANGED | SCIP_EVENTTYPE_VARFIXED, conshdlrdata->nonlinvareventhdlr, (SCIP_EVENTDATA*)varnode, -1) );
   SCIPdebugMessage("drop boundchange events on expression graph variable <%s>\n", SCIPvarGetName(var_));

   SCIP_CALL( SCIPaddVarLocks(conshdlrdata->scip, var_, -1, -1) );
   SCIPdebugMessage("decreased up- and downlocks of variable <%s>\n", SCIPvarGetName(var_));

   return SCIP_OKAY;
}

/** locks linear variable in a constraint */
static
SCIP_RETCODE lockLinearVariable(
   SCIP*                 scip,               /**< SCIP data structure */
   SCIP_CONS*            cons,               /**< constraint where to lock a variable */
   SCIP_VAR*             var,                /**< variable to lock */
   SCIP_Real             coef                /**< coefficient of variable in constraint */
   )
{
   SCIP_CONSDATA* consdata;

   assert(scip != NULL);
   assert(cons != NULL);
   assert(var != NULL);
   assert(coef != 0.0);

   consdata = SCIPconsGetData(cons);
   assert(consdata != NULL);

   if( coef > 0.0 )
   {
      SCIP_CALL( SCIPlockVarCons(scip, var, cons, !SCIPisInfinity(scip, -consdata->lhs), !SCIPisInfinity(scip,  consdata->rhs)) );
   }
   else
   {
      SCIP_CALL( SCIPlockVarCons(scip, var, cons, !SCIPisInfinity(scip,  consdata->rhs), !SCIPisInfinity(scip, -consdata->lhs)) );
   }

   return SCIP_OKAY;
}

/** unlocks linear variable in a constraint */
static
SCIP_RETCODE unlockLinearVariable(
   SCIP*                 scip,               /**< SCIP data structure */
   SCIP_CONS*            cons,               /**< constraint where to unlock a variable */
   SCIP_VAR*             var,                /**< variable to unlock */
   SCIP_Real             coef                /**< coefficient of variable in constraint */
   )
{
   SCIP_CONSDATA* consdata;

   assert(scip != NULL);
   assert(cons != NULL);
   assert(var != NULL);
   assert(coef != 0.0);

   consdata = SCIPconsGetData(cons);
   assert(consdata != NULL);

   if( coef > 0.0 )
   {
      SCIP_CALL( SCIPunlockVarCons(scip, var, cons, !SCIPisInfinity(scip, -consdata->lhs), !SCIPisInfinity(scip,  consdata->rhs)) );
   }
   else
   {
      SCIP_CALL( SCIPunlockVarCons(scip, var, cons, !SCIPisInfinity(scip,  consdata->rhs), !SCIPisInfinity(scip, -consdata->lhs)) );
   }

   return SCIP_OKAY;
}

/** resolves variable fixations and aggregations in a constraint */
static
SCIP_RETCODE removeFixedVariables(
   SCIP*                 scip,               /**< SCIP data structure */
   SCIP_CONSHDLR*        conshdlr,           /**< constraint handler */
   SCIP_CONS*            cons,               /**< constraint where to remove fixed variables */
   SCIP_Bool*            ischanged,          /**< buffer to store whether something was changed in the constraint */
   SCIP_Bool*            isupgraded          /**< buffer to store whether the constraint has been upgraded (and deleted) */
   )
{
#ifndef NDEBUG
   SCIP_CONSHDLRDATA* conshdlrdata;
#endif
   SCIP_CONSDATA* consdata;
   SCIP_EXPR* substexpr[2];
   SCIP_VAR* var;
   SCIP_VAR* vars[2];
   SCIP_Real coef;
   SCIP_Real constant;
   int i;

   assert(conshdlr != NULL);
   assert(scip != NULL);
   assert(cons != NULL);
   assert(ischanged != NULL);
   assert(isupgraded != NULL);

#ifndef NDEBUG
   conshdlrdata = SCIPconshdlrGetData(conshdlr);
   assert(conshdlrdata != NULL);
#endif

   consdata = SCIPconsGetData(cons);
   assert(consdata != NULL);
   assert(consdata->f != NULL);

   *ischanged = FALSE;
   *isupgraded = FALSE;

   if( consdata->z != NULL && !SCIPvarIsActive(consdata->z) && SCIPvarGetStatus(consdata->z) != SCIP_VARSTATUS_MULTAGGR )
   {
      /* replace z by active or multaggr. variable */

      /* drop events on z, unlock and release variable */
      SCIP_CALL( dropLinearVarEvents(scip, cons) );
      SCIP_CALL( unlockLinearVariable(scip, cons, consdata->z, consdata->zcoef) );

      /* replace by new variable, or NULL */
      constant = 0.0;
      SCIP_CALL( SCIPgetProbvarSum(scip, &consdata->z, &consdata->zcoef, &constant) );
      if( consdata->zcoef == 0.0 )
         consdata->z = NULL;
      if( constant != 0.0 && !SCIPisInfinity(scip, -consdata->lhs) )
         consdata->lhs -= constant;
      if( constant != 0.0 && !SCIPisInfinity(scip,  consdata->rhs) )
         consdata->rhs -= constant;

      if( consdata->z != NULL )
      {
         /* catch events on new z, lock and capture variable, mark as not to multaggr */
         SCIP_CALL( catchLinearVarEvents(scip, cons) );
         SCIP_CALL( lockLinearVariable(scip, cons, consdata->z, consdata->zcoef) );
         if( SCIPvarIsActive(consdata->z) )
         {
            SCIP_CALL( SCIPmarkDoNotMultaggrVar(scip, consdata->z) );
         }
      }

      *ischanged = TRUE;
   }

   assert(SCIPexprtreeGetNVars(consdata->f) == 2);
   vars[0] = SCIPexprtreeGetVars(consdata->f)[0];
   vars[1] = SCIPexprtreeGetVars(consdata->f)[1];

   if( SCIPvarGetStatus(SCIPvarGetProbvar(vars[0])) == SCIP_VARSTATUS_FIXED ||
      SCIPvarGetStatus(SCIPvarGetProbvar(vars[1])) == SCIP_VARSTATUS_FIXED ||
      SCIPvarGetProbvar(vars[0]) == SCIPvarGetProbvar(vars[1]) )
   {
      /* if number of variable reduces, then upgrade to nonlinear constraint
       * except if we are in the exit-presolving stage, where upgrading is not allowed
       * in the latter case, we just do nothing, which may not be most efficient, but should still work
       */
      SCIP_EXPRTREE* tree;
      SCIP_CONS* nlcons;

      if( SCIPgetStage(scip) == SCIP_STAGE_EXITPRESOLVE )
         return SCIP_OKAY;

      SCIP_CALL( SCIPexprtreeCopy(SCIPblkmem(scip), &tree, consdata->f) );

      for( i = 0; i < 2; ++i )
      {
         substexpr[i] = NULL;

         var = vars[i];
         if( (SCIPvarIsActive(var) || SCIPvarGetStatus(var) == SCIP_VARSTATUS_MULTAGGR) )
            continue;

         coef = 1.0;
         constant = 0.0;
         SCIP_CALL( SCIPgetProbvarSum(scip, &var, &coef, &constant) );

         if( coef == 0.0 )
         {
            /* replace var_i by constant in expression tree */
            SCIP_CALL( SCIPexprCreate(SCIPblkmem(scip), &substexpr[i], SCIP_EXPR_CONST, constant) );
            vars[i] = NULL;
         }
         else if( coef == 1.0 && constant == 0.0 )
         {
            /* do not need to change expression tree, just store new variable in tree */
            substexpr[i] = NULL;
            vars[i] = var;
         }
         else
         {
            /* replace var_i by coef * var_i + constant in expression tree */
            SCIP_EXPR* child;

            SCIP_CALL( SCIPexprCreate(SCIPblkmem(scip), &child, SCIP_EXPR_VARIDX, i) );
            SCIP_CALL( SCIPexprCreateLinear(SCIPblkmem(scip), &substexpr[i], 1, &child, &coef, constant) );
            vars[i] = var;
         }
      }

      assert(substexpr[0] != NULL || substexpr[1] != NULL);

      SCIP_CALL( SCIPexprtreeSubstituteVars(tree, substexpr) );
      if( substexpr[0] != NULL )
         SCIPexprFreeDeep(SCIPblkmem(scip), &substexpr[0]);
      if( substexpr[1] != NULL )
         SCIPexprFreeDeep(SCIPblkmem(scip), &substexpr[1]);

      /* if variable 0 has been remove or is the same as variable 1, reindex 1 to 0 */
      if( (vars[0] == NULL || vars[0] == vars[1]) && vars[1] != NULL )
      {
         int reindex[2];

         reindex[0] = 0;
         reindex[1] = 0;
         SCIPexprReindexVars(SCIPexprtreeGetRoot(tree), reindex);
         vars[0] = vars[1];
         vars[1] = NULL;
      }

      /* update variables array in tree */
      assert(vars[1] == NULL || vars[0] != NULL);
      SCIP_CALL( SCIPexprtreeSetVars(tree, vars[0] == NULL ? 0 : (vars[1] == NULL ? 1 : 2), vars) );

      SCIP_CALL( SCIPcreateConsNonlinear(scip, &nlcons, SCIPconsGetName(cons),
            consdata->z != NULL ? 1 : 0, consdata->z != NULL ? &consdata->z : NULL, &consdata->zcoef,
            1, &tree, NULL, consdata->lhs, consdata->rhs,
            SCIPconsIsInitial(cons), SCIPconsIsSeparated(cons), SCIPconsIsEnforced(cons),
            SCIPconsIsChecked(cons), SCIPconsIsPropagated(cons), SCIPconsIsLocal(cons),
            SCIPconsIsModifiable(cons), SCIPconsIsDynamic(cons), SCIPconsIsRemovable(cons),
            SCIPconsIsStickingAtNode(cons)) );  /*lint !e826*/
      SCIP_CALL( SCIPaddCons(scip, nlcons) );
      SCIPdebugMsg(scip, "upgraded to"); SCIPdebugPrintCons(scip, nlcons, NULL);
      SCIP_CALL( SCIPreleaseCons(scip, &nlcons) );

      *isupgraded = TRUE;

      SCIP_CALL( SCIPexprtreeFree(&tree) );

      return SCIP_OKAY;
   }

   for( i = 0; i < 2; ++i )
   {
      substexpr[i] = NULL;

      var = vars[i];
      if( SCIPvarIsActive(var) || SCIPvarGetStatus(var) == SCIP_VARSTATUS_MULTAGGR )
         continue;

      coef = 1.0;
      constant = 0.0;
      SCIP_CALL( SCIPgetProbvarSum(scip, &var, &coef, &constant) );
      assert(coef != 0.0); /* fixed vars should have been handled above */

      if( coef == 1.0 && constant == 0.0 )
      {
         /* do not need to change expression tree, just store new variable in tree */
         substexpr[i] = NULL;
         vars[i] = var;
      }
      else
      {
         /* replace var_i by coef * var_i + constant in expression tree */
         SCIP_EXPR* child;

         SCIP_CALL( SCIPexprCreate(SCIPblkmem(scip), &child, SCIP_EXPR_VARIDX, i) );
         SCIP_CALL( SCIPexprCreateLinear(SCIPblkmem(scip), &substexpr[i], 1, &child, &coef, constant) );
         vars[i] = var;
      }

      /* update variables array in tree for next operation */
      SCIP_CALL( SCIPexprtreeSetVars(consdata->f, 2, vars) );

      /* mark that variables in constraint should not be multiaggregated (bad for bound tightening and branching) */
      if( SCIPvarIsActive(vars[0]) )
      {
         SCIP_CALL( SCIPmarkDoNotMultaggrVar(scip, vars[0]) );
      }
      if( SCIPvarIsActive(vars[1]) )
      {
         SCIP_CALL( SCIPmarkDoNotMultaggrVar(scip, vars[1]) );
      }

      *ischanged = TRUE;
   }

   /* update expression tree, if necessary */
   if( substexpr[0] != NULL || substexpr[1] != NULL )
   {
      SCIP_CALL( SCIPexprtreeSubstituteVars(consdata->f, substexpr) );
      if( substexpr[0] != NULL )
         SCIPexprFreeDeep(SCIPblkmem(scip), &substexpr[0]);
      if( substexpr[1] != NULL )
         SCIPexprFreeDeep(SCIPblkmem(scip), &substexpr[1]);
   }

   return SCIP_OKAY;
}

/** removes fixed variables from expression graph */
static
SCIP_RETCODE removeFixedNonlinearVariables(
   SCIP*                 scip,               /**< SCIP data structure */
   SCIP_CONSHDLR*        conshdlr            /**< constraint handler */
   )
{
   SCIP_CONSHDLRDATA* conshdlrdata;
   SCIP_VAR* var;
   SCIP_VAR** vars;
   SCIP_Real* coefs;
   int nvars;
   int varssize;
   SCIP_Real constant;
   int i;
   int requsize;
   SCIPdebug( int j );

   conshdlrdata = SCIPconshdlrGetData(conshdlr);
   assert(conshdlrdata != NULL);
   assert(conshdlrdata->exprgraph != NULL);

   if( conshdlrdata->isremovedfixings )
      return SCIP_OKAY;

   varssize = 5;
   SCIP_CALL( SCIPallocBufferArray(scip, &vars,  varssize) );
   SCIP_CALL( SCIPallocBufferArray(scip, &coefs, varssize) );

   i = 0;
   while( i < SCIPexprgraphGetNVars(conshdlrdata->exprgraph) )
   {
      var = (SCIP_VAR*) SCIPexprgraphGetVars(conshdlrdata->exprgraph)[i];
      if( SCIPvarIsActive(var) )
      {
         ++i;
         continue;
      }

      vars[0]  = var;
      coefs[0] = 1.0;
      constant = 0.0;
      nvars = 1;
      SCIP_CALL( SCIPgetProbvarLinearSum(scip, vars, coefs, &nvars, varssize, &constant, &requsize, TRUE) );

      if( requsize > varssize )
      {
         SCIP_CALL( SCIPreallocBufferArray(scip, &vars,  requsize) );
         SCIP_CALL( SCIPreallocBufferArray(scip, &coefs, requsize) );
         varssize = requsize;
         SCIP_CALL( SCIPgetProbvarLinearSum(scip, vars, coefs, &nvars, varssize, &constant, &requsize, TRUE) );
         assert(requsize <= varssize);
      }

#ifdef SCIP_DEBUG
      SCIPdebugMsg(scip, "replace fixed variable <%s> by %g", SCIPvarGetName(var), constant);
      for( j = 0; j < nvars; ++j )
      {
         SCIPdebugMsgPrint(scip, " %+g <%s>", coefs[j], SCIPvarGetName(vars[j]));
      }
      SCIPdebugMsgPrint(scip, "\n");
#endif

      SCIP_CALL( SCIPexprgraphReplaceVarByLinearSum(conshdlrdata->exprgraph, var, nvars, coefs, (void**)vars, constant) );

      i = 0;
   }

   SCIPfreeBufferArray(scip, &vars);
   SCIPfreeBufferArray(scip, &coefs);

   conshdlrdata->isremovedfixings = TRUE;

   return SCIP_OKAY;
}

/** computes violation of a constraint */
static
SCIP_RETCODE computeViolation(
   SCIP*                 scip,               /**< SCIP data structure */
   SCIP_CONSHDLR*        conshdlr,           /**< constraint handler */
   SCIP_CONS*            cons,               /**< constraint */
   SCIP_SOL*             sol                 /**< solution or NULL if LP solution should be used */
   )
{  /*lint --e{666}*/
   SCIP_CONSHDLRDATA* conshdlrdata;
   SCIP_CONSDATA* consdata;
   SCIP_Real xyvals[2];
   SCIP_Real zval;
   SCIP_Real xlb;
   SCIP_Real xub;
   SCIP_Real ylb;
   SCIP_Real yub;
   SCIP_VAR* x;
   SCIP_VAR* y;

   assert(scip != NULL);
   assert(conshdlr != NULL);
   assert(cons != NULL);

   conshdlrdata = SCIPconshdlrGetData(conshdlr);
   assert(conshdlrdata != NULL);
   assert(conshdlrdata->exprinterpreter != NULL);

   consdata = SCIPconsGetData(cons);
   assert(consdata != NULL);

   if( SCIPexprtreeGetInterpreterData(consdata->f) == NULL )
   {
      SCIP_CALL( SCIPexprintCompile(conshdlrdata->exprinterpreter, consdata->f) );
   }

   x = SCIPexprtreeGetVars(consdata->f)[0];
   y = SCIPexprtreeGetVars(consdata->f)[1];

   xyvals[0] = SCIPgetSolVal(scip, sol, x);
   xyvals[1] = SCIPgetSolVal(scip, sol, y);
   zval = SCIPgetSolVal(scip, sol, consdata->z);

   /* @todo proper handling of variables at infinity
    * for now, just say infeasible and keep fingers crossed
    */
   if( SCIPisInfinity(scip, REALABS(xyvals[0])) )
   {
      consdata->lhsviol = consdata->rhsviol = SCIPinfinity(scip);
      return SCIP_OKAY;
   }

   if( SCIPisInfinity(scip, REALABS(xyvals[1])) )
   {
      consdata->lhsviol = consdata->rhsviol = SCIPinfinity(scip);
      return SCIP_OKAY;
   }

   /* project point onto box if from LP or very close to bounds to avoid eval error when function is not defined slightly outside bounds */
   xlb = SCIPvarGetLbGlobal(x);
   xub = SCIPvarGetUbGlobal(x);
   ylb = SCIPvarGetLbGlobal(y);
   yub = SCIPvarGetUbGlobal(y);
   /* @todo handle case where variables are outside of bounds as in other constraint handlers, see also #627 */
   if( sol == NULL )
   {
      assert(SCIPisFeasGE(scip, xyvals[0], xlb));
      assert(SCIPisFeasLE(scip, xyvals[0], xub));
      xyvals[0] = MAX(xlb, MIN(xub, xyvals[0]));

      assert(SCIPisFeasGE(scip, xyvals[1], ylb));
      assert(SCIPisFeasLE(scip, xyvals[1], yub));
      xyvals[1] = MAX(ylb, MIN(yub, xyvals[1]));

      assert(SCIPisFeasGE(scip, zval, SCIPvarGetLbLocal(consdata->z)));
      assert(SCIPisFeasLE(scip, zval, SCIPvarGetUbLocal(consdata->z)));
      zval = MAX(SCIPvarGetLbLocal(consdata->z), MIN(SCIPvarGetUbLocal(consdata->z), zval));
   }
   else
   {
      if( SCIPisEQ(scip, xyvals[0], xlb) || SCIPisEQ(scip, xyvals[0], xub) )
         xyvals[0] = MAX(xlb, MIN(xub, xyvals[0]));
      if( SCIPisEQ(scip, xyvals[1], ylb) || SCIPisEQ(scip, xyvals[1], yub) )
         xyvals[1] = MAX(ylb, MIN(yub, xyvals[1]));
   }

   /* compute activity of constraint */
   SCIP_CALL( SCIPexprintEval(conshdlrdata->exprinterpreter, consdata->f, xyvals, &consdata->activity) );

   /* point is outside the domain of f */
   if( !SCIPisFinite(consdata->activity) )
   {
       consdata->lhsviol = consdata->rhsviol = SCIPinfinity(scip);
       return SCIP_OKAY;
   }

   if( consdata->z != NULL )
      consdata->activity += consdata->zcoef * zval;

   /* compute violation of constraint sides */
   if( consdata->activity < consdata->lhs && !SCIPisInfinity(scip, -consdata->lhs) )
      consdata->lhsviol = consdata->lhs - consdata->activity;
   else
      consdata->lhsviol = 0.0;

   if( consdata->activity > consdata->rhs && !SCIPisInfinity(scip,  consdata->rhs) )
      consdata->rhsviol = consdata->activity - consdata->rhs;
   else
      consdata->rhsviol = 0.0;

   switch( conshdlrdata->scaling )
   {
   case 'o' :
      /* no scaling */
      break;

   case 'g' :
      /* scale by sup-norm of gradient in current point */
      if( consdata->lhsviol > 0.0 || consdata->rhsviol > 0.0 )
      {
         SCIP_Real grad[2];
         SCIP_Real norm;
         SCIP_Real val;

         /* compute gradient of f in (x,y) */
         SCIP_CALL( SCIPexprintGrad(conshdlrdata->exprinterpreter, consdata->f, xyvals, TRUE, &val, grad) );

         if( SCIPisFinite(grad[0]) && SCIPisFinite(grad[1]) )
         {
            /* compute maximal absolute element of gradient, to use for scaling if > 1.0 */
            norm = MAX(REALABS(grad[0]), REALABS(grad[1]));
            if( consdata->z != NULL )
               norm = MAX(norm, REALABS(consdata->zcoef));

            if( norm > 1.0 )
            {
               consdata->lhsviol /= norm;
               consdata->rhsviol /= norm;
            }
         }
      }
      break;

   case 's' :
      /* scale by left/right hand side of constraint */
      if( consdata->lhsviol > 0.0 )
         consdata->lhsviol /= MAX(1.0, REALABS(consdata->lhs));

      if( consdata->rhsviol > 0.0 )
         consdata->rhsviol /= MAX(1.0, REALABS(consdata->rhs));

      break;

   default :
      SCIPerrorMessage("Unknown scaling method '%c'.", conshdlrdata->scaling);
      SCIPABORT();
      return SCIP_INVALIDDATA;  /*lint !e527*/
   }

   return SCIP_OKAY;
}

/** computes violation of a set of constraints */
static
SCIP_RETCODE computeViolations(
   SCIP*                 scip,               /**< SCIP data structure */
   SCIP_CONSHDLR*        conshdlr,           /**< constraint handler */
   SCIP_CONS**           conss,              /**< constraints */
   int                   nconss,             /**< number of constraints */
   SCIP_SOL*             sol,                /**< solution or NULL if LP solution should be used */
   SCIP_CONS**           maxviolcon          /**< buffer to store constraint with largest violation, or NULL if solution is feasible */
   )
{
   SCIP_CONSDATA* consdata;
   SCIP_Real      viol;
   SCIP_Real      maxviol;
   int            c;

   assert(scip != NULL);
   assert(conshdlr != NULL);
   assert(conss != NULL || nconss == 0);
   assert(maxviolcon != NULL);

   *maxviolcon = NULL;

   maxviol = 0.0;

   for( c = 0; c < nconss; ++c )
   {
      assert(conss != NULL);
      assert(conss[c] != NULL);

      SCIP_CALL( computeViolation(scip, conshdlr, conss[c], sol) );

      consdata = SCIPconsGetData(conss[c]);
      assert(consdata != NULL);

      viol = MAX(consdata->lhsviol, consdata->rhsviol);
      if( viol > maxviol && SCIPisGT(scip, viol, SCIPfeastol(scip)) )
      {
         maxviol = viol;
         *maxviolcon = conss[c];
      }
   }

   return SCIP_OKAY;
}

/** setup vred(s;x0,y0,ylb,yub) for a given f(x,y) for computing a convex-concave underestimator
 * vred(s;x0,y0,ylb,yub) = (yub-y0)/(yub-ylb) f((yub-ylb)/(yub-y0)x0 - (y0-ylb)/(yub-y0)*s, ylb) + (y0-ylb)/(yub-ylb) f(s,yub)
 */
static
SCIP_RETCODE initSepaDataCreateVred(
   SCIP*                 scip,               /**< SCIP data structure */
   SCIP_EXPRTREE**       vred,               /**< buffer where to store exprtree for vred */
   SCIP_EXPRTREE*        f                   /**< function f(x,y) for which vred should be setup */
   )
{
   SCIP_EXPR* subst[2];
   SCIP_Real minusone;
   SCIP_EXPR* e1;
   SCIP_EXPR* e2;
   SCIP_EXPR* e3;
   SCIP_EXPR* e4;
   SCIP_EXPR* e5;
   SCIP_EXPR* e6;
   SCIP_EXPR* arg1;
   SCIP_EXPR* arg2;
   SCIP_EXPR* vredexpr;

   assert(scip != NULL);
   assert(vred != NULL);
   assert(f != NULL);
   assert(SCIPexprGetOperator(SCIPexprtreeGetRoot(f)) != SCIP_EXPR_VARIDX);  /* substitute cannot substitute the root node, but f should not be a single variable anyway */

   /* setup vred(s;x0,y0,ylb,yub) for computing a convex-concave underestimator in the case where y is not at one of its bounds
    * vred(s;x0,y0,ylb,yub) = (yub-y0)/(yub-ylb) f((yub-ylb)/(yub-y0)x0 - (y0-ylb)/(yub-y0)*s, ylb) + (y0-ylb)/(yub-ylb) f(s,yub)
    */
   /* create expression for x0(yub-ylb)/(yub-y0) */
   SCIP_CALL( SCIPexprCreate(SCIPblkmem(scip), &e1, SCIP_EXPR_PARAM, 2) ); /* ylb */
   SCIP_CALL( SCIPexprCreate(SCIPblkmem(scip), &e2, SCIP_EXPR_PARAM, 3) ); /* yub */
   SCIP_CALL( SCIPexprCreate(SCIPblkmem(scip), &e3, SCIP_EXPR_MINUS, e2, e1) ); /* yub-ylb */

   SCIP_CALL( SCIPexprCreate(SCIPblkmem(scip), &e1, SCIP_EXPR_PARAM, 0) ); /* x0 */
   SCIP_CALL( SCIPexprCreate(SCIPblkmem(scip), &e3, SCIP_EXPR_MUL, e1, e3) ); /* x0(yub-ylb) */

   SCIP_CALL( SCIPexprCreate(SCIPblkmem(scip), &e1, SCIP_EXPR_PARAM, 1) ); /* y0 */
   SCIP_CALL( SCIPexprCreate(SCIPblkmem(scip), &e2, SCIP_EXPR_PARAM, 3) ); /* yub */
   SCIP_CALL( SCIPexprCreate(SCIPblkmem(scip), &e4, SCIP_EXPR_MINUS, e2, e1) ); /* yub-y0 */

   SCIP_CALL( SCIPexprCreate(SCIPblkmem(scip), &e5, SCIP_EXPR_DIV, e3, e4) ); /* x0(yub-ylb)/(yub-y0) */

   /* create expression for s(y0-ylb)/(yub-y0) */
   SCIP_CALL( SCIPexprCreate(SCIPblkmem(scip), &e1, SCIP_EXPR_PARAM, 1) ); /* y0 */
   SCIP_CALL( SCIPexprCreate(SCIPblkmem(scip), &e2, SCIP_EXPR_PARAM, 2) ); /* ylb */
   SCIP_CALL( SCIPexprCreate(SCIPblkmem(scip), &e3, SCIP_EXPR_MINUS, e1, e2) ); /* y0-ylb */

   SCIP_CALL( SCIPexprCreate(SCIPblkmem(scip), &e1, SCIP_EXPR_VARIDX, 0) ); /* s */
   SCIP_CALL( SCIPexprCreate(SCIPblkmem(scip), &e3, SCIP_EXPR_MUL, e1, e3) ); /* s(y0-ylb) */

   SCIP_CALL( SCIPexprCreate(SCIPblkmem(scip), &e1, SCIP_EXPR_PARAM, 1) ); /* y0 */
   SCIP_CALL( SCIPexprCreate(SCIPblkmem(scip), &e2, SCIP_EXPR_PARAM, 3) ); /* yub */
   SCIP_CALL( SCIPexprCreate(SCIPblkmem(scip), &e4, SCIP_EXPR_MINUS, e2, e1) ); /* yub-y0 */

   SCIP_CALL( SCIPexprCreate(SCIPblkmem(scip), &e6, SCIP_EXPR_DIV, e3, e4) ); /* s(y0-ylb)/(yub-y0) */

   /* create expression for (yub-ylb)/(yub-y0)x0 - (y0-ylb)/(yub-y0)*s */
   SCIP_CALL( SCIPexprCreate(SCIPblkmem(scip), &subst[0], SCIP_EXPR_MINUS, e5, e6) );

   /* create expression for ylb */
   SCIP_CALL( SCIPexprCreate(SCIPblkmem(scip), &subst[1], SCIP_EXPR_PARAM, 2) );

   /* create expression for f((yub-ylb)/(yub-y0)x0 - (y0-ylb)/(yub-y0)*s, ylb) */
   SCIP_CALL( SCIPexprCopyDeep(SCIPblkmem(scip), &arg1, SCIPexprtreeGetRoot(f)) );
   SCIP_CALL( SCIPexprSubstituteVars(SCIPblkmem(scip), arg1, subst) );
   SCIPexprFreeDeep(SCIPblkmem(scip), &subst[0]);
   SCIPexprFreeDeep(SCIPblkmem(scip), &subst[1]);

   /* create expression for f(s,yub) */
   SCIP_CALL( SCIPexprCopyDeep(SCIPblkmem(scip), &arg2, SCIPexprtreeGetRoot(f)) );
   SCIP_CALL( SCIPexprCreate(SCIPblkmem(scip), &subst[1], SCIP_EXPR_PARAM, 3) );
   SCIP_CALL( SCIPexprSubstituteVars(SCIPblkmem(scip), arg2, subst) );
   SCIPexprFreeDeep(SCIPblkmem(scip), &subst[1]);

   /* create expression for (yub-y0)/(yub-ylb) */
   SCIP_CALL( SCIPexprCreate(SCIPblkmem(scip), &e1, SCIP_EXPR_PARAM, 1) ); /* y0 */
   SCIP_CALL( SCIPexprCreate(SCIPblkmem(scip), &e2, SCIP_EXPR_PARAM, 3) ); /* yub */
   SCIP_CALL( SCIPexprCreate(SCIPblkmem(scip), &e3, SCIP_EXPR_MINUS, e2, e1) ); /* yub-y0 */

   SCIP_CALL( SCIPexprCreate(SCIPblkmem(scip), &e1, SCIP_EXPR_PARAM, 2) ); /* ylb */
   SCIP_CALL( SCIPexprCreate(SCIPblkmem(scip), &e2, SCIP_EXPR_PARAM, 3) ); /* yub */
   SCIP_CALL( SCIPexprCreate(SCIPblkmem(scip), &e4, SCIP_EXPR_MINUS, e2, e1) ); /* yub-ylb */

   SCIP_CALL( SCIPexprCreate(SCIPblkmem(scip), &e5, SCIP_EXPR_DIV, e3, e4) ); /* (yub-y0)/(yub-ylb) */

   /* create expression for 1 - (yub-y0)/(yub-ylb) */
   minusone = -1.0;
   SCIP_CALL( SCIPexprCopyDeep(SCIPblkmem(scip), &e1, e5) ); /* (yub-y0)/(yub-ylb) */
   SCIP_CALL( SCIPexprCreateLinear(SCIPblkmem(scip), &e6, 1, &e1, &minusone, 1.0) ); /* 1 - (yub-y0)/(yub-ylb) */

   /* create expression for vred = e5*arg1 + e6*arg2 */
   SCIP_CALL( SCIPexprCreate(SCIPblkmem(scip), &e1, SCIP_EXPR_MUL, e5, arg1) );
   SCIP_CALL( SCIPexprCreate(SCIPblkmem(scip), &e2, SCIP_EXPR_MUL, e6, arg2) );
   SCIP_CALL( SCIPexprCreate(SCIPblkmem(scip), &vredexpr, SCIP_EXPR_PLUS, e1, e2) );

   SCIP_CALL( SCIPexprtreeCreate(SCIPblkmem(scip), vred, vredexpr, 1, 4, NULL) );

   return SCIP_OKAY;
}

/** initializes separation data */
static
SCIP_RETCODE initSepaData(
   SCIP*                 scip,               /**< SCIP data structure */
   SCIP_EXPRINT*         exprinterpreter,    /**< expressions interpreter */
   SCIP_CONS*            cons                /**< constraint */
   )
{
   SCIP_CONSDATA* consdata;

   assert(scip != NULL);
   assert(exprinterpreter != NULL);
   assert(cons != NULL);

   consdata = SCIPconsGetData(cons);
   assert(consdata != NULL);
   assert(consdata->f != NULL);

   switch( consdata->convextype )
   {
   case SCIP_BIVAR_CONVEX_CONCAVE:
   {
      SCIP_VAR** xy;
      SCIP_Real ref[2];
      SCIP_Bool sparsity[4];

      if( SCIPexprtreeGetInterpreterData(consdata->f) == NULL )
      {
         SCIP_CALL( SCIPexprintCompile(exprinterpreter, consdata->f) );
      }

      xy = SCIPexprtreeGetVars(consdata->f);
      assert(xy != NULL);

      /* check if the function is linear in x or y */
      ref[0] = MIN(MAX(SCIPvarGetLbLocal(xy[0]), 0.0), SCIPvarGetUbLocal(xy[0]));  /*lint !e666*/
      ref[1] = MIN(MAX(SCIPvarGetLbLocal(xy[1]), 0.0), SCIPvarGetUbLocal(xy[1]));  /*lint !e666*/

      SCIP_CALL( SCIPexprintHessianSparsityDense(exprinterpreter, consdata->f, ref, sparsity) );

      consdata->sepaconvexconcave.linearinx = !sparsity[0];
      consdata->sepaconvexconcave.lineariny = !sparsity[3];

      if( !consdata->sepaconvexconcave.linearinx && !SCIPisInfinity(scip,  consdata->rhs) )
      {
         SCIP_EXPR* subst[2];
         SCIP_Real one;

         /* setup f(x,yfixed) for computing a convex-concave underestimator in the case where y is at one of its bounds */
         SCIP_CALL( SCIPexprtreeCopy(SCIPblkmem(scip), &consdata->sepaconvexconcave.f_yfixed, consdata->f) );

         /* x stays x, nothing to substitute
          * y is substituted by SCIP_EXPR_PARAM
          */
         subst[0] = NULL;
         SCIP_CALL( SCIPexprCreate(SCIPblkmem(scip), &subst[1], SCIP_EXPR_PARAM, 0) );

         /* make y a parameter */
         SCIP_CALL( SCIPexprtreeSubstituteVars(consdata->sepaconvexconcave.f_yfixed, subst) );

         /* reset variables array to {x} and parameters array to {y} */
         one = 1.0;
         SCIP_CALL( SCIPexprtreeSetVars(consdata->sepaconvexconcave.f_yfixed, 1, &xy[0]) );
         SCIP_CALL( SCIPexprtreeSetParams(consdata->sepaconvexconcave.f_yfixed, 1, &one) );

         /* free subst[1] */
         SCIPexprFreeDeep(SCIPblkmem(scip), &subst[1]);

         SCIP_CALL( SCIPexprintCompile(exprinterpreter, consdata->sepaconvexconcave.f_yfixed) );

         /* setup vred(s;x0,y0,ylb,yub) for computing a convex-concave underestimator in the case where y is not at one of its bounds
          * vred(s;x0,y0,ylb,yub) = (yub-y0)/(yub-ylb) f((yub-ylb)/(yub-y0)x0 - (y0-ylb)/(yub-y0)*s, ylb) + (y0-ylb)/(yub-ylb) f(s,yub)
          */
         SCIP_CALL( initSepaDataCreateVred(scip, &consdata->sepaconvexconcave.vred, consdata->f) );
         SCIP_CALL( SCIPexprintCompile(exprinterpreter, consdata->sepaconvexconcave.vred) );
      }
      else
      {
         consdata->sepaconvexconcave.f_yfixed = NULL;
         consdata->sepaconvexconcave.vred = NULL;
      }

      if( !consdata->sepaconvexconcave.lineariny && !SCIPisInfinity(scip, -consdata->lhs) )
      {
         /* if we have a left hand side and are not linear y in, then we may need to call
          * generateConvexConcaveUnderestimator for -f with swapped variables
          */
         SCIP_EXPR* minusf;
         SCIP_EXPR* fcopy;
         SCIP_VAR*  vars[2];
         int        reindex[2];
         SCIP_Real  minusone;
         SCIP_Real  one;
         SCIP_EXPR* subst[2];

         /* create expression for -f */
         minusone = -1.0;
         SCIP_CALL( SCIPexprCopyDeep(SCIPblkmem(scip), &fcopy, SCIPexprtreeGetRoot(consdata->f)) );
         SCIP_CALL( SCIPexprCreateLinear(SCIPblkmem(scip), &minusf, 1, &fcopy, &minusone, 0.0) );

         /* reindex/swap variables */
         reindex[0] = 1;
         reindex[1] = 0;
         SCIPexprReindexVars(minusf, reindex);

         /* create expression tree for -f(y,x) */
         SCIP_CALL( SCIPexprtreeCreate(SCIPblkmem(scip), &consdata->sepaconvexconcave.f_neg_swapped, minusf, 2, 0, NULL) );

         vars[0] = xy[1];
         vars[1] = xy[0];
         SCIP_CALL( SCIPexprtreeSetVars(consdata->sepaconvexconcave.f_neg_swapped, 2, vars) );

         SCIP_CALL( SCIPexprintCompile(exprinterpreter, consdata->sepaconvexconcave.f_neg_swapped) );

         /* setup -f(y, xfixed) for computing a convex-concave overestimator in the case where x is at on of it's bounds */
         SCIP_CALL( SCIPexprtreeCopy(SCIPblkmem(scip), &consdata->sepaconvexconcave.f_neg_swapped_yfixed, consdata->sepaconvexconcave.f_neg_swapped) );

         /* y stays y, nothing to substitute
          * x is substituted by SCIP_EXPR_PARAM
          */
         subst[0] = NULL;
         SCIP_CALL( SCIPexprCreate(SCIPblkmem(scip), &subst[1], SCIP_EXPR_PARAM, 0) );

         /* make x a parameter */
         SCIP_CALL( SCIPexprtreeSubstituteVars(consdata->sepaconvexconcave.f_neg_swapped_yfixed, subst) );

         /* reset variables array to {y} and parameters array to {x} */
         one = 1.0;
         SCIP_CALL( SCIPexprtreeSetVars(consdata->sepaconvexconcave.f_neg_swapped_yfixed, 1, &xy[1]) );
         SCIP_CALL( SCIPexprtreeSetParams(consdata->sepaconvexconcave.f_neg_swapped_yfixed, 1, &one) );

         /* free subst[1] */
         SCIPexprFreeDeep(SCIPblkmem(scip), &subst[1]);

         SCIP_CALL( SCIPexprintCompile(exprinterpreter, consdata->sepaconvexconcave.f_neg_swapped_yfixed) );

         /* setup vred(s;y0,x0,xlb,xub) for computing a convex-concave underestimator in the case where x is not at one of its bounds */
         SCIP_CALL( initSepaDataCreateVred(scip, &consdata->sepaconvexconcave.vred_neg_swapped, consdata->sepaconvexconcave.f_neg_swapped) );
         SCIP_CALL( SCIPexprintCompile(exprinterpreter, consdata->sepaconvexconcave.vred_neg_swapped) );
      }
      else
      {
         consdata->sepaconvexconcave.f_neg_swapped = NULL;
         consdata->sepaconvexconcave.f_neg_swapped_yfixed = NULL;
         consdata->sepaconvexconcave.vred_neg_swapped = NULL;
      }

      break;
   }

   default: ;
   }  /*lint !e788*/

   return SCIP_OKAY;
}

/** frees separation data */
static
SCIP_RETCODE freeSepaData(
   SCIP*                 scip,               /**< SCIP data structure */
   SCIP_CONS*            cons                /**< constraint */
   )
{
   SCIP_CONSDATA* consdata;

   assert(scip != NULL);
   assert(cons != NULL);

   consdata = SCIPconsGetData(cons);
   assert(consdata != NULL);
   assert(consdata->f != NULL);

   switch( consdata->convextype )
   {
   case SCIP_BIVAR_CONVEX_CONCAVE:
   {
      if( consdata->sepaconvexconcave.f_yfixed != NULL )
      {
         SCIP_CALL( SCIPexprtreeFree(&consdata->sepaconvexconcave.f_yfixed) );
      }
      if( consdata->sepaconvexconcave.f_neg_swapped != NULL )
      {
         SCIP_CALL( SCIPexprtreeFree(&consdata->sepaconvexconcave.f_neg_swapped) );
      }
      if( consdata->sepaconvexconcave.f_neg_swapped_yfixed != NULL )
      {
         SCIP_CALL( SCIPexprtreeFree(&consdata->sepaconvexconcave.f_neg_swapped_yfixed) );
      }
      if( consdata->sepaconvexconcave.vred != NULL )
      {
         SCIP_CALL( SCIPexprtreeFree(&consdata->sepaconvexconcave.vred) );
      }
      if( consdata->sepaconvexconcave.vred_neg_swapped != NULL )
      {
         SCIP_CALL( SCIPexprtreeFree(&consdata->sepaconvexconcave.vred_neg_swapped) );
      }
      break;
   }

   default: ;
   }  /*lint !e788*/

   return SCIP_OKAY;
}

/** perturbs a value w.r.t. bounds */
static
void perturb(
   SCIP_Real*            val,                /**< value to perturb on input; perturbed value on output */
   SCIP_Real             lb,                 /**< lower bound */
   SCIP_Real             ub,                 /**< upper bound */
   SCIP_Real             amount              /**< relative amount of perturbation */
   )
{
   SCIP_Real range;
   SCIP_Real mid;

   assert(val != NULL);

   range = ub - lb;
   mid = 0.5 * (lb + ub);

   if( *val < mid )
      *val += MIN(1.0, amount * range);
   else
      *val -= MIN(1.0, amount * range);
}

/** solves an equation f'(s) = constant for a univariate convex or concave function f with respect to bounds on s
 * if there is no s between the bounds such that f'(s) = constant, then it returns the closest bound (and still claims success)
 */
static
SCIP_RETCODE solveDerivativeEquation(
   SCIP*                 scip,               /**< SCIP data structure */
   SCIP_EXPRINT*         exprinterpreter,    /**< expressions interpreter */
   SCIP_EXPRTREE*        f,                  /**< expression tree for f(s) */
   SCIP_Real             targetvalue,        /**< target value for derivative */
   SCIP_Real             lb,                 /**< lower bound on variable */
   SCIP_Real             ub,                 /**< upper bound on variable */
   SCIP_Real*            val,                /**< buffer to store solution value */
   SCIP_Bool*            success             /**< buffer to indicate whether a solution has been found */
   )
{
   SCIP_Real fval;
   SCIP_Real grad;
   SCIP_Real hess;
   SCIP_Real s;
   SCIP_Real nexts;
   SCIP_Real step;
   int iter;

   assert(scip != NULL);
   assert(exprinterpreter != NULL);
   assert(f != NULL);
   assert(SCIPexprtreeGetInterpreterData(f) != NULL);
   assert(SCIPexprtreeGetNVars(f) == 1);
   assert(val != NULL);
   assert(success != NULL);

   if( SCIPisEQ(scip, lb, ub) )
   {
      *val = lb;
      *success = TRUE;
      return SCIP_OKAY;
   }

   *success = FALSE;

   iter = 0;

   /* start at 0.0, projected onto interior of interval
    * we don't want to start at a bound, because we would not recognize if hessian is 0.0 then
    */
   s = MIN(MAX(0.0, lb), ub);
   perturb(&s, lb, ub, 0.1);

   while( ++iter < NEWTONMAXITER )
   {
      SCIP_CALL( SCIPexprintGrad(exprinterpreter, f, &s, TRUE, &fval, &grad) );

      /* SCIPdebugMsg(scip, "s = %.20g [%g,%g] f(s) = %g grad = %g\n", s, lb, ub, fval, grad); */

      if( !SCIPisFinite(grad) )
      {
         /* if f cannot be differentiated at s, perturb s to some other point close by
          * for that, we perturb by 0.1 * 2^{-iter}, if iter <= 65, otherwise by 1e-20
          * if that amount is too small to get a change in s, we increase by a factor of 2
          */
         SCIP_Real amount;
         SCIP_Real sold;

         sold = s;
         amount = iter <= 65 ? 0.1 / (1u<<iter) : 1e-20; /*lint !e790*/
         do
         {
            perturb(&s, lb, ub, amount);
            amount *= 2.0;
         } while( s == sold ); /*lint !e777*/

         SCIP_CALL( SCIPexprintGrad(exprinterpreter, f, &s, TRUE, &fval, &grad) );

         /* SCIPdebugMsg(scip, "s = %.20g [%g,%g] f(s) = %g grad = %g (perturbed by %g)\n", s, lb, ub, fval, grad, iter <= 65 ? 0.1 / (1<<iter) : 1e-20); */

         assert(SCIPisFinite(grad));
      }

      if( SCIPisRelEQ(scip, grad, targetvalue) )
      {
         /* if grad is targetvalue (w.r.t. epsilon), then we are done */
         *val = s;
         *success = TRUE;
         break;
      }

      SCIP_CALL( SCIPexprintHessianDense(exprinterpreter, f, &s, FALSE, &fval, &hess) );

      /* SCIPdebugMsg(scip, "s = %.20g [%g,%g] f(s) = %g hess = %g\n", s, lb, ub, fval, hess); */

      if( !SCIPisFinite(hess) )
      {
          SCIP_Real smod;
          SCIP_Real smodval;

          /* if f cannot be two times differentiated at s, take the Hessian from another point close by */
          smod = s;
          perturb(&smod, lb, ub, 0.01);
          SCIP_CALL( SCIPexprintHessianDense(exprinterpreter, f, &smod, TRUE, &smodval, &hess) );

          assert(SCIPisFinite(hess));
      }

      /* next iterate would be s - (grad - targetvalue) / hess */

      if( SCIPisEQ(scip, s, lb) && (grad - targetvalue) * hess >= 0 )
      {
         /* if we are on the left boundary and would go left (or stay), then stop
          * (multiply instead of divide by hess for the case that hess is zero and since only the sign matters
          */
         *val = lb;
         *success = TRUE;
         break;
      }

      if( SCIPisEQ(scip, s, ub) && (grad - targetvalue) * hess <= 0 )
      {
         /* similar, if we are on the right boundary and would go right (or stay), then stop */
         *val = ub;
         *success = TRUE;
         break;
      }

      if( SCIPisZero(scip, hess) )
      {
         /* hmm, stationary point, don't know how to continue; thus, give up */
         break;
      }

      if( SCIPisZero(scip, (grad - targetvalue) / hess) && SCIPisFeasEQ(scip, grad, targetvalue) )
      {
         /* if grad is targetvalue (w.r.t. feastol) and step length would be almost 0, then we are also done */
         *val = s;
         *success = TRUE;
         break;
      }

      /* @todo we could also implement a damped Newton method if the step is too large */
      step = (grad - targetvalue) / hess;
      assert(step != 0.0);

      nexts = s - step;
      while( s == nexts ) /*lint !e777*/
      {
         /* if steplength is so tiny that there is no change in s, go by 1e-9 into given direction */
         step *= 2.0;
         nexts = s - step;
      }
      assert(nexts != s); /*lint !e777*/
      s = nexts;

      if( s < lb )
         s = lb;
      else if( s > ub )
         s = ub;
   }

   return SCIP_OKAY;
}

/** generates a cut for f(x,y) + c*z <= rhs with f(x,y) being convex or 1-convex with x or y fixed or convex-concave with y fixed
 * f(x0, y0) + <grad, (x,y)-(x0,y0)> + c*z <= rhs, where grad is gradient of f in (x0, y0)
 */
static
SCIP_RETCODE generateLinearizationCut(
   SCIP*                 scip,               /**< SCIP data structure */
   SCIP_EXPRINT*         exprinterpreter,    /**< expressions interpreter */
   SCIP_CONS*            cons,               /**< constraint */
   SCIP_Real*            x0y0,               /**< value of x and y variables where to generate cut */
   SCIP_Bool             newxy,              /**< whether the last evaluation of f(x,y) with the expression interpreter was at (x0, y0) */
   SCIP_ROW**            row                 /**< storage for cut */
   )
{
   SCIP_VAR*      x;
   SCIP_VAR*      y;
   SCIP_CONSDATA* consdata;
   char           rowname[SCIP_MAXSTRLEN];
   SCIP_Real      fval;
   SCIP_Real      fgrad[2];
   SCIP_Real      rhs;

   assert(scip != NULL);
   assert(cons != NULL);
   assert(row  != NULL);

   consdata = SCIPconsGetData(cons);
   assert(consdata != NULL);
   assert(!SCIPisInfinity(scip, consdata->rhs));
   assert(newxy || SCIPexprtreeGetInterpreterData(consdata->f) != NULL);

   /* compile expression if evaluated the first time; can only happen if newxy is FALSE */
   if( newxy && SCIPexprtreeGetInterpreterData(consdata->f) == NULL )
   {
      SCIP_CALL( SCIPexprintCompile(exprinterpreter, consdata->f) );
   }

   x = SCIPexprtreeGetVars(consdata->f)[0];
   y = SCIPexprtreeGetVars(consdata->f)[1];

   assert(consdata->convextype == SCIP_BIVAR_ALLCONVEX ||
      (consdata->convextype == SCIP_BIVAR_1CONVEX_INDEFINITE && (SCIPisEQ(scip, SCIPvarGetLbLocal(x), SCIPvarGetUbLocal(x)) || SCIPisEQ(scip, SCIPvarGetLbLocal(y), SCIPvarGetUbLocal(y)))) ||
      (consdata->convextype == SCIP_BIVAR_CONVEX_CONCAVE && SCIPisEQ(scip, SCIPvarGetLbLocal(y), SCIPvarGetUbLocal(y))) );

   /* compute f(x,y) and gradient of f in (x, y) */
   SCIP_CALL( SCIPexprintGrad(exprinterpreter, consdata->f, x0y0, newxy, &fval, fgrad) );

   if( !SCIPisFinite(fval) || !SCIPisFinite(fgrad[0]) || !SCIPisFinite(fgrad[1]) )
   {
      perturb(&x0y0[0], SCIPvarGetLbLocal(x), SCIPvarGetUbLocal(x), 0.001);
      perturb(&x0y0[1], SCIPvarGetLbLocal(y), SCIPvarGetUbLocal(y), 0.001);

      SCIP_CALL( SCIPexprintGrad(exprinterpreter, consdata->f, x0y0, TRUE, &fval, fgrad) );

      if( !SCIPisFinite(fval) || !SCIPisFinite(fgrad[0]) || !SCIPisFinite(fgrad[1]) )
      {
         SCIPdebugMsg(scip, "could not evaluate f at given reference point and perturbed one");
         *row = NULL;
         return SCIP_OKAY;
      }
   }

   rhs = consdata->rhs - fval + fgrad[0] * x0y0[0] + fgrad[1] * x0y0[1];

   /* setup SCIP row */
   (void) SCIPsnprintf(rowname, SCIP_MAXSTRLEN, "%s_linearization_%d", SCIPconsGetName(cons), SCIPgetNLPs(scip));

   SCIP_CALL( SCIPcreateEmptyRowCons(scip, row, SCIPconsGetHdlr(cons), rowname, -SCIPinfinity(scip), rhs, FALSE, FALSE /* modifiable */, TRUE /* removable */) );

   SCIP_CALL( SCIPaddVarsToRow(scip, *row, 2, SCIPexprtreeGetVars(consdata->f), fgrad) );

   if( consdata->z != NULL )
      SCIP_CALL( SCIPaddVarToRow(scip, *row, consdata->z, consdata->zcoef) );

   return SCIP_OKAY;
}

/** given a convex (concave, resp.) bivariate function, computes an over- (under-, resp.) estimating hyperplane
 *  does not succeed if some variable is unbounded or both variables are fixed
 */
static
SCIP_RETCODE generateEstimatingHyperplane(
   SCIP*                 scip,               /**< SCIP data structure */
   SCIP_EXPRINT*         exprinterpreter,    /**< expression interpreter */
   SCIP_EXPRTREE*        f,                  /**< bivariate function to compute under or overestimator for */
   SCIP_Bool             doover,             /**< whether to compute an overestimator (TRUE) or an underestimator (FALSE) */
   SCIP_Real*            x0y0,               /**< reference values for nonlinear variables */
   SCIP_Real*            coefx,              /**< coefficient of x in estimator */
   SCIP_Real*            coefy,              /**< coefficient of y in estimator */
   SCIP_Real*            constant,           /**< constant part of estimator */
   SCIP_Bool*            success             /**< pointer to indicate whether coefficients where successfully computed */
   )
{
   SCIP_VAR*      x;
   SCIP_VAR*      y;
   SCIP_Real      xlb;
   SCIP_Real      xub;
   SCIP_Real      ylb;
   SCIP_Real      yub;

   SCIP_Real      p1[2];
   SCIP_Real      p2[2];
   SCIP_Real      p3[2];
   SCIP_Real      p4[2];
   SCIP_Real      p1val;
   SCIP_Real      p2val;
   SCIP_Real      p3val;
   SCIP_Real      p4val;

   SCIP_Real      alpha;
   SCIP_Real      beta;
   SCIP_Real      gamma_;
   SCIP_Real      delta;

   SCIP_Bool      tryother;

   assert(scip != NULL);
   assert(exprinterpreter != NULL);
   assert(f    != NULL);
   assert(x0y0 != NULL);
   assert(coefx != NULL);
   assert(coefy != NULL);
   assert(constant != NULL);
   assert(success != NULL);

   *success = FALSE;

   x = SCIPexprtreeGetVars(f)[0];
   y = SCIPexprtreeGetVars(f)[1];

   xlb = SCIPvarGetLbLocal(x);
   xub = SCIPvarGetUbLocal(x);
   ylb = SCIPvarGetLbLocal(y);
   yub = SCIPvarGetUbLocal(y);

   /* reference point should not be outside of bounds */
   assert(SCIPisLE(scip, xlb, x0y0[0]));
   assert(SCIPisGE(scip, xub, x0y0[0]));
   assert(SCIPisLE(scip, ylb, x0y0[1]));
   assert(SCIPisGE(scip, yub, x0y0[1]));

   if( SCIPisInfinity(scip, -xlb) || SCIPisInfinity(scip, xub) || SCIPisInfinity(scip, -ylb) || SCIPisInfinity(scip, yub) )
   {
      SCIPdebugMsg(scip, "skip estimating hyperplane since <%s> or <%s> is unbounded\n", SCIPvarGetName(x), SCIPvarGetName(y));
      return SCIP_OKAY;
   }

   if( SCIPisEQ(scip, xlb, xub) && SCIPisEQ(scip, ylb, yub) )
   {
      SCIPdebugMsg(scip, "skip estimating hyperplane since both <%s> and <%s> are fixed\n", SCIPvarGetName(x), SCIPvarGetName(y));
      return SCIP_OKAY;
   }

   /* unten links */
   p1[0] = xlb;
   p1[1] = ylb;

   /* unten rechts */
   p2[0] = xub;
   p2[1] = ylb;

   /* oben rechts */
   p3[0] = xub;
   p3[1] = yub;

   /* oben links */
   p4[0] = xlb;
   p4[1] = yub;

   if( SCIPisEQ(scip, xlb, xub) )
   {
      /* secant between p1 and p4: p1val + [(p4val - p1val) / (yub - ylb)] * (y - ylb) */
      assert(!SCIPisEQ(scip, ylb, yub));

      SCIP_CALL( SCIPexprintEval(exprinterpreter, f, p1, &p1val) );
      SCIP_CALL( SCIPexprintEval(exprinterpreter, f, p4, &p4val) );

      if( !SCIPisFinite(p1val) || SCIPisInfinity(scip, REALABS(p1val)) || !SCIPisFinite(p4val) || SCIPisInfinity(scip, REALABS(p4val)) )
      {
         SCIPdebugMsg(scip, "skip hyperplane since function cannot be evaluated\n");
         return SCIP_OKAY;
      }

      *coefx = 0.0;
      *coefy = (p4val - p1val) / (yub - ylb);
      *constant = p1val - *coefy * ylb;

      *success = TRUE;

      return SCIP_OKAY;
   }

   if( SCIPisEQ(scip, ylb, yub) )
   {
      /* secant between p1 and p2: p1val + [(p2val - p1val) / (xub - xlb)] * (x - xlb) */
      assert(!SCIPisEQ(scip, xlb, xub));

      SCIP_CALL( SCIPexprintEval(exprinterpreter, f, p1, &p1val) );
      SCIP_CALL( SCIPexprintEval(exprinterpreter, f, p2, &p2val) );

      if( !SCIPisFinite(p1val) || SCIPisInfinity(scip, REALABS(p1val)) || !SCIPisFinite(p2val) || SCIPisInfinity(scip, REALABS(p2val)) )
      {
         SCIPdebugMsg(scip, "skip hyperplane since function cannot be evaluated\n");
         return SCIP_OKAY;
      }

      *coefx = (p2val - p1val) / (xub - xlb);
      *coefy = 0.0;
      *constant = p1val - *coefx * xlb;

      *success = TRUE;

      return SCIP_OKAY;
   }

   SCIP_CALL( SCIPexprintEval(exprinterpreter, f, p1, &p1val) );
   SCIP_CALL( SCIPexprintEval(exprinterpreter, f, p2, &p2val) );
   SCIP_CALL( SCIPexprintEval(exprinterpreter, f, p3, &p3val) );
   SCIP_CALL( SCIPexprintEval(exprinterpreter, f, p4, &p4val) );

   /* if we want an underestimator, flip f(x,y), i.e., do as if we compute an overestimator for -f(x,y) */
   if( !doover )
   {
      p1val = -p1val;
      p2val = -p2val;
      p3val = -p3val;
      p4val = -p4val;
   }

   SCIPdebugMsg(scip, "p1 = (%g, %g), f(p1) = %g\n", p1[0], p1[1], p1val);
   SCIPdebugMsg(scip, "p2 = (%g, %g), f(p2) = %g\n", p2[0], p2[1], p2val);
   SCIPdebugMsg(scip, "p3 = (%g, %g), f(p3) = %g\n", p3[0], p3[1], p3val);
   SCIPdebugMsg(scip, "p4 = (%g, %g), f(p4) = %g\n", p4[0], p4[1], p4val);

   if( !SCIPisFinite(p1val) || SCIPisInfinity(scip, REALABS(p1val)) || !SCIPisFinite(p2val) || SCIPisInfinity(scip, REALABS(p2val)) ||
      ! SCIPisFinite(p3val) || SCIPisInfinity(scip, REALABS(p3val)) || !SCIPisFinite(p4val) || SCIPisInfinity(scip, REALABS(p4val)) )
   {
      SCIPdebugMsg(scip, "skip hyperplane since function cannot be evaluated\n");
      return SCIP_OKAY;
   }

   /* compute coefficients alpha, beta, gamma (>0), delta such that
    *   alpha*x + beta*y + gamma*z = delta
    * is satisfied by at least three of the corner points (p1,f(p1)), ..., (p4,f(p4)) and
    * the fourth corner point lies below this hyperplane.
    * Since we assume that f is convex, we then know that all points (x,y,f(x,y)) are below this hyperplane, i.e.,
    *    alpha*x + beta*y - delta <= -gamma * f(x,y),
    * or, equivalently,
    *   -alpha/gamma*x - beta/gamma*y + delta/gamma >= f(x,y).
    */

   tryother = FALSE;
   if( x0y0[1] <= ylb + (yub - ylb)/(xub - xlb) * (x0y0[0] - xlb) )
   {
      SCIP_CALL( SCIPcomputeHyperplaneThreePoints(scip, p1[0], p1[1], p1val, p2[0], p2[1], p2val, p3[0], p3[1], p3val, &alpha,
            &beta, &gamma_, &delta) );

      assert(SCIPisInfinity(scip, delta) || SCIPisFeasEQ(scip, alpha * p1[0] + beta * p1[1] + gamma_ * p1val, delta));
      assert(SCIPisInfinity(scip, delta) || SCIPisFeasEQ(scip, alpha * p2[0] + beta * p2[1] + gamma_ * p2val, delta));
      assert(SCIPisInfinity(scip, delta) || SCIPisFeasEQ(scip, alpha * p3[0] + beta * p3[1] + gamma_ * p3val, delta));

      /* if hyperplane through p1,p2,p3 does not overestimate f(p4), then it must be the other variant */
      if( SCIPisInfinity(scip, delta) || alpha * p4[0] + beta * p4[1] + gamma_ * p4val > delta )
         tryother = TRUE;
   }
   else
   {
      SCIP_CALL( SCIPcomputeHyperplaneThreePoints(scip, p1[0], p1[1], p1val, p3[0], p3[1], p3val, p4[0], p4[1], p4val, &alpha,
            &beta, &gamma_, &delta) );

      assert(SCIPisInfinity(scip, delta) || SCIPisFeasEQ(scip, alpha * p1[0] + beta * p1[1] + gamma_ * p1val, delta));
      assert(SCIPisInfinity(scip, delta) || SCIPisFeasEQ(scip, alpha * p3[0] + beta * p3[1] + gamma_ * p3val, delta));
      assert(SCIPisInfinity(scip, delta) || SCIPisFeasEQ(scip, alpha * p4[0] + beta * p4[1] + gamma_ * p4val, delta));

      /* if hyperplane through p1,p3,p4 does not overestimate f(p2), then it must be the other variant */
      if( SCIPisInfinity(scip, delta) || alpha * p2[0] + beta * p2[1] + gamma_ * p2val > delta )
         tryother = TRUE;
   }

   if( tryother )
   {
      if( x0y0[1] <= yub + (ylb - yub)/(xub - xlb) * (x0y0[0] - xlb) )
      {
         SCIP_CALL( SCIPcomputeHyperplaneThreePoints(scip, p1[0], p1[1], p1val, p2[0], p2[1], p2val, p4[0], p4[1], p4val,
               &alpha, &beta, &gamma_, &delta) );

         /* hyperplane should be above (p3,f(p3)) and other points should lie on hyperplane */
         assert(SCIPisInfinity(scip, delta) || SCIPisFeasEQ(scip, alpha * p1[0] + beta * p1[1] + gamma_ * p1val, delta));
         assert(SCIPisInfinity(scip, delta) || SCIPisFeasEQ(scip, alpha * p2[0] + beta * p2[1] + gamma_ * p2val, delta));
         assert(SCIPisInfinity(scip, delta) || SCIPisFeasLE(scip, alpha * p3[0] + beta * p3[1] + gamma_ * p3val, delta));
         assert(SCIPisInfinity(scip, delta) || SCIPisFeasEQ(scip, alpha * p4[0] + beta * p4[1] + gamma_ * p4val, delta));
      }
      else
      {
         SCIP_CALL( SCIPcomputeHyperplaneThreePoints(scip, p2[0], p2[1], p2val, p3[0], p3[1], p3val, p4[0], p4[1], p4val,
               &alpha, &beta, &gamma_, &delta) );

         /* hyperplane should be above (p1,f(p1)) and other points should lie on hyperplane */
         assert(SCIPisInfinity(scip, delta) || SCIPisFeasLE(scip, alpha * p1[0] + beta * p1[1] + gamma_ * p1val, delta));
         assert(SCIPisInfinity(scip, delta) || SCIPisFeasEQ(scip, alpha * p2[0] + beta * p2[1] + gamma_ * p2val, delta));
         assert(SCIPisInfinity(scip, delta) || SCIPisFeasEQ(scip, alpha * p3[0] + beta * p3[1] + gamma_ * p3val, delta));
         assert(SCIPisInfinity(scip, delta) || SCIPisFeasEQ(scip, alpha * p4[0] + beta * p4[1] + gamma_ * p4val, delta));
      }
   }

   SCIPdebugMsg(scip, "alpha = %g, beta = %g, gamma = %g, delta = %g\n", alpha, beta, gamma_, delta);

   /* check if bad luck: should not happen if xlb != xub and ylb != yub and numerics are fine */
   if( SCIPisInfinity(scip, delta) || SCIPisZero(scip, gamma_) )
      return SCIP_OKAY;
   assert(!SCIPisNegative(scip, gamma_));

   /* flip hyperplane */
   if( !doover )
      gamma_ = -gamma_;

   *coefx    = -alpha / gamma_;
   *coefy    = -beta  / gamma_;
   *constant =  delta / gamma_;

   *success = TRUE;

   return SCIP_OKAY;
}

/** generates a cut for lhs <= f(x,y) + c*z with f(x,y) being convex */
static
SCIP_RETCODE generateOverestimatingHyperplaneCut(
   SCIP*                 scip,               /**< SCIP data structure */
   SCIP_EXPRINT*         exprinterpreter,    /**< expressions interpreter */
   SCIP_CONS*            cons,               /**< constraint */
   SCIP_Real*            x0y0,               /**< reference values for nonlinear variables */
   SCIP_ROW**            row                 /**< storage for cut */
   )
{
   SCIP_CONSDATA* consdata;
   SCIP_Real coefs[2];
   SCIP_Real constant = SCIP_INVALID;
   SCIP_Bool success;

   assert(scip != NULL);
   assert(cons != NULL);
   assert(row != NULL);

   *row = NULL;

   consdata = SCIPconsGetData(cons);
   assert(consdata != NULL);

   SCIP_CALL( generateEstimatingHyperplane(scip, exprinterpreter, consdata->f, TRUE, x0y0, &coefs[0], &coefs[1], &constant, &success) );

   if( success )
   {
      assert(!SCIPisInfinity(scip, -consdata->lhs));
      assert(SCIPisFinite(coefs[0]));
      assert(SCIPisFinite(coefs[1]));
      assert(SCIPisFinite(constant));

      SCIP_CALL( SCIPcreateRowCons(scip, row, SCIPconsGetHdlr(cons), "bivaroveresthyperplanecut", 0, NULL, NULL, consdata->lhs - constant, SCIPinfinity(scip), TRUE, FALSE, TRUE) );

      SCIP_CALL( SCIPaddVarsToRow(scip, *row, 2, SCIPexprtreeGetVars(consdata->f), coefs) );
      if( consdata->z != NULL )
         SCIP_CALL( SCIPaddVarToRow(scip, *row, consdata->z, consdata->zcoef) );
   }
   else
   {
      SCIPdebugMsg(scip, "failed to compute overestimator for all-convex constraint <%s>\n", SCIPconsGetName(cons));
   }

   return SCIP_OKAY;
}

/** generates a linear underestimator for f(x,y)
 * when the generators of the underestimating segment
 * are contained in y=ylb and y=yub.
 * Generate coefficients cutcoeff = (alpha, beta, gamma, delta), such that
 * alpha * x + beta * y - delta <= gamma * f(x,y)
 */
static
SCIP_RETCODE generateUnderestimatorParallelYFacets(
   SCIP*                 scip,               /**< SCIP data structure */
   SCIP_EXPRINT*         exprinterpreter,    /**< expressions interpreter */
   SCIP_EXPRTREE*        f,                  /**< function f(x,y) */
   SCIP_Real*            xyref,              /**< reference values for x and y */
   SCIP_Real             cutcoeff[4],        /**< cut coefficients alpha, beta, gamma, delta */
   SCIP_Real*            convenvvalue,       /**< function value of the convex envelope */
   SCIP_Bool*            success             /**< buffer to store whether coefficients were successfully computed */
   )
{
   SCIP_VAR*      x;
   SCIP_VAR*      y;
   SCIP_Real      xval;
   SCIP_Real      xlb;
   SCIP_Real      xub;
   SCIP_Real      yval;
   SCIP_Real      ylb;
   SCIP_Real      yub;

   SCIP_Real      t;
   SCIP_EXPR*     vred;
   SCIP_EXPRTREE* vredtree;
   SCIP_EXPR*     e1;
   SCIP_EXPR*     e2;
   SCIP_EXPR*     tmp;
   SCIP_EXPR*     tmp2;
   SCIP_EXPR*     subst[2];

   SCIP_Real      sval;
   SCIP_Real      slb;
   SCIP_Real      sub;
   SCIP_Real      rval;

   SCIP_Real      frval;
   SCIP_Real      fsval;
   SCIP_Real      x0y0[2];
   SCIP_Real      grad[2];

   assert(scip != NULL);
   assert(exprinterpreter != NULL);
   assert(f != NULL);
   assert(xyref != NULL);
   assert(success != NULL);

   x = SCIPexprtreeGetVars(f)[0];
   y = SCIPexprtreeGetVars(f)[1];

   xlb = SCIPvarGetLbLocal(x);
   xub = SCIPvarGetUbLocal(x);

   ylb = SCIPvarGetLbLocal(y);
   yub = SCIPvarGetUbLocal(y);

   xval = xyref[0];
   yval = xyref[1];

   *success = FALSE;

   /* check that variables are not unbounded or fixed and reference point is in interior */
   assert(!SCIPisInfinity(scip, -xlb));
   assert(!SCIPisInfinity(scip,  xub));
   assert(!SCIPisInfinity(scip, -ylb));
   assert(!SCIPisInfinity(scip,  yub));
   assert(!SCIPisEQ(scip,xlb,xub));
   assert(!SCIPisEQ(scip,ylb,yub));
   assert(!SCIPisEQ(scip,xlb,xval));
   assert(!SCIPisEQ(scip,xub,xval));
   assert(!SCIPisEQ(scip,ylb,yval));
   assert(!SCIPisEQ(scip,yub,yval));

   SCIPdebugMsg(scip, "f(%s, %s) = ", SCIPvarGetName(x), SCIPvarGetName(y));
   SCIPdebug( SCIP_CALL( SCIPexprtreePrintWithNames(f, SCIPgetMessagehdlr(scip), NULL) ) );
   SCIPdebugMsgPrint(scip, "\n");

   t = (yub - yval) / (yub - ylb);

   /* construct v_red(s) := t f(1/t xval + (1-1/t) s, ylb) + (1-t) f(s, yub) */

   /* construct e1 := f(1/t xval + (1-1/t) s, ylb) */
   SCIP_CALL( SCIPexprCopyDeep(SCIPblkmem(scip), &e1, SCIPexprtreeGetRoot(f)) );          /* e1 = f(x,y) */

   SCIP_CALL( SCIPexprCreate(SCIPblkmem(scip), &tmp,  SCIP_EXPR_VARIDX, 0) );             /* tmp  = s */
   SCIP_CALL( SCIPexprCreate(SCIPblkmem(scip), &tmp2, SCIP_EXPR_CONST, 1.0 - 1.0 / t) );  /* tmp2 = 1-1/t */
   SCIP_CALL( SCIPexprCreate(SCIPblkmem(scip), &tmp,  SCIP_EXPR_MUL, tmp, tmp2) );        /* tmp  = (1-1/t)*s */
   if( xval != 0.0 )
   {
      SCIP_CALL( SCIPexprCreate(SCIPblkmem(scip), &tmp2, SCIP_EXPR_CONST, 1/t*xval) );    /* tmp2 = 1/t*xval */
      SCIP_CALL( SCIPexprCreate(SCIPblkmem(scip), &tmp,  SCIP_EXPR_PLUS, tmp, tmp2) );    /* tmp = 1/t*xval + (1-1/t)*s */
   }
   subst[0] = tmp;

   SCIP_CALL( SCIPexprCreate(SCIPblkmem(scip), &subst[1], SCIP_EXPR_CONST, ylb) );        /* tmp = ylb */

   assert(SCIPexprGetOperator(e1) != SCIP_EXPR_VARIDX);  /* substitute cannot substitute the root node, but f should not be a single variable anyway */
   SCIP_CALL( SCIPexprSubstituteVars(SCIPblkmem(scip), e1, subst) );                      /* e1 = f(1/t*xval + (1-1/t)*s, ylb) */

   SCIPexprFreeDeep(SCIPblkmem(scip), &subst[0]);
   SCIPexprFreeDeep(SCIPblkmem(scip), &subst[1]);

   /* construct e2 := f(s, yub) */
   SCIP_CALL( SCIPexprCopyDeep(SCIPblkmem(scip), &e2, SCIPexprtreeGetRoot(f)) );          /* e2 = f(x,y) */

   subst[0] = NULL;

   SCIP_CALL( SCIPexprCreate(SCIPblkmem(scip), &subst[1], SCIP_EXPR_CONST, yub) );

   assert(SCIPexprGetOperator(e2) != SCIP_EXPR_VARIDX);  /* substitute cannot substitute the root node, but f should not be a single variable anyway */
   SCIP_CALL( SCIPexprSubstituteVars(SCIPblkmem(scip), e2, subst) );                      /* e2 = f(s,yub) */

   SCIPexprFreeDeep(SCIPblkmem(scip), &subst[1]);

   /* construct vred := t * e1 + (1-t) * e2 */
   SCIP_CALL( SCIPexprCreate(SCIPblkmem(scip), &tmp, SCIP_EXPR_CONST, t) );               /* tmp = t */
   SCIP_CALL( SCIPexprCreate(SCIPblkmem(scip), &e1, SCIP_EXPR_MUL, e1, tmp) );            /* e1 = t * f(1/t*xval+(1-1/t)*s,ylb) */

   SCIP_CALL( SCIPexprCreate(SCIPblkmem(scip), &tmp, SCIP_EXPR_CONST, 1.0 - t) );         /* tmp = 1 - t */
   SCIP_CALL( SCIPexprCreate(SCIPblkmem(scip), &e2, SCIP_EXPR_MUL, e2, tmp) );            /* e2 = (1-t) * f(s, yub) */

   SCIP_CALL( SCIPexprCreate(SCIPblkmem(scip), &vred, SCIP_EXPR_PLUS, e1, e2) );
   SCIP_CALL( SCIPexprtreeCreate(SCIPblkmem(scip), &vredtree, vred, 1, 0, NULL) );

   SCIP_CALL( SCIPexprintCompile(exprinterpreter, vredtree) );

   /* compute bounds on s */
   slb = (yval - yub) / (ylb - yval) * (xval / t - xub);
   sub = (yval - yub) / (ylb - yval) * (xval / t - xlb);
   if( slb < xlb )
      slb = xlb;
   if( sub > xub )
      sub = xub;

   /* find s in [slb, sub] such that vred'(s) = 0 */
   SCIP_CALL( solveDerivativeEquation(scip, exprinterpreter, vredtree, 0.0, slb, sub, &sval, success) );

   SCIP_CALL( SCIPexprtreeFree(&vredtree) );

   if( *success == FALSE )
   {
      /* something went wrong when computing s */
      return SCIP_OKAY;
   }

   /* compute r from s */
   rval = 1.0 / t * xval + (1.0 - 1.0 / t) * sval;
   assert(SCIPisFeasGE(scip, rval, xlb));
   assert(SCIPisFeasLE(scip, rval, xub));
   rval = MAX(xlb, MIN(rval, xub));

   /* compute f(sval, yub) */
   x0y0[0] = sval;
   x0y0[1] = yub;
   SCIP_CALL( SCIPexprtreeEval(f, x0y0, &fsval) );

   /* compute f(rval, ylb) */
   x0y0[0] = rval;
   x0y0[1] = ylb;
   SCIP_CALL( SCIPexprtreeEval(f, x0y0, &frval) );

   if( !SCIPisEQ(scip, sval, xlb) && !SCIPisEQ(scip, sval, xub) )
   {
      x0y0[0] = sval;
      x0y0[1] = yub;

      /* compute f'(xbar, ybar) */
      SCIP_CALL( SCIPexprintGrad(exprinterpreter, f, x0y0, TRUE, &fsval, grad) );
   }
   else if( !SCIPisEQ(scip, rval, xlb) && !SCIPisEQ(scip, rval, xub) )
   {
      x0y0[0] = rval;
      x0y0[1] = ylb;

      /* compute f'(xbar, ybar) */
      SCIP_CALL( SCIPexprintGrad(exprinterpreter, f, x0y0, TRUE, &frval, grad) );
   }
   else
   {
      /* rare case
       * both points (sval, yub) and (rval, ylb) should yield valid inequality
       * for now, just take the first one, if differentiable, otherwise second one */
      x0y0[0] = sval;
      x0y0[1] = yub;

      /* compute f'(xbar, ybar) */
      SCIP_CALL( SCIPexprintGrad(exprinterpreter, f, x0y0, TRUE, &fsval, grad) );

      if( !SCIPisFinite(grad[0]) )
      {
         x0y0[0] = rval;
         x0y0[1] = ylb;

         /* compute f'(xbar, ybar) */
         SCIP_CALL( SCIPexprintGrad(exprinterpreter, f, x0y0, TRUE, &frval, grad) );
      }
   }

   /* compute vred(s) = t * f(rval, ylb) + (1-t) * f(s, yub) */
   /* SCIP_CALL( SCIPexprtreeEval(vredtree, &sval, &vredval) ); */
   *convenvvalue = t * frval + (1.0 - t) * fsval;

   SCIPdebugMsg(scip, "Parallel: Cut of (xval,yval)=(%g,%g)\n",xval,yval);
   SCIPdebugMsg(scip, "Parallel: r=%g in [%g,%g], s=%g in [%g,%g], f(r,ylb)=%g, f(xlb,s)=%g\n",rval,xlb,xub,sval,ylb,yub,frval,fsval);
   SCIPdebugMsg(scip, "(r,ylb)=(%g,%g), (s,yub)=(%g,%g), vredval=%g\n",rval,ylb,sval,yub,*convenvvalue);

   if( !SCIPisFinite(grad[0]) || SCIPisInfinity(scip, REALABS(grad[0])) )
   {
      SCIPdebugMsg(scip, "f not differentiable in (x0,y0) w.r.t. x\n");
      return SCIP_OKAY;
   }

   /* compute cut coefficients */
   cutcoeff[0]   = (yub - ylb) * grad[0];
   cutcoeff[1]   = fsval - frval - (sval - rval) * grad[0];
   cutcoeff[2]   = yub - ylb;
   cutcoeff[3]   = cutcoeff[0] * xval + cutcoeff[1] * yval - cutcoeff[2] * *convenvvalue;

   SCIPdebugMsg(scip, "Parallel: cutcoeff[0]=%g, cutcoeff[1]=%g, cutcoeff[2]=1.0, cutcoeff[3]=%g\n",cutcoeff[0]/cutcoeff[2],cutcoeff[1]/cutcoeff[2],cutcoeff[3]/cutcoeff[2]);

   *success = TRUE;

   return SCIP_OKAY;
}


/** generates a linear underestimator for f(x,y)
 * with f(x,y) being convex in x and convex in y.
 * The segmenent connects orthogonal facets: Either (x=l_x,y=l_y)
 * or (x=u_x,y=u_y).
 * generate coefficients cutcoeff = (alpha, beta, gamma, delta), such that
 * alpha * x + beta * y - delta <= gamma * f(x,y)
 */
static
SCIP_RETCODE generateOrthogonal_lx_ly_Underestimator(
   SCIP*                 scip,               /**< SCIP data structure */
   SCIP_EXPRINT*         exprinterpreter,    /**< expressions interpreter */
   SCIP_EXPRTREE*        f,                  /**< function f(x,y) */
   SCIP_Real*            xyref,              /**< reference values for x and y */
   SCIP_Real             cutcoeff[4],        /**< cut coefficients alpha, beta, gamma, delta */
   SCIP_Real*            convenvvalue,       /**< function value of the convex envelope */
   SCIP_Bool*            success             /**< buffer to store whether coefficients were successfully computed */
   )
{
   SCIP_VAR* x;
   SCIP_VAR* y;
   SCIP_Real xval;
   SCIP_Real xlb;
   SCIP_Real xub;
   SCIP_Real yval;
   SCIP_Real ylb;
   SCIP_Real yub;

   SCIP_Real x0y0[2];

   SCIP_EXPR* vred;
   SCIP_EXPRTREE* vredtree;
   SCIP_EXPR* e1;
   SCIP_EXPR* e2;
   SCIP_EXPR* tmp;
   SCIP_EXPR* expr;
   SCIP_EXPR* expr1;
   SCIP_EXPR* expr2;
   SCIP_EXPR* subst[2];

   SCIP_Real tval, tlb, tub;
   SCIP_Real sval;
   SCIP_Real rval;

   SCIP_Real frval,fsval;
   SCIP_Real grad_rval[2];
   SCIP_Real grad_sval[2];

   assert(scip != NULL);
   assert(exprinterpreter != NULL);
   assert(f != NULL);
   assert(convenvvalue != NULL);
   assert(success != NULL);

   x = SCIPexprtreeGetVars(f)[0];
   y = SCIPexprtreeGetVars(f)[1];

   xlb = SCIPvarGetLbLocal(x);
   xub = SCIPvarGetUbLocal(x);

   ylb = SCIPvarGetLbLocal(y);
   yub = SCIPvarGetUbLocal(y);

   xval = xyref[0];
   yval = xyref[1];

   /* check that variables are not unbounded or fixed and reference point is in interior */
   assert(!SCIPisInfinity(scip, -xlb));
   assert(!SCIPisInfinity(scip,  xub));
   assert(!SCIPisInfinity(scip, -ylb));
   assert(!SCIPisInfinity(scip,  yub));
   assert(!SCIPisEQ(scip,xlb,xub));
   assert(!SCIPisEQ(scip,ylb,yub));
   assert(!SCIPisEQ(scip,xlb,xval));
   assert(!SCIPisEQ(scip,xub,xval));
   assert(!SCIPisEQ(scip,ylb,yval));
   assert(!SCIPisEQ(scip,yub,yval));

   *success = FALSE;

   SCIPdebugMsg(scip, "f(%s, %s) = ", SCIPvarGetName(x), SCIPvarGetName(y));
   SCIPdebug( SCIP_CALL( SCIPexprtreePrintWithNames(f, SCIPgetMessagehdlr(scip), NULL) ) );
   SCIPdebugMsgPrint(scip, "\n");
   SCIPdebugMsg(scip, "%s[%g,%g] = %g  %s[%g,%g] = %g\n", SCIPvarGetName(x), xlb, xub, xval, SCIPvarGetName(y), ylb, yub, yval);

   /* check in which triangle the point (xval,yval) lies */
   if( yval <= (ylb-yub) / (xub-xlb) * (xval-xlb) + yub )
   {
      /* (xval,yval) lies in lower left triangle, i.e. region A_1 */
      /* construct v_red(t) := t f( xlb, (yval-(1-t)ylb)/t ) + (1-t)*f( (xval-xlb*t)/(1-t), ylb ) */

      /* construct e1 := f(xlb, ylb + (yval-ylb)/t) */
      SCIP_CALL( SCIPexprCreate(SCIPblkmem(scip), &expr, SCIP_EXPR_VARIDX, 0) );           /* expr = t */
      SCIP_CALL( SCIPexprCreate(SCIPblkmem(scip), &tmp,  SCIP_EXPR_CONST, yval-ylb) );     /* tmp  = yval-ylb */
      SCIP_CALL( SCIPexprCreate(SCIPblkmem(scip), &expr, SCIP_EXPR_DIV, tmp, expr) );      /* expr = (yval-ylb) / t */
      if( ylb != 0.0 )
      {
         SCIP_CALL( SCIPexprCreate(SCIPblkmem(scip), &tmp,  SCIP_EXPR_CONST, ylb) );       /* tmp = ylb */
         SCIP_CALL( SCIPexprCreate(SCIPblkmem(scip), &expr, SCIP_EXPR_PLUS, expr, tmp) );  /* expr = ylb + (yval-ylb) / t */
      }
      subst[1] = expr;

      SCIP_CALL( SCIPexprCreate(SCIPblkmem(scip), &subst[0], SCIP_EXPR_CONST, xlb) );      /* subst[0] = xlb */

      SCIP_CALL( SCIPexprCopyDeep(SCIPblkmem(scip), &e1, SCIPexprtreeGetRoot(f)) );        /* e1 = f(x,y) */
      assert(SCIPexprGetOperator(e1) != SCIP_EXPR_VARIDX);  /* expr substitute vars cannot substitute the root node, but f should not be a single variable anyway */
      SCIP_CALL( SCIPexprSubstituteVars(SCIPblkmem(scip), e1, subst) );                    /* e1 = f(xlb, ylb + (yval-ylb)/t) */

      SCIPexprFreeDeep(SCIPblkmem(scip), &subst[0]);
      SCIPexprFreeDeep(SCIPblkmem(scip), &subst[1]);


      /* construct e2 := f((xval-xlb*t)/(1-t), ylb) */
      SCIP_CALL( SCIPexprCreate(SCIPblkmem(scip), &expr1, SCIP_EXPR_VARIDX, 0) );          /* expr1 = t */
      SCIP_CALL( SCIPexprCreate(SCIPblkmem(scip), &tmp,   SCIP_EXPR_CONST, 1.0) );         /* tmp   = 1.0 */
      SCIP_CALL( SCIPexprCreate(SCIPblkmem(scip), &expr1, SCIP_EXPR_MINUS, tmp, expr1) );  /* expr1 = 1-t */

      SCIP_CALL( SCIPexprCreate(SCIPblkmem(scip), &expr2, SCIP_EXPR_VARIDX, 0) );          /* expr2 = t */
      SCIP_CALL( SCIPexprCreate(SCIPblkmem(scip), &tmp,   SCIP_EXPR_CONST, xlb) );         /* tmp   = xlb */
      SCIP_CALL( SCIPexprCreate(SCIPblkmem(scip), &expr2, SCIP_EXPR_MUL, expr2, tmp) );    /* expr2 = xlb * t */
      SCIP_CALL( SCIPexprCreate(SCIPblkmem(scip), &tmp,   SCIP_EXPR_CONST, xval) );        /* tmp   = xval */
      SCIP_CALL( SCIPexprCreate(SCIPblkmem(scip), &expr2, SCIP_EXPR_MINUS, tmp, expr2) );  /* expr2 = xval - xlb * t */

      SCIP_CALL( SCIPexprCreate(SCIPblkmem(scip), &expr,  SCIP_EXPR_DIV, expr2, expr1) );  /* expr =  (xval-t*xlb)/(1-t) */
      subst[0] = expr;

      SCIP_CALL( SCIPexprCreate(SCIPblkmem(scip), &subst[1], SCIP_EXPR_CONST, ylb) );      /* subst[0] = ylb */

      SCIP_CALL( SCIPexprCopyDeep(SCIPblkmem(scip), &e2, SCIPexprtreeGetRoot(f)) );        /* e2 = f(x,y) */
      assert(SCIPexprGetOperator(e2) != SCIP_EXPR_VARIDX);  /* expr substitute vars cannot substitute the root node, but f should not be a single variable anyway */
      SCIP_CALL( SCIPexprSubstituteVars(SCIPblkmem(scip), e2, subst) );                    /* e2 = f((xval-xlb*t)/(1-t), ylb) */

      SCIPexprFreeDeep(SCIPblkmem(scip), &subst[0]);
      SCIPexprFreeDeep(SCIPblkmem(scip), &subst[1]);


      /* construct vred := t * e1 + (1-t) * e2 */
      SCIP_CALL( SCIPexprCreate(SCIPblkmem(scip), &expr,  SCIP_EXPR_VARIDX, 0) );          /* expr  = t */
      SCIP_CALL( SCIPexprCreate(SCIPblkmem(scip), &expr1, SCIP_EXPR_MUL, expr, e1) );      /* expr1 = t * e1*/

      SCIP_CALL( SCIPexprCreate(SCIPblkmem(scip), &expr, SCIP_EXPR_VARIDX, 0) );           /* expr  = t */
      SCIP_CALL( SCIPexprCreate(SCIPblkmem(scip), &tmp,  SCIP_EXPR_CONST, 1.0) );          /* tmp   = 1.0 */
      SCIP_CALL( SCIPexprCreate(SCIPblkmem(scip), &expr, SCIP_EXPR_MINUS, tmp, expr) );    /* expr  = 1 - t */
      SCIP_CALL( SCIPexprCreate(SCIPblkmem(scip), &expr2, SCIP_EXPR_MUL, expr, e2) );      /* expr2 = (1-t) * e2 */

      SCIP_CALL( SCIPexprCreate(SCIPblkmem(scip), &vred, SCIP_EXPR_PLUS, expr1, expr2) );
      SCIP_CALL( SCIPexprtreeCreate(SCIPblkmem(scip), &vredtree, vred, 1, 0, NULL) );
      SCIP_CALL( SCIPexprintCompile(exprinterpreter, vredtree) );

      /* compute bounds on t */
      tlb = (yval-ylb)/(yub-ylb);
      tub = (xub-xval)/(xub-xlb);

      /* find t in [lambalb, tub] such that vred'(t) = 0 */
      SCIP_CALL( solveDerivativeEquation(scip, exprinterpreter, vredtree, 0.0, tlb, tub, &tval, success) );

      /* computing the cut coefficients */
      if( *success == FALSE )
      {
         /* something went wrong when computing s */
         SCIP_CALL( SCIPexprtreeFree(&vredtree) );
         return SCIP_OKAY;
      }

      /* compute r and s from tval */
      rval = (yval-(1-tval)*ylb)/tval;
      rval = MAX(ylb, MIN(yub, rval));
      sval = (xval-xlb*tval)/(1-tval);
      sval = MAX(xlb, MIN(xub, sval));

      SCIPdebugMsg(scip, "LowerLeft: t[%g,%g] = %g -> r = %g, s = %g\n",tlb,tub,tval,rval,sval);

      /* compute vred(tval) */
      SCIP_CALL( SCIPexprtreeEval(vredtree, &tval, convenvvalue) );

      SCIP_CALL( SCIPexprtreeFree(&vredtree) );

      /* compute f(s, ylb) and f'(s, ylb) */
      x0y0[0] = sval;
      x0y0[1] = ylb;
      SCIP_CALL( SCIPexprintGrad(exprinterpreter, f, x0y0, TRUE, &fsval, grad_sval) );

      /* compute f(xlb, r) and f'(xlb,r) */
      x0y0[0] = xlb;
      x0y0[1] = rval;
      SCIP_CALL( SCIPexprintGrad(exprinterpreter, f, x0y0, TRUE, &frval, grad_rval) );

      /* generate coefficients cutcoeff = (alpha, beta, gamma, delta), such that
       * alpha * x + beta * y - delta <= gamma * f(x,y)
       * cf. Section 2.5.2 Aux.prob. 2 case (ii)
       */
      if( !SCIPisEQ(scip, sval, xub) )
      {
         /* use the x-axis to determine the second direction */
         if( !SCIPisFinite(grad_sval[0]) || SCIPisInfinity(scip, REALABS(grad_sval[0])) )
         {
            *success = FALSE;
            return SCIP_OKAY;
         }
         cutcoeff[0] = (rval-ylb) * grad_sval[0];
         cutcoeff[1] = (sval-xlb) * grad_sval[0] + frval - fsval;
         cutcoeff[2] = rval-ylb;
         cutcoeff[3] = cutcoeff[0]*xlb+cutcoeff[1]*rval-cutcoeff[2]*frval;
      }
      else if( !SCIPisEQ(scip,rval,yub) )
      {
         /* use the y-axis to determine the second direction */
         if( !SCIPisFinite(grad_rval[1]) || SCIPisInfinity(scip, REALABS(grad_rval[1])) )
         {
            *success = FALSE;
            return SCIP_OKAY;
         }
         cutcoeff[0] = (rval-ylb)*grad_rval[1]+fsval-frval;
         cutcoeff[1] = (sval-xlb)*grad_rval[1];
         cutcoeff[2] = sval-xlb;
         cutcoeff[3] = cutcoeff[0]*xlb+cutcoeff[1]*rval-cutcoeff[2]*frval;
      }
      else
      {
         /* the point lies on the segment between (xlb,yub) and (xub,ylb) */
         if( !SCIPisFinite(grad_sval[0]) || !SCIPisFinite(grad_rval[0]) || SCIPisInfinity(scip, REALABS(MIN(grad_sval[0],grad_rval[0]))) )
         {
            /* FIXME maybe it is sufficient to have one of them finite, using that one for the MIN below? */
            *success = FALSE;
            return SCIP_OKAY;
         }
         cutcoeff[0] = (rval-ylb)* MIN(grad_sval[0],grad_rval[0]);
         cutcoeff[1] = (sval-xlb)* MIN(grad_sval[0],grad_rval[0])+frval-fsval;
         cutcoeff[2] = (rval-ylb);
         cutcoeff[3] = cutcoeff[0]*xlb+cutcoeff[1]*rval-cutcoeff[2]*frval;
      }

      SCIPdebugMsg(scip, "LowerLeft: Cut of (xval,yval)=(%g,%g)\n",xval,yval);
      SCIPdebugMsg(scip, "LowerLeft: r=%g in [%g,%g], s=%g in [%g,%g], f(s,ylb)=%g, f(xlb,r)=%g\n",rval,xlb,xub,sval,ylb,yub,fsval,frval);
      SCIPdebugMsg(scip, "(s,ylb)=(%g,%g) (xlb,r)=(%g,%g) t=%g, vredval=%g\n",sval,ylb,xlb,rval,tval,*convenvvalue);
      SCIPdebugMsg(scip, "LowerLeft: cutcoeff[0]=%g, cutcoeff[1]=%g,cutcoeff[2]=%g,cutcoeff[3]=%g\n",cutcoeff[0],cutcoeff[1],cutcoeff[2],cutcoeff[3]);
   }
   else
   {
      /* (xval,yval) lies in the upper right triangle, i.e region A_2 */
      /* construct v_red(t) := t f( xub, yub + (yval-yub)/t ) + (1-t)*f((xval-xub*t)/(1-t), yub) */

      /* construct e1 := f(xub, yub+(yval-yub)/t) */
      SCIP_CALL( SCIPexprCreate(SCIPblkmem(scip), &expr, SCIP_EXPR_VARIDX, 0) );           /* expr     =  t*/
      SCIP_CALL( SCIPexprCreate(SCIPblkmem(scip), &tmp,  SCIP_EXPR_CONST, yval-yub) );     /* tmp  = yval-yub*/
      SCIP_CALL( SCIPexprCreate(SCIPblkmem(scip), &expr, SCIP_EXPR_DIV, tmp, expr) );      /* expr = (yval-yub) / t */
      if( yub != 0.0 )
      {
         SCIP_CALL( SCIPexprCreate(SCIPblkmem(scip), &tmp,  SCIP_EXPR_CONST, yub) );       /* tmp = yub */
         SCIP_CALL( SCIPexprCreate(SCIPblkmem(scip), &expr, SCIP_EXPR_PLUS, expr, tmp) );  /* expr = yub + (yval-yub)/t */
      }
      subst[1] = expr;

      SCIP_CALL( SCIPexprCreate(SCIPblkmem(scip), &subst[0], SCIP_EXPR_CONST, xub) );      /* tmp = xub */

      SCIP_CALL( SCIPexprCopyDeep(SCIPblkmem(scip), &e1, SCIPexprtreeGetRoot(f)) );        /* e1 = f(x,y) */
      assert(SCIPexprGetOperator(e1) != SCIP_EXPR_VARIDX); /* cannot substitute root */
      SCIP_CALL( SCIPexprSubstituteVars(SCIPblkmem(scip), e1, subst) );                    /* e1 = f(xub, yub + (yval-yub)/t) */

      SCIPexprFreeDeep(SCIPblkmem(scip), &subst[0]);
      SCIPexprFreeDeep(SCIPblkmem(scip), &subst[1]);

      /* construct e2 := f((xval-t*xub)/(1-t), yub) */
      SCIP_CALL( SCIPexprCreate(SCIPblkmem(scip), &expr1, SCIP_EXPR_VARIDX, 0) );          /* expr1 = t */
      SCIP_CALL( SCIPexprCreate(SCIPblkmem(scip), &tmp,   SCIP_EXPR_CONST, 1.0) );         /* tmp = 1.0 */
      SCIP_CALL( SCIPexprCreate(SCIPblkmem(scip), &expr1, SCIP_EXPR_MINUS, tmp, expr1) );  /* expr1 = 1-t */

      SCIP_CALL( SCIPexprCreate(SCIPblkmem(scip), &expr2, SCIP_EXPR_VARIDX, 0) );          /* expr2 = t */
      SCIP_CALL( SCIPexprCreate(SCIPblkmem(scip), &tmp,   SCIP_EXPR_CONST, xub) );         /* tmp   = xub */
      SCIP_CALL( SCIPexprCreate(SCIPblkmem(scip), &expr2, SCIP_EXPR_MUL, expr2, tmp) );    /* expr2 = xub * t */
      SCIP_CALL( SCIPexprCreate(SCIPblkmem(scip), &tmp,   SCIP_EXPR_CONST, xval) );        /* tmp   = xval */
      SCIP_CALL( SCIPexprCreate(SCIPblkmem(scip), &expr2, SCIP_EXPR_MINUS, tmp, expr2) );  /* expr2 = xval - xub * t */

      SCIP_CALL( SCIPexprCreate(SCIPblkmem(scip), &expr, SCIP_EXPR_DIV, expr2, expr1) );   /* expr =  (xval-t*xub)/(1-t) */
      subst[0] = expr;

      SCIP_CALL( SCIPexprCreate(SCIPblkmem(scip), &subst[1], SCIP_EXPR_CONST, yub) );      /* tmp = yub */

      SCIP_CALL( SCIPexprCopyDeep(SCIPblkmem(scip), &e2, SCIPexprtreeGetRoot(f)) );        /* e2 = f(x,y) */
      assert(SCIPexprGetOperator(e2) != SCIP_EXPR_VARIDX); /* cannot substitute root */
      SCIP_CALL( SCIPexprSubstituteVars(SCIPblkmem(scip), e2, subst) );                    /* e2 =  f((xval-t*xub)/(1-t), yub) */

      SCIPexprFreeDeep(SCIPblkmem(scip), &subst[0]);
      SCIPexprFreeDeep(SCIPblkmem(scip), &subst[1]);

      /* construct vred := t * e1 + (1-t) * e2 */
      SCIP_CALL( SCIPexprCreate(SCIPblkmem(scip), &expr,  SCIP_EXPR_VARIDX, 0) );          /* expr  = t */
      SCIP_CALL( SCIPexprCreate(SCIPblkmem(scip), &expr1, SCIP_EXPR_MUL, e1, expr) );      /* expr1 = t * e1*/

      SCIP_CALL( SCIPexprCreate(SCIPblkmem(scip), &expr,  SCIP_EXPR_VARIDX, 0) );          /* expr  = t */
      SCIP_CALL( SCIPexprCreate(SCIPblkmem(scip), &tmp,   SCIP_EXPR_CONST, 1.0) );         /* tmp   = 1.0 */
      SCIP_CALL( SCIPexprCreate(SCIPblkmem(scip), &expr,  SCIP_EXPR_MINUS, tmp, expr) );   /* expr  = 1-t */
      SCIP_CALL( SCIPexprCreate(SCIPblkmem(scip), &expr2, SCIP_EXPR_MUL, e2, expr) );      /* expr2 = (1-t) * e2*/


      SCIP_CALL( SCIPexprCreate(SCIPblkmem(scip), &vred, SCIP_EXPR_PLUS, expr1, expr2) );
      SCIP_CALL( SCIPexprtreeCreate(SCIPblkmem(scip), &vredtree, vred, 1, 0, NULL) );
      SCIP_CALL( SCIPexprintCompile(exprinterpreter, vredtree) );

      /* compute bounds on t */
      tlb = (yub-yval)/(yub-ylb);
      tub = (xval-xlb)/(xub-xlb);

      /* find t in [tlb, tub] such that vred'(t) = 0 */
      SCIP_CALL( solveDerivativeEquation(scip, exprinterpreter, vredtree, 0.0, tlb, tub, &tval, success) );

      SCIP_CALL( SCIPexprtreeFree(&vredtree) );

      if( *success == FALSE )
      {
         /* something went wrong when computing s */
         return SCIP_OKAY;
      }

      /* computing the cut coefficients */

      /* compute r and s from tval */
      rval = (yval-(1.0-tval)*yub)/tval;
      assert(SCIPisFeasGE(scip, rval, ylb));
      assert(SCIPisFeasLE(scip, rval, yub));
      rval = MAX(ylb, MIN(yub, rval));

      sval = (xval-xub*tval)/(1.0-tval);
      assert(SCIPisFeasGE(scip, sval, xlb));
      assert(SCIPisFeasLE(scip, sval, xub));
      sval = MAX(xlb, MIN(xub, sval));

      /* compute f(xub,r) and f'(xub,r) */
      x0y0[0] = xub;
      x0y0[1] = rval;
      SCIP_CALL( SCIPexprintGrad(exprinterpreter, f, x0y0, TRUE, &frval, grad_rval) );

      /* compute f(s,yub) and f'(s,yub) */
      x0y0[0] = sval;
      x0y0[1] = yub;
      SCIP_CALL( SCIPexprintGrad(exprinterpreter, f, x0y0, TRUE, &fsval, grad_sval) );

      /* compute vred(tval) */
      *convenvvalue = tval * frval + (1.0-tval) * fsval;

      /* generate coefficients cutcoeff = (alpha, beta, gamma, delta), such that
       * alpha * x + beta * y - delta <= gamma * f(x,y) */

      if( !SCIPisEQ(scip, sval, xlb) )
      {
         /* use the x-axis to determine the second direction */
         if( !SCIPisFinite(grad_sval[0]) || SCIPisInfinity(scip, REALABS(grad_sval[0])) )
         {
            *success = FALSE;
            return SCIP_OKAY;
         }

         cutcoeff[0] = (yub-rval)*grad_sval[0];
         cutcoeff[1] = (xub-sval)*grad_sval[0]+fsval-frval;
         cutcoeff[2] = yub-rval;
         cutcoeff[3] = cutcoeff[0]*sval+cutcoeff[1]*yub-cutcoeff[2]*fsval;
      }
      else if( !SCIPisEQ(scip,rval,ylb) )
      {
         /* use the y-axis to determine the second direction */
         if( !SCIPisFinite(grad_rval[1]) || SCIPisInfinity(scip, REALABS(grad_rval[1])) )
         {
            *success = FALSE;
            return SCIP_OKAY;
         }
         cutcoeff[0] = (yub-rval)*grad_rval[1]+frval-fsval;
         cutcoeff[1] = (xub-sval)*grad_rval[1];
         cutcoeff[2] = xub-sval;
         cutcoeff[3] = cutcoeff[0]*sval+cutcoeff[1]*yub-cutcoeff[2]*fsval;
      }
      else
      {
         /* the point lies on the segment between (xlb,yub) and (xub,ylb)
          * due to numerics, we get into this case here instead in the LowerLeft
          */
         assert(SCIPisFeasLE(scip, yval, (ylb-yub) / (xub-xlb) * (xval-xlb) + yub));
         if( !SCIPisFinite(grad_sval[0]) || !SCIPisFinite(grad_rval[0]) || SCIPisInfinity(scip, REALABS(MIN(grad_sval[0],grad_rval[0]))) )
         {
            /* FIXME maybe it is sufficient to have one of them finite, using that one for the MIN below? */
            *success = FALSE;
            return SCIP_OKAY;
         }

         cutcoeff[0] = (yub-rval)*MIN(grad_sval[0],grad_rval[0]);
         cutcoeff[1] = (xub-sval)*MIN(grad_sval[0],grad_rval[0])+fsval-frval;
         cutcoeff[2] = xub-sval;
         cutcoeff[3] = cutcoeff[0]*sval+cutcoeff[1]*yub-cutcoeff[2]*fsval;
      }

      SCIPdebugMsg(scip, "UpperRight: Cut of (xval,yval)=(%g,%g)\n",xval,yval);
      SCIPdebugMsg(scip, "UpperRight: r=%g in [%g,%g], s=%g in [%g,%g], f(r,yub)=%g, f(xub,s)=%g\n",rval,xlb,xub,sval,ylb,yub,frval,fsval);
      SCIPdebugMsg(scip, "(s,yub)=(%g,%g) (xub,r)=(%g,%g) t=%g, vredval=%g\n",sval,yub,xub,rval,tval,*convenvvalue);
      SCIPdebugMsg(scip, "UpperRight: cutcoeff[0]=%g, cutcoeff[1]=%g, cutcoeff[2]=%g, cutcoeff[3]=%g\n",cutcoeff[0],cutcoeff[1],cutcoeff[2],cutcoeff[3]);
   }

   return SCIP_OKAY;
}

/** generates a linear underestimator for f(x,y) with f(x,y) being convex in x and convex in y
 * generate coefficients cutcoeff = (alpha, beta, gamma, delta), such that
 * alpha * x + beta * y - delta <= gamma * f(x,y)
 */
static
SCIP_RETCODE generateOrthogonal_lx_uy_Underestimator(
   SCIP*                 scip,               /**< SCIP data structure */
   SCIP_EXPRINT*         exprinterpreter,    /**< expressions interpreter */
   SCIP_EXPRTREE*        f,                  /**< function f(x,y) */
   SCIP_Real*            xyref,              /**< reference values for x and y */
   SCIP_Real             cutcoeff[4],        /**< cut coefficients alpha, beta, gamma, delta */
   SCIP_Real*            convenvvalue,       /**< function value of the convex envelope */
   SCIP_Bool*            success             /**< buffer to store whether coefficients were successfully computed */
   )
{
   SCIP_VAR* x;
   SCIP_VAR* y;
   SCIP_Real xval;
   SCIP_Real xlb;
   SCIP_Real xub;
   SCIP_Real yval;
   SCIP_Real ylb;
   SCIP_Real yub;
   SCIP_Real x0y0[2];

   SCIP_EXPR* vred;
   SCIP_EXPRTREE* vredtree;
   SCIP_EXPR* e1;
   SCIP_EXPR* e2;
   SCIP_EXPR* tmp;
   SCIP_EXPR* expr;
   SCIP_EXPR* expr1;
   SCIP_EXPR* expr2;
   SCIP_EXPR* subst[2];

   SCIP_Real tval;
   SCIP_Real tlb;
   SCIP_Real tub;
   SCIP_Real sval;
   SCIP_Real rval;

   SCIP_Real frval;
   SCIP_Real fsval;
   SCIP_Real grad_rval[2];
   SCIP_Real grad_sval[2];

   assert(scip != NULL);
   assert(exprinterpreter != NULL);
   assert(f != NULL);
   assert(convenvvalue != NULL);
   assert(success != NULL);

   x = SCIPexprtreeGetVars(f)[0];
   y = SCIPexprtreeGetVars(f)[1];

   xlb = SCIPvarGetLbLocal(x);
   xub = SCIPvarGetUbLocal(x);

   ylb = SCIPvarGetLbLocal(y);
   yub = SCIPvarGetUbLocal(y);

   xval = xyref[0];
   yval = xyref[1];

   /* check that variables are not unbounded or fixed and reference point is in interior */
   assert(!SCIPisInfinity(scip, -xlb));
   assert(!SCIPisInfinity(scip,  xub));
   assert(!SCIPisInfinity(scip, -ylb));
   assert(!SCIPisInfinity(scip,  yub));
   assert(!SCIPisEQ(scip,xlb,xub));
   assert(!SCIPisEQ(scip,ylb,yub));
   assert(!SCIPisEQ(scip,xlb,xval));
   assert(!SCIPisEQ(scip,xub,xval));
   assert(!SCIPisEQ(scip,ylb,yval));
   assert(!SCIPisEQ(scip,yub,yval));

   *success = FALSE;

   SCIPdebugMsg(scip, "f(%s, %s) = ", SCIPvarGetName(x), SCIPvarGetName(y));
   SCIPdebug( SCIP_CALL( SCIPexprtreePrintWithNames(f, SCIPgetMessagehdlr(scip), NULL) ) );
   SCIPdebugMsgPrint(scip, "\n");

   /* check in which triangle the point (xval,yval) lies */
   if( yval <= (yub-ylb)/(xub-xlb)*(xval-xlb)+ylb )
   {
      /* lower right triangle, i.e. region A_2 */
      /* construct v_red(t) := t f( xub+(xval-xub)/t, ylb ) + (1-t)*f( xub, (yval-ylb*t)/(1-t)) */

      /* construct e1:= f(xub+(xval-xub)/t, ylb) */
      SCIP_CALL( SCIPexprCreate(SCIPblkmem(scip), &expr, SCIP_EXPR_VARIDX, 0) );           /* expr = t */
      SCIP_CALL( SCIPexprCreate(SCIPblkmem(scip), &tmp,  SCIP_EXPR_CONST, xval-xub) );     /* tmp  = xval-xub */
      SCIP_CALL( SCIPexprCreate(SCIPblkmem(scip), &expr, SCIP_EXPR_DIV, tmp, expr) );      /* expr = (xval-xub)/t */
      if( xub != 0.0 )
      {
         SCIP_CALL( SCIPexprCreate(SCIPblkmem(scip), &tmp,  SCIP_EXPR_CONST, xub) );        /* tmp = xub */
         SCIP_CALL( SCIPexprCreate(SCIPblkmem(scip), &expr, SCIP_EXPR_PLUS, expr, tmp) );   /* expr = xub + (xval-xub)/t */
      }
      subst[0] = expr;

      SCIP_CALL( SCIPexprCreate(SCIPblkmem(scip), &subst[1], SCIP_EXPR_CONST, ylb) );       /* subst[1] = ylb */

      SCIP_CALL( SCIPexprCopyDeep(SCIPblkmem(scip), &e1, SCIPexprtreeGetRoot(f)) );         /* e1 = f(x,y) */
      assert(SCIPexprGetOperator(e1) != SCIP_EXPR_VARIDX);
      SCIP_CALL( SCIPexprSubstituteVars(SCIPblkmem(scip), e1, subst) );                     /* e1 = f(xub + (xval-xub)/t, ylb) */

      SCIPexprFreeDeep(SCIPblkmem(scip), &subst[0]);
      SCIPexprFreeDeep(SCIPblkmem(scip), &subst[1]);


      /* construct e2 := f(xub, (yval-t*ylb)/(1-t)) */
      SCIP_CALL( SCIPexprCreate(SCIPblkmem(scip), &expr1, SCIP_EXPR_VARIDX, 0) );          /* expr1 = t */
      SCIP_CALL( SCIPexprCreate(SCIPblkmem(scip), &tmp,   SCIP_EXPR_CONST, 1.0) );         /* tmp   = 1.0 */
      SCIP_CALL( SCIPexprCreate(SCIPblkmem(scip), &expr1, SCIP_EXPR_MINUS, tmp, expr1) );  /* expr1 = 1-t */

      SCIP_CALL( SCIPexprCreate(SCIPblkmem(scip), &expr2, SCIP_EXPR_VARIDX, 0) );          /* expr2 = t */
      SCIP_CALL( SCIPexprCreate(SCIPblkmem(scip), &tmp,   SCIP_EXPR_CONST, ylb) );         /* tmp   = ylb */
      SCIP_CALL( SCIPexprCreate(SCIPblkmem(scip), &expr2, SCIP_EXPR_MUL, expr2, tmp) );    /* expr2 = ylb * t */
      SCIP_CALL( SCIPexprCreate(SCIPblkmem(scip), &tmp,   SCIP_EXPR_CONST, yval) );        /* tmp   = yval */
      SCIP_CALL( SCIPexprCreate(SCIPblkmem(scip), &expr2, SCIP_EXPR_MINUS, tmp, expr2) );  /* expr2 = yval - ylb * t */

      SCIP_CALL( SCIPexprCreate(SCIPblkmem(scip), &expr, SCIP_EXPR_DIV, expr2, expr1) );   /* expr =  (yval-t*ylb)/(1-t) */
      subst[1] = expr;

      SCIP_CALL( SCIPexprCreate(SCIPblkmem(scip), &subst[0], SCIP_EXPR_CONST, xub) );      /* subst[0] = xub */

      SCIP_CALL( SCIPexprCopyDeep(SCIPblkmem(scip), &e2, SCIPexprtreeGetRoot(f)) );        /* e2 = f(x,y) */
      assert(SCIPexprGetOperator(e2) != SCIP_EXPR_VARIDX);
      SCIP_CALL( SCIPexprSubstituteVars(SCIPblkmem(scip), e2, subst) );                    /* e2 = f(xub, (yval-t*ylb)/(1-t)) */

      SCIPexprFreeDeep(SCIPblkmem(scip), &subst[0]);
      SCIPexprFreeDeep(SCIPblkmem(scip), &subst[1]);


      /* construct vred := t * e1 + (1-t) * e2 */
      SCIP_CALL( SCIPexprCreate(SCIPblkmem(scip), &expr, SCIP_EXPR_VARIDX, 0) );           /* expr  = t */
      SCIP_CALL( SCIPexprCreate(SCIPblkmem(scip), &expr1, SCIP_EXPR_MUL, e1, expr) );      /* expr1 = t * e1*/


      SCIP_CALL( SCIPexprCreate(SCIPblkmem(scip), &expr,  SCIP_EXPR_VARIDX, 0) );          /* expr  = t */
      SCIP_CALL( SCIPexprCreate(SCIPblkmem(scip), &tmp,   SCIP_EXPR_CONST, 1.0) );         /* tmp   = 1.0 */
      SCIP_CALL( SCIPexprCreate(SCIPblkmem(scip), &expr,  SCIP_EXPR_MINUS, tmp, expr) );   /* expr  = 1-t */
      SCIP_CALL( SCIPexprCreate(SCIPblkmem(scip), &expr2, SCIP_EXPR_MUL, e2, expr) );      /* expr2 = (1-t) * e2*/


      SCIP_CALL( SCIPexprCreate(SCIPblkmem(scip), &vred, SCIP_EXPR_PLUS, expr1, expr2) );
      SCIP_CALL( SCIPexprtreeCreate(SCIPblkmem(scip), &vredtree, vred, 1, 0, NULL) );
      SCIP_CALL( SCIPexprintCompile(exprinterpreter, vredtree) );


      /* compute bounds on t */
      tlb = (xub-xval)/(xub-xlb);
      tub = (yub-yval)/(yub-ylb);

      /* find t in [tlb, tub] such that vred'(t) = 0 */
      SCIP_CALL( solveDerivativeEquation(scip, exprinterpreter, vredtree, 0.0, tlb, tub, &tval, success) );

      if( *success == FALSE )
      {
         /* something went wrong when computing t */
         SCIP_CALL( SCIPexprtreeFree(&vredtree) );
         return SCIP_OKAY;
      }

      /* computing the cut coefficients */

      /* compute r and s from tval */
      rval = xub+(xval-xub)/tval;
      rval = MAX(xlb, MIN(xub, rval));
      sval = (yval-tval*ylb)/(1-tval);
      sval = MAX(ylb, MIN(yub, sval));

      /* compute vred(tval) */
      SCIP_CALL( SCIPexprtreeEval(vredtree, &tval, convenvvalue) );

      SCIP_CALL( SCIPexprtreeFree(&vredtree) );

      /* compute f(r, ylb) and f'(r, ylb) */
      x0y0[0] = rval;
      x0y0[1] = ylb;
      SCIP_CALL( SCIPexprintGrad(exprinterpreter, f, x0y0, TRUE, &frval, grad_rval) );

      /* compute f(xub, s) and f'(xub,s) */
      x0y0[0] = xub;
      x0y0[1] = sval;
      SCIP_CALL( SCIPexprintGrad(exprinterpreter, f, x0y0, TRUE, &fsval, grad_sval) );

      /* generate coefficients cutcoeff = (alpha, beta, gamma, delta), such that
       * alpha * x + beta * y - delta <= gamma * f(x,y) */
      if( !(SCIPisEQ(scip,rval,xlb)) )
      {
         /* take the slope along the x-axis and the slope between the points */
         if( !SCIPisFinite(grad_rval[0]) || SCIPisInfinity(scip, REALABS(grad_rval[0])) )
         {
            *success = FALSE;
            return SCIP_OKAY;
         }
         cutcoeff[0] = (sval-ylb)*grad_rval[0];
         cutcoeff[1] = (rval-xub)*grad_rval[0]-frval+fsval;
         cutcoeff[2] = sval-ylb;
         cutcoeff[3] = cutcoeff[0]*xub+cutcoeff[1]*sval-cutcoeff[2]*fsval;
      }
      else if( !(SCIPisEQ(scip,sval,yub)) )
      {
         /* take the slope along the y-axis and the slope between the points */
         if( !SCIPisFinite(grad_sval[1]) || SCIPisInfinity(scip, REALABS(grad_sval[1])) )
         {
            *success = FALSE;
            return SCIP_OKAY;
         }
         cutcoeff[0] = (ylb-sval)*grad_sval[1]-frval+fsval;
         cutcoeff[1] = (xub-rval)*grad_sval[1];
         cutcoeff[2] = xub-rval;
         cutcoeff[3] = cutcoeff[0]*xub+cutcoeff[1]*sval-cutcoeff[2]*fsval;
      }
      else
      {
         /* the point lies on the segment between (xlb,yub) and (xub,ylb) */
         if( !SCIPisFinite(grad_sval[0]) || !SCIPisFinite(grad_rval[0]) || SCIPisInfinity(scip, REALABS(MIN(grad_sval[0],grad_rval[0]))) )
         {
            /* FIXME maybe it is sufficient to have one of them finite, using that one for the MIN below? */
            *success = FALSE;
            return SCIP_OKAY;
         }
         cutcoeff[0] = (sval-ylb)*MIN(grad_sval[0],grad_rval[0]);
         cutcoeff[1] = (rval-xub)*MIN(grad_sval[0],grad_rval[0])+fsval-frval;
         cutcoeff[2] = sval-ylb;
         cutcoeff[3] = cutcoeff[0]*xub+cutcoeff[1]*sval-cutcoeff[2]*fsval;
      }


      SCIPdebugMsg(scip, "LowerRight: Cut of (xval,yval)=(%g,%g)\n",xval,yval);
      SCIPdebugMsg(scip, "LowerRight: t=%g in [%g,%g], r=%g in [%g,%g], s=%g in [%g,%g]\n",tval,tlb,tub,rval,xlb,xub,sval,ylb,yub);
      SCIPdebugMsg(scip, "LowerRight: (r,ylb)=(%g,%g) (xub,sval)=(%g,%g) vredval=%g\n",rval,ylb,xub,sval,*convenvvalue);
      SCIPdebugMsg(scip, "LowerRight: cutcoeff[0]=%g, cutcoeff[1]=%g,cutcoeff[2]=1.0,cutcoeff[3]=%g\n",cutcoeff[0]/cutcoeff[2],cutcoeff[1]/cutcoeff[2],cutcoeff[3]/cutcoeff[2]);

   }
   else
   {
      /* (xval,yval) lie in the upper left triangle, i.e. region A_1 */
      /* construct v_red(t) := t f( xlb+(xval-xlb)/t, yub ) + (1-t)*f( xlb, (yval-yub*t)/(1-t) )  */

      /* construct e1:= f(xlb+(xval-xlb)/t, yub) */
      SCIP_CALL( SCIPexprCreate(SCIPblkmem(scip), &expr, SCIP_EXPR_VARIDX, 0) );           /* expr = t */
      SCIP_CALL( SCIPexprCreate(SCIPblkmem(scip), &tmp,  SCIP_EXPR_CONST, xval-xlb) );     /* tmp  = xval-xlb */
      SCIP_CALL( SCIPexprCreate(SCIPblkmem(scip), &expr, SCIP_EXPR_DIV, tmp, expr) );      /* expr = (xval-xlb)/lambda */
      if( xlb != 0.0 )
      {
         SCIP_CALL( SCIPexprCreate(SCIPblkmem(scip), &tmp, SCIP_EXPR_CONST, xlb) );        /* tmp = xlb */
         SCIP_CALL( SCIPexprCreate(SCIPblkmem(scip), &expr,  SCIP_EXPR_PLUS, expr, tmp) ); /* expr = xlb + (xval-xlb)/t */
      }
      subst[0] = expr;

      SCIP_CALL( SCIPexprCreate(SCIPblkmem(scip), &subst[1], SCIP_EXPR_CONST, yub) );      /* subst[1] = yub */

      SCIP_CALL( SCIPexprCopyDeep(SCIPblkmem(scip), &e1, SCIPexprtreeGetRoot(f)) );        /* e1 = f(x,y) */
      assert(SCIPexprGetOperator(e1) != SCIP_EXPR_VARIDX);
      SCIP_CALL( SCIPexprSubstituteVars(SCIPblkmem(scip), e1, subst) );                    /* e1 = f(xlb + (xval-xlb)/t, yub) */

      SCIPexprFreeDeep(SCIPblkmem(scip), &subst[0]);
      SCIPexprFreeDeep(SCIPblkmem(scip), &subst[1]);


      /* construct e2 := f(xlb, (yval-t*yub)/(1-t) ) */
      SCIP_CALL( SCIPexprCreate(SCIPblkmem(scip), &expr1, SCIP_EXPR_VARIDX, 0) );          /* expr1 = t */
      SCIP_CALL( SCIPexprCreate(SCIPblkmem(scip), &tmp,   SCIP_EXPR_CONST, 1.0) );         /* tmp   = 1.0 */
      SCIP_CALL( SCIPexprCreate(SCIPblkmem(scip), &expr1, SCIP_EXPR_MINUS, tmp, expr1) );  /* expr1 = 1-t */

      SCIP_CALL( SCIPexprCreate(SCIPblkmem(scip), &expr2, SCIP_EXPR_VARIDX, 0) );          /* expr2 = t */
      SCIP_CALL( SCIPexprCreate(SCIPblkmem(scip), &tmp,   SCIP_EXPR_CONST, yub) );         /* tmp   = yub */
      SCIP_CALL( SCIPexprCreate(SCIPblkmem(scip), &expr2, SCIP_EXPR_MUL, expr2, tmp) );    /* expr2 = yub * t */
      SCIP_CALL( SCIPexprCreate(SCIPblkmem(scip), &tmp,   SCIP_EXPR_CONST, yval) );        /* tmp   = yval */
      SCIP_CALL( SCIPexprCreate(SCIPblkmem(scip), &expr2, SCIP_EXPR_MINUS, tmp, expr2) );  /* expr2 = yval - yub * t */

      SCIP_CALL( SCIPexprCreate(SCIPblkmem(scip), &expr, SCIP_EXPR_DIV, expr2, expr1) );   /* expr =  (yval-t*yub)/(1-t) */
      subst[1] = expr;

      SCIP_CALL( SCIPexprCreate(SCIPblkmem(scip), &subst[0], SCIP_EXPR_CONST, xlb) );      /* subst[0] = xlb */

      SCIP_CALL( SCIPexprCopyDeep(SCIPblkmem(scip), &e2, SCIPexprtreeGetRoot(f)) );        /* e2 = f(x,y) */
      SCIP_CALL( SCIPexprSubstituteVars(SCIPblkmem(scip), e2, subst) );                    /* e2 = f( xlb , (yval-t*yub)/(1-t) ) */

      SCIPexprFreeDeep(SCIPblkmem(scip), &subst[0]);
      SCIPexprFreeDeep(SCIPblkmem(scip), &subst[1]);


      /* construct vred := t * e1 + (1-t) * e2 */
      SCIP_CALL( SCIPexprCreate(SCIPblkmem(scip), &expr,  SCIP_EXPR_VARIDX, 0) );          /* expr  = t */
      SCIP_CALL( SCIPexprCreate(SCIPblkmem(scip), &expr1, SCIP_EXPR_MUL, e1, expr) );      /* expr1 = t * e1*/


      SCIP_CALL( SCIPexprCreate(SCIPblkmem(scip), &expr, SCIP_EXPR_VARIDX, 0) );           /* expr  = t */
      SCIP_CALL( SCIPexprCreate(SCIPblkmem(scip), &tmp,  SCIP_EXPR_CONST, 1.0) );          /* tmp   = 1.0 */
      SCIP_CALL( SCIPexprCreate(SCIPblkmem(scip), &expr, SCIP_EXPR_MINUS, tmp, expr) );    /* expr  = 1-t */
      SCIP_CALL( SCIPexprCreate(SCIPblkmem(scip), &expr2, SCIP_EXPR_MUL, e2, expr) );      /* expr2 = (1-t) * e2*/


      SCIP_CALL( SCIPexprCreate(SCIPblkmem(scip), &vred, SCIP_EXPR_PLUS, expr1, expr2) );
      SCIP_CALL( SCIPexprtreeCreate(SCIPblkmem(scip), &vredtree, vred, 1, 0, NULL) );
      SCIP_CALL( SCIPexprintCompile(exprinterpreter, vredtree) );


      /* compute bounds on lambda */
      tlb = (xval-xlb)/(xub-xlb);
      tub = (yval-ylb)/(yub-ylb);

      /* find t in [tlb, tub] such that vred'(t) = 0 */
      SCIP_CALL( solveDerivativeEquation(scip, exprinterpreter, vredtree, 0.0, tlb, tub, &tval, success) );

      if( *success == FALSE )
      {
         /* something went wrong when computing s */
         SCIP_CALL( SCIPexprtreeFree(&vredtree) );
         return SCIP_OKAY;
      }

      /* computing the cut coefficients */

      /* compute r and s from tval */
      rval = xlb+(xval-xlb)/tval;
      rval = MAX(xlb, MIN(xub, rval));
      sval = (yval-tval*yub)/(1-tval);
      sval = MAX(ylb, MIN(yub, sval));

      /* compute vred(tval) */
      SCIP_CALL( SCIPexprtreeEval(vredtree, &tval, convenvvalue) );

      SCIP_CALL( SCIPexprtreeFree(&vredtree) );

      /* compute f(r, yub) and f'(r, yub) */
      x0y0[0] = rval;
      x0y0[1] = yub;
      SCIP_CALL( SCIPexprintGrad(exprinterpreter, f, x0y0, TRUE, &frval, grad_rval) );

      /* compute f(xlb, s) and f'(xlb, s) */
      x0y0[0] = xlb;
      x0y0[1] = sval;
      SCIP_CALL( SCIPexprintGrad(exprinterpreter, f, x0y0, TRUE, &fsval, grad_sval) );

      /* generate coefficients cutcoeff = (alpha, beta, gamma, delta), such that
       * alpha * x + beta * y - delta <= gamma * f(x,y) */
      if( !SCIPisEQ(scip,rval,xub) )
      {
         /* take the slope along the x-axis and the slope between the points */
         if( !SCIPisFinite(grad_rval[0]) || SCIPisInfinity(scip, REALABS(grad_rval[0])) )
         {
            *success = FALSE;
            return SCIP_OKAY;
         }
         cutcoeff[0] = (yub-sval)*grad_rval[0];
         cutcoeff[1] = (xlb-rval)*grad_rval[0]-fsval+frval;
         cutcoeff[2] = yub-sval;
         cutcoeff[3] = cutcoeff[0]*xlb+cutcoeff[1]*sval-cutcoeff[2]*fsval;
      }
      else if( !SCIPisEQ(scip,sval,ylb) )
      {
         /* take the slope along the y-axis and the slope between the points */
         if( !SCIPisFinite(grad_sval[1]) || SCIPisInfinity(scip, REALABS(grad_sval[1])) )
         {
            *success = FALSE;
            return SCIP_OKAY;
         }
         cutcoeff[0] = (sval-yub)*grad_sval[1]-fsval+frval;
         cutcoeff[1] = (rval-xlb)*grad_sval[1];
         cutcoeff[2] = rval-xlb;
         cutcoeff[3] = cutcoeff[0]*xlb+cutcoeff[1]*sval-cutcoeff[2]*fsval;
      }
      else
      {
         /* the point lies on the segment between (xlb,yub) and (xub,ylb) */
         if( !SCIPisFinite(grad_sval[0]) || !SCIPisFinite(grad_rval[0]) || SCIPisInfinity(scip, REALABS(MIN(grad_rval[0],grad_sval[0]))) )
         {
            /* FIXME maybe it is sufficient to have one of them finite, using that one for the MIN below? */
            *success = FALSE;
            return SCIP_OKAY;
         }
         cutcoeff[0] = (yub-sval)*MIN(grad_rval[0],grad_sval[0]);
         cutcoeff[1] = (xlb-rval)*MIN(grad_rval[0],grad_sval[0])-fsval+frval;
         cutcoeff[2] = yub-sval;
         cutcoeff[3] = cutcoeff[0]*xlb+cutcoeff[1]*sval-cutcoeff[2]*fsval;
      }

      SCIPdebugMsg(scip, "UpperLeft: Cut of (xval,yval)=(%g,%g)\n",xval,yval);
      SCIPdebugMsg(scip, "UpperLeft: r=%g in [%g,%g], s=%g in [%g,%g], f(r,yub)=%g, f(xlb,s)=%g\n",rval,xlb,xub,sval,ylb,yub,frval,fsval);
      SCIPdebugMsg(scip, "t=%g in [%g,%g], (r,yub)=(%g,%g) (xlb,sval)=(%g,%g) vredval=%g\n",tval,tlb,tub,rval,yub,xlb,sval,*convenvvalue);
      SCIPdebugMsg(scip, "UpperLeft: cutcoeff[0]=%g, cutcoeff[1]=%g,cutcoeff[2]=1.0,cutcoeff[3]=%g\n",cutcoeff[0]/cutcoeff[2],cutcoeff[1]/cutcoeff[2],cutcoeff[3]/cutcoeff[2]);
   }

   return SCIP_OKAY;
}


/** generates a linear underestimator for f(x,y) with f(x,y) being STRICTLY convex in x and concave in y
 *  generate coefficients cutcoeff = (alpha, beta, gamma, delta), such that alpha * x + beta * y - delta <= gamma * f(x,y)
 */
static
SCIP_RETCODE generateConvexConcaveUnderestimator(
   SCIP*                 scip,               /**< SCIP data structure */
   SCIP_EXPRINT*         exprinterpreter,    /**< expressions interpreter */
   SCIP_EXPRTREE*        f,                  /**< function f(x,y) */
   SCIP_EXPRTREE*        f_yfixed,           /**< function f(x;y) with x variable and y parameter */
   SCIP_EXPRTREE*        vred,               /**< function vred(s;x0,y0,ylb,yub) */
   SCIP_Real             xyref[2],           /**< reference values for (x,y) */
   SCIP_Real             cutcoeff[4],        /**< cut coefficients alpha, beta, gamma, delta */
   SCIP_Real*            convenvvalue,       /**< function value of the convex envelope */
   SCIP_Bool*            success             /**< buffer to store whether coefficients were successfully computed */
   )
{
   SCIP_VAR*      x;
   SCIP_VAR*      y;
   SCIP_Real      xval;
   SCIP_Real      xlb;
   SCIP_Real      xub;
   SCIP_Real      yval;
   SCIP_Real      ylb;
   SCIP_Real      yub;

   assert(scip != NULL);
   assert(exprinterpreter != NULL);
   assert(f != NULL);
   assert(success != NULL);
   assert(xyref != NULL);

   x = SCIPexprtreeGetVars(f)[0];
   y = SCIPexprtreeGetVars(f)[1];

   xlb = SCIPvarGetLbLocal(x);
   xub = SCIPvarGetUbLocal(x);

   ylb = SCIPvarGetLbLocal(y);
   yub = SCIPvarGetUbLocal(y);

   xval = xyref[0];
   yval = xyref[1];

   /* reference point should not be outside of bounds */
   assert(SCIPisLE(scip, xlb, xval));
   assert(SCIPisGE(scip, xub, xval));
   assert(SCIPisLE(scip, ylb, yval));
   assert(SCIPisGE(scip, yub, yval));

   *success = FALSE;

   if( SCIPisInfinity(scip, -ylb) || SCIPisInfinity(scip, yub) )
   {
      SCIPdebugMsg(scip, "skip convex-concave underestimator, since y is unbounded\n");
      return SCIP_OKAY;
   }

   SCIPdebugMsg(scip, "f(%s, %s) = ", SCIPvarGetName(x), SCIPvarGetName(y));
   SCIPdebug( SCIP_CALL( SCIPexprtreePrintWithNames(f, SCIPgetMessagehdlr(scip), NULL) ) );
   SCIPdebugMsgPrint(scip, "\n");

   if( SCIPisEQ(scip, xlb, xub) )
   {
      /* x is fixed, so function is now concave -> generate secant between (x, ylb) and (x, yub) */
      SCIP_Real xy[2];
      SCIP_Real f_ylb;
      SCIP_Real f_yub;
      SCIP_Real slope;

      if( SCIPisEQ(scip, ylb, yub) )
      {
         SCIPdebugMsg(scip, "skip convex-concave underestimator, since both x and y are fixed\n");
         return SCIP_OKAY;
      }

      /* get f(x, ylb) */
      xy[0] = xlb;
      xy[1] = ylb;
      SCIP_CALL( SCIPexprintEval(exprinterpreter, f, xy, &f_ylb) );

      if( !SCIPisFinite(f_ylb) )
      {
         SCIPdebugMsg(scip, "cannot evaluate function at (xlb, ylb)\n");
         return SCIP_OKAY;
      }

      /* get f(x, yub) */
      xy[1] = yub;
      SCIP_CALL( SCIPexprintEval(exprinterpreter, f, xy, &f_yub) );

      if( !SCIPisFinite(f_yub) )
      {
         SCIPdebugMsg(scip, "cannot evaluate function at (xlb, yub)\n");
         return SCIP_OKAY;
      }

      slope = (f_yub - f_ylb) / (yub - ylb);

      /* secant is f(x,ylb) + slope * (y - ylb) <= f(x,y)*/

      cutcoeff[0]   = 0.0;                    /* coefficient of x == 0 */
      cutcoeff[1]   = slope;                  /* coefficient of y == slope */
      cutcoeff[2]   = 1.0;                    /* coefficient of f(x,y) == 1.0 */
      cutcoeff[3]   = -(f_ylb - slope * ylb); /* constant == -(f(x,ylb) - slope * ylb) */
      *convenvvalue = f_ylb+slope*(yval-ylb);

      *success = TRUE;
      return SCIP_OKAY;
   }

   if( SCIPisEQ(scip, ylb, yub) )
   {
      /* y is fixed, so function is now convex -> linearize in (xval, ylb) */
      SCIP_Real xy[2];
      SCIP_Real grad[2];
      SCIP_Real fval;

      xy[0] = xval;
      xy[1] = ylb;
      SCIP_CALL( SCIPexprintGrad(exprinterpreter, f, xy, TRUE, &fval, grad) );

      if( !SCIPisFinite(fval) || !SCIPisFinite(grad[0]) || SCIPisInfinity(scip, REALABS(grad[0])) )
      {
         perturb(&xval, xlb, xub, 0.001);
         xy[0] = xval;

         SCIP_CALL( SCIPexprintGrad(exprinterpreter, f, xy, TRUE, &fval, grad) );

         if( !SCIPisFinite(fval) || !SCIPisFinite(grad[0]) || SCIPisInfinity(scip, REALABS(grad[0])) )
         {
            SCIPdebugMsg(scip, "cannot evaluate function or derivative in (xval,ylb), also after perturbation\n");
            return SCIP_OKAY;
         }
      }

      /* linearization is f(xval,ylb) + df/dx(xval,ylb) * (x - xval) <= f(x,y) */

      cutcoeff[0]   = grad[0];                  /* coefficient of x == gradient in x */
      cutcoeff[1]   = 0.0;                      /* coefficient of y == 0 */
      cutcoeff[2]   = 1.0;                      /* coefficient of f(x,y) == 1.0 */
      cutcoeff[3]   = -(fval - grad[0] * xval); /* constant == -(f(xval,ylb) - grad * xval) */
      *convenvvalue = fval;

      *success = TRUE;
      return SCIP_OKAY;
   }

   /* compute coefficients of a valid underestimating hyperplane */

   if( SCIPisFeasEQ(scip, xlb, xval) || SCIPisFeasEQ(scip, xub, xval) )
   {
      /* x is at it's lower or upper bound */
      SCIP_Real x0y0[2];
      SCIP_Real gradylb[2];
      SCIP_Real gradyub[2];
      SCIP_Real fvalylb;
      SCIP_Real fvalyub;

      xval = SCIPisFeasEQ(scip, xlb, xval) ? xlb : xub;

      /* compute f'(xval, ylb) and f'(xval, yub) */
      x0y0[0] = xval;
      x0y0[1] = ylb;
      SCIP_CALL( SCIPexprintGrad(exprinterpreter, f, x0y0, TRUE, &fvalylb, gradylb) );

      x0y0[1] = yub;
      SCIP_CALL( SCIPexprintGrad(exprinterpreter, f, x0y0, TRUE, &fvalyub, gradyub) );

      if( !SCIPisFinite(gradylb[0]) || !SCIPisFinite(gradyub[0]) || !SCIPisFinite(fvalylb) || !SCIPisFinite(fvalyub) ||
         SCIPisInfinity(scip, REALABS(gradylb[0])) || SCIPisInfinity(scip, REALABS(gradyub[0])) )
      {
         /* move xval inside domain and continue below, hope this will work better */
         perturb(&xval, xlb, xub, 0.001);
      }
      else
      {
         /* setup cut coefficients */
         if( xval == xlb ) /*lint !e777*/
            cutcoeff[0]   = (yub - ylb) * MIN(gradylb[0], gradyub[0]);/* coefficient of x */
         else
            cutcoeff[0]   = (yub - ylb) * MAX(gradylb[0], gradyub[0]);/* coefficient of x */
         cutcoeff[1]   = fvalyub - fvalylb;                           /* coefficient of y */
         cutcoeff[2]   = yub - ylb;                                   /* coefficient of f(x,y) */
         cutcoeff[3]   = cutcoeff[0] * xval + cutcoeff[1] * ylb - cutcoeff[2] * fvalylb;   /* constant */
         *convenvvalue = fvalylb;

         SCIPdebugMsg(scip, "alpha: %g, beta: %g, gamma: 1.0, delta: %g\n",
            cutcoeff[0]/cutcoeff[2], cutcoeff[1]/cutcoeff[2], cutcoeff[3]/cutcoeff[2]);

         *success = TRUE;
         return SCIP_OKAY;
      }
   }

   if( SCIPisFeasEQ(scip, ylb, yval) )
   {
      /* y is at it's lower bound */
      SCIP_Real x0y0[2];
      SCIP_Real grad[2];
      SCIP_Real xtilde;
      SCIP_Real fval, ftilde;

      /* these two cases should have been handled above */
      assert(!SCIPisEQ(scip, xlb, xval));
      assert(!SCIPisEQ(scip, xub, xval));

      assert(f_yfixed != NULL);

      /* compute f(xval, ylb) and f'(xval, ylb) */
      x0y0[0] = xval;
      x0y0[1] = ylb;
      SCIP_CALL( SCIPexprintGrad(exprinterpreter, f, x0y0, TRUE, &fval, grad) );

      if( !SCIPisFinite(fval) || !SCIPisFinite(grad[0]) || SCIPisInfinity(scip, REALABS(grad[0])) )
      {
         /* move yval inside domain and continue below, hope this will work better */
         perturb(&yval, ylb, yub, 0.001);
      }
      else
      {
         /* setup f(x,yub) */
         SCIPexprtreeSetParamVal(f_yfixed, 0, yub);
         SCIP_CALL( SCIPexprintNewParametrization(exprinterpreter, f_yfixed) );

         SCIPdebugMsg(scip, "f(x,yub) = ");
         SCIPdebug( SCIP_CALL( SCIPexprtreePrintWithNames(f_yfixed, SCIPgetMessagehdlr(scip), NULL) ) );
         SCIPdebugMsgPrint(scip, "\n");

         /* find xtilde in [xlb, xub] such that f'(xtilde,yub) = f'(xval,ylb) */
         SCIP_CALL( solveDerivativeEquation(scip, exprinterpreter, f_yfixed, grad[0], xlb, xub, &xtilde, success) );

         if( !*success )
         {
            SCIP_Real fxlb;
            SCIP_Real fxub;

            /* if we could not find an xtilde such that f'(xtilde,yub) = f'(xval,ylb), then probably because f'(x,yub) is constant
             * in this case, choose xtilde from {xlb, xub} such that it maximizes f'(xtilde, yub) - grad[0]*xtilde
             */
            SCIP_CALL( SCIPexprintEval(exprinterpreter, f_yfixed, &xlb, &fxlb) );
            SCIP_CALL( SCIPexprintEval(exprinterpreter, f_yfixed, &xub, &fxub) );

            SCIPdebugMsg(scip, "couldn't solve deriv equ, compare f(%g,%g) - %g*%g = %g and f(%g,%g) - %g*%g = %g\n",
               xlb, ylb, grad[0], xlb, fxlb - grad[0] * xlb,
               xub, ylb, grad[0], xub, fxub - grad[0] * xub);

            if( SCIPisFinite(fxlb) && SCIPisFinite(fxub) )
            {
               if( fxlb - grad[0] * xlb > fxub - grad[0] * xub )
                  xtilde = xlb;
               else
                  xtilde = xub;
               *success = TRUE;
            }
            else
            {
               /* move yval inside domain and continue below, hope this will work better */
               perturb(&yval, ylb, yub, 0.001);
            }
         }

         if( *success )
         {
            /* compute f(xtilde, yub) */
            SCIP_CALL( SCIPexprintEval(exprinterpreter, f_yfixed, &xtilde, &ftilde) );

            SCIPdebugMsg(scip, "xtilde = %g, f(%g,%g) = %g\n", xtilde, xtilde, yub, ftilde);

            /* setup cut coefficients */
            cutcoeff[0]   = (yub - ylb) * grad[0];                       /* coefficient of x */
            cutcoeff[1]   = ftilde - fval - grad[0] * (xtilde - xval);   /* coefficient of y */
            cutcoeff[2]   = yub - ylb;                                   /* coefficient of f(x,y) */
            cutcoeff[3]   = cutcoeff[0] * xval + cutcoeff[1] * ylb - cutcoeff[2] * fval;   /* constant */
            *convenvvalue = fval;

            SCIPdebugMsg(scip, "alpha: %g, beta: %g, gamma: %g, delta: %g\n", cutcoeff[0], cutcoeff[1], cutcoeff[2], cutcoeff[3]);

            return SCIP_OKAY;
         }
      }
   }

   if( SCIPisFeasEQ(scip, yval, yub) )
   {
      /* y is at it's upper bound */
      SCIP_Real x0y0[2];
      SCIP_Real grad[2];
      SCIP_Real fval;
      SCIP_Real xtilde;
      SCIP_Real ftilde;

      assert(f_yfixed != NULL);

      /* compute f(xval, yub) and f'(xval, yub) */
      x0y0[0] = xval;
      x0y0[1] = yub;
      SCIP_CALL( SCIPexprintGrad(exprinterpreter, f, x0y0, TRUE, &fval, grad) );

      if( !SCIPisFinite(fval) || !SCIPisFinite(grad[0]) || SCIPisInfinity(scip, REALABS(grad[0])) )
      {
         /* move yval inside domain and continue below, hope this will work better */
         perturb(&yval, ylb, yub, 0.001);
      }
      else
      {
         /* setup f(x,ylb) */
         SCIPexprtreeSetParamVal(f_yfixed, 0, ylb);
         SCIP_CALL( SCIPexprintNewParametrization(exprinterpreter, f_yfixed) );

         /* find xtilde in [xlb, xub] such that f'(x,ylb) = f'(xval,yub) */
         SCIP_CALL( solveDerivativeEquation(scip, exprinterpreter, f_yfixed, grad[0], xlb, xub, &xtilde, success) );

         if( !*success )
         {
            SCIP_Real fxlb;
            SCIP_Real fxub;

            /* if we could not find an xtilde such that f'(xtilde,ylb) = f'(xval,yub), then probably because f'(x,ylb) is constant
             * in this case, choose xtilde from {xlb, xub} such that it maximizes f'(xtilde, yub) - grad[0]*xtilde
             */
            SCIP_CALL( SCIPexprintEval(exprinterpreter, f_yfixed, &xlb, &fxlb) );
            SCIP_CALL( SCIPexprintEval(exprinterpreter, f_yfixed, &xub, &fxub) );

            SCIPdebugMsg(scip, "couldn't solve deriv equ, compare f(%g,%g) - %g*%g = %g and f(%g,%g) - %g*%g = %g\n",
               xlb, yub, grad[0], xlb, fxlb - grad[0] * xlb,
               xub, yub, grad[0], xub, fxub - grad[0] * xub);

            if( SCIPisFinite(fxlb) && SCIPisFinite(fxub) )
            {
               if( fxlb - grad[0] * xlb < fxub - grad[0] * xub )
                  xtilde = xlb;
               else
                  xtilde = xub;
               *success = TRUE;
            }
            else
            {
               /* move yval inside domain and continue below, hope this will work better */
               perturb(&yval, ylb, yub, 0.001);
            }
         }

         if( *success )
         {
            /* compute f(xtilde, yub) */
            SCIP_CALL( SCIPexprintEval(exprinterpreter, f_yfixed, &xtilde, &ftilde) );

            SCIPdebugMsg(scip, "xtilde = %g, f(%g,%g) = %g\n", xtilde, xtilde, ylb, ftilde);

            /* set up cut coefficients */
            cutcoeff[0]   = (yub - ylb) * grad[0];
            cutcoeff[1]   = grad[0] * (xtilde - xval) - ftilde + fval;
            cutcoeff[2]   = yub - ylb;
            cutcoeff[3]   = cutcoeff[0] * xval + cutcoeff[1] * yub - cutcoeff[2] * fval;
            *convenvvalue = fval;

            SCIPdebugMsg(scip, "alpha: %g, beta: %g, gamma: %g, delta: %g\n", cutcoeff[0], cutcoeff[1], cutcoeff[2], cutcoeff[3]);

            return SCIP_OKAY;
         }
      }
   }

   {
      /* x and y are somewhere between the bounds,
       * -> envelope is generated from f(x,y) in y=ylb and in y=yub
       */
      SCIP_Real paramvals[4];
#ifdef SCIP_DEBUG
      const char* paramnames[4] = {"x0", "y0", "ylb", "yub"};
#endif
      SCIP_Real t;
      SCIP_Real slb;
      SCIP_Real sub;
      SCIP_Real sval;
      SCIP_Real rval;
      SCIP_Real fsval;
      SCIP_Real frval;
      SCIP_Real grad[2];
      SCIP_Real x0y0[2];

      assert(vred != NULL);

      /* check that variables are not unbounded or fixed and reference point is in interior
       * @todo it should also work if x is unbounded, or? */
      /* assert(!SCIPisInfinity(scip, -xlb));
         assert(!SCIPisInfinity(scip,  xub)); */
      assert(!SCIPisInfinity(scip, -ylb));
      assert(!SCIPisInfinity(scip,  yub));

      /* update parameter values in vred */
      paramvals[0] = xval;
      paramvals[1] = yval;
      paramvals[2] = ylb;
      paramvals[3] = yub;
      SCIP_CALL( SCIPexprtreeSetParams(vred, 4, paramvals) );
      SCIP_CALL( SCIPexprintNewParametrization(exprinterpreter, vred) );

      SCIPdebugMsg(scip, "vred(s;x0,y0,ylb,yub) = ");
      SCIPdebug( SCIPexprtreePrint(vred, SCIPgetMessagehdlr(scip), NULL, NULL, paramnames) );
      SCIPdebugMsgPrint(scip, "\n");

      /* compute bounds on s */
      t = (yub - yval) / (yub - ylb);
      if( !SCIPisInfinity(scip, xub) )
         slb = (yval - yub) / (ylb - yval) * (xval / t - xub);
      else
         slb = -SCIPinfinity(scip);
      if( !SCIPisInfinity(scip, xlb) )
         sub = (yval - yub) / (ylb - yval) * (xval / t - xlb);
      else
         sub =  SCIPinfinity(scip);
      if( slb < xlb )
         slb = xlb;
      if( sub > xub )
         sub = xub;

      /* find s in [slb, sub] such that vred'(s) = 0 */
      SCIP_CALL( solveDerivativeEquation(scip, exprinterpreter, vred, 0.0, slb, sub, &sval, success) );
      assert(!*success || !SCIPisInfinity(scip, REALABS(sval)));

      if( *success )
      {
         /* compute r from s */
         rval = xval / t + (1.0 - 1.0 / t) * sval;
         assert(SCIPisFeasGE(scip, rval, xlb));
         assert(SCIPisFeasLE(scip, rval, xub));
         rval = MAX(xlb, MIN(rval, xub));

         /* compute f(sval, yub) */
         x0y0[0] = sval;
         x0y0[1] = yub;
         SCIP_CALL( SCIPexprtreeEval(f, x0y0, &fsval) );

         /* compute f(rval, ylb) */
         x0y0[0] = rval;
         x0y0[1] = ylb;
         SCIP_CALL( SCIPexprtreeEval(f, x0y0, &frval) );

         if( !SCIPisEQ(scip, sval, xlb) && !SCIPisEQ(scip, sval, xub) )
         {
            x0y0[0] = sval;
            x0y0[1] = yub;

            /* compute f'(xbar, ybar) */
            SCIP_CALL( SCIPexprintGrad(exprinterpreter, f, x0y0, TRUE, &fsval, grad) );
         }
         else if( !SCIPisEQ(scip, rval, xlb) && !SCIPisEQ(scip, rval, xub) )
         {
            x0y0[0] = rval;
            x0y0[1] = ylb;

            /* compute f'(xbar, ybar) */
            SCIP_CALL( SCIPexprintGrad(exprinterpreter, f, x0y0, TRUE, &frval, grad) );
         }
         else
         {
            /* rare case
             * both points (sval, yub) and (rval, ylb) should yield valid inequality
             * for now, just take the first one, if differentiable, otherwise second one
             */
            x0y0[0] = sval;
            x0y0[1] = yub;

            /* compute f'(xbar, ybar) */
            SCIP_CALL( SCIPexprintGrad(exprinterpreter, f, x0y0, TRUE, &fsval, grad) );

            if( !SCIPisFinite(grad[0]) )
            {
               x0y0[0] = rval;
               x0y0[1] = ylb;

               /* compute new f'(xbar, ybar) */
               SCIP_CALL( SCIPexprintGrad(exprinterpreter, f, x0y0, TRUE, &frval, grad) );
            }
         }

         /* compute vred(s) = t * f(rval, ylb) + (1-t) * f(sval, yub) */
         *convenvvalue = t * frval + (1.0 - t) * fsval;

         SCIPdebugMsg(scip, "Parallel: Cut of (xval,yval)=(%g,%g)\n",xval,yval);
         SCIPdebugMsg(scip, "Parallel: r=%g s=%g in [%g,%g], y in [%g,%g], f(r,ylb)=%g, f(xlb,s)=%g\n",rval,sval,xlb,xub,ylb,yub,frval,fsval);
         SCIPdebugMsg(scip, "(r,ylb)=(%g,%g), (s,yub)=(%g,%g), vredval=%g\n",rval,ylb,sval,yub,*convenvvalue);

         if( !SCIPisFinite(grad[0]) || SCIPisInfinity(scip, REALABS(grad[0])) )
         {
            SCIPdebugMsg(scip, "f not differentiable at (x0,y0) w.r.t. x\n");
            *success = FALSE;
            return SCIP_OKAY;
         }

         /* compute cut coefficients */
         cutcoeff[0]   = (yub - ylb) * grad[0];
         cutcoeff[1]   = fsval - frval - (sval - rval) * grad[0];
         cutcoeff[2]   = yub - ylb;
         cutcoeff[3]   = cutcoeff[0] * xval + cutcoeff[1] * yval - cutcoeff[2] * *convenvvalue;

         SCIPdebugMsg(scip, "Parallel: cutcoeff[0]=%g, cutcoeff[1]=%g,cutcoeff[2]=1.0,cutcoeff[3]=%g\n",cutcoeff[0]/cutcoeff[2],cutcoeff[1]/cutcoeff[2],cutcoeff[3]/cutcoeff[2]);
      }
   }

   return SCIP_OKAY;
}


/** generates a cut for one side of lhs <= f(x,y) + c*z <= rhs with f(x,y) being convex in x and concave in y */
static
SCIP_RETCODE generateConvexConcaveEstimator(
   SCIP*                 scip,               /**< SCIP data structure */
   SCIP_EXPRINT*         exprinterpreter,    /**< expressions interpreter */
   SCIP_CONS*            cons,               /**< constraint */
   SCIP_Real             xyref[2],           /**< reference values for nonlinear variables */
   SCIP_SIDETYPE         violside,           /**< for which side of constraint to find a cut */
   SCIP_ROW**            row                 /**< storage for cut */
   )
{
   SCIP_CONSDATA* consdata;
   SCIP_Real      cutcoeff[4];
   SCIP_Real      dummy;
   SCIP_Bool      success;
   SCIP_Real      coefs[2];
   char           cutname[SCIP_MAXSTRLEN];

   assert(scip != NULL);
   assert(SCIPgetStage(scip) == SCIP_STAGE_SOLVING);
   assert(cons != NULL);
   assert(row  != NULL);

   consdata = SCIPconsGetData(cons);
   assert(consdata != NULL);
   assert(consdata->f != NULL);
   assert(consdata->convextype == SCIP_BIVAR_CONVEX_CONCAVE);

   *row = NULL;

   SCIPdebugMsg(scip, "generate %sestimator for convex-concave constraint <%s>\n",
      (violside == SCIP_SIDETYPE_LEFT ? "over" : "under"), SCIPconsGetName(cons));
   SCIPdebugPrintCons(scip, cons, NULL);

   if( violside == SCIP_SIDETYPE_LEFT )
   {
      /* need overestimator */
      assert(!SCIPisInfinity(scip, -consdata->lhs));

      if( consdata->sepaconvexconcave.lineariny )
      {
         /* f is strictly convex in x and linear in y -> overestimator is polyhedral */
         SCIP_Real constant;

         SCIP_CALL( generateEstimatingHyperplane(scip, exprinterpreter, consdata->f, TRUE, xyref, &coefs[0], &coefs[1], &constant, &success) );

         if( success )
         {
            assert(SCIPisFinite(coefs[0]));
            assert(SCIPisFinite(coefs[1]));
            assert(SCIPisFinite(constant));

            (void) SCIPsnprintf(cutname, SCIP_MAXSTRLEN, "%s_overesthyperplanecut_%d", SCIPconsGetName(cons), SCIPgetNLPs(scip));
            SCIP_CALL( SCIPcreateRowCons(scip, row, SCIPconsGetHdlr(cons), cutname, 0, NULL, NULL, consdata->lhs - constant, SCIPinfinity(scip), TRUE, FALSE, TRUE) );

            SCIP_CALL( SCIPaddVarsToRow(scip, *row, 2, SCIPexprtreeGetVars(consdata->f), coefs) );
            if( consdata->z != NULL )
            {
               SCIP_CALL( SCIPaddVarToRow(scip, *row, consdata->z, consdata->zcoef) );
            }
         }
      }
      else
      {
         SCIP_Real xyref_[2];

         /* f is strictly concave in y -> can compute overestimator by applying generateConvexConcaveUnderstimator on -f(y,x) */
         assert(consdata->sepaconvexconcave.f_neg_swapped != NULL);

         xyref_[0] = xyref[1];
         xyref_[1] = xyref[0];
         SCIP_CALL( generateConvexConcaveUnderestimator(scip, exprinterpreter, consdata->sepaconvexconcave.f_neg_swapped, consdata->sepaconvexconcave.f_neg_swapped_yfixed, consdata->sepaconvexconcave.vred_neg_swapped, xyref_, cutcoeff, &dummy, &success) );

         if( success )
         {
            assert(SCIPisFinite(cutcoeff[0]));
            assert(SCIPisFinite(cutcoeff[1]));
            assert(SCIPisFinite(cutcoeff[2]));
            assert(SCIPisFinite(cutcoeff[3]));
            assert(SCIPisPositive(scip, cutcoeff[2])); /* assert gamma > 0 */

            /* construct row from cut coefficients (alpha, beta, gamma, delta)
             * coefficients are such that alpha * y + beta * x - gamma * (-f(x,y)) <= delta,
             * i.e., gamma * f(x,y) <= delta - alpha * y - beta * x
             * -> lhs <= f(x,y) + c*z <= delta/gamma - alpha/gamma * y - beta/gamma * x + c*z
             */
            coefs[0] = -cutcoeff[1] / cutcoeff[2];
            coefs[1] = -cutcoeff[0] / cutcoeff[2];
            (void) SCIPsnprintf(cutname, SCIP_MAXSTRLEN, "%s_convexconcaveoverest_%d", SCIPconsGetName(cons), SCIPgetNLPs(scip));
            SCIP_CALL( SCIPcreateEmptyRowCons(scip, row, SCIPconsGetHdlr(cons), cutname, consdata->lhs - cutcoeff[3]/cutcoeff[2], SCIPinfinity(scip),
                  TRUE, FALSE /* modifiable */, TRUE /* removable */) );
            SCIP_CALL( SCIPaddVarsToRow(scip, *row, 2, SCIPexprtreeGetVars(consdata->f), coefs) );
            if( consdata->z != NULL )
            {
               SCIP_CALL( SCIPaddVarToRow(scip, *row, consdata->z, consdata->zcoef) );
            }
         }
      }
   }
   else
   {
      /* need underestimator */
      assert(violside == SCIP_SIDETYPE_RIGHT);
      assert(!SCIPisInfinity(scip, consdata->rhs));

      if( consdata->sepaconvexconcave.linearinx )
      {
         /* f is linear in x and strictly concave in y -> underestimator is polyhedral  */
         SCIP_Real constant;

         SCIP_CALL( generateEstimatingHyperplane(scip, exprinterpreter, consdata->f, FALSE, xyref, &coefs[0], &coefs[1], &constant, &success) );

         if( success )
         {
            assert(SCIPisFinite(coefs[0]));
            assert(SCIPisFinite(coefs[1]));
            assert(SCIPisFinite(constant));

            (void) SCIPsnprintf(cutname, SCIP_MAXSTRLEN, "%s_underesthyperplanecut_%d", SCIPconsGetName(cons), SCIPgetNLPs(scip));
            SCIP_CALL( SCIPcreateRowCons(scip, row, SCIPconsGetHdlr(cons), cutname, 0, NULL, NULL, -SCIPinfinity(scip), consdata->rhs - constant, TRUE, FALSE, TRUE) );

            SCIP_CALL( SCIPaddVarsToRow(scip, *row, 2, SCIPexprtreeGetVars(consdata->f), coefs) );
            if( consdata->z != NULL )
            {
               SCIP_CALL( SCIPaddVarToRow(scip, *row, consdata->z, consdata->zcoef) );
            }
         }
      }
      else
      {
         /* f is strictly convex in x -> can compute underestimator by applying generateConvexConcaveUnderstimator */
         assert(!consdata->sepaconvexconcave.linearinx); /* generateConvexConcaveUnderestimator assumes that if f is strictly convex in x */

         SCIP_CALL( generateConvexConcaveUnderestimator(scip, exprinterpreter, consdata->f, consdata->sepaconvexconcave.f_yfixed, consdata->sepaconvexconcave.vred, xyref, cutcoeff, &dummy, &success) );

         if( success )
         {
            assert(SCIPisFinite(cutcoeff[0]));
            assert(SCIPisFinite(cutcoeff[1]));
            assert(SCIPisFinite(cutcoeff[2]));
            assert(SCIPisFinite(cutcoeff[3]));
            assert(SCIPisPositive(scip, cutcoeff[2])); /* assert gamma > 0 */

            /* construct row from cut coefficients (alpha, beta, gamma, delta)
             * coefficients are such that alpha * x + beta * y - gamma * f(x,y) <= delta,
             * i.e., alpha/gamma * x + beta/gamma * y - delta/gamma <= f(x,y)
             * -> alpha/gamma * x + beta/gamma * y - delta/gamma + c*z <= f(x,y) + c*z <= rhs
             */

            coefs[0] = cutcoeff[0] / cutcoeff[2];
            coefs[1] = cutcoeff[1] / cutcoeff[2];
            (void) SCIPsnprintf(cutname, SCIP_MAXSTRLEN, "%s_convexconcaveunderest_%d", SCIPconsGetName(cons), SCIPgetNLPs(scip));
            SCIP_CALL( SCIPcreateEmptyRowCons(scip, row, SCIPconsGetHdlr(cons), cutname, -SCIPinfinity(scip), consdata->rhs + cutcoeff[3]/cutcoeff[2],
                  TRUE, FALSE /* modifiable */, TRUE /* removable */) );
            SCIP_CALL( SCIPaddVarsToRow(scip, *row, 2, SCIPexprtreeGetVars(consdata->f), coefs) );
            if( consdata->z != NULL )
            {
               SCIP_CALL( SCIPaddVarToRow(scip, *row, consdata->z, consdata->zcoef) );
            }
         }
      }
   }

   return SCIP_OKAY;
}


/** computes an underestimating hyperplane for functions that are convex in x and y if the point to cut off lies on the boundary */
static
SCIP_RETCODE lifting(
   SCIP*                 scip,               /**< SCIP data structure */
   SCIP_EXPRINT*         exprinterpreter,    /**< expressions interpreter */
   SCIP_EXPRTREE*        f,                  /**< function f(x,y) */
   SCIP_Real             xval,               /**< current x value */
   SCIP_Real             yval,               /**< current y value */
   SCIP_Real             xlb,                /**< lower bound x */
   SCIP_Real             xub,                /**< upper bound x */
   SCIP_Real             ylb,                /**< lower bound y */
   SCIP_Real             yub,                /**< upper bound y */
   int                   min_max,            /**< min=-1  max=1 */
   SCIP_Real             cutcoeff[4],        /**< returns the lifting coefficient*/
   SCIP_Real*            convenvvalue,       /**< value of the convex envelope at (xval,yval) */
   SCIP_Bool*            success             /**< buffer to indicate whether lifting was successful */
   )
{
   int idx; /* indicates which variable is at the boundary */

   SCIP_Real mu;
   SCIP_Real fval;
   SCIP_Real grad[2];

   SCIP_Real x0y0[2];
   SCIP_Real f_lb;
   SCIP_Real f_ub;
   SCIP_Real grad_lb[2];
   SCIP_Real grad_ub[2];

   assert(SCIPisEQ(scip,xlb,xub) || SCIPisEQ(scip,ylb,yub));
   assert(success != NULL);

   *success = FALSE;
   idx = SCIPisEQ(scip, xlb, xub) ? 0 : 1;

   /* determine mu
    * if f is bivariate quadratic then f_x(xlb,yval) is linear in yval
    * thus the minimum is attained at the lower or the upper bound
    */
   x0y0[0] = xlb;
   x0y0[1] = ylb;
   SCIP_CALL( SCIPexprintGrad(exprinterpreter, f, x0y0, TRUE, &f_lb, grad_lb) );
   if( !SCIPisFinite(grad_lb[idx]) )
      return SCIP_OKAY;

   x0y0[0] = xub;
   x0y0[1] = yub;
   SCIP_CALL( SCIPexprintGrad(exprinterpreter, f, x0y0, TRUE, &f_ub, grad_ub) );
   if( !SCIPisFinite(grad_ub[idx]) )
      return SCIP_OKAY;

   /* if min_max=-1 choose min( grad_lb[idx], grad_ub[idx] )
    * if min_max= 1 choose max( grad_lb[idx], grad_ub[idx] )
    */
   if( min_max * (grad_lb[idx] - grad_ub[idx]) >= 0 )
      mu = grad_lb[idx];
   else
      mu = grad_ub[idx];

   /* determine coefficients for the hyperplane */
   x0y0[0] = xval;
   x0y0[1] = yval;
   SCIP_CALL( SCIPexprintGrad(exprinterpreter, f, x0y0, TRUE, &fval, grad) );

   if( idx == 0 )
   {
      if( !SCIPisFinite(grad[1]) || SCIPisInfinity(scip, REALABS(grad[1])) )
         return SCIP_OKAY;
      cutcoeff[0] = mu;
      cutcoeff[1] = grad[1];
   }
   else
   {
      assert(idx == 1);
      if( !SCIPisFinite(grad[0]) || SCIPisInfinity(scip, REALABS(grad[0])) )
         return SCIP_OKAY;
      cutcoeff[0] = grad[0];
      cutcoeff[1] = mu;
   }
   cutcoeff[2] = 1;
   cutcoeff[3] = -(fval-cutcoeff[0]*xval-cutcoeff[1]*yval);
   *convenvvalue = fval;
   *success = TRUE;

   return SCIP_OKAY;
}

/** generate a linear underestimator for f(x,y) with f(x,y) being convex in x and convex in y and the point to cut off lies on the boundary
 * generate coefficients cutcoeff = (alpha, beta, gamma, delta), such that alpha * x + beta * y - delta <= gamma * f(x,y)
 */
static
SCIP_RETCODE generate1ConvexIndefiniteUnderestimatorAtBoundary(
   SCIP*                 scip,               /**< SCIP data structure */
   SCIP_EXPRINT*         exprinterpreter,    /**< expressions interpreter */
   SCIP_EXPRTREE*        f,                  /**< function f(x,y) */
   SCIP_Real             xyref[2],           /**< reference values for x and y */
   SCIP_Real             cutcoeff[4],        /**< cut coefficients alpha, beta, gamma, delta */
   SCIP_Real*            convenvvalue,       /**< function value of the convex envelope */
   SCIP_Bool*            success             /**< buffer to store whether coefficients were successfully computed */
   )
{
   SCIP_VAR* x;
   SCIP_VAR* y;
   SCIP_Real xval;
   SCIP_Real xlb;
   SCIP_Real xub;
   SCIP_Real yval;
   SCIP_Real ylb;
   SCIP_Real yub;

   assert(scip != NULL);
   assert(exprinterpreter != NULL);
   assert(f != NULL);
   assert(convenvvalue != NULL);
   assert(success != NULL);

   x = SCIPexprtreeGetVars(f)[0];
   y = SCIPexprtreeGetVars(f)[1];

   xlb = SCIPvarGetLbLocal(x);
   xub = SCIPvarGetUbLocal(x);

   ylb = SCIPvarGetLbLocal(y);
   yub = SCIPvarGetUbLocal(y);

   *success = FALSE;

   SCIPdebugMsg(scip, "f(%s, %s) = ", SCIPvarGetName(x), SCIPvarGetName(y));
   SCIPdebug( SCIP_CALL( SCIPexprtreePrintWithNames(f, SCIPgetMessagehdlr(scip), NULL) ) );
   SCIPdebugMsgPrint(scip, "\n");

   xval = xyref[0];
   yval = xyref[1];

   SCIPdebugMsg(scip, "xval=%g in [%g,%g], yval=%g in [%g,%g]\n",xval,xlb,xub,yval,ylb,yub);

   if( SCIPisEQ(scip, ylb, yub) )
   {
      /* y is fixed, so function is now convex -> linearize in (xval, ylb) */
      SCIP_Real xy[2];
      SCIP_Real grad[2];
      SCIP_Real fval;

      xy[0] = xval;
      xy[1] = ylb;
      SCIP_CALL( SCIPexprintGrad(exprinterpreter, f, xy, TRUE, &fval, grad) );
      if( !SCIPisFinite(grad[0]) || SCIPisInfinity(scip, REALABS(grad[0])) )
         return SCIP_OKAY;

      /* linearization is f(xval,ylb) + df/dx(xval,ylb) * (x - xval) <= f(x,y) */

      cutcoeff[0] = grad[0];                  /* coefficient of x == gradient in x */
      cutcoeff[1] = 0.0;                      /* coefficient of y == 0 */
      cutcoeff[2] = 1.0;                      /* coefficient of f(x,y) == 1.0 */
      cutcoeff[3] = -(fval - grad[0] * xval); /* constant == -(f(xval,ylb) - grad * xval) */

      *success = TRUE;
      return SCIP_OKAY;
   }

   if( SCIPisEQ(scip, xlb, xub) )
   {
      /* x is fixed, so function is now convex -> linearize in (xlb, yval) */
      SCIP_Real xy[2];
      SCIP_Real grad[2];
      SCIP_Real fval;

      xy[0] = xlb;
      xy[1] = yval;
      SCIP_CALL( SCIPexprintGrad(exprinterpreter, f, xy, TRUE, &fval, grad) );
      if( !SCIPisFinite(grad[1]) || SCIPisInfinity(scip, REALABS(grad[1])) )
         return SCIP_OKAY;

      /* linearization is f(xlb,yval) + df/dy(xlb,yval) * (y - yval) <= f(x,y) */

      cutcoeff[0] = 0.0;                      /* coefficient of x == 0.0 */
      cutcoeff[1] = grad[1];                  /* coefficient of y == gradient in y */
      cutcoeff[2] = 1.0;                      /* coefficient of f(x,y) == 1.0 */
      cutcoeff[3] = -(fval - grad[1] * yval); /* constant == -(f(xlb,yval) - grad * yval) */

      *success = TRUE;
      return SCIP_OKAY;
   }

   /* check if the points lie on a boundary */
   if( SCIPisFeasEQ(scip, xlb, xval) )
   {
      /* apply a lifting and exploit that the function is convex in x and y
       * Idea: f(xlb,y) + mu (x-xlb) <= f(x,y)
       * determine mu with mu <= min_{x,y} ( f(x,y)-f(xlb,y) ) / (x-xlb)
       * f is convex in x: mu<= min_{y} f_x(xlb,y)
       *
       * mu (x-lb) + f_y(xlb,yval) * y <= f(x,y)
       */
      xval = xlb;

      SCIP_CALL( lifting(scip,exprinterpreter,f,xval,yval,xlb,xlb,ylb,yub,-1,cutcoeff,convenvvalue,success) );

      if( !*success )
         return SCIP_OKAY;

      SCIPdebugMsg(scip, "Boundary x=lb: Cut of (xval,yval)=(%g,%g)\n",xval,yval);
      SCIPdebugMsg(scip, "convenvvalue = %g\n",*convenvvalue);
      SCIPdebugMsg(scip, "cutcoeff[0]=%g, cutcoeff[1]=%g,cutcoeff[2]=%g,cutcoeff[3]=%g\n",
         cutcoeff[0],cutcoeff[1],cutcoeff[2],cutcoeff[3]);

      return SCIP_OKAY;
   }

   if( SCIPisFeasEQ(scip, ylb, yval) )
   {
      yval = ylb;

      SCIP_CALL( lifting(scip,exprinterpreter,f,xval,yval,xlb,xub,ylb,ylb,-1,cutcoeff,convenvvalue,success) );

      if( !*success )
         return SCIP_OKAY;

      SCIPdebugMsg(scip, "Boundary y=lb: Cut of (xval,yval)=(%g,%g)\n",xval,yval);
      SCIPdebugMsg(scip, "convenvvalue = %g\n",*convenvvalue);
      SCIPdebugMsg(scip, "cutcoeff[0]=%g, cutcoeff[1]=%g,cutcoeff[2]=%g,cutcoeff[3]=%g\n",
         cutcoeff[0],cutcoeff[1],cutcoeff[2],cutcoeff[3]);

      return SCIP_OKAY;
   }

   if( SCIPisFeasEQ(scip, xub, xval) )
   {
      /* apply a lifting and exploit that the function is convex in x and y
       * Idea: f(xlb,y) + mu (xub-x) <= f(x,y)
       * determine mu with mu <= min_{x,y} ( f(x,y)-f(xub,y) ) / (xub-x)
       * f is convex in x: -1 * mu >= min_{y} f_x(xub,y)
       *
       * mu (xub-x)    + f_y(xub,yval) * y <= f(x,y)
       * -mu*x -mu*xub + f_y(xub,yval) * y <= f(x,y)
       */
      xval = xub;

      SCIP_CALL( lifting(scip,exprinterpreter,f,xval,yval,xub,xub,ylb,yub,1,cutcoeff,convenvvalue,success) );

      if( !*success )
         return SCIP_OKAY;

      SCIPdebugMsg(scip, "Boundary x=ub: Cut of (xval,yval)=(%g,%g)\n",xval,yval);
      SCIPdebugMsg(scip, "convenvvalue = %g\n",*convenvvalue);
      SCIPdebugMsg(scip, "cutcoeff[0]=%g, cutcoeff[1]=%g,cutcoeff[2]=%g,cutcoeff[3]=%g\n",
         cutcoeff[0],cutcoeff[1],cutcoeff[2],cutcoeff[3]);

      return SCIP_OKAY;
   }

   if( SCIPisFeasEQ(scip, yub, yval) )
   {
      yval = yub;

      SCIP_CALL( lifting(scip,exprinterpreter,f,xval,yval,xlb,xub,yub,yub,1,cutcoeff,convenvvalue,success) );

      if( !*success )
         return SCIP_OKAY;

      SCIPdebugMsg(scip, "Boundary y=ub: Cut of (xval,yval)=(%g,%g)\n",xval,yval);
      SCIPdebugMsg(scip, "convenvvalue = %g\n",*convenvvalue);
      SCIPdebugMsg(scip, "cutcoeff[0]=%g, cutcoeff[1]=%g,cutcoeff[2]=%g,cutcoeff[3]=%g\n",
         cutcoeff[0],cutcoeff[1],cutcoeff[2],cutcoeff[3]);

      return SCIP_OKAY;
   }

   /* (xval,yval) lies in the interior */
   SCIPerrorMessage("Tries to compute underestimator for a point at the boundary. But point is not on the boundary!\n");
   return SCIP_ERROR;
}

/** generates a linear underestimator for f(x,y) with f(x,y) being convex in x and convex in y but indefinite
 *  This is for the case where the cone of the concave directions is (R_+ x R_-) union (R_\- x R_+).
 *  We consider two cases:
 *    a) the underestimating segmenent connects parallel facets
 *    b) the underestimating segmenent connects orthogonal facets where
 *       x=l_x, y=l_y and x=u_x, y=u_y
 *  We ensure that the parallel facets are the horizontal with y=l_y and y=u_y
 *  We compute the objective value of the two problems.
 *  The smaller objective value corresponds to the convex envelope.
 *  The supporting hyperplane is then constructed at the this point.
 */
static
SCIP_RETCODE generate1ConvexIndefiniteUnderestimatorInTheInteriorPatternA(
   SCIP*                 scip,               /**< SCIP data structure */
   SCIP_EXPRINT*         exprinterpreter,    /**< expressions interpreter */
   SCIP_EXPRTREE*        f,                  /**< function f(x,y) */
   SCIP_Real             xyref[2],           /**< reference values for x and y */
   SCIP_Real             cutcoeff[4],        /**< cut coefficients alpha, beta, gamma, delta */
   SCIP_Real*            convenvvalue,       /**< function value of the convex envelope */
   SCIP_Bool*            success             /**< buffer to store whether coefficients were successfully computed */
   )
{
   SCIP_VAR*      x;
   SCIP_VAR*      y;
   SCIP_Real      xlb;
   SCIP_Real      xub;
   SCIP_Real      ylb;
   SCIP_Real      yub;
   SCIP_Real      xub_ylb[2];
   SCIP_Real      xlb_yub[2];
   SCIP_Real      grad_xub_ylb[2];
   SCIP_Real      grad_xlb_yub[2];
   SCIP_Real      fval_xub_ylb;
   SCIP_Real      fval_xlb_yub;

   SCIP_Real      all_cutcoeff[2][4];
   SCIP_Real      all_convenvvalue[2];
   SCIP_Bool      all_success[2];

   SCIP_Real      lowest;
   int            lowestidx;
   int            i;

   SCIP_EXPRTREE* fswapped;
   SCIP_VAR*      vars[2];
   SCIP_Bool      swapped;
   SCIP_Real      swap_buffer;
   SCIP_EXPR*     subst[2];

   assert(scip != NULL);
   assert(exprinterpreter != NULL);
   assert(f != NULL);
   assert(convenvvalue != NULL);
   assert(success != NULL);

   x = SCIPexprtreeGetVars(f)[0];
   y = SCIPexprtreeGetVars(f)[1];

   xlb = SCIPvarGetLbLocal(x);
   xub = SCIPvarGetUbLocal(x);

   ylb = SCIPvarGetLbLocal(y);
   yub = SCIPvarGetUbLocal(y);

   *success = FALSE;

   xub_ylb[0] = xub;
   xub_ylb[1] = ylb;
   xlb_yub[0] = xlb;
   xlb_yub[1] = yub;

   SCIP_CALL( SCIPexprintGrad(exprinterpreter, f, xub_ylb, TRUE, &fval_xub_ylb, grad_xub_ylb) );
   SCIP_CALL( SCIPexprintGrad(exprinterpreter, f, xlb_yub, TRUE, &fval_xlb_yub, grad_xlb_yub) );

   if( !SCIPisFinite(fval_xub_ylb) || SCIPisInfinity(scip, REALABS(fval_xub_ylb)) || !SCIPisFinite(fval_xlb_yub) || SCIPisInfinity(scip, REALABS(fval_xlb_yub)) )
   {
      SCIPdebugMsg(scip, "skip 1-convex underestimator since function cannot be evaluated\n");
      return SCIP_OKAY;
   }

   if( !SCIPisFinite(grad_xub_ylb[0]) || !SCIPisFinite(grad_xlb_yub[1]) )
   {
      SCIPdebugMsg(scip, "skip 1-convex underestimator since function cannot be differentiated\n");
      return SCIP_OKAY;
   }

   SCIPdebugMsg(scip, "f(%s, %s) = ", SCIPvarGetName(x), SCIPvarGetName(y));
   SCIPdebug( SCIP_CALL( SCIPexprtreePrintWithNames(f, SCIPgetMessagehdlr(scip), NULL) ) );
   SCIPdebugMsgPrint(scip, "\n");

   SCIPdebugMsg(scip, "xval=%g in [%g,%g], yval=%g in [%g,%g]\n", xyref[0], xlb, xub, xyref[1], ylb, yub);

   /* assure (xub-xlb)*f_x(xub,ylb) - (yub-ylb)*f_y(xlb,yub) >= f(xub,ylb) - f(xlb,yub) */
   /* f_y(xlb,yub)*(ylb-yub)* + f(xlb,yub) >= f_x(xub,ylb)*(xub-xlb) + f(xub,ylb) */
   if( fval_xub_ylb-fval_xlb_yub <= (xub-xlb)*grad_xub_ylb[0]-(yub-ylb)*grad_xlb_yub[1] )
   {
      swapped = 0;
   }
   else
   {
      /* swap the variables */
      swapped = 1;

      vars[0] = SCIPexprtreeGetVars(f)[1];
      vars[1] = SCIPexprtreeGetVars(f)[0];

      SCIP_CALL( SCIPexprCreate(SCIPblkmem(scip), &subst[0], SCIP_EXPR_VARIDX, 1) );
      SCIP_CALL( SCIPexprCreate(SCIPblkmem(scip), &subst[1], SCIP_EXPR_VARIDX, 0) );

      SCIP_CALL( SCIPexprtreeCopy(SCIPblkmem(scip), &fswapped, f) );
      SCIP_CALL( SCIPexprtreeSubstituteVars(fswapped, subst) );
      SCIP_CALL( SCIPexprtreeSetVars(fswapped, 2, vars) );
      SCIP_CALL( SCIPexprintCompile(exprinterpreter, fswapped) );

      SCIPexprFreeDeep(SCIPblkmem(scip), &subst[0]);
      SCIPexprFreeDeep(SCIPblkmem(scip), &subst[1]);
   }

   if( swapped == 0 )
   {
      /* assume (xval,yval) lie in A1 (lower left triangle) or A2 (upper right triangle) */
      SCIP_CALL( generateOrthogonal_lx_ly_Underestimator(scip, exprinterpreter, f, xyref, all_cutcoeff[0], &all_convenvvalue[0], &all_success[0]) );
      /* assume (xval,yval) lie in A3 */
      SCIP_CALL( generateUnderestimatorParallelYFacets(scip, exprinterpreter, f, xyref, all_cutcoeff[1], &all_convenvvalue[1], &all_success[1]) );
   }
   else
   {
      SCIP_Real xyref_[2];

      assert(swapped == 1);

      xyref_[0] = xyref[1];
      xyref_[1] = xyref[0];

      /* assume (xval,yval) lie in A1 (lower left triangle) or A2 (upper right triangle) */
      SCIP_CALL( generateOrthogonal_lx_ly_Underestimator(scip, exprinterpreter, fswapped, xyref_, all_cutcoeff[0], &all_convenvvalue[0], &all_success[0]) );  /*lint !e644*/
      /* assume (xval,yval) lie in A3 */
      SCIP_CALL( generateUnderestimatorParallelYFacets(scip, exprinterpreter, fswapped, xyref_, all_cutcoeff[1], &all_convenvvalue[1], &all_success[1]) );

      /* swap back */
      swap_buffer        = all_cutcoeff[0][0];
      all_cutcoeff[0][0] = all_cutcoeff[0][1];
      all_cutcoeff[0][1] = swap_buffer;

      swap_buffer        = all_cutcoeff[1][0];
      all_cutcoeff[1][0] = all_cutcoeff[1][1];
      all_cutcoeff[1][1] = swap_buffer;

      SCIP_CALL( SCIPexprtreeFree(&fswapped) );
   }

   /* Select the underestimator with the lowest convex envelope */
   SCIPdebugMsg(scip, "\n");
   SCIPdebugMsg(scip, "Triangulation: convenvvalue=%g\n", all_convenvvalue[0]);
   SCIPdebugMsg(scip, "Parallel    Y: convenvvalue=%g\n", all_convenvvalue[1]);

   lowest = SCIPinfinity(scip);
   lowestidx = -1;

   if( all_success[0] && all_success[1] )
   {
      *success = TRUE;
      for( i = 0; i < 2; ++i )
      {
         assert(SCIPisFinite(all_cutcoeff[i][0]));
         assert(SCIPisFinite(all_cutcoeff[i][1]));
         assert(SCIPisFinite(all_cutcoeff[i][2]));
         assert(SCIPisFinite(all_cutcoeff[i][3]));

         if( all_convenvvalue[i] < lowest )
         {
            /* if all_convenvvalue[0] == all_convenvalue[1], take all_convenvvalue[0] */
            lowest = all_convenvvalue[i];
            lowestidx = i;
         }
      }
      assert(lowestidx >= 0);

      *convenvvalue = all_convenvvalue[lowestidx];
      cutcoeff[0] = all_cutcoeff[lowestidx][0];
      cutcoeff[1] = all_cutcoeff[lowestidx][1];
      cutcoeff[2] = all_cutcoeff[lowestidx][2];
      cutcoeff[3] = all_cutcoeff[lowestidx][3];
      assert(SCIPisPositive(scip, cutcoeff[2])); /* assert gamma > 0 */
   }
   else
   {
      *success = FALSE;
   }

   return SCIP_OKAY;
}


/** generates a linear underestimator for f(x,y) with f(x,y) being convex in x and convex in y but indefinite
 *  This is for the case where the cone of the concave directions is (R_+ x R_+) union (R_- x R_-).
 *  We consider two cases:
 *    a) the underestimating segmenent connects parallel facets
 *    b) the underestimating segmenent connects orthogonal facets where
 *       x=l_x, y=u_y and x=u_x, y=l_y
 *  We ensure that the parallel facets are the horizontal with y=l_y and y=u_y
 *  We compute the objective value of the two problems.
 *  The smaller objective value corresponds to the convex envelope.
 *  The supporting hyperplane is then constructed at the this point.
 *  Generates coefficients cutcoeff = (alpha, beta, gamma, delta), such that alpha * x + beta * y - delta <= gamma * f(x,y)
 */
static
SCIP_RETCODE generate1ConvexIndefiniteUnderestimatorInTheInteriorPatternB(
   SCIP*                 scip,               /**< SCIP data structure */
   SCIP_EXPRINT*         exprinterpreter,    /**< expressions interpreter */
   SCIP_EXPRTREE*        f,                  /**< function f(x,y) */
   SCIP_Real             xyref[2],           /**< reference values for x and y */
   SCIP_Real             cutcoeff[4],        /**< cut coefficients alpha, beta, gamma, delta */
   SCIP_Real*            convenvvalue,       /**< function value of the convex envelope */
   SCIP_Bool*            success             /**< buffer to store whether coefficients were successfully computed */
   )
{
   SCIP_VAR*      x;
   SCIP_VAR*      y;
   SCIP_Real      xlb;
   SCIP_Real      xub;
   SCIP_Real      ylb;
   SCIP_Real      yub;
   SCIP_Real      xlb_ylb[2];
   SCIP_Real      xub_yub[2];
   SCIP_Real      grad_xlb_ylb[2];
   SCIP_Real      grad_xub_yub[2];
   SCIP_Real      fval_xlb_ylb;
   SCIP_Real      fval_xub_yub;

   SCIP_Real      all_cutcoeff[2][4];
   SCIP_Real      all_convenvvalue[2];
   SCIP_Bool      all_success[2];

   SCIP_Real      lowest;
   int            lowestidx;
   int            i;

   SCIP_EXPRTREE* fswapped;
   SCIP_VAR*      vars[2];
   SCIP_Bool      swapped;
   SCIP_Real      swap_buffer;
   SCIP_EXPR*     subst[2];

   assert(scip != NULL);
   assert(exprinterpreter != NULL);
   assert(f != NULL);
   assert(convenvvalue != NULL);
   assert(success != NULL);

   x = SCIPexprtreeGetVars(f)[0];
   y = SCIPexprtreeGetVars(f)[1];

   xlb = SCIPvarGetLbLocal(x);
   xub = SCIPvarGetUbLocal(x);

   ylb = SCIPvarGetLbLocal(y);
   yub = SCIPvarGetUbLocal(y);

   *success = FALSE;

   SCIPdebugMsg(scip, "f(%s, %s) = ", SCIPvarGetName(x), SCIPvarGetName(y));
   SCIPdebug( SCIP_CALL( SCIPexprtreePrintWithNames(f, SCIPgetMessagehdlr(scip), NULL) ) );
   SCIPdebugMsgPrint(scip, "\n");

   xlb_ylb[0] = xlb;
   xlb_ylb[1] = ylb;
   xub_yub[0] = xub;
   xub_yub[1] = yub;

   SCIP_CALL( SCIPexprintGrad(exprinterpreter, f, xlb_ylb, TRUE, &fval_xlb_ylb, grad_xlb_ylb) );
   SCIP_CALL( SCIPexprintGrad(exprinterpreter, f, xub_yub, TRUE, &fval_xub_yub, grad_xub_yub) );

   if( !SCIPisFinite(fval_xlb_ylb) || SCIPisInfinity(scip, REALABS(fval_xlb_ylb)) || !SCIPisFinite(fval_xub_yub) || SCIPisInfinity(scip, REALABS(fval_xub_yub)) )
   {
      SCIPdebugMsg(scip, "skip 1-convex underestimator since function cannot be evaluated\n");
      return SCIP_OKAY;
   }

   if( !SCIPisFinite(grad_xlb_ylb[1]) || !SCIPisFinite(grad_xub_yub[0]) )
   {
      SCIPdebugMsg(scip, "skip 1-convex underestimator since function cannot be differentiated\n");
      return SCIP_OKAY;
   }

   SCIPdebugMsg(scip, "xval=%g in [%g,%g], yval=%g in [%g,%g]\n",xyref[0],xlb,xub,xyref[1],ylb,yub);

   /* assure f_y(xlb,ylb)*(yub-ylb)* + f(xlb,ylb) >= f_x(xub,yub)*(xlb-xub) + f(xub,yub) */
   if( SCIPisGE( scip, fval_xlb_ylb+(yub-ylb)*grad_xlb_ylb[1], fval_xub_yub+(xlb-xub)*grad_xub_yub[0] ) )
   {
      swapped = 0;
   }
   else
   {
      /* swap the variables */
      swapped = 1;

      vars[0] = SCIPexprtreeGetVars(f)[1];
      vars[1] = SCIPexprtreeGetVars(f)[0];

      SCIP_CALL( SCIPexprCreate(SCIPblkmem(scip), &subst[0], SCIP_EXPR_VARIDX, 1) );
      SCIP_CALL( SCIPexprCreate(SCIPblkmem(scip), &subst[1], SCIP_EXPR_VARIDX, 0) );

      SCIP_CALL( SCIPexprtreeCopy(SCIPblkmem(scip), &fswapped, f) );
      SCIP_CALL( SCIPexprtreeSubstituteVars(fswapped, subst) );
      SCIP_CALL( SCIPexprtreeSetVars(fswapped, 2, vars) );
      SCIP_CALL( SCIPexprintCompile(exprinterpreter, fswapped) );

      SCIPexprFreeDeep(SCIPblkmem(scip), &subst[0]);
      SCIPexprFreeDeep(SCIPblkmem(scip), &subst[1]);
   }

   if( swapped == 0 )
   {
      /* assume (xval,yval) lie in A1 (lower left triangle) or A2 (upper right triangle) */
      SCIP_CALL( generateOrthogonal_lx_uy_Underestimator(scip, exprinterpreter, f, xyref, all_cutcoeff[0], &all_convenvvalue[0], &all_success[0]) );
      /* assume (xval,yval) lie in A3*/
      SCIP_CALL( generateUnderestimatorParallelYFacets(scip, exprinterpreter, f, xyref, all_cutcoeff[1], &all_convenvvalue[1], &all_success[1]) );
   }
   else
   {
      SCIP_Real xyref_[2];

      assert(swapped == 1);

      xyref_[0] = xyref[1];
      xyref_[1] = xyref[0];
      /* assume (xval,yval) lie in A1 (upper left triangle) or A2 (lower left triangle) */
      SCIP_CALL( generateOrthogonal_lx_uy_Underestimator(scip, exprinterpreter, fswapped, xyref_, all_cutcoeff[0], &all_convenvvalue[0], &all_success[0]) );  /*lint !e644*/
      /* assume (xval,yval) lie in A3 */
      SCIP_CALL( generateUnderestimatorParallelYFacets(scip, exprinterpreter, fswapped, xyref_, all_cutcoeff[1], &all_convenvvalue[1], &all_success[1]) );

      /* swap back */
      swap_buffer        = all_cutcoeff[0][0];
      all_cutcoeff[0][0] = all_cutcoeff[0][1];
      all_cutcoeff[0][1] = swap_buffer;

      swap_buffer        = all_cutcoeff[1][0];
      all_cutcoeff[1][0] = all_cutcoeff[1][1];
      all_cutcoeff[1][1] = swap_buffer;

      SCIP_CALL( SCIPexprtreeFree(&fswapped) );
   }

   /* select the underestimator with the lowest convex envelope */
   SCIPdebugMsg(scip, "\n");
   SCIPdebugMsg(scip, "Triangulation: convenvvalue=%g\n", all_convenvvalue[0]);
   SCIPdebugMsg(scip, "Parallel    Y: convenvvalue=%g\n", all_convenvvalue[1]);

   lowest = SCIPinfinity(scip);
   lowestidx = -1;

   if( all_success[0] && all_success[1] )
   {
      *success = TRUE;
      for( i = 0; i < 2; ++i )
      {
         assert(SCIPisFinite(all_cutcoeff[i][0]));
         assert(SCIPisFinite(all_cutcoeff[i][1]));
         assert(SCIPisFinite(all_cutcoeff[i][2]));
         assert(SCIPisFinite(all_cutcoeff[i][3]));

         /* if all_convenvvalue[0]==all_convenvalue[1], take all_convenvvalue[0] */
         if( all_convenvvalue[i] < lowest )
         {
            lowest = all_convenvvalue[i];
            lowestidx = i;
         }
      }
      assert(lowestidx >= 0);

      *convenvvalue = all_convenvvalue[lowestidx];
      cutcoeff[0] = all_cutcoeff[lowestidx][0];
      cutcoeff[1] = all_cutcoeff[lowestidx][1];
      cutcoeff[2] = all_cutcoeff[lowestidx][2];
      cutcoeff[3] = all_cutcoeff[lowestidx][3];
      assert(SCIPisPositive(scip, cutcoeff[2])); /* assert gamma > 0 */
   }
   else
   {
      *success = FALSE;
   }

   return SCIP_OKAY;
}


/** generates a linear underestimator for f(x,y) with f(x,y) being convex in x and convex in y but indefinite
 * generate coefficients cutcoeff = (alpha, beta, gamma, delta), such that alpha * x + beta * y - delta <= gamma * f(x,y)
 * 1. If the point lies on the boundary we apply the lifting technique.
 * 2. If the point lies in the interior we check the pattern of
 *    the concave directions and compute the corresponding underestimators.
 */
static
SCIP_RETCODE generate1ConvexIndefiniteUnderestimator(
   SCIP*                 scip,               /**< SCIP data structure */
   SCIP_EXPRINT*         exprinterpreter,    /**< expressions interpreter */
   SCIP_CONS*            cons,               /**< constraint */
   SCIP_Real*            xyref,              /**< reference values for x and y */
   SCIP_ROW**            row                 /**< storage for cut */
   )
{
   SCIP_CONSDATA* consdata;
   SCIP_EXPRTREE* f;
   SCIP_Real      cutcoeff[4];
   SCIP_Bool      success;
   SCIP_Real      rhs;
   SCIP_Real      convenvvalue;

   SCIP_VAR*      x;
   SCIP_VAR*      y;
   SCIP_Real      xlb;
   SCIP_Real      xub;
   SCIP_Real      ylb;
   SCIP_Real      yub;
   SCIP_Real      xy_mid[2];
   SCIP_Real      fval_mid;
   SCIP_Real      hess[4];

   assert(scip != NULL);
   assert(cons != NULL);
   assert(row  != NULL);

   consdata = SCIPconsGetData(cons);
   assert(consdata != NULL);

   assert(consdata->convextype == SCIP_BIVAR_1CONVEX_INDEFINITE);

   assert(!SCIPisInfinity(scip, consdata->rhs));

   f = consdata->f;

   x = SCIPexprtreeGetVars(f)[0];
   y = SCIPexprtreeGetVars(f)[1];

   xlb = SCIPvarGetLbLocal(x);
   xub = SCIPvarGetUbLocal(x);

   ylb = SCIPvarGetLbLocal(y);
   yub = SCIPvarGetUbLocal(y);

   xy_mid[0] = 0.5 * (xlb+xub);
   xy_mid[1] = 0.5 * (ylb+yub);

   /* assert that the bounds are finite */
   if( SCIPisInfinity(scip, -xlb) || SCIPisInfinity(scip, xub) || SCIPisInfinity(scip, -ylb) || SCIPisInfinity(scip, yub) )
   {
      SCIPdebugMsg(scip, "skip underestimate for 1-convex indefinite constraint <%s> since <%s> or <%s> is unbounded\n", SCIPconsGetName(cons), SCIPvarGetName(x), SCIPvarGetName(y));
      return SCIP_OKAY;
   }

   success = FALSE;
   cutcoeff[0] = SCIP_INVALID;
   cutcoeff[1] = SCIP_INVALID;
   cutcoeff[2] = SCIP_INVALID;
   cutcoeff[3] = SCIP_INVALID;

   /* (xval,yval) lie on a boundary */
   if( SCIPisFeasEQ(scip,xyref[0],xlb) || SCIPisFeasEQ(scip,xyref[0],xub) || SCIPisFeasEQ(scip,xyref[1],ylb) || SCIPisFeasEQ(scip,xyref[1],yub) )
   {
      SCIP_CALL( generate1ConvexIndefiniteUnderestimatorAtBoundary(scip, exprinterpreter, f, xyref, cutcoeff, &convenvvalue, &success) );

      if( !success )
      {
         /* maybe f is not differentiable on boundary, so move reference point into interior
          * we do this here w.r.t. both coordinates
          */
         perturb(&xyref[0], xlb, xub, 0.001);
         perturb(&xyref[1], ylb, yub, 0.001);
      }
   }

   if( !success )
   {
      /* xyref lies in the interior */
      /* check the pattern of the concave directions */
      SCIP_CALL( SCIPexprintHessianDense(exprinterpreter, f, xy_mid, TRUE, &fval_mid, hess) );
      assert(SCIPisFinite(hess[1]));

      if( hess[1] > 0.0 )
      {
         /* Pattern A: (R>=0 x R<=0) union (R<=0 x R>=0)*/
         SCIPdebugMsg(scip, "Pattern A\n");
         SCIP_CALL( generate1ConvexIndefiniteUnderestimatorInTheInteriorPatternA(scip, exprinterpreter, f, xyref, cutcoeff, &convenvvalue, &success) );
      }
      else
      {
         /* Pattern B: (R>=0 x R>=0) union (R<=0 x R <=0)*/
         SCIPdebugMsg(scip, "Pattern B\n");
         SCIP_CALL( generate1ConvexIndefiniteUnderestimatorInTheInteriorPatternB(scip, exprinterpreter, f, xyref, cutcoeff, &convenvvalue, &success) );
      }
   }

   if( !success )
   {
      /* bad luck */
      *row = NULL;
      return SCIP_OKAY;
   }


   /* construct row from cut coefficients (alpha, beta, gamma, delta)
    * coefficients are such that alpha * x + beta * y - gamma * f(x,y) <= delta,
    * i.e., alpha/gamma * x + beta/gamma * y - delta/gamma <= f(x,y)
    * -> alpha/gamma * x + beta/gamma * y - delta/gamma + c*z <= f(x,y) + c*z <= rhs
    */

   assert(cutcoeff[0] != SCIP_INVALID); /*lint !e777*/
   assert(cutcoeff[1] != SCIP_INVALID); /*lint !e777*/
   assert(cutcoeff[2] != SCIP_INVALID); /*lint !e777*/
   assert(cutcoeff[3] != SCIP_INVALID); /*lint !e777*/
   assert(SCIPisFinite(cutcoeff[0]));
   assert(SCIPisFinite(cutcoeff[1]));
   assert(SCIPisFinite(cutcoeff[2]));
   assert(SCIPisFinite(cutcoeff[3]));
   assert(SCIPisPositive(scip, cutcoeff[2])); /* assert gamma > 0 */

   if( SCIPisInfinity(scip, REALABS(cutcoeff[0]/cutcoeff[2])) ||
      SCIPisInfinity( scip, REALABS(cutcoeff[1]/cutcoeff[2])) ||
      SCIPisInfinity( scip, REALABS(cutcoeff[3]/cutcoeff[2])) )
   {
      *row = NULL;
      return SCIP_OKAY;
   }

   rhs = consdata->rhs + cutcoeff[3]/cutcoeff[2];
   SCIP_CALL( SCIPcreateEmptyRowCons(scip, row, SCIPconsGetHdlr(cons), "1ConvexUnderest", -SCIPinfinity(scip), rhs,
         TRUE, FALSE /* modifiable */, TRUE /* removable */) );
   SCIP_CALL( SCIPaddVarToRow(scip, *row, SCIPexprtreeGetVars(consdata->f)[0], cutcoeff[0] / cutcoeff[2]) );
   SCIP_CALL( SCIPaddVarToRow(scip, *row, SCIPexprtreeGetVars(consdata->f)[1], cutcoeff[1] / cutcoeff[2]) );
   if( consdata->z != NULL )
   {
      SCIP_CALL( SCIPaddVarToRow(scip, *row, consdata->z, consdata->zcoef) );
   }

   return SCIP_OKAY;
}

/** generates a cut */
static
SCIP_RETCODE generateCut(
   SCIP*                 scip,               /**< SCIP data structure */
   SCIP_EXPRINT*         exprinterpreter,    /**< expressions interpreter */
   SCIP_CONS*            cons,               /**< constraint */
   SCIP_SOL*             sol,                /**< solution to separate, or NULL if LP solution should be used */
   SCIP_SIDETYPE         violside,           /**< for which side of constraint we want to generate a cut */
   SCIP_Real             cutmaxrange,        /**< bound on cut coef range */
   SCIP_ROW**            row                 /**< storage for cut */
   )
{
   SCIP_CONSDATA* consdata;
   SCIP_VAR* x;
   SCIP_VAR* y;
   SCIP_Real x0y0[2];

   assert(scip != NULL);
   assert(cons != NULL);
   assert(row  != NULL);

   consdata = SCIPconsGetData(cons);
   assert(consdata != NULL);

   *row = NULL;

   x = SCIPexprtreeGetVars(consdata->f)[0];
   y = SCIPexprtreeGetVars(consdata->f)[1];

   x0y0[0] = SCIPgetSolVal(scip, sol, x);
   x0y0[1] = SCIPgetSolVal(scip, sol, y);

   assert(SCIPisFeasLE(scip, SCIPvarGetLbLocal(x), x0y0[0]));
   assert(SCIPisFeasGE(scip, SCIPvarGetUbLocal(x), x0y0[0]));
   assert(SCIPisFeasLE(scip, SCIPvarGetLbLocal(y), x0y0[1]));
   assert(SCIPisFeasGE(scip, SCIPvarGetUbLocal(y), x0y0[1]));

   /* project into box */
   x0y0[0] = MIN(MAX(SCIPvarGetLbLocal(x),x0y0[0]),SCIPvarGetUbLocal(x));  /*lint !e666*/
   x0y0[1] = MIN(MAX(SCIPvarGetLbLocal(y),x0y0[1]),SCIPvarGetUbLocal(y));  /*lint !e666*/

   SCIPdebugMsgPrint(scip, "\n");
   SCIPdebugMsg(scip, "generate cut for constraint <%s> with %s hand side violated by %g\n", SCIPconsGetName(cons), violside == SCIP_SIDETYPE_LEFT ? "left" : "right", violside == SCIP_SIDETYPE_LEFT ? consdata->lhsviol : consdata->rhsviol);
   SCIPdebugMsg(scip, "convextype = %d\n",consdata->convextype);
   SCIPdebugMsg(scip, "%s = %g with bounds [%g, %g], %s = %g with bounds [%g, %g]",
      SCIPvarGetName(x), SCIPgetSolVal(scip, sol, x), SCIPvarGetLbLocal(x), SCIPvarGetUbLocal(x),
      SCIPvarGetName(y), SCIPgetSolVal(scip, sol, y), SCIPvarGetLbLocal(y), SCIPvarGetUbLocal(y));
   if( consdata->z != NULL )
      SCIPdebugMsgPrint(scip, ", %s = %g with bounds [%g, %g]", SCIPvarGetName(consdata->z), SCIPgetSolVal(scip, sol, consdata->z), SCIPvarGetLbLocal(consdata->z), SCIPvarGetUbLocal(consdata->z));
   SCIPdebugMsgPrint(scip, "\n");
   SCIPdebugPrintCons(scip, cons, NULL);
   SCIPdebugMsgPrint(scip, "\n");

   switch( consdata->convextype )
   {
   case SCIP_BIVAR_ALLCONVEX:
   {
      if( violside == SCIP_SIDETYPE_RIGHT )
      {
         /* rhs is violated */
         SCIP_CALL( generateLinearizationCut(scip, exprinterpreter, cons, x0y0, FALSE, row) );
      }
      else
      {
         /* lhs is violated */
         SCIP_CALL( generateOverestimatingHyperplaneCut(scip, exprinterpreter, cons, x0y0, row) );
      }

      break;
   }

   case SCIP_BIVAR_CONVEX_CONCAVE:
   {
      SCIP_CALL( generateConvexConcaveEstimator(scip, exprinterpreter, cons, x0y0, violside, row) );
      break;
   }

   case SCIP_BIVAR_1CONVEX_INDEFINITE:
   {
      if( violside == SCIP_SIDETYPE_RIGHT )
      {
         /* rhs is violated */
         SCIP_CALL( generate1ConvexIndefiniteUnderestimator(scip, exprinterpreter, cons, x0y0, row) );
      }
      else
      {
         /* lhs is violated */
         SCIP_CALL( generateOverestimatingHyperplaneCut(scip, exprinterpreter, cons, x0y0, row) );
      }
      break;
   }
   default:
   {
      SCIPdebugMsg(scip, "cut generation for convexity type not implemented\n");
   }
   }  /*lint !e788*/

   if( *row == NULL )
      return SCIP_OKAY;

   SCIPdebug( SCIP_CALL( SCIPprintRow(scip, *row, NULL) ) );

   /* check numerics */
   {
      SCIP_Real mincoef;
      SCIP_Real maxcoef;

      mincoef = SCIPgetRowMinCoef(scip, *row);
      maxcoef = SCIPgetRowMaxCoef(scip, *row);

      while( maxcoef / mincoef > cutmaxrange )
      {
         SCIP_VAR* var;
         SCIP_Real coef;
         SCIP_Real constant;
         int j;

         /* if range of coefficients is bad, find very small coefficients and make them zero */
         SCIPdebugMsg(scip, "cut coefficients for constraint <%s> have very large range: mincoef = %g maxcoef = %g\n", SCIPconsGetName(cons), mincoef, maxcoef);

         /* if minimal coefficient is given by z, then give up (probably the maximal coefficient is the problem) */
         if( mincoef == consdata->zcoef )  /*lint !e777*/
         {
            SCIPdebugMsg(scip, "could not eliminate small coefficient, since it comes from linear part\n");
            break;
         }

         constant = 0.0;
         for( j = 0; j < SCIProwGetNNonz(*row); ++j )
         {
            coef = SCIProwGetVals(*row)[j];
            if( !SCIPisEQ(scip, REALABS(coef), mincoef) )
               continue;

            var = SCIPcolGetVar(SCIProwGetCols(*row)[j]);
            assert(var != NULL);

            /* try to eliminate coefficient with minimal absolute value by weakening cut and try again */
            if( ((coef > 0.0 && violside == SCIP_SIDETYPE_RIGHT) || (coef < 0.0 && violside == SCIP_SIDETYPE_LEFT)) && !SCIPisInfinity(scip, -SCIPvarGetLbLocal(var)) )
            {
               SCIPdebugMsg(scip, "eliminate coefficient %g for <%s> = %g [%g, %g]\n", coef, SCIPvarGetName(var), SCIPgetSolVal(scip, sol, var), SCIPvarGetLbLocal(var), SCIPvarGetUbLocal(var));

               constant += coef * (SCIProwIsLocal(*row) ? SCIPvarGetLbLocal(var) : SCIPvarGetLbGlobal(var));
               SCIP_CALL( SCIPaddVarToRow(scip, *row, var, -coef) );
               continue;
            }

            if( ((coef < 0.0 && violside == SCIP_SIDETYPE_RIGHT) || (coef > 0.0 && violside == SCIP_SIDETYPE_LEFT)) && !SCIPisInfinity(scip, SCIPvarGetUbLocal(var)) )
            {
               SCIPdebugMsg(scip, "eliminate coefficient %g for <%s> = %g [%g, %g]\n", coef, SCIPvarGetName(var), SCIPgetSolVal(scip, sol, var), SCIPvarGetLbLocal(var), SCIPvarGetUbLocal(var));

               constant += coef * (SCIProwIsLocal(*row) ? SCIPvarGetUbLocal(var) : SCIPvarGetUbGlobal(var));
               SCIP_CALL( SCIPaddVarToRow(scip, *row, var, -coef) );
               continue;
            }

            break;
         }

         if( j < SCIProwGetNNonz(*row) )
         {
            SCIPdebugMsg(scip, "could not eliminate small coefficient\n");
            SCIP_CALL( SCIPreleaseRow(scip, row) );
            break;
         }

         if( violside == SCIP_SIDETYPE_LEFT )
         {
            SCIP_CALL( SCIPchgRowLhs(scip, *row, SCIProwGetLhs(*row) - constant) );
         }
         else
         {
            SCIP_CALL( SCIPchgRowRhs(scip, *row, SCIProwGetRhs(*row) - constant) );
         }

         /* update min/max coefficient */
         mincoef = SCIPgetRowMinCoef(scip, *row);
         maxcoef = SCIPgetRowMaxCoef(scip, *row);
      };

      /* avoid numerically very bad cuts */
      if( maxcoef / mincoef > cutmaxrange )
      {
         SCIPdebugMsg(scip, "drop row for constraint <%s> because range of coefficients is too large: mincoef = %g, maxcoef = %g -> range = %g\n",
            SCIPconsGetName(cons), mincoef, maxcoef, maxcoef / mincoef);
      }

      if( *row != NULL &&
         (  (violside == SCIP_SIDETYPE_LEFT  && SCIPisInfinity(scip, -SCIProwGetLhs(*row))) ||
            (violside == SCIP_SIDETYPE_RIGHT && SCIPisInfinity(scip,  SCIProwGetRhs(*row)))) )
      {
         SCIPdebugMsg(scip, "drop row for constraint <%s> because of very large side: %g\n", SCIPconsGetName(cons), violside == SCIP_SIDETYPE_LEFT ? -SCIProwGetLhs(*row) : SCIProwGetRhs(*row));
         SCIP_CALL( SCIPreleaseRow(scip, row) );
      }
   }

   return SCIP_OKAY;
}

/** returns whether one side of a constraint function is convex w.r.t. local bounds
 * i.e., if side == RIGHT, then returns whether constraint function is convex  w.r.t. local bounds
 * and   if side == LEFT,  then returns whether constraint function is concave w.r.t. local bounds
 */
static
SCIP_Bool isConvexLocal(
   SCIP*                 scip,               /**< SCIP data structure */
   SCIP_CONS*            cons,               /**< constraint */
   SCIP_SIDETYPE         side                /**< constraint side to consider */
   )
{
   SCIP_CONSDATA* consdata;
   SCIP_VAR** xy;

   consdata = SCIPconsGetData(cons);
   assert(consdata != NULL);
   assert(consdata->f != NULL);

   switch( consdata->convextype )
   {
   case SCIP_BIVAR_ALLCONVEX:
      /* always convex w.r.t. right hand side and concave w.r.t. left hand side */
      return side == SCIP_SIDETYPE_RIGHT;

   case SCIP_BIVAR_1CONVEX_INDEFINITE:
   {
      /* always not convex w.r.t. left hand side */
      if( side == SCIP_SIDETYPE_LEFT )
         return FALSE;

      xy = SCIPexprtreeGetVars(consdata->f);
      assert(xy != NULL);

      /* convex w.r.t. right hand side if one of the variables is fixed */
      return SCIPisEQ(scip, SCIPvarGetLbLocal(xy[0]), SCIPvarGetUbLocal(xy[0])) ||
         SCIPisEQ(scip, SCIPvarGetLbLocal(xy[1]), SCIPvarGetUbLocal(xy[1]));
   }

   case SCIP_BIVAR_CONVEX_CONCAVE:
   {
      xy = SCIPexprtreeGetVars(consdata->f);
      assert(xy != NULL);

      /* convex w.r.t. right hand side if y is fixed and
       * convex w.r.t. left  hand side if x is fixed */
      return (side == SCIP_SIDETYPE_RIGHT && SCIPisEQ(scip, SCIPvarGetLbLocal(xy[1]), SCIPvarGetUbLocal(xy[1]))) ||
         (side == SCIP_SIDETYPE_LEFT && SCIPisEQ(scip, SCIPvarGetLbLocal(xy[0]), SCIPvarGetUbLocal(xy[0])));
   }

   default:
      return FALSE;
   }  /*lint !e788*/
}

#ifdef SCIP_DEBUG
static
void printEstimator(
   SCIP*                 scip,               /**< SCIP data structure */
   SCIP_SOL*             sol,                /**< solution to separate, or NULL if LP solution should be used */
   SCIP_CONS*            cons,               /**< constraint */
   SCIP_SIDETYPE         side,               /**< violated side of constraint */
   SCIP_ROW*             row                 /**< row */
   )
{
   SCIP_CONSDATA* consdata;
   const char* varnames[2] = {"x", "y"};
   SCIP_VAR* x;
   SCIP_VAR* y;
   int i;

   assert(scip != NULL);
   assert(cons != NULL);
   assert(row  != NULL);

   consdata = SCIPconsGetData(cons);
   assert(consdata != NULL);
   x = SCIPexprtreeGetVars(consdata->f)[0];
   y = SCIPexprtreeGetVars(consdata->f)[1];

   SCIPinfoMessage(scip, NULL, "splot [%g:%g] [%g:%g] ", SCIPvarGetLbLocal(x), SCIPvarGetUbLocal(x), SCIPvarGetLbLocal(y), SCIPvarGetUbLocal(y));
   SCIPexprtreePrint(consdata->f, SCIPgetMessagehdlr(scip), NULL, varnames, NULL);
   SCIPinfoMessage(scip, NULL, "%+g", side == SCIP_SIDETYPE_LEFT ? consdata->lhs : consdata->rhs);

   SCIPinfoMessage(scip, NULL, ", %g", SCIPisInfinity(scip, SCIProwGetRhs(row)) ? -SCIProwGetLhs(row) : -SCIProwGetRhs(row));
   for( i = 0; i < SCIProwGetNNonz(row); ++i )
   {
      SCIP_VAR* var;

      var = SCIPcolGetVar(SCIProwGetCols(row)[i]);
      if( var != x && var != y )
         continue;

      SCIPinfoMessage(scip, NULL, "%+g * %s", SCIProwGetVals(row)[i], var == x ? "x" : "y");
   }

   SCIPinfoMessage(scip, NULL, ", \"< echo '%g %g %g'\" with circles", SCIPgetSolVal(scip, sol, x), SCIPgetSolVal(scip, sol, y), consdata->activity);

   SCIPinfoMessage(scip, NULL, "\n");
}
#endif

/** tries to separate solution or LP solution by a linear cut
 *
 *  assumes that constraint violations have been computed
 */
static
SCIP_RETCODE separatePoint(
   SCIP*                 scip,               /**< SCIP data structure */
   SCIP_CONSHDLR*        conshdlr,           /**< quadratic constraints handler */
   SCIP_CONS**           conss,              /**< constraints */
   int                   nconss,             /**< number of constraints */
   int                   nusefulconss,       /**< number of constraints that seem to be useful */
   SCIP_SOL*             sol,                /**< solution to separate, or NULL if LP solution should be used */
   SCIP_Real             minefficacy,        /**< minimal efficacy of a cut if it should be added to the LP */
   SCIP_Bool             inenforcement,      /**< whether we are in constraint enforcement */
   SCIP_RESULT*          result,             /**< result of separation */
   SCIP_Real*            bestefficacy        /**< buffer to store best efficacy of a cut that was added to the LP, if found; or NULL if not of interest */
   )
{
   SCIP_CONSHDLRDATA* conshdlrdata;
   SCIP_CONSDATA*     consdata;
   SCIP_SIDETYPE      violside;
   SCIP_Real          feasibility;
   SCIP_Real          efficacy;
   SCIP_Real          norm;
   int                c;
   SCIP_ROW*          row;

   assert(scip         != NULL);
   assert(conshdlr     != NULL);
   assert(conss        != NULL || nconss == 0);
   assert(nusefulconss <= nconss);
   assert(result       != NULL);

   *result = SCIP_FEASIBLE;

   if( bestefficacy != NULL )
      *bestefficacy = 0.0;

   conshdlrdata = SCIPconshdlrGetData(conshdlr);
   assert(conshdlrdata != NULL);

   for( c = 0; c < nconss; ++c )
   {
      assert(conss != NULL);
      consdata = SCIPconsGetData(conss[c]);
      assert(consdata != NULL);

      if( SCIPisGT(scip, consdata->lhsviol, SCIPfeastol(scip)) || SCIPisGT(scip, consdata->rhsviol, SCIPfeastol(scip)) )
      {
         /* we are not feasible anymore */
         if( *result == SCIP_FEASIBLE )
            *result = SCIP_DIDNOTFIND;

         violside = SCIPisGT(scip, consdata->lhsviol, SCIPfeastol(scip)) ? SCIP_SIDETYPE_LEFT : SCIP_SIDETYPE_RIGHT;

         /* generate cut */
         SCIP_CALL( generateCut(scip, conshdlrdata->exprinterpreter, conss[c], sol, violside, conshdlrdata->cutmaxrange, &row) );
         if( row == NULL ) /* failed to generate cut */
            continue;

         if( sol == NULL )
            feasibility = SCIPgetRowLPFeasibility(scip, row);
         else
            feasibility = SCIPgetRowSolFeasibility(scip, row, sol);

         switch( conshdlrdata->scaling )
         {
         case 'o' :
            efficacy = -feasibility;
            break;

         case 'g' :
            /* in difference to SCIPgetCutEfficacy, we scale by norm only if the norm is > 1.0 this avoid finding cuts
             * efficient which are only very slightly violated CPLEX does not seem to scale row coefficients up too
             * also we use infinity norm, since that seem to be the usual scaling strategy in LP solvers (equilibrium
             * scaling) */
            norm = SCIPgetRowMaxCoef(scip, row);
            efficacy = -feasibility / MAX(1.0, norm);
            break;

         case 's' :
         {
            SCIP_Real abslhs = REALABS(SCIProwGetLhs(row));
            SCIP_Real absrhs = REALABS(SCIProwGetRhs(row));
            SCIP_Real minval = MIN(abslhs, absrhs);

            efficacy = -feasibility / MAX(1.0, minval);
            break;
         }

         default:
            SCIPerrorMessage("Unknown scaling method '%c'.", conshdlrdata->scaling);
            SCIPABORT();
            return SCIP_INVALIDDATA;  /*lint !e527*/
         }

         SCIPdebug( printEstimator(scip, sol, conss[c], violside, row) );

         /* if cut is strong enough or it's weak but we separate on a convex function and accept weak cuts there, add cut to SCIP */
         if( (SCIPisGT(scip, efficacy, minefficacy) ||
              (inenforcement && SCIPisGT(scip, efficacy, SCIPgetRelaxFeastolFactor(scip) > 0.0 ? SCIPepsilon(scip) : SCIPfeastol(scip)) && isConvexLocal(scip, conss[c], violside))) &&
             SCIPisCutApplicable(scip, row) )
         {
            SCIP_Bool infeasible;

            /* cut cuts off solution sufficiently */
            SCIP_CALL( SCIPaddCut(scip, sol, row, FALSE, &infeasible) );
            if( infeasible )
            {
               SCIPdebugMsg(scip, "cut for constraint <%s> is infeasible -> cutoff.\n", SCIPconsGetName(conss[c]));
               *result = SCIP_CUTOFF;
            }
            else
            {
               SCIPdebugMsg(scip, "added cut with efficacy %g for constraint <%s> violated by %g\n", efficacy, SCIPconsGetName(conss[c]), MAX(consdata->lhsviol, consdata->rhsviol));
               *result = SCIP_SEPARATED;
            }
            if( bestefficacy != NULL && efficacy > *bestefficacy )
               *bestefficacy = efficacy;

            /* mark row as not removable from LP for current node, if in enforcement */
            if( inenforcement && !conshdlrdata->enfocutsremovable )
               SCIPmarkRowNotRemovableLocal(scip, row);
         }
         else
         {
            SCIPdebugMsg(scip, "abandon cut since efficacy %g is too small or not applicable\n", efficacy);
         }

         SCIP_CALL( SCIPreleaseRow(scip, &row) );
      }

      if( *result == SCIP_CUTOFF )
         break;

      /* enforce only useful constraints
       * others are only checked and enforced if we are still feasible or have not found a separating cut yet
       */
      if( c >= nusefulconss && *result == SCIP_FEASIBLE )
         break;
   }

   return SCIP_OKAY;
}

/** processes the event that a new primal solution has been found adds linearizations of all-convex constraints to the cutpool */
static
SCIP_DECL_EVENTEXEC(processNewSolutionEvent)
{
   SCIP_CONSHDLR* conshdlr;
   SCIP_CONSHDLRDATA* conshdlrdata;
   SCIP_CONS**    conss;
   int            nconss;
   SCIP_CONSDATA* consdata;
   int            c;
   SCIP_SOL*      sol;
   SCIP_ROW*      row;
   SCIP_Real      x0y0[2];

   assert(scip != NULL);
   assert(event != NULL);
   assert(eventdata != NULL);
   assert(eventhdlr != NULL);

   assert((SCIPeventGetType(event) & SCIP_EVENTTYPE_SOLFOUND) != 0);

   conshdlr = (SCIP_CONSHDLR*)eventdata;

   nconss = SCIPconshdlrGetNConss(conshdlr);

   if( nconss == 0 )
      return SCIP_OKAY;

   conshdlrdata = SCIPconshdlrGetData(conshdlr);
   assert(conshdlrdata != NULL);

   sol = SCIPeventGetSol(event);
   assert(sol != NULL);

   /* we are only interested in solution coming from some heuristic other than trysol, but not from the tree
    * the reason for ignoring trysol solutions is that they may come from an NLP solve in sepalp, where we already added linearizations,
    * or are from the tree, but postprocessed via proposeFeasibleSolution
    */
   if( SCIPsolGetHeur(sol) == NULL || SCIPsolGetHeur(sol) == conshdlrdata->trysolheur )
      return SCIP_OKAY;

   conss = SCIPconshdlrGetConss(conshdlr);
   assert(conss != NULL);

   SCIPdebugMsg(scip, "catched new sol event %x from heur <%s>; have %d conss\n", SCIPeventGetType(event), SCIPheurGetName(SCIPsolGetHeur(sol)), nconss);

   row = NULL;

   for( c = 0; c < nconss; ++c )
   {
      if( SCIPconsIsLocal(conss[c]) )
         continue;

      consdata = SCIPconsGetData(conss[c]);
      assert(consdata != NULL);

      if( consdata->convextype == SCIP_BIVAR_ALLCONVEX && !SCIPisInfinity(scip, consdata->rhs) )
      {
         SCIP_CALL( SCIPgetSolVals(scip, sol, 2, SCIPexprtreeGetVars(consdata->f), x0y0) );
         SCIP_CALL( generateLinearizationCut(scip, conshdlrdata->exprinterpreter, conss[c], x0y0, TRUE, &row) );
      }
      else
         continue;

      if( row == NULL )
         continue;

      assert(!SCIProwIsLocal(row));

      SCIP_CALL( SCIPaddPoolCut(scip, row) );
      SCIP_CALL( SCIPreleaseRow(scip, &row) );
   }

   return SCIP_OKAY;
}

/** registers unfixed variables in nonlinear terms of violated constraints as external branching candidates
 * We score the variables by their gap between the convex envelope and the bivariate function in the current (x,y).
 * This value is given by the constraint violation, since we assume that cuts have been generated which support
 * the convex envelope in the LP.
 */
static
SCIP_RETCODE registerBranchingVariables(
   SCIP*                 scip,               /**< SCIP data structure */
   SCIP_CONS**           conss,              /**< constraints to check */
   int                   nconss,             /**< number of constraints to check */
   int*                  nnotify             /**< counter for number of notifications performed */
   )
{
   SCIP_CONSDATA* consdata;
   SCIP_VAR**     xy;
   int            c;

   assert(scip != NULL);
   assert(conss != NULL || nconss == 0);

   *nnotify = 0;

   for( c = 0; c < nconss; ++c )
   {
      assert(conss != NULL);
      consdata = SCIPconsGetData(conss[c]);
      assert(consdata != NULL);
      SCIPdebugMsg(scip, "cons <%s> violation: %g %g\n", SCIPconsGetName(conss[c]), consdata->lhsviol, consdata->rhsviol);

      xy = SCIPexprtreeGetVars(consdata->f);
      assert(xy != NULL);

      /* @todo prefer binary before continuous, prefer unbounded before bounded */

      switch( consdata->convextype )
      {
      case SCIP_BIVAR_CONVEX_CONCAVE:
      {
         /* need to branch on the variable in which function is concave (or linear) */
         if( !SCIPisFeasZero(scip, consdata->lhsviol) )
         {
            /* regarding left hand side, we are concave in x and convex in y, so branch on x, if not fixed */
            if( !SCIPisEQ(scip, SCIPvarGetLbLocal(xy[0]), SCIPvarGetUbLocal(xy[0])) )
            {
               SCIPdebugMsg(scip, "register variable x = <%s>[%g,%g] in convex-concave <%s> with violation %g %g\n", SCIPvarGetName(xy[0]), SCIPvarGetLbLocal(xy[0]), SCIPvarGetUbLocal(xy[0]), SCIPconsGetName(conss[c]), consdata->lhsviol, consdata->rhsviol);
               SCIP_CALL( SCIPaddExternBranchCand(scip, xy[0], consdata->lhsviol, SCIP_INVALID) );
               ++*nnotify;
            }
         }
         if( !SCIPisFeasZero(scip, consdata->rhsviol) )
         {
            /* regarding right hand side, we are convex in x and concave in y, so branch on y, if not fixed */
            if( !SCIPisEQ(scip, SCIPvarGetLbLocal(xy[1]), SCIPvarGetUbLocal(xy[1])) )
            {
               SCIPdebugMsg(scip, "register variable y = <%s>[%g,%g] in convex-concave <%s> with violation %g %g\n", SCIPvarGetName(xy[1]), SCIPvarGetLbLocal(xy[1]), SCIPvarGetUbLocal(xy[1]), SCIPconsGetName(conss[c]), consdata->lhsviol, consdata->rhsviol);
               SCIP_CALL( SCIPaddExternBranchCand(scip, xy[1], consdata->lhsviol, SCIP_INVALID) );
               ++*nnotify;
            }
         }
         break;
      }

      case SCIP_BIVAR_1CONVEX_INDEFINITE:
      {
         if( !SCIPisFeasZero(scip, consdata->rhsviol) )
            if( SCIPisEQ(scip, SCIPvarGetLbLocal(xy[0]), SCIPvarGetUbLocal(xy[0])) || SCIPisEQ(scip, SCIPvarGetLbLocal(xy[1]), SCIPvarGetUbLocal(xy[1])) )
               break;

         /* register both variables, if not fixed */
         if( !SCIPisEQ(scip, SCIPvarGetLbLocal(xy[0]), SCIPvarGetUbLocal(xy[0])) )
         {
            SCIPdebugMsg(scip, "register variable x = <%s>[%g,%g] in 1-convex <%s> with violation %g %g\n", SCIPvarGetName(xy[0]), SCIPvarGetLbLocal(xy[0]), SCIPvarGetUbLocal(xy[0]), SCIPconsGetName(conss[c]), consdata->lhsviol, consdata->rhsviol);
            SCIP_CALL( SCIPaddExternBranchCand(scip, xy[0], consdata->lhsviol, SCIP_INVALID) );
            ++*nnotify;
         }

         if( !SCIPisEQ(scip, SCIPvarGetLbLocal(xy[1]), SCIPvarGetUbLocal(xy[1])) )
         {
            SCIPdebugMsg(scip, "register variable y = <%s>[%g,%g] in 1-convex <%s> with violation %g %g\n", SCIPvarGetName(xy[1]), SCIPvarGetLbLocal(xy[1]), SCIPvarGetUbLocal(xy[1]), SCIPconsGetName(conss[c]), consdata->lhsviol, consdata->rhsviol);
            SCIP_CALL( SCIPaddExternBranchCand(scip, xy[1], consdata->lhsviol, SCIP_INVALID) );
            ++*nnotify;
         }

         break;
      }

      case SCIP_BIVAR_ALLCONVEX:
      {
         if( SCIPisFeasZero(scip, consdata->lhsviol) )
            continue;
      }  /*lint -fallthrough*/

      default:
      {
         /* register both variables, if not fixed */
         if( !SCIPisEQ(scip, SCIPvarGetLbLocal(xy[0]), SCIPvarGetUbLocal(xy[0])) )
         {
            SCIPdebugMsg(scip, "register variable x = <%s>[%g,%g] in allconvex <%s> with violation %g %g\n", SCIPvarGetName(xy[0]), SCIPvarGetLbLocal(xy[0]), SCIPvarGetUbLocal(xy[0]), SCIPconsGetName(conss[c]), consdata->lhsviol, consdata->rhsviol);
            SCIP_CALL( SCIPaddExternBranchCand(scip, xy[0], consdata->lhsviol, SCIP_INVALID) );
            ++*nnotify;
         }

         if( !SCIPisEQ(scip, SCIPvarGetLbLocal(xy[1]), SCIPvarGetUbLocal(xy[1])) )
         {
            SCIPdebugMsg(scip, "register variable y = <%s>[%g,%g] in allconvex <%s> with violation %g %g\n", SCIPvarGetName(xy[1]), SCIPvarGetLbLocal(xy[1]), SCIPvarGetUbLocal(xy[1]), SCIPconsGetName(conss[c]), consdata->lhsviol, consdata->rhsviol);
            SCIP_CALL( SCIPaddExternBranchCand(scip, xy[1], consdata->lhsviol, SCIP_INVALID) );
            ++*nnotify;
         }
      }
      }  /*lint !e788*/
   }

   return SCIP_OKAY;
}

/** registers a nonlinear variable from a violated constraint as branching candidate that has a large absolute value in the relaxation */
static
SCIP_RETCODE registerLargeRelaxValueVariableForBranching(
   SCIP*                 scip,               /**< SCIP data structure */
   SCIP_CONS**           conss,              /**< constraints */
   int                   nconss,             /**< number of constraints */
   SCIP_SOL*             sol,                /**< solution to enforce (NULL for the LP solution) */
   SCIP_VAR**            brvar               /**< buffer to store branching variable */
   )
{
   SCIP_CONSDATA*      consdata;
   SCIP_VAR*           var;
   SCIP_Real           val;
   SCIP_Real           brvarval;
   int                 i;
   int                 c;

   assert(scip  != NULL);
   assert(conss != NULL || nconss == 0);

   *brvar = NULL;
   brvarval = -1.0;

   for( c = 0; c < nconss; ++c )
   {
      assert(conss != NULL);
      consdata = SCIPconsGetData(conss[c]);
      assert(consdata != NULL);
      assert(consdata->f != NULL);

      if( !SCIPisGT(scip, consdata->lhsviol, SCIPfeastol(scip)) && !SCIPisGT(scip, consdata->rhsviol, SCIPfeastol(scip)) )
         continue;

      for( i = 0; i < 2; ++i )
      {
         var = SCIPexprtreeGetVars(consdata->f)[i];
         /* do not propose fixed variables */
         if( SCIPisEQ(scip, SCIPvarGetLbLocal(var), SCIPvarGetUbLocal(var)) )
            continue;
         val = SCIPgetSolVal(scip, sol, var);
         if( REALABS(val) > brvarval )
         {
            brvarval = REALABS(val);
            *brvar = var;
         }
      }
   }

   if( *brvar != NULL )
   {
      SCIP_CALL( SCIPaddExternBranchCand(scip, *brvar, brvarval, SCIP_INVALID) );
   }

   return SCIP_OKAY;
}

/** enforces violated bivariate constraints where both nonlinear variables can be assumed to be fixed
 * apply a bound change to the remaining linear variable, or recognizing infeasibility
 */
static
SCIP_RETCODE enforceViolatedFixedNonlinear(
   SCIP*                 scip,               /**< SCIP data structure */
   SCIP_CONS**           conss,              /**< constraints */
   int                   nconss,             /**< number of constraints */
   SCIP_Bool*            reduceddom,         /**< whether a domain has been reduced */
   SCIP_Bool*            infeasible          /**< whether we detected infeasibility */
   )
{
   SCIP_CONSDATA*      consdata;
   SCIP_INTERVAL       nonlinact;
   SCIP_Real           lhs;
   SCIP_Real           rhs;
   int                 c;

   assert(scip  != NULL);
   assert(conss != NULL || nconss == 0);
   assert(reduceddom != NULL);
   assert(infeasible != NULL);

   *reduceddom = FALSE;
   *infeasible = FALSE;

   for( c = 0; c < nconss; ++c )
   {
      assert(conss != NULL);
      consdata = SCIPconsGetData(conss[c]);
      assert(consdata != NULL);

      if( !SCIPisGT(scip, consdata->lhsviol, SCIPfeastol(scip)) && !SCIPisGT(scip, consdata->rhsviol, SCIPfeastol(scip)) )
         continue;

      /* get activity for f(x,y) */
      SCIP_CALL( SCIPevalExprtreeLocalBounds(scip, consdata->f, SCIPinfinity(scip), &nonlinact) );
      assert(!SCIPintervalIsEmpty(SCIPinfinity(scip), nonlinact));

      /* if all variables are fixed (at least up to epsilson), then the activity of the nonlinear part should be bounded */
      assert(!SCIPisInfinity(scip, -SCIPintervalGetInf(nonlinact)));
      assert(!SCIPisInfinity(scip,  SCIPintervalGetSup(nonlinact)));

      if( !SCIPisInfinity(scip, -consdata->lhs) )
         lhs = consdata->lhs - SCIPintervalGetSup(nonlinact);
      else
         lhs = -SCIPinfinity(scip);

      if( !SCIPisInfinity(scip,  consdata->rhs) )
         rhs = consdata->rhs - SCIPintervalGetInf(nonlinact);
      else
         rhs = SCIPinfinity(scip);

      if( consdata->z != NULL )
      {
         SCIP_Bool tightened;
         SCIP_Real coef;

         coef = consdata->zcoef;
         assert(!SCIPisZero(scip, coef));

         SCIPdebugMsg(scip, "Linear constraint with one variable: %g <= %g <%s> <= %g\n", lhs, coef, SCIPvarGetName(consdata->z), rhs);

         /* possibly correct lhs/rhs */
         if( coef >= 0.0 )
         {
            if( !SCIPisInfinity(scip, -lhs) )
               lhs /= coef;
            if( !SCIPisInfinity(scip,  rhs) )
               rhs /= coef;
         }
         else
         {
            SCIP_Real h;
            h = rhs;
            if( !SCIPisInfinity(scip, -lhs) )
               rhs = lhs/coef;
            else
               rhs = SCIPinfinity(scip);

            if( !SCIPisInfinity(scip,  h) )
               lhs = h/coef;
            else
               lhs = -SCIPinfinity(scip);
         }
         SCIPdebugMsg(scip, "Linear constraint is a bound: %g <= <%s> <= %g\n", lhs, SCIPvarGetName(consdata->z), rhs);

         if( !SCIPisInfinity(scip, -lhs) )
         {
            SCIP_CALL( SCIPtightenVarLb(scip, consdata->z, lhs, TRUE, infeasible, &tightened) );
            if( *infeasible )
            {
               SCIPdebugMsg(scip, "Lower bound leads to infeasibility.\n");
               return SCIP_OKAY;
            }
            if( tightened )
            {
               SCIPdebugMsg(scip, "Lower bound changed.\n");
               *reduceddom = TRUE;
               return SCIP_OKAY;
            }
         }

         if( !SCIPisInfinity(scip, rhs) )
         {
            SCIP_CALL( SCIPtightenVarUb(scip, consdata->z, rhs, TRUE, infeasible, &tightened) );
            if( *infeasible )
            {
               SCIPdebugMsg(scip, "Upper bound leads to infeasibility.\n");
               return SCIP_OKAY;
            }
            if( tightened )
            {
               SCIPdebugMsg(scip, "Upper bound changed.\n");
               *reduceddom = TRUE;
               return SCIP_OKAY;
            }
         }
      }
      else
      {
         /* no variable, thus check feasibility of lhs <= 0.0 <= rhs */
         *infeasible = SCIPisFeasGT(scip, lhs, 0.0) || SCIPisFeasLT(scip, rhs, 0.0);
      }
   }

   return SCIP_OKAY;
}

/** tightens bounds on a variable to given interval */
static
SCIP_RETCODE propagateBoundsTightenVar(
   SCIP*                 scip,               /**< SCIP data structure */
   SCIP_VAR*             var,                /**< variable which bounds to tighten */
   SCIP_INTERVAL         bounds,             /**< new bounds */
   SCIP_CONS*            cons,               /**< constraint that is propagated */
   SCIP_RESULT*          result,             /**< pointer where to update the result of the propagation call */
   int*                  nchgbds             /**< buffer where to add the the number of changed bounds */
   )
{
   SCIP_Bool infeas;
   SCIP_Bool tightened;
   SCIP_Real bnd;

   assert(scip    != NULL);
   assert(var     != NULL);
   assert(result  != NULL);
   assert(*result == SCIP_DIDNOTFIND || *result == SCIP_REDUCEDDOM);
   assert(nchgbds != NULL);

   if( SCIPintervalIsPositiveInfinity(SCIPinfinity(scip), bounds) ||
      SCIPintervalIsNegativeInfinity(SCIPinfinity(scip), bounds) ||
      SCIPintervalIsEmpty(SCIPinfinity(scip), bounds) )
   {
      /* domain outside [-infty, +infty] or empty -> declare node infeasible */
      SCIPdebugMsg(scip, "found <%s> infeasible due to domain propagation for variable <%s>\n", cons != NULL ? SCIPconsGetName(cons) : "???", SCIPvarGetName(var));  /*lint !e585*/
      *result = SCIP_CUTOFF;
      return SCIP_OKAY;
   }

   if( !SCIPisInfinity(scip, -SCIPintervalGetInf(bounds)) && SCIPvarGetStatus(var) != SCIP_VARSTATUS_MULTAGGR )
   {
      bnd = SCIPadjustedVarLb(scip, var, SCIPintervalGetInf(bounds));
      SCIP_CALL( SCIPtightenVarLb(scip, var, bnd, FALSE, &infeas, &tightened) );
      if( infeas )
      {
         SCIPdebugMsg(scip, "found <%s> infeasible due to domain propagation for variable <%s>\n", cons != NULL ? SCIPconsGetName(cons) : "???", SCIPvarGetName(var));  /*lint !e585*/
         *result = SCIP_CUTOFF;
         return SCIP_OKAY;
      }
      if( tightened )
      {
         SCIPdebugMsg(scip, "tightened lower bound of variable <%s> in constraint <%s> to %g\n", SCIPvarGetName(var), cons != NULL ? SCIPconsGetName(cons) : "???", SCIPvarGetLbLocal(var));  /*lint !e585*/
         ++*nchgbds;
         *result = SCIP_REDUCEDDOM;
      }
   }

   if( !SCIPisInfinity(scip, SCIPintervalGetSup(bounds)) && SCIPvarGetStatus(var) != SCIP_VARSTATUS_MULTAGGR )
   {
      bnd = SCIPadjustedVarLb(scip, var, SCIPintervalGetSup(bounds));
      SCIP_CALL( SCIPtightenVarUb(scip, var, bnd, FALSE, &infeas, &tightened) );
      if( infeas )
      {
         SCIPdebugMsg(scip, "found <%s> infeasible due to domain propagation for variable <%s>\n", cons != NULL ? SCIPconsGetName(cons) : "???", SCIPvarGetName(var));  /*lint !e585*/
         *result = SCIP_CUTOFF;
         return SCIP_OKAY;
      }
      if( tightened )
      {
         SCIPdebugMsg(scip, "tightened upper bound of variable <%s> in constraint <%s> to %g\n", SCIPvarGetName(var), cons != NULL ? SCIPconsGetName(cons) : "???", SCIPvarGetUbLocal(var));  /*lint !e585*/
         ++*nchgbds;
         *result = SCIP_REDUCEDDOM;
      }
   }

   return SCIP_OKAY;
}

/** tightens bounds of z in a single bivariate constraint
 * checks for redundancy and infeasibility
 */
static
SCIP_RETCODE propagateBoundsCons(
   SCIP*                 scip,               /**< SCIP data structure */
   SCIP_CONSHDLR*        conshdlr,           /**< constraint handler */
   SCIP_CONS*            cons,               /**< constraint to process */
   SCIP_RESULT*          result,             /**< pointer to store the result of the propagation call */
   int*                  nchgbds,            /**< buffer where to add the the number of changed bounds */
   SCIP_Bool*            redundant           /**< buffer where to store whether constraint has been found to be redundant */
   )
{
   SCIP_CONSHDLRDATA* conshdlrdata;
   SCIP_CONSDATA* consdata;
   SCIP_INTERVAL  consbounds;    /* left and right side of constraint */
   SCIP_INTERVAL  ftermactivity; /* activity of f(x,y) */
   SCIP_INTERVAL  ztermactivity; /* activity of c*z */
   SCIP_INTERVAL  consactivity;  /* activity of f(x,y) + c*z */
   SCIP_INTERVAL  tmp;
   SCIP_Bool      cutoff;

   assert(scip    != NULL);
   assert(cons    != NULL);
   assert(result  != NULL);
   assert(nchgbds != NULL);

   conshdlrdata = SCIPconshdlrGetData(conshdlr);
   assert(conshdlrdata != NULL);
   assert(conshdlrdata->exprgraph != NULL);

   consdata = SCIPconsGetData(cons);
   assert(consdata != NULL);
   assert(consdata->exprgraphnode != NULL);

   *result = SCIP_DIDNOTRUN;
   *redundant = FALSE;

   /* extend interval by epsilon to avoid cutoff in forward propagation if constraint is only almost feasible */
   SCIPintervalSetBounds(&consbounds,
      -infty2infty(SCIPinfinity(scip), INTERVALINFTY, -consdata->lhs+SCIPepsilon(scip)),    /*lint !e666*/
      +infty2infty(SCIPinfinity(scip), INTERVALINFTY,  consdata->rhs+SCIPepsilon(scip)) );  /*lint !e666*/

   /* get activity for f(x,y) */
   ftermactivity = SCIPexprgraphGetNodeBounds(consdata->exprgraphnode);
   assert(!SCIPintervalIsEmpty(SCIPinfinity(scip), ftermactivity) );

   /* get activity for c*z */
   if( consdata->z != NULL )
   {
      SCIPintervalSetBounds(&ztermactivity,
         -infty2infty(SCIPinfinity(scip), INTERVALINFTY, -MIN(SCIPvarGetLbLocal(consdata->z), SCIPvarGetUbLocal(consdata->z))),   /*lint !e666*/
         +infty2infty(SCIPinfinity(scip), INTERVALINFTY,  MAX(SCIPvarGetLbLocal(consdata->z), SCIPvarGetUbLocal(consdata->z))));  /*lint !e666*/
      SCIPintervalMulScalar(INTERVALINFTY, &ztermactivity, ztermactivity, consdata->zcoef);
   }
   else
   {
      SCIPintervalSet(&ztermactivity, 0.0);
   }

   /* get activity for f(x,y)+c*z */
   SCIPintervalAdd(INTERVALINFTY, &consactivity, ftermactivity, ztermactivity);

   /* check redundancy */
   if( SCIPintervalIsSubsetEQ(INTERVALINFTY, consactivity, consbounds) )
   {
      SCIPdebugMsg(scip, "found constraint <%s> to be redundant: sides: [%g, %g], activity: [%g, %g]\n",
         SCIPconsGetName(cons), consdata->lhs, consdata->rhs, SCIPintervalGetInf(consactivity), SCIPintervalGetSup(consactivity));
      *redundant = TRUE;
      return SCIP_OKAY;
   }

   /* check infeasibility */
   if( SCIPintervalAreDisjoint(consbounds, consactivity) )
   {
      SCIPdebugMsg(scip, "found constraint <%s> to be infeasible; sides: [%g, %g], activity: [%g, %g], infeas: %g\n",
         SCIPconsGetName(cons), consdata->lhs, consdata->rhs, SCIPintervalGetInf(consactivity), SCIPintervalGetSup(consactivity),
         MAX(consdata->lhs - SCIPintervalGetSup(consactivity), SCIPintervalGetInf(consactivity) - consdata->rhs));  /*lint !e666*/
      *result = SCIP_CUTOFF;
      return SCIP_OKAY;
   }

   /* try to tighten bounds on z */
   if( consdata->z != NULL )
   {
      *result = SCIP_DIDNOTFIND;

      /* compute ([lhs, rhs] - f([xlb,xub], [ylb,yub])) / zcoef */
      SCIPintervalSub(INTERVALINFTY, &tmp, consbounds, ftermactivity);
      SCIPintervalDivScalar(INTERVALINFTY, &tmp, tmp, consdata->zcoef);

      SCIP_CALL( propagateBoundsTightenVar(scip, consdata->z, tmp, cons, result, nchgbds) );

      if( *result == SCIP_CUTOFF )
         return SCIP_OKAY;

      if( *result == SCIP_SUCCESS )
      {
         SCIPintervalSetBounds(&ztermactivity,
            -infty2infty(SCIPinfinity(scip), INTERVALINFTY, -MIN(SCIPvarGetLbLocal(consdata->z), SCIPvarGetUbLocal(consdata->z))),   /*lint !e666*/
            +infty2infty(SCIPinfinity(scip), INTERVALINFTY,  MAX(SCIPvarGetLbLocal(consdata->z), SCIPvarGetUbLocal(consdata->z))));  /*lint !e666*/
         SCIPintervalMulScalar(INTERVALINFTY, &ztermactivity, ztermactivity, consdata->zcoef);
      }
   }

   /* set bounds for exprgraphnode = [lhs,rhs] - c*z */
   SCIPintervalSub(INTERVALINFTY, &tmp, consbounds, ztermactivity);
   SCIPexprgraphTightenNodeBounds(conshdlrdata->exprgraph, consdata->exprgraphnode, tmp, 0.05, INTERVALINFTY, &cutoff);
   if( cutoff )
   {
      SCIPdebugMsg(scip, "found constraint <%s> infeasible%s\n", SCIPconsGetName(cons), SCIPinProbing(scip) ? " in probing" : "");
      *result = SCIP_CUTOFF;
      return SCIP_OKAY;
   }

   return SCIP_OKAY;
}

/** calls domain propagation for a set of constraints */
static
SCIP_RETCODE propagateBounds(
   SCIP*                 scip,               /**< SCIP data structure */
   SCIP_CONSHDLR*        conshdlr,           /**< constraint handler */
   SCIP_CONS**           conss,              /**< constraints to process */
   int                   nconss,             /**< number of constraints */
   SCIP_RESULT*          result,             /**< pointer to store the result of the propagation calls */
   int*                  nchgbds,            /**< buffer where to add the the number of changed bounds */
   int*                  ndelconss           /**< buffer where to increase if a constraint was deleted (locally) due to redundancy */
   )
{
   SCIP_CONSHDLRDATA* conshdlrdata;
   SCIP_RESULT propresult;
   SCIP_Bool   redundant;
   SCIP_Bool   domainerror;
   int         roundnr;
   SCIP_Bool   success;
   int         nvars;
   SCIP_VAR**  vars;
   SCIP_EXPRGRAPHNODE** varnodes;
   SCIP_Bool   cutoff;
   int         c;
   int         i;

   assert(scip != NULL);
   assert(conshdlr != NULL);
   assert(conss != NULL || nconss == 0);
   assert(result != NULL);
   assert(nchgbds != NULL);
   assert(ndelconss != NULL);

   conshdlrdata = SCIPconshdlrGetData(conshdlr);
   assert(conshdlrdata != NULL);
   assert(conshdlrdata->exprgraph != NULL);

   *result = SCIP_DIDNOTRUN;

   if( nconss == 0 )
      return SCIP_OKAY;

   if( conshdlrdata->ispropagated )
   {
      /* check whether there was also no tightening in the bounds of the linear variables
       * @todo put this in processLinearVarEvent
       */
      for( c = 0; c < nconss; ++c )
      {
         assert(conss[c] != NULL);  /*lint !e613*/

         if( SCIPconsIsMarkedPropagate(conss[c]) )
            break;
      }
      if( c == nconss )
         return SCIP_OKAY;
   }

   *result = SCIP_DIDNOTFIND;

   roundnr = 0;
   do
   {
      success = FALSE;

      SCIPdebugMsg(scip, "starting domain propagation round %d for %d constraints\n", roundnr, nconss);

      conshdlrdata->ispropagated = TRUE;

      /* propagate variable bounds through expression graph
       * roundnr == 0 clears remainings from a previous backward propagation
       * @todo could give FALSE if no linear variable in the constraints had been relaxed since last time
       */
      SCIP_CALL( SCIPexprgraphPropagateVarBounds(conshdlrdata->exprgraph, INTERVALINFTY, roundnr == 0, &domainerror) );

      if( domainerror )
      {
         SCIPdebugMsg(scip, "current bounds out of domain for some expression, do cutoff\n");
         *result = SCIP_CUTOFF;
         break;
      }

      /* check for redundancy and infeasibility of constraints
       * tighten bounds on linear variables
       * setup bounds for expression graph nodes */
      for( c = 0; c < nconss && *result != SCIP_CUTOFF; ++c )
      {
         assert(conss != NULL);
         if( !SCIPconsIsEnabled(conss[c]) || SCIPconsIsDeleted(conss[c]) )
            continue;

         SCIP_CALL( propagateBoundsCons(scip, conshdlr, conss[c], &propresult, nchgbds, &redundant) );
         if( propresult != SCIP_DIDNOTFIND && propresult != SCIP_DIDNOTRUN )
         {
            *result = propresult;
            success = TRUE;
         }
         if( redundant )
         {
            SCIPdebugMsg(scip, "delete redundant constraint <%s> locally\n", SCIPconsGetName(conss[c]));
            SCIP_CALL( SCIPdelConsLocal(scip, conss[c]) );
            ++*ndelconss;
         }

         SCIP_CALL( SCIPunmarkConsPropagate(scip, conss[c]) );
      }
      if( *result == SCIP_CUTOFF )
         break;

      /* propagate backward through expression graph */
      SCIPdebugMsg(scip, "start backward propagation in expression graph\n");

      /* compute bound tightenings for nonlinear variables */
      SCIPexprgraphPropagateNodeBounds(conshdlrdata->exprgraph, INTERVALINFTY, 0.05, &cutoff);

      if( cutoff )
      {
         SCIPdebugMsg(scip, "backward propagation found problem infeasible%s\n", SCIPinProbing(scip) ? " in probing" : "");
         *result = SCIP_CUTOFF;
         break;
      }

      /* put back new bounds into SCIP variables */
      nvars = SCIPexprgraphGetNVars(conshdlrdata->exprgraph);
      vars  = (SCIP_VAR**)SCIPexprgraphGetVars(conshdlrdata->exprgraph);
      varnodes = SCIPexprgraphGetVarNodes(conshdlrdata->exprgraph);
      propresult = SCIP_DIDNOTFIND;
      for( i = 0; i < nvars && propresult != SCIP_CUTOFF; ++i )
      {
         SCIP_CALL( propagateBoundsTightenVar(scip, vars[i], SCIPexprgraphGetNodeBounds(varnodes[i]), NULL, &propresult, nchgbds) );
      }
      if( propresult != SCIP_DIDNOTFIND )
      {
         *result = propresult;
         success = TRUE;
      }
   }
   while( success && *result != SCIP_CUTOFF && ++roundnr < conshdlrdata->maxproprounds );

   return SCIP_OKAY;
}


/** Given a solution where every bivariate constraint is either feasible or can be made feasible by
 * moving the linear variable, construct the corresponding feasible solution and pass it to the trysol heuristic.
 * The method assumes that this is always possible and that not all constraints are feasible already.
 */
static
SCIP_RETCODE proposeFeasibleSolution(
   SCIP*                 scip,               /**< SCIP data structure */
   SCIP_CONSHDLR*        conshdlr,           /**< constraint handler */
   SCIP_CONS**           conss,              /**< constraints to process */
   int                   nconss,             /**< number of constraints */
   SCIP_SOL*             sol,                /**< solution to process */
   SCIP_Bool*            success             /**< buffer to store whether we succeeded to construct a solution that satisfies all provided constraints */
   )
{
   SCIP_CONSHDLRDATA* conshdlrdata;
   SCIP_CONSDATA* consdata;
   SCIP_SOL* newsol;
   SCIP_VAR* var;
   int c;
   SCIP_Real viol;
   SCIP_Real delta;
   SCIP_Real gap;

   assert(scip  != NULL);
   assert(conshdlr != NULL);
   assert(conss != NULL || nconss == 0);
   assert(success != NULL);

   conshdlrdata = SCIPconshdlrGetData(conshdlr);
   assert(conshdlrdata != NULL);
   assert(conshdlrdata->trysolheur != NULL);

   *success = FALSE;

   /* don't propose new solutions if not in presolve or solving */
   if( SCIPgetStage(scip) < SCIP_STAGE_INITPRESOLVE || SCIPgetStage(scip) >= SCIP_STAGE_SOLVED )
      return SCIP_OKAY;

   if( sol != NULL )
   {
      SCIP_CALL( SCIPcreateSolCopy(scip, &newsol, sol) );
   }
   else
   {
      SCIP_CALL( SCIPcreateLPSol(scip, &newsol, NULL) );
   }
   SCIP_CALL( SCIPunlinkSol(scip, newsol) );

   for( c = 0; c < nconss; ++c )
   {
      consdata = SCIPconsGetData(conss[c]);  /*lint !e613*/
      assert(consdata != NULL);

      /* recompute violation of solution in case solution has changed
       * get absolution violation and sign */
      if( SCIPisGT(scip, consdata->lhsviol, SCIPfeastol(scip)) )
      {
         SCIP_CALL( computeViolation(scip, conshdlr, conss[c], newsol) );  /*lint !e613*/
         viol = consdata->lhs - consdata->activity;
      }
      else if( SCIPisGT(scip, consdata->rhsviol, SCIPfeastol(scip)) )
      {
         SCIP_CALL( computeViolation(scip, conshdlr, conss[c], newsol) );  /*lint !e613*/
         viol = consdata->rhs - consdata->activity;
      }
      else
         continue; /* constraint is satisfied */

      assert(viol != 0.0);
      if( consdata->mayincreasez &&
         ((viol > 0.0 && consdata->zcoef > 0.0) || (viol < 0.0 && consdata->zcoef < 0.0)) )
      {
         /* have variable where increasing makes the constraint less violated */
         var = consdata->z;
         /* compute how much we would like to increase var */
         delta = viol / consdata->zcoef;
         assert(delta > 0.0);
         /* if var has an upper bound, may need to reduce delta */
         if( !SCIPisInfinity(scip, SCIPvarGetUbGlobal(var)) )
         {
            gap = SCIPvarGetUbGlobal(var) - SCIPgetSolVal(scip, newsol, var);
            delta = MIN(MAX(0.0, gap), delta);
         }
         if( SCIPisPositive(scip, delta) )
         {
            /* if variable is integral, round delta up so that it will still have an integer value */
            if( SCIPvarIsIntegral(var) )
               delta = SCIPceil(scip, delta);

            SCIP_CALL( SCIPincSolVal(scip, newsol, var, delta) );
            SCIPdebugMsg(scip, "increase <%s> by %g to %g\n", SCIPvarGetName(var), delta, SCIPgetSolVal(scip, newsol, var));

            /* adjust constraint violation, if satisfied go on to next constraint */
            viol -= consdata->zcoef * delta;
            if( SCIPisZero(scip, viol) )
               continue;
         }
      }

      assert(viol != 0.0);
      if( consdata->maydecreasez &&
         ((viol > 0.0 && consdata->zcoef < 0.0) || (viol < 0.0 && consdata->zcoef > 0.0)) )
      {
         /* have variable where decreasing makes constraint less violated */
         var = consdata->z;
         /* compute how much we would like to decrease var */
         delta = viol / consdata->zcoef;
         assert(delta < 0.0);
         /* if var has a lower bound, may need to reduce delta */
         if( !SCIPisInfinity(scip, -SCIPvarGetLbGlobal(var)) )
         {
            gap = SCIPgetSolVal(scip, newsol, var) - SCIPvarGetLbGlobal(var);
            delta = MAX(MIN(0.0, gap), delta);
         }
         if( SCIPisNegative(scip, delta) )
         {
            /* if variable is integral, round delta down so that it will still have an integer value */
            if( SCIPvarIsIntegral(var) )
               delta = SCIPfloor(scip, delta);
            SCIP_CALL( SCIPincSolVal(scip, newsol, var, delta) );
            SCIPdebugMsg(scip, "increase <%s> by %g to %g\n", SCIPvarGetName(var), delta, SCIPgetSolVal(scip, newsol, var));

            /* adjust constraint violation, if satisfied go on to next constraint */
            viol -= consdata->zcoef * delta;
            if( SCIPisZero(scip, viol) )
               continue;
         }
      }

      /* still here... so maybe we could not make constraint feasible due to variable bounds
       * check if we are feasible w.r.t. (relative) feasibility tolerance */
      SCIP_CALL( computeViolation(scip, conshdlr, conss[c], newsol) );  /*lint !e613*/
      /* if still violated, we give up */
      if( SCIPisGT(scip, consdata->lhsviol, SCIPfeastol(scip)) || SCIPisGT(scip, consdata->rhsviol, SCIPfeastol(scip)) )
         break;

      /* if objective value is not better than current upper bound, we give up */
      if( !SCIPisInfinity(scip, SCIPgetUpperbound(scip)) && !SCIPisSumLT(scip, SCIPgetSolTransObj(scip, newsol), SCIPgetUpperbound(scip)) )
         break;
   }

   /* if we have a solution that should satisfy all nonlinear constraints and has a better objective than the current upper bound,
    * then pass it to the trysol heuristic */
   if( c == nconss )
   {
      SCIPdebugMsg(scip, "pass solution with objective value %g to trysol heuristic\n", SCIPgetSolTransObj(scip, newsol));

      SCIP_CALL( SCIPheurPassSolTrySol(scip, conshdlrdata->trysolheur, newsol) );
      *success = TRUE;
   }

   SCIP_CALL( SCIPfreeSol(scip, &newsol) );

   return SCIP_OKAY;
}

/** creates bivariate constraint from quadratic constraint data of the form
 * lhs <= xsqrcoef * x^2 + xlincoef * x + ysqrcoef * y^2 + ylincoef * y + bilincoef * x*y + zcoef * z <= rhs
 */
static
SCIP_RETCODE createConsFromQuadTerm(
   SCIP*                 scip,               /**< SCIP data structure */
   SCIP_CONS*            srccons,            /**< source constraint to take attributes from */
   SCIP_CONS**           cons,               /**< pointer to store new constraint */
   const char*           name,               /**< name of new constraint */
   SCIP_VAR*             x,                  /**< first nonlinear variable */
   SCIP_VAR*             y,                  /**< second nonlinear variable */
   SCIP_VAR*             z,                  /**< linear variable, can be NULL */
   SCIP_Real             coefxx,             /**< coefficient of x^2 */
   SCIP_Real             coefx,              /**< coefficient of x */
   SCIP_Real             coefyy,             /**< coefficient of y^2 */
   SCIP_Real             coefy,              /**< coefficient of y */
   SCIP_Real             coefxy,             /**< coefficient of x*y */
   SCIP_Real             coefz,              /**< coefficient of z */
   SCIP_Real             lhs,                /**< left-hand-side */
   SCIP_Real             rhs                 /**< right-hand-side */
   )
{
   SCIP_Real mult;
   SCIP_VAR* xy[2];
   SCIP_BIVAR_CONVEXITY convextype;
   SCIP_EXPR* e;
   SCIP_EXPRTREE* exprtree;

   SCIP_EXPR* children[2];
   SCIP_Real  lincoefs[2];
   SCIP_QUADELEM quadelems[3];
   int nquadelems;

   assert(scip != NULL);
   assert(srccons != NULL);
   assert(cons != NULL);
   assert(name != NULL);

   assert(x != NULL);
   assert(y != NULL);
   assert(SCIPisLE(scip, lhs, rhs));

   if( coefxx >= 0 && coefyy >= 0 && 4 * coefxx * coefyy >= coefxy * coefxy )
   {
      /* quadratic term is convex in both variables (jointly) */
      mult =  1.0;
      convextype = SCIP_BIVAR_ALLCONVEX;
   }
   else if( coefxx <= 0 && coefyy <= 0 && 4 * coefxx * coefyy >= coefxy * coefxy )
   {
      /* quadratic term is concave in both variables (jointly) */
      mult = -1.0;
      convextype = SCIP_BIVAR_ALLCONVEX;
   }
   else if( coefxx > 0 && coefyy > 0 )
   {
      /* indefinite but 1-convex */
      assert(4 * coefxx * coefyy < coefxy * coefxy); /* assert indefiniteness */
      mult =  1.0;
      convextype = SCIP_BIVAR_1CONVEX_INDEFINITE;
   }
   else if( coefxx < 0 && coefyy < 0 )
   {
      /* indefinite but 1-convex */
      assert(4 * coefxx * coefyy < coefxy * coefxy); /* assert indefiniteness */
      mult = -1.0;
      convextype = SCIP_BIVAR_1CONVEX_INDEFINITE;
   }
   else
   {
      /* convex in one variable and concave in other variable */
      assert(coefxx * coefyy <= 0);
      convextype = SCIP_BIVAR_CONVEX_CONCAVE;
      if( coefxx != 0.0 )
      {
         /* if coefxx < 0 (and thus coefyy >= 0) f(x,y) is concave in x and convex in y
          * but we need convex in x and concave in y, thus we multiply by -1
          */
         if( coefxx < 0.0 )
            mult =  -1.0;
         else
            mult =  1.0;
      }
      else if( coefyy != 0.0 )
      {
         /* coefxx == 0.0 */
         /* if coefyy < 0 (and coefxx == 0) f(x,y) is concave in y and convex in x
          * otherwise we convert to convex in y and concave in x by multiplying by -1
          */
         if( coefyy < 0.0 )
            mult =  1.0;
         else
            mult =  -1.0;
      }
      else
      {
         /* coefxx == 0.0 && coefyy == 0.0 && coefxy != 0.0 */
         assert(coefxy != 0.0);
         mult = 1.0;
      }
   }

   SCIP_CALL( SCIPexprCreate(SCIPblkmem(scip), &children[0], SCIP_EXPR_VARIDX, 0) );
   SCIP_CALL( SCIPexprCreate(SCIPblkmem(scip), &children[1], SCIP_EXPR_VARIDX, 1) );

   lincoefs[0] = coefx * mult;
   lincoefs[1] = coefy * mult;

   nquadelems = 0;
   if( coefxx != 0.0 )
   {
      quadelems[nquadelems].idx1 = 0;
      quadelems[nquadelems].idx2 = 0;
      quadelems[nquadelems].coef = coefxx * mult;
      ++nquadelems;
   }
   if( coefyy != 0.0 )
   {
      quadelems[nquadelems].idx1 = 1;
      quadelems[nquadelems].idx2 = 1;
      quadelems[nquadelems].coef = coefyy * mult;
      ++nquadelems;
   }
   if( coefxy != 0.0 )
   {
      quadelems[nquadelems].idx1 = 0;
      quadelems[nquadelems].idx2 = 1;
      quadelems[nquadelems].coef = coefxy * mult;
      ++nquadelems;
   }

   SCIP_CALL( SCIPexprCreateQuadratic(SCIPblkmem(scip), &e, 2, children, 0.0, (coefx != 0.0 || coefy != 0.0) ? lincoefs : NULL, nquadelems, quadelems) );  /*lint !e826*/
   assert(e != NULL);

   xy[0] = x;
   xy[1] = y;

   SCIP_CALL( SCIPexprtreeCreate(SCIPblkmem(scip), &exprtree, e, 2, 0, NULL) );
   SCIP_CALL( SCIPexprtreeSetVars(exprtree, 2, xy) );

   if( mult == -1.0 )
   {
      SCIP_Real tmp;
      tmp = lhs;
      lhs = -rhs;
      rhs = -tmp;
      coefz = -coefz;
   }
   else
   {
      assert(mult == 1.0);
   }

   SCIPdebugMsg(scip, "upgrading constraint <%s> to bivariate constraint <%s> with convexity type %d\n", SCIPconsGetName(srccons), name, convextype);

   SCIP_CALL( SCIPcreateConsBivariate(scip, cons, name,
         exprtree, convextype, z, coefz, lhs, rhs,
         SCIPconsIsInitial(srccons), SCIPconsIsSeparated(srccons), SCIPconsIsEnforced(srccons),
         SCIPconsIsChecked(srccons), SCIPconsIsPropagated(srccons), SCIPconsIsLocal(srccons),
         SCIPconsIsModifiable(srccons), SCIPconsIsDynamic(srccons), SCIPconsIsRemovable(srccons),
         SCIPconsIsStickingAtNode(srccons)) );
   SCIPdebugPrintCons(scip, *cons, NULL);

   SCIP_CALL( SCIPexprtreeFree(&exprtree) );

   return SCIP_OKAY;
}

/** creates expression tree for monomial of the form coef * x^p * y^q with x >= 0 and y >= 0 and checks its convexity type */
static
SCIP_RETCODE createExprtreeFromMonomial(
   SCIP*                 scip,               /**< SCIP data structure */
   SCIP_VAR*             x,                  /**< first variable */
   SCIP_VAR*             y,                  /**< second variable */
   SCIP_Real             coef,               /**< monomial coefficient */
   SCIP_Real             p,                  /**< exponent of x */
   SCIP_Real             q,                  /**< exponent of y */
   SCIP_EXPRTREE**       exprtree,           /**< buffer to store pointer to expression tree */
   SCIP_Real*            mult,               /**< buffer to store multiplicator for generated expression tree */
   SCIP_BIVAR_CONVEXITY* convextype          /**< buffer to store convexity type of expression tree */
   )
{
   SCIP_Bool swapvars;
   SCIP_EXPR* children[2];
   int childidxs[2];
   SCIP_Real exponents[2];
   SCIP_VAR* vars[2];
   SCIP_EXPR* e;
   SCIP_EXPRDATA_MONOMIAL* monomial;

   assert(scip != NULL);
   assert(x != NULL);
   assert(y != NULL);
   assert(!SCIPisZero(scip, coef));
   assert(!SCIPisZero(scip, p));
   assert(!SCIPisZero(scip, q));
   assert(exprtree != NULL);
   assert(mult != NULL);
   assert(convextype != NULL);

   /* determine convexity type, and whether to negate monomial or swap variables */
   *mult = coef < 0.0 ? -1.0 : 1.0;  /* for the check, assume that monomial has positive coefficient */
   swapvars = FALSE;
   *convextype = SCIP_BIVAR_UNKNOWN;
   if( (p + q >= 1.0 && ((p > 1.0 && q < 0.0) || (p < 0.0 && q > 1.0))) ||
      (p < 0.0 && q < 0.0) )
   {
      *convextype = SCIP_BIVAR_ALLCONVEX;
   }
   else if( (p > 1.0 && q > 1.0) || (p + q < 1.0 && ((p > 1.0 && q < 0.0) || (p < 0.0 && q > 1.0))) )
   {
      *convextype = SCIP_BIVAR_1CONVEX_INDEFINITE;
   }
   else if( (p < 0.0 || p > 1.0) && q > 0.0 && q < 1.0 )
   {
      *convextype = SCIP_BIVAR_CONVEX_CONCAVE;
   }
   else if( (p < 0.0 || p > 1.0) && q == 1.0 )
   {
      *mult *= -1.0;
      swapvars = TRUE;
      *convextype = SCIP_BIVAR_CONVEX_CONCAVE;
   }
   else if( (q < 0.0 || q > 1.0) && p > 0.0 && p <= 1.0 )
   {
      swapvars = TRUE;
      *convextype = SCIP_BIVAR_CONVEX_CONCAVE;
   }
   else if( p > 0.0 && p < 1.0 && q > 0.0 && q < 1.0 && p + q > 1.0 )
   {
      *mult *= -1.0;
      *convextype = SCIP_BIVAR_1CONVEX_INDEFINITE;
   }
   else if( p == 1.0 && q > 0.0 && q < 1.0 )
   {
      *convextype = SCIP_BIVAR_CONVEX_CONCAVE;
   }
   else if( q == 1.0 && p > 0.0 && p < 1.0 )
   {
      swapvars = TRUE;
      *convextype = SCIP_BIVAR_CONVEX_CONCAVE;
   }
   else if( p == 1.0 && q == 1.0 )
   {
      *convextype = SCIP_BIVAR_CONVEX_CONCAVE;
   }
   else if( p > 0.0 && p < 1.0 && q > 0.0 && q < 1.0 && p + q <= 1.0 )
   {
      *mult *= -1.0;
      *convextype = SCIP_BIVAR_ALLCONVEX;
   }
   assert(*convextype != SCIP_BIVAR_UNKNOWN); /* there should be no case where this can still happen */

   /* setup expression tree */
   SCIP_CALL( SCIPexprCreate(SCIPblkmem(scip), &children[0], SCIP_EXPR_VARIDX, 0) );
   SCIP_CALL( SCIPexprCreate(SCIPblkmem(scip), &children[1], SCIP_EXPR_VARIDX, 1) );
   childidxs[0] = 0;
   childidxs[1] = 1;
   if( !swapvars )
   {
      exponents[0] = p;
      exponents[1] = q;
      vars[0] = x;
      vars[1] = y;
   }
   else
   {
      exponents[0] = q;
      exponents[1] = p;
      vars[0] = y;
      vars[1] = x;
   }
   SCIP_CALL( SCIPexprCreateMonomial(SCIPblkmem(scip), &monomial, *mult*coef, 2, childidxs, exponents) );

   SCIP_CALL( SCIPexprCreatePolynomial(SCIPblkmem(scip), &e, 2, children, 1, &monomial, 0.0, FALSE) );
   assert( e != NULL );

   SCIP_CALL( SCIPexprtreeCreate(SCIPblkmem(scip), exprtree, e, 2, 0, NULL) );
   SCIP_CALL( SCIPexprtreeSetVars(*exprtree, 2, vars) );

   return SCIP_OKAY;
}

/** creates bivariate constraint from monomial of the form coef * x^p * y^q with x >= 0 and y >= 0
 * lhs <= coef * x^p * y^q + zcoef * z <= rhs
 */
static
SCIP_RETCODE createConsFromMonomial(
   SCIP*                 scip,               /**< SCIP data structure */
   SCIP_CONS*            srccons,            /**< source constraint to take attributes from, or NULL */
   SCIP_CONS**           cons,               /**< pointer to store new constraint */
   const char*           name,               /**< name of new constraint */
   SCIP_VAR*             x,                  /**< first nonlinear variable */
   SCIP_VAR*             y,                  /**< second nonlinear variable */
   SCIP_VAR*             z,                  /**< linear variable, can be NULL */
   SCIP_Real             coef,               /**< monomial coefficient */
   SCIP_Real             p,                  /**< exponent of x */
   SCIP_Real             q,                  /**< exponent of y */
   SCIP_Real             zcoef,              /**< coefficient of z */
   SCIP_Real             lhs,                /**< left-hand-side */
   SCIP_Real             rhs                 /**< right-hand-side */
   )
{
   SCIP_Real mult;
   SCIP_BIVAR_CONVEXITY convextype;
   SCIP_EXPRTREE* exprtree;

   assert(scip != NULL);
   assert(cons != NULL);
   assert(name != NULL);

   assert(x != NULL);
   assert(y != NULL);
   assert(!SCIPisZero(scip, coef));
   assert(!SCIPisZero(scip, p));
   assert(!SCIPisZero(scip, q));
   assert(SCIPisLE(scip, lhs, rhs));

   SCIP_CALL( createExprtreeFromMonomial(scip, x, y, coef, p, q, &exprtree, &mult, &convextype) );

   if( mult == -1.0 )
   {
      SCIP_Real tmp;
      tmp = lhs;
      lhs = -rhs;
      rhs = -tmp;
      zcoef = -zcoef;
   }
   else
   {
      assert(mult == 1.0);
   }

   SCIPdebugMsg(scip, "upgrading monomial %g<%s>^%g<%s>^%g from constraint <%s> to bivariate constraint with convexity type %d\n",  /*lint !e585*/
      coef, SCIPvarGetName(x), p, SCIPvarGetName(y), q, srccons != NULL ? SCIPconsGetName(srccons) : "??", convextype);  /*lint !e585*/

   if( srccons != NULL )
   {
      SCIP_CALL( SCIPcreateConsBivariate(scip, cons, name,
            exprtree, convextype, z, zcoef, lhs, rhs,
            SCIPconsIsInitial(srccons), SCIPconsIsSeparated(srccons), SCIPconsIsEnforced(srccons),
            SCIPconsIsChecked(srccons), SCIPconsIsPropagated(srccons), SCIPconsIsLocal(srccons),
            SCIPconsIsModifiable(srccons), SCIPconsIsDynamic(srccons), SCIPconsIsRemovable(srccons),
            SCIPconsIsStickingAtNode(srccons)) );
   }
   else
   {
      SCIP_CALL( SCIPcreateConsBivariate(scip, cons, name,
            exprtree, convextype, z, zcoef, lhs, rhs,
            TRUE, TRUE, TRUE, TRUE, TRUE, FALSE, FALSE, FALSE, FALSE, FALSE) );
   }
   SCIPdebugPrintCons(scip, *cons, NULL);

   SCIP_CALL( SCIPexprtreeFree(&exprtree) );

   return SCIP_OKAY;
}

/** helper function to enforce constraints */
static
SCIP_RETCODE enforceConstraint(
   SCIP*                 scip,               /**< SCIP data structure */
   SCIP_CONSHDLR*        conshdlr,           /**< constraint handler */
   SCIP_CONS**           conss,              /**< constraints to process */
   int                   nconss,             /**< number of constraints */
   int                   nusefulconss,       /**< number of useful (non-obsolete) constraints to process */
   SCIP_SOL*             sol,                /**< solution to enforce (NULL for the LP solution) */
   SCIP_Bool             solinfeasible,      /**< was the solution already declared infeasible by a constraint handler? */
   SCIP_RESULT*          result              /**< pointer to store the result of the enforcing call */
   )
{
   SCIP_CONSHDLRDATA* conshdlrdata;
   SCIP_CONSDATA*     consdata;
   SCIP_CONS*         maxviolcons;
   SCIP_Real          maxviol;
   SCIP_RESULT        propresult;
   SCIP_RESULT        separateresult;
   int                dummy;
   int                nnotify;
   SCIP_Real          sepaefficacy;
   SCIP_Real          minefficacy;
   SCIP_Real          leastpossibleefficacy;

   assert(scip     != NULL);
   assert(conshdlr != NULL);
   assert(conss    != NULL || nconss == 0);
   assert(result   != NULL);

   conshdlrdata = SCIPconshdlrGetData(conshdlr);
   assert(conshdlrdata != NULL);

   SCIP_CALL( computeViolations(scip, conshdlr, conss, nconss, sol, &maxviolcons) );
   if( maxviolcons == NULL )
   {
      *result = SCIP_FEASIBLE;
      return SCIP_OKAY;
   }

   *result = SCIP_INFEASIBLE;

   /* if we are above the 100'th enforcement round for this node, something is strange (maybe the relaxation does not
    * think that the cuts we add are violated, or we do ECP on a high-dimensional convex function) in this case, check
    * if some limit is hit or SCIP should stop for some other reason and terminate enforcement by creating a dummy node
    * (in optimized more, returning SCIP_INFEASIBLE in *result would be sufficient, but in debug mode this would give an
    * assert in scip.c) the reason to wait for 100 rounds is to avoid calls to SCIPisStopped in normal runs, which may
    * be expensive we only increment nenforounds until 101 to avoid an overflow
    */
   if( conshdlrdata->lastenfonode == SCIPgetCurrentNode(scip) )
   {
      if( conshdlrdata->nenforounds > 100 )
      {
         if( SCIPisStopped(scip) )
         {
            SCIP_NODE* child;

            SCIP_CALL( SCIPcreateChild(scip, &child, 1.0, SCIPnodeGetEstimate(SCIPgetCurrentNode(scip))) );
            *result = SCIP_BRANCHED;

            return SCIP_OKAY;
         }
      }
      else
         ++conshdlrdata->nenforounds;
   }
   else
   {
      conshdlrdata->lastenfonode = SCIPgetCurrentNode(scip);
      conshdlrdata->nenforounds = 0;
   }

   consdata = SCIPconsGetData(maxviolcons);
   assert(consdata != NULL);
   maxviol = consdata->lhsviol + consdata->rhsviol;
   assert(SCIPisGT(scip, maxviol, SCIPfeastol(scip)));

   SCIPdebugMessage("enforcement with max violation %g in cons <%s>\n", maxviol, SCIPconsGetName(maxviolcons));

   /* run domain propagation */
   dummy = 0;
   SCIP_CALL( propagateBounds(scip, conshdlr, conss, nconss, &propresult, &dummy, &dummy) );
   if( propresult == SCIP_CUTOFF || propresult == SCIP_REDUCEDDOM )
   {
      *result = propresult;
      return SCIP_OKAY;
   }

   /* we would like a cut that is efficient enough that it is not redundant in the LP (>feastol) however, if the maximal
    * violation is very small, also the best cut efficacy cannot be large thus, in the latter case, we are also happy if
    * the efficacy is at least, say, 75% of the maximal violation but in any case we need an efficacy that is at least
    * feastol
    */
   minefficacy = MIN(0.75*maxviol, conshdlrdata->mincutefficacyenfo);  /*lint !e666*/
   minefficacy = MAX(minefficacy, SCIPfeastol(scip));  /*lint !e666*/
   SCIP_CALL( separatePoint(scip, conshdlr, conss, nconss, nusefulconss, sol, minefficacy, TRUE, &separateresult,
         &sepaefficacy) );
   if( separateresult == SCIP_SEPARATED || separateresult == SCIP_CUTOFF )
   {
      SCIPdebugMessage("separation succeeded (bestefficacy = %g, minefficacy = %g, cutoff = %d)\n", sepaefficacy,
         minefficacy, separateresult == SCIP_CUTOFF);
      *result = separateresult;
      return SCIP_OKAY;
   }

   /* we are not feasible, the whole node is not infeasible, and we cannot find a good cut
    * -> collect variables for branching
    */

   SCIPdebugMessage("separation failed (bestefficacy = %g < %g = minefficacy ); max viol: %g\n", sepaefficacy,
      minefficacy, maxviol);

   /* find branching candidates */
   SCIP_CALL( registerBranchingVariables(scip, conss, nconss, &nnotify) );

   /* if sepastore can decrease feasibility tolerance, we can add cuts with efficacy in [eps, feastol] */
   leastpossibleefficacy = SCIPgetRelaxFeastolFactor(scip) > 0.0 ? SCIPepsilon(scip) : SCIPfeastol(scip);
   if( nnotify == 0 && !solinfeasible && minefficacy > leastpossibleefficacy )
   {
      /* fallback 1: we also have no branching candidates, so try to find a weak cut */
      SCIP_CALL( separatePoint(scip, conshdlr, conss, nconss, nusefulconss, sol, leastpossibleefficacy, TRUE,
            &separateresult, &sepaefficacy) );
      if( separateresult == SCIP_SEPARATED || separateresult == SCIP_CUTOFF )
      {
         *result = separateresult;
         return SCIP_OKAY;
      }
   }

   if( nnotify == 0 && !solinfeasible )
   {
      /* fallback 2: separation probably failed because of numerical difficulties with a convex constraint;
       * if noone declared solution infeasible yet and we had not even found a weak cut, try to resolve by branching
       */
      SCIP_VAR* brvar = NULL;
      SCIP_CALL( registerLargeRelaxValueVariableForBranching(scip, conss, nconss, sol, &brvar) );
      if( brvar == NULL )
      {
         /* fallback 3: all nonlinear variables in all violated constraints seem to be fixed -> treat as linear
          * constraint in one variable
          */
         SCIP_Bool reduceddom;
         SCIP_Bool infeasible;

         SCIP_CALL( enforceViolatedFixedNonlinear(scip, conss, nconss, &reduceddom, &infeasible) );
         /* if the linear constraints are actually feasible, then adding them and returning SCIP_CONSADDED confuses SCIP
          * when it enforces the new constraints again and nothing resolves the infeasiblity that we declare here thus,
          * we only add them if considered violated, and otherwise claim the solution is feasible (but print a warning)
          */
         if ( infeasible )
            *result = SCIP_CUTOFF;
         else if ( reduceddom )
            *result = SCIP_REDUCEDDOM;
         else
         {
            *result = SCIP_FEASIBLE;
            SCIPwarningMessage(scip, "could not enforce feasibility by separating or branching; declaring solution with viol %g as feasible\n", maxviol);
         }
         return SCIP_OKAY;
      }
      else
      {
         SCIPdebugMessage("Could not find any usual branching variable candidate. Proposed variable <%s> with LP value %g for branching.\n",
            SCIPvarGetName(brvar), SCIPgetSolVal(scip, sol, brvar));
         nnotify = 1;
      }
   }

   assert(*result == SCIP_INFEASIBLE && (solinfeasible || nnotify > 0));
   return SCIP_OKAY;
}

/*
 * Callback methods of constraint handler
 */

/** copy method for constraint handler plugins (called when SCIP copies plugins) */
static
SCIP_DECL_CONSHDLRCOPY(conshdlrCopyBivariate)
{  /*lint --e{715}*/
   assert(scip != NULL);
   assert(conshdlr != NULL);
   /* assert(strcmp(SCIPconshdlrGetName(conshdlr), CONSHDLR_NAME) == 0); */

   /* call inclusion method of constraint handler */
   SCIP_CALL( SCIPincludeConshdlrBivariate(scip) );

   *valid = TRUE;

   return SCIP_OKAY;
}

/** destructor of constraint handler to free constraint handler data (called when SCIP is exiting) */
static
SCIP_DECL_CONSFREE(consFreeBivariate)
{  /*lint --e{715}*/
   SCIP_CONSHDLRDATA* conshdlrdata;

   assert(scip     != NULL);
   assert(conshdlr != NULL);

   conshdlrdata = SCIPconshdlrGetData(conshdlr);
   assert(conshdlrdata != NULL);
   assert(conshdlrdata->exprinterpreter != NULL);
   assert(conshdlrdata->exprgraph != NULL);
   assert(SCIPexprgraphGetNVars(conshdlrdata->exprgraph) == 0);

   /* free expression graph */
   SCIP_CALL( SCIPexprgraphFree(&conshdlrdata->exprgraph) );

   if( conshdlrdata->exprinterpreter != NULL )
   {
      SCIP_CALL( SCIPexprintFree(&conshdlrdata->exprinterpreter) );
   }

   SCIPfreeMemory(scip, &conshdlrdata);

   return SCIP_OKAY;
}

/** initialization method of constraint handler (called after problem was transformed) */
static
SCIP_DECL_CONSINIT(consInitBivariate)
{  /*lint --e{715}*/
   SCIP_CONSHDLRDATA* conshdlrdata;

   assert(scip != NULL);
   assert(conshdlr != NULL);

   conshdlrdata = SCIPconshdlrGetData(conshdlr);
   assert(conshdlrdata != NULL);

   conshdlrdata->subnlpheur = SCIPfindHeur(scip, "subnlp");
   conshdlrdata->trysolheur = SCIPfindHeur(scip, "trysol");

   return SCIP_OKAY;
}

/** deinitialization method of constraint handler (called before transformed problem is freed) */
static
SCIP_DECL_CONSEXIT(consExitBivariate)
{  /*lint --e{715}*/
   SCIP_CONSHDLRDATA* conshdlrdata;

   assert(scip != NULL);
   assert(conshdlr != NULL);

   conshdlrdata = SCIPconshdlrGetData(conshdlr);
   assert(conshdlrdata != NULL);

   conshdlrdata->subnlpheur = NULL;
   conshdlrdata->trysolheur = NULL;

   return SCIP_OKAY;
}

/** presolving initialization method of constraint handler (called when presolving is about to begin) */
static
SCIP_DECL_CONSINITPRE(consInitpreBivariate)
{  /*lint --e{715}*/
   SCIP_CONSDATA*     consdata;
   int                c;

   assert(scip  != NULL);
   assert(conss != NULL || nconss == 0);

   for( c = 0; c < nconss; ++c )
   {
      consdata = SCIPconsGetData(conss[c]);  /*lint !e613*/
      assert(consdata != NULL);

      /* reset may{in,de}creasez to FALSE in case some values are still set from a previous solve round */
      consdata->mayincreasez = FALSE;
      consdata->maydecreasez = FALSE;

      /* mark the constraint to be propagated */
      SCIP_CALL( SCIPmarkConsPropagate(scip, conss[c]) );
   }

   return SCIP_OKAY;
}

/** presolving deinitialization method of constraint handler (called after presolving has been finished) */
static
SCIP_DECL_CONSEXITPRE(consExitpreBivariate)
{  /*lint --e{715}*/
   SCIP_CONSHDLRDATA* conshdlrdata;
   int                c;
   SCIP_Bool          changed;
   SCIP_Bool          upgraded;
#ifndef NDEBUG
   SCIP_CONSDATA*     consdata;
#endif

   assert(scip  != NULL);
   assert(conss != NULL || nconss == 0);

   conshdlrdata = SCIPconshdlrGetData(conshdlr);
   assert(conshdlrdata != NULL);

   if( !conshdlrdata->isremovedfixings )
   {
      SCIP_CALL( removeFixedNonlinearVariables(scip, conshdlr) );
      assert(conshdlrdata->isremovedfixings);
      /* @todo call expression graph simplifier? */
   }

   for( c = 0; c < nconss; ++c )
   {
      assert(conss != NULL);  /* for flexelint */
      assert(conss[c] != NULL);

      /* make sure variable fixations have been resolved */
      SCIP_CALL( removeFixedVariables(scip, conshdlr, conss[c], &changed, &upgraded) );
      assert(!upgraded);

#ifndef NDEBUG
      consdata = SCIPconsGetData(conss[c]);
      assert(consdata != NULL);

      assert(consdata->f != NULL);
      assert(SCIPexprtreeGetNVars(consdata->f) == 2);
      assert(consdata->z == NULL || SCIPvarIsActive(consdata->z) || SCIPvarGetStatus(consdata->z) == SCIP_VARSTATUS_MULTAGGR);
#endif

      /* tell SCIP that we have something nonlinear */
      if( SCIPconsIsAdded(conss[c]) )
         SCIPenableNLP(scip);
   }

   return SCIP_OKAY;
}

/** solving process initialization method of constraint handler (called when branch and bound process is about to begin) */
static
SCIP_DECL_CONSINITSOL(consInitsolBivariate)
{  /*lint --e{715}*/
   SCIP_CONSHDLRDATA* conshdlrdata;
   SCIP_CONSDATA*     consdata;
   int                c;
#ifdef TYPESTATISTICS
   int                nconvextypeslhs[(int)SCIP_BIVAR_UNKNOWN+1];
   int                nconvextypesrhs[(int)SCIP_BIVAR_UNKNOWN+1];
#endif

   assert(scip  != NULL);
   assert(conss != NULL || nconss == 0);

   conshdlrdata = SCIPconshdlrGetData(conshdlr);
   assert(conshdlrdata != NULL);

#ifdef TYPESTATISTICS
   BMSclearMemoryArray(nconvextypeslhs, (int)SCIP_BIVAR_UNKNOWN+1);
   BMSclearMemoryArray(nconvextypesrhs, (int)SCIP_BIVAR_UNKNOWN+1);
#endif

   for( c = 0; c < nconss; ++c )
   {
      assert(conss[c] != NULL);  /*lint !e613*/

      consdata = SCIPconsGetData(conss[c]);  /*lint !e613*/
      assert(consdata != NULL);

      /* check if linear variable can be rounded up or down without harming other constraints */
      if( consdata->z != NULL )
      {
         int poslock;
         int neglock;

         if( consdata->zcoef > 0.0 )
         {
            poslock = !SCIPisInfinity(scip, -consdata->lhs) ? 1 : 0;
            neglock = !SCIPisInfinity(scip,  consdata->rhs) ? 1 : 0;
         }
         else
         {
            poslock = !SCIPisInfinity(scip,  consdata->rhs) ? 1 : 0;
            neglock = !SCIPisInfinity(scip, -consdata->lhs) ? 1 : 0;
         }

         if( SCIPvarGetNLocksDown(consdata->z) - neglock == 0 )
         {
            /* for c*z + f(x,y) \in [lhs, rhs], we can decrease z without harming other constraints */
            consdata->maydecreasez = TRUE;
            SCIPdebugMsg(scip, "may decrease <%s> to become feasible\n", SCIPvarGetName(consdata->z));
         }

         if( SCIPvarGetNLocksDown(consdata->z) - poslock == 0 )
         {
            /* for c*x + f(x,y) \in [lhs, rhs], we can increase x without harming other constraints */
            consdata->mayincreasez = TRUE;
            SCIPdebugMsg(scip, "may increase <%s> to become feasible\n", SCIPvarGetName(consdata->z));
         }
      }

      /* add nlrow respresentation to NLP, if NLP had been constructed */
      if( SCIPisNLPConstructed(scip) && SCIPconsIsEnabled(conss[c]) )  /*lint !e613*/
      {
         SCIP_NLROW* nlrow;

         SCIP_CALL( SCIPcreateNlRow(scip, &nlrow, SCIPconsGetName(conss[c]), 0.0,
               consdata->z != NULL ? 1 : 0, consdata->z != NULL ? &consdata->z : NULL, &consdata->zcoef,
               0, NULL, 0, NULL,
               consdata->f, consdata->lhs, consdata->rhs,
               consdata->convextype == SCIP_BIVAR_ALLCONVEX ? SCIP_EXPRCURV_CONVEX : SCIP_EXPRCURV_UNKNOWN) );  /*lint !e826 !e613*/

         SCIP_CALL( SCIPaddNlRow(scip, nlrow) );
         SCIP_CALL( SCIPreleaseNlRow(scip, &nlrow) );
      }

      /* initialize data for cut generation */
      SCIP_CALL( initSepaData(scip, conshdlrdata->exprinterpreter, conss[c]) );  /*lint !e613*/

#ifdef TYPESTATISTICS
      if( !SCIPisInfinity(scip, -consdata->lhs) )
         ++nconvextypeslhs[consdata->convextype];
      if( !SCIPisInfinity(scip,  consdata->rhs) )
         ++nconvextypesrhs[consdata->convextype];
#endif
   }

   conshdlrdata->newsoleventfilterpos = -1;
   if( nconss != 0 )
   {
      SCIP_EVENTHDLR* eventhdlr;

      eventhdlr = SCIPfindEventhdlr(scip, CONSHDLR_NAME"_newsolution");
      assert(eventhdlr != NULL);

      SCIP_CALL( SCIPcatchEvent(scip, SCIP_EVENTTYPE_SOLFOUND, eventhdlr, (SCIP_EVENTDATA*)conshdlr, &conshdlrdata->newsoleventfilterpos) );

#ifdef TYPESTATISTICS
      for( c = 0; c <= (int)SCIP_BIVAR_UNKNOWN; ++c )
      {
         const char* typename;
         switch( c )
         {
         case SCIP_BIVAR_ALLCONVEX:
            typename = "allconvex";
            break;
         case SCIP_BIVAR_1CONVEX_INDEFINITE:
            typename = "1-convex";
            break;
         case SCIP_BIVAR_CONVEX_CONCAVE:
            typename = "convex-concave";
            break;
         case SCIP_BIVAR_UNKNOWN:
         default:
            typename = "unknown";
            break;
         }
         SCIPverbMessage(scip, SCIP_VERBLEVEL_HIGH, NULL, "%4d left and %4d right bivariate constraints of type [%s]\n", nconvextypeslhs[c], nconvextypesrhs[c], typename);
      }
#endif
   }

   /* reset counter */
   conshdlrdata->lastenfonode = NULL;
   conshdlrdata->nenforounds = 0;

   return SCIP_OKAY;
}

/** solving process deinitialization method of constraint handler (called before branch and bound process data is freed) */
static
SCIP_DECL_CONSEXITSOL(consExitsolBivariate)
{  /*lint --e{715}*/
   SCIP_CONSHDLRDATA* conshdlrdata;
   int c;

   assert(scip  != NULL);
   assert(conss != NULL || nconss == 0);

   conshdlrdata = SCIPconshdlrGetData(conshdlr);
   assert(conshdlrdata != NULL);

   if( conshdlrdata->newsoleventfilterpos >= 0 )
   {
      SCIP_EVENTHDLR* eventhdlr;

      eventhdlr = SCIPfindEventhdlr(scip, CONSHDLR_NAME"_newsolution");
      assert(eventhdlr != NULL);

      SCIP_CALL( SCIPdropEvent(scip, SCIP_EVENTTYPE_SOLFOUND, eventhdlr, (SCIP_EVENTDATA*)conshdlr, conshdlrdata->newsoleventfilterpos) );
      conshdlrdata->newsoleventfilterpos = -1;
   }

   for( c = 0; c < nconss; ++c )
   {
      /* free data for cut generation */
      assert(conss[c] != NULL);  /*lint !e613*/

      SCIP_CALL( freeSepaData(scip, conss[c]) );  /*lint !e613*/
   }

   return SCIP_OKAY;
}

/** frees specific constraint data */
static
SCIP_DECL_CONSDELETE(consDeleteBivariate)
{  /*lint --e{715}*/
#ifndef NDEBUG
   SCIP_CONSHDLRDATA* conshdlrdata;
#endif

   assert(scip != NULL);
   assert(cons != NULL);
   assert(consdata != NULL);

#ifndef NDEBUG
   conshdlrdata = SCIPconshdlrGetData(conshdlr);
   assert(conshdlrdata != NULL);
#endif

   /* expression should have been removed from expression graph when constraint was deactivated */
   assert((*consdata)->exprgraphnode == NULL);

   if( (*consdata)->f != NULL )
   {
      SCIP_CALL( SCIPexprtreeFree(&(*consdata)->f) );
   }

   SCIPfreeMemory(scip, consdata);
   *consdata = NULL;

   return SCIP_OKAY;
}

/** transforms constraint data into data belonging to the transformed problem */
static
SCIP_DECL_CONSTRANS(consTransBivariate)
{  /*lint --e{715}*/
   SCIP_CONSDATA* sourcedata;
   SCIP_CONSDATA* targetdata;

   SCIP_VAR* targetvars[2];

   sourcedata = SCIPconsGetData(sourcecons);
   assert(sourcedata != NULL);

   SCIP_CALL( SCIPduplicateMemory(scip, &targetdata, sourcedata) );
   assert(targetdata->eventfilterpos == -1);

   assert(sourcedata->f != NULL);
   SCIP_CALL( SCIPexprtreeCopy(SCIPblkmem(scip), &targetdata->f, sourcedata->f) );
   SCIP_CALL( SCIPgetTransformedVars(scip, 2, SCIPexprtreeGetVars(sourcedata->f), targetvars) );
   SCIP_CALL( SCIPexprtreeSetVars(targetdata->f, 2, targetvars) );

   if( sourcedata->z != NULL )
   {
      SCIP_CALL( SCIPgetTransformedVar(scip, sourcedata->z, &targetdata->z) );
   }

   SCIP_CALL( SCIPcreateCons(scip, targetcons, SCIPconsGetName(sourcecons), conshdlr, targetdata,
         SCIPconsIsInitial(sourcecons), SCIPconsIsSeparated(sourcecons), SCIPconsIsEnforced(sourcecons),
         SCIPconsIsChecked(sourcecons), SCIPconsIsPropagated(sourcecons),  SCIPconsIsLocal(sourcecons),
         SCIPconsIsModifiable(sourcecons), SCIPconsIsDynamic(sourcecons), SCIPconsIsRemovable(sourcecons),
         SCIPconsIsStickingAtNode(sourcecons)) );

   return SCIP_OKAY;
}

/** LP initialization method of constraint handler (called before the initial LP relaxation at a node is solved) */
static
SCIP_DECL_CONSINITLP(consInitlpBivariate)
{  /*lint --e{715}*/
   SCIP_CONSHDLRDATA* conshdlrdata;
   SCIP_CONSDATA*     consdata;
   SCIP_ROW*          row1;
   SCIP_ROW*          row2;
   SCIP_Real          xy[2];
   int                c;
   int                i;
   int                ix;
   int                iy;
   int                nref;
   SCIP_Real          lb[2];
   SCIP_Real          ub[2];
   SCIP_Bool          unbounded[2];

   assert(scip != NULL);
   assert(conshdlr != NULL);
   assert(conss != NULL || nconss == 0);

   conshdlrdata = SCIPconshdlrGetData(conshdlr);
   assert(conshdlrdata != NULL);

   *infeasible = FALSE;

   nref = conshdlrdata->ninitlprefpoints;

   if( nref == 0 )
   {
      SCIPdebugMsg(scip, "skip LP initialization since ninitlprefpoints is 0\n");
      return SCIP_OKAY;
   }

   row1 = NULL;
   row2 = NULL;

   for( c = 0; c < nconss; ++c )
   {
      assert(conss[c] != NULL);  /*lint !e613*/

      consdata = SCIPconsGetData(conss[c]);  /*lint !e613*/
      assert(consdata != NULL);
      assert(consdata->f != NULL);

      if( SCIPexprtreeGetInterpreterData(consdata->f) == NULL )
      {
         SCIP_CALL( SCIPexprintCompile(conshdlrdata->exprinterpreter, consdata->f) );
      }

      /* create a bounded rectangle in which we take reference points for initial cut generation
       * For a missing bound, we either reflect the other bound at 0.0 if finite and on the right side,
       * or double the other bound if on the same side but not 0.0, or set it to +/-1000.0.
       */
      for( i = 0; i < 2; ++i )
      {
         lb[i] = SCIPvarGetLbGlobal(SCIPexprtreeGetVars(consdata->f)[i]);
         ub[i] = SCIPvarGetUbGlobal(SCIPexprtreeGetVars(consdata->f)[i]);

         unbounded[i] = FALSE;
         if( SCIPisInfinity(scip, -lb[i]) )
         {
            unbounded[i] = TRUE;
            ub[i] = MIN(INITLPMAXVARVAL, ub[i]);
            if( SCIPisPositive(scip, ub[i]) )
               lb[i] = -ub[i];
            else if( SCIPisZero(scip, ub[i]) )
               lb[i] = -INITLPMAXVARVAL;
            else
               lb[i] = 2.0 * ub[i];
         }
         else if( SCIPisInfinity(scip, ub[i]) )
         {
            unbounded[i] = TRUE;
            assert(!SCIPisInfinity(scip, -lb[i]));
            lb[i] = MAX(-INITLPMAXVARVAL, lb[i]);
            if( SCIPisNegative(scip, lb[i]) )
               ub[i] = -lb[i];
            else if( SCIPisZero(scip, lb[i]) )
               ub[i] = INITLPMAXVARVAL;
            else
               ub[i] = 2.0 * lb[i];
         }
      }

      for( ix = 0; ix < nref; ++ix )
      {
         if( nref > 1 )
            xy[0] = lb[0] + ix * (ub[0] - lb[0]) / (nref - 1.0);
         else
            xy[0] = (lb[0] + ub[0]) / 2.0;

         for( iy = 0; iy < nref; ++iy )
         {
            if( nref > 1 )
               xy[1] = lb[1] + iy * (ub[1] - lb[1]) / (nref - 1.0);
            else
               xy[1] = (lb[1] + ub[1]) / 2.0;

            SCIPdebugMsg(scip, "cons <%s>: generate cuts for <%s> = %g [%g,%g], <%s> = %g [%g,%g]\n",
               SCIPconsGetName(conss[c]),  /*lint !e613*/
               SCIPvarGetName(SCIPexprtreeGetVars(consdata->f)[0]), xy[0],
               SCIPvarGetLbGlobal(SCIPexprtreeGetVars(consdata->f)[0]), SCIPvarGetUbGlobal(SCIPexprtreeGetVars(consdata->f)[0]),
               SCIPvarGetName(SCIPexprtreeGetVars(consdata->f)[1]), xy[1],
               SCIPvarGetLbGlobal(SCIPexprtreeGetVars(consdata->f)[1]), SCIPvarGetUbGlobal(SCIPexprtreeGetVars(consdata->f)[1])
               );

            /* try to generate one cut for each side */
            switch( consdata->convextype )
            {
            case SCIP_BIVAR_ALLCONVEX:
            {
               if( !SCIPisInfinity(scip, -consdata->lhs) && !unbounded[0] && !unbounded[1] && (ix == 0 || ix == nref-1) && (iy == 0 || iy == nref-1) )
               {
                  /* lhs is finite and both variables are bounded, so can do overest. hyperplane
                   * do this only for corner points, since we can get at most two cuts out of it
                   * @todo generate only two cuts instead of four
                   */
                  SCIP_CALL( generateOverestimatingHyperplaneCut(scip, conshdlrdata->exprinterpreter, conss[c], xy, &row1) );  /*lint !e613*/
               }
               if( !SCIPisInfinity(scip,  consdata->rhs) )
               {
                  /* rhs is finite */
                  SCIP_CALL( generateLinearizationCut(scip, conshdlrdata->exprinterpreter, conss[c], xy, TRUE, &row2) );  /*lint !e613*/
               }
               break;
            }

            case SCIP_BIVAR_CONVEX_CONCAVE:
            {
               if( !SCIPisInfinity(scip, -consdata->lhs) && !unbounded[0])
               {
                  /* lhs is finite and x is bounded */
                  SCIP_CALL( generateConvexConcaveEstimator(scip, conshdlrdata->exprinterpreter, conss[c], xy, SCIP_SIDETYPE_LEFT, &row1) );  /*lint !e613*/
               }
               if( !SCIPisInfinity(scip,  consdata->rhs) && !unbounded[1])
               {
                  /* rhs is finite and y is bounded */
                  SCIP_CALL( generateConvexConcaveEstimator(scip, conshdlrdata->exprinterpreter, conss[c], xy, SCIP_SIDETYPE_RIGHT, &row2) );  /*lint !e613*/
               }
               break;
            }

            case SCIP_BIVAR_1CONVEX_INDEFINITE:
            {
               if( !SCIPisInfinity(scip, -consdata->lhs) && !unbounded[0] && !unbounded[1] && (ix == 0 || ix == nref-1) && (iy == 0 || iy == nref-1) )
               {
                  /* lhs is finite and both variables are bounded
                   * do this only for corner points, since we can get at most two cuts out of it
                   * @todo generate only two cuts instead of four
                   */
                  SCIP_CALL( generateOverestimatingHyperplaneCut(scip, conshdlrdata->exprinterpreter, conss[c], xy, &row1) );  /*lint !e613*/
               }
               if( !SCIPisInfinity(scip,  consdata->rhs) && !unbounded[0] && !unbounded[1] )
               { /* rhs is finite and both variables are bounded */
                  SCIP_CALL( generate1ConvexIndefiniteUnderestimator(scip, conshdlrdata->exprinterpreter, conss[c], xy, &row2) );  /*lint !e613*/
               }
               break;
            }

            default:
            {
               SCIPwarningMessage(scip, "initlp for convexity type %d not implemented\n", consdata->convextype);
            }
            }  /*lint !e788*/

            /* check numerics */
            if( row1 != NULL )
            {
               if( SCIPgetRowMaxCoef(scip, row1) / SCIPgetRowMinCoef(scip, row1) > conshdlrdata->cutmaxrange )
               {
                  SCIPdebugMsg(scip, "drop row1 for constraint <%s> because range of coefficients is too large: mincoef = %g, maxcoef = %g -> range = %g\n",
                     SCIPconsGetName(conss[c]), SCIPgetRowMinCoef(scip, row1), SCIPgetRowMaxCoef(scip, row1), SCIPgetRowMaxCoef(scip, row1) / SCIPgetRowMinCoef(scip, row1));  /*lint !e613*/
               }
               else if( SCIPisInfinity(scip, -SCIProwGetLhs(row1)) )
               {
                  /* row1 should be a cut with finite lhs, but infinite rhs */
                  assert(SCIPisInfinity(scip, SCIProwGetRhs(row1)));
                  SCIPdebugMsg(scip, "drop row1 for constraint <%s> because of very large lhs: %g\n", SCIPconsGetName(conss[c]), SCIProwGetLhs(row1));  /*lint !e613*/
               }
               /* add row to LP */
               else
               {
                  SCIP_CALL( SCIPaddCut(scip, NULL, row1, FALSE /* forcecut */, infeasible) );
                  SCIPdebug( SCIP_CALL( SCIPprintRow(scip, row1, NULL) ) );
               }
               SCIP_CALL( SCIPreleaseRow(scip, &row1) );
            }

            if( row2 != NULL )
            {
               if( SCIPgetRowMaxCoef(scip, row2) / SCIPgetRowMinCoef(scip, row2) > conshdlrdata->cutmaxrange )
               {
                  SCIPdebugMsg(scip, "drop row2 for constraint <%s> because range of coefficients is too large: mincoef = %g, maxcoef = %g -> range = %g\n",
                     SCIPconsGetName(conss[c]), SCIPgetRowMinCoef(scip, row2), SCIPgetRowMaxCoef(scip, row2), SCIPgetRowMaxCoef(scip, row2) / SCIPgetRowMinCoef(scip, row2));  /*lint !e613*/
               }
               else if( SCIPisInfinity(scip, SCIProwGetRhs(row2)) )
               {
                  /* row2 should be a cut with finite rhs, but infinite lhs */
                  assert(SCIPisInfinity(scip, SCIProwGetRhs(row2)));
                  SCIPdebugMsg(scip, "drop row2 for constraint <%s> because of very large rhs: %g\n", SCIPconsGetName(conss[c]), SCIProwGetLhs(row2));  /*lint !e613*/
               }
               /* add row to LP */
               else if( !(*infeasible) )
               {
                  SCIP_CALL( SCIPaddCut(scip, NULL, row2, FALSE /* forcecut */, infeasible) );
                  SCIPdebug( SCIP_CALL( SCIPprintRow(scip, row2, NULL) ) );
               }
               SCIP_CALL( SCIPreleaseRow(scip, &row2) );
            }

            if( *infeasible )
               return SCIP_OKAY;
         }
      }
   }

   return SCIP_OKAY;
}

/** separation method of constraint handler for LP solutions */
static
SCIP_DECL_CONSSEPALP(consSepalpBivariate)
{  /*lint --e{715}*/
   SCIP_CONSHDLRDATA* conshdlrdata;
   SCIP_CONS*         maxviolcon;

   assert(scip     != NULL);
   assert(conshdlr != NULL);
   assert(conss    != NULL || nconss == 0);
   assert(result   != NULL);

   *result = SCIP_DIDNOTFIND;

   conshdlrdata = SCIPconshdlrGetData(conshdlr);
   assert(conshdlrdata != NULL);

   SCIP_CALL( computeViolations(scip, conshdlr, conss, nconss, NULL, &maxviolcon) );
   if( maxviolcon == NULL )
      return SCIP_OKAY;

   /* @todo add separation of convex (only?) constraints in nlp relaxation solution */

   SCIP_CALL( separatePoint(scip, conshdlr, conss, nconss, nusefulconss, NULL, conshdlrdata->mincutefficacysepa, FALSE, result, NULL) );

   return SCIP_OKAY;
}

/** separation method of constraint handler for arbitrary primal solutions */
static
SCIP_DECL_CONSSEPASOL(consSepasolBivariate)
{  /*lint --e{715}*/
   SCIP_CONSHDLRDATA* conshdlrdata;
   SCIP_CONS*         maxviolcon;

   assert(scip     != NULL);
   assert(conshdlr != NULL);
   assert(conss    != NULL || nconss == 0);
   assert(sol      != NULL);
   assert(result   != NULL);

   conshdlrdata = SCIPconshdlrGetData(conshdlr);
   assert(conshdlrdata != NULL);

   *result = SCIP_DIDNOTFIND;

   SCIP_CALL( computeViolations(scip, conshdlr, conss, nconss, sol, &maxviolcon) );
   if( maxviolcon == NULL )
      return SCIP_OKAY;

   SCIP_CALL( separatePoint(scip, conshdlr, conss, nconss, nusefulconss, sol, conshdlrdata->mincutefficacysepa, FALSE, result, NULL) );

   return SCIP_OKAY;
}

/** constraint enforcing method of constraint handler for LP solutions */
static
SCIP_DECL_CONSENFOLP(consEnfolpBivariate)
{  /*lint --e{715}*/
   SCIP_CALL( enforceConstraint(scip, conshdlr, conss, nconss, nusefulconss, NULL, solinfeasible, result) );

<<<<<<< HEAD
   return SCIP_OKAY;
}

/** constraint enforcing method of constraint handler for relaxation solutions */
static
SCIP_DECL_CONSENFORELAX(consEnforelaxBivariate)
{  /*lint --e{715}*/
   SCIP_CALL( enforceConstraint(scip, conshdlr, conss, nconss, nusefulconss, sol, solinfeasible, result) );
=======
   /* if we are above the 100'th enforcement round for this node, something is strange
    * (maybe the LP does not think that the cuts we add are violated, or we do ECP on a high-dimensional convex function)
    * in this case, check if some limit is hit or SCIP should stop for some other reason and terminate enforcement by creating a dummy node
    * (in optimized more, returning SCIP_INFEASIBLE in *result would be sufficient, but in debug mode this would give an assert in scip.c)
    * the reason to wait for 100 rounds is to avoid calls to SCIPisStopped in normal runs, which may be expensive
    * we only increment nenfolprounds until 101 to avoid an overflow
    */
   if( conshdlrdata->lastenfolpnode == SCIPgetCurrentNode(scip) )
   {
      if( conshdlrdata->nenfolprounds > 100 )
      {
         if( SCIPisStopped(scip) )
         {
            SCIP_NODE* child;

            SCIP_CALL( SCIPcreateChild(scip, &child, 1.0, SCIPnodeGetEstimate(SCIPgetCurrentNode(scip))) );
            *result = SCIP_BRANCHED;

            return SCIP_OKAY;
         }
      }
      else
         ++conshdlrdata->nenfolprounds;
   }
   else
   {
      conshdlrdata->lastenfolpnode = SCIPgetCurrentNode(scip);
      conshdlrdata->nenfolprounds = 0;
   }

   consdata = SCIPconsGetData(maxviolcons);
   assert(consdata != NULL);
   maxviol = consdata->lhsviol + consdata->rhsviol;
   assert(SCIPisGT(scip, maxviol, SCIPfeastol(scip)));

   SCIPdebugMsg(scip, "enfolp with max violation %g in cons <%s>\n", maxviol, SCIPconsGetName(maxviolcons));

   /* run domain propagation */
   dummy = 0;
   SCIP_CALL( propagateBounds(scip, conshdlr, conss, nconss, &propresult, &dummy, &dummy) );
   if( propresult == SCIP_CUTOFF || propresult == SCIP_REDUCEDDOM )
   {
      *result = propresult;
      return SCIP_OKAY;
   }

   /* we would like a cut that is efficient enough that it is not redundant in the LP (>feastol)
    * however, if the maximal violation is very small, also the best cut efficacy cannot be large
    * thus, in the latter case, we are also happy if the efficacy is at least, say, 75% of the maximal violation
    * but in any case we need an efficacy that is at least feastol
    */
   minefficacy = MIN(0.75*maxviol, conshdlrdata->mincutefficacyenfo);  /*lint !e666*/
   minefficacy = MAX(minefficacy, SCIPfeastol(scip));  /*lint !e666*/
   SCIP_CALL( separatePoint(scip, conshdlr, conss, nconss, nusefulconss, NULL, minefficacy, TRUE, &separateresult, &sepaefficacy) );
   if( separateresult == SCIP_SEPARATED || separateresult == SCIP_CUTOFF )
   {
      SCIPdebugMsg(scip, "separation succeeded (bestefficacy = %g, minefficacy = %g, cutoff = %d)\n", sepaefficacy, minefficacy, separateresult == SCIP_CUTOFF);
      *result = separateresult;
      return SCIP_OKAY;
   }

   /* we are not feasible, the whole node is not infeasible, and we cannot find a good cut
    * -> collect variables for branching
    */

   SCIPdebugMsg(scip, "separation failed (bestefficacy = %g < %g = minefficacy ); max viol: %g\n", sepaefficacy, minefficacy, maxviol);

   /* find branching candidates */
   SCIP_CALL( registerBranchingVariables(scip, conss, nconss, &nnotify) );

   /* if sepastore can decrease LP feasibility tolerance, we can add cuts with efficacy in [eps, feastol] */
   leastpossibleefficacy = SCIPgetRelaxFeastolFactor(scip) > 0.0 ? SCIPepsilon(scip) : SCIPfeastol(scip);
   if( nnotify == 0 && !solinfeasible && minefficacy > leastpossibleefficacy )
   {
      /* fallback 1: we also have no branching candidates, so try to find a weak cut */
      SCIP_CALL( separatePoint(scip, conshdlr, conss, nconss, nusefulconss, NULL, leastpossibleefficacy, TRUE, &separateresult, &sepaefficacy) );
      if( separateresult == SCIP_SEPARATED || separateresult == SCIP_CUTOFF )
      {
         *result = separateresult;
         return SCIP_OKAY;
      }
   }

   if( nnotify == 0 && !solinfeasible )
   {
      /* fallback 2: separation probably failed because of numerical difficulties with a convex constraint;
       * if noone declared solution infeasible yet and we had not even found a weak cut, try to resolve by branching
       */
      SCIP_VAR* brvar = NULL;
      SCIP_CALL( registerLargeLPValueVariableForBranching(scip, conss, nconss, &brvar) );
      if( brvar == NULL )
      {
         /* fallback 3: all nonlinear variables in all violated constraints seem to be fixed -> treat as linear constraint in one variable */
         SCIP_Bool reduceddom;
         SCIP_Bool infeasible;

         SCIP_CALL( enforceViolatedFixedNonlinear(scip, conss, nconss, &reduceddom, &infeasible) );
         /* if the linear constraints are actually feasible, then adding them and returning SCIP_CONSADDED confuses SCIP when it enforces the new constraints again and nothing resolves the infeasiblity that we declare here
          * thus, we only add them if considered violated, and otherwise claim the solution is feasible (but print a warning)
          */
         if ( infeasible )
            *result = SCIP_CUTOFF;
         else if ( reduceddom )
            *result = SCIP_REDUCEDDOM;
         else
         {
            *result = SCIP_FEASIBLE;
            SCIPwarningMessage(scip, "could not enforce feasibility by separating or branching; declaring solution with viol %g as feasible\n", maxviol);
         }
         return SCIP_OKAY;
      }
      else
      {
         SCIPdebugMsg(scip, "Could not find any usual branching variable candidate. Proposed variable <%s> with LP value %g for branching.\n", SCIPvarGetName(brvar), SCIPgetSolVal(scip, NULL, brvar));
         nnotify = 1;
      }
   }
>>>>>>> 26b6a3db

   return SCIP_OKAY;
}


/** constraint enforcing method of constraint handler for pseudo solutions */
static
SCIP_DECL_CONSENFOPS(consEnfopsBivariate)
{  /*lint --e{715}*/
   SCIP_CONS*         maxviolcons;
   SCIP_CONSDATA*     consdata;
   SCIP_RESULT        propresult;
   SCIP_VAR*          var;
   int                nnotify;
   int                dummy;
   int                c;
   int                i;

   assert(scip != NULL);
   assert(conss != NULL || nconss == 0);

   SCIP_CALL( computeViolations(scip, conshdlr, conss, nconss, NULL, &maxviolcons) );
   if( maxviolcons == NULL )
   {
      *result = SCIP_FEASIBLE;
      return SCIP_OKAY;
   }

   *result = SCIP_INFEASIBLE;

   SCIPdebugMsg(scip, "enfops with max violation in cons <%s>\n", SCIPconsGetName(maxviolcons));

   /* run domain propagation */
   dummy = 0;
   SCIP_CALL( propagateBounds(scip, conshdlr, conss, nconss, &propresult, &dummy, &dummy) );
   if( propresult == SCIP_CUTOFF || propresult == SCIP_REDUCEDDOM )
   {
      *result = propresult;
      return SCIP_OKAY;
   }

   /* we are not feasible and we cannot proof that the whole node is infeasible
    * -> collect all variables in violated constraints for branching
    */

   nnotify = 0;
   for( c = 0; c < nconss; ++c )
   {
      assert(conss != NULL);
      consdata = SCIPconsGetData(conss[c]);
      assert(consdata != NULL);
      assert(consdata->f != NULL);

      if( !SCIPisGT(scip, consdata->lhsviol, SCIPfeastol(scip)) && !SCIPisGT(scip, consdata->rhsviol, SCIPfeastol(scip)) )
         continue;

      /* if nonlinear variables are fixed, z should be propagated such that the constraint becomes feasible,
       * so there should be no branching on z necessary
       */
      if( consdata->z != NULL && !SCIPisRelEQ(scip, SCIPvarGetLbLocal(consdata->z), SCIPvarGetUbLocal(consdata->z)) )
      {
         SCIP_CALL( SCIPaddExternBranchCand(scip, consdata->z, MAX(consdata->lhsviol, consdata->rhsviol), SCIP_INVALID) );
         ++nnotify;
      }

      for( i = 0; i < 2; ++i )
      {
         var = SCIPexprtreeGetVars(consdata->f)[i];
         if( !SCIPisRelEQ(scip, SCIPvarGetLbLocal(var), SCIPvarGetUbLocal(var)) )
         {
            SCIP_CALL( SCIPaddExternBranchCand(scip, var, MAX(consdata->lhsviol, consdata->rhsviol), SCIP_INVALID) );
            ++nnotify;
         }
      }
   }

   if( nnotify == 0 )
   {
      SCIPdebugMsg(scip, "All variables in violated constraints fixed (up to epsilon). Cannot find branching candidate. Forcing solution of LP.\n");
      *result = SCIP_SOLVELP;
   }

   assert(*result == SCIP_SOLVELP || (*result == SCIP_INFEASIBLE && nnotify > 0));
   return SCIP_OKAY;
}

/** feasibility check method of constraint handler for integral solutions */
static
SCIP_DECL_CONSCHECK(consCheckBivariate)
{  /*lint --e{715}*/
   SCIP_CONSHDLRDATA* conshdlrdata;
   SCIP_CONSDATA*     consdata;
   SCIP_Real          maxviol;
   int                c;
   SCIP_Bool          maypropfeasible; /* whether we may be able to propose a feasible solution */

   assert(scip   != NULL);
   assert(conss  != NULL || nconss == 0);
   assert(sol    != NULL);
   assert(result != NULL);

   conshdlrdata = SCIPconshdlrGetData(conshdlr);
   assert(conshdlrdata != NULL);

   *result = SCIP_FEASIBLE;

   maxviol = 0.0;
   maypropfeasible = conshdlrdata->linfeasshift && (conshdlrdata->trysolheur != NULL);
   for( c = 0; c < nconss; ++c )
   {
      assert(conss != NULL);
      SCIP_CALL( computeViolation(scip, conshdlr, conss[c], sol) );

      consdata = SCIPconsGetData(conss[c]);
      assert(consdata != NULL);

      if( SCIPisGT(scip, consdata->lhsviol, SCIPfeastol(scip)) || SCIPisGT(scip, consdata->rhsviol, SCIPfeastol(scip)) )
      {
         *result = SCIP_INFEASIBLE;
         if( printreason )
         {
            SCIP_CALL( SCIPprintCons(scip, conss[c], NULL) );
            SCIPinfoMessage(scip, NULL, ";\n");
            {
               SCIPinfoMessage(scip, NULL, "violation: left hand side is violated by %.15g (scaled: %.15g)\n", consdata->lhs - consdata->activity, consdata->lhsviol);
            }
            if( SCIPisGT(scip, consdata->rhsviol, SCIPfeastol(scip)) )
            {
               SCIPinfoMessage(scip, NULL, "violation: right hand side is violated by %.15g (scaled: %.15g)\n", consdata->activity - consdata->rhs, consdata->rhsviol);
            }
         }

         if( (conshdlrdata->subnlpheur == NULL || sol == NULL) && !maypropfeasible && !completely )
            return SCIP_OKAY;

         if( consdata->lhsviol > maxviol || consdata->rhsviol > maxviol )
            maxviol = consdata->lhsviol + consdata->rhsviol;

         /* do not try to shift linear variables if activity is at infinity (leads to setting variable to infinity in solution, which is not allowed) */
         if( maypropfeasible && SCIPisInfinity(scip, REALABS(consdata->activity)) )
            maypropfeasible = FALSE;

         if( maypropfeasible )
         {
            if( SCIPisGT(scip, consdata->lhsviol, SCIPfeastol(scip)) )
            {
               /* check if the linear variable may help to get the left hand side satisfied
                * if not, then we cannot get feasible */
               if( !(consdata->mayincreasez && consdata->zcoef > 0.0) && !(consdata->maydecreasez && consdata->zcoef < 0.0) )
                  maypropfeasible = FALSE;
            }
            else
            {
               assert(SCIPisGT(scip, consdata->rhsviol, SCIPfeastol(scip)));
               /* check if the linear variable may help to get the right hand side satisfied
                * if not, then we cannot get feasible */
               if( !(consdata->mayincreasez && consdata->zcoef < 0.0) && !(consdata->maydecreasez && consdata->zcoef > 0.0) )
                  maypropfeasible = FALSE;
            }
         }
      }
   }

   if( *result == SCIP_INFEASIBLE && maypropfeasible )
   {
      SCIP_Bool success;

      SCIP_CALL( proposeFeasibleSolution(scip, conshdlr, conss, nconss, sol, &success) );

      /* do not pass solution to NLP heuristic if we made it feasible this way */
      if( success )
         return SCIP_OKAY;
   }

   if( *result == SCIP_INFEASIBLE && conshdlrdata->subnlpheur != NULL && sol != NULL )
   {
      SCIP_CALL( SCIPupdateStartpointHeurSubNlp(scip, conshdlrdata->subnlpheur, sol, maxviol) );
   }

   return SCIP_OKAY;
}

/** domain propagation method of constraint handler */
static
SCIP_DECL_CONSPROP(consPropBivariate)
{  /*lint --e{715}*/
   int dummy;

   assert(scip != NULL);
   assert(conshdlr != NULL);
   assert(conss != NULL || nconss == 0);
   assert(result != NULL);

   dummy = 0;
   SCIP_CALL( propagateBounds(scip, conshdlr, conss, nconss, result, &dummy, &dummy) );

   return SCIP_OKAY;
}

/** presolving method of constraint handler */
static
SCIP_DECL_CONSPRESOL(consPresolBivariate)
{  /*lint --e{715}*/
#ifndef NDEBUG
   SCIP_CONSDATA*     consdata;
#endif
   SCIP_CONSHDLRDATA* conshdlrdata;
   SCIP_RESULT        propresult;
   SCIP_Bool          havechange;
   SCIP_Bool          upgraded;
   int                c;

   assert(scip     != NULL);
   assert(conshdlr != NULL);
   assert(conss    != NULL || nconss == 0);
   assert(result   != NULL);

   *result = SCIP_DIDNOTFIND;

   conshdlrdata = SCIPconshdlrGetData(conshdlr);
   assert(conshdlrdata != NULL);
   assert(conshdlrdata->exprgraph != NULL);

   if( !conshdlrdata->isremovedfixings )
   {
      SCIP_CALL( removeFixedNonlinearVariables(scip, conshdlr) );
      assert(conshdlrdata->isremovedfixings);
   }
   /* @todo call expression graph simplifier, if not done yet? */

   for( c = 0; c < nconss; ++c )
   {
      assert(conss != NULL);

#ifndef NDEBUG
      consdata = SCIPconsGetData(conss[c]);
      assert(consdata != NULL);
#endif

      SCIPdebugMsg(scip, "process constraint <%s>\n", SCIPconsGetName(conss[c]));
      SCIPdebugPrintCons(scip, conss[c], NULL);

      havechange = FALSE;

      SCIP_CALL( removeFixedVariables(scip, conshdlr, conss[c], &havechange, &upgraded) );
      if( upgraded )
      {
         SCIP_CALL( SCIPdelCons(scip, conss[c]) );
         ++*nupgdconss;
         continue;
      }
      if( havechange )
      {
         SCIPdebugMsg(scip, "removed fixed variables -> ");
         SCIPdebugPrintCons(scip, conss[c], NULL);
      }
   }

   /* run domain propagation */
   SCIP_CALL( propagateBounds(scip, conshdlr, conss, nconss, &propresult, nchgbds, ndelconss) );
   switch( propresult )
   {
   case SCIP_REDUCEDDOM:
      *result = SCIP_SUCCESS;
      break;
   case SCIP_CUTOFF:
      SCIPdebugMsg(scip, "propagation says problem is infeasible in presolve\n");
      *result = SCIP_CUTOFF;
      return SCIP_OKAY;
   default:
      assert(propresult == SCIP_DIDNOTFIND || propresult == SCIP_DIDNOTRUN);
   }  /*lint !e788*/

   return SCIP_OKAY;
}

/** variable rounding lock method of constraint handler */
static
SCIP_DECL_CONSLOCK(consLockBivariate)
{  /*lint --e{715}*/
   SCIP_CONSDATA* consdata;

   assert(scip != NULL);
   assert(cons != NULL);

   consdata = SCIPconsGetData(cons);
   assert(consdata != NULL);

   if( consdata->z != NULL )
   {
      if( consdata->zcoef > 0 )
      {
         if( !SCIPisInfinity(scip, -consdata->lhs) )
         {
            SCIP_CALL( SCIPaddVarLocks(scip, consdata->z, nlockspos, nlocksneg) );
         }
         if( !SCIPisInfinity(scip,  consdata->rhs) )
         {
            SCIP_CALL( SCIPaddVarLocks(scip, consdata->z, nlocksneg, nlockspos) );
         }
      }
      else
      {
         if( !SCIPisInfinity(scip, -consdata->lhs) )
         {
            SCIP_CALL( SCIPaddVarLocks(scip, consdata->z, nlocksneg, nlockspos) );
         }
         if( !SCIPisInfinity(scip,  consdata->rhs) )
         {
            SCIP_CALL( SCIPaddVarLocks(scip, consdata->z, nlockspos, nlocksneg) );
         }
      }
   }

   return SCIP_OKAY;
}


/** constraint activation notification method of constraint handler */
static
SCIP_DECL_CONSACTIVE(consActiveBivariate)
{  /*lint --e{715}*/
   SCIP_CONSHDLRDATA* conshdlrdata;
   SCIP_CONSDATA* consdata;
   SCIP_Bool exprtreeisnew;

   assert(scip != NULL);
   assert(conshdlr != NULL);
   assert(cons != NULL);
   assert(SCIPconsIsTransformed(cons));

   conshdlrdata = SCIPconshdlrGetData(conshdlr);
   assert(conshdlrdata != NULL);
   assert(conshdlrdata->exprgraph != NULL);

   consdata = SCIPconsGetData(cons);
   assert(consdata != NULL);
   assert(consdata->exprgraphnode == NULL);

   SCIPdebugMsg(scip, "activate %scons <%s>\n", SCIPconsIsTransformed(cons) ? "transformed " : "", SCIPconsGetName(cons));

   /* add exprtree to expression graph */
   SCIP_CALL( SCIPexprgraphAddExprtreeSum(conshdlrdata->exprgraph, 1, &consdata->f, NULL, &consdata->exprgraphnode, &exprtreeisnew) );
   assert(consdata->exprgraphnode != NULL);

   /* mark that variables in constraint should not be multiaggregated (bad for bound tightening and branching) */
   if( SCIPvarIsActive(SCIPexprtreeGetVars(consdata->f)[0]) )
   {
      SCIP_CALL( SCIPmarkDoNotMultaggrVar(scip, SCIPexprtreeGetVars(consdata->f)[0]) );
   }
   if( SCIPvarIsActive(SCIPexprtreeGetVars(consdata->f)[1]) )
   {
      SCIP_CALL( SCIPmarkDoNotMultaggrVar(scip, SCIPexprtreeGetVars(consdata->f)[1]) );
   }
   if( consdata->z != NULL && SCIPvarIsActive(consdata->z) )
   {
      SCIP_CALL( SCIPmarkDoNotMultaggrVar(scip, consdata->z) );
   }

   return SCIP_OKAY;
}

/** constraint deactivation notification method of constraint handler */
static
SCIP_DECL_CONSDEACTIVE(consDeactiveBivariate)
{  /*lint --e{715}*/
   SCIP_CONSHDLRDATA* conshdlrdata;
   SCIP_CONSDATA* consdata;

   assert(scip != NULL);
   assert(conshdlr != NULL);
   assert(cons != NULL);
   assert(SCIPconsIsTransformed(cons));

   conshdlrdata = SCIPconshdlrGetData(conshdlr);
   assert(conshdlrdata != NULL);
   assert(conshdlrdata->exprgraph != NULL);

   consdata = SCIPconsGetData(cons);
   assert(consdata != NULL);
   assert(consdata->exprgraphnode != NULL);

   SCIPdebugMsg(scip, "deactivate %scons <%s>\n", SCIPconsIsTransformed(cons) ? "transformed " : "", SCIPconsGetName(cons));

   SCIP_CALL( SCIPexprgraphReleaseNode(conshdlrdata->exprgraph, &consdata->exprgraphnode) );

   return SCIP_OKAY;
}

/** constraint enabling notification method of constraint handler */
static
SCIP_DECL_CONSENABLE(consEnableBivariate)
{  /*lint --e{715}*/
   SCIP_CONSHDLRDATA* conshdlrdata;
   SCIP_CONSDATA* consdata;

   assert(scip != NULL);
   assert(conshdlr != NULL);
   assert(cons != NULL);
   assert(SCIPconsIsTransformed(cons));
   assert(SCIPconsIsActive(cons));

   conshdlrdata = SCIPconshdlrGetData(conshdlr);
   assert(conshdlrdata != NULL);
   assert(conshdlrdata->exprgraph != NULL);

   consdata = SCIPconsGetData(cons);
   assert(consdata != NULL);
   assert(consdata->exprgraphnode != NULL);

   SCIPdebugMsg(scip, "enable %scons <%s>\n", SCIPconsIsTransformed(cons) ? "transformed " : "", SCIPconsGetName(cons));

   /* enable node of expression in expression graph */
   SCIPexprgraphEnableNode(conshdlrdata->exprgraph, consdata->exprgraphnode);

   /* enable event catching for linear variables */
   SCIP_CALL( catchLinearVarEvents(scip, cons) );

   return SCIP_OKAY;
}

/** constraint disabling notification method of constraint handler */
static
SCIP_DECL_CONSDISABLE(consDisableBivariate)
{  /*lint --e{715}*/
   SCIP_CONSHDLRDATA* conshdlrdata;
   SCIP_CONSDATA* consdata;

   assert(scip != NULL);
   assert(conshdlr != NULL);
   assert(cons != NULL);
   assert(SCIPconsIsTransformed(cons));

   conshdlrdata = SCIPconshdlrGetData(conshdlr);
   assert(conshdlrdata != NULL);
   assert(conshdlrdata->exprgraph != NULL);

   consdata = SCIPconsGetData(cons);
   assert(consdata != NULL);
   assert(consdata->exprgraphnode != NULL);

   SCIPdebugMsg(scip, "disable %scons <%s>\n", SCIPconsIsTransformed(cons) ? "transformed " : "", SCIPconsGetName(cons));

   /* disable node of expression in expression graph */
   SCIPexprgraphDisableNode(conshdlrdata->exprgraph, consdata->exprgraphnode);

   SCIP_CALL( dropLinearVarEvents(scip, cons) );

   return SCIP_OKAY;
}

/** constraint display method of constraint handler */
static
SCIP_DECL_CONSPRINT(consPrintBivariate)
{  /*lint --e{715}*/
   SCIP_CONSDATA* consdata;

   assert(scip != NULL);
   assert(cons != NULL);

   consdata = SCIPconsGetData(cons);
   assert(consdata != NULL);

   /* print left hand side for ranged rows */
   if( !SCIPisInfinity(scip, -consdata->lhs)
      && !SCIPisInfinity(scip, consdata->rhs)
      && !SCIPisEQ(scip, consdata->lhs, consdata->rhs) )
      SCIPinfoMessage(scip, file, "%.15g <= ", consdata->lhs);

   /* print coefficients and variables */
   SCIP_CALL( SCIPexprtreePrintWithNames(consdata->f, SCIPgetMessagehdlr(scip), file) );

   if( consdata->z != NULL )
   {
      SCIPinfoMessage(scip, file, "%+.15g", consdata->zcoef);
      SCIP_CALL( SCIPwriteVarName(scip, file, consdata->z, TRUE) );
   }

   /* print right hand side */
   if( SCIPisEQ(scip, consdata->lhs, consdata->rhs) )
   {
      SCIPinfoMessage(scip, file, " == %.15g", consdata->rhs);
   }
   else if( !SCIPisInfinity(scip, consdata->rhs) )
   {
      SCIPinfoMessage(scip, file, " <= %.15g", consdata->rhs);
   }
   else if( !SCIPisInfinity(scip, -consdata->lhs) )
   {
      SCIPinfoMessage(scip, file, " >= %.15g", consdata->lhs);
   }
   else
   {
      SCIPinfoMessage(scip, file, " [free]");
   }

   /* print convexity type, if known */
   switch( consdata->convextype )
   {
   case SCIP_BIVAR_ALLCONVEX:
      SCIPinfoMessage(scip, file, " [allconvex]");
      break;
   case SCIP_BIVAR_1CONVEX_INDEFINITE:
      SCIPinfoMessage(scip, file, " [1-convex]");
      break;
   case SCIP_BIVAR_CONVEX_CONCAVE:
      SCIPinfoMessage(scip, file, " [convex-concave]");
      break;
   default: ;
   }  /*lint !e788*/

   return SCIP_OKAY;
}

/** constraint copying method of constraint handler */
static
SCIP_DECL_CONSCOPY(consCopyBivariate)
{  /*lint --e{715}*/
   SCIP_CONSDATA*    consdata;
   SCIP_EXPRTREE*    f;
   SCIP_VAR*         xy[2];
   SCIP_VAR*         z;

   assert(scip != NULL);
   assert(cons != NULL);
   assert(sourcescip != NULL);
   assert(sourceconshdlr != NULL);
   assert(sourcecons != NULL);
   assert(varmap != NULL);
   assert(valid != NULL);

   consdata = SCIPconsGetData(sourcecons);
   assert(consdata != NULL);
   assert(consdata->f != NULL);

   *valid = TRUE;

   if( consdata->z != NULL )
   {
      SCIP_CALL( SCIPgetVarCopy(sourcescip, scip, consdata->z, &z, varmap, consmap, global, valid) );
      assert(!*valid || z != NULL);
   }
   else
      z = NULL;

   if( *valid )
   {
      SCIP_CALL( SCIPgetVarCopy(sourcescip, scip, SCIPexprtreeGetVars(consdata->f)[0], &xy[0], varmap, consmap, global, valid) );
      assert(!*valid || xy[0] != NULL);
   }

   if( *valid )
   {
      SCIP_CALL( SCIPgetVarCopy(sourcescip, scip, SCIPexprtreeGetVars(consdata->f)[1], &xy[1], varmap, consmap, global, valid) );
      assert(!*valid || xy[1] != NULL);
   }

   if( *valid )
   {
      SCIP_CALL( SCIPexprtreeCopy(SCIPblkmem(scip), &f, consdata->f) );
      SCIP_CALL( SCIPexprtreeSetVars(f, 2, xy) );
   }
   else
      f = NULL;

   if( *valid )
   {
      SCIP_CALL( SCIPcreateConsBivariate(scip, cons, name ? name : SCIPconsGetName(sourcecons),
            f, consdata->convextype, z, consdata->zcoef, consdata->lhs, consdata->rhs,
            initial, separate, enforce, check, propagate, local, modifiable, dynamic, removable, stickingatnode) );
   }

   if( f != NULL )
   {
      SCIP_CALL( SCIPexprtreeFree(&f) );
   }

   return SCIP_OKAY;
}

/** constraint method of constraint handler which returns the variables (if possible) */
static
SCIP_DECL_CONSGETVARS(consGetVarsBivariate)
{  /*lint --e{715}*/

   if( varssize < 3 )
      (*success) = FALSE;
   else
   {
      SCIP_CONSDATA* consdata;

      assert(cons != NULL);
      assert(vars != NULL);

      consdata = SCIPconsGetData(cons);
      assert(consdata != NULL);

      vars[0] = SCIPexprtreeGetVars(consdata->f)[0];
      vars[1] = SCIPexprtreeGetVars(consdata->f)[1];
      vars[2] = consdata->z;
      (*success) = TRUE;
   }

   return SCIP_OKAY;
}

/** constraint method of constraint handler which returns the number of variables (if possible) */
static
SCIP_DECL_CONSGETNVARS(consGetNVarsBivariate)
{  /*lint --e{715}*/

   (*nvars) = 3;
   (*success) = TRUE;

   return SCIP_OKAY;
}

/*
 * Quadratic constraint upgrading
 */

/** tries to upgrade a quadratic constraint into a bivariate constraint */
static
SCIP_DECL_QUADCONSUPGD(quadconsUpgdBivariate)
{  /*lint --e{715}*/
   SCIP_QUADVARTERM* quadvarterms;
   SCIP_BILINTERM* bilinterms;
   int nquadvarterms;
   int nbilinterms;

   SCIP_VAR* x;
   SCIP_VAR* y;

   SCIP_Real coefxx;
   SCIP_Real coefxy;
   SCIP_Real coefyy;
   SCIP_Real coefx;
   SCIP_Real coefy;

   SCIP_Real zcoef;
   SCIP_VAR* z;

   assert(nupgdconss != NULL);
   assert(upgdconss != NULL);

   *nupgdconss = 0;

   /* not interested in univariate case */
   if( nbinquad + nintquad + ncontquad < 2 )
      return SCIP_OKAY;

   if( SCIPgetNBilinTermsQuadratic(scip, cons) == 0 )
      return SCIP_OKAY;

   quadvarterms  = SCIPgetQuadVarTermsQuadratic(scip, cons);
   nquadvarterms = SCIPgetNQuadVarTermsQuadratic(scip, cons);
   bilinterms  = SCIPgetBilinTermsQuadratic(scip, cons);
   nbilinterms = SCIPgetNBilinTermsQuadratic(scip, cons);

   if( nquadvarterms == 2 && SCIPgetNLinearVarsQuadratic(scip, cons) <= 1 )
   {
      x = quadvarterms[0].var;
      y = quadvarterms[1].var;

      coefxx = quadvarterms[0].sqrcoef;
      coefyy = quadvarterms[1].sqrcoef;

      /* only one bilinear term -> not interesting for us */
      if( coefxx == 0.0 && coefyy == 0.0 )
         return SCIP_OKAY;

      /* two square terms without bilinear term -> also not interesting for us */
      if( nbilinterms == 0 )
         return SCIP_OKAY;
      assert(nbilinterms == 1);

      assert(bilinterms[0].var1 == x || bilinterms[0].var1 == y);
      assert(bilinterms[0].var2 == x || bilinterms[0].var2 == y);

      coefxy = bilinterms[0].coef;

      coefx = quadvarterms[0].lincoef;
      coefy = quadvarterms[1].lincoef;

      if( SCIPgetNLinearVarsQuadratic(scip, cons) )
      {
         assert(SCIPgetNLinearVarsQuadratic(scip, cons) == 1);
         zcoef = SCIPgetCoefsLinearVarsQuadratic(scip, cons)[0];
         z = SCIPgetLinearVarsQuadratic(scip, cons)[0];
      }
      else
      {
         z = NULL;
         zcoef = 0.0;
      }

      if( upgdconsssize < 1 )
      {
         *nupgdconss = -1;
         return SCIP_OKAY;
      }

      SCIP_CALL( createConsFromQuadTerm(scip, cons, &upgdconss[0], SCIPconsGetName(cons),
            x, y, z, coefxx, coefx, coefyy, coefy, coefxy, zcoef, SCIPgetLhsQuadratic(scip, cons), SCIPgetRhsQuadratic(scip, cons)) );
      *nupgdconss = 1;
   }
   else
   {
      SCIP_CONS* quadcons;
      SCIP_Bool upgdlhs;
      SCIP_Bool upgdrhs;
      SCIP_Bool keeporig;
      SCIP_Bool* marked;
      char name[SCIP_MAXSTRLEN];
      SCIP_VAR* auxvar;
      int xpos;
      int ypos;
      int pos;
      int i;

      /* needs to check curvature, which might be expensive */
      if( (presoltiming & SCIP_PRESOLTIMING_FAST) != 0 && nquadvarterms > 10 )
         return SCIP_OKAY;
      if( (presoltiming & SCIP_PRESOLTIMING_MEDIUM) != 0 && nquadvarterms > 50 )
         return SCIP_OKAY;

      /* check if we find at least one bilinear term for which we would create a bivariate constraint
       * thus, we search for a variable that has a square term and is involved in at least one bivariate term */
      for( i = 0; i < nquadvarterms; ++i )
         if( quadvarterms[i].sqrcoef != 0.0 && quadvarterms[i].nadjbilin > 0 )
            break;

      /* if nothing found, then don't try upgrade and return */
      if( i == nquadvarterms )
         return SCIP_OKAY;

      /* check which constraint side we want to upgrade and whether to keep some
       * we want to upgrade those that are nonconvex */
      SCIP_CALL( SCIPcheckCurvatureQuadratic(scip, cons) );
      upgdlhs = FALSE;
      upgdrhs = FALSE;
      keeporig = FALSE;
      if( !SCIPisInfinity(scip, -SCIPgetLhsQuadratic(scip, cons)) )
      {
         if( SCIPisConcaveQuadratic(scip, cons) )
            keeporig = TRUE;
         else
            upgdlhs = TRUE;
      }
      if( !SCIPisInfinity(scip,  SCIPgetRhsQuadratic(scip, cons)) )
      {
         if( SCIPisConvexQuadratic(scip, cons) )
            keeporig = TRUE;
         else
            upgdrhs = TRUE;
      }

      /* if nothing to upgrade, then return */
      if( !upgdlhs && !upgdrhs )
         return SCIP_OKAY;

      /* require enough space here already, so we do not create and add aux vars that we cannot get rid of easily later */
      if( upgdconsssize < nbilinterms + 1 + (keeporig ? 1 : 0) )
      {
         *nupgdconss = -(nbilinterms + 1 + (keeporig ? 1 : 0));
         return SCIP_OKAY;
      }

      /* initial remaining quadratic constraint: take linear part and constraint sides from original constraint */
      SCIP_CALL( SCIPcreateConsQuadratic(scip, &quadcons, SCIPconsGetName(cons),
            SCIPgetNLinearVarsQuadratic(scip, cons), SCIPgetLinearVarsQuadratic(scip, cons), SCIPgetCoefsLinearVarsQuadratic(scip, cons),
            0, NULL, NULL, NULL,
            upgdlhs ? SCIPgetLhsQuadratic(scip, cons) : -SCIPinfinity(scip),
            upgdrhs ? SCIPgetRhsQuadratic(scip, cons) :  SCIPinfinity(scip),
            SCIPconsIsInitial(cons), SCIPconsIsSeparated(cons), SCIPconsIsEnforced(cons),
            SCIPconsIsChecked(cons), SCIPconsIsPropagated(cons),  SCIPconsIsLocal(cons),
            SCIPconsIsModifiable(cons), SCIPconsIsDynamic(cons), SCIPconsIsRemovable(cons)) );

      /* remember for each quadratic variable whether its linear and square part has been moved into a bivariate constraint */
      SCIP_CALL( SCIPallocBufferArray(scip, &marked, nquadvarterms) );
      BMSclearMemoryArray(marked, SCIPgetNQuadVarTermsQuadratic(scip,cons));

      /* @todo what is a good partition of a number of quadratic terms into bivariate terms? */

      /* check for each bilinear term, whether we want to create a bivariate constraint for it and associated square terms */
      for( i = 0; i < nbilinterms; ++i )
      {
         assert(bilinterms[i].coef != 0.0);

         x = bilinterms[i].var1;
         y = bilinterms[i].var2;

         SCIP_CALL( SCIPfindQuadVarTermQuadratic(scip, cons, x, &xpos) );
         assert(xpos >= 0);
         assert(xpos < nquadvarterms);
         assert(quadvarterms[xpos].var == x);

         SCIP_CALL( SCIPfindQuadVarTermQuadratic(scip, cons, y, &ypos) );
         assert(ypos >= 0);
         assert(ypos < nquadvarterms);
         assert(quadvarterms[ypos].var == y);

         coefxx = marked[xpos] ? 0.0 : quadvarterms[xpos].sqrcoef;
         coefyy = marked[ypos] ? 0.0 : quadvarterms[ypos].sqrcoef;

         /* if there are no square terms, then do not upgrade bilinear term to bivariate constraint
          * thus, add bivariate term to quadcons and continue
          */
         if( coefxx == 0.0 && coefyy == 0.0 )
         {
            /* check if x and y already are in quadcons and add if not there yet */
            SCIP_CALL( SCIPfindQuadVarTermQuadratic(scip, quadcons, x, &pos) );
            if( pos == -1 )
            {
               SCIP_CALL( SCIPaddQuadVarQuadratic(scip, quadcons, x, 0.0, 0.0) );
            }
            SCIP_CALL( SCIPfindQuadVarTermQuadratic(scip, quadcons, y, &pos) );
            if( pos == -1 )
            {
               SCIP_CALL( SCIPaddQuadVarQuadratic(scip, quadcons, y, 0.0, 0.0) );
            }

            SCIP_CALL( SCIPaddBilinTermQuadratic(scip, quadcons, x, y, bilinterms[i].coef) );

            continue;
         }

         coefx = marked[xpos] ? 0.0 : quadvarterms[xpos].lincoef;
         coefy = marked[ypos] ? 0.0 : quadvarterms[ypos].lincoef;
         coefxy = bilinterms[i].coef;

         /* create new auxiliary variable for bilinear quad. term in x and y */
         (void) SCIPsnprintf(name, SCIP_MAXSTRLEN, "%s_auxvar%d", SCIPconsGetName(cons), *nupgdconss);
         SCIP_CALL( SCIPcreateVar(scip, &auxvar, name, -SCIPinfinity(scip), SCIPinfinity(scip), 0.0,
               SCIP_VARTYPE_CONTINUOUS, SCIPconsIsInitial(cons), TRUE, NULL, NULL, NULL, NULL, NULL) );
         SCIP_CALL( SCIPaddVar(scip, auxvar) );

         /* add 1*auxvar to quadcons */
         SCIP_CALL( SCIPaddLinearVarQuadratic(scip, quadcons, auxvar, 1.0) );

         /* create new bivariate constraint */
         assert(*nupgdconss < upgdconsssize);
         (void) SCIPsnprintf(name, SCIP_MAXSTRLEN, "%s_auxcons%d", SCIPconsGetName(cons), *nupgdconss);
         SCIP_CALL( createConsFromQuadTerm(scip, cons, &upgdconss[*nupgdconss], name,
               x, y, auxvar, coefxx, coefx, coefyy, coefy, coefxy, -1.0,
               SCIPisInfinity(scip, -SCIPgetLhsQuadratic(scip, cons)) ? -SCIPinfinity(scip) : 0.0,
               SCIPisInfinity(scip,  SCIPgetRhsQuadratic(scip, cons)) ?  SCIPinfinity(scip) : 0.0) );
         /* need to enforce new constraints, as relation auxvar = f(x,y) is not redundant, even if original constraint is */
         SCIP_CALL( SCIPsetConsEnforced(scip, upgdconss[*nupgdconss], TRUE) );
         SCIP_CALL( SCIPsetConsChecked(scip, upgdconss[*nupgdconss], TRUE) );
         ++*nupgdconss;

         /* compute value of auxvar in debug solution */
#ifdef SCIP_DEBUG_SOLUTION
         if( SCIPdebugIsMainscip(scip) )
         {
            SCIP_Real xval;
            SCIP_Real yval;
            SCIP_CALL( SCIPdebugGetSolVal(scip, x, &xval) );
            SCIP_CALL( SCIPdebugGetSolVal(scip, y, &yval) );
            SCIP_CALL( SCIPdebugAddSolVal(scip, auxvar, coefxx * xval * xval + coefyy * yval * yval + coefxy * xval * yval + coefx * xval + coefy * yval) );
         }
#endif

         SCIP_CALL( SCIPreleaseVar(scip, &auxvar) );

         marked[xpos] = TRUE;
         marked[ypos] = TRUE;
      }

      if( *nupgdconss == 0 )
      {
         /* if no constraints created, then forget also quadcons and do no upgrade */
         SCIP_CALL( SCIPreleaseCons(scip, &quadcons) );
      }
      else
      {
         /* complete quadcons: check for unmarked quadvarterms and add their linear and square coefficients to quadcons */
         for( i = 0; i < nquadvarterms; ++i )
         {
            if( marked[i] )
               continue;

            x = quadvarterms[i].var;

            /* check if variable is already in quadcons
             * if the variable appears in a bilinear term, then this term should have been added to quadcons above, so the variable is there
             */
            pos = -1;
            if( quadvarterms[i].nadjbilin > 0 )
            {
               SCIP_CALL( SCIPfindQuadVarTermQuadratic(scip, quadcons, x, &pos) );
            }

            /* create new quad var or add existing quad var */
            if( quadvarterms[i].sqrcoef != 0.0 )
            {
               if( pos == -1 )
               {
                  SCIP_CALL( SCIPaddQuadVarQuadratic(scip, quadcons, x, quadvarterms[i].lincoef, quadvarterms[i].sqrcoef) );
               }
               else
               {
                  SCIP_CALL( SCIPaddSquareCoefQuadratic(scip, quadcons, x, quadvarterms[i].sqrcoef) );
                  SCIP_CALL( SCIPaddQuadVarLinearCoefQuadratic(scip, quadcons, x, quadvarterms[i].lincoef) );
               }
            }
            else if( quadvarterms[i].lincoef != 0.0 )
            {
               /* if no square term and no quadratic variable term, then add to linear part */
               SCIP_CALL( SCIPaddLinearVarQuadratic(scip, quadcons, x, quadvarterms[i].lincoef) );
            }
         }

         /* add quadcons to set of upgrade constraints */
         assert(*nupgdconss < upgdconsssize);
         upgdconss[*nupgdconss] = quadcons;
         ++*nupgdconss;

         SCIPdebugPrintCons(scip, quadcons, NULL);

         if( keeporig )
         {
            assert(*nupgdconss < upgdconsssize);
            /* copy of original quadratic constraint with one of the sides relaxed */
            SCIP_CALL( SCIPcreateConsQuadratic2(scip, &upgdconss[*nupgdconss], SCIPconsGetName(cons),
                  SCIPgetNLinearVarsQuadratic(scip, cons), SCIPgetLinearVarsQuadratic(scip, cons), SCIPgetCoefsLinearVarsQuadratic(scip, cons),
                  SCIPgetNQuadVarTermsQuadratic(scip, cons), SCIPgetQuadVarTermsQuadratic(scip, cons),
                  SCIPgetNBilinTermsQuadratic(scip, cons), SCIPgetBilinTermsQuadratic(scip, cons),
                  upgdlhs ? -SCIPinfinity(scip) : SCIPgetLhsQuadratic(scip, cons),
                  upgdrhs ?  SCIPinfinity(scip) : SCIPgetRhsQuadratic(scip, cons),
                  SCIPconsIsInitial(cons), SCIPconsIsSeparated(cons), SCIPconsIsEnforced(cons),
                  SCIPconsIsChecked(cons), SCIPconsIsPropagated(cons),  SCIPconsIsLocal(cons),
                  SCIPconsIsModifiable(cons), SCIPconsIsDynamic(cons), SCIPconsIsRemovable(cons)) );
            ++*nupgdconss;
         }
      }

      SCIPfreeBufferArray(scip, &marked);
   }

   return SCIP_OKAY;
}


/*
 * Nonlinear constraint upgrading
 */

/** tries to reformulate a expression graph node that is a monomial in two variables */
static
SCIP_DECL_EXPRGRAPHNODEREFORM(exprgraphnodeReformBivariate)
{
   SCIP_EXPRDATA_MONOMIAL* monomial;
   SCIP_CONS* cons;
   SCIP_VAR* auxvar;
   char name[SCIP_MAXSTRLEN];
   SCIP_VAR* x;
   SCIP_VAR* y;
   SCIP_Real expx;
   SCIP_Real expy;

   assert(scip != NULL);
   assert(exprgraph != NULL);
   assert(node != NULL);
   assert(naddcons != NULL);
   assert(reformnode != NULL);

   *reformnode = NULL;

   /* could also upgrade bivariate quadratic, but if we don't then node will appear in cons_quadratic later, from which we also upgrade...
    * @todo could also upgrade x/y from EXPR_DIV */
   if( SCIPexprgraphGetNodeOperator(node) != SCIP_EXPR_POLYNOMIAL )
      return SCIP_OKAY;

   /* sums of monomials are split up by reformulation, so wait that this happened */
   if( SCIPexprgraphGetNodePolynomialNMonomials(node) != 1 )
      return SCIP_OKAY;

   /* we are only interested in monomials that are not convex or concave, since cons_nonlinear can handle these the same was as we do */
   if( SCIPexprgraphGetNodeCurvature(node) != SCIP_EXPRCURV_UNKNOWN )
      return SCIP_OKAY;

   monomial = SCIPexprgraphGetNodePolynomialMonomials(node)[0];
   assert(monomial != NULL);

   /* @todo we could also do some more complex reformulation for n-variate monomials, something better than what reformMonomial in cons_nonlinear is doing */
   if( SCIPexprGetMonomialNFactors(monomial) != 2 )
      return SCIP_OKAY;
   assert(SCIPexprgraphGetNodeNChildren(node) == 2);

   expx = SCIPexprGetMonomialExponents(monomial)[0];
   expy = SCIPexprGetMonomialExponents(monomial)[1];

   /* no interest in upgrading x*y -> let cons_quadratic do this */
   if( SCIPisEQ(scip, expx, 1.0) && SCIPisEQ(scip, expy, 1.0) )
      return SCIP_OKAY;

   /* so far only support variables as arguments @todo could allow more here, e.g., f(x)^pg(y)^q */
   if( SCIPexprgraphGetNodeOperator(SCIPexprgraphGetNodeChildren(node)[0]) != SCIP_EXPR_VARIDX ||
      (SCIPexprgraphGetNodeOperator(SCIPexprgraphGetNodeChildren(node)[1]) != SCIP_EXPR_VARIDX) )
      return SCIP_OKAY;

   x = (SCIP_VAR*)SCIPexprgraphGetNodeVar(exprgraph, SCIPexprgraphGetNodeChildren(node)[0]);
   y = (SCIP_VAR*)SCIPexprgraphGetNodeVar(exprgraph, SCIPexprgraphGetNodeChildren(node)[1]);
   assert(x != y);

   /* so far only allow positive x and y @todo could also allow x<0 or y<0 */
   if( SCIPisNegative(scip, SCIPvarGetLbGlobal(x)) || SCIPisNegative(scip, SCIPvarGetLbGlobal(y)) )
      return SCIP_OKAY;

   SCIPdebugMsg(scip, "reformulate bivariate monomial in node %p\n", (void*)node);

   /* create auxiliary variable */
   (void) SCIPsnprintf(name, SCIP_MAXSTRLEN, "nlreform%dbv", *naddcons);
   SCIP_CALL( SCIPcreateVar(scip, &auxvar, name, SCIPexprgraphGetNodeBounds(node).inf, SCIPexprgraphGetNodeBounds(node).sup,
         0.0, SCIP_VARTYPE_CONTINUOUS, TRUE, TRUE, NULL, NULL, NULL, NULL, NULL) );
   SCIP_CALL( SCIPaddVar(scip, auxvar) );

   /* create bivariate constraint */
   SCIP_CALL( createConsFromMonomial(scip, NULL, &cons, name, x, y, auxvar,
         SCIPexprGetMonomialCoef(monomial), expx, expy, -1.0, -SCIPexprgraphGetNodePolynomialConstant(node), -SCIPexprgraphGetNodePolynomialConstant(node)) );
   SCIP_CALL( SCIPaddCons(scip, cons) );
   SCIPdebugPrintCons(scip, cons, NULL);
   SCIP_CALL( SCIPreleaseCons(scip, &cons) );
   ++*naddcons;

   /* add auxvar to exprgraph and return it in reformnode */
   SCIP_CALL( SCIPexprgraphAddVars(exprgraph, 1, (void**)&auxvar, reformnode) );

   /* set value of auxvar and reformnode in debug solution */
#ifdef SCIP_DEBUG_SOLUTION
   if( SCIPdebugIsMainscip(scip) )
   {
      SCIPdebugAddSolVal(scip, auxvar, SCIPexprgraphGetNodeVal(node));
      SCIPexprgraphSetVarNodeValue(*reformnode, SCIPexprgraphGetNodeVal(node));
   }
#endif

   SCIP_CALL( SCIPreleaseVar(scip, &auxvar) );

   return SCIP_OKAY;
}

/*
 * constraint specific interface methods
 */

/** creates the handler for bivariate constraints and includes it in SCIP */
SCIP_RETCODE SCIPincludeConshdlrBivariate(
   SCIP*                 scip                /**< SCIP data structure */
   )
{
   SCIP_CONSHDLRDATA* conshdlrdata;
   SCIP_CONSHDLR* conshdlr;

   /* create bivariate constraint handler data */
   SCIP_CALL( SCIPallocMemory(scip, &conshdlrdata) );
   BMSclearMemory(conshdlrdata);

   /* include constraint handler */
   SCIP_CALL( SCIPincludeConshdlrBasic(scip, &conshdlr, CONSHDLR_NAME, CONSHDLR_DESC,
         CONSHDLR_ENFOPRIORITY, CONSHDLR_CHECKPRIORITY, CONSHDLR_EAGERFREQ, CONSHDLR_NEEDSCONS,
         consEnfolpBivariate, consEnfopsBivariate, consCheckBivariate, consLockBivariate,
         conshdlrdata) );

   assert(conshdlr != NULL);

   /* set non-fundamental callbacks via specific setter functions */
   SCIP_CALL( SCIPsetConshdlrActive(scip, conshdlr, consActiveBivariate) );
   SCIP_CALL( SCIPsetConshdlrCopy(scip, conshdlr, conshdlrCopyBivariate, consCopyBivariate) );
   SCIP_CALL( SCIPsetConshdlrDeactive(scip, conshdlr, consDeactiveBivariate) );
   SCIP_CALL( SCIPsetConshdlrDelete(scip, conshdlr, consDeleteBivariate) );
   SCIP_CALL( SCIPsetConshdlrDisable(scip, conshdlr, consDisableBivariate) );
   SCIP_CALL( SCIPsetConshdlrEnable(scip, conshdlr, consEnableBivariate) );
   SCIP_CALL( SCIPsetConshdlrExit(scip, conshdlr, consExitBivariate) );
   SCIP_CALL( SCIPsetConshdlrExitpre(scip, conshdlr, consExitpreBivariate) );
   SCIP_CALL( SCIPsetConshdlrExitsol(scip, conshdlr, consExitsolBivariate) );
   SCIP_CALL( SCIPsetConshdlrFree(scip, conshdlr, consFreeBivariate) );
   SCIP_CALL( SCIPsetConshdlrGetVars(scip, conshdlr, consGetVarsBivariate) );
   SCIP_CALL( SCIPsetConshdlrGetNVars(scip, conshdlr, consGetNVarsBivariate) );
   SCIP_CALL( SCIPsetConshdlrInit(scip, conshdlr, consInitBivariate) );
   SCIP_CALL( SCIPsetConshdlrInitpre(scip, conshdlr, consInitpreBivariate) );
   SCIP_CALL( SCIPsetConshdlrInitsol(scip, conshdlr, consInitsolBivariate) );
   SCIP_CALL( SCIPsetConshdlrInitlp(scip, conshdlr, consInitlpBivariate) );
   SCIP_CALL( SCIPsetConshdlrPresol(scip, conshdlr, consPresolBivariate, CONSHDLR_MAXPREROUNDS, CONSHDLR_PRESOLTIMING) );
   SCIP_CALL( SCIPsetConshdlrPrint(scip, conshdlr, consPrintBivariate) );
   SCIP_CALL( SCIPsetConshdlrProp(scip, conshdlr, consPropBivariate, CONSHDLR_PROPFREQ, CONSHDLR_DELAYPROP,
         CONSHDLR_PROP_TIMING) );
   SCIP_CALL( SCIPsetConshdlrSepa(scip, conshdlr, consSepalpBivariate, consSepasolBivariate, CONSHDLR_SEPAFREQ,
         CONSHDLR_SEPAPRIORITY, CONSHDLR_DELAYSEPA) );
   SCIP_CALL( SCIPsetConshdlrTrans(scip, conshdlr, consTransBivariate) );
   SCIP_CALL( SCIPsetConshdlrEnforelax(scip, conshdlr, consEnforelaxBivariate) );

   /* include the quadratic constraint upgrade in the quadratic constraint handler */
   SCIP_CALL( SCIPincludeQuadconsUpgrade(scip, quadconsUpgdBivariate, QUADCONSUPGD_PRIORITY, FALSE, CONSHDLR_NAME) );

   /* include the quadratic constraint upgrade in the quadratic constraint handler */
   SCIP_CALL( SCIPincludeNonlinconsUpgrade(scip, NULL, exprgraphnodeReformBivariate, NONLINCONSUPGD_PRIORITY, FALSE, CONSHDLR_NAME) );

   /* add bivariate constraint handler parameters */
   SCIP_CALL( SCIPaddRealParam(scip, "constraints/" CONSHDLR_NAME "/minefficacysepa",
         "minimal efficacy for a cut to be added to the LP during separation; overwrites separating/efficacy",
         &conshdlrdata->mincutefficacysepa, FALSE, 0.0001, 0.0, SCIPinfinity(scip), NULL, NULL) );

   SCIP_CALL( SCIPaddRealParam(scip, "constraints/" CONSHDLR_NAME "/minefficacyenfo",
         "minimal target efficacy of a cut in order to add it to relaxation during enforcement (may be ignored)",
         &conshdlrdata->mincutefficacyenfo, FALSE, 2.0*SCIPfeastol(scip), 0.0, SCIPinfinity(scip), NULL, NULL) );

   SCIP_CALL( SCIPaddRealParam(scip, "constraints/" CONSHDLR_NAME "/cutmaxrange",
         "maximal coef range of a cut (maximal coefficient divided by minimal coefficient) in order to be added to LP relaxation",
         &conshdlrdata->cutmaxrange, TRUE, 1e+7, 0.0, SCIPinfinity(scip), NULL, NULL) );

   SCIP_CALL( SCIPaddBoolParam(scip, "constraints/" CONSHDLR_NAME "/linfeasshift",
         "whether to try to make solutions in check function feasible by shifting a linear variable (esp. useful if constraint was actually objective function)",
         &conshdlrdata->linfeasshift, FALSE, TRUE, NULL, NULL) );

   SCIP_CALL( SCIPaddIntParam(scip, "constraints/" CONSHDLR_NAME "/maxproprounds",
         "limit on number of propagation rounds for a single constraint within one round of SCIP propagation",
         &conshdlrdata->maxproprounds, FALSE, 1, 0, INT_MAX, NULL, NULL) );

   SCIP_CALL( SCIPaddIntParam(scip, "constraints/" CONSHDLR_NAME "/ninitlprefpoints",
         "number of reference points in each direction where to compute linear support for envelope in LP initialization",
         &conshdlrdata->ninitlprefpoints, FALSE, 3, 0, INT_MAX, NULL, NULL) );

   SCIP_CALL( SCIPaddBoolParam(scip, "constraints/" CONSHDLR_NAME "/enfocutsremovable",
         "are cuts added during enforcement removable from the LP in the same node?",
         &conshdlrdata->enfocutsremovable, TRUE, FALSE, NULL, NULL) );

   SCIP_CALL( SCIPaddCharParam(scip, "constraints/" CONSHDLR_NAME "/scaling",
         "whether scaling of infeasibility is 'o'ff, by sup-norm of function 'g'radient, or by left/right hand 's'ide",
         &conshdlrdata->scaling, TRUE, 'o', "ogs", NULL, NULL) );

   conshdlrdata->linvareventhdlr = NULL;
   SCIP_CALL( SCIPincludeEventhdlrBasic(scip, &(conshdlrdata->linvareventhdlr), CONSHDLR_NAME"_boundchange", "signals a bound tightening in a linear variable to a bivariate constraint",
         processLinearVarEvent, NULL) );
   assert(conshdlrdata->linvareventhdlr != NULL);

   conshdlrdata->nonlinvareventhdlr = NULL;
   SCIP_CALL( SCIPincludeEventhdlrBasic(scip, &(conshdlrdata->nonlinvareventhdlr), CONSHDLR_NAME"_boundchange2", "signals a bound change in a nonlinear variable to the bivariate constraint handler",
         processNonlinearVarEvent, (SCIP_EVENTHDLRDATA*)conshdlrdata) );
   assert(conshdlrdata->nonlinvareventhdlr != NULL);

   SCIP_CALL( SCIPincludeEventhdlrBasic(scip, NULL, CONSHDLR_NAME"_newsolution", "handles the event that a new primal solution has been found",
         processNewSolutionEvent, NULL) );

   /* create expression interpreter */
   SCIP_CALL( SCIPexprintCreate(SCIPblkmem(scip), &conshdlrdata->exprinterpreter) );

   /* create expression graph */
   SCIP_CALL( SCIPexprgraphCreate(SCIPblkmem(scip), &conshdlrdata->exprgraph, -1, -1,
         exprgraphVarAdded, exprgraphVarRemove, NULL, (void*)conshdlrdata) );
   conshdlrdata->isremovedfixings = TRUE;
   conshdlrdata->ispropagated = TRUE;

   conshdlrdata->scip = scip;

   return SCIP_OKAY;
}

/** creates and captures a bivariate constraint
 *
 *  @note the constraint gets captured, hence at one point you have to release it using the method SCIPreleaseCons()
 */
SCIP_RETCODE SCIPcreateConsBivariate(
   SCIP*                 scip,               /**< SCIP data structure */
   SCIP_CONS**           cons,               /**< pointer to hold the created constraint */
   const char*           name,               /**< name of constraint */
   SCIP_EXPRTREE*        f,                  /**< expression tree specifying bivariate function f(x,y) */
   SCIP_BIVAR_CONVEXITY  convextype,         /**< kind of convexity of f(x,y) */
   SCIP_VAR*             z,                  /**< linear variable in constraint */
   SCIP_Real             zcoef,              /**< coefficient of linear variable */
   SCIP_Real             lhs,                /**< left hand side of constraint */
   SCIP_Real             rhs,                /**< right hand side of constraint */
   SCIP_Bool             initial,            /**< should the LP relaxation of constraint be in the initial LP?
                                              *   Usually set to TRUE. Set to FALSE for 'lazy constraints'. */
   SCIP_Bool             separate,           /**< should the constraint be separated during LP processing?
                                              *   Usually set to TRUE. */
   SCIP_Bool             enforce,            /**< should the constraint be enforced during node processing?
                                              *   TRUE for model constraints, FALSE for additional, redundant constraints. */
   SCIP_Bool             check,              /**< should the constraint be checked for feasibility?
                                              *   TRUE for model constraints, FALSE for additional, redundant constraints. */
   SCIP_Bool             propagate,          /**< should the constraint be propagated during node processing?
                                              *   Usually set to TRUE. */
   SCIP_Bool             local,              /**< is constraint only valid locally?
                                              *   Usually set to FALSE. Has to be set to TRUE, e.g., for branching constraints. */
   SCIP_Bool             modifiable,         /**< is constraint modifiable (subject to column generation)?
                                              *   Usually set to FALSE. In column generation applications, set to TRUE if pricing
                                              *   adds coefficients to this constraint. */
   SCIP_Bool             dynamic,            /**< is constraint subject to aging?
                                              *   Usually set to FALSE. Set to TRUE for own cuts which
                                              *   are seperated as constraints. */
   SCIP_Bool             removable,          /**< should the relaxation be removed from the LP due to aging or cleanup?
                                              *   Usually set to FALSE. Set to TRUE for 'lazy constraints' and 'user cuts'. */
   SCIP_Bool             stickingatnode      /**< should the constraint always be kept at the node where it was added, even
                                              *   if it may be moved to a more global node?
                                              *   Usually set to FALSE. Set to TRUE to for constraints that represent node data. */
   )
{
   SCIP_CONSHDLR* conshdlr;
   SCIP_CONSDATA* consdata;

   assert(f != NULL);
   assert(!SCIPisInfinity(scip, REALABS(zcoef)));
   assert(modifiable == FALSE); /* we do not support column generation */

   /* find the bivariate constraint handler */
   conshdlr = SCIPfindConshdlr(scip, CONSHDLR_NAME);
   if( conshdlr == NULL )
   {
      SCIPerrorMessage("bivariate constraint handler not found\n");
      return SCIP_PLUGINNOTFOUND;
   }

   /* create constraint data */
   SCIP_CALL( SCIPallocMemory(scip, &consdata) );
   BMSclearMemory(consdata);

   SCIP_CALL( SCIPexprtreeCopy(SCIPblkmem(scip), &consdata->f, f) );
   consdata->convextype = convextype;
   consdata->z          = z;
   consdata->zcoef      = zcoef;
   consdata->lhs        = lhs;
   consdata->rhs        = rhs;

   assert(SCIPexprtreeGetNVars(consdata->f) == 2);
   assert(SCIPexprtreeGetVars(consdata->f) != NULL);
   assert(SCIPexprtreeGetVars(consdata->f)[0] != NULL);
   assert(SCIPexprtreeGetVars(consdata->f)[1] != NULL);

   /* mark that variable events are not catched so far */
   consdata->eventfilterpos = -1;

   /* create constraint */
   SCIP_CALL( SCIPcreateCons(scip, cons, name, conshdlr, consdata, initial, separate, enforce, check, propagate,
         local, modifiable, dynamic, removable, stickingatnode) );

   return SCIP_OKAY;
}

/** creates and captures an absolute power constraint
 *  in its most basic version, i. e., all constraint flags are set to their basic value as explained for the
 *  method SCIPcreateConsBivariate(); all flags can be set via SCIPsetConsFLAGNAME-methods in scip.h
 *
 *  @see SCIPcreateConsBivariate() for information about the basic constraint flag configuration
 *
 *  @note the constraint gets captured, hence at one point you have to release it using the method SCIPreleaseCons()
 */
SCIP_RETCODE SCIPcreateConsBasicBivariate(
   SCIP*                 scip,               /**< SCIP data structure */
   SCIP_CONS**           cons,               /**< pointer to hold the created constraint */
   const char*           name,               /**< name of constraint */
   SCIP_EXPRTREE*        f,                  /**< expression tree specifying bivariate function f(x,y) */
   SCIP_BIVAR_CONVEXITY  convextype,         /**< kind of convexity of f(x,y) */
   SCIP_VAR*             z,                  /**< linear variable in constraint */
   SCIP_Real             zcoef,              /**< coefficient of linear variable */
   SCIP_Real             lhs,                /**< left hand side of constraint */
   SCIP_Real             rhs                 /**< right hand side of constraint */
   )
{
   assert(scip != NULL);

   SCIP_CALL( SCIPcreateConsBivariate(scip, cons, name, f, convextype, z, zcoef, lhs, rhs,
         TRUE, TRUE, TRUE, TRUE, TRUE, FALSE, FALSE, FALSE, FALSE, FALSE) );

   return SCIP_OKAY;
}

/** gets the linear variable of a bivariate constraint, or NULL if no such variable */
SCIP_VAR* SCIPgetLinearVarBivariate(
   SCIP*                 scip,               /**< SCIP data structure */
   SCIP_CONS*            cons                /**< constraint */
   )
{
   assert(cons != NULL);
   assert(SCIPconsGetData(cons) != NULL);

   return SCIPconsGetData(cons)->z;
}

/** gets the coefficients of the linear variable of a bivariate constraint */
SCIP_Real SCIPgetLinearCoefBivariate(
   SCIP*                 scip,               /**< SCIP data structure */
   SCIP_CONS*            cons                /**< constraint */
   )
{
   assert(cons != NULL);
   assert(SCIPconsGetData(cons) != NULL);

   return SCIPconsGetData(cons)->zcoef;
}

/** gets the expression tree of a bivariate constraint */
SCIP_EXPRTREE* SCIPgetExprtreeBivariate(
   SCIP*                 scip,               /**< SCIP data structure */
   SCIP_CONS*            cons                /**< constraint */
   )
{
   assert(cons != NULL);
   assert(SCIPconsGetData(cons) != NULL);

   return SCIPconsGetData(cons)->f;
}

/** gets the left hand side of a bivariate constraint */
SCIP_Real SCIPgetLhsBivariate(
   SCIP*                 scip,               /**< SCIP data structure */
   SCIP_CONS*            cons                /**< constraint */
   )
{
   assert(cons != NULL);
   assert(SCIPconsGetData(cons) != NULL);

   return SCIPconsGetData(cons)->lhs;
}

/** gets the right hand side of a bivariate constraint */
SCIP_Real SCIPgetRhsBivariate(
   SCIP*                 scip,               /**< SCIP data structure */
   SCIP_CONS*            cons                /**< constraint */
   )
{
   assert(cons != NULL);
   assert(SCIPconsGetData(cons) != NULL);

   return SCIPconsGetData(cons)->rhs;
}<|MERGE_RESOLUTION|>--- conflicted
+++ resolved
@@ -6825,7 +6825,6 @@
 {  /*lint --e{715}*/
    SCIP_CALL( enforceConstraint(scip, conshdlr, conss, nconss, nusefulconss, NULL, solinfeasible, result) );
 
-<<<<<<< HEAD
    return SCIP_OKAY;
 }
 
@@ -6834,125 +6833,6 @@
 SCIP_DECL_CONSENFORELAX(consEnforelaxBivariate)
 {  /*lint --e{715}*/
    SCIP_CALL( enforceConstraint(scip, conshdlr, conss, nconss, nusefulconss, sol, solinfeasible, result) );
-=======
-   /* if we are above the 100'th enforcement round for this node, something is strange
-    * (maybe the LP does not think that the cuts we add are violated, or we do ECP on a high-dimensional convex function)
-    * in this case, check if some limit is hit or SCIP should stop for some other reason and terminate enforcement by creating a dummy node
-    * (in optimized more, returning SCIP_INFEASIBLE in *result would be sufficient, but in debug mode this would give an assert in scip.c)
-    * the reason to wait for 100 rounds is to avoid calls to SCIPisStopped in normal runs, which may be expensive
-    * we only increment nenfolprounds until 101 to avoid an overflow
-    */
-   if( conshdlrdata->lastenfolpnode == SCIPgetCurrentNode(scip) )
-   {
-      if( conshdlrdata->nenfolprounds > 100 )
-      {
-         if( SCIPisStopped(scip) )
-         {
-            SCIP_NODE* child;
-
-            SCIP_CALL( SCIPcreateChild(scip, &child, 1.0, SCIPnodeGetEstimate(SCIPgetCurrentNode(scip))) );
-            *result = SCIP_BRANCHED;
-
-            return SCIP_OKAY;
-         }
-      }
-      else
-         ++conshdlrdata->nenfolprounds;
-   }
-   else
-   {
-      conshdlrdata->lastenfolpnode = SCIPgetCurrentNode(scip);
-      conshdlrdata->nenfolprounds = 0;
-   }
-
-   consdata = SCIPconsGetData(maxviolcons);
-   assert(consdata != NULL);
-   maxviol = consdata->lhsviol + consdata->rhsviol;
-   assert(SCIPisGT(scip, maxviol, SCIPfeastol(scip)));
-
-   SCIPdebugMsg(scip, "enfolp with max violation %g in cons <%s>\n", maxviol, SCIPconsGetName(maxviolcons));
-
-   /* run domain propagation */
-   dummy = 0;
-   SCIP_CALL( propagateBounds(scip, conshdlr, conss, nconss, &propresult, &dummy, &dummy) );
-   if( propresult == SCIP_CUTOFF || propresult == SCIP_REDUCEDDOM )
-   {
-      *result = propresult;
-      return SCIP_OKAY;
-   }
-
-   /* we would like a cut that is efficient enough that it is not redundant in the LP (>feastol)
-    * however, if the maximal violation is very small, also the best cut efficacy cannot be large
-    * thus, in the latter case, we are also happy if the efficacy is at least, say, 75% of the maximal violation
-    * but in any case we need an efficacy that is at least feastol
-    */
-   minefficacy = MIN(0.75*maxviol, conshdlrdata->mincutefficacyenfo);  /*lint !e666*/
-   minefficacy = MAX(minefficacy, SCIPfeastol(scip));  /*lint !e666*/
-   SCIP_CALL( separatePoint(scip, conshdlr, conss, nconss, nusefulconss, NULL, minefficacy, TRUE, &separateresult, &sepaefficacy) );
-   if( separateresult == SCIP_SEPARATED || separateresult == SCIP_CUTOFF )
-   {
-      SCIPdebugMsg(scip, "separation succeeded (bestefficacy = %g, minefficacy = %g, cutoff = %d)\n", sepaefficacy, minefficacy, separateresult == SCIP_CUTOFF);
-      *result = separateresult;
-      return SCIP_OKAY;
-   }
-
-   /* we are not feasible, the whole node is not infeasible, and we cannot find a good cut
-    * -> collect variables for branching
-    */
-
-   SCIPdebugMsg(scip, "separation failed (bestefficacy = %g < %g = minefficacy ); max viol: %g\n", sepaefficacy, minefficacy, maxviol);
-
-   /* find branching candidates */
-   SCIP_CALL( registerBranchingVariables(scip, conss, nconss, &nnotify) );
-
-   /* if sepastore can decrease LP feasibility tolerance, we can add cuts with efficacy in [eps, feastol] */
-   leastpossibleefficacy = SCIPgetRelaxFeastolFactor(scip) > 0.0 ? SCIPepsilon(scip) : SCIPfeastol(scip);
-   if( nnotify == 0 && !solinfeasible && minefficacy > leastpossibleefficacy )
-   {
-      /* fallback 1: we also have no branching candidates, so try to find a weak cut */
-      SCIP_CALL( separatePoint(scip, conshdlr, conss, nconss, nusefulconss, NULL, leastpossibleefficacy, TRUE, &separateresult, &sepaefficacy) );
-      if( separateresult == SCIP_SEPARATED || separateresult == SCIP_CUTOFF )
-      {
-         *result = separateresult;
-         return SCIP_OKAY;
-      }
-   }
-
-   if( nnotify == 0 && !solinfeasible )
-   {
-      /* fallback 2: separation probably failed because of numerical difficulties with a convex constraint;
-       * if noone declared solution infeasible yet and we had not even found a weak cut, try to resolve by branching
-       */
-      SCIP_VAR* brvar = NULL;
-      SCIP_CALL( registerLargeLPValueVariableForBranching(scip, conss, nconss, &brvar) );
-      if( brvar == NULL )
-      {
-         /* fallback 3: all nonlinear variables in all violated constraints seem to be fixed -> treat as linear constraint in one variable */
-         SCIP_Bool reduceddom;
-         SCIP_Bool infeasible;
-
-         SCIP_CALL( enforceViolatedFixedNonlinear(scip, conss, nconss, &reduceddom, &infeasible) );
-         /* if the linear constraints are actually feasible, then adding them and returning SCIP_CONSADDED confuses SCIP when it enforces the new constraints again and nothing resolves the infeasiblity that we declare here
-          * thus, we only add them if considered violated, and otherwise claim the solution is feasible (but print a warning)
-          */
-         if ( infeasible )
-            *result = SCIP_CUTOFF;
-         else if ( reduceddom )
-            *result = SCIP_REDUCEDDOM;
-         else
-         {
-            *result = SCIP_FEASIBLE;
-            SCIPwarningMessage(scip, "could not enforce feasibility by separating or branching; declaring solution with viol %g as feasible\n", maxviol);
-         }
-         return SCIP_OKAY;
-      }
-      else
-      {
-         SCIPdebugMsg(scip, "Could not find any usual branching variable candidate. Proposed variable <%s> with LP value %g for branching.\n", SCIPvarGetName(brvar), SCIPgetSolVal(scip, NULL, brvar));
-         nnotify = 1;
-      }
-   }
->>>>>>> 26b6a3db
 
    return SCIP_OKAY;
 }
