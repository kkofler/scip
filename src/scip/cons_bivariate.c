/* * * * * * * * * * * * * * * * * * * * * * * * * * * * * * * * * * * * * * */
/*                                                                           */
/*                  This file is part of the program and library             */
/*         SCIP --- Solving Constraint Integer Programs                      */
/*                                                                           */
/*    Copyright (C) 2002-2013 Konrad-Zuse-Zentrum                            */
/*                            fuer Informationstechnik Berlin                */
/*                                                                           */
/*  SCIP is distributed under the terms of the ZIB Academic License.         */
/*                                                                           */
/*  You should have received a copy of the ZIB Academic License              */
/*  along with SCIP; see the file COPYING. If not email to scip@zib.de.      */
/*                                                                           */
/* * * * * * * * * * * * * * * * * * * * * * * * * * * * * * * * * * * * * * */

/**@file   cons_bivariate.c
 * @brief  constraint handler for bivariate nonlinear constraints \f$\textrm{lhs} \leq f(x,y) + c z \leq \textrm{rhs}\f$
 * @author Martin Ballerstein
 * @author Dennis Michaels
 * @author Stefan Vigerske
 */

/*---+----1----+----2----+----3----+----4----+----5----+----6----+----7----+----8----+----9----+----0----+----1----+----2*/

#include <assert.h>
#include <math.h>

/* for the MS compiler, the function finite(a) is named _finite(a) */
#ifdef _MSC_VER
#define finite(a) _finite(a)
#endif

/* on SunOS, the function finite(a) is declared in ieeefp.h
 * but this header does not exist on every system, so include only if __sun is defined
 */
#ifdef __sun
#include <ieeefp.h>
#endif

#include "scip/cons_bivariate.h"
#include "scip/cons_linear.h"
#include "scip/cons_quadratic.h"
#include "scip/cons_nonlinear.h"
#include "scip/heur_subnlp.h"
#include "scip/heur_trysol.h"
#include "scip/debug.h"
#include "nlpi/nlpi.h"
#include "nlpi/exprinterpret.h"

/* constraint handler properties */
#define CONSHDLR_NAME          "bivariate"
#define CONSHDLR_DESC          "constraint handler for constraints of the form lhs <= f(x,y) + c*z <= rhs where f(x,y) is a bivariate function"
#define CONSHDLR_SEPAPRIORITY         5 /**< priority of the constraint handler for separation */
#define CONSHDLR_ENFOPRIORITY       -55 /**< priority of the constraint handler for constraint enforcing */
#define CONSHDLR_CHECKPRIORITY -3600000 /**< priority of the constraint handler for checking feasibility */
#define CONSHDLR_SEPAFREQ             1 /**< frequency for separating cuts; zero means to separate only in the root node */
#define CONSHDLR_PROPFREQ             1 /**< frequency for propagating domains; zero means only preprocessing propagation */
#define CONSHDLR_EAGERFREQ          100 /**< frequency for using all instead of only the useful constraints in separation,
                                         *   propagation and enforcement, -1 for no eager evaluations, 0 for first only */
#define CONSHDLR_MAXPREROUNDS        -1 /**< maximal number of presolving rounds the constraint handler participates in (-1: no limit) */
#define CONSHDLR_DELAYSEPA        FALSE /**< should separation method be delayed, if other separators found cuts? */
#define CONSHDLR_DELAYPROP        FALSE /**< should propagation method be delayed, if other propagators found reductions? */
#define CONSHDLR_DELAYPRESOL      FALSE /**< should presolving method be delayed, if other presolvers found reductions? */
#define CONSHDLR_NEEDSCONS         TRUE /**< should the constraint handler be skipped, if no constraints are available? */
#define CONSHDLR_PROP_TIMING SCIP_PROPTIMING_BEFORELP

#define INTERVALINFTY             1E+43 /**< value for infinity in interval operations */
#define NEWTONMAXITER              1000 /**< maximal number of iterations in newton method */
#define INITLPMAXVARVAL          1000.0 /**< maximal absolute value of variable for still generating a linearization cut at that point in initlp */

#define QUADCONSUPGD_PRIORITY      5000 /**< priority of the constraint handler for upgrading of quadratic constraints */
#define NONLINCONSUPGD_PRIORITY   10000 /**< priority of the constraint handler for upgrading of nonlinear constraints */

/* activate the following define to get output on number of bivariate constraints for each convexity-type during INITSOL */
/* #define TYPESTATISTICS */

/*
 * Data structures
 */

/** data structure to cache data used for separation of convex-concave constraints */
struct SepaData_ConvexConcave
{
   SCIP_Bool             linearinx;          /**< whether the function is linear in x */
   SCIP_Bool             lineariny;          /**< whether the function is linear in y */
   SCIP_EXPRTREE*        f_yfixed;           /**< expression tree for f(x,yfixed) */
   SCIP_EXPRTREE*        f_neg_swapped;      /**< expression tree for -f(y,x) */
   SCIP_EXPRTREE*        f_neg_swapped_yfixed;/**< expression tree for -f(y,xfixed) */
   SCIP_EXPRTREE*        vred;               /**< expression tree for vred to underestimate  f(x,y) */
   SCIP_EXPRTREE*        vred_neg_swapped;   /**< expression tree for vred to underestimate -f(y,x) */
};
/** data structure to cache data used for separation of convex-concave constraints */
typedef struct SepaData_ConvexConcave SEPADATA_CONVEXCONCAVE;

/** constraint data for bivariate constraints */
struct SCIP_ConsData
{
   SCIP_EXPRTREE*        f;                  /**< expression tree of bivariate function f(x,y) */
   SCIP_BIVAR_CONVEXITY  convextype;         /**< kind of convexity of f(x,y) */
   SCIP_VAR*             z;                  /**< linear variable */
   SCIP_Real             zcoef;              /**< coefficient of linear variable */
   SCIP_Real             lhs;                /**< left hand side */
   SCIP_Real             rhs;                /**< right hand side */

   SCIP_Real             activity;           /**< activity of bivariate function w.r.t. current solution */
   SCIP_Real             lhsviol;            /**< violation of left hand side in current solution */
   SCIP_Real             rhsviol;            /**< violation of left hand side in current solution */

   unsigned int          mayincreasez:1;     /**< whether z can be increased without harming other constraints */
   unsigned int          maydecreasez:1;     /**< whether z can be decreased without harming other constraints */
   SCIP_Bool             ispropagated;       /**< whether bound tightenings on z have been propagated */
   int                   eventfilterpos;     /**< position of z var events in SCIP event filter */

   SCIP_EXPRGRAPHNODE*   exprgraphnode;      /**< node in expression graph corresponding to bivariate function */

   SEPADATA_CONVEXCONCAVE sepaconvexconcave; /**< separation data for convex-concave constraints */
};

/** constraint handler data */
struct SCIP_ConshdlrData
{
   SCIP_EXPRINT*         exprinterpreter;    /**< expression interpreter (computer gradients and hessians) */

   SCIP_Real             mincutefficacysepa; /**< minimal efficacy of a cut in order to add it to relaxation during separation */
   SCIP_Real             mincutefficacyenfo; /**< minimal target efficacy of a cut in order to add it to relaxation during enforcement (may be ignored) */
   SCIP_Real             cutmaxrange;        /**< maximal range (maximal coef / minimal coef) of a cut in order to be added to LP */
   SCIP_Bool             linfeasshift;       /**< whether to make solutions in check feasible if possible */
   int                   maxproprounds;      /**< limit on number of propagation rounds for a single constraint within one round of SCIP propagation */
   int                   ninitlprefpoints;   /**< number of reference points in each direction where to compute linear support for envelope in LP initialization */
   SCIP_Bool             enfocutsremovable;  /**< are cuts added during enforcement removable from the LP in the same node? */
   SCIP_Bool             doscaling;          /**< should constraints be scaled in the feasibility check ? */

   SCIP_EVENTHDLR*       linvareventhdlr;    /**< handler for linear variable bound change events */
   SCIP_EVENTHDLR*       nonlinvareventhdlr; /**< handler for nonlinear variable bound change events */
   SCIP_HEUR*            subnlpheur;         /**< a pointer to the subNLP heuristic */
   SCIP_HEUR*            trysolheur;         /**< a pointer to the TRYSOL heuristic, if available */
   int                   newsoleventfilterpos;/**< filter position of new solution event handler, if catched */

   SCIP_EXPRGRAPH*       exprgraph;          /**< expression graph */
   SCIP_Bool             isremovedfixings;   /**< whether variable fixations have been removed from the expression graph */
   SCIP_Bool             ispropagated;       /**< whether the bounds on the variables in the expression graph have been propagated */
   SCIP*                 scip;               /**< SCIP data structure, needed in expression graph callbacks */

   SCIP_NODE*            lastenfolpnode;     /**< the node for which enforcement was called the last time (and some constraint was violated) */
   int                   nenfolprounds;      /**< counter on number of enforcement rounds for the current node */
};


/*
 * Local methods
 */

/** translate from one value of infinity to another
 *
 *  if val is >= infty1, then give infty2, else give val
 */
#define infty2infty(infty1, infty2, val) ((val) >= (infty1) ? (infty2) : (val))

/** processes bound tightening event */
static
SCIP_DECL_EVENTEXEC(processLinearVarEvent)
{
   assert(scip != NULL);
   assert(event != NULL);
   assert(eventdata != NULL);
   assert(eventhdlr != NULL);
   assert(SCIPeventGetType(event) & SCIP_EVENTTYPE_BOUNDTIGHTENED);

   *((SCIP_Bool*)eventdata) = FALSE;

   return SCIP_OKAY;
}

/** catches variable bound change events on the linear variable in a bivariate constraint */
static
SCIP_RETCODE catchLinearVarEvents(
   SCIP*                 scip,               /**< SCIP data structure */
   SCIP_CONS*            cons                /**< constraint for which to catch bound change events */
   )
{
   SCIP_CONSHDLRDATA* conshdlrdata;
   SCIP_CONSDATA* consdata;
   SCIP_EVENTTYPE eventtype;

   assert(scip != NULL);
   assert(cons != NULL);
   assert(SCIPconsIsEnabled(cons));
   assert(SCIPconsIsTransformed(cons));

   assert(SCIPconsGetHdlr(cons) != NULL);
   conshdlrdata = SCIPconshdlrGetData(SCIPconsGetHdlr(cons));
   assert(conshdlrdata != NULL);
   assert(conshdlrdata->linvareventhdlr != NULL);

   consdata = SCIPconsGetData(cons);
   assert(consdata != NULL);

   if( consdata->z == NULL )
      return SCIP_OKAY;
   assert(consdata->eventfilterpos == -1);

   eventtype = SCIP_EVENTTYPE_DISABLED;
   if( !SCIPisInfinity(scip, consdata->rhs) )
   {
      /* if right hand side is finite, then a tightening in the lower bound of coef*linvar is of interest */
      if( consdata->zcoef > 0.0 )
         eventtype |= SCIP_EVENTTYPE_LBTIGHTENED;
      else
         eventtype |= SCIP_EVENTTYPE_UBTIGHTENED;
   }
   if( !SCIPisInfinity(scip, -consdata->lhs) )
   {
      /* if left hand side is finite, then a tightening in the upper bound of coef*linvar is of interest */
      if( consdata->zcoef > 0.0 )
         eventtype |= SCIP_EVENTTYPE_UBTIGHTENED;
      else
         eventtype |= SCIP_EVENTTYPE_LBTIGHTENED;
   }

   SCIP_CALL( SCIPcatchVarEvent(scip, consdata->z, eventtype, conshdlrdata->linvareventhdlr, (SCIP_EVENTDATA*)&consdata->ispropagated, &consdata->eventfilterpos) );

   consdata->ispropagated = FALSE;

   return SCIP_OKAY;
}

/** drops variable bound change events on the linear variable in a bivariate constraint */
static
SCIP_RETCODE dropLinearVarEvents(
   SCIP*                 scip,               /**< SCIP data structure */
   SCIP_CONS*            cons                /**< constraint for which to catch bound change events */
   )
{
   SCIP_CONSHDLRDATA* conshdlrdata;
   SCIP_CONSDATA* consdata;
   SCIP_EVENTTYPE eventtype;

   assert(scip != NULL);
   assert(cons != NULL);
   assert(SCIPconsIsTransformed(cons));

   assert(SCIPconsGetHdlr(cons) != NULL);
   conshdlrdata = SCIPconshdlrGetData(SCIPconsGetHdlr(cons));
   assert(conshdlrdata != NULL);
   assert(conshdlrdata->linvareventhdlr != NULL);

   consdata = SCIPconsGetData(cons);
   assert(consdata != NULL);

   if( consdata->z == NULL )
      return SCIP_OKAY;
   assert(consdata->eventfilterpos >= 0);

   eventtype = SCIP_EVENTTYPE_DISABLED;
   if( !SCIPisInfinity(scip, consdata->rhs) )
   {
      /* if right hand side is finite, then a tightening in the lower bound of coef*linvar is of interest */
      if( consdata->zcoef > 0.0 )
         eventtype |= SCIP_EVENTTYPE_LBTIGHTENED;
      else
         eventtype |= SCIP_EVENTTYPE_UBTIGHTENED;
   }
   if( !SCIPisInfinity(scip, -consdata->lhs) )
   {
      /* if left hand side is finite, then a tightening in the upper bound of coef*linvar is of interest */
      if( consdata->zcoef > 0.0 )
         eventtype |= SCIP_EVENTTYPE_UBTIGHTENED;
      else
         eventtype |= SCIP_EVENTTYPE_LBTIGHTENED;
   }

   SCIP_CALL( SCIPdropVarEvent(scip, consdata->z, eventtype, conshdlrdata->linvareventhdlr, (SCIP_EVENTDATA*)&consdata->ispropagated, consdata->eventfilterpos) );
   consdata->eventfilterpos = -1;

   return SCIP_OKAY;
}


/** processes bound change events for variables in expression graph */
static
SCIP_DECL_EVENTEXEC(processNonlinearVarEvent)
{
   SCIP_CONSHDLRDATA* conshdlrdata;
   SCIP_EVENTTYPE eventtype;

   assert(scip != NULL);
   assert(event != NULL);
   assert(eventdata != NULL);
   assert(eventhdlr != NULL);

   conshdlrdata = (SCIP_CONSHDLRDATA*)SCIPeventhdlrGetData(eventhdlr);
   assert(conshdlrdata != NULL);
   assert(conshdlrdata->exprgraph != NULL);

   eventtype = SCIPeventGetType(event);
   assert( eventtype & (SCIP_EVENTTYPE_BOUNDCHANGED | SCIP_EVENTTYPE_VARFIXED) );

   if( eventtype & SCIP_EVENTTYPE_BOUNDCHANGED )
   {
      SCIPdebugMessage("changed %s bound on expression graph variable <%s> from %g to %g\n",
         eventtype & SCIP_EVENTTYPE_LBCHANGED ? "lower" : "upper",
         SCIPvarGetName(SCIPeventGetVar(event)), SCIPeventGetOldbound(event), SCIPeventGetNewbound(event));

      if( eventtype & SCIP_EVENTTYPE_BOUNDTIGHTENED )
         conshdlrdata->ispropagated = FALSE;

      /* update variable bound in expression graph
       * @todo should we add epsilon to variable range?
       */
      if( eventtype & SCIP_EVENTTYPE_LBCHANGED )
         SCIPexprgraphSetVarNodeLb(conshdlrdata->exprgraph, (SCIP_EXPRGRAPHNODE*)eventdata,
            -infty2infty(SCIPinfinity(scip), INTERVALINFTY, -SCIPeventGetNewbound(event)));  /*lint !e666*/
      else
         SCIPexprgraphSetVarNodeUb(conshdlrdata->exprgraph, (SCIP_EXPRGRAPHNODE*)eventdata,
            +infty2infty(SCIPinfinity(scip), INTERVALINFTY,  SCIPeventGetNewbound(event)));  /*lint !e666*/
   }
   else
   {
      assert(eventtype & SCIP_EVENTTYPE_VARFIXED);
      conshdlrdata->isremovedfixings = FALSE;
   }

   return SCIP_OKAY;
}

/** callback method for variable addition in expression graph */
static
SCIP_DECL_EXPRGRAPHVARADDED( exprgraphVarAdded )
{
   SCIP_CONSHDLRDATA* conshdlrdata;
   SCIP_INTERVAL varbounds;
   SCIP_VAR* var_;

   assert(exprgraph != NULL);
   assert(var != NULL);
   assert(varnode != NULL);

   var_ = (SCIP_VAR*)var;

   conshdlrdata = (SCIP_CONSHDLRDATA*)userdata;
   assert(conshdlrdata != NULL);
   assert(conshdlrdata->exprgraph == exprgraph);

   /* catch variable bound change events */
   SCIP_CALL( SCIPcatchVarEvent(conshdlrdata->scip, (SCIP_VAR*)var, SCIP_EVENTTYPE_BOUNDCHANGED | SCIP_EVENTTYPE_VARFIXED, conshdlrdata->nonlinvareventhdlr, (SCIP_EVENTDATA*)varnode, NULL) );
   SCIPdebugMessage("catch boundchange events on new expression graph variable <%s>\n", SCIPvarGetName(var_));

   /* set current bounds in expression graph */
   SCIPintervalSetBounds(&varbounds,
      -infty2infty(SCIPinfinity(conshdlrdata->scip), INTERVALINFTY, -MIN(SCIPvarGetLbLocal(var_), SCIPvarGetUbLocal(var_))),  /*lint !e666*/
      +infty2infty(SCIPinfinity(conshdlrdata->scip), INTERVALINFTY,  MAX(SCIPvarGetLbLocal(var_), SCIPvarGetUbLocal(var_)))   /*lint !e666*/
      );
   SCIPexprgraphSetVarNodeBounds(exprgraph, varnode, varbounds);

   SCIP_CALL( SCIPaddVarLocks(conshdlrdata->scip, var_, 1, 1) );
   SCIPdebugMessage("increased up- and downlocks of variable <%s>\n", SCIPvarGetName(var_));

   conshdlrdata->isremovedfixings &= SCIPvarIsActive(var_);
   conshdlrdata->ispropagated = FALSE;

   return SCIP_OKAY;
}

/** callback method for variable removal in expression graph */
static
SCIP_DECL_EXPRGRAPHVARREMOVE( exprgraphVarRemove )
{
   SCIP_CONSHDLRDATA* conshdlrdata;
   SCIP_VAR* var_;

   assert(exprgraph != NULL);
   assert(var != NULL);
   assert(varnode != NULL);

   var_ = (SCIP_VAR*)var;

   conshdlrdata = (SCIP_CONSHDLRDATA*)userdata;
   assert(conshdlrdata != NULL);
   assert(conshdlrdata->exprgraph == exprgraph);

   SCIP_CALL( SCIPdropVarEvent(conshdlrdata->scip, var_, SCIP_EVENTTYPE_BOUNDCHANGED | SCIP_EVENTTYPE_VARFIXED, conshdlrdata->nonlinvareventhdlr, (SCIP_EVENTDATA*)varnode, -1) );
   SCIPdebugMessage("drop boundchange events on expression graph variable <%s>\n", SCIPvarGetName(var_));

   SCIP_CALL( SCIPaddVarLocks(conshdlrdata->scip, var_, -1, -1) );
   SCIPdebugMessage("decreased up- and downlocks of variable <%s>\n", SCIPvarGetName(var_));

   return SCIP_OKAY;
}

/** locks linear variable in a constraint */
static
SCIP_RETCODE lockLinearVariable(
   SCIP*                 scip,               /**< SCIP data structure */
   SCIP_CONS*            cons,               /**< constraint where to lock a variable */
   SCIP_VAR*             var,                /**< variable to lock */
   SCIP_Real             coef                /**< coefficient of variable in constraint */
   )
{
   SCIP_CONSDATA* consdata;

   assert(scip != NULL);
   assert(cons != NULL);
   assert(var != NULL);
   assert(coef != 0.0);

   consdata = SCIPconsGetData(cons);
   assert(consdata != NULL);

   if( coef > 0.0 )
   {
      SCIP_CALL( SCIPlockVarCons(scip, var, cons, !SCIPisInfinity(scip, -consdata->lhs), !SCIPisInfinity(scip,  consdata->rhs)) );
   }
   else
   {
      SCIP_CALL( SCIPlockVarCons(scip, var, cons, !SCIPisInfinity(scip,  consdata->rhs), !SCIPisInfinity(scip, -consdata->lhs)) );
   }

   return SCIP_OKAY;
}

/** unlocks linear variable in a constraint */
static
SCIP_RETCODE unlockLinearVariable(
   SCIP*                 scip,               /**< SCIP data structure */
   SCIP_CONS*            cons,               /**< constraint where to unlock a variable */
   SCIP_VAR*             var,                /**< variable to unlock */
   SCIP_Real             coef                /**< coefficient of variable in constraint */
   )
{
   SCIP_CONSDATA* consdata;

   assert(scip != NULL);
   assert(cons != NULL);
   assert(var != NULL);
   assert(coef != 0.0);

   consdata = SCIPconsGetData(cons);
   assert(consdata != NULL);

   if( coef > 0.0 )
   {
      SCIP_CALL( SCIPunlockVarCons(scip, var, cons, !SCIPisInfinity(scip, -consdata->lhs), !SCIPisInfinity(scip,  consdata->rhs)) );
   }
   else
   {
      SCIP_CALL( SCIPunlockVarCons(scip, var, cons, !SCIPisInfinity(scip,  consdata->rhs), !SCIPisInfinity(scip, -consdata->lhs)) );
   }

   return SCIP_OKAY;
}

/** resolves variable fixations and aggregations in a constraint */
static
SCIP_RETCODE removeFixedVariables(
   SCIP*                 scip,               /**< SCIP data structure */
   SCIP_CONSHDLR*        conshdlr,           /**< constraint handler */
   SCIP_CONS*            cons,               /**< constraint where to remove fixed variables */
   SCIP_Bool*            ischanged,          /**< buffer to store whether something was changed in the constraint */
   SCIP_Bool*            isupgraded          /**< buffer to store whether the constraint has been upgraded (and deleted) */
   )
{
#ifndef NDEBUG
   SCIP_CONSHDLRDATA* conshdlrdata;
#endif
   SCIP_CONSDATA* consdata;
   SCIP_EXPR* substexpr[2];
   SCIP_VAR* var;
   SCIP_VAR* vars[2];
   SCIP_Real coef;
   SCIP_Real constant;
   int i;

   assert(conshdlr != NULL);
   assert(scip != NULL);
   assert(cons != NULL);
   assert(ischanged != NULL);
   assert(isupgraded != NULL);

#ifndef NDEBUG
   conshdlrdata = SCIPconshdlrGetData(conshdlr);
   assert(conshdlrdata != NULL);
#endif

   consdata = SCIPconsGetData(cons);
   assert(consdata != NULL);
   assert(consdata->f != NULL);

   *ischanged = FALSE;
   *isupgraded = FALSE;

   if( consdata->z != NULL && !SCIPvarIsActive(consdata->z) && SCIPvarGetStatus(consdata->z) != SCIP_VARSTATUS_MULTAGGR )
   {
      /* replace z by active or multaggr. variable */

      /* drop events on z, unlock and release variable */
      SCIP_CALL( dropLinearVarEvents(scip, cons) );
      SCIP_CALL( unlockLinearVariable(scip, cons, consdata->z, consdata->zcoef) );

      /* replace by new variable, or NULL */
      constant = 0.0;
      SCIP_CALL( SCIPgetProbvarSum(scip, &consdata->z, &consdata->zcoef, &constant) );
      if( consdata->zcoef == 0.0 )
         consdata->z = NULL;
      if( constant != 0.0 && !SCIPisInfinity(scip, -consdata->lhs) )
         consdata->lhs -= constant;
      if( constant != 0.0 && !SCIPisInfinity(scip,  consdata->rhs) )
         consdata->rhs -= constant;

      if( consdata->z != NULL )
      {
         /* catch events on new z, lock and capture variable, mark as not to multaggr */
         SCIP_CALL( catchLinearVarEvents(scip, cons) );
         SCIP_CALL( lockLinearVariable(scip, cons, consdata->z, consdata->zcoef) );
         if( SCIPvarIsActive(consdata->z) )
         {
            SCIP_CALL( SCIPmarkDoNotMultaggrVar(scip, consdata->z) );
         }
      }

      *ischanged = TRUE;
   }

   assert(SCIPexprtreeGetNVars(consdata->f) == 2);
   vars[0] = SCIPexprtreeGetVars(consdata->f)[0];
   vars[1] = SCIPexprtreeGetVars(consdata->f)[1];

   if( SCIPvarGetStatus(SCIPvarGetProbvar(vars[0])) == SCIP_VARSTATUS_FIXED ||
      SCIPvarGetStatus(SCIPvarGetProbvar(vars[1])) == SCIP_VARSTATUS_FIXED ||
      SCIPvarGetProbvar(vars[0]) == SCIPvarGetProbvar(vars[1]) )
   {
      /* if number of variable reduces, then upgrade to nonlinear constraint
       * except if we are in the exit-presolving stage, where upgrading is not allowed
       * in the latter case, we just do nothing, which may not be most efficient, but should still work
       */
      SCIP_EXPRTREE* tree;
      SCIP_CONS* nlcons;

      if( SCIPgetStage(scip) == SCIP_STAGE_EXITPRESOLVE )
         return SCIP_OKAY;

      SCIP_CALL( SCIPexprtreeCopy(SCIPblkmem(scip), &tree, consdata->f) );

      for( i = 0; i < 2; ++i )
      {
         substexpr[i] = NULL;

         var = vars[i];
         if( (SCIPvarIsActive(var) || SCIPvarGetStatus(var) == SCIP_VARSTATUS_MULTAGGR) )
            continue;

         coef = 1.0;
         constant = 0.0;
         SCIP_CALL( SCIPgetProbvarSum(scip, &var, &coef, &constant) );

         if( coef == 0.0 )
         {
            /* replace var_i by constant in expression tree */
            SCIP_CALL( SCIPexprCreate(SCIPblkmem(scip), &substexpr[i], SCIP_EXPR_CONST, constant) );
            vars[0] = NULL;
         }
         else if( coef == 1.0 && constant == 0.0 )
         {
            /* do not need to change expression tree, just store new variable in tree */
            substexpr[i] = NULL;
            vars[i] = var;
         }
         else
         {
            /* replace var_i by coef * var_i + constant in expression tree */
            SCIP_EXPR* child;

            SCIP_CALL( SCIPexprCreate(SCIPblkmem(scip), &child, SCIP_EXPR_VARIDX, i) );
            SCIP_CALL( SCIPexprCreateLinear(SCIPblkmem(scip), &substexpr[i], 1, &child, &coef, constant) );
            vars[i] = var;
         }
      }

      assert(substexpr[0] != NULL || substexpr[1] != NULL);

      SCIP_CALL( SCIPexprtreeSubstituteVars(tree, substexpr) );
      if( substexpr[0] != NULL )
         SCIPexprFreeDeep(SCIPblkmem(scip), &substexpr[0]);
      if( substexpr[1] != NULL )
         SCIPexprFreeDeep(SCIPblkmem(scip), &substexpr[1]);

      /* if variable 0 has been remove or is the same as variable 1, reindex 1 to 0 */
      if( (vars[0] == NULL || vars[0] == vars[1]) && vars[1] != NULL )
      {
         int reindex[2];

         reindex[0] = 0;
         reindex[1] = 0;
         SCIPexprReindexVars(SCIPexprtreeGetRoot(tree), reindex);
         vars[0] = vars[1];
         vars[1] = NULL;
      }

      /* update variables array in tree */
      assert(vars[1] == NULL || vars[0] != NULL);
      SCIP_CALL( SCIPexprtreeSetVars(tree, vars[0] == NULL ? 0 : (vars[1] == NULL ? 1 : 2), vars) );

      SCIP_CALL( SCIPcreateConsNonlinear(scip, &nlcons, SCIPconsGetName(cons),
            consdata->z != NULL ? 1 : 0, consdata->z != NULL ? &consdata->z : NULL, &consdata->zcoef,
            1, &tree, NULL, consdata->lhs, consdata->rhs,
            SCIPconsIsInitial(cons), SCIPconsIsSeparated(cons), SCIPconsIsEnforced(cons),
            SCIPconsIsChecked(cons), SCIPconsIsPropagated(cons), SCIPconsIsLocal(cons),
            SCIPconsIsModifiable(cons), SCIPconsIsDynamic(cons), SCIPconsIsRemovable(cons),
            SCIPconsIsStickingAtNode(cons)) );  /*lint !e826*/
      SCIP_CALL( SCIPaddCons(scip, nlcons) );
      SCIP_CALL( SCIPreleaseCons(scip, &nlcons) );

      *isupgraded = TRUE;

      SCIP_CALL( SCIPexprtreeFree(&tree) );

      return SCIP_OKAY;
   }

   for( i = 0; i < 2; ++i )
   {
      substexpr[i] = NULL;

      var = vars[i];
      if( SCIPvarIsActive(var) || SCIPvarGetStatus(var) == SCIP_VARSTATUS_MULTAGGR )
         continue;

      coef = 1.0;
      constant = 0.0;
      SCIP_CALL( SCIPgetProbvarSum(scip, &var, &coef, &constant) );
      assert(coef != 0.0); /* fixed vars should have been handled above */

      if( coef == 1.0 && constant == 0.0 )
      {
         /* do not need to change expression tree, just store new variable in tree */
         substexpr[i] = NULL;
         vars[i] = var;
      }
      else
      {
         /* replace var_i by coef * var_i + constant in expression tree */
         SCIP_EXPR* child;

         SCIP_CALL( SCIPexprCreate(SCIPblkmem(scip), &child, SCIP_EXPR_VARIDX, i) );
         SCIP_CALL( SCIPexprCreateLinear(SCIPblkmem(scip), &substexpr[i], 1, &child, &coef, constant) );
         vars[i] = var;
      }

      /* update variables array in tree for next operation */
      SCIP_CALL( SCIPexprtreeSetVars(consdata->f, 2, vars) );

      /* mark that variables in constraint should not be multiaggregated (bad for bound tightening and branching) */
      if( SCIPvarIsActive(vars[0]) )
      {
         SCIP_CALL( SCIPmarkDoNotMultaggrVar(scip, vars[0]) );
      }
      if( SCIPvarIsActive(vars[1]) )
      {
         SCIP_CALL( SCIPmarkDoNotMultaggrVar(scip, vars[1]) );
      }

      *ischanged = TRUE;
   }

   /* update expression tree, if necessary */
   if( substexpr[0] != NULL || substexpr[1] != NULL )
   {
      SCIP_CALL( SCIPexprtreeSubstituteVars(consdata->f, substexpr) );
      if( substexpr[0] != NULL )
         SCIPexprFreeDeep(SCIPblkmem(scip), &substexpr[0]);
      if( substexpr[1] != NULL )
         SCIPexprFreeDeep(SCIPblkmem(scip), &substexpr[1]);
   }

   return SCIP_OKAY;
}

/** removes fixed variables from expression graph */
static
SCIP_RETCODE removeFixedNonlinearVariables(
   SCIP*                 scip,               /**< SCIP data structure */
   SCIP_CONSHDLR*        conshdlr            /**< constraint handler */
   )
{
   SCIP_CONSHDLRDATA* conshdlrdata;
   SCIP_VAR* var;
   SCIP_VAR** vars;
   SCIP_Real* coefs;
   int nvars;
   int varssize;
   SCIP_Real constant;
   int i;
   int requsize;
   SCIPdebug( int j );

   conshdlrdata = SCIPconshdlrGetData(conshdlr);
   assert(conshdlrdata != NULL);
   assert(conshdlrdata->exprgraph != NULL);

   if( conshdlrdata->isremovedfixings )
      return SCIP_OKAY;

   varssize = 5;
   SCIP_CALL( SCIPallocBufferArray(scip, &vars,  varssize) );
   SCIP_CALL( SCIPallocBufferArray(scip, &coefs, varssize) );

   i = 0;
   while( i < SCIPexprgraphGetNVars(conshdlrdata->exprgraph) )
   {
      var = (SCIP_VAR*) SCIPexprgraphGetVars(conshdlrdata->exprgraph)[i];
      if( SCIPvarIsActive(var) )
      {
         ++i;
         continue;
      }

      do
      {
         vars[0]  = var;
         coefs[0] = 1.0;
         constant = 0.0;
         nvars = 1;
         SCIP_CALL( SCIPgetProbvarLinearSum(scip, vars, coefs, &nvars, varssize, &constant, &requsize, TRUE) );

         if( requsize > varssize )
         {
            SCIP_CALL( SCIPreallocBufferArray(scip, &vars,  requsize) );
            SCIP_CALL( SCIPreallocBufferArray(scip, &coefs, requsize) );
            varssize = requsize;
            continue;
         }

      }
      while( FALSE );

#ifdef SCIP_DEBUG
      SCIPdebugMessage("replace fixed variable <%s> by %g", SCIPvarGetName(var), constant);
      for( j = 0; j < nvars; ++j )
      {
         SCIPdebugPrintf(" %+g <%s>", coefs[j], SCIPvarGetName(vars[j]));
      }
      SCIPdebugPrintf("\n");
#endif

      SCIP_CALL( SCIPexprgraphReplaceVarByLinearSum(conshdlrdata->exprgraph, var, nvars, coefs, (void**)vars, constant) );

      i = 0;
   }

   SCIPfreeBufferArray(scip, &vars);
   SCIPfreeBufferArray(scip, &coefs);

   conshdlrdata->isremovedfixings = TRUE;

   return SCIP_OKAY;
}

/** computes violation of a constraint */
static
SCIP_RETCODE computeViolation(
   SCIP*                 scip,               /**< SCIP data structure */
   SCIP_CONS*            cons,               /**< constraint */
   SCIP_EXPRINT*         exprinterpreter,    /**< expression interpreter */
   SCIP_SOL*             sol,                /**< solution or NULL if LP solution should be used */
   SCIP_Bool             doscaling           /**< should we scale the violation by the sup norm of the gradient of the constraint function ? */
   )
{  /*lint --e{666}*/
   SCIP_CONSDATA* consdata;
   SCIP_Real xyvals[2];
   SCIP_Real xlb;
   SCIP_Real xub;
   SCIP_Real ylb;
   SCIP_Real yub;
   SCIP_VAR* x;
   SCIP_VAR* y;

   assert(scip != NULL);
   assert(cons != NULL);

   consdata = SCIPconsGetData(cons);
   assert(consdata != NULL);

   if( SCIPexprtreeGetInterpreterData(consdata->f) == NULL )
   {
      SCIP_CALL( SCIPexprintCompile(exprinterpreter, consdata->f) );
   }

   x = SCIPexprtreeGetVars(consdata->f)[0];
   y = SCIPexprtreeGetVars(consdata->f)[1];

   xyvals[0] = SCIPgetSolVal(scip, sol, x);
   xyvals[1] = SCIPgetSolVal(scip, sol, y);

   /* project point onto box if very close to bounds to avoid eval error when function is not defined slightly outside bounds */
   xlb = SCIPvarGetLbGlobal(x);
   xub = SCIPvarGetUbGlobal(x);
   ylb = SCIPvarGetLbGlobal(y);
   yub = SCIPvarGetUbGlobal(y);
   if( SCIPisEQ(scip, xyvals[0], xlb) || SCIPisEQ(scip, xyvals[0], xub) )
      xyvals[0] = MAX(xlb, MIN(xub, xyvals[0]));
   if( SCIPisEQ(scip, xyvals[1], ylb) || SCIPisEQ(scip, xyvals[1], yub) )
      xyvals[1] = MAX(ylb, MIN(yub, xyvals[1]));

   /* @todo proper handling of variables at infinity
    * for now, just say infeasible and keep fingers crossed
    */
   if( SCIPisInfinity(scip, REALABS(xyvals[0])) )
   {
      consdata->lhsviol = consdata->rhsviol = SCIPinfinity(scip);
      return SCIP_OKAY;
   }

   if( SCIPisInfinity(scip, REALABS(xyvals[1])) )
   {
      consdata->lhsviol = consdata->rhsviol = SCIPinfinity(scip);
      return SCIP_OKAY;
   }

   /* compute activity of constraint */
   SCIP_CALL( SCIPexprintEval(exprinterpreter, consdata->f, xyvals, &consdata->activity) );

   /* point is outside the domain of f */
   if( !finite(consdata->activity) )
   {
       consdata->lhsviol = consdata->rhsviol = SCIPinfinity(scip);
       return SCIP_OKAY;
   }

   if( consdata->z != NULL )
      consdata->activity += consdata->zcoef * SCIPgetSolVal(scip, sol, consdata->z);

   /* compute violation of constraint sides */
   if( consdata->activity < consdata->lhs && !SCIPisInfinity(scip, -consdata->lhs) )
      consdata->lhsviol = consdata->lhs - consdata->activity;
   else
      consdata->lhsviol = 0.0;

   if( consdata->activity > consdata->rhs && !SCIPisInfinity(scip,  consdata->rhs) )
      consdata->rhsviol = consdata->activity - consdata->rhs;
   else
      consdata->rhsviol = 0.0;

   /* scale violation by supremum-norm of gradient */
   if( doscaling && (SCIPisGT(scip, consdata->lhsviol, SCIPfeastol(scip)) || SCIPisGT(scip, consdata->rhsviol, SCIPfeastol(scip))) )
   {
      SCIP_Real grad[2];
      SCIP_Real norm;
      SCIP_Real val;

      /* compute gradient of f in (x,y) */
      SCIP_CALL( SCIPexprintGrad(exprinterpreter, consdata->f, xyvals, TRUE, &val, grad) );

      if( finite(grad[0]) && finite(grad[1]) )
      {
         /* compute maximal absolute element of gradient, to use for scaling if > 1.0 */
         norm = MAX(REALABS(grad[0]), REALABS(grad[1]));
         if( consdata->z != NULL )
            norm = MAX(norm, REALABS(consdata->zcoef));

         if( norm > 1.0 )
         {
            consdata->lhsviol /= norm;
            consdata->rhsviol /= norm;
         }
      }
   }

   return SCIP_OKAY;
}

/** computes violation of a set of constraints */
static
SCIP_RETCODE computeViolations(
   SCIP*                 scip,               /**< SCIP data structure */
   SCIP_CONS**           conss,              /**< constraints */
   int                   nconss,             /**< number of constraints */
   SCIP_EXPRINT*         exprinterpreter,    /**< expression interpreter */
   SCIP_SOL*             sol,                /**< solution or NULL if LP solution should be used */
   SCIP_Bool             doscaling,          /**< are we scaling when computing violation ? */
   SCIP_CONS**           maxviolcon          /**< buffer to store constraint with largest violation, or NULL if solution is feasible */
   )
{
   SCIP_CONSDATA* consdata;
   SCIP_Real      viol;
   SCIP_Real      maxviol;
   int            c;

   assert(scip != NULL);
   assert(conss != NULL || nconss == 0);
   assert(maxviolcon != NULL);

   *maxviolcon = NULL;

   maxviol = 0.0;

   for( c = 0; c < nconss; ++c )
   {
      assert(conss != NULL);
      assert(conss[c] != NULL);

      SCIP_CALL( computeViolation(scip, conss[c], exprinterpreter, sol, doscaling) );

      consdata = SCIPconsGetData(conss[c]);
      assert(consdata != NULL);

      viol = MAX(consdata->lhsviol, consdata->rhsviol);
      if( viol > maxviol && SCIPisGT(scip, viol, SCIPfeastol(scip)) )
      {
         maxviol = viol;
         *maxviolcon = conss[c];
      }
   }

   return SCIP_OKAY;
}

/** setup vred(s;x0,y0,ylb,yub) for a given f(x,y) for computing a convex-concave underestimator
 * vred(s;x0,y0,ylb,yub) = (yub-y0)/(yub-ylb) f((yub-ylb)/(yub-y0)x0 - (y0-ylb)/(yub-y0)*s, ylb) + (y0-ylb)/(yub-ylb) f(s,yub)
 */
static
SCIP_RETCODE initSepaDataCreateVred(
   SCIP*                 scip,               /**< SCIP data structure */
   SCIP_EXPRTREE**       vred,               /**< buffer where to store exprtree for vred */
   SCIP_EXPRTREE*        f                   /**< function f(x,y) for which vred should be setup */
   )
{
   SCIP_EXPR* subst[2];
   SCIP_Real minusone;
   SCIP_EXPR* e1;
   SCIP_EXPR* e2;
   SCIP_EXPR* e3;
   SCIP_EXPR* e4;
   SCIP_EXPR* e5;
   SCIP_EXPR* e6;
   SCIP_EXPR* arg1;
   SCIP_EXPR* arg2;
   SCIP_EXPR* vredexpr;

   assert(scip != NULL);
   assert(vred != NULL);
   assert(f != NULL);
   assert(SCIPexprGetOperator(SCIPexprtreeGetRoot(f)) != SCIP_EXPR_VARIDX);  /* substitute cannot substitute the root node, but f should not be a single variable anyway */

   /* setup vred(s;x0,y0,ylb,yub) for computing a convex-concave underestimator in the case where y is not at one of its bounds
    * vred(s;x0,y0,ylb,yub) = (yub-y0)/(yub-ylb) f((yub-ylb)/(yub-y0)x0 - (y0-ylb)/(yub-y0)*s, ylb) + (y0-ylb)/(yub-ylb) f(s,yub)
    */
   /* create expression for x0(yub-ylb)/(yub-y0) */
   SCIP_CALL( SCIPexprCreate(SCIPblkmem(scip), &e1, SCIP_EXPR_PARAM, 2) ); /* ylb */
   SCIP_CALL( SCIPexprCreate(SCIPblkmem(scip), &e2, SCIP_EXPR_PARAM, 3) ); /* yub */
   SCIP_CALL( SCIPexprCreate(SCIPblkmem(scip), &e3, SCIP_EXPR_MINUS, e2, e1) ); /* yub-ylb */

   SCIP_CALL( SCIPexprCreate(SCIPblkmem(scip), &e1, SCIP_EXPR_PARAM, 0) ); /* x0 */
   SCIP_CALL( SCIPexprCreate(SCIPblkmem(scip), &e3, SCIP_EXPR_MUL, e1, e3) ); /* x0(yub-ylb) */

   SCIP_CALL( SCIPexprCreate(SCIPblkmem(scip), &e1, SCIP_EXPR_PARAM, 1) ); /* y0 */
   SCIP_CALL( SCIPexprCreate(SCIPblkmem(scip), &e2, SCIP_EXPR_PARAM, 3) ); /* yub */
   SCIP_CALL( SCIPexprCreate(SCIPblkmem(scip), &e4, SCIP_EXPR_MINUS, e2, e1) ); /* yub-y0 */

   SCIP_CALL( SCIPexprCreate(SCIPblkmem(scip), &e5, SCIP_EXPR_DIV, e3, e4) ); /* x0(yub-ylb)/(yub-y0) */

   /* create expression for s(y0-ylb)/(yub-y0) */
   SCIP_CALL( SCIPexprCreate(SCIPblkmem(scip), &e1, SCIP_EXPR_PARAM, 1) ); /* y0 */
   SCIP_CALL( SCIPexprCreate(SCIPblkmem(scip), &e2, SCIP_EXPR_PARAM, 2) ); /* ylb */
   SCIP_CALL( SCIPexprCreate(SCIPblkmem(scip), &e3, SCIP_EXPR_MINUS, e1, e2) ); /* y0-ylb */

   SCIP_CALL( SCIPexprCreate(SCIPblkmem(scip), &e1, SCIP_EXPR_VARIDX, 0) ); /* s */
   SCIP_CALL( SCIPexprCreate(SCIPblkmem(scip), &e3, SCIP_EXPR_MUL, e1, e3) ); /* s(y0-ylb) */

   SCIP_CALL( SCIPexprCreate(SCIPblkmem(scip), &e1, SCIP_EXPR_PARAM, 1) ); /* y0 */
   SCIP_CALL( SCIPexprCreate(SCIPblkmem(scip), &e2, SCIP_EXPR_PARAM, 3) ); /* yub */
   SCIP_CALL( SCIPexprCreate(SCIPblkmem(scip), &e4, SCIP_EXPR_MINUS, e2, e1) ); /* yub-y0 */

   SCIP_CALL( SCIPexprCreate(SCIPblkmem(scip), &e6, SCIP_EXPR_DIV, e3, e4) ); /* s(y0-ylb)/(yub-y0) */

   /* create expression for (yub-ylb)/(yub-y0)x0 - (y0-ylb)/(yub-y0)*s */
   SCIP_CALL( SCIPexprCreate(SCIPblkmem(scip), &subst[0], SCIP_EXPR_MINUS, e5, e6) );

   /* create expression for ylb */
   SCIP_CALL( SCIPexprCreate(SCIPblkmem(scip), &subst[1], SCIP_EXPR_PARAM, 2) );

   /* create expression for f((yub-ylb)/(yub-y0)x0 - (y0-ylb)/(yub-y0)*s, ylb) */
   SCIP_CALL( SCIPexprCopyDeep(SCIPblkmem(scip), &arg1, SCIPexprtreeGetRoot(f)) );
   SCIP_CALL( SCIPexprSubstituteVars(SCIPblkmem(scip), arg1, subst) );
   SCIPexprFreeDeep(SCIPblkmem(scip), &subst[0]);
   SCIPexprFreeDeep(SCIPblkmem(scip), &subst[1]);

   /* create expression for f(s,yub) */
   SCIP_CALL( SCIPexprCopyDeep(SCIPblkmem(scip), &arg2, SCIPexprtreeGetRoot(f)) );
   SCIP_CALL( SCIPexprCreate(SCIPblkmem(scip), &subst[1], SCIP_EXPR_PARAM, 3) );
   SCIP_CALL( SCIPexprSubstituteVars(SCIPblkmem(scip), arg2, subst) );
   SCIPexprFreeDeep(SCIPblkmem(scip), &subst[1]);

   /* create expression for (yub-y0)/(yub-ylb) */
   SCIP_CALL( SCIPexprCreate(SCIPblkmem(scip), &e1, SCIP_EXPR_PARAM, 1) ); /* y0 */
   SCIP_CALL( SCIPexprCreate(SCIPblkmem(scip), &e2, SCIP_EXPR_PARAM, 3) ); /* yub */
   SCIP_CALL( SCIPexprCreate(SCIPblkmem(scip), &e3, SCIP_EXPR_MINUS, e2, e1) ); /* yub-y0 */

   SCIP_CALL( SCIPexprCreate(SCIPblkmem(scip), &e1, SCIP_EXPR_PARAM, 2) ); /* ylb */
   SCIP_CALL( SCIPexprCreate(SCIPblkmem(scip), &e2, SCIP_EXPR_PARAM, 3) ); /* yub */
   SCIP_CALL( SCIPexprCreate(SCIPblkmem(scip), &e4, SCIP_EXPR_MINUS, e2, e1) ); /* yub-ylb */

   SCIP_CALL( SCIPexprCreate(SCIPblkmem(scip), &e5, SCIP_EXPR_DIV, e3, e4) ); /* (yub-y0)/(yub-ylb) */

   /* create expression for 1 - (yub-y0)/(yub-ylb) */
   minusone = -1.0;
   SCIP_CALL( SCIPexprCopyDeep(SCIPblkmem(scip), &e1, e5) ); /* (yub-y0)/(yub-ylb) */
   SCIP_CALL( SCIPexprCreateLinear(SCIPblkmem(scip), &e6, 1, &e1, &minusone, 1.0) ); /* 1 - (yub-y0)/(yub-ylb) */

   /* create expression for vred = e5*arg1 + e6*arg2 */
   SCIP_CALL( SCIPexprCreate(SCIPblkmem(scip), &e1, SCIP_EXPR_MUL, e5, arg1) );
   SCIP_CALL( SCIPexprCreate(SCIPblkmem(scip), &e2, SCIP_EXPR_MUL, e6, arg2) );
   SCIP_CALL( SCIPexprCreate(SCIPblkmem(scip), &vredexpr, SCIP_EXPR_PLUS, e1, e2) );

   SCIP_CALL( SCIPexprtreeCreate(SCIPblkmem(scip), vred, vredexpr, 1, 4, NULL) );

   return SCIP_OKAY;
}

/** initializes separation data */
static
SCIP_RETCODE initSepaData(
   SCIP*                 scip,               /**< SCIP data structure */
   SCIP_EXPRINT*         exprinterpreter,    /**< expressions interpreter */
   SCIP_CONS*            cons                /**< constraint */
   )
{
   SCIP_CONSDATA* consdata;

   assert(scip != NULL);
   assert(exprinterpreter != NULL);
   assert(cons != NULL);

   consdata = SCIPconsGetData(cons);
   assert(consdata != NULL);
   assert(consdata->f != NULL);

   switch( consdata->convextype )
   {
   case SCIP_BIVAR_CONVEX_CONCAVE:
   {
      SCIP_VAR** xy;
      SCIP_Real ref[2];
      SCIP_Bool sparsity[4];

      if( SCIPexprtreeGetInterpreterData(consdata->f) == NULL )
      {
         SCIP_CALL( SCIPexprintCompile(exprinterpreter, consdata->f) );
      }

      xy = SCIPexprtreeGetVars(consdata->f);
      assert(xy != NULL);

      /* check if the function is linear in x or y */
      ref[0] = MIN(MAX(SCIPvarGetLbLocal(xy[0]), 0.0), SCIPvarGetUbLocal(xy[0]));  /*lint !e666*/
      ref[1] = MIN(MAX(SCIPvarGetLbLocal(xy[1]), 0.0), SCIPvarGetUbLocal(xy[1]));  /*lint !e666*/

      SCIP_CALL( SCIPexprintHessianSparsityDense(exprinterpreter, consdata->f, ref, sparsity) );

      consdata->sepaconvexconcave.linearinx = !sparsity[0];
      consdata->sepaconvexconcave.lineariny = !sparsity[3];

      if( !consdata->sepaconvexconcave.linearinx && !SCIPisInfinity(scip,  consdata->rhs) )
      {
         SCIP_EXPR* subst[2];
         SCIP_Real one;

         /* setup f(x,yfixed) for computing a convex-concave underestimator in the case where y is at one of its bounds */
         SCIP_CALL( SCIPexprtreeCopy(SCIPblkmem(scip), &consdata->sepaconvexconcave.f_yfixed, consdata->f) );

         /* x stays x, nothing to substitute
          * y is substituted by SCIP_EXPR_PARAM
          */
         subst[0] = NULL;
         SCIP_CALL( SCIPexprCreate(SCIPblkmem(scip), &subst[1], SCIP_EXPR_PARAM, 0) );

         /* make y a parameter */
         SCIP_CALL( SCIPexprtreeSubstituteVars(consdata->sepaconvexconcave.f_yfixed, subst) );

         /* reset variables array to {x} and parameters array to {y} */
         one = 1.0;
         SCIP_CALL( SCIPexprtreeSetVars(consdata->sepaconvexconcave.f_yfixed, 1, &xy[0]) );
         SCIP_CALL( SCIPexprtreeSetParams(consdata->sepaconvexconcave.f_yfixed, 1, &one) );

         /* free subst[1] */
         SCIPexprFreeDeep(SCIPblkmem(scip), &subst[1]);

         SCIP_CALL( SCIPexprintCompile(exprinterpreter, consdata->sepaconvexconcave.f_yfixed) );

         /* setup vred(s;x0,y0,ylb,yub) for computing a convex-concave underestimator in the case where y is not at one of its bounds
          * vred(s;x0,y0,ylb,yub) = (yub-y0)/(yub-ylb) f((yub-ylb)/(yub-y0)x0 - (y0-ylb)/(yub-y0)*s, ylb) + (y0-ylb)/(yub-ylb) f(s,yub)
          */
         SCIP_CALL( initSepaDataCreateVred(scip, &consdata->sepaconvexconcave.vred, consdata->f) );
         SCIP_CALL( SCIPexprintCompile(exprinterpreter, consdata->sepaconvexconcave.vred) );
      }
      else
      {
         consdata->sepaconvexconcave.f_yfixed = NULL;
         consdata->sepaconvexconcave.vred = NULL;
      }

      if( !consdata->sepaconvexconcave.lineariny && !SCIPisInfinity(scip, -consdata->lhs) )
      {
         /* if we have a left hand side and are not linear y in, then we may need to call
          * generateConvexConcaveUnderestimator for -f with swapped variables
          */
         SCIP_EXPR* minusf;
         SCIP_EXPR* fcopy;
         SCIP_VAR*  vars[2];
         int        reindex[2];
         SCIP_Real  minusone;
         SCIP_Real  one;
         SCIP_EXPR* subst[2];

         /* create expression for -f */
         minusone = -1.0;
         SCIP_CALL( SCIPexprCopyDeep(SCIPblkmem(scip), &fcopy, SCIPexprtreeGetRoot(consdata->f)) );
         SCIP_CALL( SCIPexprCreateLinear(SCIPblkmem(scip), &minusf, 1, &fcopy, &minusone, 0.0) );

         /* reindex/swap variables */
         reindex[0] = 1;
         reindex[1] = 0;
         SCIPexprReindexVars(minusf, reindex);

         /* create expression tree for -f(y,x) */
         SCIP_CALL( SCIPexprtreeCreate(SCIPblkmem(scip), &consdata->sepaconvexconcave.f_neg_swapped, minusf, 2, 0, NULL) );

         vars[0] = xy[1];
         vars[1] = xy[0];
         SCIP_CALL( SCIPexprtreeSetVars(consdata->sepaconvexconcave.f_neg_swapped, 2, vars) );

         SCIP_CALL( SCIPexprintCompile(exprinterpreter, consdata->sepaconvexconcave.f_neg_swapped) );

         /* setup -f(y, xfixed) for computing a convex-concave overestimator in the case where x is at on of it's bounds */
         SCIP_CALL( SCIPexprtreeCopy(SCIPblkmem(scip), &consdata->sepaconvexconcave.f_neg_swapped_yfixed, consdata->sepaconvexconcave.f_neg_swapped) );

         /* y stays y, nothing to substitute
          * x is substituted by SCIP_EXPR_PARAM
          */
         subst[0] = NULL;
         SCIP_CALL( SCIPexprCreate(SCIPblkmem(scip), &subst[1], SCIP_EXPR_PARAM, 0) );

         /* make x a parameter */
         SCIP_CALL( SCIPexprtreeSubstituteVars(consdata->sepaconvexconcave.f_neg_swapped_yfixed, subst) );

         /* reset variables array to {y} and parameters array to {x} */
         one = 1.0;
         SCIP_CALL( SCIPexprtreeSetVars(consdata->sepaconvexconcave.f_neg_swapped_yfixed, 1, &xy[1]) );
         SCIP_CALL( SCIPexprtreeSetParams(consdata->sepaconvexconcave.f_neg_swapped_yfixed, 1, &one) );

         /* free subst[1] */
         SCIPexprFreeDeep(SCIPblkmem(scip), &subst[1]);

         SCIP_CALL( SCIPexprintCompile(exprinterpreter, consdata->sepaconvexconcave.f_neg_swapped_yfixed) );

         /* setup vred(s;y0,x0,xlb,xub) for computing a convex-concave underestimator in the case where x is not at one of its bounds */
         SCIP_CALL( initSepaDataCreateVred(scip, &consdata->sepaconvexconcave.vred_neg_swapped, consdata->sepaconvexconcave.f_neg_swapped) );
         SCIP_CALL( SCIPexprintCompile(exprinterpreter, consdata->sepaconvexconcave.vred_neg_swapped) );
      }
      else
      {
         consdata->sepaconvexconcave.f_neg_swapped = NULL;
         consdata->sepaconvexconcave.f_neg_swapped_yfixed = NULL;
         consdata->sepaconvexconcave.vred_neg_swapped = NULL;
      }

      break;
   }

   default: ;
   }  /*lint !e788*/

   return SCIP_OKAY;
}

/** frees separation data */
static
SCIP_RETCODE freeSepaData(
   SCIP*                 scip,               /**< SCIP data structure */
   SCIP_CONS*            cons                /**< constraint */
   )
{
   SCIP_CONSDATA* consdata;

   assert(scip != NULL);
   assert(cons != NULL);

   consdata = SCIPconsGetData(cons);
   assert(consdata != NULL);
   assert(consdata->f != NULL);

   switch( consdata->convextype )
   {
   case SCIP_BIVAR_CONVEX_CONCAVE:
   {
      if( consdata->sepaconvexconcave.f_yfixed != NULL )
      {
         SCIP_CALL( SCIPexprtreeFree(&consdata->sepaconvexconcave.f_yfixed) );
      }
      if( consdata->sepaconvexconcave.f_neg_swapped != NULL )
      {
         SCIP_CALL( SCIPexprtreeFree(&consdata->sepaconvexconcave.f_neg_swapped) );
      }
      if( consdata->sepaconvexconcave.f_neg_swapped_yfixed != NULL )
      {
         SCIP_CALL( SCIPexprtreeFree(&consdata->sepaconvexconcave.f_neg_swapped_yfixed) );
      }
      if( consdata->sepaconvexconcave.vred != NULL )
      {
         SCIP_CALL( SCIPexprtreeFree(&consdata->sepaconvexconcave.vred) );
      }
      if( consdata->sepaconvexconcave.vred_neg_swapped != NULL )
      {
         SCIP_CALL( SCIPexprtreeFree(&consdata->sepaconvexconcave.vred_neg_swapped) );
      }
      break;
   }

   default: ;
   }  /*lint !e788*/

   return SCIP_OKAY;
}

/** perturbs a value w.r.t. bounds */
static
void perturb(
   SCIP_Real*            val,                /**< value to perturb on input; perturbed value on output */
   SCIP_Real             lb,                 /**< lower bound */
   SCIP_Real             ub,                 /**< upper bound */
   SCIP_Real             amount              /**< relative amount of perturbation */
   )
{
   SCIP_Real range;
   SCIP_Real mid;

   assert(val != NULL);

   range = ub - lb;
   mid = 0.5 * (lb + ub);

   if( *val < mid )
      *val += MIN(1.0, amount * range);
   else
      *val -= MIN(1.0, amount * range);
}

/** solves an equation f'(s) = constant for a univariate convex or concave function f with respect to bounds on s
 * if there is no s between the bounds such that f'(s) = constant, then it returns the closest bound (and still claims success)
 */
static
SCIP_RETCODE solveDerivativeEquation(
   SCIP*                 scip,               /**< SCIP data structure */
   SCIP_EXPRINT*         exprinterpreter,    /**< expressions interpreter */
   SCIP_EXPRTREE*        f,                  /**< expression tree for f(s) */
   SCIP_Real             targetvalue,        /**< target value for derivative */
   SCIP_Real             lb,                 /**< lower bound on variable */
   SCIP_Real             ub,                 /**< upper bound on variable */
   SCIP_Real*            val,                /**< buffer to store solution value */
   SCIP_Bool*            success             /**< buffer to indicate whether a solution has been found */
   )
{
   SCIP_Real fval;
   SCIP_Real grad;
   SCIP_Real hess;
   SCIP_Real s;
   SCIP_Real nexts;
   SCIP_Real step;
   int iter;

   assert(scip != NULL);
   assert(exprinterpreter != NULL);
   assert(f != NULL);
   assert(SCIPexprtreeGetInterpreterData(f) != NULL);
   assert(SCIPexprtreeGetNVars(f) == 1);
   assert(val != NULL);
   assert(success != NULL);

   if( SCIPisEQ(scip, lb, ub) )
   {
      *val = lb;
      *success = TRUE;
      return SCIP_OKAY;
   }

   *success = FALSE;

   iter = 0;

   /* start at 0.0, projected onto interior of interval
    * we don't want to start at a bound, because we would not recognize if hessian is 0.0 then
    */
   s = MIN(MAX(0.0, lb), ub);
   perturb(&s, lb, ub, 0.1);

   while( ++iter < NEWTONMAXITER )
   {
      SCIP_CALL( SCIPexprintGrad(exprinterpreter, f, &s, TRUE, &fval, &grad) );

      /* SCIPdebugMessage("s = %.20g [%g,%g] f(s) = %g grad = %g\n", s, lb, ub, fval, grad); */

      if( !finite(grad) )
      {
         /* if f cannot be differentiated at s, perturb s to some other point close by
          * for that, we perturb by 0.1 * 2^{-iter}, if iter <= 65, otherwise by 1e-20
          * if that amount is too small to get a change in s, we increase by a factor of 2
          */
         SCIP_Real amount;
         SCIP_Real sold;

         sold = s;
         amount = iter <= 65 ? 0.1 / (1u<<iter) : 1e-20; /*lint !e790*/
         do
         {
            perturb(&s, lb, ub, amount);
            amount *= 2.0;
         } while( s == sold ); /*lint !e777*/

         SCIP_CALL( SCIPexprintGrad(exprinterpreter, f, &s, TRUE, &fval, &grad) );

         /* SCIPdebugMessage("s = %.20g [%g,%g] f(s) = %g grad = %g (perturbed by %g)\n", s, lb, ub, fval, grad, iter <= 65 ? 0.1 / (1<<iter) : 1e-20); */

         assert(finite(grad));
      }

      if( SCIPisRelEQ(scip, grad, targetvalue) )
      {
         /* if grad is targetvalue (w.r.t. epsilon), then we are done */
         *val = s;
         *success = TRUE;
         break;
      }

      SCIP_CALL( SCIPexprintHessianDense(exprinterpreter, f, &s, FALSE, &fval, &hess) );

      /* SCIPdebugMessage("s = %.20g [%g,%g] f(s) = %g hess = %g\n", s, lb, ub, fval, hess); */

      if( !finite(hess) )
      {
          SCIP_Real smod;
          SCIP_Real smodval;

          /* if f cannot be two times differentiated at s, take the Hessian from another point close by */
          smod = s;
          perturb(&smod, lb, ub, 0.01);
          SCIP_CALL( SCIPexprintHessianDense(exprinterpreter, f, &smod, TRUE, &smodval, &hess) );

          assert(finite(hess));
      }

      /* next iterate would be s - (grad - targetvalue) / hess */

      if( SCIPisEQ(scip, s, lb) && (grad - targetvalue) * hess >= 0 )
      {
         /* if we are on the left boundary and would go left (or stay), then stop
          * (multiply instead of divide by hess for the case that hess is zero and since only the sign matters
          */
         *val = lb;
         *success = TRUE;
         break;
      }

      if( SCIPisEQ(scip, s, ub) && (grad - targetvalue) * hess <= 0 )
      {
         /* similar, if we are on the right boundary and would go right (or stay), then stop */
         *val = ub;
         *success = TRUE;
         break;
      }

      if( SCIPisZero(scip, hess) )
      {
         /* hmm, stationary point, don't know how to continue; thus, give up */
         break;
      }

      if( SCIPisZero(scip, (grad - targetvalue) / hess) && SCIPisFeasEQ(scip, grad, targetvalue) )
      {
         /* if grad is targetvalue (w.r.t. feastol) and step length would be almost 0, then we are also done */
         *val = s;
         *success = TRUE;
         break;
      }

      /* @todo we could also implement a damped Newton method if the step is too large */
      step = (grad - targetvalue) / hess;
      assert(step != 0.0);

      nexts = s - step;
      while( s == nexts ) /*lint !e777*/
      {
         /* if steplength is so tiny that there is no change in s, go by 1e-9 into given direction */
         step *= 2.0;
         nexts = s - step;
      }
      assert(nexts != s); /*lint !e777*/
      s = nexts;

      if( s < lb )
         s = lb;
      else if( s > ub )
         s = ub;
   }

   return SCIP_OKAY;
}

/** generates a cut for f(x,y) + c*z <= rhs with f(x,y) being convex or 1-convex with x or y fixed or convex-concave with y fixed
 * f(x0, y0) + <grad, (x,y)-(x0,y0)> + c*z <= rhs, where grad is gradient of f in (x0, y0)
 */
static
SCIP_RETCODE generateLinearizationCut(
   SCIP*                 scip,               /**< SCIP data structure */
   SCIP_EXPRINT*         exprinterpreter,    /**< expressions interpreter */
   SCIP_CONS*            cons,               /**< constraint */
   SCIP_Real*            x0y0,               /**< value of x and y variables where to generate cut */
   SCIP_Bool             newxy,              /**< whether the last evaluation of f(x,y) with the expression interpreter was at (x0, y0) */
   SCIP_ROW**            row                 /**< storage for cut */
   )
{
   SCIP_VAR*      x;
   SCIP_VAR*      y;
   SCIP_CONSDATA* consdata;
   char           rowname[SCIP_MAXSTRLEN];
   SCIP_Real      fval;
   SCIP_Real      fgrad[2];
   SCIP_Real      rhs;

   assert(scip != NULL);
   assert(cons != NULL);
   assert(row  != NULL);

   consdata = SCIPconsGetData(cons);
   assert(consdata != NULL);
   assert(!SCIPisInfinity(scip, consdata->rhs));
   assert(newxy || SCIPexprtreeGetInterpreterData(consdata->f) != NULL);

   /* compile expression if evaluated the first time; can only happen if newxy is FALSE */
   if( newxy && SCIPexprtreeGetInterpreterData(consdata->f) == NULL )
   {
      SCIP_CALL( SCIPexprintCompile(exprinterpreter, consdata->f) );
   }

   x = SCIPexprtreeGetVars(consdata->f)[0];
   y = SCIPexprtreeGetVars(consdata->f)[1];

   assert(consdata->convextype == SCIP_BIVAR_ALLCONVEX ||
      (consdata->convextype == SCIP_BIVAR_1CONVEX_INDEFINITE && (SCIPisEQ(scip, SCIPvarGetLbLocal(x), SCIPvarGetUbLocal(x)) || SCIPisEQ(scip, SCIPvarGetLbLocal(y), SCIPvarGetUbLocal(y)))) ||
      (consdata->convextype == SCIP_BIVAR_CONVEX_CONCAVE && SCIPisEQ(scip, SCIPvarGetLbLocal(y), SCIPvarGetUbLocal(y))) );

   /* compute f(x,y) and gradient of f in (x, y) */
   SCIP_CALL( SCIPexprintGrad(exprinterpreter, consdata->f, x0y0, newxy, &fval, fgrad) );

   if( !finite(fval) || !finite(fgrad[0]) || !finite(fgrad[1]) )
   {
      perturb(&x0y0[0], SCIPvarGetLbLocal(x), SCIPvarGetUbLocal(x), 0.001);
      perturb(&x0y0[1], SCIPvarGetLbLocal(y), SCIPvarGetUbLocal(y), 0.001);

      SCIP_CALL( SCIPexprintGrad(exprinterpreter, consdata->f, x0y0, TRUE, &fval, fgrad) );

      if( !finite(fval) || !finite(fgrad[0]) || !finite(fgrad[1]) )
      {
         SCIPdebugMessage("could not evaluate f at given reference point and perturbed one");
         *row = NULL;
         return SCIP_OKAY;
      }
   }

   rhs = consdata->rhs - fval + fgrad[0] * x0y0[0] + fgrad[1] * x0y0[1];

   /* setup SCIP row */
   (void) SCIPsnprintf(rowname, SCIP_MAXSTRLEN, "%s_linearization_%d", SCIPconsGetName(cons), SCIPgetNLPs(scip));

   SCIP_CALL( SCIPcreateEmptyRowCons(scip, row, SCIPconsGetHdlr(cons), rowname, -SCIPinfinity(scip), rhs, FALSE, FALSE /* modifiable */, TRUE /* removable */) );

   SCIP_CALL( SCIPaddVarsToRow(scip, *row, 2, SCIPexprtreeGetVars(consdata->f), fgrad) );

   if( consdata->z != NULL )
      SCIP_CALL( SCIPaddVarToRow(scip, *row, consdata->z, consdata->zcoef) );

   return SCIP_OKAY;
}

/** Given three points, constructs coefficient of equation for hyperplane generated by these three points.
 * Three points a, b, and c are given.
 * Given coefficients alpha, beta, gamma, and delta, such that a, b, and c, satisfy
 * alpha * x1 + beta * x2 + gamma * x3 = delta and gamma >= 0.0.
 */
static
void getAlphaBetaGammaDelta(
   SCIP_Real             a1,                 /* first coordinate of a */
   SCIP_Real             a2,                 /* second coordinate of a */
   SCIP_Real             a3,                 /* third coordinate of a */
   SCIP_Real             b1,                 /* first coordinate of b */
   SCIP_Real             b2,                 /* second coordinate of b */
   SCIP_Real             b3,                 /* third coordinate of b */
   SCIP_Real             c1,                 /* first coordinate of c */
   SCIP_Real             c2,                 /* second coordinate of c */
   SCIP_Real             c3,                 /* third coordinate of c */
   SCIP_Real*            alpha,              /* coefficient of first coordinate */
   SCIP_Real*            beta,               /* coefficient of second coordinate */
   SCIP_Real*            gamma_,             /* coefficient of third coordinate */
   SCIP_Real*            delta               /* constant right-hand side */
   )
{
   assert(alpha != NULL);
   assert(beta  != NULL);
   assert(gamma_ != NULL);
   assert(delta != NULL);

   *alpha  = -b3*c2 + a3*(-b2+c2) + a2*(b3-c3) + b2*c3;
   *beta   = -(-b3*c1 + a3*(-b1+c1) + a1*(b3-c3) + b1*c3);
   *gamma_ = -a2*b1 + a1*b2 + a2*c1 - b2*c1 - a1*c2 + b1*c2;
   *delta  = -a3*b2*c1 + a2*b3*c1 + a3*b1*c2 - a1*b3*c2 - a2*b1*c3 + a1*b2*c3;

   if( *gamma_ < 0.0 )
   {
      *alpha  = -*alpha;
      *beta   = -*beta;
      *gamma_ = -*gamma_;
      *delta  = -*delta;
   }
}

/** given a convex (concave, resp.) bivariate function, computes an over- (under-, resp.) estimating hyperplane
 *  does not succeed if some variable is unbounded or both variables are fixed
 */
static
SCIP_RETCODE generateEstimatingHyperplane(
   SCIP*                 scip,               /**< SCIP data structure */
   SCIP_EXPRINT*         exprinterpreter,    /**< expression interpreter */
   SCIP_EXPRTREE*        f,                  /**< bivariate function to compute under or overestimator for */
   SCIP_Bool             doover,             /**< whether to compute an overestimator (TRUE) or an underestimator (FALSE) */
   SCIP_Real*            x0y0,               /**< reference values for nonlinear variables */
   SCIP_Real*            coefx,              /**< coefficient of x in estimator */
   SCIP_Real*            coefy,              /**< coefficient of y in estimator */
   SCIP_Real*            constant,           /**< constant part of estimator */
   SCIP_Bool*            success             /**< pointer to indicate whether coefficients where successfully computed */
   )
{
   SCIP_VAR*      x;
   SCIP_VAR*      y;
   SCIP_Real      xlb;
   SCIP_Real      xub;
   SCIP_Real      ylb;
   SCIP_Real      yub;

   SCIP_Real      p1[2];
   SCIP_Real      p2[2];
   SCIP_Real      p3[2];
   SCIP_Real      p4[2];
   SCIP_Real      p1val;
   SCIP_Real      p2val;
   SCIP_Real      p3val;
   SCIP_Real      p4val;

   SCIP_Real      alpha;
   SCIP_Real      beta;
   SCIP_Real      gamma_;
   SCIP_Real      delta;

   SCIP_Bool      tryother;

   assert(scip != NULL);
   assert(exprinterpreter != NULL);
   assert(f    != NULL);
   assert(x0y0 != NULL);
   assert(coefx != NULL);
   assert(coefy != NULL);
   assert(constant != NULL);
   assert(success != NULL);

   *success = FALSE;

   x = SCIPexprtreeGetVars(f)[0];
   y = SCIPexprtreeGetVars(f)[1];

   xlb = SCIPvarGetLbLocal(x);
   xub = SCIPvarGetUbLocal(x);
   ylb = SCIPvarGetLbLocal(y);
   yub = SCIPvarGetUbLocal(y);

   /* reference point should not be outside of bounds */
   assert(SCIPisLE(scip, xlb, x0y0[0]));
   assert(SCIPisGE(scip, xub, x0y0[0]));
   assert(SCIPisLE(scip, ylb, x0y0[1]));
   assert(SCIPisGE(scip, yub, x0y0[1]));

   if( SCIPisInfinity(scip, -xlb) || SCIPisInfinity(scip, xub) || SCIPisInfinity(scip, -ylb) || SCIPisInfinity(scip, yub) )
   {
      SCIPdebugMessage("skip estimating hyperplane since <%s> or <%s> is unbounded\n", SCIPvarGetName(x), SCIPvarGetName(y));
      return SCIP_OKAY;
   }

   if( SCIPisEQ(scip, xlb, xub) && SCIPisEQ(scip, ylb, yub) )
   {
      SCIPdebugMessage("skip estimating hyperplane since both <%s> and <%s> are fixed\n", SCIPvarGetName(x), SCIPvarGetName(y));
      return SCIP_OKAY;
   }

   /* unten links */
   p1[0] = xlb;
   p1[1] = ylb;

   /* unten rechts */
   p2[0] = xub;
   p2[1] = ylb;

   /* oben rechts */
   p3[0] = xub;
   p3[1] = yub;

   /* oben links */
   p4[0] = xlb;
   p4[1] = yub;

   if( SCIPisEQ(scip, xlb, xub) )
   {
      /* secant between p1 and p4: p1val + [(p4val - p1val) / (yub - ylb)] * (y - ylb) */
      assert(!SCIPisEQ(scip, ylb, yub));

      SCIP_CALL( SCIPexprintEval(exprinterpreter, f, p1, &p1val) );
      SCIP_CALL( SCIPexprintEval(exprinterpreter, f, p4, &p4val) );

      if( !finite(p1val) || SCIPisInfinity(scip, REALABS(p1val)) || !finite(p4val) || SCIPisInfinity(scip, REALABS(p4val)) )
      {
         SCIPdebugMessage("skip hyperplane since function cannot be evaluated\n");
         return SCIP_OKAY;
      }

      *coefx = 0.0;
      *coefy = (p4val - p1val) / (yub - ylb);
      *constant = p1val - *coefy * ylb;

      *success = TRUE;

      return SCIP_OKAY;
   }

   if( SCIPisEQ(scip, ylb, yub) )
   {
      /* secant between p1 and p2: p1val + [(p2val - p1val) / (xub - xlb)] * (x - xlb) */
      assert(!SCIPisEQ(scip, xlb, xub));

      SCIP_CALL( SCIPexprintEval(exprinterpreter, f, p1, &p1val) );
      SCIP_CALL( SCIPexprintEval(exprinterpreter, f, p2, &p2val) );

      if( !finite(p1val) || SCIPisInfinity(scip, REALABS(p1val)) || !finite(p2val) || SCIPisInfinity(scip, REALABS(p2val)) )
      {
         SCIPdebugMessage("skip hyperplane since function cannot be evaluated\n");
         return SCIP_OKAY;
      }

      *coefx = (p2val - p1val) / (xub - xlb);
      *coefy = 0.0;
      *constant = p1val - *coefx * xlb;

      *success = TRUE;

      return SCIP_OKAY;
   }

   SCIP_CALL( SCIPexprintEval(exprinterpreter, f, p1, &p1val) );
   SCIP_CALL( SCIPexprintEval(exprinterpreter, f, p2, &p2val) );
   SCIP_CALL( SCIPexprintEval(exprinterpreter, f, p3, &p3val) );
   SCIP_CALL( SCIPexprintEval(exprinterpreter, f, p4, &p4val) );

   /* if we want an underestimator, flip f(x,y), i.e., do as if we compute an overestimator for -f(x,y) */
   if( !doover )
   {
      p1val = -p1val;
      p2val = -p2val;
      p3val = -p3val;
      p4val = -p4val;
   }

   SCIPdebugMessage("p1 = (%g, %g), f(p1) = %g\n", p1[0], p1[1], p1val);
   SCIPdebugMessage("p2 = (%g, %g), f(p2) = %g\n", p2[0], p2[1], p2val);
   SCIPdebugMessage("p3 = (%g, %g), f(p3) = %g\n", p3[0], p3[1], p3val);
   SCIPdebugMessage("p4 = (%g, %g), f(p4) = %g\n", p4[0], p4[1], p4val);

   if( !finite(p1val) || SCIPisInfinity(scip, REALABS(p1val)) || !finite(p2val) || SCIPisInfinity(scip, REALABS(p2val)) ||
      ! finite(p3val) || SCIPisInfinity(scip, REALABS(p3val)) || !finite(p4val) || SCIPisInfinity(scip, REALABS(p4val)) )
   {
      SCIPdebugMessage("skip hyperplane since function cannot be evaluated\n");
      return SCIP_OKAY;
   }

   /* compute coefficients alpha, beta, gamma (>0), delta such that
    *   alpha*x + beta*y + gamma*z = delta
    * is satisfied by at least three of the corner points (p1,f(p1)), ..., (p4,f(p4)) and
    * the fourth corner point lies below this hyperplane.
    * Since we assume that f is convex, we then know that all points (x,y,f(x,y)) are below this hyperplane, i.e.,
    *    alpha*x + beta*y - delta <= -gamma * f(x,y),
    * or, equivalently,
    *   -alpha/gamma*x - beta/gamma*y + delta/gamma >= f(x,y).
    */

   tryother = FALSE;
   if( x0y0[1] <= ylb + (yub - ylb)/(xub - xlb) * (x0y0[0] - xlb) )
   {
      getAlphaBetaGammaDelta(p1[0], p1[1], p1val, p2[0], p2[1], p2val, p3[0], p3[1], p3val, &alpha, &beta, &gamma_, &delta);
      assert(SCIPisInfinity(scip, delta) || SCIPisFeasEQ(scip, alpha * p1[0] + beta * p1[1] + gamma_ * p1val, delta));
      assert(SCIPisInfinity(scip, delta) || SCIPisFeasEQ(scip, alpha * p2[0] + beta * p2[1] + gamma_ * p2val, delta));
      assert(SCIPisInfinity(scip, delta) || SCIPisFeasEQ(scip, alpha * p3[0] + beta * p3[1] + gamma_ * p3val, delta));

      /* if hyperplane through p1,p2,p3 does not overestimate f(p4), then it must be the other variant */
      if( SCIPisInfinity(scip, delta) || alpha * p4[0] + beta * p4[1] + gamma_ * p4val > delta )
         tryother = TRUE;
   }
   else
   {
      getAlphaBetaGammaDelta(p1[0], p1[1], p1val, p3[0], p3[1], p3val, p4[0], p4[1], p4val, &alpha, &beta, &gamma_, &delta);
      assert(SCIPisInfinity(scip, delta) || SCIPisFeasEQ(scip, alpha * p1[0] + beta * p1[1] + gamma_ * p1val, delta));
      assert(SCIPisInfinity(scip, delta) || SCIPisFeasEQ(scip, alpha * p3[0] + beta * p3[1] + gamma_ * p3val, delta));
      assert(SCIPisInfinity(scip, delta) || SCIPisFeasEQ(scip, alpha * p4[0] + beta * p4[1] + gamma_ * p4val, delta));

      /* if hyperplane through p1,p3,p4 does not overestimate f(p2), then it must be the other variant */
      if( SCIPisInfinity(scip, delta) || alpha * p2[0] + beta * p2[1] + gamma_ * p2val > delta )
         tryother = TRUE;
   }

   if( tryother )
   {
      if( x0y0[1] <= yub + (ylb - yub)/(xub - xlb) * (x0y0[0] - xlb) )
      {
         getAlphaBetaGammaDelta(p1[0], p1[1], p1val, p2[0], p2[1], p2val, p4[0], p4[1], p4val, &alpha, &beta, &gamma_, &delta);

         /* hyperplane should be above (p3,f(p3)) and other points should lie on hyperplane */
         assert(SCIPisInfinity(scip, delta) || SCIPisFeasEQ(scip, alpha * p1[0] + beta * p1[1] + gamma_ * p1val, delta));
         assert(SCIPisInfinity(scip, delta) || SCIPisFeasEQ(scip, alpha * p2[0] + beta * p2[1] + gamma_ * p2val, delta));
         assert(SCIPisInfinity(scip, delta) || SCIPisFeasLE(scip, alpha * p3[0] + beta * p3[1] + gamma_ * p3val, delta));
         assert(SCIPisInfinity(scip, delta) || SCIPisFeasEQ(scip, alpha * p4[0] + beta * p4[1] + gamma_ * p4val, delta));
      }
      else
      {
         getAlphaBetaGammaDelta(p2[0], p2[1], p2val, p3[0], p3[1], p3val, p4[0], p4[1], p4val, &alpha, &beta, &gamma_, &delta);

         /* hyperplane should be above (p1,f(p1)) and other points should lie on hyperplane */
         assert(SCIPisInfinity(scip, delta) || SCIPisFeasLE(scip, alpha * p1[0] + beta * p1[1] + gamma_ * p1val, delta));
         assert(SCIPisInfinity(scip, delta) || SCIPisFeasEQ(scip, alpha * p2[0] + beta * p2[1] + gamma_ * p2val, delta));
         assert(SCIPisInfinity(scip, delta) || SCIPisFeasEQ(scip, alpha * p3[0] + beta * p3[1] + gamma_ * p3val, delta));
         assert(SCIPisInfinity(scip, delta) || SCIPisFeasEQ(scip, alpha * p4[0] + beta * p4[1] + gamma_ * p4val, delta));
      }
   }

   SCIPdebugMessage("alpha = %g, beta = %g, gamma = %g, delta = %g\n", alpha, beta, gamma_, delta);

   /* check if bad luck: should not happen if xlb != xub and ylb != yub and numerics are fine */
   if( SCIPisInfinity(scip, delta) || SCIPisZero(scip, gamma_) )
      return SCIP_OKAY;
   assert(!SCIPisNegative(scip, gamma_));

   /* flip hyperplane */
   if( !doover )
      gamma_ = -gamma_;

   *coefx    = -alpha / gamma_;
   *coefy    = -beta  / gamma_;
   *constant =  delta / gamma_;

   *success = TRUE;

   return SCIP_OKAY;
}

/** generates a cut for lhs <= f(x,y) + c*z with f(x,y) being convex */
static
SCIP_RETCODE generateOverestimatingHyperplaneCut(
   SCIP*                 scip,               /**< SCIP data structure */
   SCIP_EXPRINT*         exprinterpreter,    /**< expressions interpreter */
   SCIP_CONS*            cons,               /**< constraint */
   SCIP_Real*            x0y0,               /**< reference values for nonlinear variables */
   SCIP_ROW**            row                 /**< storage for cut */
   )
{
   SCIP_CONSDATA* consdata;
   SCIP_Real coefs[2];
   SCIP_Real constant = SCIP_INVALID;
   SCIP_Bool success;

   assert(scip != NULL);
   assert(cons != NULL);
   assert(row != NULL);

   *row = NULL;

   consdata = SCIPconsGetData(cons);
   assert(consdata != NULL);

   SCIP_CALL( generateEstimatingHyperplane(scip, exprinterpreter, consdata->f, TRUE, x0y0, &coefs[0], &coefs[1], &constant, &success) );

   if( success )
   {
      assert(!SCIPisInfinity(scip, -consdata->lhs));
      assert(finite(coefs[0]));
      assert(finite(coefs[1]));
      assert(finite(constant));

      SCIP_CALL( SCIPcreateRowCons(scip, row, SCIPconsGetHdlr(cons), "bivaroveresthyperplanecut", 0, NULL, NULL, consdata->lhs - constant, SCIPinfinity(scip), TRUE, FALSE, TRUE) );

      SCIP_CALL( SCIPaddVarsToRow(scip, *row, 2, SCIPexprtreeGetVars(consdata->f), coefs) );
      if( consdata->z != NULL )
         SCIP_CALL( SCIPaddVarToRow(scip, *row, consdata->z, consdata->zcoef) );
   }
   else
   {
      SCIPdebugMessage("failed to compute overestimator for all-convex constraint <%s>\n", SCIPconsGetName(cons));
   }

   return SCIP_OKAY;
}

/** generates a linear underestimator for f(x,y)
 * when the generators of the underestimating segment
 * are contained in y=ylb and y=yub.
 * Generate coefficients cutcoeff = (alpha, beta, gamma, delta), such that
 * alpha * x + beta * y - delta <= gamma * f(x,y)
 */
static
SCIP_RETCODE generateUnderestimatorParallelYFacets(
   SCIP*                 scip,               /**< SCIP data structure */
   SCIP_EXPRINT*         exprinterpreter,    /**< expressions interpreter */
   SCIP_EXPRTREE*        f,                  /**< function f(x,y) */
   SCIP_Real*            xyref,              /**< reference values for x and y */
   SCIP_Real             cutcoeff[4],        /**< cut coefficients alpha, beta, gamma, delta */
   SCIP_Real*            convenvvalue,       /**< function value of the convex envelope */
   SCIP_Bool*            success             /**< buffer to store whether coefficients were successfully computed */
   )
{
   SCIP_VAR*      x;
   SCIP_VAR*      y;
   SCIP_Real      xval;
   SCIP_Real      xlb;
   SCIP_Real      xub;
   SCIP_Real      yval;
   SCIP_Real      ylb;
   SCIP_Real      yub;

   SCIP_Real      t;
   SCIP_EXPR*     vred;
   SCIP_EXPRTREE* vredtree;
   SCIP_EXPR*     e1;
   SCIP_EXPR*     e2;
   SCIP_EXPR*     tmp;
   SCIP_EXPR*     tmp2;
   SCIP_EXPR*     subst[2];

   SCIP_Real      sval;
   SCIP_Real      slb;
   SCIP_Real      sub;
   SCIP_Real      rval;

   SCIP_Real      frval;
   SCIP_Real      fsval;
   SCIP_Real      x0y0[2];
   SCIP_Real      grad[2];

   assert(scip != NULL);
   assert(exprinterpreter != NULL);
   assert(f != NULL);
   assert(xyref != NULL);
   assert(success != NULL);

   x = SCIPexprtreeGetVars(f)[0];
   y = SCIPexprtreeGetVars(f)[1];

   xlb = SCIPvarGetLbLocal(x);
   xub = SCIPvarGetUbLocal(x);

   ylb = SCIPvarGetLbLocal(y);
   yub = SCIPvarGetUbLocal(y);

   xval = xyref[0];
   yval = xyref[1];

   *success = FALSE;

   /* check that variables are not unbounded or fixed and reference point is in interior */
   assert(!SCIPisInfinity(scip, -xlb));
   assert(!SCIPisInfinity(scip,  xub));
   assert(!SCIPisInfinity(scip, -ylb));
   assert(!SCIPisInfinity(scip,  yub));
   assert(!SCIPisEQ(scip,xlb,xub));
   assert(!SCIPisEQ(scip,ylb,yub));
   assert(!SCIPisEQ(scip,xlb,xval));
   assert(!SCIPisEQ(scip,xub,xval));
   assert(!SCIPisEQ(scip,ylb,yval));
   assert(!SCIPisEQ(scip,yub,yval));

   SCIPdebugMessage("f(%s, %s) = ", SCIPvarGetName(x), SCIPvarGetName(y));
   SCIPdebug( SCIP_CALL( SCIPexprtreePrintWithNames(f, SCIPgetMessagehdlr(scip), NULL) ) );
   SCIPdebugPrintf("\n");

   t = (yub - yval) / (yub - ylb);

   /* construct v_red(s) := t f(1/t xval + (1-1/t) s, ylb) + (1-t) f(s, yub) */

   /* construct e1 := f(1/t xval + (1-1/t) s, ylb) */
   SCIP_CALL( SCIPexprCopyDeep(SCIPblkmem(scip), &e1, SCIPexprtreeGetRoot(f)) );          /* e1 = f(x,y) */

   SCIP_CALL( SCIPexprCreate(SCIPblkmem(scip), &tmp,  SCIP_EXPR_VARIDX, 0) );             /* tmp  = s */
   SCIP_CALL( SCIPexprCreate(SCIPblkmem(scip), &tmp2, SCIP_EXPR_CONST, 1.0 - 1.0 / t) );  /* tmp2 = 1-1/t */
   SCIP_CALL( SCIPexprCreate(SCIPblkmem(scip), &tmp,  SCIP_EXPR_MUL, tmp, tmp2) );        /* tmp  = (1-1/t)*s */
   if( xval != 0.0 )
   {
      SCIP_CALL( SCIPexprCreate(SCIPblkmem(scip), &tmp2, SCIP_EXPR_CONST, 1/t*xval) );    /* tmp2 = 1/t*xval */
      SCIP_CALL( SCIPexprCreate(SCIPblkmem(scip), &tmp,  SCIP_EXPR_PLUS, tmp, tmp2) );    /* tmp = 1/t*xval + (1-1/t)*s */
   }
   subst[0] = tmp;

   SCIP_CALL( SCIPexprCreate(SCIPblkmem(scip), &subst[1], SCIP_EXPR_CONST, ylb) );        /* tmp = ylb */

   assert(SCIPexprGetOperator(e1) != SCIP_EXPR_VARIDX);  /* substitute cannot substitute the root node, but f should not be a single variable anyway */
   SCIP_CALL( SCIPexprSubstituteVars(SCIPblkmem(scip), e1, subst) );                      /* e1 = f(1/t*xval + (1-1/t)*s, ylb) */

   SCIPexprFreeDeep(SCIPblkmem(scip), &subst[0]);
   SCIPexprFreeDeep(SCIPblkmem(scip), &subst[1]);

   /* construct e2 := f(s, yub) */
   SCIP_CALL( SCIPexprCopyDeep(SCIPblkmem(scip), &e2, SCIPexprtreeGetRoot(f)) );          /* e2 = f(x,y) */

   subst[0] = NULL;

   SCIP_CALL( SCIPexprCreate(SCIPblkmem(scip), &subst[1], SCIP_EXPR_CONST, yub) );

   assert(SCIPexprGetOperator(e2) != SCIP_EXPR_VARIDX);  /* substitute cannot substitute the root node, but f should not be a single variable anyway */
   SCIP_CALL( SCIPexprSubstituteVars(SCIPblkmem(scip), e2, subst) );                      /* e2 = f(s,yub) */

   SCIPexprFreeDeep(SCIPblkmem(scip), &subst[1]);

   /* construct vred := t * e1 + (1-t) * e2 */
   SCIP_CALL( SCIPexprCreate(SCIPblkmem(scip), &tmp, SCIP_EXPR_CONST, t) );               /* tmp = t */
   SCIP_CALL( SCIPexprCreate(SCIPblkmem(scip), &e1, SCIP_EXPR_MUL, e1, tmp) );            /* e1 = t * f(1/t*xval+(1-1/t)*s,ylb) */

   SCIP_CALL( SCIPexprCreate(SCIPblkmem(scip), &tmp, SCIP_EXPR_CONST, 1.0 - t) );         /* tmp = 1 - t */
   SCIP_CALL( SCIPexprCreate(SCIPblkmem(scip), &e2, SCIP_EXPR_MUL, e2, tmp) );            /* e2 = (1-t) * f(s, yub) */

   SCIP_CALL( SCIPexprCreate(SCIPblkmem(scip), &vred, SCIP_EXPR_PLUS, e1, e2) );
   SCIP_CALL( SCIPexprtreeCreate(SCIPblkmem(scip), &vredtree, vred, 1, 0, NULL) );

   SCIP_CALL( SCIPexprintCompile(exprinterpreter, vredtree) );

   /* compute bounds on s */
   slb = (yval - yub) / (ylb - yval) * (xval / t - xub);
   sub = (yval - yub) / (ylb - yval) * (xval / t - xlb);
   if( slb < xlb )
      slb = xlb;
   if( sub > xub )
      sub = xub;

   /* find s in [slb, sub] such that vred'(s) = 0 */
   SCIP_CALL( solveDerivativeEquation(scip, exprinterpreter, vredtree, 0.0, slb, sub, &sval, success) );

   SCIP_CALL( SCIPexprtreeFree(&vredtree) );

   if( *success == FALSE )
   {
      /* something went wrong when computing s */
      return SCIP_OKAY;
   }

   /* compute r from s */
   rval = 1.0 / t * xval + (1.0 - 1.0 / t) * sval;
   assert(SCIPisFeasGE(scip, rval, xlb));
   assert(SCIPisFeasLE(scip, rval, xub));
   rval = MAX(xlb, MIN(rval, xub));

   /* compute f(sval, yub) */
   x0y0[0] = sval;
   x0y0[1] = yub;
   SCIP_CALL( SCIPexprtreeEval(f, x0y0, &fsval) );

   /* compute f(rval, ylb) */
   x0y0[0] = rval;
   x0y0[1] = ylb;
   SCIP_CALL( SCIPexprtreeEval(f, x0y0, &frval) );

   if( !SCIPisEQ(scip, sval, xlb) && !SCIPisEQ(scip, sval, xub) )
   {
      x0y0[0] = sval;
      x0y0[1] = yub;

      /* compute f'(xbar, ybar) */
      SCIP_CALL( SCIPexprintGrad(exprinterpreter, f, x0y0, TRUE, &fsval, grad) );
   }
   else if( !SCIPisEQ(scip, rval, xlb) && !SCIPisEQ(scip, rval, xub) )
   {
      x0y0[0] = rval;
      x0y0[1] = ylb;

      /* compute f'(xbar, ybar) */
      SCIP_CALL( SCIPexprintGrad(exprinterpreter, f, x0y0, TRUE, &frval, grad) );
   }
   else
   {
      /* rare case
       * both points (sval, yub) and (rval, ylb) should yield valid inequality
       * for now, just take the first one, if differentiable, otherwise second one */
      x0y0[0] = sval;
      x0y0[1] = yub;

      /* compute f'(xbar, ybar) */
      SCIP_CALL( SCIPexprintGrad(exprinterpreter, f, x0y0, TRUE, &fsval, grad) );

      if( !finite(grad[0]) )
      {
         x0y0[0] = rval;
         x0y0[1] = ylb;

         /* compute f'(xbar, ybar) */
         SCIP_CALL( SCIPexprintGrad(exprinterpreter, f, x0y0, TRUE, &frval, grad) );
      }
   }

   /* compute vred(s) = t * f(rval, ylb) + (1-t) * f(s, yub) */
   /* SCIP_CALL( SCIPexprtreeEval(vredtree, &sval, &vredval) ); */
   *convenvvalue = t * frval + (1.0 - t) * fsval;

   SCIPdebugMessage("Parallel: Cut of (xval,yval)=(%g,%g)\n",xval,yval);
   SCIPdebugMessage("Parallel: r=%g in [%g,%g], s=%g in [%g,%g], f(r,ylb)=%g, f(xlb,s)=%g\n",rval,xlb,xub,sval,ylb,yub,frval,fsval);
   SCIPdebugMessage("(r,ylb)=(%g,%g), (s,yub)=(%g,%g), vredval=%g\n",rval,ylb,sval,yub,*convenvvalue);

   if( !finite(grad[0]) || SCIPisInfinity(scip, REALABS(grad[0])) )
   {
      SCIPdebugMessage("f not differentiable in (x0,y0) w.r.t. x\n");
      return SCIP_OKAY;
   }

   /* compute cut coefficients */
   cutcoeff[0]   = (yub - ylb) * grad[0];
   cutcoeff[1]   = fsval - frval - (sval - rval) * grad[0];
   cutcoeff[2]   = yub - ylb;
   cutcoeff[3]   = cutcoeff[0] * xval + cutcoeff[1] * yval - cutcoeff[2] * *convenvvalue;

   SCIPdebugMessage("Parallel: cutcoeff[0]=%g, cutcoeff[1]=%g, cutcoeff[2]=%g, cutcoeff[3]=%g\n",cutcoeff[0]/cutcoeff[2],cutcoeff[1]/cutcoeff[2],cutcoeff[2]/cutcoeff[2],cutcoeff[3]/cutcoeff[2]);

   *success = TRUE;

   return SCIP_OKAY;
}


/** generates a linear underestimator for f(x,y)
 * with f(x,y) being convex in x and convex in y.
 * The segmenent connects orthogonal facets: Either (x=l_x,y=l_y)
 * or (x=u_x,y=u_y).
 * generate coefficients cutcoeff = (alpha, beta, gamma, delta), such that
 * alpha * x + beta * y - delta <= gamma * f(x,y)
 */
static
SCIP_RETCODE generateOrthogonal_lx_ly_Underestimator(
   SCIP*                 scip,               /**< SCIP data structure */
   SCIP_EXPRINT*         exprinterpreter,    /**< expressions interpreter */
   SCIP_EXPRTREE*        f,                  /**< function f(x,y) */
   SCIP_Real*            xyref,              /**< reference values for x and y */
   SCIP_Real             cutcoeff[4],        /**< cut coefficients alpha, beta, gamma, delta */
   SCIP_Real*            convenvvalue,       /**< function value of the convex envelope */
   SCIP_Bool*            success             /**< buffer to store whether coefficients were successfully computed */
   )
{
   SCIP_VAR* x;
   SCIP_VAR* y;
   SCIP_Real xval;
   SCIP_Real xlb;
   SCIP_Real xub;
   SCIP_Real yval;
   SCIP_Real ylb;
   SCIP_Real yub;

   SCIP_Real x0y0[2];

   SCIP_EXPR* vred;
   SCIP_EXPRTREE* vredtree;
   SCIP_EXPR* e1;
   SCIP_EXPR* e2;
   SCIP_EXPR* tmp;
   SCIP_EXPR* expr;
   SCIP_EXPR* expr1;
   SCIP_EXPR* expr2;
   SCIP_EXPR* subst[2];

   SCIP_Real tval, tlb, tub;
   SCIP_Real sval;
   SCIP_Real rval;

   SCIP_Real frval,fsval;
   SCIP_Real grad_rval[2];
   SCIP_Real grad_sval[2];

   assert(scip != NULL);
   assert(exprinterpreter != NULL);
   assert(f != NULL);
   assert(convenvvalue != NULL);
   assert(success != NULL);

   x = SCIPexprtreeGetVars(f)[0];
   y = SCIPexprtreeGetVars(f)[1];

   xlb = SCIPvarGetLbLocal(x);
   xub = SCIPvarGetUbLocal(x);

   ylb = SCIPvarGetLbLocal(y);
   yub = SCIPvarGetUbLocal(y);

   xval = xyref[0];
   yval = xyref[1];

   /* check that variables are not unbounded or fixed and reference point is in interior */
   assert(!SCIPisInfinity(scip, -xlb));
   assert(!SCIPisInfinity(scip,  xub));
   assert(!SCIPisInfinity(scip, -ylb));
   assert(!SCIPisInfinity(scip,  yub));
   assert(!SCIPisEQ(scip,xlb,xub));
   assert(!SCIPisEQ(scip,ylb,yub));
   assert(!SCIPisEQ(scip,xlb,xval));
   assert(!SCIPisEQ(scip,xub,xval));
   assert(!SCIPisEQ(scip,ylb,yval));
   assert(!SCIPisEQ(scip,yub,yval));

   *success = FALSE;

   SCIPdebugMessage("f(%s, %s) = ", SCIPvarGetName(x), SCIPvarGetName(y));
   SCIPdebug( SCIP_CALL( SCIPexprtreePrintWithNames(f, SCIPgetMessagehdlr(scip), NULL) ) );
   SCIPdebugPrintf("\n");
   SCIPdebugMessage("%s[%g,%g] = %g  %s[%g,%g] = %g\n", SCIPvarGetName(x), xlb, xub, xval, SCIPvarGetName(y), ylb, yub, yval);

   /* check in which triangle the point (xval,yval) lies */
   if( yval <= (ylb-yub) / (xub-xlb) * (xval-xlb) + yub )
   {
      /* (xval,yval) lies in lower left triangle, i.e. region A_1 */
      /* construct v_red(t) := t f( xlb, (yval-(1-t)ylb)/t ) + (1-t)*f( (xval-xlb*t)/(1-t), ylb ) */

      /* construct e1 := f(xlb, ylb + (yval-ylb)/t) */
      SCIP_CALL( SCIPexprCreate(SCIPblkmem(scip), &expr, SCIP_EXPR_VARIDX, 0) );           /* expr = t */
      SCIP_CALL( SCIPexprCreate(SCIPblkmem(scip), &tmp,  SCIP_EXPR_CONST, yval-ylb) );     /* tmp  = yval-ylb */
      SCIP_CALL( SCIPexprCreate(SCIPblkmem(scip), &expr, SCIP_EXPR_DIV, tmp, expr) );      /* expr = (yval-ylb) / t */
      if( ylb != 0.0 )
      {
         SCIP_CALL( SCIPexprCreate(SCIPblkmem(scip), &tmp,  SCIP_EXPR_CONST, ylb) );       /* tmp = ylb */
         SCIP_CALL( SCIPexprCreate(SCIPblkmem(scip), &expr, SCIP_EXPR_PLUS, expr, tmp) );  /* expr = ylb + (yval-ylb) / t */
      }
      subst[1] = expr;

      SCIP_CALL( SCIPexprCreate(SCIPblkmem(scip), &subst[0], SCIP_EXPR_CONST, xlb) );      /* subst[0] = xlb */

      SCIP_CALL( SCIPexprCopyDeep(SCIPblkmem(scip), &e1, SCIPexprtreeGetRoot(f)) );        /* e1 = f(x,y) */
      assert(SCIPexprGetOperator(e1) != SCIP_EXPR_VARIDX);  /* expr substitute vars cannot substitute the root node, but f should not be a single variable anyway */
      SCIP_CALL( SCIPexprSubstituteVars(SCIPblkmem(scip), e1, subst) );                    /* e1 = f(xlb, ylb + (yval-ylb)/t) */

      SCIPexprFreeDeep(SCIPblkmem(scip), &subst[0]);
      SCIPexprFreeDeep(SCIPblkmem(scip), &subst[1]);


      /* construct e2 := f((xval-xlb*t)/(1-t), ylb) */
      SCIP_CALL( SCIPexprCreate(SCIPblkmem(scip), &expr1, SCIP_EXPR_VARIDX, 0) );          /* expr1 = t */
      SCIP_CALL( SCIPexprCreate(SCIPblkmem(scip), &tmp,   SCIP_EXPR_CONST, 1.0) );         /* tmp   = 1.0 */
      SCIP_CALL( SCIPexprCreate(SCIPblkmem(scip), &expr1, SCIP_EXPR_MINUS, tmp, expr1) );  /* expr1 = 1-t */

      SCIP_CALL( SCIPexprCreate(SCIPblkmem(scip), &expr2, SCIP_EXPR_VARIDX, 0) );          /* expr2 = t */
      SCIP_CALL( SCIPexprCreate(SCIPblkmem(scip), &tmp,   SCIP_EXPR_CONST, xlb) );         /* tmp   = xlb */
      SCIP_CALL( SCIPexprCreate(SCIPblkmem(scip), &expr2, SCIP_EXPR_MUL, expr2, tmp) );    /* expr2 = xlb * t */
      SCIP_CALL( SCIPexprCreate(SCIPblkmem(scip), &tmp,   SCIP_EXPR_CONST, xval) );        /* tmp   = xval */
      SCIP_CALL( SCIPexprCreate(SCIPblkmem(scip), &expr2, SCIP_EXPR_MINUS, tmp, expr2) );  /* expr2 = xval - xlb * t */

      SCIP_CALL( SCIPexprCreate(SCIPblkmem(scip), &expr,  SCIP_EXPR_DIV, expr2, expr1) );  /* expr =  (xval-t*xlb)/(1-t) */
      subst[0] = expr;

      SCIP_CALL( SCIPexprCreate(SCIPblkmem(scip), &subst[1], SCIP_EXPR_CONST, ylb) );      /* subst[0] = ylb */

      SCIP_CALL( SCIPexprCopyDeep(SCIPblkmem(scip), &e2, SCIPexprtreeGetRoot(f)) );        /* e2 = f(x,y) */
      assert(SCIPexprGetOperator(e2) != SCIP_EXPR_VARIDX);  /* expr substitute vars cannot substitute the root node, but f should not be a single variable anyway */
      SCIP_CALL( SCIPexprSubstituteVars(SCIPblkmem(scip), e2, subst) );                    /* e2 = f((xval-xlb*t)/(1-t), ylb) */

      SCIPexprFreeDeep(SCIPblkmem(scip), &subst[0]);
      SCIPexprFreeDeep(SCIPblkmem(scip), &subst[1]);


      /* construct vred := t * e1 + (1-t) * e2 */
      SCIP_CALL( SCIPexprCreate(SCIPblkmem(scip), &expr,  SCIP_EXPR_VARIDX, 0) );          /* expr  = t */
      SCIP_CALL( SCIPexprCreate(SCIPblkmem(scip), &expr1, SCIP_EXPR_MUL, expr, e1) );      /* expr1 = t * e1*/

      SCIP_CALL( SCIPexprCreate(SCIPblkmem(scip), &expr, SCIP_EXPR_VARIDX, 0) );           /* expr  = t */
      SCIP_CALL( SCIPexprCreate(SCIPblkmem(scip), &tmp,  SCIP_EXPR_CONST, 1.0) );          /* tmp   = 1.0 */
      SCIP_CALL( SCIPexprCreate(SCIPblkmem(scip), &expr, SCIP_EXPR_MINUS, tmp, expr) );    /* expr  = 1 - t */
      SCIP_CALL( SCIPexprCreate(SCIPblkmem(scip), &expr2, SCIP_EXPR_MUL, expr, e2) );      /* expr2 = (1-t) * e2 */

      SCIP_CALL( SCIPexprCreate(SCIPblkmem(scip), &vred, SCIP_EXPR_PLUS, expr1, expr2) );
      SCIP_CALL( SCIPexprtreeCreate(SCIPblkmem(scip), &vredtree, vred, 1, 0, NULL) );
      SCIP_CALL( SCIPexprintCompile(exprinterpreter, vredtree) );

      /* compute bounds on t */
      tlb = (yval-ylb)/(yub-ylb);
      tub = (xub-xval)/(xub-xlb);

      /* find t in [lambalb, tub] such that vred'(t) = 0 */
      SCIP_CALL( solveDerivativeEquation(scip, exprinterpreter, vredtree, 0.0, tlb, tub, &tval, success) );

      /* computing the cut coefficients */
      if( *success == FALSE )
      {
         /* something went wrong when computing s */
         SCIP_CALL( SCIPexprtreeFree(&vredtree) );
         return SCIP_OKAY;
      }

      /* compute r and s from tval */
      rval = (yval-(1-tval)*ylb)/tval;
      rval = MAX(ylb, MIN(yub, rval));
      sval = (xval-xlb*tval)/(1-tval);
      sval = MAX(xlb, MIN(xub, sval));

      SCIPdebugMessage("LowerLeft: t[%g,%g] = %g -> r = %g, s = %g\n",tlb,tub,tval,rval,sval);

      /* compute vred(tval) */
      SCIP_CALL( SCIPexprtreeEval(vredtree, &tval, convenvvalue) );

      SCIP_CALL( SCIPexprtreeFree(&vredtree) );

      /* compute f(s, ylb) and f'(s, ylb) */
      x0y0[0] = sval;
      x0y0[1] = ylb;
      SCIP_CALL( SCIPexprintGrad(exprinterpreter, f, x0y0, TRUE, &fsval, grad_sval) );

      /* compute f(xlb, r) and f'(xlb,r) */
      x0y0[0] = xlb;
      x0y0[1] = rval;
      SCIP_CALL( SCIPexprintGrad(exprinterpreter, f, x0y0, TRUE, &frval, grad_rval) );

      /* generate coefficients cutcoeff = (alpha, beta, gamma, delta), such that
       * alpha * x + beta * y - delta <= gamma * f(x,y)
       * cf. Section 2.5.2 Aux.prob. 2 case (ii)
       */
      if( !SCIPisEQ(scip, sval, xub) )
      {
         /* use the x-axis to determine the second direction */
         if( !finite(grad_sval[0]) || SCIPisInfinity(scip, REALABS(grad_sval[0])) )
         {
            *success = FALSE;
            return SCIP_OKAY;
         }
         cutcoeff[0] = (rval-ylb) * grad_sval[0];
         cutcoeff[1] = (sval-xlb) * grad_sval[0] + frval - fsval;
         cutcoeff[2] = rval-ylb;
         cutcoeff[3] = cutcoeff[0]*xlb+cutcoeff[1]*rval-cutcoeff[2]*frval;
      }
      else if( !SCIPisEQ(scip,rval,yub) )
      {
         /* use the y-axis to determine the second direction */
         if( !finite(grad_rval[1]) || SCIPisInfinity(scip, REALABS(grad_rval[1])) )
         {
            *success = FALSE;
            return SCIP_OKAY;
         }
         cutcoeff[0] = (rval-ylb)*grad_rval[1]+fsval-frval;
         cutcoeff[1] = (sval-xlb)*grad_rval[1];
         cutcoeff[2] = sval-xlb;
         cutcoeff[3] = cutcoeff[0]*xlb+cutcoeff[1]*rval-cutcoeff[2]*frval;
      }
      else
      {
         /* the point lies on the segment between (xlb,yub) and (xub,ylb) */
         if( !finite(grad_sval[0]) || !finite(grad_rval[0]) || SCIPisInfinity(scip, REALABS(MIN(grad_sval[0],grad_rval[0]))) )
         {
            /* FIXME maybe it is sufficient to have one of them finite, using that one for the MIN below? */
            *success = FALSE;
            return SCIP_OKAY;
         }
         cutcoeff[0] = (rval-ylb)* MIN(grad_sval[0],grad_rval[0]);
         cutcoeff[1] = (sval-xlb)* MIN(grad_sval[0],grad_rval[0])+frval-fsval;
         cutcoeff[2] = (rval-ylb);
         cutcoeff[3] = cutcoeff[0]*xlb+cutcoeff[1]*rval-cutcoeff[2]*frval;
      }

      SCIPdebugMessage("LowerLeft: Cut of (xval,yval)=(%g,%g)\n",xval,yval);
      SCIPdebugMessage("LowerLeft: r=%g in [%g,%g], s=%g in [%g,%g], f(s,ylb)=%g, f(xlb,r)=%g\n",rval,xlb,xub,sval,ylb,yub,fsval,frval);
      SCIPdebugMessage("(s,ylb)=(%g,%g) (xlb,r)=(%g,%g) t=%g, vredval=%g\n",sval,ylb,xlb,rval,tval,*convenvvalue);
      SCIPdebugMessage("LowerLeft: cutcoeff[0]=%g, cutcoeff[1]=%g,cutcoeff[2]=%g,cutcoeff[3]=%g\n",cutcoeff[0],cutcoeff[1],cutcoeff[2],cutcoeff[3]);
   }
   else
   {
      /* (xval,yval) lies in the upper right triangle, i.e region A_2 */
      /* construct v_red(t) := t f( xub, yub + (yval-yub)/t ) + (1-t)*f((xval-xub*t)/(1-t), yub) */

      /* construct e1 := f(xub, yub+(yval-yub)/t) */
      SCIP_CALL( SCIPexprCreate(SCIPblkmem(scip), &expr, SCIP_EXPR_VARIDX, 0) );           /* expr     =  t*/
      SCIP_CALL( SCIPexprCreate(SCIPblkmem(scip), &tmp,  SCIP_EXPR_CONST, yval-yub) );     /* tmp  = yval-yub*/
      SCIP_CALL( SCIPexprCreate(SCIPblkmem(scip), &expr, SCIP_EXPR_DIV, tmp, expr) );      /* expr = (yval-yub) / t */
      if( yub != 0.0 )
      {
         SCIP_CALL( SCIPexprCreate(SCIPblkmem(scip), &tmp,  SCIP_EXPR_CONST, yub) );       /* tmp = yub */
         SCIP_CALL( SCIPexprCreate(SCIPblkmem(scip), &expr, SCIP_EXPR_PLUS, expr, tmp) );  /* expr = yub + (yval-yub)/t */
      }
      subst[1] = expr;

      SCIP_CALL( SCIPexprCreate(SCIPblkmem(scip), &subst[0], SCIP_EXPR_CONST, xub) );      /* tmp = xub */

      SCIP_CALL( SCIPexprCopyDeep(SCIPblkmem(scip), &e1, SCIPexprtreeGetRoot(f)) );        /* e1 = f(x,y) */
      assert(SCIPexprGetOperator(e1) != SCIP_EXPR_VARIDX); /* cannot substitute root */
      SCIP_CALL( SCIPexprSubstituteVars(SCIPblkmem(scip), e1, subst) );                    /* e1 = f(xub, yub + (yval-yub)/t) */

      SCIPexprFreeDeep(SCIPblkmem(scip), &subst[0]);
      SCIPexprFreeDeep(SCIPblkmem(scip), &subst[1]);

      /* construct e2 := f((xval-t*xub)/(1-t), yub) */
      SCIP_CALL( SCIPexprCreate(SCIPblkmem(scip), &expr1, SCIP_EXPR_VARIDX, 0) );          /* expr1 = t */
      SCIP_CALL( SCIPexprCreate(SCIPblkmem(scip), &tmp,   SCIP_EXPR_CONST, 1.0) );         /* tmp = 1.0 */
      SCIP_CALL( SCIPexprCreate(SCIPblkmem(scip), &expr1, SCIP_EXPR_MINUS, tmp, expr1) );  /* expr1 = 1-t */

      SCIP_CALL( SCIPexprCreate(SCIPblkmem(scip), &expr2, SCIP_EXPR_VARIDX, 0) );          /* expr2 = t */
      SCIP_CALL( SCIPexprCreate(SCIPblkmem(scip), &tmp,   SCIP_EXPR_CONST, xub) );         /* tmp   = xub */
      SCIP_CALL( SCIPexprCreate(SCIPblkmem(scip), &expr2, SCIP_EXPR_MUL, expr2, tmp) );    /* expr2 = xub * t */
      SCIP_CALL( SCIPexprCreate(SCIPblkmem(scip), &tmp,   SCIP_EXPR_CONST, xval) );        /* tmp   = xval */
      SCIP_CALL( SCIPexprCreate(SCIPblkmem(scip), &expr2, SCIP_EXPR_MINUS, tmp, expr2) );  /* expr2 = xval - xub * t */

      SCIP_CALL( SCIPexprCreate(SCIPblkmem(scip), &expr, SCIP_EXPR_DIV, expr2, expr1) );   /* expr =  (xval-t*xub)/(1-t) */
      subst[0] = expr;

      SCIP_CALL( SCIPexprCreate(SCIPblkmem(scip), &subst[1], SCIP_EXPR_CONST, yub) );      /* tmp = yub */

      SCIP_CALL( SCIPexprCopyDeep(SCIPblkmem(scip), &e2, SCIPexprtreeGetRoot(f)) );        /* e2 = f(x,y) */
      assert(SCIPexprGetOperator(e2) != SCIP_EXPR_VARIDX); /* cannot substitute root */
      SCIP_CALL( SCIPexprSubstituteVars(SCIPblkmem(scip), e2, subst) );                    /* e2 =  f((xval-t*xub)/(1-t), yub) */

      SCIPexprFreeDeep(SCIPblkmem(scip), &subst[0]);
      SCIPexprFreeDeep(SCIPblkmem(scip), &subst[1]);

      /* construct vred := t * e1 + (1-t) * e2 */
      SCIP_CALL( SCIPexprCreate(SCIPblkmem(scip), &expr,  SCIP_EXPR_VARIDX, 0) );          /* expr  = t */
      SCIP_CALL( SCIPexprCreate(SCIPblkmem(scip), &expr1, SCIP_EXPR_MUL, e1, expr) );      /* expr1 = t * e1*/

      SCIP_CALL( SCIPexprCreate(SCIPblkmem(scip), &expr,  SCIP_EXPR_VARIDX, 0) );          /* expr  = t */
      SCIP_CALL( SCIPexprCreate(SCIPblkmem(scip), &tmp,   SCIP_EXPR_CONST, 1.0) );         /* tmp   = 1.0 */
      SCIP_CALL( SCIPexprCreate(SCIPblkmem(scip), &expr,  SCIP_EXPR_MINUS, tmp, expr) );   /* expr  = 1-t */
      SCIP_CALL( SCIPexprCreate(SCIPblkmem(scip), &expr2, SCIP_EXPR_MUL, e2, expr) );      /* expr2 = (1-t) * e2*/


      SCIP_CALL( SCIPexprCreate(SCIPblkmem(scip), &vred, SCIP_EXPR_PLUS, expr1, expr2) );
      SCIP_CALL( SCIPexprtreeCreate(SCIPblkmem(scip), &vredtree, vred, 1, 0, NULL) );
      SCIP_CALL( SCIPexprintCompile(exprinterpreter, vredtree) );

      /* compute bounds on t */
      tlb = (yub-yval)/(yub-ylb);
      tub = (xval-xlb)/(xub-xlb);

      /* find t in [tlb, tub] such that vred'(t) = 0 */
      SCIP_CALL( solveDerivativeEquation(scip, exprinterpreter, vredtree, 0.0, tlb, tub, &tval, success) );

      SCIP_CALL( SCIPexprtreeFree(&vredtree) );

      if( *success == FALSE )
      {
         /* something went wrong when computing s */
         return SCIP_OKAY;
      }

      /* computing the cut coefficients */

      /* compute r and s from tval */
      rval = (yval-(1.0-tval)*yub)/tval;
      assert(SCIPisFeasGE(scip, rval, ylb));
      assert(SCIPisFeasLE(scip, rval, yub));
      rval = MAX(ylb, MIN(yub, rval));

      sval = (xval-xub*tval)/(1.0-tval);
      assert(SCIPisFeasGE(scip, sval, xlb));
      assert(SCIPisFeasLE(scip, sval, xub));
      sval = MAX(xlb, MIN(xub, sval));

      /* compute f(xub,r) and f'(xub,r) */
      x0y0[0] = xub;
      x0y0[1] = rval;
      SCIP_CALL( SCIPexprintGrad(exprinterpreter, f, x0y0, TRUE, &frval, grad_rval) );

      /* compute f(s,yub) and f'(s,yub) */
      x0y0[0] = sval;
      x0y0[1] = yub;
      SCIP_CALL( SCIPexprintGrad(exprinterpreter, f, x0y0, TRUE, &fsval, grad_sval) );

      /* compute vred(tval) */
      *convenvvalue = tval * frval + (1.0-tval) * fsval;

      /* generate coefficients cutcoeff = (alpha, beta, gamma, delta), such that
       * alpha * x + beta * y - delta <= gamma * f(x,y) */

      if( !SCIPisEQ(scip, sval, xlb) )
      {
         /* use the x-axis to determine the second direction */
         if( !finite(grad_sval[0]) || SCIPisInfinity(scip, REALABS(grad_sval[0])) )
         {
            *success = FALSE;
            return SCIP_OKAY;
         }

         cutcoeff[0] = (yub-rval)*grad_sval[0];
         cutcoeff[1] = (xub-sval)*grad_sval[0]+fsval-frval;
         cutcoeff[2] = yub-rval;
         cutcoeff[3] = cutcoeff[0]*sval+cutcoeff[1]*yub-cutcoeff[2]*fsval;
      }
      else if( !SCIPisEQ(scip,rval,ylb) )
      {
         /* use the y-axis to determine the second direction */
         if( !finite(grad_rval[1]) || SCIPisInfinity(scip, REALABS(grad_rval[1])) )
         {
            *success = FALSE;
            return SCIP_OKAY;
         }
         cutcoeff[0] = (yub-rval)*grad_rval[1]+frval-fsval;
         cutcoeff[1] = (xub-sval)*grad_rval[1];
         cutcoeff[2] = xub-sval;
         cutcoeff[3] = cutcoeff[0]*sval+cutcoeff[1]*yub-cutcoeff[2]*fsval;
      }
      else
      {
         /* the point lies on the segment between (xlb,yub) and (xub,ylb)
          * due to numerics, we get into this case here instead in the LowerLeft
          */
         assert(SCIPisFeasLE(scip, yval, (ylb-yub) / (xub-xlb) * (xval-xlb) + yub));
         if( !finite(grad_sval[0]) || !finite(grad_rval[0]) || SCIPisInfinity(scip, REALABS(MIN(grad_sval[0],grad_rval[0]))) )
         {
            /* FIXME maybe it is sufficient to have one of them finite, using that one for the MIN below? */
            *success = FALSE;
            return SCIP_OKAY;
         }

         cutcoeff[0] = (yub-rval)*MIN(grad_sval[0],grad_rval[0]);
         cutcoeff[1] = (xub-sval)*MIN(grad_sval[0],grad_rval[0])+fsval-frval;
         cutcoeff[2] = xub-sval;
         cutcoeff[3] = cutcoeff[0]*sval+cutcoeff[1]*yub-cutcoeff[2]*fsval;
      }

      SCIPdebugMessage("UpperRight: Cut of (xval,yval)=(%g,%g)\n",xval,yval);
      SCIPdebugMessage("UpperRight: r=%g in [%g,%g], s=%g in [%g,%g], f(r,yub)=%g, f(xub,s)=%g\n",rval,xlb,xub,sval,ylb,yub,frval,fsval);
      SCIPdebugMessage("(s,yub)=(%g,%g) (xub,r)=(%g,%g) t=%g, vredval=%g\n",sval,yub,xub,rval,tval,*convenvvalue);
      SCIPdebugMessage("UpperRight: cutcoeff[0]=%g, cutcoeff[1]=%g, cutcoeff[2]=%g, cutcoeff[3]=%g\n",cutcoeff[0],cutcoeff[1],cutcoeff[2],cutcoeff[3]);
   }

   return SCIP_OKAY;
}

/** generates a linear underestimator for f(x,y) with f(x,y) being convex in x and convex in y
 * generate coefficients cutcoeff = (alpha, beta, gamma, delta), such that
 * alpha * x + beta * y - delta <= gamma * f(x,y)
 */
static
SCIP_RETCODE generateOrthogonal_lx_uy_Underestimator(
   SCIP*                 scip,               /**< SCIP data structure */
   SCIP_EXPRINT*         exprinterpreter,    /**< expressions interpreter */
   SCIP_EXPRTREE*        f,                  /**< function f(x,y) */
   SCIP_Real*            xyref,              /**< reference values for x and y */
   SCIP_Real             cutcoeff[4],        /**< cut coefficients alpha, beta, gamma, delta */
   SCIP_Real*            convenvvalue,       /**< function value of the convex envelope */
   SCIP_Bool*            success             /**< buffer to store whether coefficients were successfully computed */
   )
{
   SCIP_VAR* x;
   SCIP_VAR* y;
   SCIP_Real xval;
   SCIP_Real xlb;
   SCIP_Real xub;
   SCIP_Real yval;
   SCIP_Real ylb;
   SCIP_Real yub;
   SCIP_Real x0y0[2];

   SCIP_EXPR* vred;
   SCIP_EXPRTREE* vredtree;
   SCIP_EXPR* e1;
   SCIP_EXPR* e2;
   SCIP_EXPR* tmp;
   SCIP_EXPR* expr;
   SCIP_EXPR* expr1;
   SCIP_EXPR* expr2;
   SCIP_EXPR* subst[2];

   SCIP_Real tval;
   SCIP_Real tlb;
   SCIP_Real tub;
   SCIP_Real sval;
   SCIP_Real rval;

   SCIP_Real frval;
   SCIP_Real fsval;
   SCIP_Real grad_rval[2];
   SCIP_Real grad_sval[2];

   assert(scip != NULL);
   assert(exprinterpreter != NULL);
   assert(f != NULL);
   assert(convenvvalue != NULL);
   assert(success != NULL);

   x = SCIPexprtreeGetVars(f)[0];
   y = SCIPexprtreeGetVars(f)[1];

   xlb = SCIPvarGetLbLocal(x);
   xub = SCIPvarGetUbLocal(x);

   ylb = SCIPvarGetLbLocal(y);
   yub = SCIPvarGetUbLocal(y);

   xval = xyref[0];
   yval = xyref[1];

   /* check that variables are not unbounded or fixed and reference point is in interior */
   assert(!SCIPisInfinity(scip, -xlb));
   assert(!SCIPisInfinity(scip,  xub));
   assert(!SCIPisInfinity(scip, -ylb));
   assert(!SCIPisInfinity(scip,  yub));
   assert(!SCIPisEQ(scip,xlb,xub));
   assert(!SCIPisEQ(scip,ylb,yub));
   assert(!SCIPisEQ(scip,xlb,xval));
   assert(!SCIPisEQ(scip,xub,xval));
   assert(!SCIPisEQ(scip,ylb,yval));
   assert(!SCIPisEQ(scip,yub,yval));

   *success = FALSE;

   SCIPdebugMessage("f(%s, %s) = ", SCIPvarGetName(x), SCIPvarGetName(y));
   SCIPdebug( SCIP_CALL( SCIPexprtreePrintWithNames(f, SCIPgetMessagehdlr(scip), NULL) ) );
   SCIPdebugPrintf("\n");

   /* check in which triangle the point (xval,yval) lies */
   if( yval <= (yub-ylb)/(xub-xlb)*(xval-xlb)+ylb )
   {
      /* lower right triangle, i.e. region A_2 */
      /* construct v_red(t) := t f( xub+(xval-xub)/t, ylb ) + (1-t)*f( xub, (yval-ylb*t)/(1-t)) */

      /* construct e1:= f(xub+(xval-xub)/t, ylb) */
      SCIP_CALL( SCIPexprCreate(SCIPblkmem(scip), &expr, SCIP_EXPR_VARIDX, 0) );           /* expr = t */
      SCIP_CALL( SCIPexprCreate(SCIPblkmem(scip), &tmp,  SCIP_EXPR_CONST, xval-xub) );     /* tmp  = xval-xub */
      SCIP_CALL( SCIPexprCreate(SCIPblkmem(scip), &expr, SCIP_EXPR_DIV, tmp, expr) );      /* expr = (xval-xub)/t */
      if( xub != 0.0 )
      {
         SCIP_CALL( SCIPexprCreate(SCIPblkmem(scip), &tmp,  SCIP_EXPR_CONST, xub) );        /* tmp = xub */
         SCIP_CALL( SCIPexprCreate(SCIPblkmem(scip), &expr, SCIP_EXPR_PLUS, expr, tmp) );   /* expr = xub + (xval-xub)/t */
      }
      subst[0] = expr;

      SCIP_CALL( SCIPexprCreate(SCIPblkmem(scip), &subst[1], SCIP_EXPR_CONST, ylb) );       /* subst[1] = ylb */

      SCIP_CALL( SCIPexprCopyDeep(SCIPblkmem(scip), &e1, SCIPexprtreeGetRoot(f)) );         /* e1 = f(x,y) */
      assert(SCIPexprGetOperator(e1) != SCIP_EXPR_VARIDX);
      SCIP_CALL( SCIPexprSubstituteVars(SCIPblkmem(scip), e1, subst) );                     /* e1 = f(xub + (xval-xub)/t, ylb) */

      SCIPexprFreeDeep(SCIPblkmem(scip), &subst[0]);
      SCIPexprFreeDeep(SCIPblkmem(scip), &subst[1]);


      /* construct e2 := f(xub, (yval-t*ylb)/(1-t)) */
      SCIP_CALL( SCIPexprCreate(SCIPblkmem(scip), &expr1, SCIP_EXPR_VARIDX, 0) );          /* expr1 = t */
      SCIP_CALL( SCIPexprCreate(SCIPblkmem(scip), &tmp,   SCIP_EXPR_CONST, 1.0) );         /* tmp   = 1.0 */
      SCIP_CALL( SCIPexprCreate(SCIPblkmem(scip), &expr1, SCIP_EXPR_MINUS, tmp, expr1) );  /* expr1 = 1-t */

      SCIP_CALL( SCIPexprCreate(SCIPblkmem(scip), &expr2, SCIP_EXPR_VARIDX, 0) );          /* expr2 = t */
      SCIP_CALL( SCIPexprCreate(SCIPblkmem(scip), &tmp,   SCIP_EXPR_CONST, ylb) );         /* tmp   = ylb */
      SCIP_CALL( SCIPexprCreate(SCIPblkmem(scip), &expr2, SCIP_EXPR_MUL, expr2, tmp) );    /* expr2 = ylb * t */
      SCIP_CALL( SCIPexprCreate(SCIPblkmem(scip), &tmp,   SCIP_EXPR_CONST, yval) );        /* tmp   = yval */
      SCIP_CALL( SCIPexprCreate(SCIPblkmem(scip), &expr2, SCIP_EXPR_MINUS, tmp, expr2) );  /* expr2 = yval - ylb * t */

      SCIP_CALL( SCIPexprCreate(SCIPblkmem(scip), &expr, SCIP_EXPR_DIV, expr2, expr1) );   /* expr =  (yval-t*ylb)/(1-t) */
      subst[1] = expr;

      SCIP_CALL( SCIPexprCreate(SCIPblkmem(scip), &subst[0], SCIP_EXPR_CONST, xub) );      /* subst[0] = xub */

      SCIP_CALL( SCIPexprCopyDeep(SCIPblkmem(scip), &e2, SCIPexprtreeGetRoot(f)) );        /* e2 = f(x,y) */
      assert(SCIPexprGetOperator(e2) != SCIP_EXPR_VARIDX);
      SCIP_CALL( SCIPexprSubstituteVars(SCIPblkmem(scip), e2, subst) );                    /* e2 = f(xub, (yval-t*ylb)/(1-t)) */

      SCIPexprFreeDeep(SCIPblkmem(scip), &subst[0]);
      SCIPexprFreeDeep(SCIPblkmem(scip), &subst[1]);


      /* construct vred := t * e1 + (1-t) * e2 */
      SCIP_CALL( SCIPexprCreate(SCIPblkmem(scip), &expr, SCIP_EXPR_VARIDX, 0) );           /* expr  = t */
      SCIP_CALL( SCIPexprCreate(SCIPblkmem(scip), &expr1, SCIP_EXPR_MUL, e1, expr) );      /* expr1 = t * e1*/


      SCIP_CALL( SCIPexprCreate(SCIPblkmem(scip), &expr,  SCIP_EXPR_VARIDX, 0) );          /* expr  = t */
      SCIP_CALL( SCIPexprCreate(SCIPblkmem(scip), &tmp,   SCIP_EXPR_CONST, 1.0) );         /* tmp   = 1.0 */
      SCIP_CALL( SCIPexprCreate(SCIPblkmem(scip), &expr,  SCIP_EXPR_MINUS, tmp, expr) );   /* expr  = 1-t */
      SCIP_CALL( SCIPexprCreate(SCIPblkmem(scip), &expr2, SCIP_EXPR_MUL, e2, expr) );      /* expr2 = (1-t) * e2*/


      SCIP_CALL( SCIPexprCreate(SCIPblkmem(scip), &vred, SCIP_EXPR_PLUS, expr1, expr2) );
      SCIP_CALL( SCIPexprtreeCreate(SCIPblkmem(scip), &vredtree, vred, 1, 0, NULL) );
      SCIP_CALL( SCIPexprintCompile(exprinterpreter, vredtree) );


      /* compute bounds on t */
      tlb = (xub-xval)/(xub-xlb);
      tub = (yub-yval)/(yub-ylb);

      /* find t in [tlb, tub] such that vred'(t) = 0 */
      SCIP_CALL( solveDerivativeEquation(scip, exprinterpreter, vredtree, 0.0, tlb, tub, &tval, success) );

      if( *success == FALSE )
      {
         /* something went wrong when computing t */
         SCIP_CALL( SCIPexprtreeFree(&vredtree) );
         return SCIP_OKAY;
      }

      /* computing the cut coefficients */

      /* compute r and s from tval */
      rval = xub+(xval-xub)/tval;
      rval = MAX(xlb, MIN(xub, rval));
      sval = (yval-tval*ylb)/(1-tval);
      sval = MAX(ylb, MIN(yub, sval));

      /* compute vred(tval) */
      SCIP_CALL( SCIPexprtreeEval(vredtree, &tval, convenvvalue) );

      SCIP_CALL( SCIPexprtreeFree(&vredtree) );

      /* compute f(r, ylb) and f'(r, ylb) */
      x0y0[0] = rval;
      x0y0[1] = ylb;
      SCIP_CALL( SCIPexprintGrad(exprinterpreter, f, x0y0, TRUE, &frval, grad_rval) );

      /* compute f(xub, s) and f'(xub,s) */
      x0y0[0] = xub;
      x0y0[1] = sval;
      SCIP_CALL( SCIPexprintGrad(exprinterpreter, f, x0y0, TRUE, &fsval, grad_sval) );

      /* generate coefficients cutcoeff = (alpha, beta, gamma, delta), such that
       * alpha * x + beta * y - delta <= gamma * f(x,y) */
      if( !(SCIPisEQ(scip,rval,xlb)) )
      {
         /* take the slope along the x-axis and the slope between the points */
         if( !finite(grad_rval[0]) || SCIPisInfinity(scip, REALABS(grad_rval[0])) )
         {
            *success = FALSE;
            return SCIP_OKAY;
         }
         cutcoeff[0] = (sval-ylb)*grad_rval[0];
         cutcoeff[1] = (rval-xub)*grad_rval[0]-frval+fsval;
         cutcoeff[2] = sval-ylb;
         cutcoeff[3] = cutcoeff[0]*xub+cutcoeff[1]*sval-cutcoeff[2]*fsval;
      }
      else if( !(SCIPisEQ(scip,sval,yub)) )
      {
         /* take the slope along the y-axis and the slope between the points */
         if( !finite(grad_sval[1]) || SCIPisInfinity(scip, REALABS(grad_sval[1])) )
         {
            *success = FALSE;
            return SCIP_OKAY;
         }
         cutcoeff[0] = (ylb-sval)*grad_sval[1]-frval+fsval;
         cutcoeff[1] = (xub-rval)*grad_sval[1];
         cutcoeff[2] = xub-rval;
         cutcoeff[3] = cutcoeff[0]*xub+cutcoeff[1]*sval-cutcoeff[2]*fsval;
      }
      else
      {
         /* the point lies on the segment between (xlb,yub) and (xub,ylb) */
         if( !finite(grad_sval[0]) || !finite(grad_rval[0]) || SCIPisInfinity(scip, REALABS(MIN(grad_sval[0],grad_rval[0]))) )
         {
            /* FIXME maybe it is sufficient to have one of them finite, using that one for the MIN below? */
            *success = FALSE;
            return SCIP_OKAY;
         }
         cutcoeff[0] = (sval-ylb)*MIN(grad_sval[0],grad_rval[0]);
         cutcoeff[1] = (rval-xub)*MIN(grad_sval[0],grad_rval[0])+fsval-frval;
         cutcoeff[2] = sval-ylb;
         cutcoeff[3] = cutcoeff[0]*xub+cutcoeff[1]*sval-cutcoeff[2]*fsval;
      }


      SCIPdebugMessage("LowerRight: Cut of (xval,yval)=(%g,%g)\n",xval,yval);
      SCIPdebugMessage("LowerRight: t=%g in [%g,%g], r=%g in [%g,%g], s=%g in [%g,%g]\n",tval,tlb,tub,rval,xlb,xub,sval,ylb,yub);
      SCIPdebugMessage("LowerRight: (r,ylb)=(%g,%g) (xub,sval)=(%g,%g) vredval=%g\n",rval,ylb,xub,sval,*convenvvalue);
      SCIPdebugMessage("LowerRight: cutcoeff[0]=%g, cutcoeff[1]=%g,cutcoeff[2]=%g,cutcoeff[3]=%g\n",cutcoeff[0]/cutcoeff[2],cutcoeff[1]/cutcoeff[2],cutcoeff[2]/cutcoeff[2],cutcoeff[3]/cutcoeff[2]);

   }
   else
   {
      /* (xval,yval) lie in the upper left triangle, i.e. region A_1 */
      /* construct v_red(t) := t f( xlb+(xval-xlb)/t, yub ) + (1-t)*f( xlb, (yval-yub*t)/(1-t) )  */

      /* construct e1:= f(xlb+(xval-xlb)/t, yub) */
      SCIP_CALL( SCIPexprCreate(SCIPblkmem(scip), &expr, SCIP_EXPR_VARIDX, 0) );           /* expr = t */
      SCIP_CALL( SCIPexprCreate(SCIPblkmem(scip), &tmp,  SCIP_EXPR_CONST, xval-xlb) );     /* tmp  = xval-xlb */
      SCIP_CALL( SCIPexprCreate(SCIPblkmem(scip), &expr, SCIP_EXPR_DIV, tmp, expr) );      /* expr = (xval-xlb)/lambda */
      if( xlb != 0.0 )
      {
         SCIP_CALL( SCIPexprCreate(SCIPblkmem(scip), &tmp, SCIP_EXPR_CONST, xlb) );        /* tmp = xlb */
         SCIP_CALL( SCIPexprCreate(SCIPblkmem(scip), &expr,  SCIP_EXPR_PLUS, expr, tmp) ); /* expr = xlb + (xval-xlb)/t */
      }
      subst[0] = expr;

      SCIP_CALL( SCIPexprCreate(SCIPblkmem(scip), &subst[1], SCIP_EXPR_CONST, yub) );      /* subst[1] = yub */

      SCIP_CALL( SCIPexprCopyDeep(SCIPblkmem(scip), &e1, SCIPexprtreeGetRoot(f)) );        /* e1 = f(x,y) */
      assert(SCIPexprGetOperator(e1) != SCIP_EXPR_VARIDX);
      SCIP_CALL( SCIPexprSubstituteVars(SCIPblkmem(scip), e1, subst) );                    /* e1 = f(xlb + (xval-xlb)/t, yub) */

      SCIPexprFreeDeep(SCIPblkmem(scip), &subst[0]);
      SCIPexprFreeDeep(SCIPblkmem(scip), &subst[1]);


      /* construct e2 := f(xlb, (yval-t*yub)/(1-t) ) */
      SCIP_CALL( SCIPexprCreate(SCIPblkmem(scip), &expr1, SCIP_EXPR_VARIDX, 0) );          /* expr1 = t */
      SCIP_CALL( SCIPexprCreate(SCIPblkmem(scip), &tmp,   SCIP_EXPR_CONST, 1.0) );         /* tmp   = 1.0 */
      SCIP_CALL( SCIPexprCreate(SCIPblkmem(scip), &expr1, SCIP_EXPR_MINUS, tmp, expr1) );  /* expr1 = 1-t */

      SCIP_CALL( SCIPexprCreate(SCIPblkmem(scip), &expr2, SCIP_EXPR_VARIDX, 0) );          /* expr2 = t */
      SCIP_CALL( SCIPexprCreate(SCIPblkmem(scip), &tmp,   SCIP_EXPR_CONST, yub) );         /* tmp   = yub */
      SCIP_CALL( SCIPexprCreate(SCIPblkmem(scip), &expr2, SCIP_EXPR_MUL, expr2, tmp) );    /* expr2 = yub * t */
      SCIP_CALL( SCIPexprCreate(SCIPblkmem(scip), &tmp,   SCIP_EXPR_CONST, yval) );        /* tmp   = yval */
      SCIP_CALL( SCIPexprCreate(SCIPblkmem(scip), &expr2, SCIP_EXPR_MINUS, tmp, expr2) );  /* expr2 = yval - yub * t */

      SCIP_CALL( SCIPexprCreate(SCIPblkmem(scip), &expr, SCIP_EXPR_DIV, expr2, expr1) );   /* expr =  (yval-t*yub)/(1-t) */
      subst[1] = expr;

      SCIP_CALL( SCIPexprCreate(SCIPblkmem(scip), &subst[0], SCIP_EXPR_CONST, xlb) );      /* subst[0] = xlb */

      SCIP_CALL( SCIPexprCopyDeep(SCIPblkmem(scip), &e2, SCIPexprtreeGetRoot(f)) );        /* e2 = f(x,y) */
      SCIP_CALL( SCIPexprSubstituteVars(SCIPblkmem(scip), e2, subst) );                    /* e2 = f( xlb , (yval-t*yub)/(1-t) ) */

      SCIPexprFreeDeep(SCIPblkmem(scip), &subst[0]);
      SCIPexprFreeDeep(SCIPblkmem(scip), &subst[1]);


      /* construct vred := t * e1 + (1-t) * e2 */
      SCIP_CALL( SCIPexprCreate(SCIPblkmem(scip), &expr,  SCIP_EXPR_VARIDX, 0) );          /* expr  = t */
      SCIP_CALL( SCIPexprCreate(SCIPblkmem(scip), &expr1, SCIP_EXPR_MUL, e1, expr) );      /* expr1 = t * e1*/


      SCIP_CALL( SCIPexprCreate(SCIPblkmem(scip), &expr, SCIP_EXPR_VARIDX, 0) );           /* expr  = t */
      SCIP_CALL( SCIPexprCreate(SCIPblkmem(scip), &tmp,  SCIP_EXPR_CONST, 1.0) );          /* tmp   = 1.0 */
      SCIP_CALL( SCIPexprCreate(SCIPblkmem(scip), &expr, SCIP_EXPR_MINUS, tmp, expr) );    /* expr  = 1-t */
      SCIP_CALL( SCIPexprCreate(SCIPblkmem(scip), &expr2, SCIP_EXPR_MUL, e2, expr) );      /* expr2 = (1-t) * e2*/


      SCIP_CALL( SCIPexprCreate(SCIPblkmem(scip), &vred, SCIP_EXPR_PLUS, expr1, expr2) );
      SCIP_CALL( SCIPexprtreeCreate(SCIPblkmem(scip), &vredtree, vred, 1, 0, NULL) );
      SCIP_CALL( SCIPexprintCompile(exprinterpreter, vredtree) );


      /* compute bounds on lambda */
      tlb = (xval-xlb)/(xub-xlb);
      tub = (yval-ylb)/(yub-ylb);

      /* find t in [tlb, tub] such that vred'(t) = 0 */
      SCIP_CALL( solveDerivativeEquation(scip, exprinterpreter, vredtree, 0.0, tlb, tub, &tval, success) );

      if( *success == FALSE )
      {
         /* something went wrong when computing s */
         SCIP_CALL( SCIPexprtreeFree(&vredtree) );
         return SCIP_OKAY;
      }

      /* computing the cut coefficients */

      /* compute r and s from tval */
      rval = xlb+(xval-xlb)/tval;
      rval = MAX(xlb, MIN(xub, rval));
      sval = (yval-tval*yub)/(1-tval);
      sval = MAX(ylb, MIN(yub, sval));

      /* compute vred(tval) */
      SCIP_CALL( SCIPexprtreeEval(vredtree, &tval, convenvvalue) );

      SCIP_CALL( SCIPexprtreeFree(&vredtree) );

      /* compute f(r, yub) and f'(r, yub) */
      x0y0[0] = rval;
      x0y0[1] = yub;
      SCIP_CALL( SCIPexprintGrad(exprinterpreter, f, x0y0, TRUE, &frval, grad_rval) );

      /* compute f(xlb, s) and f'(xlb, s) */
      x0y0[0] = xlb;
      x0y0[1] = sval;
      SCIP_CALL( SCIPexprintGrad(exprinterpreter, f, x0y0, TRUE, &fsval, grad_sval) );

      /* generate coefficients cutcoeff = (alpha, beta, gamma, delta), such that
       * alpha * x + beta * y - delta <= gamma * f(x,y) */
      if( !SCIPisEQ(scip,rval,xub) )
      {
         /* take the slope along the x-axis and the slope between the points */
         if( !finite(grad_rval[0]) || SCIPisInfinity(scip, REALABS(grad_rval[0])) )
         {
            *success = FALSE;
            return SCIP_OKAY;
         }
         cutcoeff[0] = (yub-sval)*grad_rval[0];
         cutcoeff[1] = (xlb-rval)*grad_rval[0]-fsval+frval;
         cutcoeff[2] = yub-sval;
         cutcoeff[3] = cutcoeff[0]*xlb+cutcoeff[1]*sval-cutcoeff[2]*fsval;
      }
      else if( !SCIPisEQ(scip,sval,ylb) )
      {
         /* take the slope along the y-axis and the slope between the points */
         if( !finite(grad_sval[1]) || SCIPisInfinity(scip, REALABS(grad_sval[1])) )
         {
            *success = FALSE;
            return SCIP_OKAY;
         }
         cutcoeff[0] = (sval-yub)*grad_sval[1]-fsval+frval;
         cutcoeff[1] = (rval-xlb)*grad_sval[1];
         cutcoeff[2] = rval-xlb;
         cutcoeff[3] = cutcoeff[0]*xlb+cutcoeff[1]*sval-cutcoeff[2]*fsval;
      }
      else
      {
         /* the point lies on the segment between (xlb,yub) and (xub,ylb) */
         if( !finite(grad_sval[0]) || !finite(grad_rval[0]) || SCIPisInfinity(scip, REALABS(MIN(grad_rval[0],grad_sval[0]))) )
         {
            /* FIXME maybe it is sufficient to have one of them finite, using that one for the MIN below? */
            *success = FALSE;
            return SCIP_OKAY;
         }
         cutcoeff[0] = (yub-sval)*MIN(grad_rval[0],grad_sval[0]);
         cutcoeff[1] = (xlb-rval)*MIN(grad_rval[0],grad_sval[0])-fsval+frval;
         cutcoeff[2] = yub-sval;
         cutcoeff[3] = cutcoeff[0]*xlb+cutcoeff[1]*sval-cutcoeff[2]*fsval;
      }

      SCIPdebugMessage("UpperLeft: Cut of (xval,yval)=(%g,%g)\n",xval,yval);
      SCIPdebugMessage("UpperLeft: r=%g in [%g,%g], s=%g in [%g,%g], f(r,yub)=%g, f(xlb,s)=%g\n",rval,xlb,xub,sval,ylb,yub,frval,fsval);
      SCIPdebugMessage("t=%g in [%g,%g], (r,yub)=(%g,%g) (xlb,sval)=(%g,%g) vredval=%g\n",tval,tlb,tub,rval,yub,xlb,sval,*convenvvalue);
      SCIPdebugMessage("UpperLeft: cutcoeff[0]=%g, cutcoeff[1]=%g,cutcoeff[2]=%g,cutcoeff[3]=%g\n",cutcoeff[0]/cutcoeff[2],cutcoeff[1]/cutcoeff[2],cutcoeff[2]/cutcoeff[2],cutcoeff[3]/cutcoeff[2]);
   }

   return SCIP_OKAY;
}


/** generates a linear underestimator for f(x,y) with f(x,y) being STRICTLY convex in x and concave in y
 *  generate coefficients cutcoeff = (alpha, beta, gamma, delta), such that alpha * x + beta * y - delta <= gamma * f(x,y)
 */
static
SCIP_RETCODE generateConvexConcaveUnderestimator(
   SCIP*                 scip,               /**< SCIP data structure */
   SCIP_EXPRINT*         exprinterpreter,    /**< expressions interpreter */
   SCIP_EXPRTREE*        f,                  /**< function f(x,y) */
   SCIP_EXPRTREE*        f_yfixed,           /**< function f(x;y) with x variable and y parameter */
   SCIP_EXPRTREE*        vred,               /**< function vred(s;x0,y0,ylb,yub) */
   SCIP_Real             xyref[2],           /**< reference values for (x,y) */
   SCIP_Real             cutcoeff[4],        /**< cut coefficients alpha, beta, gamma, delta */
   SCIP_Real*            convenvvalue,       /**< function value of the convex envelope */
   SCIP_Bool*            success             /**< buffer to store whether coefficients were successfully computed */
   )
{
   SCIP_VAR*      x;
   SCIP_VAR*      y;
   SCIP_Real      xval;
   SCIP_Real      xlb;
   SCIP_Real      xub;
   SCIP_Real      yval;
   SCIP_Real      ylb;
   SCIP_Real      yub;

   assert(scip != NULL);
   assert(exprinterpreter != NULL);
   assert(f != NULL);
   assert(success != NULL);
   assert(xyref != NULL);

   x = SCIPexprtreeGetVars(f)[0];
   y = SCIPexprtreeGetVars(f)[1];

   xlb = SCIPvarGetLbLocal(x);
   xub = SCIPvarGetUbLocal(x);

   ylb = SCIPvarGetLbLocal(y);
   yub = SCIPvarGetUbLocal(y);

   xval = xyref[0];
   yval = xyref[1];

   /* reference point should not be outside of bounds */
   assert(SCIPisLE(scip, xlb, xval));
   assert(SCIPisGE(scip, xub, xval));
   assert(SCIPisLE(scip, ylb, yval));
   assert(SCIPisGE(scip, yub, yval));

   *success = FALSE;

   if( SCIPisInfinity(scip, -ylb) || SCIPisInfinity(scip, yub) )
   {
      SCIPdebugMessage("skip convex-concave underestimator, since y is unbounded\n");
      return SCIP_OKAY;
   }

   SCIPdebugMessage("f(%s, %s) = ", SCIPvarGetName(x), SCIPvarGetName(y));
   SCIPdebug( SCIP_CALL( SCIPexprtreePrintWithNames(f, SCIPgetMessagehdlr(scip), NULL) ) );
   SCIPdebugPrintf("\n");

   if( SCIPisEQ(scip, xlb, xub) )
   {
      /* x is fixed, so function is now concave -> generate secant between (x, ylb) and (x, yub) */
      SCIP_Real xy[2];
      SCIP_Real f_ylb;
      SCIP_Real f_yub;
      SCIP_Real slope;

      if( SCIPisEQ(scip, ylb, yub) )
      {
         SCIPdebugMessage("skip convex-concave underestimator, since both x and y are fixed\n");
         return SCIP_OKAY;
      }

      /* get f(x, ylb) */
      xy[0] = xlb;
      xy[1] = ylb;
      SCIP_CALL( SCIPexprintEval(exprinterpreter, f, xy, &f_ylb) );

      if( !finite(f_ylb) )
      {
         SCIPdebugMessage("cannot evaluate function at (xlb, ylb)\n");
         return SCIP_OKAY;
      }

      /* get f(x, yub) */
      xy[1] = yub;
      SCIP_CALL( SCIPexprintEval(exprinterpreter, f, xy, &f_yub) );

      if( !finite(f_yub) )
      {
         SCIPdebugMessage("cannot evaluate function at (xlb, yub)\n");
         return SCIP_OKAY;
      }

      slope = (f_yub - f_ylb) / (yub - ylb);

      /* secant is f(x,ylb) + slope * (y - ylb) <= f(x,y)*/

      cutcoeff[0]   = 0.0;                    /* coefficient of x == 0 */
      cutcoeff[1]   = slope;                  /* coefficient of y == slope */
      cutcoeff[2]   = 1.0;                    /* coefficient of f(x,y) == 1.0 */
      cutcoeff[3]   = -(f_ylb - slope * ylb); /* constant == -(f(x,ylb) - slope * ylb) */
      *convenvvalue = f_ylb+slope*(yval-ylb);

      *success = TRUE;
      return SCIP_OKAY;
   }

   if( SCIPisEQ(scip, ylb, yub) )
   {
      /* y is fixed, so function is now convex -> linearize in (xval, ylb) */
      SCIP_Real xy[2];
      SCIP_Real grad[2];
      SCIP_Real fval;

      xy[0] = xval;
      xy[1] = ylb;
      SCIP_CALL( SCIPexprintGrad(exprinterpreter, f, xy, TRUE, &fval, grad) );

      if( !finite(fval) || !finite(grad[0]) || SCIPisInfinity(scip, REALABS(grad[0])) )
      {
         perturb(&xval, xlb, xub, 0.001);
         xy[0] = xval;

         SCIP_CALL( SCIPexprintGrad(exprinterpreter, f, xy, TRUE, &fval, grad) );

         if( !finite(fval) || !finite(grad[0]) || SCIPisInfinity(scip, REALABS(grad[0])) )
         {
            SCIPdebugMessage("cannot evaluate function or derivative in (xval,ylb), also after perturbation\n");
            return SCIP_OKAY;
         }
      }

      /* linearization is f(xval,ylb) + df/dx(xval,ylb) * (x - xval) <= f(x,y) */

      cutcoeff[0]   = grad[0];                  /* coefficient of x == gradient in x */
      cutcoeff[1]   = 0.0;                      /* coefficient of y == 0 */
      cutcoeff[2]   = 1.0;                      /* coefficient of f(x,y) == 1.0 */
      cutcoeff[3]   = -(fval - grad[0] * xval); /* constant == -(f(xval,ylb) - grad * xval) */
      *convenvvalue = fval;

      *success = TRUE;
      return SCIP_OKAY;
   }

   /* compute coefficients of a valid underestimating hyperplane */

   if( SCIPisFeasEQ(scip, xlb, xval) || SCIPisFeasEQ(scip, xub, xval) )
   {
      /* x is at it's lower or upper bound */
      SCIP_Real x0y0[2];
      SCIP_Real gradylb[2];
      SCIP_Real gradyub[2];
      SCIP_Real fvalylb;
      SCIP_Real fvalyub;

      xval = SCIPisFeasEQ(scip, xlb, xval) ? xlb : xub;

      /* compute f'(xval, ylb) and f'(xval, yub) */
      x0y0[0] = xval;
      x0y0[1] = ylb;
      SCIP_CALL( SCIPexprintGrad(exprinterpreter, f, x0y0, TRUE, &fvalylb, gradylb) );

      x0y0[1] = yub;
      SCIP_CALL( SCIPexprintGrad(exprinterpreter, f, x0y0, TRUE, &fvalyub, gradyub) );

      if( !finite(gradylb[0]) || !finite(gradyub[0]) || !finite(fvalylb) || !finite(fvalyub) ||
         SCIPisInfinity(scip, REALABS(gradylb[0])) || SCIPisInfinity(scip, REALABS(gradyub[0])) )
      {
         /* move xval inside domain and continue below, hope this will work better */
         perturb(&xval, xlb, xub, 0.001);
      }
      else
      {
         /* setup cut coefficients */
         if( xval == xlb ) /*lint !e777*/
            cutcoeff[0]   = (yub - ylb) * MIN(gradylb[0], gradyub[0]);/* coefficient of x */
         else
            cutcoeff[0]   = (yub - ylb) * MAX(gradylb[0], gradyub[0]);/* coefficient of x */
         cutcoeff[1]   = fvalyub - fvalylb;                           /* coefficient of y */
         cutcoeff[2]   = yub - ylb;                                   /* coefficient of f(x,y) */
         cutcoeff[3]   = cutcoeff[0] * xval + cutcoeff[1] * ylb - cutcoeff[2] * fvalylb;   /* constant */
         *convenvvalue = fvalylb;

         SCIPdebugMessage("alpha: %g, beta: %g, gamma: %g, delta: %g\n",
            cutcoeff[0]/cutcoeff[2], cutcoeff[1]/cutcoeff[2], cutcoeff[2]/cutcoeff[2], cutcoeff[3]/cutcoeff[2]);

         *success = TRUE;
         return SCIP_OKAY;
      }
   }

   if( SCIPisFeasEQ(scip, ylb, yval) )
   {
      /* y is at it's lower bound */
      SCIP_Real x0y0[2];
      SCIP_Real grad[2];
      SCIP_Real xtilde;
      SCIP_Real fval, ftilde;

      /* these two cases should have been handled above */
      assert(!SCIPisEQ(scip, xlb, xval));
      assert(!SCIPisEQ(scip, xub, xval));

      assert(f_yfixed != NULL);

      /* compute f(xval, ylb) and f'(xval, ylb) */
      x0y0[0] = xval;
      x0y0[1] = ylb;
      SCIP_CALL( SCIPexprintGrad(exprinterpreter, f, x0y0, TRUE, &fval, grad) );

      if( !finite(fval) || !finite(grad[0]) || SCIPisInfinity(scip, REALABS(grad[0])) )
      {
         /* move yval inside domain and continue below, hope this will work better */
         perturb(&yval, ylb, yub, 0.001);
      }
      else
      {
         /* setup f(x,yub) */
         SCIPexprtreeSetParamVal(f_yfixed, 0, yub);
         SCIP_CALL( SCIPexprintNewParametrization(exprinterpreter, f_yfixed) );

         SCIPdebugMessage("f(x,yub) = ");
         SCIPdebug( SCIP_CALL( SCIPexprtreePrintWithNames(f_yfixed, SCIPgetMessagehdlr(scip), NULL) ) );
         SCIPdebugPrintf("\n");

         /* find xtilde in [xlb, xub] such that f'(xtilde,yub) = f'(xval,ylb) */
         SCIP_CALL( solveDerivativeEquation(scip, exprinterpreter, f_yfixed, grad[0], xlb, xub, &xtilde, success) );

         if( !*success )
         {
            SCIP_Real fxlb;
            SCIP_Real fxub;

            /* if we could not find an xtilde such that f'(xtilde,yub) = f'(xval,ylb), then probably because f'(x,yub) is constant
             * in this case, choose xtilde from {xlb, xub} such that it maximizes f'(xtilde, yub) - grad[0]*xtilde
             */
            SCIP_CALL( SCIPexprintEval(exprinterpreter, f_yfixed, &xlb, &fxlb) );
            SCIP_CALL( SCIPexprintEval(exprinterpreter, f_yfixed, &xub, &fxub) );

            SCIPdebugMessage("couldn't solve deriv equ, compare f(%g,%g) - %g*%g = %g and f(%g,%g) - %g*%g = %g\n",
               xlb, ylb, grad[0], xlb, fxlb - grad[0] * xlb,
               xub, ylb, grad[0], xub, fxub - grad[0] * xub);

            if( finite(fxlb) && finite(fxub) )
            {
               if( fxlb - grad[0] * xlb > fxub - grad[0] * xub )
                  xtilde = xlb;
               else
                  xtilde = xub;
               *success = TRUE;
            }
            else
            {
               /* move yval inside domain and continue below, hope this will work better */
               perturb(&yval, ylb, yub, 0.001);
            }
         }

         if( *success )
         {
            /* compute f(xtilde, yub) */
            SCIP_CALL( SCIPexprintEval(exprinterpreter, f_yfixed, &xtilde, &ftilde) );

            SCIPdebugMessage("xtilde = %g, f(%g,%g) = %g\n", xtilde, xtilde, yub, ftilde);

            /* setup cut coefficients */
            cutcoeff[0]   = (yub - ylb) * grad[0];                       /* coefficient of x */
            cutcoeff[1]   = ftilde - fval - grad[0] * (xtilde - xval);   /* coefficient of y */
            cutcoeff[2]   = yub - ylb;                                   /* coefficient of f(x,y) */
            cutcoeff[3]   = cutcoeff[0] * xval + cutcoeff[1] * ylb - cutcoeff[2] * fval;   /* constant */
            *convenvvalue = fval;

            SCIPdebugMessage("alpha: %g, beta: %g, gamma: %g, delta: %g\n", cutcoeff[0], cutcoeff[1], cutcoeff[2], cutcoeff[3]);

            return SCIP_OKAY;
         }
      }
   }

   if( SCIPisFeasEQ(scip, yval, yub) )
   {
      /* y is at it's upper bound */
      SCIP_Real x0y0[2];
      SCIP_Real grad[2];
      SCIP_Real fval;
      SCIP_Real xtilde;
      SCIP_Real ftilde;

      assert(f_yfixed != NULL);

      /* compute f(xval, yub) and f'(xval, yub) */
      x0y0[0] = xval;
      x0y0[1] = yub;
      SCIP_CALL( SCIPexprintGrad(exprinterpreter, f, x0y0, TRUE, &fval, grad) );

      if( !finite(fval) || !finite(grad[0]) || SCIPisInfinity(scip, REALABS(grad[0])) )
      {
         /* move yval inside domain and continue below, hope this will work better */
         perturb(&yval, ylb, yub, 0.001);
      }
      else
      {
         /* setup f(x,ylb) */
         SCIPexprtreeSetParamVal(f_yfixed, 0, ylb);
         SCIP_CALL( SCIPexprintNewParametrization(exprinterpreter, f_yfixed) );

         /* find xtilde in [xlb, xub] such that f'(x,ylb) = f'(xval,yub) */
         SCIP_CALL( solveDerivativeEquation(scip, exprinterpreter, f_yfixed, grad[0], xlb, xub, &xtilde, success) );

         if( !*success )
         {
            SCIP_Real fxlb;
            SCIP_Real fxub;

            /* if we could not find an xtilde such that f'(xtilde,ylb) = f'(xval,yub), then probably because f'(x,ylb) is constant
             * in this case, choose xtilde from {xlb, xub} such that it maximizes f'(xtilde, yub) - grad[0]*xtilde
             */
            SCIP_CALL( SCIPexprintEval(exprinterpreter, f_yfixed, &xlb, &fxlb) );
            SCIP_CALL( SCIPexprintEval(exprinterpreter, f_yfixed, &xub, &fxub) );

            SCIPdebugMessage("couldn't solve deriv equ, compare f(%g,%g) - %g*%g = %g and f(%g,%g) - %g*%g = %g\n",
               xlb, yub, grad[0], xlb, fxlb - grad[0] * xlb,
               xub, yub, grad[0], xub, fxub - grad[0] * xub);

            if( finite(fxlb) && finite(fxub) )
            {
               if( fxlb - grad[0] * xlb < fxub - grad[0] * xub )
                  xtilde = xlb;
               else
                  xtilde = xub;
               *success = TRUE;
            }
            else
            {
               /* move yval inside domain and continue below, hope this will work better */
               perturb(&yval, ylb, yub, 0.001);
            }
         }

         if( *success )
         {
            /* compute f(xtilde, yub) */
            SCIP_CALL( SCIPexprintEval(exprinterpreter, f_yfixed, &xtilde, &ftilde) );

            SCIPdebugMessage("xtilde = %g, f(%g,%g) = %g\n", xtilde, xtilde, ylb, ftilde);

            /* set up cut coefficients */
            cutcoeff[0]   = (yub - ylb) * grad[0];
            cutcoeff[1]   = grad[0] * (xtilde - xval) - ftilde + fval;
            cutcoeff[2]   = yub - ylb;
            cutcoeff[3]   = cutcoeff[0] * xval + cutcoeff[1] * yub - cutcoeff[2] * fval;
            *convenvvalue = fval;

            SCIPdebugMessage("alpha: %g, beta: %g, gamma: %g, delta: %g\n", cutcoeff[0], cutcoeff[1], cutcoeff[2], cutcoeff[3]);

            return SCIP_OKAY;
         }
      }
   }

   {
      /* x and y are somewhere between the bounds,
       * -> envelope is generated from f(x,y) in y=ylb and in y=yub
       */
      SCIP_Real paramvals[4];
#ifdef SCIP_DEBUG
      const char* paramnames[4] = {"x0", "y0", "ylb", "yub"};
#endif
      SCIP_Real t;
      SCIP_Real slb;
      SCIP_Real sub;
      SCIP_Real sval;
      SCIP_Real rval;
      SCIP_Real fsval;
      SCIP_Real frval;
      SCIP_Real grad[2];
      SCIP_Real x0y0[2];

      assert(vred != NULL);

      /* check that variables are not unbounded or fixed and reference point is in interior
       * @todo it should also work if x is unbounded, or? */
      /* assert(!SCIPisInfinity(scip, -xlb));
         assert(!SCIPisInfinity(scip,  xub)); */
      assert(!SCIPisInfinity(scip, -ylb));
      assert(!SCIPisInfinity(scip,  yub));

      /* update parameter values in vred */
      paramvals[0] = xval;
      paramvals[1] = yval;
      paramvals[2] = ylb;
      paramvals[3] = yub;
      SCIP_CALL( SCIPexprtreeSetParams(vred, 4, paramvals) );
      SCIP_CALL( SCIPexprintNewParametrization(exprinterpreter, vred) );

      SCIPdebugMessage("vred(s;x0,y0,ylb,yub) = ");
      SCIPdebug( SCIPexprtreePrint(vred, SCIPgetMessagehdlr(scip), NULL, NULL, paramnames) );
      SCIPdebugPrintf("\n");

      /* compute bounds on s */
      t = (yub - yval) / (yub - ylb);
      if( !SCIPisInfinity(scip, xub) )
         slb = (yval - yub) / (ylb - yval) * (xval / t - xub);
      else
         slb = -SCIPinfinity(scip);
      if( !SCIPisInfinity(scip, xlb) )
         sub = (yval - yub) / (ylb - yval) * (xval / t - xlb);
      else
         sub =  SCIPinfinity(scip);
      if( slb < xlb )
         slb = xlb;
      if( sub > xub )
         sub = xub;

      /* find s in [slb, sub] such that vred'(s) = 0 */
      SCIP_CALL( solveDerivativeEquation(scip, exprinterpreter, vred, 0.0, slb, sub, &sval, success) );
      assert(!*success || !SCIPisInfinity(scip, REALABS(sval)));

      if( *success )
      {
         /* compute r from s */
         rval = xval / t + (1.0 - 1.0 / t) * sval;
         assert(SCIPisFeasGE(scip, rval, xlb));
         assert(SCIPisFeasLE(scip, rval, xub));
         rval = MAX(xlb, MIN(rval, xub));

         /* compute f(sval, yub) */
         x0y0[0] = sval;
         x0y0[1] = yub;
         SCIP_CALL( SCIPexprtreeEval(f, x0y0, &fsval) );

         /* compute f(rval, ylb) */
         x0y0[0] = rval;
         x0y0[1] = ylb;
         SCIP_CALL( SCIPexprtreeEval(f, x0y0, &frval) );

         if( !SCIPisEQ(scip, sval, xlb) && !SCIPisEQ(scip, sval, xub) )
         {
            x0y0[0] = sval;
            x0y0[1] = yub;

            /* compute f'(xbar, ybar) */
            SCIP_CALL( SCIPexprintGrad(exprinterpreter, f, x0y0, TRUE, &fsval, grad) );
         }
         else if( !SCIPisEQ(scip, rval, xlb) && !SCIPisEQ(scip, rval, xub) )
         {
            x0y0[0] = rval;
            x0y0[1] = ylb;

            /* compute f'(xbar, ybar) */
            SCIP_CALL( SCIPexprintGrad(exprinterpreter, f, x0y0, TRUE, &frval, grad) );
         }
         else
         {
            /* rare case
             * both points (sval, yub) and (rval, ylb) should yield valid inequality
             * for now, just take the first one, if differentiable, otherwise second one
             */
            x0y0[0] = sval;
            x0y0[1] = yub;

            /* compute f'(xbar, ybar) */
            SCIP_CALL( SCIPexprintGrad(exprinterpreter, f, x0y0, TRUE, &fsval, grad) );

            if( !finite(grad[0]) )
            {
               x0y0[0] = rval;
               x0y0[1] = ylb;

               /* compute new f'(xbar, ybar) */
               SCIP_CALL( SCIPexprintGrad(exprinterpreter, f, x0y0, TRUE, &frval, grad) );
            }
         }

         /* compute vred(s) = t * f(rval, ylb) + (1-t) * f(sval, yub) */
         *convenvvalue = t * frval + (1.0 - t) * fsval;

         SCIPdebugMessage("Parallel: Cut of (xval,yval)=(%g,%g)\n",xval,yval);
         SCIPdebugMessage("Parallel: r=%g s=%g in [%g,%g], y in [%g,%g], f(r,ylb)=%g, f(xlb,s)=%g\n",rval,sval,xlb,xub,ylb,yub,frval,fsval);
         SCIPdebugMessage("(r,ylb)=(%g,%g), (s,yub)=(%g,%g), vredval=%g\n",rval,ylb,sval,yub,*convenvvalue);

         if( !finite(grad[0]) || SCIPisInfinity(scip, REALABS(grad[0])) )
         {
            SCIPdebugMessage("f not differentiable at (x0,y0) w.r.t. x\n");
            *success = FALSE;
            return SCIP_OKAY;
         }

         /* compute cut coefficients */
         cutcoeff[0]   = (yub - ylb) * grad[0];
         cutcoeff[1]   = fsval - frval - (sval - rval) * grad[0];
         cutcoeff[2]   = yub - ylb;
         cutcoeff[3]   = cutcoeff[0] * xval + cutcoeff[1] * yval - cutcoeff[2] * *convenvvalue;

         SCIPdebugMessage("Parallel: cutcoeff[0]=%g, cutcoeff[1]=%g,cutcoeff[2]=%g,cutcoeff[3]=%g\n",cutcoeff[0]/cutcoeff[2],cutcoeff[1]/cutcoeff[2],cutcoeff[2]/cutcoeff[2],cutcoeff[3]/cutcoeff[2]);
      }
   }

   return SCIP_OKAY;
}


/** generates a cut for one side of lhs <= f(x,y) + c*z <= rhs with f(x,y) being convex in x and concave in y */
static
SCIP_RETCODE generateConvexConcaveEstimator(
   SCIP*                 scip,               /**< SCIP data structure */
   SCIP_EXPRINT*         exprinterpreter,    /**< expressions interpreter */
   SCIP_CONS*            cons,               /**< constraint */
   SCIP_Real             xyref[2],           /**< reference values for nonlinear variables */
   SCIP_SIDETYPE         violside,           /**< for which side of constraint to find a cut */
   SCIP_ROW**            row                 /**< storage for cut */
   )
{
   SCIP_CONSDATA* consdata;
   SCIP_Real      cutcoeff[4];
   SCIP_Real      dummy;
   SCIP_Bool      success;
   SCIP_Real      coefs[2];
   char           cutname[SCIP_MAXSTRLEN];

   assert(scip != NULL);
   assert(SCIPgetStage(scip) == SCIP_STAGE_SOLVING);
   assert(cons != NULL);
   assert(row  != NULL);

   consdata = SCIPconsGetData(cons);
   assert(consdata != NULL);
   assert(consdata->f != NULL);
   assert(consdata->convextype == SCIP_BIVAR_CONVEX_CONCAVE);

   *row = NULL;

   SCIPdebugMessage("generate %sestimator for convex-concave constraint <%s>\n",
      (violside == SCIP_SIDETYPE_LEFT ? "over" : "under"), SCIPconsGetName(cons));
   SCIPdebugPrintCons(scip, cons, NULL);

   if( violside == SCIP_SIDETYPE_LEFT )
   {
      /* need overestimator */
      assert(!SCIPisInfinity(scip, -consdata->lhs));

      if( consdata->sepaconvexconcave.lineariny )
      {
         /* f is strictly convex in x and linear in y -> overestimator is polyhedral */
         SCIP_Real constant;

         SCIP_CALL( generateEstimatingHyperplane(scip, exprinterpreter, consdata->f, TRUE, xyref, &coefs[0], &coefs[1], &constant, &success) );

         if( success )
         {
            assert(finite(coefs[0]));
            assert(finite(coefs[1]));
            assert(finite(constant));

            (void) SCIPsnprintf(cutname, SCIP_MAXSTRLEN, "%s_overesthyperplanecut_%d", SCIPconsGetName(cons), SCIPgetNLPs(scip));
            SCIP_CALL( SCIPcreateRowCons(scip, row, SCIPconsGetHdlr(cons), cutname, 0, NULL, NULL, consdata->lhs - constant, SCIPinfinity(scip), TRUE, FALSE, TRUE) );

            SCIP_CALL( SCIPaddVarsToRow(scip, *row, 2, SCIPexprtreeGetVars(consdata->f), coefs) );
            if( consdata->z != NULL )
            {
               SCIP_CALL( SCIPaddVarToRow(scip, *row, consdata->z, consdata->zcoef) );
            }
         }
      }
      else
      {
         SCIP_Real xyref_[2];

         /* f is strictly concave in y -> can compute overestimator by applying generateConvexConcaveUnderstimator on -f(y,x) */
         assert(consdata->sepaconvexconcave.f_neg_swapped != NULL);

         xyref_[0] = xyref[1];
         xyref_[1] = xyref[0];
         SCIP_CALL( generateConvexConcaveUnderestimator(scip, exprinterpreter, consdata->sepaconvexconcave.f_neg_swapped, consdata->sepaconvexconcave.f_neg_swapped_yfixed, consdata->sepaconvexconcave.vred_neg_swapped, xyref_, cutcoeff, &dummy, &success) );

         if( success )
         {
            assert(finite(cutcoeff[0]));
            assert(finite(cutcoeff[1]));
            assert(finite(cutcoeff[2]));
            assert(finite(cutcoeff[3]));
            assert(SCIPisPositive(scip, cutcoeff[2])); /* assert gamma > 0 */

            /* construct row from cut coefficients (alpha, beta, gamma, delta)
             * coefficients are such that alpha * y + beta * x - gamma * (-f(x,y)) <= delta,
             * i.e., gamma * f(x,y) <= delta - alpha * y - beta * x
             * -> lhs <= f(x,y) + c*z <= delta/gamma - alpha/gamma * y - beta/gamma * x + c*z
             */
            coefs[0] = -cutcoeff[1] / cutcoeff[2];
            coefs[1] = -cutcoeff[0] / cutcoeff[2];
            (void) SCIPsnprintf(cutname, SCIP_MAXSTRLEN, "%s_convexconcaveoverest_%d", SCIPconsGetName(cons), SCIPgetNLPs(scip));
            SCIP_CALL( SCIPcreateEmptyRowCons(scip, row, SCIPconsGetHdlr(cons), cutname, consdata->lhs - cutcoeff[3]/cutcoeff[2], SCIPinfinity(scip),
                  TRUE, FALSE /* modifiable */, TRUE /* removable */) );
            SCIP_CALL( SCIPaddVarsToRow(scip, *row, 2, SCIPexprtreeGetVars(consdata->f), coefs) );
            if( consdata->z != NULL )
            {
               SCIP_CALL( SCIPaddVarToRow(scip, *row, consdata->z, consdata->zcoef) );
            }
         }
      }
   }
   else
   {
      /* need underestimator */
      assert(violside == SCIP_SIDETYPE_RIGHT);
      assert(!SCIPisInfinity(scip, consdata->rhs));

      if( consdata->sepaconvexconcave.linearinx )
      {
         /* f is linear in x and strictly concave in y -> underestimator is polyhedral  */
         SCIP_Real constant;

         SCIP_CALL( generateEstimatingHyperplane(scip, exprinterpreter, consdata->f, FALSE, xyref, &coefs[0], &coefs[1], &constant, &success) );

         if( success )
         {
            assert(finite(coefs[0]));
            assert(finite(coefs[1]));
            assert(finite(constant));

            (void) SCIPsnprintf(cutname, SCIP_MAXSTRLEN, "%s_underesthyperplanecut_%d", SCIPconsGetName(cons), SCIPgetNLPs(scip));
            SCIP_CALL( SCIPcreateRowCons(scip, row, SCIPconsGetHdlr(cons), cutname, 0, NULL, NULL, -SCIPinfinity(scip), consdata->rhs - constant, TRUE, FALSE, TRUE) );

            SCIP_CALL( SCIPaddVarsToRow(scip, *row, 2, SCIPexprtreeGetVars(consdata->f), coefs) );
            if( consdata->z != NULL )
            {
               SCIP_CALL( SCIPaddVarToRow(scip, *row, consdata->z, consdata->zcoef) );
            }
         }
      }
      else
      {
         /* f is strictly convex in x -> can compute underestimator by applying generateConvexConcaveUnderstimator */
         assert(!consdata->sepaconvexconcave.linearinx); /* generateConvexConcaveUnderestimator assumes that if f is strictly convex in x */

         SCIP_CALL( generateConvexConcaveUnderestimator(scip, exprinterpreter, consdata->f, consdata->sepaconvexconcave.f_yfixed, consdata->sepaconvexconcave.vred, xyref, cutcoeff, &dummy, &success) );

         if( success )
         {
            assert(finite(cutcoeff[0]));
            assert(finite(cutcoeff[1]));
            assert(finite(cutcoeff[2]));
            assert(finite(cutcoeff[3]));
            assert(SCIPisPositive(scip, cutcoeff[2])); /* assert gamma > 0 */

            /* construct row from cut coefficients (alpha, beta, gamma, delta)
             * coefficients are such that alpha * x + beta * y - gamma * f(x,y) <= delta,
             * i.e., alpha/gamma * x + beta/gamma * y - delta/gamma <= f(x,y)
             * -> alpha/gamma * x + beta/gamma * y - delta/gamma + c*z <= f(x,y) + c*z <= rhs
             */

            coefs[0] = cutcoeff[0] / cutcoeff[2];
            coefs[1] = cutcoeff[1] / cutcoeff[2];
            (void) SCIPsnprintf(cutname, SCIP_MAXSTRLEN, "%s_convexconcaveunderest_%d", SCIPconsGetName(cons), SCIPgetNLPs(scip));
            SCIP_CALL( SCIPcreateEmptyRowCons(scip, row, SCIPconsGetHdlr(cons), cutname, -SCIPinfinity(scip), consdata->rhs + cutcoeff[3]/cutcoeff[2],
                  TRUE, FALSE /* modifiable */, TRUE /* removable */) );
            SCIP_CALL( SCIPaddVarsToRow(scip, *row, 2, SCIPexprtreeGetVars(consdata->f), coefs) );
            if( consdata->z != NULL )
            {
               SCIP_CALL( SCIPaddVarToRow(scip, *row, consdata->z, consdata->zcoef) );
            }
         }
      }
   }

   return SCIP_OKAY;
}


/** computes an underestimating hyperplane for functions that are convex in x and y if the point to cut off lies on the boundary */
static
SCIP_RETCODE lifting(
   SCIP*                 scip,               /**< SCIP data structure */
   SCIP_EXPRINT*         exprinterpreter,    /**< expressions interpreter */
   SCIP_EXPRTREE*        f,                  /**< function f(x,y) */
   SCIP_Real             xval,               /**< current x value */
   SCIP_Real             yval,               /**< current y value */
   SCIP_Real             xlb,                /**< lower bound x */
   SCIP_Real             xub,                /**< upper bound x */
   SCIP_Real             ylb,                /**< lower bound y */
   SCIP_Real             yub,                /**< upper bound y */
   int                   min_max,            /**< min=-1  max=1 */
   SCIP_Real             cutcoeff[4],        /**< returns the lifting coefficient*/
   SCIP_Real*            convenvvalue,       /**< value of the convex envelope at (xval,yval) */
   SCIP_Bool*            success             /**< buffer to indicate whether lifting was successful */
   )
{
   int idx; /* indicates which variable is at the boundary */

   SCIP_Real mu;
   SCIP_Real fval;
   SCIP_Real grad[2];

   SCIP_Real x0y0[2];
   SCIP_Real f_lb;
   SCIP_Real f_ub;
   SCIP_Real grad_lb[2];
   SCIP_Real grad_ub[2];

   assert(SCIPisEQ(scip,xlb,xub) || SCIPisEQ(scip,ylb,yub));
   assert(success != NULL);

   *success = FALSE;
   idx = SCIPisEQ(scip, xlb, xub) ? 0 : 1;

   /* determine mu
    * if f is bivariate quadratic then f_x(xlb,yval) is linear in yval
    * thus the minimum is attained at the lower or the upper bound
    */
   x0y0[0] = xlb;
   x0y0[1] = ylb;
   SCIP_CALL( SCIPexprintGrad(exprinterpreter, f, x0y0, TRUE, &f_lb, grad_lb) );
   if( !finite(grad_lb[idx]) )
      return SCIP_OKAY;

   x0y0[0] = xub;
   x0y0[1] = yub;
   SCIP_CALL( SCIPexprintGrad(exprinterpreter, f, x0y0, TRUE, &f_ub, grad_ub) );
   if( !finite(grad_ub[idx]) )
      return SCIP_OKAY;

   /* if min_max=-1 choose min( grad_lb[idx], grad_ub[idx] )
    * if min_max= 1 choose max( grad_lb[idx], grad_ub[idx] )
    */
   if( min_max * (grad_lb[idx] - grad_ub[idx]) >= 0 )
      mu = grad_lb[idx];
   else
      mu = grad_ub[idx];

   /* determine coefficients for the hyperplane */
   x0y0[0] = xval;
   x0y0[1] = yval;
   SCIP_CALL( SCIPexprintGrad(exprinterpreter, f, x0y0, TRUE, &fval, grad) );

   if( idx == 0 )
   {
      if( !finite(grad[1]) || SCIPisInfinity(scip, REALABS(grad[1])) )
         return SCIP_OKAY;
      cutcoeff[0] = mu;
      cutcoeff[1] = grad[1];
   }
   else
   {
      assert(idx == 1);
      if( !finite(grad[0]) || SCIPisInfinity(scip, REALABS(grad[0])) )
         return SCIP_OKAY;
      cutcoeff[0] = grad[0];
      cutcoeff[1] = mu;
   }
   cutcoeff[2] = 1;
   cutcoeff[3] = -(fval-cutcoeff[0]*xval-cutcoeff[1]*yval);
   *convenvvalue = fval;
   *success = TRUE;

   return SCIP_OKAY;
}

/** generate a linear underestimator for f(x,y) with f(x,y) being convex in x and convex in y and the point to cut off lies on the boundary
 * generate coefficients cutcoeff = (alpha, beta, gamma, delta), such that alpha * x + beta * y - delta <= gamma * f(x,y)
 */
static
SCIP_RETCODE generate1ConvexIndefiniteUnderestimatorAtBoundary(
   SCIP*                 scip,               /**< SCIP data structure */
   SCIP_EXPRINT*         exprinterpreter,    /**< expressions interpreter */
   SCIP_EXPRTREE*        f,                  /**< function f(x,y) */
   SCIP_Real             xyref[2],           /**< reference values for x and y */
   SCIP_Real             cutcoeff[4],        /**< cut coefficients alpha, beta, gamma, delta */
   SCIP_Real*            convenvvalue,       /**< function value of the convex envelope */
   SCIP_Bool*            success             /**< buffer to store whether coefficients were successfully computed */
   )
{
   SCIP_VAR* x;
   SCIP_VAR* y;
   SCIP_Real xval;
   SCIP_Real xlb;
   SCIP_Real xub;
   SCIP_Real yval;
   SCIP_Real ylb;
   SCIP_Real yub;

   assert(scip != NULL);
   assert(exprinterpreter != NULL);
   assert(f != NULL);
   assert(convenvvalue != NULL);
   assert(success != NULL);

   x = SCIPexprtreeGetVars(f)[0];
   y = SCIPexprtreeGetVars(f)[1];

   xlb = SCIPvarGetLbLocal(x);
   xub = SCIPvarGetUbLocal(x);

   ylb = SCIPvarGetLbLocal(y);
   yub = SCIPvarGetUbLocal(y);

   *success = FALSE;

   SCIPdebugMessage("f(%s, %s) = ", SCIPvarGetName(x), SCIPvarGetName(y));
   SCIPdebug( SCIP_CALL( SCIPexprtreePrintWithNames(f, SCIPgetMessagehdlr(scip), NULL) ) );
   SCIPdebugPrintf("\n");

   xval = xyref[0];
   yval = xyref[1];

   SCIPdebugMessage("xval=%g in [%g,%g], yval=%g in [%g,%g]\n",xval,xlb,xub,yval,ylb,yub);

   if( SCIPisEQ(scip, ylb, yub) )
   {
      /* y is fixed, so function is now convex -> linearize in (xval, ylb) */
      SCIP_Real xy[2];
      SCIP_Real grad[2];
      SCIP_Real fval;

      xy[0] = xval;
      xy[1] = ylb;
      SCIP_CALL( SCIPexprintGrad(exprinterpreter, f, xy, TRUE, &fval, grad) );
      if( !finite(grad[0]) || SCIPisInfinity(scip, REALABS(grad[0])) )
         return SCIP_OKAY;

      /* linearization is f(xval,ylb) + df/dx(xval,ylb) * (x - xval) <= f(x,y) */

      cutcoeff[0] = grad[0];                  /* coefficient of x == gradient in x */
      cutcoeff[1] = 0.0;                      /* coefficient of y == 0 */
      cutcoeff[2] = 1.0;                      /* coefficient of f(x,y) == 1.0 */
      cutcoeff[3] = -(fval - grad[0] * xval); /* constant == -(f(xval,ylb) - grad * xval) */

      *success = TRUE;
      return SCIP_OKAY;
   }

   if( SCIPisEQ(scip, xlb, xub) )
   {
      /* x is fixed, so function is now convex -> linearize in (xlb, yval) */
      SCIP_Real xy[2];
      SCIP_Real grad[2];
      SCIP_Real fval;

      xy[0] = xlb;
      xy[1] = yval;
      SCIP_CALL( SCIPexprintGrad(exprinterpreter, f, xy, TRUE, &fval, grad) );
      if( !finite(grad[1]) || SCIPisInfinity(scip, REALABS(grad[1])) )
         return SCIP_OKAY;

      /* linearization is f(xlb,yval) + df/dy(xlb,yval) * (y - yval) <= f(x,y) */

      cutcoeff[0] = 0.0;                      /* coefficient of x == 0.0 */
      cutcoeff[1] = grad[1];                  /* coefficient of y == gradient in y */
      cutcoeff[2] = 1.0;                      /* coefficient of f(x,y) == 1.0 */
      cutcoeff[3] = -(fval - grad[1] * yval); /* constant == -(f(xlb,yval) - grad * yval) */

      *success = TRUE;
      return SCIP_OKAY;
   }

   /* check if the points lie on a boundary */
   if( SCIPisFeasEQ(scip, xlb, xval) )
   {
      /* apply a lifting and exploit that the function is convex in x and y
       * Idea: f(xlb,y) + mu (x-xlb) <= f(x,y)
       * determine mu with mu <= min_{x,y} ( f(x,y)-f(xlb,y) ) / (x-xlb)
       * f is convex in x: mu<= min_{y} f_x(xlb,y)
       *
       * mu (x-lb) + f_y(xlb,yval) * y <= f(x,y)
       */
      xval = xlb;

      SCIP_CALL( lifting(scip,exprinterpreter,f,xval,yval,xlb,xlb,ylb,yub,-1,cutcoeff,convenvvalue,success) );

      if( !*success )
         return SCIP_OKAY;

      SCIPdebugMessage("Boundary x=lb: Cut of (xval,yval)=(%g,%g)\n",xval,yval);
      SCIPdebugMessage("convenvvalue = %g\n",*convenvvalue);
      SCIPdebugMessage("cutcoeff[0]=%g, cutcoeff[1]=%g,cutcoeff[2]=%g,cutcoeff[3]=%g\n",
         cutcoeff[0],cutcoeff[1],cutcoeff[2],cutcoeff[3]);

      return SCIP_OKAY;
   }

   if( SCIPisFeasEQ(scip, ylb, yval) )
   {
      yval = ylb;

      SCIP_CALL( lifting(scip,exprinterpreter,f,xval,yval,xlb,xub,ylb,ylb,-1,cutcoeff,convenvvalue,success) );

      if( !*success )
         return SCIP_OKAY;

      SCIPdebugMessage("Boundary y=lb: Cut of (xval,yval)=(%g,%g)\n",xval,yval);
      SCIPdebugMessage("convenvvalue = %g\n",*convenvvalue);
      SCIPdebugMessage("cutcoeff[0]=%g, cutcoeff[1]=%g,cutcoeff[2]=%g,cutcoeff[3]=%g\n",
         cutcoeff[0],cutcoeff[1],cutcoeff[2],cutcoeff[3]);

      return SCIP_OKAY;
   }

   if( SCIPisFeasEQ(scip, xub, xval) )
   {
      /* apply a lifting and exploit that the function is convex in x and y
       * Idea: f(xlb,y) + mu (xub-x) <= f(x,y)
       * determine mu with mu <= min_{x,y} ( f(x,y)-f(xub,y) ) / (xub-x)
       * f is convex in x: -1 * mu >= min_{y} f_x(xub,y)
       *
       * mu (xub-x)    + f_y(xub,yval) * y <= f(x,y)
       * -mu*x -mu*xub + f_y(xub,yval) * y <= f(x,y)
       */
      xval = xub;

      SCIP_CALL( lifting(scip,exprinterpreter,f,xval,yval,xub,xub,ylb,yub,1,cutcoeff,convenvvalue,success) );

      if( !*success )
         return SCIP_OKAY;

      SCIPdebugMessage("Boundary x=ub: Cut of (xval,yval)=(%g,%g)\n",xval,yval);
      SCIPdebugMessage("convenvvalue = %g\n",*convenvvalue);
      SCIPdebugMessage("cutcoeff[0]=%g, cutcoeff[1]=%g,cutcoeff[2]=%g,cutcoeff[3]=%g\n",
         cutcoeff[0],cutcoeff[1],cutcoeff[2],cutcoeff[3]);

      return SCIP_OKAY;
   }

   if( SCIPisFeasEQ(scip, yub, yval) )
   {
      yval = yub;

      SCIP_CALL( lifting(scip,exprinterpreter,f,xval,yval,xlb,xub,yub,yub,1,cutcoeff,convenvvalue,success) );

      if( !*success )
         return SCIP_OKAY;

      SCIPdebugMessage("Boundary y=ub: Cut of (xval,yval)=(%g,%g)\n",xval,yval);
      SCIPdebugMessage("convenvvalue = %g\n",*convenvvalue);
      SCIPdebugMessage("cutcoeff[0]=%g, cutcoeff[1]=%g,cutcoeff[2]=%g,cutcoeff[3]=%g\n",
         cutcoeff[0],cutcoeff[1],cutcoeff[2],cutcoeff[3]);

      return SCIP_OKAY;
   }

   /* (xval,yval) lies in the interior */
   SCIPerrorMessage("Tries to compute underestimator for a point at the boundary. But point is not on the boundary!\n");
   return SCIP_ERROR;
}

/** generates a linear underestimator for f(x,y) with f(x,y) being convex in x and convex in y but indefinite
 *  This is for the case where the cone of the concave directions is (R_+ x R_-) union (R_\- x R_+).
 *  We consider two cases:
 *    a) the underestimating segmenent connects parallel facets
 *    b) the underestimating segmenent connects orthogonal facets where
 *       x=l_x, y=l_y and x=u_x, y=u_y
 *  We ensure that the parallel facets are the horizontal with y=l_y and y=u_y
 *  We compute the objective value of the two problems.
 *  The smaller objective value corresponds to the convex envelope.
 *  The supporting hyperplane is then constructed at the this point.
 */
static
SCIP_RETCODE generate1ConvexIndefiniteUnderestimatorInTheInteriorPatternA(
   SCIP*                 scip,               /**< SCIP data structure */
   SCIP_EXPRINT*         exprinterpreter,    /**< expressions interpreter */
   SCIP_EXPRTREE*        f,                  /**< function f(x,y) */
   SCIP_Real             xyref[2],           /**< reference values for x and y */
   SCIP_Real             cutcoeff[4],        /**< cut coefficients alpha, beta, gamma, delta */
   SCIP_Real*            convenvvalue,       /**< function value of the convex envelope */
   SCIP_Bool*            success             /**< buffer to store whether coefficients were successfully computed */
   )
{
   SCIP_VAR*      x;
   SCIP_VAR*      y;
   SCIP_Real      xval;
   SCIP_Real      xlb;
   SCIP_Real      xub;
   SCIP_Real      yval;
   SCIP_Real      ylb;
   SCIP_Real      yub;
   SCIP_Real      xub_ylb[2];
   SCIP_Real      xlb_yub[2];
   SCIP_Real      grad_xub_ylb[2];
   SCIP_Real      grad_xlb_yub[2];
   SCIP_Real      fval_xub_ylb;
   SCIP_Real      fval_xlb_yub;

   SCIP_Real      all_cutcoeff[2][4];
   SCIP_Real      all_convenvvalue[2];
   SCIP_Bool      all_success[2];

   SCIP_Real      lowest;
   int            lowestidx;
   int            i;

   SCIP_EXPRTREE* fswapped;
   SCIP_VAR*      vars[2];
   SCIP_Bool      swapped;
   SCIP_Real      swap_buffer;
   SCIP_EXPR*     subst[2];

   assert(scip != NULL);
   assert(exprinterpreter != NULL);
   assert(f != NULL);
   assert(convenvvalue != NULL);
   assert(success != NULL);

   x = SCIPexprtreeGetVars(f)[0];
   y = SCIPexprtreeGetVars(f)[1];

   xlb = SCIPvarGetLbLocal(x);
   xub = SCIPvarGetUbLocal(x);

   ylb = SCIPvarGetLbLocal(y);
   yub = SCIPvarGetUbLocal(y);

   *success = FALSE;

   xval = xyref[0];
   yval = xyref[1];

   xub_ylb[0] = xub;
   xub_ylb[1] = ylb;
   xlb_yub[0] = xlb;
   xlb_yub[1] = yub;

   SCIP_CALL( SCIPexprintGrad(exprinterpreter, f, xub_ylb, TRUE, &fval_xub_ylb, grad_xub_ylb) );
   SCIP_CALL( SCIPexprintGrad(exprinterpreter, f, xlb_yub, TRUE, &fval_xlb_yub, grad_xlb_yub) );

   if( !finite(fval_xub_ylb) || SCIPisInfinity(scip, REALABS(fval_xub_ylb)) || !finite(fval_xlb_yub) || SCIPisInfinity(scip, REALABS(fval_xlb_yub)) )
   {
      SCIPdebugMessage("skip 1-convex underestimator since function cannot be evaluated\n");
      return SCIP_OKAY;
   }

   if( !finite(grad_xub_ylb[0]) || !finite(grad_xlb_yub[1]) )
   {
      SCIPdebugMessage("skip 1-convex underestimator since function cannot be differentiated\n");
      return SCIP_OKAY;
   }

   SCIPdebugMessage("f(%s, %s) = ", SCIPvarGetName(x), SCIPvarGetName(y));
   SCIPdebug( SCIP_CALL( SCIPexprtreePrintWithNames(f, SCIPgetMessagehdlr(scip), NULL) ) );
   SCIPdebugPrintf("\n");

   SCIPdebugMessage("xval=%g in [%g,%g], yval=%g in [%g,%g]\n", xval, xlb, xub, yval, ylb, yub);

   /* assure (xub-xlb)*f_x(xub,ylb) - (yub-ylb)*f_y(xlb,yub) >= f(xub,ylb) - f(xlb,yub) */
   /* f_y(xlb,yub)*(ylb-yub)* + f(xlb,yub) >= f_x(xub,ylb)*(xub-xlb) + f(xub,ylb) */
   if( fval_xub_ylb-fval_xlb_yub <= (xub-xlb)*grad_xub_ylb[0]-(yub-ylb)*grad_xlb_yub[1] )
   {
      swapped = 0;
   }
   else
   {
      /* swap the variables */
      swapped = 1;

      vars[0] = SCIPexprtreeGetVars(f)[1];
      vars[1] = SCIPexprtreeGetVars(f)[0];

      SCIP_CALL( SCIPexprCreate(SCIPblkmem(scip), &subst[0], SCIP_EXPR_VARIDX, 1) );
      SCIP_CALL( SCIPexprCreate(SCIPblkmem(scip), &subst[1], SCIP_EXPR_VARIDX, 0) );

      SCIP_CALL( SCIPexprtreeCopy(SCIPblkmem(scip), &fswapped, f) );
      SCIP_CALL( SCIPexprtreeSubstituteVars(fswapped, subst) );
      SCIP_CALL( SCIPexprtreeSetVars(fswapped, 2, vars) );
      SCIP_CALL( SCIPexprintCompile(exprinterpreter, fswapped) );

      SCIPexprFreeDeep(SCIPblkmem(scip), &subst[0]);
      SCIPexprFreeDeep(SCIPblkmem(scip), &subst[1]);
   }

   if( swapped == 0 )
   {
      /* assume (xval,yval) lie in A1 (lower left triangle) or A2 (upper right triangle) */
      SCIP_CALL( generateOrthogonal_lx_ly_Underestimator(scip, exprinterpreter, f, xyref, all_cutcoeff[0], &all_convenvvalue[0], &all_success[0]) );
      /* assume (xval,yval) lie in A3 */
      SCIP_CALL( generateUnderestimatorParallelYFacets(scip, exprinterpreter, f, xyref, all_cutcoeff[1], &all_convenvvalue[1], &all_success[1]) );
   }
   else
   {
      SCIP_Real xyref_[2];

      assert(swapped == 1);

      xyref_[0] = xyref[1];
      xyref_[1] = xyref[0];

      /* assume (xval,yval) lie in A1 (lower left triangle) or A2 (upper right triangle) */
      SCIP_CALL( generateOrthogonal_lx_ly_Underestimator(scip, exprinterpreter, fswapped, xyref_, all_cutcoeff[0], &all_convenvvalue[0], &all_success[0]) );  /*lint !e644*/
      /* assume (xval,yval) lie in A3 */
      SCIP_CALL( generateUnderestimatorParallelYFacets(scip, exprinterpreter, fswapped, xyref_, all_cutcoeff[1], &all_convenvvalue[1], &all_success[1]) );

      /* swap back */
      swap_buffer        = all_cutcoeff[0][0];
      all_cutcoeff[0][0] = all_cutcoeff[0][1];
      all_cutcoeff[0][1] = swap_buffer;

      swap_buffer        = all_cutcoeff[1][0];
      all_cutcoeff[1][0] = all_cutcoeff[1][1];
      all_cutcoeff[1][1] = swap_buffer;

      SCIP_CALL( SCIPexprtreeFree(&fswapped) );
   }

   /* Select the underestimator with the lowest convex envelope */
   SCIPdebugMessage("\n");
   SCIPdebugMessage("Triangulation: convenvvalue=%g\n", all_convenvvalue[0]);
   SCIPdebugMessage("Parallel    Y: convenvvalue=%g\n", all_convenvvalue[1]);

   lowest = SCIPinfinity(scip);
   lowestidx = -1;

   if( all_success[0] && all_success[1] )
   {
      *success = TRUE;
      for( i = 0; i < 2; ++i )
      {
         assert(finite(all_cutcoeff[i][0]));
         assert(finite(all_cutcoeff[i][1]));
         assert(finite(all_cutcoeff[i][2]));
         assert(finite(all_cutcoeff[i][3]));

         if( all_convenvvalue[i] < lowest )
         {
            /* if all_convenvvalue[0] == all_convenvalue[1], take all_convenvvalue[0] */
            lowest = all_convenvvalue[i];
            lowestidx = i;
         }
      }
      assert(lowestidx >= 0);

      *convenvvalue = all_convenvvalue[lowestidx];
      cutcoeff[0] = all_cutcoeff[lowestidx][0];
      cutcoeff[1] = all_cutcoeff[lowestidx][1];
      cutcoeff[2] = all_cutcoeff[lowestidx][2];
      cutcoeff[3] = all_cutcoeff[lowestidx][3];
      assert(SCIPisPositive(scip, cutcoeff[2])); /* assert gamma > 0 */
   }
   else
   {
      *success = FALSE;
   }

   return SCIP_OKAY;
}


/** generates a linear underestimator for f(x,y) with f(x,y) being convex in x and convex in y but indefinite
 *  This is for the case where the cone of the concave directions is (R_+ x R_+) union (R_- x R_-).
 *  We consider two cases:
 *    a) the underestimating segmenent connects parallel facets
 *    b) the underestimating segmenent connects orthogonal facets where
 *       x=l_x, y=u_y and x=u_x, y=l_y
 *  We ensure that the parallel facets are the horizontal with y=l_y and y=u_y
 *  We compute the objective value of the two problems.
 *  The smaller objective value corresponds to the convex envelope.
 *  The supporting hyperplane is then constructed at the this point.
 *  Generates coefficients cutcoeff = (alpha, beta, gamma, delta), such that alpha * x + beta * y - delta <= gamma * f(x,y)
 */
static
SCIP_RETCODE generate1ConvexIndefiniteUnderestimatorInTheInteriorPatternB(
   SCIP*                 scip,               /**< SCIP data structure */
   SCIP_EXPRINT*         exprinterpreter,    /**< expressions interpreter */
   SCIP_EXPRTREE*        f,                  /**< function f(x,y) */
   SCIP_Real             xyref[2],           /**< reference values for x and y */
   SCIP_Real             cutcoeff[4],        /**< cut coefficients alpha, beta, gamma, delta */
   SCIP_Real*            convenvvalue,       /**< function value of the convex envelope */
   SCIP_Bool*            success             /**< buffer to store whether coefficients were successfully computed */
   )
{
   SCIP_VAR*      x;
   SCIP_VAR*      y;
   SCIP_Real      xval;
   SCIP_Real      xlb;
   SCIP_Real      xub;
   SCIP_Real      yval;
   SCIP_Real      ylb;
   SCIP_Real      yub;
   SCIP_Real      xlb_ylb[2];
   SCIP_Real      xub_yub[2];
   SCIP_Real      grad_xlb_ylb[2];
   SCIP_Real      grad_xub_yub[2];
   SCIP_Real      fval_xlb_ylb;
   SCIP_Real      fval_xub_yub;

   SCIP_Real      all_cutcoeff[2][4];
   SCIP_Real      all_convenvvalue[2];
   SCIP_Bool      all_success[2];

   SCIP_Real      lowest;
   int            lowestidx;
   int            i;

   SCIP_EXPRTREE* fswapped;
   SCIP_VAR*      vars[2];
   SCIP_Bool      swapped;
   SCIP_Real      swap_buffer;
   SCIP_EXPR*     subst[2];

   assert(scip != NULL);
   assert(exprinterpreter != NULL);
   assert(f != NULL);
   assert(convenvvalue != NULL);
   assert(success != NULL);

   x = SCIPexprtreeGetVars(f)[0];
   y = SCIPexprtreeGetVars(f)[1];

   xlb = SCIPvarGetLbLocal(x);
   xub = SCIPvarGetUbLocal(x);

   ylb = SCIPvarGetLbLocal(y);
   yub = SCIPvarGetUbLocal(y);

   *success = FALSE;

   SCIPdebugMessage("f(%s, %s) = ", SCIPvarGetName(x), SCIPvarGetName(y));
   SCIPdebug( SCIP_CALL( SCIPexprtreePrintWithNames(f, SCIPgetMessagehdlr(scip), NULL) ) );
   SCIPdebugPrintf("\n");

   xval = xyref[0];
   yval = xyref[1];

   xlb_ylb[0] = xlb;
   xlb_ylb[1] = ylb;
   xub_yub[0] = xub;
   xub_yub[1] = yub;

   SCIP_CALL( SCIPexprintGrad(exprinterpreter, f, xlb_ylb, TRUE, &fval_xlb_ylb, grad_xlb_ylb) );
   SCIP_CALL( SCIPexprintGrad(exprinterpreter, f, xub_yub, TRUE, &fval_xub_yub, grad_xub_yub) );

   if( !finite(fval_xlb_ylb) || SCIPisInfinity(scip, REALABS(fval_xlb_ylb)) || !finite(fval_xub_yub) || SCIPisInfinity(scip, REALABS(fval_xub_yub)) )
   {
      SCIPdebugMessage("skip 1-convex underestimator since function cannot be evaluated\n");
      return SCIP_OKAY;
   }

   if( !finite(grad_xlb_ylb[1]) || !finite(grad_xub_yub[0]) )
   {
      SCIPdebugMessage("skip 1-convex underestimator since function cannot be differentiated\n");
      return SCIP_OKAY;
   }

   SCIPdebugMessage("xval=%g in [%g,%g], yval=%g in [%g,%g]\n",xval,xlb,xub,yval,ylb,yub);

   /* assure f_y(xlb,ylb)*(yub-ylb)* + f(xlb,ylb) >= f_x(xub,yub)*(xlb-xub) + f(xub,yub) */
   if( SCIPisGE( scip, fval_xlb_ylb+(yub-ylb)*grad_xlb_ylb[1], fval_xub_yub+(xlb-xub)*grad_xub_yub[0] ) )
   {
      swapped = 0;
   }
   else
   {
      /* swap the variables */
      swapped = 1;

      vars[0] = SCIPexprtreeGetVars(f)[1];
      vars[1] = SCIPexprtreeGetVars(f)[0];

      SCIP_CALL( SCIPexprCreate(SCIPblkmem(scip), &subst[0], SCIP_EXPR_VARIDX, 1) );
      SCIP_CALL( SCIPexprCreate(SCIPblkmem(scip), &subst[1], SCIP_EXPR_VARIDX, 0) );

      SCIP_CALL( SCIPexprtreeCopy(SCIPblkmem(scip), &fswapped, f) );
      SCIP_CALL( SCIPexprtreeSubstituteVars(fswapped, subst) );
      SCIP_CALL( SCIPexprtreeSetVars(fswapped, 2, vars) );
      SCIP_CALL( SCIPexprintCompile(exprinterpreter, fswapped) );

      SCIPexprFreeDeep(SCIPblkmem(scip), &subst[0]);
      SCIPexprFreeDeep(SCIPblkmem(scip), &subst[1]);
   }

   if( swapped == 0 )
   {
      /* assume (xval,yval) lie in A1 (lower left triangle) or A2 (upper right triangle) */
      SCIP_CALL( generateOrthogonal_lx_uy_Underestimator(scip, exprinterpreter, f, xyref, all_cutcoeff[0], &all_convenvvalue[0], &all_success[0]) );
      /* assume (xval,yval) lie in A3*/
      SCIP_CALL( generateUnderestimatorParallelYFacets(scip, exprinterpreter, f, xyref, all_cutcoeff[1], &all_convenvvalue[1], &all_success[1]) );
   }
   else
   {
      SCIP_Real xyref_[2];

      assert(swapped == 1);

      xyref_[0] = xyref[1];
      xyref_[1] = xyref[0];
      /* assume (xval,yval) lie in A1 (upper left triangle) or A2 (lower left triangle) */
      SCIP_CALL( generateOrthogonal_lx_uy_Underestimator(scip, exprinterpreter, fswapped, xyref_, all_cutcoeff[0], &all_convenvvalue[0], &all_success[0]) );  /*lint !e644*/
      /* assume (xval,yval) lie in A3 */
      SCIP_CALL( generateUnderestimatorParallelYFacets(scip, exprinterpreter, fswapped, xyref_, all_cutcoeff[1], &all_convenvvalue[1], &all_success[1]) );

      /* swap back */
      swap_buffer        = all_cutcoeff[0][0];
      all_cutcoeff[0][0] = all_cutcoeff[0][1];
      all_cutcoeff[0][1] = swap_buffer;

      swap_buffer        = all_cutcoeff[1][0];
      all_cutcoeff[1][0] = all_cutcoeff[1][1];
      all_cutcoeff[1][1] = swap_buffer;

      SCIP_CALL( SCIPexprtreeFree(&fswapped) );
   }

   /* select the underestimator with the lowest convex envelope */
   SCIPdebugMessage("\n");
   SCIPdebugMessage("Triangulation: convenvvalue=%g\n", all_convenvvalue[0]);
   SCIPdebugMessage("Parallel    Y: convenvvalue=%g\n", all_convenvvalue[1]);

   lowest = SCIPinfinity(scip);
   lowestidx = -1;

   if( all_success[0] && all_success[1] )
   {
      *success = TRUE;
      for( i = 0; i < 2; ++i )
      {
         assert(finite(all_cutcoeff[i][0]));
         assert(finite(all_cutcoeff[i][1]));
         assert(finite(all_cutcoeff[i][2]));
         assert(finite(all_cutcoeff[i][3]));

         /* if all_convenvvalue[0]==all_convenvalue[1], take all_convenvvalue[0] */
         if( all_convenvvalue[i] < lowest )
         {
            lowest = all_convenvvalue[i];
            lowestidx = i;
         }
      }
      assert(lowestidx >= 0);

      *convenvvalue = all_convenvvalue[lowestidx];
      cutcoeff[0] = all_cutcoeff[lowestidx][0];
      cutcoeff[1] = all_cutcoeff[lowestidx][1];
      cutcoeff[2] = all_cutcoeff[lowestidx][2];
      cutcoeff[3] = all_cutcoeff[lowestidx][3];
      assert(SCIPisPositive(scip, cutcoeff[2])); /* assert gamma > 0 */
   }
   else
   {
      *success = FALSE;
   }

   return SCIP_OKAY;
}


/** generates a linear underestimator for f(x,y) with f(x,y) being convex in x and convex in y but indefinite
 * generate coefficients cutcoeff = (alpha, beta, gamma, delta), such that alpha * x + beta * y - delta <= gamma * f(x,y)
 * 1. If the point lies on the boundary we apply the lifting technique.
 * 2. If the point lies in the interior we check the pattern of
 *    the concave directions and compute the corresponding underestimators.
 */
static
SCIP_RETCODE generate1ConvexIndefiniteUnderestimator(
   SCIP*                 scip,               /**< SCIP data structure */
   SCIP_EXPRINT*         exprinterpreter,    /**< expressions interpreter */
   SCIP_CONS*            cons,               /**< constraint */
   SCIP_Real*            xyref,              /**< reference values for x and y */
   SCIP_ROW**            row                 /**< storage for cut */
   )
{
   SCIP_CONSDATA* consdata;
   SCIP_EXPRTREE* f;
   SCIP_Real      cutcoeff[4];
   SCIP_Bool      success;
   SCIP_Real      rhs;
   SCIP_Real      convenvvalue;

   SCIP_VAR*      x;
   SCIP_VAR*      y;
   SCIP_Real      xlb;
   SCIP_Real      xub;
   SCIP_Real      ylb;
   SCIP_Real      yub;
   SCIP_Real      xy_mid[2];
   SCIP_Real      fval_mid;
   SCIP_Real      hess[4];

   assert(scip != NULL);
   assert(cons != NULL);
   assert(row  != NULL);

   consdata = SCIPconsGetData(cons);
   assert(consdata != NULL);

   assert(consdata->convextype == SCIP_BIVAR_1CONVEX_INDEFINITE);

   assert(!SCIPisInfinity(scip, consdata->rhs));

   f = consdata->f;

   x = SCIPexprtreeGetVars(f)[0];
   y = SCIPexprtreeGetVars(f)[1];

   xlb = SCIPvarGetLbLocal(x);
   xub = SCIPvarGetUbLocal(x);

   ylb = SCIPvarGetLbLocal(y);
   yub = SCIPvarGetUbLocal(y);

   xy_mid[0] = 0.5 * (xlb+xub);
   xy_mid[1] = 0.5 * (ylb+yub);

   /* assert that the bounds are finite */
   if( SCIPisInfinity(scip, -xlb) || SCIPisInfinity(scip, xub) || SCIPisInfinity(scip, -ylb) || SCIPisInfinity(scip, yub) )
   {
      SCIPdebugMessage("skip underestimate for 1-convex indefinite constraint <%s> since <%s> or <%s> is unbounded\n", SCIPconsGetName(cons), SCIPvarGetName(x), SCIPvarGetName(y));
      return SCIP_OKAY;
   }

   success = FALSE;
   cutcoeff[0] = SCIP_INVALID;
   cutcoeff[1] = SCIP_INVALID;
   cutcoeff[2] = SCIP_INVALID;
   cutcoeff[3] = SCIP_INVALID;

   /* (xval,yval) lie on a boundary */
   if( SCIPisFeasEQ(scip,xyref[0],xlb) || SCIPisFeasEQ(scip,xyref[0],xub) || SCIPisFeasEQ(scip,xyref[1],ylb) || SCIPisFeasEQ(scip,xyref[1],yub) )
   {
      SCIP_CALL( generate1ConvexIndefiniteUnderestimatorAtBoundary(scip, exprinterpreter, f, xyref, cutcoeff, &convenvvalue, &success) );

      if( !success )
      {
         /* maybe f is not differentiable on boundary, so move reference point into interior
          * we do this here w.r.t. both coordinates
          */
         perturb(&xyref[0], xlb, xub, 0.001);
         perturb(&xyref[1], ylb, yub, 0.001);
      }
   }

   if( !success )
   {
      /* xyref lies in the interior */
      /* check the pattern of the concave directions */
      SCIP_CALL( SCIPexprintHessianDense(exprinterpreter, f, xy_mid, TRUE, &fval_mid, hess) );
      assert(finite(hess[1]));

      if( hess[1] > 0.0 )
      {
         /* Pattern A: (R>=0 x R<=0) union (R<=0 x R>=0)*/
         SCIPdebugMessage("Pattern A\n");
         SCIP_CALL( generate1ConvexIndefiniteUnderestimatorInTheInteriorPatternA(scip, exprinterpreter, f, xyref, cutcoeff, &convenvvalue, &success) );
      }
      else
      {
         /* Pattern B: (R>=0 x R>=0) union (R<=0 x R <=0)*/
         SCIPdebugMessage("Pattern B\n");
         SCIP_CALL( generate1ConvexIndefiniteUnderestimatorInTheInteriorPatternB(scip, exprinterpreter, f, xyref, cutcoeff, &convenvvalue, &success) );
      }
   }

   if( !success )
   {
      /* bad luck */
      *row = NULL;
      return SCIP_OKAY;
   }


   /* construct row from cut coefficients (alpha, beta, gamma, delta)
    * coefficients are such that alpha * x + beta * y - gamma * f(x,y) <= delta,
    * i.e., alpha/gamma * x + beta/gamma * y - delta/gamma <= f(x,y)
    * -> alpha/gamma * x + beta/gamma * y - delta/gamma + c*z <= f(x,y) + c*z <= rhs
    */

<<<<<<< HEAD
   assert(cutcoeff[0] != SCIP_INVALID); /*lint !e777*/
   assert(cutcoeff[1] != SCIP_INVALID); /*lint !e777*/
   assert(cutcoeff[2] != SCIP_INVALID); /*lint !e777*/
   assert(cutcoeff[3] != SCIP_INVALID); /*lint !e777*/
   assert(finite(cutcoeff[0]));
=======
   assert(finite(cutcoeff[0])); /*lint !e644*/
>>>>>>> de7eab4c
   assert(finite(cutcoeff[1]));
   assert(finite(cutcoeff[2]));
   assert(finite(cutcoeff[3]));
   assert(SCIPisPositive(scip, cutcoeff[2])); /* assert gamma > 0 */

   if( SCIPisInfinity(scip, REALABS(cutcoeff[0]/cutcoeff[2])) ||
      SCIPisInfinity( scip, REALABS(cutcoeff[1]/cutcoeff[2])) ||
      SCIPisInfinity( scip, REALABS(cutcoeff[3]/cutcoeff[2])) )
   {
      *row = NULL;
      return SCIP_OKAY;
   }

   rhs = consdata->rhs + cutcoeff[3]/cutcoeff[2];
   SCIP_CALL( SCIPcreateEmptyRowCons(scip, row, SCIPconsGetHdlr(cons), "1ConvexUnderest", -SCIPinfinity(scip), rhs,
         TRUE, FALSE /* modifiable */, TRUE /* removable */) );
   SCIP_CALL( SCIPaddVarToRow(scip, *row, SCIPexprtreeGetVars(consdata->f)[0], cutcoeff[0] / cutcoeff[2]) );
   SCIP_CALL( SCIPaddVarToRow(scip, *row, SCIPexprtreeGetVars(consdata->f)[1], cutcoeff[1] / cutcoeff[2]) );
   if( consdata->z != NULL )
   {
      SCIP_CALL( SCIPaddVarToRow(scip, *row, consdata->z, consdata->zcoef) );
   }

   return SCIP_OKAY;
}

/** generates a cut */
static
SCIP_RETCODE generateCut(
   SCIP*                 scip,               /**< SCIP data structure */
   SCIP_EXPRINT*         exprinterpreter,    /**< expressions interpreter */
   SCIP_CONS*            cons,               /**< constraint */
   SCIP_SOL*             sol,                /**< solution to separate, or NULL if LP solution should be used */
   SCIP_SIDETYPE         violside,           /**< for which side of constraint we want to generate a cut */
   SCIP_Real             cutmaxrange,        /**< bound on cut coef range */
   SCIP_ROW**            row                 /**< storage for cut */
   )
{
   SCIP_CONSDATA* consdata;
   SCIP_VAR* x;
   SCIP_VAR* y;
   SCIP_Real x0y0[2];

   assert(scip != NULL);
   assert(cons != NULL);
   assert(row  != NULL);

   consdata = SCIPconsGetData(cons);
   assert(consdata != NULL);

   *row = NULL;

   x = SCIPexprtreeGetVars(consdata->f)[0];
   y = SCIPexprtreeGetVars(consdata->f)[1];

   x0y0[0] = SCIPgetSolVal(scip, sol, x);
   x0y0[1] = SCIPgetSolVal(scip, sol, y);

   assert(SCIPisFeasLE(scip, SCIPvarGetLbLocal(x), x0y0[0]));
   assert(SCIPisFeasGE(scip, SCIPvarGetUbLocal(x), x0y0[0]));
   assert(SCIPisFeasLE(scip, SCIPvarGetLbLocal(y), x0y0[1]));
   assert(SCIPisFeasGE(scip, SCIPvarGetUbLocal(y), x0y0[1]));

   /* project into box */
   x0y0[0] = MIN(MAX(SCIPvarGetLbLocal(x),x0y0[0]),SCIPvarGetUbLocal(x));  /*lint !e666*/
   x0y0[1] = MIN(MAX(SCIPvarGetLbLocal(y),x0y0[1]),SCIPvarGetUbLocal(y));  /*lint !e666*/

   SCIPdebugPrintf("\n");
   SCIPdebugMessage("generate cut for constraint <%s> with %s hand side violated by %g\n", SCIPconsGetName(cons), violside == SCIP_SIDETYPE_LEFT ? "left" : "right", violside == SCIP_SIDETYPE_LEFT ? consdata->lhsviol : consdata->rhsviol);
   SCIPdebugMessage("convextype = %d\n",consdata->convextype);
   SCIPdebugMessage("%s = %g with bounds [%g, %g], %s = %g with bounds [%g, %g]",
      SCIPvarGetName(x), SCIPgetSolVal(scip, sol, x), SCIPvarGetLbLocal(x), SCIPvarGetUbLocal(x),
      SCIPvarGetName(y), SCIPgetSolVal(scip, sol, y), SCIPvarGetLbLocal(y), SCIPvarGetUbLocal(y));
   if( consdata->z != NULL )
      SCIPdebugPrintf(", %s = %g with bounds [%g, %g]", SCIPvarGetName(consdata->z), SCIPgetSolVal(scip, sol, consdata->z), SCIPvarGetLbLocal(consdata->z), SCIPvarGetUbLocal(consdata->z));
   SCIPdebugPrintf("\n");
   SCIPdebugPrintCons(scip, cons, NULL);
   SCIPdebugPrintf("\n");

   switch( consdata->convextype )
   {
   case SCIP_BIVAR_ALLCONVEX:
   {
      if( violside == SCIP_SIDETYPE_RIGHT )
      {
         /* rhs is violated */
         SCIP_CALL( generateLinearizationCut(scip, exprinterpreter, cons, x0y0, FALSE, row) );
      }
      else
      {
         /* lhs is violated */
         SCIP_CALL( generateOverestimatingHyperplaneCut(scip, exprinterpreter, cons, x0y0, row) );
      }

      break;
   }

   case SCIP_BIVAR_CONVEX_CONCAVE:
   {
      SCIP_CALL( generateConvexConcaveEstimator(scip, exprinterpreter, cons, x0y0, violside, row) );
      break;
   }

   case SCIP_BIVAR_1CONVEX_INDEFINITE:
   {
      if( violside == SCIP_SIDETYPE_RIGHT )
      {
         /* rhs is violated */
         SCIP_CALL( generate1ConvexIndefiniteUnderestimator(scip, exprinterpreter, cons, x0y0, row) );
      }
      else
      {
         /* lhs is violated */
         SCIP_CALL( generateOverestimatingHyperplaneCut(scip, exprinterpreter, cons, x0y0, row) );
      }
      break;
   }
   default:
   {
      SCIPdebugMessage("cut generation for convexity type not implemented\n");
   }
   }  /*lint !e788*/

   if( *row == NULL )
      return SCIP_OKAY;

   SCIPdebug( SCIP_CALL( SCIPprintRow(scip, *row, NULL) ) );

   /* check numerics */
   {
      SCIP_Real mincoef;
      SCIP_Real maxcoef;

      mincoef = SCIPgetRowMinCoef(scip, *row);
      maxcoef = SCIPgetRowMaxCoef(scip, *row);

      while( maxcoef / mincoef > cutmaxrange )
      {
         SCIP_VAR* var;
         SCIP_Real coef;
         SCIP_Real constant;
         int j;

         /* if range of coefficients is bad, find very small coefficients and make them zero */
         SCIPdebugMessage("cut coefficients for constraint <%s> have very large range: mincoef = %g maxcoef = %g\n", SCIPconsGetName(cons), mincoef, maxcoef);

         /* if minimal coefficient is given by z, then give up (probably the maximal coefficient is the problem) */
         if( mincoef == consdata->zcoef )  /*lint !e777*/
         {
            SCIPdebugMessage("could not eliminate small coefficient, since it comes from linear part\n");
            break;
         }

         constant = 0.0;
         for( j = 0; j < SCIProwGetNNonz(*row); ++j )
         {
            coef = SCIProwGetVals(*row)[j];
            if( !SCIPisEQ(scip, REALABS(coef), mincoef) )
               continue;

            var = SCIPcolGetVar(SCIProwGetCols(*row)[j]);
            assert(var != NULL);

            /* try to eliminate coefficient with minimal absolute value by weakening cut and try again */
            if( ((coef > 0.0 && violside == SCIP_SIDETYPE_RIGHT) || (coef < 0.0 && violside == SCIP_SIDETYPE_LEFT)) && !SCIPisInfinity(scip, -SCIPvarGetLbLocal(var)) )
            {
               SCIPdebugMessage("eliminate coefficient %g for <%s> = %g [%g, %g]\n", coef, SCIPvarGetName(var), SCIPgetSolVal(scip, sol, var), SCIPvarGetLbLocal(var), SCIPvarGetUbLocal(var));

               constant += coef * (SCIProwIsLocal(*row) ? SCIPvarGetLbLocal(var) : SCIPvarGetLbGlobal(var));
               SCIP_CALL( SCIPaddVarToRow(scip, *row, var, -coef) );
               continue;
            }

            if( ((coef < 0.0 && violside == SCIP_SIDETYPE_RIGHT) || (coef > 0.0 && violside == SCIP_SIDETYPE_LEFT)) && !SCIPisInfinity(scip, SCIPvarGetUbLocal(var)) )
            {
               SCIPdebugMessage("eliminate coefficient %g for <%s> = %g [%g, %g]\n", coef, SCIPvarGetName(var), SCIPgetSolVal(scip, sol, var), SCIPvarGetLbLocal(var), SCIPvarGetUbLocal(var));

               constant += coef * (SCIProwIsLocal(*row) ? SCIPvarGetUbLocal(var) : SCIPvarGetUbGlobal(var));
               SCIP_CALL( SCIPaddVarToRow(scip, *row, var, -coef) );
               continue;
            }

            break;
         }

         if( j < SCIProwGetNNonz(*row) )
         {
            SCIPdebugMessage("could not eliminate small coefficient\n");
            SCIP_CALL( SCIPreleaseRow(scip, row) );
            break;
         }

         if( violside == SCIP_SIDETYPE_LEFT )
         {
            SCIP_CALL( SCIPchgRowLhs(scip, *row, SCIProwGetLhs(*row) - constant) );
         }
         else
         {
            SCIP_CALL( SCIPchgRowRhs(scip, *row, SCIProwGetRhs(*row) - constant) );
         }

         /* update min/max coefficient */
         mincoef = SCIPgetRowMinCoef(scip, *row);
         maxcoef = SCIPgetRowMaxCoef(scip, *row);
      };

      /* avoid numerically very bad cuts */
      if( maxcoef / mincoef > cutmaxrange )
      {
         SCIPdebugMessage("drop row for constraint <%s> because range of coefficients is too large: mincoef = %g, maxcoef = %g -> range = %g\n",
            SCIPconsGetName(cons), mincoef, maxcoef, maxcoef / mincoef);
      }

      if( *row != NULL &&
         (  (violside == SCIP_SIDETYPE_LEFT  && SCIPisInfinity(scip, -SCIProwGetLhs(*row))) ||
            (violside == SCIP_SIDETYPE_RIGHT && SCIPisInfinity(scip,  SCIProwGetRhs(*row)))) )
      {
         SCIPdebugMessage("drop row for constraint <%s> because of very large side: %g\n", SCIPconsGetName(cons), violside == SCIP_SIDETYPE_LEFT ? -SCIProwGetLhs(*row) : SCIProwGetRhs(*row));
         SCIP_CALL( SCIPreleaseRow(scip, row) );
      }
   }

   return SCIP_OKAY;
}

/** returns whether one side of a constraint function is convex w.r.t. local bounds
 * i.e., if side == RIGHT, then returns whether constraint function is convex  w.r.t. local bounds
 * and   if side == LEFT,  then returns whether constraint function is concave w.r.t. local bounds
 */
static
SCIP_Bool isConvexLocal(
   SCIP*                 scip,               /**< SCIP data structure */
   SCIP_CONS*            cons,               /**< constraint */
   SCIP_SIDETYPE         side                /**< constraint side to consider */
   )
{
   SCIP_CONSDATA* consdata;
   SCIP_VAR** xy;

   consdata = SCIPconsGetData(cons);
   assert(consdata != NULL);
   assert(consdata->f != NULL);

   switch( consdata->convextype )
   {
   case SCIP_BIVAR_ALLCONVEX:
      /* always convex w.r.t. right hand side and concave w.r.t. left hand side */
      return side == SCIP_SIDETYPE_RIGHT;

   case SCIP_BIVAR_1CONVEX_INDEFINITE:
   {
      /* always not convex w.r.t. left hand side */
      if( side == SCIP_SIDETYPE_LEFT )
         return FALSE;

      xy = SCIPexprtreeGetVars(consdata->f);
      assert(xy != NULL);

      /* convex w.r.t. right hand side if one of the variables is fixed */
      return SCIPisEQ(scip, SCIPvarGetLbLocal(xy[0]), SCIPvarGetUbLocal(xy[0])) ||
         SCIPisEQ(scip, SCIPvarGetLbLocal(xy[1]), SCIPvarGetUbLocal(xy[1]));
   }

   case SCIP_BIVAR_CONVEX_CONCAVE:
   {
      xy = SCIPexprtreeGetVars(consdata->f);
      assert(xy != NULL);

      /* convex w.r.t. right hand side if y is fixed and
       * convex w.r.t. left  hand side if x is fixed */
      return (side == SCIP_SIDETYPE_RIGHT && SCIPisEQ(scip, SCIPvarGetLbLocal(xy[1]), SCIPvarGetUbLocal(xy[1]))) ||
         (side == SCIP_SIDETYPE_LEFT && SCIPisEQ(scip, SCIPvarGetLbLocal(xy[0]), SCIPvarGetUbLocal(xy[0])));
   }

   default:
      return FALSE;
   }  /*lint !e788*/
}

/** tries to separate solution or LP solution by a linear cut
 *
 *  assumes that constraint violations have been computed
 */
static
SCIP_RETCODE separatePoint(
   SCIP*                 scip,               /**< SCIP data structure */
   SCIP_CONSHDLR*        conshdlr,           /**< quadratic constraints handler */
   SCIP_CONS**           conss,              /**< constraints */
   int                   nconss,             /**< number of constraints */
   int                   nusefulconss,       /**< number of constraints that seem to be useful */
   SCIP_SOL*             sol,                /**< solution to separate, or NULL if LP solution should be used */
   SCIP_Real             minefficacy,        /**< minimal efficacy of a cut if it should be added to the LP */
   SCIP_Bool             inenforcement,      /**< whether we are in constraint enforcement */
   SCIP_RESULT*          result,             /**< result of separation */
   SCIP_Real*            bestefficacy        /**< buffer to store best efficacy of a cut that was added to the LP, if found; or NULL if not of interest */
   )
{
   SCIP_CONSHDLRDATA* conshdlrdata;
   SCIP_CONSDATA*     consdata;
   SCIP_SIDETYPE      violside;
   SCIP_Real          feasibility;
   SCIP_Real          efficacy;
   SCIP_Real          norm;
   int                c;
   SCIP_ROW*          row;

   assert(scip         != NULL);
   assert(conshdlr     != NULL);
   assert(conss        != NULL || nconss == 0);
   assert(nusefulconss <= nconss);
   assert(result       != NULL);

   *result = SCIP_FEASIBLE;

   if( bestefficacy != NULL )
      *bestefficacy = 0.0;

   conshdlrdata = SCIPconshdlrGetData(conshdlr);
   assert(conshdlrdata != NULL);

   for( c = 0; c < nconss; ++c )
   {
      assert(conss != NULL);
      consdata = SCIPconsGetData(conss[c]);
      assert(consdata != NULL);

      if( SCIPisGT(scip, consdata->lhsviol, SCIPfeastol(scip)) || SCIPisGT(scip, consdata->rhsviol, SCIPfeastol(scip)) )
      {
         /* we are not feasible anymore */
         if( *result == SCIP_FEASIBLE )
            *result = SCIP_DIDNOTFIND;

         violside = SCIPisGT(scip, consdata->lhsviol, SCIPfeastol(scip)) ? SCIP_SIDETYPE_LEFT : SCIP_SIDETYPE_RIGHT;

         /* generate cut */
         SCIP_CALL( generateCut(scip, conshdlrdata->exprinterpreter, conss[c], sol, violside, conshdlrdata->cutmaxrange, &row) );
         if( row == NULL ) /* failed to generate cut */
            continue;

         if( sol == NULL )
            feasibility = SCIPgetRowLPFeasibility(scip, row);
         else
            feasibility = SCIPgetRowSolFeasibility(scip, row, sol);
         norm = SCIPgetRowMaxCoef(scip, row);

         /* in difference to SCIPgetCutEfficacy, we scale by norm only if the norm is > 1.0
          * this avoid finding cuts efficiant which are only very slightly violated
          * CPLEX does not seem to scale row coefficients up too
          */
         if( norm > 1.0 )
            efficacy = -feasibility / norm;
         else
            efficacy = -feasibility;

         /* if cut is strong enough or it's weak but we separate on a convex function and accept weak cuts there, add cut to SCIP */
         if( SCIPisGT(scip, efficacy, minefficacy) ||
            (inenforcement && SCIPisGT(scip, efficacy, SCIPfeastol(scip)) && isConvexLocal(scip, conss[c], violside)) )
         {
            SCIP_Bool infeasible;

            /* cut cuts off solution sufficiently */
            SCIP_CALL( SCIPaddCut(scip, sol, row, FALSE, &infeasible) );
            if ( infeasible )
            {
               SCIPdebugMessage("cut for constraint <%s> is infeasible -> cutoff.\n", SCIPconsGetName(conss[c]));
               *result = SCIP_CUTOFF;
            }
            else
            {
               SCIPdebugMessage("added cut with efficacy %g for constraint <%s> violated by %g\n", efficacy, SCIPconsGetName(conss[c]), MAX(consdata->lhsviol, consdata->rhsviol));
               *result = SCIP_SEPARATED;
            }
            if( bestefficacy != NULL && efficacy > *bestefficacy )
               *bestefficacy = efficacy;

            /* mark row as not removable from LP for current node, if in enforcement */
            if( inenforcement && !conshdlrdata->enfocutsremovable )
               SCIPmarkRowNotRemovableLocal(scip, row);
         }
         else
         {
            SCIPdebugMessage("abandon cut since efficacy %g is too small\n", efficacy);
         }

         SCIP_CALL( SCIPreleaseRow(scip, &row) );
      }

      if ( *result == SCIP_CUTOFF )
         break;

      /* enforce only useful constraints
       * others are only checked and enforced if we are still feasible or have not found a separating cut yet
       */
      if( c >= nusefulconss && *result == SCIP_FEASIBLE )
         break;
   }

   return SCIP_OKAY;
}

/** processes the event that a new primal solution has been found adds linearizations of all-convex constraints to the cutpool */
static
SCIP_DECL_EVENTEXEC(processNewSolutionEvent)
{
   SCIP_CONSHDLR* conshdlr;
   SCIP_CONSHDLRDATA* conshdlrdata;
   SCIP_CONS**    conss;
   int            nconss;
   SCIP_CONSDATA* consdata;
   int            c;
   SCIP_SOL*      sol;
   SCIP_ROW*      row;
   SCIP_Real      x0y0[2];

   assert(scip != NULL);
   assert(event != NULL);
   assert(eventdata != NULL);
   assert(eventhdlr != NULL);

   assert((SCIPeventGetType(event) & SCIP_EVENTTYPE_SOLFOUND) != 0);

   conshdlr = (SCIP_CONSHDLR*)eventdata;

   nconss = SCIPconshdlrGetNConss(conshdlr);

   if( nconss == 0 )
      return SCIP_OKAY;

   conshdlrdata = SCIPconshdlrGetData(conshdlr);
   assert(conshdlrdata != NULL);

   sol = SCIPeventGetSol(event);
   assert(sol != NULL);

   /* we are only interested in solution coming from some heuristic other than trysol, but not from the tree
    * the reason for ignoring trysol solutions is that they may come from an NLP solve in sepalp, where we already added linearizations,
    * or are from the tree, but postprocessed via proposeFeasibleSolution
    */
   if( SCIPsolGetHeur(sol) == NULL || SCIPsolGetHeur(sol) == conshdlrdata->trysolheur )
      return SCIP_OKAY;

   conss = SCIPconshdlrGetConss(conshdlr);
   assert(conss != NULL);

   SCIPdebugMessage("catched new sol event %x from heur <%s>; have %d conss\n", SCIPeventGetType(event), SCIPheurGetName(SCIPsolGetHeur(sol)), nconss);

   row = NULL;

   for( c = 0; c < nconss; ++c )
   {
      if( SCIPconsIsLocal(conss[c]) )
         continue;

      consdata = SCIPconsGetData(conss[c]);
      assert(consdata != NULL);

      if( consdata->convextype == SCIP_BIVAR_ALLCONVEX && !SCIPisInfinity(scip, consdata->rhs) )
      {
         SCIP_CALL( SCIPgetSolVals(scip, sol, 2, SCIPexprtreeGetVars(consdata->f), x0y0) );
         SCIP_CALL( generateLinearizationCut(scip, conshdlrdata->exprinterpreter, conss[c], x0y0, TRUE, &row) );
      }
      else
         continue;

      if( row == NULL )
         continue;

      assert(!SCIProwIsLocal(row));

      SCIP_CALL( SCIPaddPoolCut(scip, row) );
      SCIP_CALL( SCIPreleaseRow(scip, &row) );
   }

   return SCIP_OKAY;
}

/** registers unfixed variables in nonlinear terms of violated constraints as external branching candidates
 * We score the variables by their gap between the convex envelope and the bivariate function in the current (x,y).
 * This value is given by the constraint violation, since we assume that cuts have been generated which support
 * the convex envelope in the LP.
 */
static
SCIP_RETCODE registerBranchingVariables(
   SCIP*                 scip,               /**< SCIP data structure */
   SCIP_CONS**           conss,              /**< constraints to check */
   int                   nconss,             /**< number of constraints to check */
   int*                  nnotify             /**< counter for number of notifications performed */
   )
{
   SCIP_CONSDATA* consdata;
   SCIP_VAR**     xy;
   int            c;

   assert(scip != NULL);
   assert(conss != NULL || nconss == 0);

   *nnotify = 0;

   for( c = 0; c < nconss; ++c )
   {
      assert(conss != NULL);
      consdata = SCIPconsGetData(conss[c]);
      assert(consdata != NULL);
      SCIPdebugMessage("cons <%s> violation: %g %g\n", SCIPconsGetName(conss[c]), consdata->lhsviol, consdata->rhsviol);

      xy = SCIPexprtreeGetVars(consdata->f);
      assert(xy != NULL);

      /* @todo prefer binary before continuous, prefer unbounded before bounded */

      switch( consdata->convextype )
      {
      case SCIP_BIVAR_CONVEX_CONCAVE:
      {
         /* need to branch on the variable in which function is concave (or linear) */
         if( !SCIPisFeasZero(scip, consdata->lhsviol) )
         {
            /* regarding left hand side, we are concave in x and convex in y, so branch on x, if not fixed */
            if( !SCIPisEQ(scip, SCIPvarGetLbLocal(xy[0]), SCIPvarGetUbLocal(xy[0])) )
            {
               SCIPdebugMessage("register variable x = <%s> in convex-concave <%s> with violation %g %g\n", SCIPvarGetName(xy[0]), SCIPconsGetName(conss[c]), consdata->lhsviol, consdata->rhsviol);
               SCIP_CALL( SCIPaddExternBranchCand(scip, xy[0], consdata->lhsviol, SCIP_INVALID) );
               ++*nnotify;
            }
         }
         if( !SCIPisFeasZero(scip, consdata->rhsviol) )
         {
            /* regarding right hand side, we are convex in x and concave in y, so branch on y, if not fixed */
            if( !SCIPisEQ(scip, SCIPvarGetLbLocal(xy[1]), SCIPvarGetUbLocal(xy[1])) )
            {
               SCIPdebugMessage("register variable y = <%s> in convex-concave <%s> with violation %g %g\n", SCIPvarGetName(xy[1]), SCIPconsGetName(conss[c]), consdata->lhsviol, consdata->rhsviol);
               SCIP_CALL( SCIPaddExternBranchCand(scip, xy[1], consdata->lhsviol, SCIP_INVALID) );
               ++*nnotify;
            }
         }
         break;
      }

      case SCIP_BIVAR_1CONVEX_INDEFINITE:
      {
         if( !SCIPisFeasZero(scip, consdata->rhsviol) )
            if( SCIPisEQ(scip, SCIPvarGetLbLocal(xy[0]), SCIPvarGetUbLocal(xy[0])) || SCIPisEQ(scip, SCIPvarGetLbLocal(xy[1]), SCIPvarGetUbLocal(xy[1])) )
               break;

         /* register both variables, if not fixed */
         if( !SCIPisEQ(scip, SCIPvarGetLbLocal(xy[0]), SCIPvarGetUbLocal(xy[0])) )
         {
            SCIPdebugMessage("register variable x = <%s> in <%s> with violation %g %g\n", SCIPvarGetName(xy[0]), SCIPconsGetName(conss[c]), consdata->lhsviol, consdata->rhsviol);
            SCIP_CALL( SCIPaddExternBranchCand(scip, xy[0], consdata->lhsviol, SCIP_INVALID) );
            ++*nnotify;
         }

         if( !SCIPisEQ(scip, SCIPvarGetLbLocal(xy[1]), SCIPvarGetUbLocal(xy[1])) )
         {
            SCIPdebugMessage("register variable y = <%s> in <%s> with violation %g %g\n", SCIPvarGetName(xy[1]), SCIPconsGetName(conss[c]), consdata->lhsviol, consdata->rhsviol);
            SCIP_CALL( SCIPaddExternBranchCand(scip, xy[1], consdata->lhsviol, SCIP_INVALID) );
            ++*nnotify;
         }

         break;
      }

      case SCIP_BIVAR_ALLCONVEX:
      {
         if( SCIPisFeasZero(scip, consdata->lhsviol) )
            continue;
      }  /*lint -fallthrough*/

      default:
      {
         /* register both variables, if not fixed */
         if( !SCIPisEQ(scip, SCIPvarGetLbLocal(xy[0]), SCIPvarGetUbLocal(xy[0])) )
         {
            SCIPdebugMessage("register variable x = <%s> in <%s> with violation %g %g\n", SCIPvarGetName(xy[0]), SCIPconsGetName(conss[c]), consdata->lhsviol, consdata->rhsviol);
            SCIP_CALL( SCIPaddExternBranchCand(scip, xy[0], consdata->lhsviol, SCIP_INVALID) );
            ++*nnotify;
         }

         if( !SCIPisEQ(scip, SCIPvarGetLbLocal(xy[1]), SCIPvarGetUbLocal(xy[1])) )
         {
            SCIPdebugMessage("register variable y = <%s> in <%s> with violation %g %g\n", SCIPvarGetName(xy[1]), SCIPconsGetName(conss[c]), consdata->lhsviol, consdata->rhsviol);
            SCIP_CALL( SCIPaddExternBranchCand(scip, xy[1], consdata->lhsviol, SCIP_INVALID) );
            ++*nnotify;
         }
      }
      }  /*lint !e788*/
   }

   return SCIP_OKAY;
}

/** registers a nonlinear variable from a violated constraint as branching candidate that has a large absolute value in the LP relaxation */
static
SCIP_RETCODE registerLargeLPValueVariableForBranching(
   SCIP*                 scip,               /**< SCIP data structure */
   SCIP_CONS**           conss,              /**< constraints */
   int                   nconss,             /**< number of constraints */
   SCIP_VAR**            brvar               /**< buffer to store branching variable */
   )
{
   SCIP_CONSDATA*      consdata;
   SCIP_VAR*           var;
   SCIP_Real           val;
   SCIP_Real           brvarval;
   int                 i;
   int                 c;

   assert(scip  != NULL);
   assert(conss != NULL || nconss == 0);

   *brvar = NULL;
   brvarval = -1.0;

   for( c = 0; c < nconss; ++c )
   {
      assert(conss != NULL);
      consdata = SCIPconsGetData(conss[c]);
      assert(consdata != NULL);
      assert(consdata->f != NULL);

      if( !SCIPisGT(scip, consdata->lhsviol, SCIPfeastol(scip)) && !SCIPisGT(scip, consdata->rhsviol, SCIPfeastol(scip)) )
         continue;

      for( i = 0; i < 2; ++i )
      {
         var = SCIPexprtreeGetVars(consdata->f)[i];
         /* do not propose fixed variables */
         if( SCIPisEQ(scip, SCIPvarGetLbLocal(var), SCIPvarGetUbLocal(var)) )
            continue;
         val = SCIPgetSolVal(scip, NULL, var);
         if( REALABS(val) > brvarval )
         {
            brvarval = REALABS(val);
            *brvar = var;
         }
      }
   }

   if( *brvar != NULL )
   {
      SCIP_CALL( SCIPaddExternBranchCand(scip, *brvar, brvarval, SCIP_INVALID) );
   }

   return SCIP_OKAY;
}

/** enforces violated bivariate constraints where both nonlinear variables can be assumed to be fixed
 * apply a bound change to the remaining linear variable, or recognizing infeasibility
 */
static
SCIP_RETCODE enforceViolatedFixedNonlinear(
   SCIP*                 scip,               /**< SCIP data structure */
   SCIP_CONS**           conss,              /**< constraints */
   int                   nconss,             /**< number of constraints */
   SCIP_Bool*            reduceddom,         /**< whether a domain has been reduced */
   SCIP_Bool*            infeasible          /**< whether we detected infeasibility */
   )
{
   SCIP_CONSDATA*      consdata;
   SCIP_INTERVAL       nonlinact;
   SCIP_Real           lhs;
   SCIP_Real           rhs;
   int                 c;

   assert(scip  != NULL);
   assert(conss != NULL || nconss == 0);
   assert(reduceddom != NULL);
   assert(infeasible != NULL);

   *reduceddom = FALSE;
   *infeasible = FALSE;

   for( c = 0; c < nconss; ++c )
   {
      assert(conss != NULL);
      consdata = SCIPconsGetData(conss[c]);
      assert(consdata != NULL);

      if( !SCIPisGT(scip, consdata->lhsviol, SCIPfeastol(scip)) && !SCIPisGT(scip, consdata->rhsviol, SCIPfeastol(scip)) )
         continue;

      /* get activity for f(x,y) */
      SCIP_CALL( SCIPevalExprtreeLocalBounds(scip, consdata->f, SCIPinfinity(scip), &nonlinact) );
      assert(!SCIPintervalIsEmpty(nonlinact));

      /* if all variables are fixed (at least up to epsilson), then the activity of the nonlinear part should be bounded */
      assert(!SCIPisInfinity(scip, -SCIPintervalGetInf(nonlinact)));
      assert(!SCIPisInfinity(scip,  SCIPintervalGetSup(nonlinact)));

      if( !SCIPisInfinity(scip, -consdata->lhs) )
         lhs = consdata->lhs - SCIPintervalGetSup(nonlinact);
      else
         lhs = -SCIPinfinity(scip);

      if( !SCIPisInfinity(scip,  consdata->rhs) )
         rhs = consdata->rhs - SCIPintervalGetInf(nonlinact);
      else
         rhs = SCIPinfinity(scip);

      if( consdata->z != NULL )
      {
         SCIP_Bool tightened;
         SCIP_Real coef;

         coef = consdata->zcoef;
         assert(!SCIPisZero(scip, coef));

         SCIPdebugMessage("Linear constraint with one variable: %g <= %g <%s> <= %g\n", lhs, coef, SCIPvarGetName(consdata->z), rhs);

         /* possibly correct lhs/rhs */
         if( coef >= 0.0 )
         {
            if( !SCIPisInfinity(scip, -lhs) )
               lhs /= coef;
            if( !SCIPisInfinity(scip,  rhs) )
               rhs /= coef;
         }
         else
         {
            SCIP_Real h;
            h = rhs;
            if( !SCIPisInfinity(scip, -lhs) )
               rhs = lhs/coef;
            else
               rhs = SCIPinfinity(scip);

            if( !SCIPisInfinity(scip,  h) )
               lhs = h/coef;
            else
               lhs = -SCIPinfinity(scip);
         }
         SCIPdebugMessage("Linear constraint is a bound: %g <= <%s> <= %g\n", lhs, SCIPvarGetName(consdata->z), rhs);

         if( !SCIPisInfinity(scip, -lhs) )
         {
            SCIP_CALL( SCIPtightenVarLb(scip, consdata->z, lhs, TRUE, infeasible, &tightened) );
            if( *infeasible )
            {
               SCIPdebugMessage("Lower bound leads to infeasibility.\n");
               return SCIP_OKAY;
            }
            if( tightened )
            {
               SCIPdebugMessage("Lower bound changed.\n");
               *reduceddom = TRUE;
               return SCIP_OKAY;
            }
         }

         if( !SCIPisInfinity(scip, rhs) )
         {
            SCIP_CALL( SCIPtightenVarUb(scip, consdata->z, rhs, TRUE, infeasible, &tightened) );
            if( *infeasible )
            {
               SCIPdebugMessage("Upper bound leads to infeasibility.\n");
               return SCIP_OKAY;
            }
            if( tightened )
            {
               SCIPdebugMessage("Upper bound changed.\n");
               *reduceddom = TRUE;
               return SCIP_OKAY;
            }
         }
      }
      else
      {
         /* no variable, thus check feasibility of lhs <= 0.0 <= rhs */
         *infeasible = SCIPisFeasGT(scip, lhs, 0.0) || SCIPisFeasLT(scip, rhs, 0.0);
      }
   }

   return SCIP_OKAY;
}

/** tightens bounds on a variable to given interval */
static
SCIP_RETCODE propagateBoundsTightenVar(
   SCIP*                 scip,               /**< SCIP data structure */
   SCIP_VAR*             var,                /**< variable which bounds to tighten */
   SCIP_INTERVAL         bounds,             /**< new bounds */
   SCIP_CONS*            cons,               /**< constraint that is propagated */
   SCIP_RESULT*          result,             /**< pointer where to update the result of the propagation call */
   int*                  nchgbds             /**< buffer where to add the the number of changed bounds */
   )
{
   SCIP_Bool infeas;
   SCIP_Bool tightened;
   SCIP_Real bnd;

   assert(scip    != NULL);
   assert(var     != NULL);
   assert(result  != NULL);
   assert(*result == SCIP_DIDNOTFIND || *result == SCIP_REDUCEDDOM);
   assert(nchgbds != NULL);

   if( SCIPintervalIsPositiveInfinity(SCIPinfinity(scip), bounds) ||
      SCIPintervalIsNegativeInfinity(SCIPinfinity(scip), bounds) ||
      SCIPintervalIsEmpty(bounds) )
   {
      /* domain outside [-infty, +infty] or empty -> declare node infeasible */
      SCIPdebugMessage("found <%s> infeasible due to domain propagation for variable <%s>\n", cons != NULL ? SCIPconsGetName(cons) : "???", SCIPvarGetName(var));  /*lint !e585*/
      *result = SCIP_CUTOFF;
      return SCIP_OKAY;
   }

   if( !SCIPisInfinity(scip, -SCIPintervalGetInf(bounds)) && SCIPvarGetStatus(var) != SCIP_VARSTATUS_MULTAGGR )
   {
      bnd = SCIPadjustedVarLb(scip, var, SCIPintervalGetInf(bounds));
      SCIP_CALL( SCIPtightenVarLb(scip, var, bnd, FALSE, &infeas, &tightened) );
      if( infeas )
      {
         SCIPdebugMessage("found <%s> infeasible due to domain propagation for variable <%s>\n", cons != NULL ? SCIPconsGetName(cons) : "???", SCIPvarGetName(var));  /*lint !e585*/
         *result = SCIP_CUTOFF;
         return SCIP_OKAY;
      }
      if( tightened )
      {
         SCIPdebugMessage("tightened lower bound of variable <%s> in constraint <%s> to %g\n", SCIPvarGetName(var), cons != NULL ? SCIPconsGetName(cons) : "???", SCIPvarGetLbLocal(var));  /*lint !e585*/
         ++*nchgbds;
         *result = SCIP_REDUCEDDOM;
      }
   }

   if( !SCIPisInfinity(scip, SCIPintervalGetSup(bounds)) && SCIPvarGetStatus(var) != SCIP_VARSTATUS_MULTAGGR )
   {
      bnd = SCIPadjustedVarLb(scip, var, SCIPintervalGetSup(bounds));
      SCIP_CALL( SCIPtightenVarUb(scip, var, bnd, FALSE, &infeas, &tightened) );
      if( infeas )
      {
         SCIPdebugMessage("found <%s> infeasible due to domain propagation for variable <%s>\n", cons != NULL ? SCIPconsGetName(cons) : "???", SCIPvarGetName(var));  /*lint !e585*/
         *result = SCIP_CUTOFF;
         return SCIP_OKAY;
      }
      if( tightened )
      {
         SCIPdebugMessage("tightened upper bound of variable <%s> in constraint <%s> to %g\n", SCIPvarGetName(var), cons != NULL ? SCIPconsGetName(cons) : "???", SCIPvarGetUbLocal(var));  /*lint !e585*/
         ++*nchgbds;
         *result = SCIP_REDUCEDDOM;
      }
   }

   return SCIP_OKAY;
}

/** tightens bounds of z in a single bivariate constraint
 * checks for redundancy and infeasibility
 */
static
SCIP_RETCODE propagateBoundsCons(
   SCIP*                 scip,               /**< SCIP data structure */
   SCIP_CONSHDLR*        conshdlr,           /**< constraint handler */
   SCIP_CONS*            cons,               /**< constraint to process */
   SCIP_RESULT*          result,             /**< pointer to store the result of the propagation call */
   int*                  nchgbds,            /**< buffer where to add the the number of changed bounds */
   SCIP_Bool*            redundant           /**< buffer where to store whether constraint has been found to be redundant */
   )
{
   SCIP_CONSHDLRDATA* conshdlrdata;
   SCIP_CONSDATA* consdata;
   SCIP_INTERVAL  consbounds;    /* left and right side of constraint */
   SCIP_INTERVAL  ftermactivity; /* activity of f(x,y) */
   SCIP_INTERVAL  ztermactivity; /* activity of c*z */
   SCIP_INTERVAL  consactivity;  /* activity of f(x,y) + c*z */
   SCIP_INTERVAL  tmp;
   SCIP_Bool      cutoff;

   assert(scip    != NULL);
   assert(cons    != NULL);
   assert(result  != NULL);
   assert(nchgbds != NULL);

   conshdlrdata = SCIPconshdlrGetData(conshdlr);
   assert(conshdlrdata != NULL);
   assert(conshdlrdata->exprgraph != NULL);

   consdata = SCIPconsGetData(cons);
   assert(consdata != NULL);
   assert(consdata->exprgraphnode != NULL);

   *result = SCIP_DIDNOTRUN;
   *redundant = FALSE;

   /* extend interval by epsilon to avoid cutoff in forward propagation if constraint is only almost feasible */
   SCIPintervalSetBounds(&consbounds,
      -infty2infty(SCIPinfinity(scip), INTERVALINFTY, -consdata->lhs+SCIPepsilon(scip)),    /*lint !e666*/
      +infty2infty(SCIPinfinity(scip), INTERVALINFTY,  consdata->rhs+SCIPepsilon(scip)) );  /*lint !e666*/

   /* get activity for f(x,y) */
   ftermactivity = SCIPexprgraphGetNodeBounds(consdata->exprgraphnode);
   assert(!SCIPintervalIsEmpty(ftermactivity) );

   /* get activity for c*z */
   if( consdata->z != NULL )
   {
      SCIPintervalSetBounds(&ztermactivity,
         -infty2infty(SCIPinfinity(scip), INTERVALINFTY, -MIN(SCIPvarGetLbLocal(consdata->z), SCIPvarGetUbLocal(consdata->z))),   /*lint !e666*/
         +infty2infty(SCIPinfinity(scip), INTERVALINFTY,  MAX(SCIPvarGetLbLocal(consdata->z), SCIPvarGetUbLocal(consdata->z))));  /*lint !e666*/
      SCIPintervalMulScalar(INTERVALINFTY, &ztermactivity, ztermactivity, consdata->zcoef);
   }
   else
   {
      SCIPintervalSet(&ztermactivity, 0.0);
   }

   /* get activity for f(x,y)+c*z */
   SCIPintervalAdd(INTERVALINFTY, &consactivity, ftermactivity, ztermactivity);

   /* check redundancy */
   if( SCIPintervalIsSubsetEQ(INTERVALINFTY, consactivity, consbounds) )
   {
      SCIPdebugMessage("found constraint <%s> to be redundant: sides: [%g, %g], activity: [%g, %g]\n",
         SCIPconsGetName(cons), consdata->lhs, consdata->rhs, SCIPintervalGetInf(consactivity), SCIPintervalGetSup(consactivity));
      *redundant = TRUE;
      return SCIP_OKAY;
   }

   /* check infeasibility */
   if( SCIPintervalAreDisjoint(consbounds, consactivity) )
   {
      SCIPdebugMessage("found constraint <%s> to be infeasible; sides: [%g, %g], activity: [%g, %g], infeas: %g\n",
         SCIPconsGetName(cons), consdata->lhs, consdata->rhs, SCIPintervalGetInf(consactivity), SCIPintervalGetSup(consactivity),
         MAX(consdata->lhs - SCIPintervalGetSup(consactivity), SCIPintervalGetInf(consactivity) - consdata->rhs));  /*lint !e666*/
      *result = SCIP_CUTOFF;
      return SCIP_OKAY;
   }

   /* try to tighten bounds on z */
   if( consdata->z != NULL )
   {
      *result = SCIP_DIDNOTFIND;

      /* compute ([lhs, rhs] - f([xlb,xub], [ylb,yub])) / zcoef */
      SCIPintervalSub(INTERVALINFTY, &tmp, consbounds, ftermactivity);
      SCIPintervalDivScalar(INTERVALINFTY, &tmp, tmp, consdata->zcoef);

      SCIP_CALL( propagateBoundsTightenVar(scip, consdata->z, tmp, cons, result, nchgbds) );

      if( *result == SCIP_CUTOFF )
         return SCIP_OKAY;

      if( *result == SCIP_SUCCESS )
      {
         SCIPintervalSetBounds(&ztermactivity,
            -infty2infty(SCIPinfinity(scip), INTERVALINFTY, -MIN(SCIPvarGetLbLocal(consdata->z), SCIPvarGetUbLocal(consdata->z))),   /*lint !e666*/
            +infty2infty(SCIPinfinity(scip), INTERVALINFTY,  MAX(SCIPvarGetLbLocal(consdata->z), SCIPvarGetUbLocal(consdata->z))));  /*lint !e666*/
         SCIPintervalMulScalar(INTERVALINFTY, &ztermactivity, ztermactivity, consdata->zcoef);
      }
   }

   /* set bounds for exprgraphnode = [lhs,rhs] - c*z */
   SCIPintervalSub(INTERVALINFTY, &tmp, consbounds, ztermactivity);
   SCIPexprgraphTightenNodeBounds(conshdlrdata->exprgraph, consdata->exprgraphnode, tmp, 0.05, &cutoff);
   if( cutoff )
   {
      SCIPdebugMessage("found constraint <%s> infeasible%s\n", SCIPconsGetName(cons), SCIPinProbing(scip) ? " in probing" : "");
      *result = SCIP_CUTOFF;
      return SCIP_OKAY;
   }

   return SCIP_OKAY;
}

/** calls domain propagation for a set of constraints */
static
SCIP_RETCODE propagateBounds(
   SCIP*                 scip,               /**< SCIP data structure */
   SCIP_CONSHDLR*        conshdlr,           /**< constraint handler */
   SCIP_CONS**           conss,              /**< constraints to process */
   int                   nconss,             /**< number of constraints */
   SCIP_RESULT*          result,             /**< pointer to store the result of the propagation calls */
   int*                  nchgbds,            /**< buffer where to add the the number of changed bounds */
   int*                  ndelconss           /**< buffer where to increase if a constraint was deleted (locally) due to redundancy */
   )
{
   SCIP_CONSHDLRDATA* conshdlrdata;
   SCIP_CONSDATA* consdata;
   SCIP_RESULT propresult;
   SCIP_Bool   redundant;
   SCIP_Bool   domainerror;
   int         roundnr;
   SCIP_Bool   success;
   int         nvars;
   SCIP_VAR**  vars;
   SCIP_EXPRGRAPHNODE** varnodes;
   SCIP_Bool   cutoff;
   int         c;
   int         i;

   assert(scip != NULL);
   assert(conshdlr != NULL);
   assert(conss != NULL || nconss == 0);
   assert(result != NULL);
   assert(nchgbds != NULL);
   assert(ndelconss != NULL);

   conshdlrdata = SCIPconshdlrGetData(conshdlr);
   assert(conshdlrdata != NULL);
   assert(conshdlrdata->exprgraph != NULL);

   *result = SCIP_DIDNOTRUN;

   if( nconss == 0 )
      return SCIP_OKAY;

   if( conshdlrdata->ispropagated )
   {
      /* check whether there was also no tightening in the bounds of the linear variables
       * @todo put this in processLinearVarEvent
       */
      for( c = 0; c < nconss; ++c )
      {
         assert(conss[c] != NULL);  /*lint !e613*/

         consdata = SCIPconsGetData(conss[c]);  /*lint !e613*/
         assert(consdata != NULL);
         if( !consdata->ispropagated )
            break;
      }
      if( c == nconss )
         return SCIP_OKAY;
   }

   *result = SCIP_DIDNOTFIND;

   roundnr = 0;
   do
   {
      success = FALSE;

      SCIPdebugMessage("starting domain propagation round %d for %d constraints\n", roundnr, nconss);

      conshdlrdata->ispropagated = TRUE;

      /* propagate variable bounds through expression graph
       * roundnr == 0 clears remainings from a previous backward propagation
       * @todo could give FALSE if no linear variable in the constraints had been relaxed since last time
       */
      SCIP_CALL( SCIPexprgraphPropagateVarBounds(conshdlrdata->exprgraph, INTERVALINFTY, roundnr == 0, &domainerror) );

      if( domainerror )
      {
         SCIPdebugMessage("current bounds out of domain for some expression, do cutoff\n");
         *result = SCIP_CUTOFF;
         break;
      }

      /* check for redundancy and infeasibility of constraints
       * tighten bounds on linear variables
       * setup bounds for expression graph nodes */
      for( c = 0; c < nconss && *result != SCIP_CUTOFF; ++c )
      {
         assert(conss != NULL);
         if( !SCIPconsIsEnabled(conss[c]) || SCIPconsIsDeleted(conss[c]) )
            continue;

         consdata = SCIPconsGetData(conss[c]);
         assert(consdata != NULL);

         SCIP_CALL( propagateBoundsCons(scip, conshdlr, conss[c], &propresult, nchgbds, &redundant) );
         if( propresult != SCIP_DIDNOTFIND && propresult != SCIP_DIDNOTRUN )
         {
            *result = propresult;
            success = TRUE;
         }
         if( redundant )
         {
            SCIPdebugMessage("delete redundant constraint <%s> locally\n", SCIPconsGetName(conss[c]));
            SCIP_CALL( SCIPdelConsLocal(scip, conss[c]) );
            ++*ndelconss;
         }

         consdata->ispropagated = TRUE;
      }
      if( *result == SCIP_CUTOFF )
         break;

      /* propagate backward through expression graph */
      SCIPdebugMessage("start backward propagation in expression graph\n");

      /* compute bound tightenings for nonlinear variables */
      SCIPexprgraphPropagateNodeBounds(conshdlrdata->exprgraph, INTERVALINFTY, 0.05, &cutoff);

      if( cutoff )
      {
         SCIPdebugMessage("backward propagation found problem infeasible%s\n", SCIPinProbing(scip) ? " in probing" : "");
         *result = SCIP_CUTOFF;
         break;
      }

      /* put back new bounds into SCIP variables */
      nvars = SCIPexprgraphGetNVars(conshdlrdata->exprgraph);
      vars  = (SCIP_VAR**)SCIPexprgraphGetVars(conshdlrdata->exprgraph);
      varnodes = SCIPexprgraphGetVarNodes(conshdlrdata->exprgraph);
      propresult = SCIP_DIDNOTFIND;
      for( i = 0; i < nvars && propresult != SCIP_CUTOFF; ++i )
      {
         SCIP_CALL( propagateBoundsTightenVar(scip, vars[i], SCIPexprgraphGetNodeBounds(varnodes[i]), NULL, &propresult, nchgbds) );
      }
      if( propresult != SCIP_DIDNOTFIND )
      {
         *result = propresult;
         success = TRUE;
      }
   }
   while( success && *result != SCIP_CUTOFF && ++roundnr < conshdlrdata->maxproprounds );

   return SCIP_OKAY;
}


/** Given a solution where every bivariate constraint is either feasible or can be made feasible by
 * moving the linear variable, construct the corresponding feasible solution and pass it to the trysol heuristic.
 * The method assumes that this is always possible and that not all constraints are feasible already.
 */
static
SCIP_RETCODE proposeFeasibleSolution(
   SCIP*                 scip,               /**< SCIP data structure */
   SCIP_CONSHDLR*        conshdlr,           /**< constraint handler */
   SCIP_CONS**           conss,              /**< constraints to process */
   int                   nconss,             /**< number of constraints */
   SCIP_SOL*             sol,                /**< solution to process */
   SCIP_Bool*            success             /**< buffer to store whether we succeeded to construct a solution that satisfies all provided constraints */
   )
{
   SCIP_CONSHDLRDATA* conshdlrdata;
   SCIP_CONSDATA* consdata;
   SCIP_SOL* newsol;
   SCIP_VAR* var;
   int c;
   SCIP_Real viol;
   SCIP_Real delta;
   SCIP_Real gap;

   assert(scip  != NULL);
   assert(conshdlr != NULL);
   assert(conss != NULL || nconss == 0);
   assert(success != NULL);

   conshdlrdata = SCIPconshdlrGetData(conshdlr);
   assert(conshdlrdata != NULL);
   assert(conshdlrdata->trysolheur != NULL);

   *success = FALSE;

   if( sol != NULL )
   {
      SCIP_CALL( SCIPcreateSolCopy(scip, &newsol, sol) );
   }
   else
   {
      SCIP_CALL( SCIPcreateLPSol(scip, &newsol, NULL) );
   }
   SCIP_CALL( SCIPunlinkSol(scip, newsol) );

   for( c = 0; c < nconss; ++c )
   {
      consdata = SCIPconsGetData(conss[c]);  /*lint !e613*/
      assert(consdata != NULL);

      /* recompute violation of solution in case solution has changed
       * get absolution violation and sign */
      if( SCIPisGT(scip, consdata->lhsviol, SCIPfeastol(scip)) )
      {
         SCIP_CALL( computeViolation(scip, conss[c], conshdlrdata->exprinterpreter, newsol, conshdlrdata->doscaling) );  /*lint !e613*/
         viol = consdata->lhs - consdata->activity;
      }
      else if( SCIPisGT(scip, consdata->rhsviol, SCIPfeastol(scip)) )
      {
         SCIP_CALL( computeViolation(scip, conss[c], conshdlrdata->exprinterpreter, newsol, conshdlrdata->doscaling) );  /*lint !e613*/
         viol = consdata->rhs - consdata->activity;
      }
      else
         continue; /* constraint is satisfied */

      assert(viol != 0.0);
      if( consdata->mayincreasez &&
         ((viol > 0.0 && consdata->zcoef > 0.0) || (viol < 0.0 && consdata->zcoef < 0.0)) )
      {
         /* have variable where increasing makes the constraint less violated */
         var = consdata->z;
         /* compute how much we would like to increase var */
         delta = viol / consdata->zcoef;
         assert(delta > 0.0);
         /* if var has an upper bound, may need to reduce delta */
         if( !SCIPisInfinity(scip, SCIPvarGetUbGlobal(var)) )
         {
            gap = SCIPvarGetUbGlobal(var) - SCIPgetSolVal(scip, newsol, var);
            delta = MIN(MAX(0.0, gap), delta);
         }
         if( SCIPisPositive(scip, delta) )
         {
            /* if variable is integral, round delta up so that it will still have an integer value */
            if( SCIPvarIsIntegral(var) )
               delta = SCIPceil(scip, delta);

            SCIP_CALL( SCIPincSolVal(scip, newsol, var, delta) );
            SCIPdebugMessage("increase <%s> by %g to %g\n", SCIPvarGetName(var), delta, SCIPgetSolVal(scip, newsol, var));

            /* adjust constraint violation, if satisfied go on to next constraint */
            viol -= consdata->zcoef * delta;
            if( SCIPisZero(scip, viol) )
               continue;
         }
      }

      assert(viol != 0.0);
      if( consdata->maydecreasez &&
         ((viol > 0.0 && consdata->zcoef < 0.0) || (viol < 0.0 && consdata->zcoef > 0.0)) )
      {
         /* have variable where decreasing makes constraint less violated */
         var = consdata->z;
         /* compute how much we would like to decrease var */
         delta = viol / consdata->zcoef;
         assert(delta < 0.0);
         /* if var has a lower bound, may need to reduce delta */
         if( !SCIPisInfinity(scip, -SCIPvarGetLbGlobal(var)) )
         {
            gap = SCIPgetSolVal(scip, newsol, var) - SCIPvarGetLbGlobal(var);
            delta = MAX(MIN(0.0, gap), delta);
         }
         if( SCIPisNegative(scip, delta) )
         {
            /* if variable is integral, round delta down so that it will still have an integer value */
            if( SCIPvarIsIntegral(var) )
               delta = SCIPfloor(scip, delta);
            SCIP_CALL( SCIPincSolVal(scip, newsol, var, delta) );
            SCIPdebugMessage("increase <%s> by %g to %g\n", SCIPvarGetName(var), delta, SCIPgetSolVal(scip, newsol, var));

            /* adjust constraint violation, if satisfied go on to next constraint */
            viol -= consdata->zcoef * delta;
            if( SCIPisZero(scip, viol) )
               continue;
         }
      }

      /* still here... so maybe we could not make constraint feasible due to variable bounds
       * check if we are feasible w.r.t. (relative) feasibility tolerance */
      SCIP_CALL( computeViolation(scip, conss[c], conshdlrdata->exprinterpreter, newsol, conshdlrdata->doscaling) );  /*lint !e613*/
      /* if still violated, we give up */
      if( SCIPisGT(scip, consdata->lhsviol, SCIPfeastol(scip)) || SCIPisGT(scip, consdata->rhsviol, SCIPfeastol(scip)) )
         break;

      /* if objective value is not better than current upper bound, we give up */
      if( !SCIPisInfinity(scip, SCIPgetUpperbound(scip)) && !SCIPisSumLT(scip, SCIPgetSolTransObj(scip, newsol), SCIPgetUpperbound(scip)) )
         break;
   }

   /* if we have a solution that should satisfy all nonlinear constraints and has a better objective than the current upper bound,
    * then pass it to the trysol heuristic */
   if( c == nconss )
   {
      SCIPdebugMessage("pass solution with objective value %g to trysol heuristic\n", SCIPgetSolTransObj(scip, newsol));

      SCIP_CALL( SCIPheurPassSolTrySol(scip, conshdlrdata->trysolheur, newsol) );
      *success = TRUE;
   }

   SCIP_CALL( SCIPfreeSol(scip, &newsol) );

   return SCIP_OKAY;
}

/** creates bivariate constraint from quadratic constraint data of the form
 * lhs <= xsqrcoef * x^2 + xlincoef * x + ysqrcoef * y^2 + ylincoef * y + bilincoef * x*y + zcoef * z <= rhs
 */
static
SCIP_RETCODE createConsFromQuadTerm(
   SCIP*                 scip,               /**< SCIP data structure */
   SCIP_CONS*            srccons,            /**< source constraint to take attributes from */
   SCIP_CONS**           cons,               /**< pointer to store new constraint */
   const char*           name,               /**< name of new constraint */
   SCIP_VAR*             x,                  /**< first nonlinear variable */
   SCIP_VAR*             y,                  /**< second nonlinear variable */
   SCIP_VAR*             z,                  /**< linear variable, can be NULL */
   SCIP_Real             coefxx,             /**< coefficient of x^2 */
   SCIP_Real             coefx,              /**< coefficient of x */
   SCIP_Real             coefyy,             /**< coefficient of y^2 */
   SCIP_Real             coefy,              /**< coefficient of y */
   SCIP_Real             coefxy,             /**< coefficient of x*y */
   SCIP_Real             coefz,              /**< coefficient of z */
   SCIP_Real             lhs,                /**< left-hand-side */
   SCIP_Real             rhs                 /**< right-hand-side */
   )
{
   SCIP_Real mult;
   SCIP_VAR* xy[2];
   SCIP_BIVAR_CONVEXITY convextype;
   SCIP_EXPR* e;
   SCIP_EXPRTREE* exprtree;

   SCIP_EXPR* children[2];
   SCIP_Real  lincoefs[2];
   SCIP_QUADELEM quadelems[3];
   int nquadelems;

   assert(scip != NULL);
   assert(srccons != NULL);
   assert(cons != NULL);
   assert(name != NULL);

   assert(x != NULL);
   assert(y != NULL);
   assert(SCIPisLE(scip, lhs, rhs));

   if( coefxx >= 0 && coefyy >= 0 && 4 * coefxx * coefyy >= coefxy * coefxy )
   {
      /* quadratic term is convex in both variables (jointly) */
      mult =  1.0;
      convextype = SCIP_BIVAR_ALLCONVEX;
   }
   else if( coefxx <= 0 && coefyy <= 0 && 4 * coefxx * coefyy >= coefxy * coefxy )
   {
      /* quadratic term is concave in both variables (jointly) */
      mult = -1.0;
      convextype = SCIP_BIVAR_ALLCONVEX;
   }
   else if( coefxx > 0 && coefyy > 0 )
   {
      /* indefinite but 1-convex */
      assert(4 * coefxx * coefyy < coefxy * coefxy); /* assert indefiniteness */
      mult =  1.0;
      convextype = SCIP_BIVAR_1CONVEX_INDEFINITE;
   }
   else if( coefxx < 0 && coefyy < 0 )
   {
      /* indefinite but 1-convex */
      assert(4 * coefxx * coefyy < coefxy * coefxy); /* assert indefiniteness */
      mult = -1.0;
      convextype = SCIP_BIVAR_1CONVEX_INDEFINITE;
   }
   else
   {
      /* convex in one variable and concave in other variable */
      assert(coefxx * coefyy <= 0);
      convextype = SCIP_BIVAR_CONVEX_CONCAVE;
      if( coefxx != 0.0 )
      {
         /* if coefxx < 0 (and thus coefyy >= 0) f(x,y) is concave in x and convex in y
          * but we need convex in x and concave in y, thus we multiply by -1
          */
         if( coefxx < 0.0 )
            mult =  -1.0;
         else
            mult =  1.0;
      }
      else if( coefyy != 0.0 )
      {
         /* coefxx == 0.0 */
         /* if coefyy < 0 (and coefxx == 0) f(x,y) is concave in y and convex in x
          * otherwise we convert to convex in y and concave in x by multiplying by -1
          */
         if( coefyy < 0.0 )
            mult =  1.0;
         else
            mult =  -1.0;
      }
      else
      {
         /* coefxx == 0.0 && coefyy == 0.0 && coefxy != 0.0 */
         assert(coefxy != 0.0);
         mult = 1.0;
      }
   }

   SCIP_CALL( SCIPexprCreate(SCIPblkmem(scip), &children[0], SCIP_EXPR_VARIDX, 0) );
   SCIP_CALL( SCIPexprCreate(SCIPblkmem(scip), &children[1], SCIP_EXPR_VARIDX, 1) );

   lincoefs[0] = coefx * mult;
   lincoefs[1] = coefy * mult;

   nquadelems = 0;
   if( coefxx != 0.0 )
   {
      quadelems[nquadelems].idx1 = 0;
      quadelems[nquadelems].idx2 = 0;
      quadelems[nquadelems].coef = coefxx * mult;
      ++nquadelems;
   }
   if( coefyy != 0.0 )
   {
      quadelems[nquadelems].idx1 = 1;
      quadelems[nquadelems].idx2 = 1;
      quadelems[nquadelems].coef = coefyy * mult;
      ++nquadelems;
   }
   if( coefxy != 0.0 )
   {
      quadelems[nquadelems].idx1 = 0;
      quadelems[nquadelems].idx2 = 1;
      quadelems[nquadelems].coef = coefxy * mult;
      ++nquadelems;
   }

   SCIP_CALL( SCIPexprCreateQuadratic(SCIPblkmem(scip), &e, 2, children, 0.0, (coefx != 0.0 || coefy != 0.0) ? lincoefs : NULL, nquadelems, quadelems) );  /*lint !e826*/
   assert(e != NULL);

   xy[0] = x;
   xy[1] = y;

   SCIP_CALL( SCIPexprtreeCreate(SCIPblkmem(scip), &exprtree, e, 2, 0, NULL) );
   SCIP_CALL( SCIPexprtreeSetVars(exprtree, 2, xy) );

   if( mult == -1.0 )
   {
      SCIP_Real tmp;
      tmp = lhs;
      lhs = -rhs;
      rhs = -tmp;
      coefz = -coefz;
   }
   else
   {
      assert(mult == 1.0);
   }

   SCIPdebugMessage("upgrading constraint <%s> to bivariate constraint <%s> with convexity type %d\n", SCIPconsGetName(srccons), name, convextype);

   SCIP_CALL( SCIPcreateConsBivariate(scip, cons, name,
         exprtree, convextype, z, coefz, lhs, rhs,
         SCIPconsIsInitial(srccons), SCIPconsIsSeparated(srccons), SCIPconsIsEnforced(srccons),
         SCIPconsIsChecked(srccons), SCIPconsIsPropagated(srccons), SCIPconsIsLocal(srccons),
         SCIPconsIsModifiable(srccons), SCIPconsIsDynamic(srccons), SCIPconsIsRemovable(srccons),
         SCIPconsIsStickingAtNode(srccons)) );
   SCIPdebugPrintCons(scip, *cons, NULL);

   SCIP_CALL( SCIPexprtreeFree(&exprtree) );

   return SCIP_OKAY;
}

/** creates expression tree for monomial of the form coef * x^p * y^q with x >= 0 and y >= 0 and checks its convexity type */
static
SCIP_RETCODE createExprtreeFromMonomial(
   SCIP*                 scip,               /**< SCIP data structure */
   SCIP_VAR*             x,                  /**< first variable */
   SCIP_VAR*             y,                  /**< second variable */
   SCIP_Real             coef,               /**< monomial coefficient */
   SCIP_Real             p,                  /**< exponent of x */
   SCIP_Real             q,                  /**< exponent of y */
   SCIP_EXPRTREE**       exprtree,           /**< buffer to store pointer to expression tree */
   SCIP_Real*            mult,               /**< buffer to store multiplicator for generated expression tree */
   SCIP_BIVAR_CONVEXITY* convextype          /**< buffer to store convexity type of expression tree */
   )
{
   SCIP_Bool swapvars;
   SCIP_EXPR* children[2];
   int childidxs[2];
   SCIP_Real exponents[2];
   SCIP_VAR* vars[2];
   SCIP_EXPR* e;
   SCIP_EXPRDATA_MONOMIAL* monomial;

   assert(scip != NULL);
   assert(x != NULL);
   assert(y != NULL);
   assert(!SCIPisZero(scip, coef));
   assert(!SCIPisZero(scip, p));
   assert(!SCIPisZero(scip, q));
   assert(exprtree != NULL);
   assert(mult != NULL);
   assert(convextype != NULL);

   /* determine convexity type, and whether to negate monomial or swap variables */
   *mult = coef < 0.0 ? -1.0 : 1.0;  /* for the check, assume that monomial has positive coefficient */
   swapvars = FALSE;
   *convextype = SCIP_BIVAR_UNKNOWN;
   if( (p + q >= 1.0 && ((p > 1.0 && q < 0.0) || (p < 0.0 && q > 1.0))) ||
      (p < 0.0 && q < 0.0) )
   {
      *convextype = SCIP_BIVAR_ALLCONVEX;
   }
   else if( (p > 1.0 && q > 1.0) || (p + q < 1.0 && ((p > 1.0 && q < 0.0) || (p < 0.0 && q > 1.0))) )
   {
      *convextype = SCIP_BIVAR_1CONVEX_INDEFINITE;
   }
   else if( (p < 0.0 || p > 1.0) && q > 0.0 && q < 1.0 )
   {
      *convextype = SCIP_BIVAR_CONVEX_CONCAVE;
   }
   else if( (p < 0.0 || p > 1.0) && q == 1.0 )
   {
      *mult *= -1.0;
      swapvars = TRUE;
      *convextype = SCIP_BIVAR_CONVEX_CONCAVE;
   }
   else if( (q < 0.0 || q > 1.0) && p > 0.0 && p <= 1.0 )
   {
      swapvars = TRUE;
      *convextype = SCIP_BIVAR_CONVEX_CONCAVE;
   }
   else if( p > 0.0 && p < 1.0 && q > 0.0 && q < 1.0 && p + q > 1.0 )
   {
      *mult *= -1.0;
      *convextype = SCIP_BIVAR_1CONVEX_INDEFINITE;
   }
   else if( p == 1.0 && q > 0.0 && q < 1.0 )
   {
      *convextype = SCIP_BIVAR_CONVEX_CONCAVE;
   }
   else if( q == 1.0 && p > 0.0 && p < 1.0 )
   {
      swapvars = TRUE;
      *convextype = SCIP_BIVAR_CONVEX_CONCAVE;
   }
   else if( p == 1.0 && q == 1.0 )
   {
      *convextype = SCIP_BIVAR_CONVEX_CONCAVE;
   }
   else if( p > 0.0 && p < 1.0 && q > 0.0 && q < 1.0 && p + q <= 1.0 )
   {
      *mult *= -1.0;
      *convextype = SCIP_BIVAR_ALLCONVEX;
   }
   assert(*convextype != SCIP_BIVAR_UNKNOWN); /* there should be no case where this can still happen */

   /* setup expression tree */
   SCIP_CALL( SCIPexprCreate(SCIPblkmem(scip), &children[0], SCIP_EXPR_VARIDX, 0) );
   SCIP_CALL( SCIPexprCreate(SCIPblkmem(scip), &children[1], SCIP_EXPR_VARIDX, 1) );
   childidxs[0] = 0;
   childidxs[1] = 1;
   if( !swapvars )
   {
      exponents[0] = p;
      exponents[1] = q;
      vars[0] = x;
      vars[1] = y;
   }
   else
   {
      exponents[0] = q;
      exponents[1] = p;
      vars[0] = y;
      vars[1] = x;
   }
   SCIP_CALL( SCIPexprCreateMonomial(SCIPblkmem(scip), &monomial, *mult*coef, 2, childidxs, exponents) );

   SCIP_CALL( SCIPexprCreatePolynomial(SCIPblkmem(scip), &e, 2, children, 1, &monomial, 0.0, FALSE) );
   assert( e != NULL );

   SCIP_CALL( SCIPexprtreeCreate(SCIPblkmem(scip), exprtree, e, 2, 0, NULL) );
   SCIP_CALL( SCIPexprtreeSetVars(*exprtree, 2, vars) );

   return SCIP_OKAY;
}

/** creates bivariate constraint from monomial of the form coef * x^p * y^q with x >= 0 and y >= 0
 * lhs <= coef * x^p * y^q + zcoef * z <= rhs
 */
static
SCIP_RETCODE createConsFromMonomial(
   SCIP*                 scip,               /**< SCIP data structure */
   SCIP_CONS*            srccons,            /**< source constraint to take attributes from, or NULL */
   SCIP_CONS**           cons,               /**< pointer to store new constraint */
   const char*           name,               /**< name of new constraint */
   SCIP_VAR*             x,                  /**< first nonlinear variable */
   SCIP_VAR*             y,                  /**< second nonlinear variable */
   SCIP_VAR*             z,                  /**< linear variable, can be NULL */
   SCIP_Real             coef,               /**< monomial coefficient */
   SCIP_Real             p,                  /**< exponent of x */
   SCIP_Real             q,                  /**< exponent of y */
   SCIP_Real             zcoef,              /**< coefficient of z */
   SCIP_Real             lhs,                /**< left-hand-side */
   SCIP_Real             rhs                 /**< right-hand-side */
   )
{
   SCIP_Real mult;
   SCIP_BIVAR_CONVEXITY convextype;
   SCIP_EXPRTREE* exprtree;

   assert(scip != NULL);
   assert(cons != NULL);
   assert(name != NULL);

   assert(x != NULL);
   assert(y != NULL);
   assert(!SCIPisZero(scip, coef));
   assert(!SCIPisZero(scip, p));
   assert(!SCIPisZero(scip, q));
   assert(SCIPisLE(scip, lhs, rhs));

   SCIP_CALL( createExprtreeFromMonomial(scip, x, y, coef, p, q, &exprtree, &mult, &convextype) );

   if( mult == -1.0 )
   {
      SCIP_Real tmp;
      tmp = lhs;
      lhs = -rhs;
      rhs = -tmp;
      zcoef = -zcoef;
   }
   else
   {
      assert(mult == 1.0);
   }

   SCIPdebugMessage("upgrading monomial %g<%s>^%g<%s>^%g from constraint <%s> to bivariate constraint with convexity type %d\n",  /*lint !e585*/
      coef, SCIPvarGetName(x), p, SCIPvarGetName(y), q, srccons != NULL ? SCIPconsGetName(srccons) : "??", convextype);  /*lint !e585*/

   if( srccons != NULL )
   {
      SCIP_CALL( SCIPcreateConsBivariate(scip, cons, name,
            exprtree, convextype, z, zcoef, lhs, rhs,
            SCIPconsIsInitial(srccons), SCIPconsIsSeparated(srccons), SCIPconsIsEnforced(srccons),
            SCIPconsIsChecked(srccons), SCIPconsIsPropagated(srccons), SCIPconsIsLocal(srccons),
            SCIPconsIsModifiable(srccons), SCIPconsIsDynamic(srccons), SCIPconsIsRemovable(srccons),
            SCIPconsIsStickingAtNode(srccons)) );
   }
   else
   {
      SCIP_CALL( SCIPcreateConsBivariate(scip, cons, name,
            exprtree, convextype, z, zcoef, lhs, rhs,
            TRUE, TRUE, TRUE, TRUE, TRUE, FALSE, FALSE, FALSE, FALSE, FALSE) );
   }
   SCIPdebugPrintCons(scip, *cons, NULL);

   SCIP_CALL( SCIPexprtreeFree(&exprtree) );

   return SCIP_OKAY;
}

/*
 * Callback methods of constraint handler
 */

/** copy method for constraint handler plugins (called when SCIP copies plugins) */
static
SCIP_DECL_CONSHDLRCOPY(conshdlrCopyBivariate)
{  /*lint --e{715}*/
   assert(scip != NULL);
   assert(conshdlr != NULL);
   /* assert(strcmp(SCIPconshdlrGetName(conshdlr), CONSHDLR_NAME) == 0); */

   /* call inclusion method of constraint handler */
   SCIP_CALL( SCIPincludeConshdlrBivariate(scip) );

   *valid = TRUE;

   return SCIP_OKAY;
}

/** destructor of constraint handler to free constraint handler data (called when SCIP is exiting) */
static
SCIP_DECL_CONSFREE(consFreeBivariate)
{  /*lint --e{715}*/
   SCIP_CONSHDLRDATA* conshdlrdata;

   assert(scip     != NULL);
   assert(conshdlr != NULL);

   conshdlrdata = SCIPconshdlrGetData(conshdlr);
   assert(conshdlrdata != NULL);
   assert(conshdlrdata->exprinterpreter != NULL);
   assert(conshdlrdata->exprgraph != NULL);
   assert(SCIPexprgraphGetNVars(conshdlrdata->exprgraph) == 0);

   /* free expression graph */
   SCIP_CALL( SCIPexprgraphFree(&conshdlrdata->exprgraph) );

   if( conshdlrdata->exprinterpreter != NULL )
   {
      SCIP_CALL( SCIPexprintFree(&conshdlrdata->exprinterpreter) );
   }

   SCIPfreeMemory(scip, &conshdlrdata);

   return SCIP_OKAY;
}

/** initialization method of constraint handler (called after problem was transformed) */
static
SCIP_DECL_CONSINIT(consInitBivariate)
{  /*lint --e{715}*/
   SCIP_CONSHDLRDATA* conshdlrdata;

   assert(scip != NULL);
   assert(conshdlr != NULL);

   conshdlrdata = SCIPconshdlrGetData(conshdlr);
   assert(conshdlrdata != NULL);

   conshdlrdata->subnlpheur = SCIPfindHeur(scip, "subnlp");
   conshdlrdata->trysolheur = SCIPfindHeur(scip, "trysol");

   return SCIP_OKAY;
}

/** deinitialization method of constraint handler (called before transformed problem is freed) */
static
SCIP_DECL_CONSEXIT(consExitBivariate)
{  /*lint --e{715}*/
   SCIP_CONSHDLRDATA* conshdlrdata;

   assert(scip != NULL);
   assert(conshdlr != NULL);

   conshdlrdata = SCIPconshdlrGetData(conshdlr);
   assert(conshdlrdata != NULL);

   conshdlrdata->subnlpheur = NULL;
   conshdlrdata->trysolheur = NULL;

   return SCIP_OKAY;
}

/** presolving initialization method of constraint handler (called when presolving is about to begin) */
static
SCIP_DECL_CONSINITPRE(consInitpreBivariate)
{  /*lint --e{715}*/
   SCIP_CONSDATA*     consdata;
   int                c;

   assert(scip  != NULL);
   assert(conss != NULL || nconss == 0);

   for( c = 0; c < nconss; ++c )
   {
      consdata = SCIPconsGetData(conss[c]);  /*lint !e613*/
      assert(consdata != NULL);

      /* reset may{in,de}creasez to FALSE in case some values are still set from a previous solve round */
      consdata->mayincreasez = FALSE;
      consdata->maydecreasez = FALSE;
   }

   return SCIP_OKAY;
}

/** presolving deinitialization method of constraint handler (called after presolving has been finished) */
static
SCIP_DECL_CONSEXITPRE(consExitpreBivariate)
{  /*lint --e{715}*/
   SCIP_CONSHDLRDATA* conshdlrdata;
   int                c;
   SCIP_Bool          changed;
   SCIP_Bool          upgraded;
#ifndef NDEBUG
   SCIP_CONSDATA*     consdata;
#endif

   assert(scip  != NULL);
   assert(conss != NULL || nconss == 0);

   conshdlrdata = SCIPconshdlrGetData(conshdlr);
   assert(conshdlrdata != NULL);

   if( !conshdlrdata->isremovedfixings )
   {
      SCIP_CALL( removeFixedNonlinearVariables(scip, conshdlr) );
      assert(conshdlrdata->isremovedfixings);
      /* @todo call expression graph simplifier? */
   }

   for( c = 0; c < nconss; ++c )
   {
      assert(conss != NULL);  /* for flexelint */
      assert(conss[c] != NULL);

      /* make sure variable fixations have been resolved */
      SCIP_CALL( removeFixedVariables(scip, conshdlr, conss[c], &changed, &upgraded) );
      assert(!upgraded);

#ifndef NDEBUG
      consdata = SCIPconsGetData(conss[c]);
      assert(consdata != NULL);

      assert(consdata->f != NULL);
      assert(SCIPexprtreeGetNVars(consdata->f) == 2);
      assert(consdata->z == NULL || SCIPvarIsActive(consdata->z) || SCIPvarGetStatus(consdata->z) == SCIP_VARSTATUS_MULTAGGR);
#endif

      /* tell SCIP that we have something nonlinear */
      if( SCIPconsIsAdded(conss[c]) )
         SCIPenableNLP(scip);
   }

   return SCIP_OKAY;
}

/** solving process initialization method of constraint handler (called when branch and bound process is about to begin) */
static
SCIP_DECL_CONSINITSOL(consInitsolBivariate)
{  /*lint --e{715}*/
   SCIP_CONSHDLRDATA* conshdlrdata;
   SCIP_CONSDATA*     consdata;
   int                c;
#ifdef TYPESTATISTICS
   int                nconvextypeslhs[(int)SCIP_BIVAR_UNKNOWN+1];
   int                nconvextypesrhs[(int)SCIP_BIVAR_UNKNOWN+1];
#endif

   assert(scip  != NULL);
   assert(conss != NULL || nconss == 0);

   conshdlrdata = SCIPconshdlrGetData(conshdlr);
   assert(conshdlrdata != NULL);

#ifdef TYPESTATISTICS
   BMSclearMemoryArray(nconvextypeslhs, (int)SCIP_BIVAR_UNKNOWN+1);
   BMSclearMemoryArray(nconvextypesrhs, (int)SCIP_BIVAR_UNKNOWN+1);
#endif

   for( c = 0; c < nconss; ++c )
   {
      assert(conss[c] != NULL);  /*lint !e613*/

      consdata = SCIPconsGetData(conss[c]);  /*lint !e613*/
      assert(consdata != NULL);

      /* check if linear variable can be rounded up or down without harming other constraints */
      if( consdata->z != NULL )
      {
         int poslock;
         int neglock;

         if( consdata->zcoef > 0.0 )
         {
            poslock = !SCIPisInfinity(scip, -consdata->lhs) ? 1 : 0;
            neglock = !SCIPisInfinity(scip,  consdata->rhs) ? 1 : 0;
         }
         else
         {
            poslock = !SCIPisInfinity(scip,  consdata->rhs) ? 1 : 0;
            neglock = !SCIPisInfinity(scip, -consdata->lhs) ? 1 : 0;
         }

         if( SCIPvarGetNLocksDown(consdata->z) - neglock == 0 )
         {
            /* for c*z + f(x,y) \in [lhs, rhs], we can decrease z without harming other constraints */
            consdata->maydecreasez = TRUE;
            SCIPdebugMessage("may decrease <%s> to become feasible\n", SCIPvarGetName(consdata->z));
         }

         if( SCIPvarGetNLocksDown(consdata->z) - poslock == 0 )
         {
            /* for c*x + f(x,y) \in [lhs, rhs], we can increase x without harming other constraints */
            consdata->mayincreasez = TRUE;
            SCIPdebugMessage("may increase <%s> to become feasible\n", SCIPvarGetName(consdata->z));
         }
      }

      /* add nlrow respresentation to NLP, if NLP had been constructed */
      if( SCIPisNLPConstructed(scip) && SCIPconsIsEnabled(conss[c]) )  /*lint !e613*/
      {
         SCIP_NLROW* nlrow;

         SCIP_CALL( SCIPcreateNlRow(scip, &nlrow, SCIPconsGetName(conss[c]), 0.0,
               consdata->z != NULL ? 1 : 0, consdata->z != NULL ? &consdata->z : NULL, &consdata->zcoef,
               0, NULL, 0, NULL,
               consdata->f, consdata->lhs, consdata->rhs) );  /*lint !e826 !e613*/

         SCIP_CALL( SCIPaddNlRow(scip, nlrow) );
         SCIP_CALL( SCIPreleaseNlRow(scip, &nlrow) );
      }

      /* initialize data for cut generation */
      SCIP_CALL( initSepaData(scip, conshdlrdata->exprinterpreter, conss[c]) );  /*lint !e613*/

#ifdef TYPESTATISTICS
      if( !SCIPisInfinity(scip, -consdata->lhs) )
         ++nconvextypeslhs[consdata->convextype];
      if( !SCIPisInfinity(scip,  consdata->rhs) )
         ++nconvextypesrhs[consdata->convextype];
#endif
   }

   conshdlrdata->newsoleventfilterpos = -1;
   if( nconss != 0 )
   {
      SCIP_EVENTHDLR* eventhdlr;

      eventhdlr = SCIPfindEventhdlr(scip, CONSHDLR_NAME"_newsolution");
      assert(eventhdlr != NULL);

      SCIP_CALL( SCIPcatchEvent(scip, SCIP_EVENTTYPE_SOLFOUND, eventhdlr, (SCIP_EVENTDATA*)conshdlr, &conshdlrdata->newsoleventfilterpos) );

#ifdef TYPESTATISTICS
      for( c = 0; c <= (int)SCIP_BIVAR_UNKNOWN; ++c )
      {
         const char* typename;
         switch( c )
         {
         case SCIP_BIVAR_ALLCONVEX:
            typename = "allconvex";
            break;
         case SCIP_BIVAR_1CONVEX_INDEFINITE:
            typename = "1-convex";
            break;
         case SCIP_BIVAR_CONVEX_CONCAVE:
            typename = "convex-concave";
            break;
         case SCIP_BIVAR_UNKNOWN:
            typename = "unknown";
            break;
         }
         SCIPverbMessage(scip, SCIP_VERBLEVEL_HIGH, NULL, "%4d left and %4d right bivariate constraints of type [%s]\n", nconvextypeslhs[c], nconvextypesrhs[c], typename);
      }
#endif

      SCIPverbMessage(scip, SCIP_VERBLEVEL_HIGH, NULL, "NOTE: the constraint handler for bivariate constraints is still experimental!\n");
   }

   /* reset counter */
   conshdlrdata->lastenfolpnode = NULL;
   conshdlrdata->nenfolprounds = 0;

   return SCIP_OKAY;
}

/** solving process deinitialization method of constraint handler (called before branch and bound process data is freed) */
static
SCIP_DECL_CONSEXITSOL(consExitsolBivariate)
{  /*lint --e{715}*/
   SCIP_CONSHDLRDATA* conshdlrdata;
   int c;

   assert(scip  != NULL);
   assert(conss != NULL || nconss == 0);

   conshdlrdata = SCIPconshdlrGetData(conshdlr);
   assert(conshdlrdata != NULL);

   if( conshdlrdata->newsoleventfilterpos >= 0 )
   {
      SCIP_EVENTHDLR* eventhdlr;

      eventhdlr = SCIPfindEventhdlr(scip, CONSHDLR_NAME"_newsolution");
      assert(eventhdlr != NULL);

      SCIP_CALL( SCIPdropEvent(scip, SCIP_EVENTTYPE_SOLFOUND, eventhdlr, (SCIP_EVENTDATA*)conshdlr, conshdlrdata->newsoleventfilterpos) );
      conshdlrdata->newsoleventfilterpos = -1;
   }

   for( c = 0; c < nconss; ++c )
   {
      /* free data for cut generation */
      assert(conss[c] != NULL);  /*lint !e613*/

      SCIP_CALL( freeSepaData(scip, conss[c]) );  /*lint !e613*/
   }

   return SCIP_OKAY;
}

/** frees specific constraint data */
static
SCIP_DECL_CONSDELETE(consDeleteBivariate)
{  /*lint --e{715}*/
#ifndef NDEBUG
   SCIP_CONSHDLRDATA* conshdlrdata;
#endif

   assert(scip != NULL);
   assert(cons != NULL);
   assert(consdata != NULL);

#ifndef NDEBUG
   conshdlrdata = SCIPconshdlrGetData(conshdlr);
   assert(conshdlrdata != NULL);
#endif

   /* expression should have been removed from expression graph when constraint was deactivated */
   assert((*consdata)->exprgraphnode == NULL);

   if( (*consdata)->f != NULL )
   {
      SCIP_CALL( SCIPexprtreeFree(&(*consdata)->f) );
   }

   SCIPfreeMemory(scip, consdata);
   *consdata = NULL;

   return SCIP_OKAY;
}

/** transforms constraint data into data belonging to the transformed problem */
static
SCIP_DECL_CONSTRANS(consTransBivariate)
{  /*lint --e{715}*/
   SCIP_CONSDATA* sourcedata;
   SCIP_CONSDATA* targetdata;

   SCIP_VAR* targetvars[2];

   sourcedata = SCIPconsGetData(sourcecons);
   assert(sourcedata != NULL);

   SCIP_CALL( SCIPduplicateMemory(scip, &targetdata, sourcedata) );
   assert(targetdata->eventfilterpos == -1);

   assert(sourcedata->f != NULL);
   SCIP_CALL( SCIPexprtreeCopy(SCIPblkmem(scip), &targetdata->f, sourcedata->f) );
   SCIP_CALL( SCIPgetTransformedVars(scip, 2, SCIPexprtreeGetVars(sourcedata->f), targetvars) );
   SCIP_CALL( SCIPexprtreeSetVars(targetdata->f, 2, targetvars) );

   if( sourcedata->z != NULL )
   {
      SCIP_CALL( SCIPgetTransformedVar(scip, sourcedata->z, &targetdata->z) );
   }

   SCIP_CALL( SCIPcreateCons(scip, targetcons, SCIPconsGetName(sourcecons), conshdlr, targetdata,
         SCIPconsIsInitial(sourcecons), SCIPconsIsSeparated(sourcecons), SCIPconsIsEnforced(sourcecons),
         SCIPconsIsChecked(sourcecons), SCIPconsIsPropagated(sourcecons),  SCIPconsIsLocal(sourcecons),
         SCIPconsIsModifiable(sourcecons), SCIPconsIsDynamic(sourcecons), SCIPconsIsRemovable(sourcecons),
         SCIPconsIsStickingAtNode(sourcecons)) );

   return SCIP_OKAY;
}

/** LP initialization method of constraint handler (called before the initial LP relaxation at a node is solved) */
static
SCIP_DECL_CONSINITLP(consInitlpBivariate)
{  /*lint --e{715}*/
   SCIP_CONSHDLRDATA* conshdlrdata;
   SCIP_CONSDATA*     consdata;
   SCIP_ROW*          row1;
   SCIP_ROW*          row2;
   SCIP_Real          xy[2];
   int                c;
   int                i;
   int                ix;
   int                iy;
   int                nref;
   SCIP_Real          lb[2];
   SCIP_Real          ub[2];
   SCIP_Bool          unbounded[2];

   assert(scip != NULL);
   assert(conshdlr != NULL);
   assert(conss != NULL || nconss == 0);

   conshdlrdata = SCIPconshdlrGetData(conshdlr);
   assert(conshdlrdata != NULL);

   nref = conshdlrdata->ninitlprefpoints;

   if( nref == 0 )
   {
      SCIPdebugMessage("skip LP initialization since ninitlprefpoints is 0\n");
      return SCIP_OKAY;
   }

   row1 = NULL;
   row2 = NULL;

   for( c = 0; c < nconss; ++c )
   {
      assert(conss[c] != NULL);  /*lint !e613*/

      consdata = SCIPconsGetData(conss[c]);  /*lint !e613*/
      assert(consdata != NULL);
      assert(consdata->f != NULL);

      if( SCIPexprtreeGetInterpreterData(consdata->f) == NULL )
      {
         SCIP_CALL( SCIPexprintCompile(conshdlrdata->exprinterpreter, consdata->f) );
      }

      /* create a bounded rectangle in which we take reference points for initial cut generation
       * For a missing bound, we either reflect the other bound at 0.0 if finite and on the right side,
       * or double the other bound if on the same side but not 0.0, or set it to +/-1000.0.
       */
      for( i = 0; i < 2; ++i )
      {
         lb[i] = SCIPvarGetLbGlobal(SCIPexprtreeGetVars(consdata->f)[i]);
         ub[i] = SCIPvarGetUbGlobal(SCIPexprtreeGetVars(consdata->f)[i]);

         unbounded[i] = FALSE;
         if( SCIPisInfinity(scip, -lb[i]) )
         {
            unbounded[i] = TRUE;
            ub[i] = MIN(INITLPMAXVARVAL, ub[i]);
            if( SCIPisPositive(scip, ub[i]) )
               lb[i] = -ub[i];
            else if( SCIPisZero(scip, ub[i]) )
               lb[i] = -INITLPMAXVARVAL;
            else
               lb[i] = 2.0 * ub[i];
         }
         else if( SCIPisInfinity(scip, ub[i]) )
         {
            unbounded[i] = TRUE;
            assert(!SCIPisInfinity(scip, -lb[i]));
            lb[i] = MAX(-INITLPMAXVARVAL, lb[i]);
            if( SCIPisNegative(scip, lb[i]) )
               ub[i] = -lb[i];
            else if( SCIPisZero(scip, lb[i]) )
               ub[i] = INITLPMAXVARVAL;
            else
               ub[i] = 2.0 * lb[i];
         }
      }

      for( ix = 0; ix < nref; ++ix )
      {
         if( nref > 1 )
            xy[0] = lb[0] + ix * (ub[0] - lb[0]) / (nref - 1.0);
         else
            xy[0] = (lb[0] + ub[0]) / 2.0;

         for( iy = 0; iy < nref; ++iy )
         {
            if( nref > 1 )
               xy[1] = lb[1] + iy * (ub[1] - lb[1]) / (nref - 1.0);
            else
               xy[1] = (lb[1] + ub[1]) / 2.0;

            SCIPdebugMessage("cons <%s>: generate cuts for <%s> = %g [%g,%g], <%s> = %g [%g,%g]\n",
               SCIPconsGetName(conss[c]),  /*lint !e613*/
               SCIPvarGetName(SCIPexprtreeGetVars(consdata->f)[0]), xy[0],
               SCIPvarGetLbGlobal(SCIPexprtreeGetVars(consdata->f)[0]), SCIPvarGetUbGlobal(SCIPexprtreeGetVars(consdata->f)[0]),
               SCIPvarGetName(SCIPexprtreeGetVars(consdata->f)[1]), xy[1],
               SCIPvarGetLbGlobal(SCIPexprtreeGetVars(consdata->f)[1]), SCIPvarGetUbGlobal(SCIPexprtreeGetVars(consdata->f)[1])
               );

            /* try to generate one cut for each side */
            switch( consdata->convextype )
            {
            case SCIP_BIVAR_ALLCONVEX:
            {
               if( !SCIPisInfinity(scip, -consdata->lhs) && !unbounded[0] && !unbounded[1] && (ix == 0 || ix == nref-1) && (iy == 0 || iy == nref-1) )
               {
                  /* lhs is finite and both variables are bounded, so can do overest. hyperplane
                   * do this only for corner points, since we can get at most two cuts out of it
                   * @todo generate only two cuts instead of four
                   */
                  SCIP_CALL( generateOverestimatingHyperplaneCut(scip, conshdlrdata->exprinterpreter, conss[c], xy, &row1) );  /*lint !e613*/
               }
               if( !SCIPisInfinity(scip,  consdata->rhs) )
               {
                  /* rhs is finite */
                  SCIP_CALL( generateLinearizationCut(scip, conshdlrdata->exprinterpreter, conss[c], xy, TRUE, &row2) );  /*lint !e613*/
               }
               break;
            }

            case SCIP_BIVAR_CONVEX_CONCAVE:
            {
               if( !SCIPisInfinity(scip, -consdata->lhs) && !unbounded[0])
               {
                  /* lhs is finite and x is bounded */
                  SCIP_CALL( generateConvexConcaveEstimator(scip, conshdlrdata->exprinterpreter, conss[c], xy, SCIP_SIDETYPE_LEFT, &row1) );  /*lint !e613*/
               }
               if( !SCIPisInfinity(scip,  consdata->rhs) && !unbounded[1])
               {
                  /* rhs is finite and y is bounded */
                  SCIP_CALL( generateConvexConcaveEstimator(scip, conshdlrdata->exprinterpreter, conss[c], xy, SCIP_SIDETYPE_RIGHT, &row2) );  /*lint !e613*/
               }
               break;
            }

            case SCIP_BIVAR_1CONVEX_INDEFINITE:
            {
               if( !SCIPisInfinity(scip, -consdata->lhs) && !unbounded[0] && !unbounded[1] && (ix == 0 || ix == nref-1) && (iy == 0 || iy == nref-1) )
               {
                  /* lhs is finite and both variables are bounded
                   * do this only for corner points, since we can get at most two cuts out of it
                   * @todo generate only two cuts instead of four
                   */
                  SCIP_CALL( generateOverestimatingHyperplaneCut(scip, conshdlrdata->exprinterpreter, conss[c], xy, &row1) );  /*lint !e613*/
               }
               if( !SCIPisInfinity(scip,  consdata->rhs) && !unbounded[0] && !unbounded[1] )
               { /* rhs is finite and both variables are bounded */
                  SCIP_CALL( generate1ConvexIndefiniteUnderestimator(scip, conshdlrdata->exprinterpreter, conss[c], xy, &row2) );  /*lint !e613*/
               }
               break;
            }

            default:
            {
               SCIPwarningMessage(scip, "initlp for convexity type %d not implemented\n", consdata->convextype);
            }
            }  /*lint !e788*/

            /* check numerics */
            if( row1 != NULL )
            {
               if( SCIPgetRowMaxCoef(scip, row1) / SCIPgetRowMinCoef(scip, row1) > conshdlrdata->cutmaxrange )
               {
                  SCIPdebugMessage("drop row1 for constraint <%s> because range of coefficients is too large: mincoef = %g, maxcoef = %g -> range = %g\n",
                     SCIPconsGetName(conss[c]), SCIPgetRowMinCoef(scip, row1), SCIPgetRowMaxCoef(scip, row1), SCIPgetRowMaxCoef(scip, row1) / SCIPgetRowMinCoef(scip, row1));  /*lint !e613*/
                  SCIP_CALL( SCIPreleaseRow(scip, &row1) );
               }
               else if( SCIPisInfinity(scip, -SCIProwGetLhs(row1)) )
               {
                  /* row1 should be a cut with finite lhs, but infinite rhs */
                  assert(SCIPisInfinity(scip, SCIProwGetRhs(row1)));
                  SCIPdebugMessage("drop row1 for constraint <%s> because of very large lhs: %g\n", SCIPconsGetName(conss[c]), SCIProwGetLhs(row1));  /*lint !e613*/
                  SCIP_CALL( SCIPreleaseRow(scip, &row1) );
               }
            }

            if( row2 != NULL )
            {
               if( SCIPgetRowMaxCoef(scip, row2) / SCIPgetRowMinCoef(scip, row2) > conshdlrdata->cutmaxrange )
               {
                  SCIPdebugMessage("drop row2 for constraint <%s> because range of coefficients is too large: mincoef = %g, maxcoef = %g -> range = %g\n",
                     SCIPconsGetName(conss[c]), SCIPgetRowMinCoef(scip, row2), SCIPgetRowMaxCoef(scip, row2), SCIPgetRowMaxCoef(scip, row2) / SCIPgetRowMinCoef(scip, row2));  /*lint !e613*/
                  SCIP_CALL( SCIPreleaseRow(scip, &row2) );
               }
               else if( SCIPisInfinity(scip, SCIProwGetRhs(row2)) )
               {
                  /* row2 should be a cut with finite rhs, but infinite lhs */
                  assert(SCIPisInfinity(scip, SCIProwGetRhs(row2)));
                  SCIPdebugMessage("drop row2 for constraint <%s> because of very large rhs: %g\n", SCIPconsGetName(conss[c]), SCIProwGetLhs(row2));  /*lint !e613*/
                  SCIP_CALL( SCIPreleaseRow(scip, &row2) );
               }
            }

            /* add to LP */
            if( row1 != NULL )
            {
               SCIP_Bool infeasible;
               SCIP_CALL( SCIPaddCut(scip, NULL, row1, FALSE /* forcecut */, &infeasible) );
               assert( ! infeasible );
               SCIPdebug( SCIP_CALL( SCIPprintRow(scip, row1, NULL) ) );
               SCIP_CALL( SCIPreleaseRow(scip, &row1) );
            }
            if( row2 != NULL )
            {
               SCIP_Bool infeasible;
               SCIP_CALL( SCIPaddCut(scip, NULL, row2, FALSE /* forcecut */, &infeasible) );
               assert( ! infeasible );
               SCIPdebug( SCIP_CALL( SCIPprintRow(scip, row2, NULL) ) );
               SCIP_CALL( SCIPreleaseRow(scip, &row2) );
            }
         }
      }
   }

   return SCIP_OKAY;
}

/** separation method of constraint handler for LP solutions */
static
SCIP_DECL_CONSSEPALP(consSepalpBivariate)
{  /*lint --e{715}*/
   SCIP_CONSHDLRDATA* conshdlrdata;
   SCIP_CONS*         maxviolcon;

   assert(scip     != NULL);
   assert(conshdlr != NULL);
   assert(conss    != NULL || nconss == 0);
   assert(result   != NULL);

   *result = SCIP_DIDNOTFIND;

   conshdlrdata = SCIPconshdlrGetData(conshdlr);
   assert(conshdlrdata != NULL);

   SCIP_CALL( computeViolations(scip, conss, nconss, conshdlrdata->exprinterpreter, NULL, conshdlrdata->doscaling, &maxviolcon) );
   if( maxviolcon == NULL )
      return SCIP_OKAY;

   /* @todo add separation of convex (only?) constraints in nlp relaxation solution */

   SCIP_CALL( separatePoint(scip, conshdlr, conss, nconss, nusefulconss, NULL, conshdlrdata->mincutefficacysepa, FALSE, result, NULL) );

   return SCIP_OKAY;
}

/** separation method of constraint handler for arbitrary primal solutions */
static
SCIP_DECL_CONSSEPASOL(consSepasolBivariate)
{  /*lint --e{715}*/
   SCIP_CONSHDLRDATA* conshdlrdata;
   SCIP_CONS*         maxviolcon;

   assert(scip     != NULL);
   assert(conshdlr != NULL);
   assert(conss    != NULL || nconss == 0);
   assert(sol      != NULL);
   assert(result   != NULL);

   conshdlrdata = SCIPconshdlrGetData(conshdlr);
   assert(conshdlrdata != NULL);

   *result = SCIP_DIDNOTFIND;

   SCIP_CALL( computeViolations(scip, conss, nconss, conshdlrdata->exprinterpreter, sol, conshdlrdata->doscaling, &maxviolcon) );
   if( maxviolcon == NULL )
      return SCIP_OKAY;

   SCIP_CALL( separatePoint(scip, conshdlr, conss, nconss, nusefulconss, sol, conshdlrdata->mincutefficacysepa, FALSE, result, NULL) );

   return SCIP_OKAY;
}

/** constraint enforcing method of constraint handler for LP solutions */
static
SCIP_DECL_CONSENFOLP(consEnfolpBivariate)
{  /*lint --e{715}*/
   SCIP_CONSHDLRDATA* conshdlrdata;
   SCIP_CONSDATA*     consdata;
   SCIP_CONS*         maxviolcons;
   SCIP_Real          maxviol;
   SCIP_RESULT        propresult;
   SCIP_RESULT        separateresult;
   int                dummy;
   int                nnotify;
   SCIP_Real          sepaefficacy;
   SCIP_Real          minefficacy;

   assert(scip     != NULL);
   assert(conshdlr != NULL);
   assert(conss    != NULL || nconss == 0);
   assert(result   != NULL);

   conshdlrdata = SCIPconshdlrGetData(conshdlr);
   assert(conshdlrdata != NULL);

   SCIP_CALL( computeViolations(scip, conss, nconss, conshdlrdata->exprinterpreter, NULL, conshdlrdata->doscaling, &maxviolcons) );
   if( maxviolcons == NULL )
   {
      *result = SCIP_FEASIBLE;
      return SCIP_OKAY;
   }

   *result = SCIP_INFEASIBLE;

   /* if we are above the 100'th enforcement round for this node, something is strange
    * (maybe the LP does not think that the cuts we add are violated, or we do ECP on a high-dimensional convex function)
    * in this case, check if some limit is hit or SCIP should stop for some other reason and terminate enforcement by creating a dummy node
    * (in optimized more, returning SCIP_INFEASIBLE in *result would be sufficient, but in debug mode this would give an assert in scip.c)
    * the reason to wait for 100 rounds is to avoid calls to SCIPisStopped in normal runs, which may be expensive
    * we only increment nenfolprounds until 101 to avoid an overflow
    */
   if( conshdlrdata->lastenfolpnode == SCIPgetCurrentNode(scip) )
   {
      if( conshdlrdata->nenfolprounds > 100 )
      {
         if( SCIPisStopped(scip) )
         {
            SCIP_NODE* child;

            SCIP_CALL( SCIPcreateChild(scip, &child, 1.0, SCIPnodeGetEstimate(SCIPgetCurrentNode(scip))) );
            *result = SCIP_BRANCHED;

            return SCIP_OKAY;
         }
      }
      else
         ++conshdlrdata->nenfolprounds;
   }
   else
   {
      conshdlrdata->lastenfolpnode = SCIPgetCurrentNode(scip);
      conshdlrdata->nenfolprounds = 0;
   }

   consdata = SCIPconsGetData(maxviolcons);
   assert(consdata != NULL);
   maxviol = consdata->lhsviol + consdata->rhsviol;
   assert(SCIPisGT(scip, maxviol, SCIPfeastol(scip)));

   SCIPdebugMessage("enfolp with max violation %g in cons <%s>\n", maxviol, SCIPconsGetName(maxviolcons));

   /* run domain propagation */
   dummy = 0;
   SCIP_CALL( propagateBounds(scip, conshdlr, conss, nconss, &propresult, &dummy, &dummy) );
   if( propresult == SCIP_CUTOFF || propresult == SCIP_REDUCEDDOM )
   {
      *result = propresult;
      return SCIP_OKAY;
   }

   /* we would like a cut that is efficient enough that it is not redundant in the LP (>feastol)
    * however, if the maximal violation is very small, also the best cut efficacy cannot be large
    * thus, in the latter case, we are also happy if the efficacy is at least, say, 75% of the maximal violation
    * but in any case we need an efficacy that is at least feastol
    */
   minefficacy = MIN(0.75*maxviol, conshdlrdata->mincutefficacyenfo);  /*lint !e666*/
   minefficacy = MAX(minefficacy, SCIPfeastol(scip));  /*lint !e666*/
   SCIP_CALL( separatePoint(scip, conshdlr, conss, nconss, nusefulconss, NULL, minefficacy, TRUE, &separateresult, &sepaefficacy) );
   if( separateresult == SCIP_SEPARATED )
   {
      SCIPdebugMessage("separation succeeded (bestefficacy = %g, minefficacy = %g)\n", sepaefficacy, minefficacy);
      *result = SCIP_SEPARATED;
      return SCIP_OKAY;
   }

   /* we are not feasible, the whole node is not infeasible, and we cannot find a good cut
    * -> collect variables for branching
    */

   SCIPdebugMessage("separation failed (bestefficacy = %g < %g = minefficacy ); max viol: %g\n", sepaefficacy, minefficacy, maxviol);

   /* find branching candidates */
   SCIP_CALL( registerBranchingVariables(scip, conss, nconss, &nnotify) );

   if( nnotify == 0 && !solinfeasible && minefficacy > SCIPfeastol(scip) )
   {
      /* fallback 1: we also have no branching candidates, so try to find a weak cut */
      SCIP_CALL( separatePoint(scip, conshdlr, conss, nconss, nusefulconss, NULL, SCIPfeastol(scip), TRUE, &separateresult, &sepaefficacy) );
      if( separateresult == SCIP_SEPARATED )
      {
         *result = SCIP_SEPARATED;
         return SCIP_OKAY;
      }
   }

   if( nnotify == 0 && !solinfeasible )
   {
      /* fallback 2: separation probably failed because of numerical difficulties with a convex constraint;
       * if noone declared solution infeasible yet and we had not even found a weak cut, try to resolve by branching
       */
      SCIP_VAR* brvar = NULL;
      SCIP_CALL( registerLargeLPValueVariableForBranching(scip, conss, nconss, &brvar) );
      if( brvar == NULL )
      {
         /* fallback 3: all nonlinear variables in all violated constraints seem to be fixed -> treat as linear constraint in one variable */
         SCIP_Bool reduceddom;
         SCIP_Bool infeasible;

         SCIP_CALL( enforceViolatedFixedNonlinear(scip, conss, nconss, &reduceddom, &infeasible) );
         /* if the linear constraints are actually feasible, then adding them and returning SCIP_CONSADDED confuses SCIP when it enforces the new constraints again and nothing resolves the infeasiblity that we declare here
          * thus, we only add them if considered violated, and otherwise claim the solution is feasible (but print a warning)
          */
         if ( infeasible )
            *result = SCIP_CUTOFF;
         else if ( reduceddom )
            *result = SCIP_REDUCEDDOM;
         else
         {
            *result = SCIP_FEASIBLE;
            SCIPwarningMessage(scip, "could not enforce feasibility by separating or branching; declaring solution with viol %g as feasible\n", maxviol);
         }
         return SCIP_OKAY;
      }
      else
      {
         SCIPdebugMessage("Could not find any usual branching variable candidate. Proposed variable <%s> with LP value %g for branching.\n", SCIPvarGetName(brvar), SCIPgetSolVal(scip, NULL, brvar));
         nnotify = 1;
      }
   }

   assert(*result == SCIP_INFEASIBLE && (solinfeasible || nnotify > 0));
   return SCIP_OKAY;
}


/** constraint enforcing method of constraint handler for pseudo solutions */
static
SCIP_DECL_CONSENFOPS(consEnfopsBivariate)
{  /*lint --e{715}*/
   SCIP_CONSHDLRDATA* conshdlrdata;
   SCIP_CONS*         maxviolcons;
   SCIP_CONSDATA*     consdata;
   SCIP_RESULT        propresult;
   SCIP_VAR*          var;
   int                nnotify;
   int                dummy;
   int                c;
   int                i;

   assert(scip != NULL);
   assert(conshdlr != NULL);
   assert(conss != NULL || nconss == 0);

   conshdlrdata = SCIPconshdlrGetData(conshdlr);
   assert(conshdlrdata != NULL);

   SCIP_CALL( computeViolations(scip, conss, nconss, conshdlrdata->exprinterpreter, NULL, conshdlrdata->doscaling, &maxviolcons) );
   if( maxviolcons == NULL )
   {
      *result = SCIP_FEASIBLE;
      return SCIP_OKAY;
   }

   *result = SCIP_INFEASIBLE;

   SCIPdebugMessage("enfops with max violation in cons <%s>\n", SCIPconsGetName(maxviolcons));

   /* run domain propagation */
   dummy = 0;
   SCIP_CALL( propagateBounds(scip, conshdlr, conss, nconss, &propresult, &dummy, &dummy) );
   if( propresult == SCIP_CUTOFF || propresult == SCIP_REDUCEDDOM )
   {
      *result = propresult;
      return SCIP_OKAY;
   }

   /* we are not feasible and we cannot proof that the whole node is infeasible
    * -> collect all variables in violated constraints for branching
    */

   nnotify = 0;
   for( c = 0; c < nconss; ++c )
   {
      assert(conss != NULL);
      consdata = SCIPconsGetData(conss[c]);
      assert(consdata != NULL);
      assert(consdata->f != NULL);

      if( !SCIPisGT(scip, consdata->lhsviol, SCIPfeastol(scip)) && !SCIPisGT(scip, consdata->rhsviol, SCIPfeastol(scip)) )
         continue;

      /* if nonlinear variables are fixed, z should be propagated such that the constraint becomes feasible,
       * so there should be no branching on z necessary
       */
      if( consdata->z != NULL && !SCIPisRelEQ(scip, SCIPvarGetLbLocal(consdata->z), SCIPvarGetUbLocal(consdata->z)) )
      {
         SCIP_CALL( SCIPaddExternBranchCand(scip, consdata->z, MAX(consdata->lhsviol, consdata->rhsviol), SCIP_INVALID) );
         ++nnotify;
      }

      for( i = 0; i < 2; ++i )
      {
         var = SCIPexprtreeGetVars(consdata->f)[i];
         if( !SCIPisRelEQ(scip, SCIPvarGetLbLocal(var), SCIPvarGetUbLocal(var)) )
         {
            SCIP_CALL( SCIPaddExternBranchCand(scip, var, MAX(consdata->lhsviol, consdata->rhsviol), SCIP_INVALID) );
            ++nnotify;
         }
      }
   }

   if( nnotify == 0 )
   {
      SCIPdebugMessage("All variables in violated constraints fixed (up to epsilon). Cannot find branching candidate. Forcing solution of LP.\n");
      *result = SCIP_SOLVELP;
   }

   assert(*result == SCIP_SOLVELP || (*result == SCIP_INFEASIBLE && nnotify > 0));
   return SCIP_OKAY;
}

/** feasibility check method of constraint handler for integral solutions */
static
SCIP_DECL_CONSCHECK(consCheckBivariate)
{  /*lint --e{715}*/
   SCIP_CONSHDLRDATA* conshdlrdata;
   SCIP_CONSDATA*     consdata;
   SCIP_Real          maxviol;
   int                c;
   SCIP_Bool          maypropfeasible; /* whether we may be able to propose a feasible solution */

   assert(scip   != NULL);
   assert(conss  != NULL || nconss == 0);
   assert(sol    != NULL);
   assert(result != NULL);

   conshdlrdata = SCIPconshdlrGetData(conshdlr);
   assert(conshdlrdata != NULL);

   *result = SCIP_FEASIBLE;

   maxviol = 0.0;
   maypropfeasible = conshdlrdata->linfeasshift && (conshdlrdata->trysolheur != NULL);
   for( c = 0; c < nconss; ++c )
   {
      assert(conss != NULL);
      SCIP_CALL( computeViolation(scip, conss[c], conshdlrdata->exprinterpreter, sol, conshdlrdata->doscaling) );

      consdata = SCIPconsGetData(conss[c]);
      assert(consdata != NULL);

      if( SCIPisGT(scip, consdata->lhsviol, SCIPfeastol(scip)) || SCIPisGT(scip, consdata->rhsviol, SCIPfeastol(scip)) )
      {
         *result = SCIP_INFEASIBLE;
         if( printreason )
         {
            SCIP_CALL( SCIPprintCons(scip, conss[c], NULL) );
            SCIPinfoMessage(scip, NULL, ";\n");
            {
               SCIPinfoMessage(scip, NULL, "violation: left hand side is violated by %.15g (scaled: %.15g)\n", consdata->lhs - consdata->activity, consdata->lhsviol);
            }
            if( SCIPisGT(scip, consdata->rhsviol, SCIPfeastol(scip)) )
            {
               SCIPinfoMessage(scip, NULL, "violation: right hand side is violated by %.15g (scaled: %.15g)\n", consdata->activity - consdata->rhs, consdata->rhsviol);
            }
         }

         if( (conshdlrdata->subnlpheur == NULL || sol == NULL) && !maypropfeasible )
            return SCIP_OKAY;

         if( consdata->lhsviol > maxviol || consdata->rhsviol > maxviol )
            maxviol = consdata->lhsviol + consdata->rhsviol;

         /* do not try to shift linear variables if activity is at infinity (leads to setting variable to infinity in solution, which is not allowed) */
         if( maypropfeasible && SCIPisInfinity(scip, REALABS(consdata->activity)) )
            maypropfeasible = FALSE;

         if( maypropfeasible )
         {
            if( SCIPisGT(scip, consdata->lhsviol, SCIPfeastol(scip)) )
            {
               /* check if the linear variable may help to get the left hand side satisfied
                * if not, then we cannot get feasible */
               if( !(consdata->mayincreasez && consdata->zcoef > 0.0) && !(consdata->maydecreasez && consdata->zcoef < 0.0) )
                  maypropfeasible = FALSE;
            }
            else
            {
               assert(SCIPisGT(scip, consdata->rhsviol, SCIPfeastol(scip)));
               /* check if the linear variable may help to get the right hand side satisfied
                * if not, then we cannot get feasible */
               if( !(consdata->mayincreasez && consdata->zcoef < 0.0) && !(consdata->maydecreasez && consdata->zcoef > 0.0) )
                  maypropfeasible = FALSE;
            }
         }
      }
   }

   if( *result == SCIP_INFEASIBLE && maypropfeasible )
   {
      SCIP_Bool success;

      SCIP_CALL( proposeFeasibleSolution(scip, conshdlr, conss, nconss, sol, &success) );

      /* do not pass solution to NLP heuristic if we made it feasible this way */
      if( success )
         return SCIP_OKAY;
   }

   if( *result == SCIP_INFEASIBLE && conshdlrdata->subnlpheur != NULL && sol != NULL )
   {
      SCIP_CALL( SCIPupdateStartpointHeurSubNlp(scip, conshdlrdata->subnlpheur, sol, maxviol) );
   }

   return SCIP_OKAY;
}

/** domain propagation method of constraint handler */
static
SCIP_DECL_CONSPROP(consPropBivariate)
{  /*lint --e{715}*/
   int dummy;

   assert(scip != NULL);
   assert(conshdlr != NULL);
   assert(conss != NULL || nconss == 0);
   assert(result != NULL);

   dummy = 0;
   SCIP_CALL( propagateBounds(scip, conshdlr, conss, nconss, result, &dummy, &dummy) );

   return SCIP_OKAY;
}

/** presolving method of constraint handler */
static
SCIP_DECL_CONSPRESOL(consPresolBivariate)
{  /*lint --e{715}*/
#ifndef NDEBUG
   SCIP_CONSDATA*     consdata;
#endif
   SCIP_CONSHDLRDATA* conshdlrdata;
   SCIP_RESULT        propresult;
   SCIP_Bool          havechange;
   SCIP_Bool          upgraded;
   int                c;

   assert(scip     != NULL);
   assert(conshdlr != NULL);
   assert(conss    != NULL || nconss == 0);
   assert(result   != NULL);

   *result = SCIP_DIDNOTFIND;

   conshdlrdata = SCIPconshdlrGetData(conshdlr);
   assert(conshdlrdata != NULL);
   assert(conshdlrdata->exprgraph != NULL);

   if( !conshdlrdata->isremovedfixings )
   {
      SCIP_CALL( removeFixedNonlinearVariables(scip, conshdlr) );
      assert(conshdlrdata->isremovedfixings);
   }
   /* @todo call expression graph simplifier, if not done yet? */

   for( c = 0; c < nconss; ++c )
   {
      assert(conss != NULL);

#ifndef NDEBUG
      consdata = SCIPconsGetData(conss[c]);
      assert(consdata != NULL);
#endif

      SCIPdebugMessage("process constraint <%s>\n", SCIPconsGetName(conss[c]));
      SCIPdebugPrintCons(scip, conss[c], NULL);

      havechange = FALSE;

      SCIP_CALL( removeFixedVariables(scip, conshdlr, conss[c], &havechange, &upgraded) );
      if( upgraded )
      {
         SCIP_CALL( SCIPdelCons(scip, conss[c]) );
         ++*nupgdconss;
         continue;
      }
      if( havechange )
      {
         SCIPdebugMessage("removed fixed variables -> ");
         SCIPdebugPrintCons(scip, conss[c], NULL);
      }
   }

   /* run domain propagation */
   SCIP_CALL( propagateBounds(scip, conshdlr, conss, nconss, &propresult, nchgbds, ndelconss) );
   switch( propresult )
   {
   case SCIP_REDUCEDDOM:
      *result = SCIP_SUCCESS;
      break;
   case SCIP_CUTOFF:
      SCIPdebugMessage("propagation says problem is infeasible in presolve\n");
      *result = SCIP_CUTOFF;
      return SCIP_OKAY;
   default:
      assert(propresult == SCIP_DIDNOTFIND || propresult == SCIP_DIDNOTRUN);
   }  /*lint !e788*/

   /* ensure we are called again if we are about to finish, since another presolver may still fix some variable and we cannot remove these fixations in exitpre anymore */
   if( !SCIPconshdlrWasPresolvingDelayed(conshdlr) && SCIPisPresolveFinished(scip) )
      *result = SCIP_DELAYED;

   return SCIP_OKAY;
}

/** variable rounding lock method of constraint handler */
static
SCIP_DECL_CONSLOCK(consLockBivariate)
{  /*lint --e{715}*/
   SCIP_CONSDATA* consdata;

   assert(scip != NULL);
   assert(cons != NULL);

   consdata = SCIPconsGetData(cons);
   assert(consdata != NULL);

   if( consdata->z != NULL )
   {
      if( consdata->zcoef > 0 )
      {
         if( !SCIPisInfinity(scip, -consdata->lhs) )
         {
            SCIP_CALL( SCIPaddVarLocks(scip, consdata->z, nlockspos, nlocksneg) );
         }
         if( !SCIPisInfinity(scip,  consdata->rhs) )
         {
            SCIP_CALL( SCIPaddVarLocks(scip, consdata->z, nlocksneg, nlockspos) );
         }
      }
      else
      {
         if( !SCIPisInfinity(scip, -consdata->lhs) )
         {
            SCIP_CALL( SCIPaddVarLocks(scip, consdata->z, nlocksneg, nlockspos) );
         }
         if( !SCIPisInfinity(scip,  consdata->rhs) )
         {
            SCIP_CALL( SCIPaddVarLocks(scip, consdata->z, nlockspos, nlocksneg) );
         }
      }
   }

   return SCIP_OKAY;
}


/** constraint activation notification method of constraint handler */
static
SCIP_DECL_CONSACTIVE(consActiveBivariate)
{  /*lint --e{715}*/
   SCIP_CONSHDLRDATA* conshdlrdata;
   SCIP_CONSDATA* consdata;
   SCIP_Bool exprtreeisnew;

   assert(scip != NULL);
   assert(conshdlr != NULL);
   assert(cons != NULL);
   assert(SCIPconsIsTransformed(cons));

   conshdlrdata = SCIPconshdlrGetData(conshdlr);
   assert(conshdlrdata != NULL);
   assert(conshdlrdata->exprgraph != NULL);

   consdata = SCIPconsGetData(cons);
   assert(consdata != NULL);
   assert(consdata->exprgraphnode == NULL);

   SCIPdebugMessage("activate %scons <%s>\n", SCIPconsIsTransformed(cons) ? "transformed " : "", SCIPconsGetName(cons));

   /* add exprtree to expression graph */
   SCIP_CALL( SCIPexprgraphAddExprtreeSum(conshdlrdata->exprgraph, 1, &consdata->f, NULL, &consdata->exprgraphnode, &exprtreeisnew) );
   assert(consdata->exprgraphnode != NULL);

   /* mark that variables in constraint should not be multiaggregated (bad for bound tightening and branching) */
   if( SCIPvarIsActive(SCIPexprtreeGetVars(consdata->f)[0]) )
   {
      SCIP_CALL( SCIPmarkDoNotMultaggrVar(scip, SCIPexprtreeGetVars(consdata->f)[0]) );
   }
   if( SCIPvarIsActive(SCIPexprtreeGetVars(consdata->f)[1]) )
   {
      SCIP_CALL( SCIPmarkDoNotMultaggrVar(scip, SCIPexprtreeGetVars(consdata->f)[1]) );
   }
   if( consdata->z != NULL && SCIPvarIsActive(consdata->z) )
   {
      SCIP_CALL( SCIPmarkDoNotMultaggrVar(scip, consdata->z) );
   }

   return SCIP_OKAY;
}

/** constraint deactivation notification method of constraint handler */
static
SCIP_DECL_CONSDEACTIVE(consDeactiveBivariate)
{  /*lint --e{715}*/
   SCIP_CONSHDLRDATA* conshdlrdata;
   SCIP_CONSDATA* consdata;

   assert(scip != NULL);
   assert(conshdlr != NULL);
   assert(cons != NULL);
   assert(SCIPconsIsTransformed(cons));

   conshdlrdata = SCIPconshdlrGetData(conshdlr);
   assert(conshdlrdata != NULL);
   assert(conshdlrdata->exprgraph != NULL);

   consdata = SCIPconsGetData(cons);
   assert(consdata != NULL);
   assert(consdata->exprgraphnode != NULL);

   SCIPdebugMessage("deactivate %scons <%s>\n", SCIPconsIsTransformed(cons) ? "transformed " : "", SCIPconsGetName(cons));

   SCIP_CALL( SCIPexprgraphReleaseNode(conshdlrdata->exprgraph, &consdata->exprgraphnode) );

   return SCIP_OKAY;
}

/** constraint enabling notification method of constraint handler */
static
SCIP_DECL_CONSENABLE(consEnableBivariate)
{  /*lint --e{715}*/
   SCIP_CONSHDLRDATA* conshdlrdata;
   SCIP_CONSDATA* consdata;

   assert(scip != NULL);
   assert(conshdlr != NULL);
   assert(cons != NULL);
   assert(SCIPconsIsTransformed(cons));
   assert(SCIPconsIsActive(cons));

   conshdlrdata = SCIPconshdlrGetData(conshdlr);
   assert(conshdlrdata != NULL);
   assert(conshdlrdata->exprgraph != NULL);

   consdata = SCIPconsGetData(cons);
   assert(consdata != NULL);
   assert(consdata->exprgraphnode != NULL);

   SCIPdebugMessage("enable %scons <%s>\n", SCIPconsIsTransformed(cons) ? "transformed " : "", SCIPconsGetName(cons));

   /* enable node of expression in expression graph */
   SCIPexprgraphEnableNode(conshdlrdata->exprgraph, consdata->exprgraphnode);

   /* enable event catching for linear variables */
   SCIP_CALL( catchLinearVarEvents(scip, cons) );

   return SCIP_OKAY;
}

/** constraint disabling notification method of constraint handler */
static
SCIP_DECL_CONSDISABLE(consDisableBivariate)
{  /*lint --e{715}*/
   SCIP_CONSHDLRDATA* conshdlrdata;
   SCIP_CONSDATA* consdata;

   assert(scip != NULL);
   assert(conshdlr != NULL);
   assert(cons != NULL);
   assert(SCIPconsIsTransformed(cons));

   conshdlrdata = SCIPconshdlrGetData(conshdlr);
   assert(conshdlrdata != NULL);
   assert(conshdlrdata->exprgraph != NULL);

   consdata = SCIPconsGetData(cons);
   assert(consdata != NULL);
   assert(consdata->exprgraphnode != NULL);

   SCIPdebugMessage("disable %scons <%s>\n", SCIPconsIsTransformed(cons) ? "transformed " : "", SCIPconsGetName(cons));

   /* disable node of expression in expression graph */
   SCIPexprgraphDisableNode(conshdlrdata->exprgraph, consdata->exprgraphnode);

   SCIP_CALL( dropLinearVarEvents(scip, cons) );

   return SCIP_OKAY;
}

/** constraint display method of constraint handler */
static
SCIP_DECL_CONSPRINT(consPrintBivariate)
{  /*lint --e{715}*/
   SCIP_CONSDATA* consdata;

   assert(scip != NULL);
   assert(cons != NULL);

   consdata = SCIPconsGetData(cons);
   assert(consdata != NULL);

   /* print left hand side for ranged rows */
   if( !SCIPisInfinity(scip, -consdata->lhs)
      && !SCIPisInfinity(scip, consdata->rhs)
      && !SCIPisEQ(scip, consdata->lhs, consdata->rhs) )
      SCIPinfoMessage(scip, file, "%.15g <= ", consdata->lhs);

   /* print coefficients and variables */
   SCIP_CALL( SCIPexprtreePrintWithNames(consdata->f, SCIPgetMessagehdlr(scip), file) );

   if( consdata->z != NULL )
   {
      SCIPinfoMessage(scip, file, "%+.15g", consdata->zcoef);
      SCIP_CALL( SCIPwriteVarName(scip, file, consdata->z, TRUE) );
   }

   /* print right hand side */
   if( SCIPisEQ(scip, consdata->lhs, consdata->rhs) )
   {
      SCIPinfoMessage(scip, file, " == %.15g", consdata->rhs);
   }
   else if( !SCIPisInfinity(scip, consdata->rhs) )
   {
      SCIPinfoMessage(scip, file, " <= %.15g", consdata->rhs);
   }
   else if( !SCIPisInfinity(scip, -consdata->lhs) )
   {
      SCIPinfoMessage(scip, file, " >= %.15g", consdata->lhs);
   }
   else
   {
      SCIPinfoMessage(scip, file, " [free]");
   }

   /* print convexity type, if known */
   switch( consdata->convextype )
   {
   case SCIP_BIVAR_ALLCONVEX:
      SCIPinfoMessage(scip, file, " [allconvex]");
      break;
   case SCIP_BIVAR_1CONVEX_INDEFINITE:
      SCIPinfoMessage(scip, file, " [1-convex]");
      break;
   case SCIP_BIVAR_CONVEX_CONCAVE:
      SCIPinfoMessage(scip, file, " [convex-concave]");
      break;
   default: ;
   }  /*lint !e788*/

   return SCIP_OKAY;
}

/** constraint copying method of constraint handler */
static
SCIP_DECL_CONSCOPY(consCopyBivariate)
{  /*lint --e{715}*/
   SCIP_CONSDATA*    consdata;
   SCIP_EXPRTREE*    f;
   SCIP_VAR*         xy[2];
   SCIP_VAR*         z;

   assert(scip != NULL);
   assert(cons != NULL);
   assert(sourcescip != NULL);
   assert(sourceconshdlr != NULL);
   assert(sourcecons != NULL);
   assert(varmap != NULL);
   assert(valid != NULL);

   consdata = SCIPconsGetData(sourcecons);
   assert(consdata != NULL);
   assert(consdata->f != NULL);

   *valid = TRUE;

   if( consdata->z != NULL )
   {
      SCIP_CALL( SCIPgetVarCopy(sourcescip, scip, consdata->z, &z, varmap, consmap, global, valid) );
      assert(!*valid || z != NULL);
   }
   else
      z = NULL;

   if( *valid )
   {
      SCIP_CALL( SCIPgetVarCopy(sourcescip, scip, SCIPexprtreeGetVars(consdata->f)[0], &xy[0], varmap, consmap, global, valid) );
      assert(!*valid || xy[0] != NULL);
   }

   if( *valid )
   {
      SCIP_CALL( SCIPgetVarCopy(sourcescip, scip, SCIPexprtreeGetVars(consdata->f)[1], &xy[1], varmap, consmap, global, valid) );
      assert(!*valid || xy[1] != NULL);
   }

   if( *valid )
   {
      SCIP_CALL( SCIPexprtreeCopy(SCIPblkmem(scip), &f, consdata->f) );
      SCIP_CALL( SCIPexprtreeSetVars(f, 2, xy) );
   }
   else
      f = NULL;

   if( *valid )
   {
      SCIP_CALL( SCIPcreateConsBivariate(scip, cons, name ? name : SCIPconsGetName(sourcecons),
            f, consdata->convextype, z, consdata->zcoef, consdata->lhs, consdata->rhs,
            initial, separate, enforce, check, propagate, local, modifiable, dynamic, removable, stickingatnode) );
   }

   if( f != NULL )
   {
      SCIP_CALL( SCIPexprtreeFree(&f) );
   }

   return SCIP_OKAY;
}

/** constraint method of constraint handler which returns the variables (if possible) */
static
SCIP_DECL_CONSGETVARS(consGetVarsBivariate)
{  /*lint --e{715}*/

   if( varssize < 3 )
      (*success) = FALSE;
   else
   {
      SCIP_CONSDATA* consdata;

      assert(cons != NULL);
      assert(vars != NULL);

      consdata = SCIPconsGetData(cons);
      assert(consdata != NULL);

      vars[0] = SCIPexprtreeGetVars(consdata->f)[0];
      vars[1] = SCIPexprtreeGetVars(consdata->f)[1];
      vars[2] = consdata->z;
      (*success) = TRUE;
   }

   return SCIP_OKAY;
}

/** constraint method of constraint handler which returns the number of variables (if possible) */
static
SCIP_DECL_CONSGETNVARS(consGetNVarsBivariate)
{  /*lint --e{715}*/

   (*nvars) = 3;
   (*success) = TRUE;

   return SCIP_OKAY;
}

/*
 * Quadratic constraint upgrading
 */

/** tries to upgrade a quadratic constraint into a bivariate constraint */
static
SCIP_DECL_QUADCONSUPGD(quadconsUpgdBivariate)
{  /*lint --e{715}*/
   SCIP_QUADVARTERM* quadvarterms;
   SCIP_BILINTERM* bilinterms;
   int nquadvarterms;
   int nbilinterms;

   SCIP_VAR* x;
   SCIP_VAR* y;

   SCIP_Real coefxx;
   SCIP_Real coefxy;
   SCIP_Real coefyy;
   SCIP_Real coefx;
   SCIP_Real coefy;

   SCIP_Real zcoef;
   SCIP_VAR* z;

   assert(nupgdconss != NULL);
   assert(upgdconss != NULL);

   *nupgdconss = 0;

   /* not interested in univariate case */
   if( nbinquad + nintquad + ncontquad < 2 )
      return SCIP_OKAY;

   if( SCIPgetNBilinTermsQuadratic(scip, cons) == 0 )
      return SCIP_OKAY;

   quadvarterms  = SCIPgetQuadVarTermsQuadratic(scip, cons);
   nquadvarterms = SCIPgetNQuadVarTermsQuadratic(scip, cons);
   bilinterms  = SCIPgetBilinTermsQuadratic(scip, cons);
   nbilinterms = SCIPgetNBilinTermsQuadratic(scip, cons);

   if( nquadvarterms == 2 && SCIPgetNLinearVarsQuadratic(scip, cons) <= 1 )
   {
      x = quadvarterms[0].var;
      y = quadvarterms[1].var;

      coefxx = quadvarterms[0].sqrcoef;
      coefyy = quadvarterms[1].sqrcoef;

      /* only one bilinear term -> not interesting for us */
      if( coefxx == 0.0 && coefyy == 0.0 )
         return SCIP_OKAY;

      /* two square terms without bilinear term -> also not interesting for us */
      if( nbilinterms == 0 )
         return SCIP_OKAY;
      assert(nbilinterms == 1);

      assert(bilinterms[0].var1 == x || bilinterms[0].var1 == y);
      assert(bilinterms[0].var2 == x || bilinterms[0].var2 == y);

      coefxy = bilinterms[0].coef;

      coefx = quadvarterms[0].lincoef;
      coefy = quadvarterms[1].lincoef;

      if( SCIPgetNLinearVarsQuadratic(scip, cons) )
      {
         assert(SCIPgetNLinearVarsQuadratic(scip, cons) == 1);
         zcoef = SCIPgetCoefsLinearVarsQuadratic(scip, cons)[0];
         z = SCIPgetLinearVarsQuadratic(scip, cons)[0];
      }
      else
      {
         z = NULL;
         zcoef = 0.0;
      }

      if( upgdconsssize < 1 )
      {
         *nupgdconss = -1;
         return SCIP_OKAY;
      }

      SCIP_CALL( createConsFromQuadTerm(scip, cons, &upgdconss[0], SCIPconsGetName(cons),
            x, y, z, coefxx, coefx, coefyy, coefy, coefxy, zcoef, SCIPgetLhsQuadratic(scip, cons), SCIPgetRhsQuadratic(scip, cons)) );
      *nupgdconss = 1;
   }
   else
   {
      SCIP_CONS* quadcons;
      SCIP_Bool upgdlhs;
      SCIP_Bool upgdrhs;
      SCIP_Bool keeporig;
      SCIP_Bool* marked;
      char name[SCIP_MAXSTRLEN];
      SCIP_VAR* auxvar;
      int xpos;
      int ypos;
      int pos;
      int i;

      /* check if we find at least one bilinear term for which we would create a bivariate constraint
       * thus, we search for a variable that has a square term and is involved in at least one bivariate term */
      for( i = 0; i < nquadvarterms; ++i )
         if( quadvarterms[i].sqrcoef != 0.0 && quadvarterms[i].nadjbilin > 0 )
            break;

      /* if nothing found, then don't try upgrade and return */
      if( i == nquadvarterms )
         return SCIP_OKAY;

      /* check which constraint side we want to upgrade and whether to keep some
       * we want to upgrade those that are nonconvex */
      SCIP_CALL( SCIPcheckCurvatureQuadratic(scip, cons) );
      upgdlhs = FALSE;
      upgdrhs = FALSE;
      keeporig = FALSE;
      if( !SCIPisInfinity(scip, -SCIPgetLhsQuadratic(scip, cons)) )
      {
         if( SCIPisConcaveQuadratic(scip, cons) )
            keeporig = TRUE;
         else
            upgdlhs = TRUE;
      }
      if( !SCIPisInfinity(scip,  SCIPgetRhsQuadratic(scip, cons)) )
      {
         if( SCIPisConvexQuadratic(scip, cons) )
            keeporig = TRUE;
         else
            upgdrhs = TRUE;
      }

      /* if nothing to upgrade, then return */
      if( !upgdlhs && !upgdrhs )
         return SCIP_OKAY;

      /* require enough space here already, so we do not create and add aux vars that we cannot get rid of easily later */
      if( upgdconsssize < nbilinterms + 1 + (keeporig ? 1 : 0) )
      {
         *nupgdconss = -(nbilinterms + 1 + (keeporig ? 1 : 0));
         return SCIP_OKAY;
      }

      /* initial remaining quadratic constraint: take linear part and constraint sides from original constraint */
      SCIP_CALL( SCIPcreateConsQuadratic(scip, &quadcons, SCIPconsGetName(cons),
            SCIPgetNLinearVarsQuadratic(scip, cons), SCIPgetLinearVarsQuadratic(scip, cons), SCIPgetCoefsLinearVarsQuadratic(scip, cons),
            0, NULL, NULL, NULL,
            upgdlhs ? SCIPgetLhsQuadratic(scip, cons) : -SCIPinfinity(scip),
            upgdrhs ? SCIPgetRhsQuadratic(scip, cons) :  SCIPinfinity(scip),
            SCIPconsIsInitial(cons), SCIPconsIsSeparated(cons), SCIPconsIsEnforced(cons),
            SCIPconsIsChecked(cons), SCIPconsIsPropagated(cons),  SCIPconsIsLocal(cons),
            SCIPconsIsModifiable(cons), SCIPconsIsDynamic(cons), SCIPconsIsRemovable(cons)) );

      /* remember for each quadratic variable whether its linear and square part has been moved into a bivariate constraint */
      SCIP_CALL( SCIPallocBufferArray(scip, &marked, nquadvarterms) );
      BMSclearMemoryArray(marked, SCIPgetNQuadVarTermsQuadratic(scip,cons));

      /* @todo what is a good partition of a number of quadratic terms into bivariate terms? */

      /* check for each bilinear term, whether we want to create a bivariate constraint for it and associated square terms */
      for( i = 0; i < nbilinterms; ++i )
      {
         assert(bilinterms[i].coef != 0.0);

         x = bilinterms[i].var1;
         y = bilinterms[i].var2;

         SCIP_CALL( SCIPfindQuadVarTermQuadratic(scip, cons, x, &xpos) );
         assert(xpos >= 0);
         assert(xpos < nquadvarterms);
         assert(quadvarterms[xpos].var == x);

         SCIP_CALL( SCIPfindQuadVarTermQuadratic(scip, cons, y, &ypos) );
         assert(ypos >= 0);
         assert(ypos < nquadvarterms);
         assert(quadvarterms[ypos].var == y);

         coefxx = marked[xpos] ? 0.0 : quadvarterms[xpos].sqrcoef;
         coefyy = marked[ypos] ? 0.0 : quadvarterms[ypos].sqrcoef;

         /* if there are no square terms, then do not upgrade bilinear term to bivariate constraint
          * thus, add bivariate term to quadcons and continue
          */
         if( coefxx == 0.0 && coefyy == 0.0 )
         {
            /* check if x and y already are in quadcons and add if not there yet */
            SCIP_CALL( SCIPfindQuadVarTermQuadratic(scip, quadcons, x, &pos) );
            if( pos == -1 )
            {
               SCIP_CALL( SCIPaddQuadVarQuadratic(scip, quadcons, x, 0.0, 0.0) );
            }
            SCIP_CALL( SCIPfindQuadVarTermQuadratic(scip, quadcons, y, &pos) );
            if( pos == -1 )
            {
               SCIP_CALL( SCIPaddQuadVarQuadratic(scip, quadcons, y, 0.0, 0.0) );
            }

            SCIP_CALL( SCIPaddBilinTermQuadratic(scip, quadcons, x, y, bilinterms[i].coef) );

            continue;
         }

         coefx = marked[xpos] ? 0.0 : quadvarterms[xpos].lincoef;
         coefy = marked[ypos] ? 0.0 : quadvarterms[ypos].lincoef;
         coefxy = bilinterms[i].coef;

         /* create new auxiliary variable for bilinear quad. term in x and y */
         (void) SCIPsnprintf(name, SCIP_MAXSTRLEN, "%s_auxvar%d", SCIPconsGetName(cons), *nupgdconss);
         SCIP_CALL( SCIPcreateVar(scip, &auxvar, name, -SCIPinfinity(scip), SCIPinfinity(scip), 0.0,
               SCIP_VARTYPE_CONTINUOUS, SCIPconsIsInitial(cons), TRUE, NULL, NULL, NULL, NULL, NULL) );
         SCIP_CALL( SCIPaddVar(scip, auxvar) );

         /* add 1*auxvar to quadcons */
         SCIP_CALL( SCIPaddLinearVarQuadratic(scip, quadcons, auxvar, 1.0) );

         /* create new bivariate constraint */
         assert(*nupgdconss < upgdconsssize);
         (void) SCIPsnprintf(name, SCIP_MAXSTRLEN, "%s_auxcons%d", SCIPconsGetName(cons), *nupgdconss);
         SCIP_CALL( createConsFromQuadTerm(scip, cons, &upgdconss[*nupgdconss], name,
               x, y, auxvar, coefxx, coefx, coefyy, coefy, coefxy, -1.0,
               SCIPisInfinity(scip, -SCIPgetLhsQuadratic(scip, cons)) ? -SCIPinfinity(scip) : 0.0,
               SCIPisInfinity(scip,  SCIPgetRhsQuadratic(scip, cons)) ?  SCIPinfinity(scip) : 0.0) );
         ++*nupgdconss;

         /* compute value of auxvar in debug solution */
#ifdef SCIP_DEBUG_SOLUTION
         {
            SCIP_Real xval;
            SCIP_Real yval;
            SCIP_CALL( SCIPdebugGetSolVal(scip, x, &xval) );
            SCIP_CALL( SCIPdebugGetSolVal(scip, y, &yval) );
            SCIP_CALL( SCIPdebugAddSolVal(scip, auxvar, coefxx * xval * xval + coefyy * yval * yval + coefxy * xval * yval + coefx * xval + coefy * yval) );
         }
#endif

         SCIP_CALL( SCIPreleaseVar(scip, &auxvar) );

         marked[xpos] = TRUE;
         marked[ypos] = TRUE;
      }

      if( *nupgdconss == 0 )
      {
         /* if no constraints created, then forget also quadcons and do no upgrade */
         SCIP_CALL( SCIPreleaseCons(scip, &quadcons) );
      }
      else
      {
         /* complete quadcons: check for unmarked quadvarterms and add their linear and square coefficients to quadcons */
         for( i = 0; i < nquadvarterms; ++i )
         {
            if( marked[i] )
               continue;

            x = quadvarterms[i].var;

            /* check if variable is already in quadcons
             * if the variable appears in a bilinear term, then this term should have been added to quadcons above, so the variable is there
             */
            pos = -1;
            if( quadvarterms[i].nadjbilin > 0 )
            {
               SCIP_CALL( SCIPfindQuadVarTermQuadratic(scip, quadcons, x, &pos) );
            }

            /* create new quad var or add existing quad var */
            if( quadvarterms[i].sqrcoef != 0.0 )
            {
               if( pos == -1 )
               {
                  SCIP_CALL( SCIPaddQuadVarQuadratic(scip, quadcons, x, quadvarterms[i].lincoef, quadvarterms[i].sqrcoef) );
               }
               else
               {
                  SCIP_CALL( SCIPaddSquareCoefQuadratic(scip, quadcons, x, quadvarterms[i].sqrcoef) );
                  SCIP_CALL( SCIPaddQuadVarLinearCoefQuadratic(scip, quadcons, x, quadvarterms[i].lincoef) );
               }
            }
            else if( quadvarterms[i].lincoef != 0.0 )
            {
               /* if no square term and no quadratic variable term, then add to linear part */
               SCIP_CALL( SCIPaddLinearVarQuadratic(scip, quadcons, x, quadvarterms[i].lincoef) );
            }
         }

         /* add quadcons to set of upgrade constraints */
         assert(*nupgdconss < upgdconsssize);
         upgdconss[*nupgdconss] = quadcons;
         ++*nupgdconss;

         SCIPdebugPrintCons(scip, quadcons, NULL);

         if( keeporig )
         {
            assert(*nupgdconss < upgdconsssize);
            /* copy of original quadratic constraint with one of the sides relaxed */
            SCIP_CALL( SCIPcreateConsQuadratic2(scip, &upgdconss[*nupgdconss], SCIPconsGetName(cons),
                  SCIPgetNLinearVarsQuadratic(scip, cons), SCIPgetLinearVarsQuadratic(scip, cons), SCIPgetCoefsLinearVarsQuadratic(scip, cons),
                  SCIPgetNQuadVarTermsQuadratic(scip, cons), SCIPgetQuadVarTermsQuadratic(scip, cons),
                  SCIPgetNBilinTermsQuadratic(scip, cons), SCIPgetBilinTermsQuadratic(scip, cons),
                  upgdlhs ? -SCIPinfinity(scip) : SCIPgetLhsQuadratic(scip, cons),
                  upgdrhs ?  SCIPinfinity(scip) : SCIPgetRhsQuadratic(scip, cons),
                  SCIPconsIsInitial(cons), SCIPconsIsSeparated(cons), SCIPconsIsEnforced(cons),
                  SCIPconsIsChecked(cons), SCIPconsIsPropagated(cons),  SCIPconsIsLocal(cons),
                  SCIPconsIsModifiable(cons), SCIPconsIsDynamic(cons), SCIPconsIsRemovable(cons)) );
            ++*nupgdconss;
         }
      }

      SCIPfreeBufferArray(scip, &marked);
   }

   return SCIP_OKAY;
}


/*
 * Nonlinear constraint upgrading
 */

/** tries to reformulate a expression graph node that is a monomial in two variables */
static
SCIP_DECL_EXPRGRAPHNODEREFORM(exprgraphnodeReformBivariate)
{
   SCIP_EXPRDATA_MONOMIAL* monomial;
   SCIP_CONS* cons;
   SCIP_VAR* auxvar;
   char name[SCIP_MAXSTRLEN];
   SCIP_VAR* x;
   SCIP_VAR* y;
   SCIP_Real expx;
   SCIP_Real expy;

   assert(scip != NULL);
   assert(exprgraph != NULL);
   assert(node != NULL);
   assert(naddcons != NULL);
   assert(reformnode != NULL);

   *reformnode = NULL;

   /* could also upgrade bivariate quadratic, but if we don't then node will appear in cons_quadratic later, from which we also upgrade...
    * @todo could also upgrade x/y from EXPR_DIV */
   if( SCIPexprgraphGetNodeOperator(node) != SCIP_EXPR_POLYNOMIAL )
      return SCIP_OKAY;

   /* sums of monomials are split up by reformulation, so wait that this happened */
   if( SCIPexprgraphGetNodePolynomialNMonomials(node) != 1 )
      return SCIP_OKAY;

   /* we are only interested in monomials that are not convex or concave, since cons_nonlinear can handle these the same was as we do */
   if( SCIPexprgraphGetNodeCurvature(node) != SCIP_EXPRCURV_UNKNOWN )
      return SCIP_OKAY;

   monomial = SCIPexprgraphGetNodePolynomialMonomials(node)[0];
   assert(monomial != NULL);

   /* @todo we could also do some more complex reformulation for n-variate monomials, something better than what reformMonomial in cons_nonlinear is doing */
   if( SCIPexprGetMonomialNFactors(monomial) != 2 )
      return SCIP_OKAY;
   assert(SCIPexprgraphGetNodeNChildren(node) == 2);

   expx = SCIPexprGetMonomialExponents(monomial)[0];
   expy = SCIPexprGetMonomialExponents(monomial)[1];

   /* no interest in upgrading x*y -> let cons_quadratic do this */
   if( SCIPisEQ(scip, expx, 1.0) && SCIPisEQ(scip, expy, 1.0) )
      return SCIP_OKAY;

   /* so far only support variables as arguments @todo could allow more here, e.g., f(x)^pg(y)^q */
   if( SCIPexprgraphGetNodeOperator(SCIPexprgraphGetNodeChildren(node)[0]) != SCIP_EXPR_VARIDX ||
      (SCIPexprgraphGetNodeOperator(SCIPexprgraphGetNodeChildren(node)[1]) != SCIP_EXPR_VARIDX) )
      return SCIP_OKAY;

   x = (SCIP_VAR*)SCIPexprgraphGetNodeVar(exprgraph, SCIPexprgraphGetNodeChildren(node)[0]);
   y = (SCIP_VAR*)SCIPexprgraphGetNodeVar(exprgraph, SCIPexprgraphGetNodeChildren(node)[1]);
   assert(x != y);

   /* so far only allow positive x and y @todo could also allow x<0 or y<0 */
   if( SCIPisNegative(scip, SCIPvarGetLbGlobal(x)) || SCIPisNegative(scip, SCIPvarGetLbGlobal(y)) )
      return SCIP_OKAY;

   SCIPdebugMessage("reformulate bivariate monomial in node %p\n", (void*)node);

   /* create auxiliary variable */
   (void) SCIPsnprintf(name, SCIP_MAXSTRLEN, "nlreform%dbv", *naddcons);
   SCIP_CALL( SCIPcreateVar(scip, &auxvar, name, SCIPexprgraphGetNodeBounds(node).inf, SCIPexprgraphGetNodeBounds(node).sup,
         0.0, SCIP_VARTYPE_CONTINUOUS, TRUE, TRUE, NULL, NULL, NULL, NULL, NULL) );
   SCIP_CALL( SCIPaddVar(scip, auxvar) );

   /* create bivariate constraint */
   SCIP_CALL( createConsFromMonomial(scip, NULL, &cons, name, x, y, auxvar,
         SCIPexprGetMonomialCoef(monomial), expx, expy, -1.0, -SCIPexprgraphGetNodePolynomialConstant(node), -SCIPexprgraphGetNodePolynomialConstant(node)) );
   SCIP_CALL( SCIPaddCons(scip, cons) );
   SCIPdebugPrintCons(scip, cons, NULL);
   SCIP_CALL( SCIPreleaseCons(scip, &cons) );
   ++*naddcons;

   /* add auxvar to exprgraph and return it in reformnode */
   SCIP_CALL( SCIPexprgraphAddVars(exprgraph, 1, (void**)&auxvar, reformnode) );

   /* set value of auxvar and reformnode in debug solution */
#ifdef SCIP_DEBUG_SOLUTION
   SCIPdebugAddSolVal(scip, auxvar, SCIPexprgraphGetNodeVal(node));
   SCIPexprgraphSetVarNodeValue(*reformnode, SCIPexprgraphGetNodeVal(node));
#endif

   SCIP_CALL( SCIPreleaseVar(scip, &auxvar) );

   return SCIP_OKAY;
}

/*
 * constraint specific interface methods
 */

/** creates the handler for bivariate constraints and includes it in SCIP */
SCIP_RETCODE SCIPincludeConshdlrBivariate(
   SCIP*                 scip                /**< SCIP data structure */
   )
{
   SCIP_CONSHDLRDATA* conshdlrdata;
   SCIP_CONSHDLR* conshdlr;

   /* create bivariate constraint handler data */
   SCIP_CALL( SCIPallocMemory(scip, &conshdlrdata) );
   BMSclearMemory(conshdlrdata);

   /* include constraint handler */
   SCIP_CALL( SCIPincludeConshdlrBasic(scip, &conshdlr, CONSHDLR_NAME, CONSHDLR_DESC,
         CONSHDLR_ENFOPRIORITY, CONSHDLR_CHECKPRIORITY, CONSHDLR_EAGERFREQ, CONSHDLR_NEEDSCONS,
         consEnfolpBivariate, consEnfopsBivariate, consCheckBivariate, consLockBivariate,
         conshdlrdata) );

   assert(conshdlr != NULL);

   /* set non-fundamental callbacks via specific setter functions */
   SCIP_CALL( SCIPsetConshdlrActive(scip, conshdlr, consActiveBivariate) );
   SCIP_CALL( SCIPsetConshdlrCopy(scip, conshdlr, conshdlrCopyBivariate, consCopyBivariate) );
   SCIP_CALL( SCIPsetConshdlrDeactive(scip, conshdlr, consDeactiveBivariate) );
   SCIP_CALL( SCIPsetConshdlrDelete(scip, conshdlr, consDeleteBivariate) );
   SCIP_CALL( SCIPsetConshdlrDisable(scip, conshdlr, consDisableBivariate) );
   SCIP_CALL( SCIPsetConshdlrEnable(scip, conshdlr, consEnableBivariate) );
   SCIP_CALL( SCIPsetConshdlrExit(scip, conshdlr, consExitBivariate) );
   SCIP_CALL( SCIPsetConshdlrExitpre(scip, conshdlr, consExitpreBivariate) );
   SCIP_CALL( SCIPsetConshdlrExitsol(scip, conshdlr, consExitsolBivariate) );
   SCIP_CALL( SCIPsetConshdlrFree(scip, conshdlr, consFreeBivariate) );
   SCIP_CALL( SCIPsetConshdlrGetVars(scip, conshdlr, consGetVarsBivariate) );
   SCIP_CALL( SCIPsetConshdlrGetNVars(scip, conshdlr, consGetNVarsBivariate) );
   SCIP_CALL( SCIPsetConshdlrInit(scip, conshdlr, consInitBivariate) );
   SCIP_CALL( SCIPsetConshdlrInitpre(scip, conshdlr, consInitpreBivariate) );
   SCIP_CALL( SCIPsetConshdlrInitsol(scip, conshdlr, consInitsolBivariate) );
   SCIP_CALL( SCIPsetConshdlrInitlp(scip, conshdlr, consInitlpBivariate) );
   SCIP_CALL( SCIPsetConshdlrPresol(scip, conshdlr, consPresolBivariate, CONSHDLR_MAXPREROUNDS, CONSHDLR_DELAYPRESOL) );
   SCIP_CALL( SCIPsetConshdlrPrint(scip, conshdlr, consPrintBivariate) );
   SCIP_CALL( SCIPsetConshdlrProp(scip, conshdlr, consPropBivariate, CONSHDLR_PROPFREQ, CONSHDLR_DELAYPROP,
         CONSHDLR_PROP_TIMING) );
   SCIP_CALL( SCIPsetConshdlrSepa(scip, conshdlr, consSepalpBivariate, consSepasolBivariate, CONSHDLR_SEPAFREQ,
         CONSHDLR_SEPAPRIORITY, CONSHDLR_DELAYSEPA) );
   SCIP_CALL( SCIPsetConshdlrTrans(scip, conshdlr, consTransBivariate) );

   /* include the quadratic constraint upgrade in the quadratic constraint handler */
   SCIP_CALL( SCIPincludeQuadconsUpgrade(scip, quadconsUpgdBivariate, QUADCONSUPGD_PRIORITY, FALSE, CONSHDLR_NAME) );

   /* include the quadratic constraint upgrade in the quadratic constraint handler */
   SCIP_CALL( SCIPincludeNonlinconsUpgrade(scip, NULL, exprgraphnodeReformBivariate, NONLINCONSUPGD_PRIORITY, FALSE, CONSHDLR_NAME) );

   /* add bivariate constraint handler parameters */
   SCIP_CALL( SCIPaddRealParam(scip, "constraints/"CONSHDLR_NAME"/minefficacysepa",
         "minimal efficacy for a cut to be added to the LP during separation; overwrites separating/efficacy",
         &conshdlrdata->mincutefficacysepa, FALSE, 0.0001, 0.0, SCIPinfinity(scip), NULL, NULL) );

   SCIP_CALL( SCIPaddRealParam(scip, "constraints/"CONSHDLR_NAME"/minefficacyenfo",
         "minimal target efficacy of a cut in order to add it to relaxation during enforcement (may be ignored)",
         &conshdlrdata->mincutefficacyenfo, FALSE, 2.0*SCIPfeastol(scip), 0.0, SCIPinfinity(scip), NULL, NULL) );

   SCIP_CALL( SCIPaddRealParam(scip, "constraints/"CONSHDLR_NAME"/cutmaxrange",
         "maximal coef range of a cut (maximal coefficient divided by minimal coefficient) in order to be added to LP relaxation",
         &conshdlrdata->cutmaxrange, TRUE, 1e+7, 0.0, SCIPinfinity(scip), NULL, NULL) );

   SCIP_CALL( SCIPaddBoolParam(scip, "constraints/"CONSHDLR_NAME"/linfeasshift",
         "whether to try to make solutions in check function feasible by shifting a linear variable (esp. useful if constraint was actually objective function)",
         &conshdlrdata->linfeasshift, FALSE, TRUE, NULL, NULL) );

   SCIP_CALL( SCIPaddIntParam(scip, "constraints/"CONSHDLR_NAME"/maxproprounds",
         "limit on number of propagation rounds for a single constraint within one round of SCIP propagation",
         &conshdlrdata->maxproprounds, FALSE, 1, 0, INT_MAX, NULL, NULL) );

   SCIP_CALL( SCIPaddIntParam(scip, "constraints/"CONSHDLR_NAME"/ninitlprefpoints",
         "number of reference points in each direction where to compute linear support for envelope in LP initialization",
         &conshdlrdata->ninitlprefpoints, FALSE, 3, 0, INT_MAX, NULL, NULL) );

   SCIP_CALL( SCIPaddBoolParam(scip, "constraints/"CONSHDLR_NAME"/enfocutsremovable",
         "are cuts added during enforcement removable from the LP in the same node?",
         &conshdlrdata->enfocutsremovable, TRUE, FALSE, NULL, NULL) );

   SCIP_CALL( SCIPaddBoolParam(scip, "constraints/"CONSHDLR_NAME"/scaling",
         "whether a constraint should be scaled w.r.t. the current gradient sup.norm when checking for feasibility",
         &conshdlrdata->doscaling, TRUE, TRUE, NULL, NULL) );

   conshdlrdata->linvareventhdlr = NULL;
   SCIP_CALL( SCIPincludeEventhdlrBasic(scip, &(conshdlrdata->linvareventhdlr), CONSHDLR_NAME"_boundchange", "signals a bound tightening in a linear variable to a bivariate constraint",
         processLinearVarEvent, NULL) );
   assert(conshdlrdata->linvareventhdlr != NULL);

   conshdlrdata->nonlinvareventhdlr = NULL;
   SCIP_CALL( SCIPincludeEventhdlrBasic(scip, &(conshdlrdata->nonlinvareventhdlr), CONSHDLR_NAME"_boundchange2", "signals a bound change in a nonlinear variable to the bivariate constraint handler",
         processNonlinearVarEvent, (SCIP_EVENTHDLRDATA*)conshdlrdata) );
   assert(conshdlrdata->nonlinvareventhdlr != NULL);

   SCIP_CALL( SCIPincludeEventhdlrBasic(scip, NULL, CONSHDLR_NAME"_newsolution", "handles the event that a new primal solution has been found",
         processNewSolutionEvent, NULL) );

   /* create expression interpreter */
   SCIP_CALL( SCIPexprintCreate(SCIPblkmem(scip), &conshdlrdata->exprinterpreter) );

   /* create expression graph */
   SCIP_CALL( SCIPexprgraphCreate(SCIPblkmem(scip), &conshdlrdata->exprgraph, -1, -1,
         exprgraphVarAdded, exprgraphVarRemove, NULL, (void*)conshdlrdata) );
   conshdlrdata->isremovedfixings = TRUE;
   conshdlrdata->ispropagated = TRUE;

   conshdlrdata->scip = scip;

   return SCIP_OKAY;
}

/** creates and captures a bivariate constraint
 *
 *  @note the constraint gets captured, hence at one point you have to release it using the method SCIPreleaseCons()
 */
SCIP_RETCODE SCIPcreateConsBivariate(
   SCIP*                 scip,               /**< SCIP data structure */
   SCIP_CONS**           cons,               /**< pointer to hold the created constraint */
   const char*           name,               /**< name of constraint */
   SCIP_EXPRTREE*        f,                  /**< expression tree specifying bivariate function f(x,y) */
   SCIP_BIVAR_CONVEXITY  convextype,         /**< kind of convexity of f(x,y) */
   SCIP_VAR*             z,                  /**< linear variable in constraint */
   SCIP_Real             zcoef,              /**< coefficient of linear variable */
   SCIP_Real             lhs,                /**< left hand side of constraint */
   SCIP_Real             rhs,                /**< right hand side of constraint */
   SCIP_Bool             initial,            /**< should the LP relaxation of constraint be in the initial LP?
                                              *   Usually set to TRUE. Set to FALSE for 'lazy constraints'. */
   SCIP_Bool             separate,           /**< should the constraint be separated during LP processing?
                                              *   Usually set to TRUE. */
   SCIP_Bool             enforce,            /**< should the constraint be enforced during node processing?
                                              *   TRUE for model constraints, FALSE for additional, redundant constraints. */
   SCIP_Bool             check,              /**< should the constraint be checked for feasibility?
                                              *   TRUE for model constraints, FALSE for additional, redundant constraints. */
   SCIP_Bool             propagate,          /**< should the constraint be propagated during node processing?
                                              *   Usually set to TRUE. */
   SCIP_Bool             local,              /**< is constraint only valid locally?
                                              *   Usually set to FALSE. Has to be set to TRUE, e.g., for branching constraints. */
   SCIP_Bool             modifiable,         /**< is constraint modifiable (subject to column generation)?
                                              *   Usually set to FALSE. In column generation applications, set to TRUE if pricing
                                              *   adds coefficients to this constraint. */
   SCIP_Bool             dynamic,            /**< is constraint subject to aging?
                                              *   Usually set to FALSE. Set to TRUE for own cuts which
                                              *   are seperated as constraints. */
   SCIP_Bool             removable,          /**< should the relaxation be removed from the LP due to aging or cleanup?
                                              *   Usually set to FALSE. Set to TRUE for 'lazy constraints' and 'user cuts'. */
   SCIP_Bool             stickingatnode      /**< should the constraint always be kept at the node where it was added, even
                                              *   if it may be moved to a more global node?
                                              *   Usually set to FALSE. Set to TRUE to for constraints that represent node data. */
   )
{
   SCIP_CONSHDLR* conshdlr;
   SCIP_CONSDATA* consdata;

   assert(f != NULL);
   assert(!SCIPisInfinity(scip, REALABS(zcoef)));
   assert(modifiable == FALSE); /* we do not support column generation */

   /* find the bivariate constraint handler */
   conshdlr = SCIPfindConshdlr(scip, CONSHDLR_NAME);
   if( conshdlr == NULL )
   {
      SCIPerrorMessage("bivariate constraint handler not found\n");
      return SCIP_PLUGINNOTFOUND;
   }

   /* create constraint data */
   SCIP_CALL( SCIPallocMemory(scip, &consdata) );
   BMSclearMemory(consdata);

   SCIP_CALL( SCIPexprtreeCopy(SCIPblkmem(scip), &consdata->f, f) );
   consdata->convextype = convextype;
   consdata->z          = z;
   consdata->zcoef      = zcoef;
   consdata->lhs        = lhs;
   consdata->rhs        = rhs;

   assert(SCIPexprtreeGetNVars(consdata->f) == 2);
   assert(SCIPexprtreeGetVars(consdata->f) != NULL);
   assert(SCIPexprtreeGetVars(consdata->f)[0] != NULL);
   assert(SCIPexprtreeGetVars(consdata->f)[1] != NULL);

   /* mark that variable events are not catched so far */
   consdata->eventfilterpos = -1;

   /* create constraint */
   SCIP_CALL( SCIPcreateCons(scip, cons, name, conshdlr, consdata, initial, separate, enforce, check, propagate,
         local, modifiable, dynamic, removable, stickingatnode) );

   return SCIP_OKAY;
}

/** creates and captures an absolute power constraint
 *  in its most basic version, i. e., all constraint flags are set to their basic value as explained for the
 *  method SCIPcreateConsBivariate(); all flags can be set via SCIPsetConsFLAGNAME-methods in scip.h
 *
 *  @see SCIPcreateConsBivariate() for information about the basic constraint flag configuration
 *
 *  @note the constraint gets captured, hence at one point you have to release it using the method SCIPreleaseCons()
 */
SCIP_RETCODE SCIPcreateConsBasicBivariate(
   SCIP*                 scip,               /**< SCIP data structure */
   SCIP_CONS**           cons,               /**< pointer to hold the created constraint */
   const char*           name,               /**< name of constraint */
   SCIP_EXPRTREE*        f,                  /**< expression tree specifying bivariate function f(x,y) */
   SCIP_BIVAR_CONVEXITY  convextype,         /**< kind of convexity of f(x,y) */
   SCIP_VAR*             z,                  /**< linear variable in constraint */
   SCIP_Real             zcoef,              /**< coefficient of linear variable */
   SCIP_Real             lhs,                /**< left hand side of constraint */
   SCIP_Real             rhs                 /**< right hand side of constraint */
   )
{
   assert(scip != NULL);

   SCIP_CALL( SCIPcreateConsBivariate(scip, cons, name, f, convextype, z, zcoef, lhs, rhs,
         TRUE, TRUE, TRUE, TRUE, TRUE, FALSE, FALSE, FALSE, FALSE, FALSE) );

   return SCIP_OKAY;
}

/** gets the linear variable of a bivariate constraint, or NULL if no such variable */
SCIP_VAR* SCIPgetLinearVarBivariate(
   SCIP*                 scip,               /**< SCIP data structure */
   SCIP_CONS*            cons                /**< constraint */
   )
{
   assert(cons != NULL);
   assert(SCIPconsGetData(cons) != NULL);

   return SCIPconsGetData(cons)->z;
}

/** gets the coefficients of the linear variable of a bivariate constraint */
SCIP_Real SCIPgetLinearCoefBivariate(
   SCIP*                 scip,               /**< SCIP data structure */
   SCIP_CONS*            cons                /**< constraint */
   )
{
   assert(cons != NULL);
   assert(SCIPconsGetData(cons) != NULL);

   return SCIPconsGetData(cons)->zcoef;
}

/** gets the expression tree of a bivariate constraint */
SCIP_EXPRTREE* SCIPgetExprtreeBivariate(
   SCIP*                 scip,               /**< SCIP data structure */
   SCIP_CONS*            cons                /**< constraint */
   )
{
   assert(cons != NULL);
   assert(SCIPconsGetData(cons) != NULL);

   return SCIPconsGetData(cons)->f;
}

/** gets the left hand side of a bivariate constraint */
SCIP_Real SCIPgetLhsBivariate(
   SCIP*                 scip,               /**< SCIP data structure */
   SCIP_CONS*            cons                /**< constraint */
   )
{
   assert(cons != NULL);
   assert(SCIPconsGetData(cons) != NULL);

   return SCIPconsGetData(cons)->lhs;
}

/** gets the right hand side of a bivariate constraint */
SCIP_Real SCIPgetRhsBivariate(
   SCIP*                 scip,               /**< SCIP data structure */
   SCIP_CONS*            cons                /**< constraint */
   )
{
   assert(cons != NULL);
   assert(SCIPconsGetData(cons) != NULL);

   return SCIPconsGetData(cons)->rhs;
}<|MERGE_RESOLUTION|>--- conflicted
+++ resolved
@@ -4290,15 +4290,11 @@
     * -> alpha/gamma * x + beta/gamma * y - delta/gamma + c*z <= f(x,y) + c*z <= rhs
     */
 
-<<<<<<< HEAD
    assert(cutcoeff[0] != SCIP_INVALID); /*lint !e777*/
    assert(cutcoeff[1] != SCIP_INVALID); /*lint !e777*/
    assert(cutcoeff[2] != SCIP_INVALID); /*lint !e777*/
    assert(cutcoeff[3] != SCIP_INVALID); /*lint !e777*/
    assert(finite(cutcoeff[0]));
-=======
-   assert(finite(cutcoeff[0])); /*lint !e644*/
->>>>>>> de7eab4c
    assert(finite(cutcoeff[1]));
    assert(finite(cutcoeff[2]));
    assert(finite(cutcoeff[3]));
