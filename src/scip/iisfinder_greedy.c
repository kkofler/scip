--- conflicted
+++ resolved
@@ -622,10 +622,7 @@
          {
             SCIPfreeBlockMemoryArray(scip, &idxs, batchsize);
             break;
-<<<<<<< HEAD
          }
-=======
->>>>>>> b7623944
 
          /* treat subproblem with LB deletions */
          SCIP_CALL( deletionSubproblem(iis, NULL, vars, idxs, k, timelim, timelimperiter, nodelim, nodelimperiter,
@@ -881,28 +878,29 @@
    SCIP_CALL( SCIPgetBoolParam(scip, "iis/removebounds", &removebounds) );
    SCIP_CALL( SCIPgetBoolParam(scip, "iis/silent", &silent) );
 
-   *result = SCIP_DIDNOTFIND;
-
+   nvars = SCIPgetNOrigVars(scip);
    nconss = SCIPgetNOrigConss(scip);
-   nvars = SCIPgetNOrigVars(scip);
-   batchsize = MAX(nconss, nvars);
-   batchsize = (int)SCIPceil(scip, iisfinderdata->maxrelbatchsize * batchsize);
-   batchsize = MIN(batchsize, iisfinderdata->maxbatchsize);
+   batchsize = MAX(nvars, nconss);
+   if( iisfinderdata->initrelbatchsize >= 0.0 )
+      batchsize = (int)ceil(iisfinderdata->initrelbatchsize * batchsize);
+   else
+      batchsize = MIN(iisfinderdata->initbatchsize, batchsize);
    batchsize = MAX(batchsize, 1);
 
+   *result = SCIP_SUCCESS;
+
    if( iisfinderdata->additive )
    {
       if( !silent )
       {
          SCIPdebugMsg(scip, "----- STARTING GREEDY ADDITION ALGORITHM -----\n");
       }
-      SCIP_CALL( additionFilterBatch(iis, timelim, nodelim, silent, iisfinderdata->timelimperiter, iisfinderdata->nodelimperiter, iisfinderdata->dynamicreordering, batchsize) );
+      SCIP_CALL( additionFilterBatch(iis, timelim, nodelim, silent, iisfinderdata->timelimperiter,
+            iisfinderdata->nodelimperiter, iisfinderdata->dynamicreordering, batchsize, iisfinderdata->maxbatchsize,
+            iisfinderdata->batchingfactor, iisfinderdata->batchingoffset, iisfinderdata->batchupdateinterval) );
       SCIPiisSetSubscipIrreducible(iis, FALSE);
       if( timelim - SCIPiisGetTime(iis) <= 0 || ( nodelim != -1 && SCIPiisGetNNodes(iis) >= nodelim ) )
-      {
-         *result = SCIP_SUCCESS;
          return SCIP_OKAY;
-      }
    }
    else
    {
@@ -910,12 +908,12 @@
       {
          SCIPdebugMsg(scip, "----- STARTING GREEDY DELETION ALGORITHM -----\n");
       }
-      SCIP_CALL( deletionFilterBatch(iis, timelim, nodelim, silent, iisfinderdata->timelimperiter, iisfinderdata->nodelimperiter, removebounds, iisfinderdata->conservative, batchsize, &alldeletionssolved) );
+      SCIP_CALL( deletionFilterBatch(iis, timelim, nodelim, removebounds, silent, iisfinderdata->timelimperiter,
+            iisfinderdata->nodelimperiter, iisfinderdata->conservative, batchsize, iisfinderdata->maxbatchsize,
+            iisfinderdata->batchingfactor, iisfinderdata->batchingoffset, iisfinderdata->batchupdateinterval,
+            &alldeletionssolved) );
       if( timelim - SCIPiisGetTime(iis) <= 0 || ( nodelim != -1 && SCIPiisGetNNodes(iis) >= nodelim ) )
-      {
-         *result = SCIP_SUCCESS;
          return SCIP_OKAY;
-      }
       if( alldeletionssolved && batchsize == 1 )
          SCIPiisSetSubscipIrreducible(iis, TRUE);
    }
@@ -926,14 +924,14 @@
       {
          SCIPdebugMsg(scip, "----- STARTING GREEDY DELETION ALGORITHM FOLLOWING COMPLETED ADDITION ALGORITHM -----\n");
       }
-      SCIP_CALL( deletionFilterBatch(iis, timelim, nodelim, silent, iisfinderdata->timelimperiter, iisfinderdata->nodelimperiter, removebounds, iisfinderdata->conservative, batchsize, &alldeletionssolved) );
+      SCIP_CALL( deletionFilterBatch(iis, timelim, nodelim, removebounds, silent, iisfinderdata->timelimperiter,
+            iisfinderdata->nodelimperiter, iisfinderdata->conservative, batchsize, iisfinderdata->maxbatchsize,
+            iisfinderdata->batchingfactor, iisfinderdata->batchingoffset, iisfinderdata->batchupdateinterval,
+            &alldeletionssolved) );
+      if( timelim - SCIPiisGetTime(iis) <= 0 || ( nodelim != -1 && SCIPiisGetNNodes(iis) >= nodelim ) )
+         return SCIP_OKAY;
       if( alldeletionssolved && batchsize == 1 )
          SCIPiisSetSubscipIrreducible(iis, TRUE);
-      if( timelim - SCIPiisGetTime(iis) <= 0 || ( nodelim != -1 && SCIPiisGetNNodes(iis) >= nodelim ) )
-      {
-         *result = SCIP_SUCCESS;
-         return SCIP_OKAY;
-      }
    }
 
    return SCIP_OKAY;
@@ -990,25 +988,7 @@
    iisfinderdata = SCIPiisfinderGetData(iisfinder);
    assert(iisfinderdata != NULL);
 
-<<<<<<< HEAD
-   SCIP_CALL( SCIPexecIISfinderGreedy(iis, timelim, nodelim, removebounds, silent,
-            iisfinderdata->timelimperiter,
-            iisfinderdata->nodelimperiter,
-            iisfinderdata->additive,
-            iisfinderdata->conservative,
-            iisfinderdata->delafteradd,
-            iisfinderdata->dynamicreordering,
-            iisfinderdata->initbatchsize,
-            iisfinderdata->initrelbatchsize,
-            iisfinderdata->maxbatchsize,
-            iisfinderdata->maxrelbatchsize,
-            iisfinderdata->batchingfactor,
-            iisfinderdata->batchingoffset,
-            iisfinderdata->batchupdateinterval,
-            result) );
-=======
    SCIP_CALL( execIISfinderGreedy(iis, iisfinderdata, result) );
->>>>>>> b7623944
 
    return SCIP_OKAY;
 }
@@ -1109,117 +1089,6 @@
    return SCIP_OKAY;
 }
 
-<<<<<<< HEAD
-/** perform a greedy addition or deletion algorithm to obtain an infeasible subsystem (IS).
- *
- *  This is the generation method for the greedy IIS finder rule.
- *  Depending on the parameter choices, constraints are either greedily added from an empty problem,
- *  or deleted from a complete problem. In the case of constraints being added, this is done until the problem
- *  becomes infeasible, after which one can then begin deleting constraints. In the case of deleting constraints,
- *  this is done until no more constraints (or batches of constraints) can be deleted without making
- *  the problem feasible.
- */
-SCIP_RETCODE SCIPexecIISfinderGreedy(
-   SCIP_IIS*             iis,                /**< IIS data structure */
-   SCIP_Real             timelim,            /**< The global time limit on the IIS finder call */
-   SCIP_Longint          nodelim,            /**< The global node limit on the IIS finder call */
-   SCIP_Bool             removebounds,       /**< Whether the algorithm should remove bounds as well as constraints */
-   SCIP_Bool             silent,             /**< should the run be performed silently without printing progress information */
-
-   SCIP_Real             timelimperiter,     /**< time limit per individual solve call */
-   SCIP_Longint          nodelimperiter,     /**< maximum number of nodes per individual solve call */
-   SCIP_Bool             additive,           /**< whether an additive approach instead of deletion based approach should be used */
-   SCIP_Bool             conservative,       /**< should a hit limit (e.g. node / time) solve be counted as feasible when deleting constraints */
-   SCIP_Bool             delafteradd,        /**< should the deletion routine be performed after the addition routine (in the case of additive) */
-   SCIP_Bool             dynamicreordering,  /**< should satisfied constraints outside the batch of an intermediate solve be added during the additive method */
-
-   int                   initbatchsize,      /**< the initial batchsize for the first iteration */
-   SCIP_Real             initrelbatchsize,   /**< the initial batchsize relative to the original problem for the first iteration */
-   int                   maxbatchsize,       /**< the maximum batchsize per iteration */
-   SCIP_Real             maxrelbatchsize,    /**< the maximum batchsize relative to the original problem per iteration */
-   SCIP_Real             batchingfactor,     /**< the factor with which the batchsize is multiplied each iteration */
-   int                   batchingoffset,     /**< the offset with which the batchsize is summed each iteration */
-   int                   batchupdateinterval, /**< the number of iterations to run with a fixed batchsize before updating it */
-
-   SCIP_RESULT*          result              /**< pointer to store the result of the IIS finder run. SCIP_DIDNOTFIND if the algorithm failed, otherwise SCIP_SUCCESS. */
-   )
-{
-   SCIP* scip;
-   int nconss;
-   int nvars;
-   int problemsize;
-   SCIP_Bool alldeletionssolved;
-
-   scip = SCIPiisGetSubscip(iis);
-   alldeletionssolved = TRUE;
-
-   assert( scip != NULL );
-   assert( result != NULL );
-   assert( maxbatchsize > 0 );
-
-   *result = SCIP_DIDNOTFIND;
-
-   nconss = SCIPgetNOrigVars(scip);
-   nvars = SCIPgetNOrigConss(scip);
-   problemsize = MAX(nconss, nvars);
-
-   /* find the maximum batchsize w.r.t. problem size */
-   maxrelbatchsize = SCIPceil(scip, maxrelbatchsize * problemsize);
-   maxbatchsize = MIN(maxbatchsize, (int)maxrelbatchsize);
-   maxbatchsize = MAX(maxbatchsize, 1);
-
-   /* find the initial batchsize */
-   if( initrelbatchsize > 0 )
-      initbatchsize = (int)SCIPceil(scip, initrelbatchsize * problemsize);
-   initbatchsize = MIN(initbatchsize, maxbatchsize);
-   initbatchsize = MAX(initbatchsize, 1);
-
-   if( additive )
-   {
-      if( !silent )
-      {
-         SCIPdebugMsg(scip, "----- STARTING GREEDY ADDITION ALGORITHM -----\n");
-      }
-      SCIP_CALL( additionFilterBatch(iis, timelim, nodelim, silent, timelimperiter, nodelimperiter, dynamicreordering, initbatchsize, maxbatchsize, batchingfactor, batchingoffset, batchupdateinterval) );
-      SCIPiisSetSubscipIrreducible(iis, FALSE);
-      if( timelim - SCIPiisGetTime(iis) <= 0 || ( nodelim != -1 && SCIPiisGetNNodes(iis) >= nodelim ) )
-      {
-         *result = SCIP_SUCCESS;
-         return SCIP_OKAY;
-      }
-   }
-   else
-   {
-      if( !silent )
-      {
-         SCIPdebugMsg(scip, "----- STARTING GREEDY DELETION ALGORITHM -----\n");
-      }
-      SCIP_CALL( deletionFilterBatch(iis, timelim, nodelim, removebounds, silent, timelimperiter, nodelimperiter, conservative, initbatchsize, maxbatchsize, batchingfactor, batchingoffset, batchupdateinterval, &alldeletionssolved) );
-      if( alldeletionssolved && initbatchsize == 1 )
-         SCIPiisSetSubscipIrreducible(iis, TRUE);
-      if( timelim - SCIPiisGetTime(iis) <= 0 || ( nodelim != -1 && SCIPiisGetNNodes(iis) >= nodelim ) )
-      {
-         *result = SCIP_SUCCESS;
-         return SCIP_OKAY;
-      }
-   }
-
-   if( delafteradd && additive )
-   {
-      if( !silent )
-      {
-         SCIPdebugMsg(scip, "----- STARTING GREEDY DELETION ALGORITHM FOLLOWING COMPLETED ADDITION ALGORITHM -----\n");
-      }
-      SCIP_CALL( deletionFilterBatch(iis, timelim, nodelim, removebounds, silent, timelimperiter, nodelimperiter, conservative, initbatchsize, maxbatchsize, batchingfactor, batchingoffset, batchupdateinterval, &alldeletionssolved) );
-      if( alldeletionssolved && initbatchsize == 1 )
-         SCIPiisSetSubscipIrreducible(iis, TRUE);
-      if( timelim - SCIPiisGetTime(iis) <= 0 || ( nodelim != -1 && SCIPiisGetNNodes(iis) >= nodelim ) )
-      {
-         *result = SCIP_SUCCESS;
-         return SCIP_OKAY;
-      }
-   }
-=======
 /** perform the greedy deletion algorithm with singleton batches to obtain an irreducible infeasible subsystem (IIS) */
 SCIP_RETCODE SCIPiisGreedyMinimize(
    SCIP_IIS*             iis                 /**< IIS data structure */
@@ -1245,10 +1114,9 @@
    SCIP_CALL( SCIPgetBoolParam(scip, "iis/removebounds", &removebounds) );
    SCIP_CALL( SCIPgetBoolParam(scip, "iis/silent", &silent) );
 
-   SCIP_CALL( deletionFilterBatch(iis, timelim, nodelim, silent, DEFAULT_TIMELIMPERITER, DEFAULT_NODELIMPERITER, removebounds, TRUE, 1, &alldeletionssolved) );
+   SCIP_CALL( deletionFilterBatch(iis, timelim, nodelim, removebounds, silent, DEFAULT_TIMELIMPERITER, DEFAULT_NODELIMPERITER, TRUE, 1, DEFAULT_MAXBATCHSIZE, DEFAULT_BATCHINGFACTOR, DEFAULT_BATCHINGOFFSET, DEFAULT_BATCHUPDATEINTERVAL, &alldeletionssolved) );
    if( alldeletionssolved && SCIPiisGetTime(iis) < timelim && ( nodelim == -1 || SCIPiisGetNNodes(iis) < nodelim ) )
       SCIPiisSetSubscipIrreducible(iis, TRUE);
->>>>>>> b7623944
 
    return SCIP_OKAY;
 }