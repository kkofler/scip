/* * * * * * * * * * * * * * * * * * * * * * * * * * * * * * * * * * * * * * */
/*                                                                           */
/*                  This file is part of the program and library             */
/*         SCIP --- Solving Constraint Integer Programs                      */
/*                                                                           */
/*  Copyright (c) 2002-2025 Zuse Institute Berlin (ZIB)                      */
/*                                                                           */
/*  Licensed under the Apache License, Version 2.0 (the "License");          */
/*  you may not use this file except in compliance with the License.         */
/*  You may obtain a copy of the License at                                  */
/*                                                                           */
/*      http://www.apache.org/licenses/LICENSE-2.0                           */
/*                                                                           */
/*  Unless required by applicable law or agreed to in writing, software      */
/*  distributed under the License is distributed on an "AS IS" BASIS,        */
/*  WITHOUT WARRANTIES OR CONDITIONS OF ANY KIND, either express or implied. */
/*  See the License for the specific language governing permissions and      */
/*  limitations under the License.                                           */
/*                                                                           */
/*  You should have received a copy of the Apache-2.0 license                */
/*  along with SCIP; see the file LICENSE. If not visit scipopt.org.         */
/*                                                                           */
/* * * * * * * * * * * * * * * * * * * * * * * * * * * * * * * * * * * * * * */

/**@file   reader_opb.c
 * @ingroup DEFPLUGINS_READER
 * @brief  pseudo-Boolean file reader (opb format)
 * @author Stefan Heinz
 * @author Michael Winkler
 * @author Dominik Kamp
 *
 * This file reader parses the @a opb format and is also used by the @a wbo reader for the @a wbo format. For a
 * detailed description of this format see
 *
 * - http://www.cril.univ-artois.fr/PB07/solver_req.html
 * - http://www.cril.univ-artois.fr/PB10/format.pdf
 *
 * The syntax of the input file format can be described by a simple Backus-Naur
 *  form. \<formula\> is the start symbol of this grammar.
 *
 *  \<formula\>::= \<sequence_of_comments\>
 *               [\<objective\>] | [\<softheader\>]
 *               \<sequence_of_comments_or_constraints\>
 *
 *  \<sequence_of_comments\>::= \<comment\> [\<sequence_of_comments\>]
 *  \<comment\>::= "*" \<any_sequence_of_characters_other_than_EOL\> \<EOL\>
 *  \<sequence_of_comments_or_constraints\>::=\<comment_or_constraint\> [\<sequence_of_comments_or_constraints\>]
 *  \<comment_or_constraint\>::=\<comment\>|\<constraint\>
 *
 *  \<objective\>::= "min:" \<zeroOrMoreSpace\> \<sum\>  ";"
 *  \<constraint\>::= \<sum\> \<relational_operator\> \<zeroOrMoreSpace\> \<integer\> \<zeroOrMoreSpace\> ";"
 *
 *  \<sum\>::= \<weightedterm\> | \<weightedterm\> \<sum\>
 *  \<weightedterm\>::= \<integer\> \<oneOrMoreSpace\> \<term\> \<oneOrMoreSpace\>
 *
 *  \<integer\>::= \<unsigned_integer\> | "+" \<unsigned_integer\> | "-" \<unsigned_integer\>
 *  \<unsigned_integer\>::= \<digit\> | \<digit\>\<unsigned_integer\>
 *
 *  \<relational_operator\>::= "\>=" | "="
 *
 *  \<variablename\>::= "x" \<unsigned_integer\>
 *
 *  \<oneOrMoreSpace\>::= " " [\<oneOrMoreSpace\>]
 *  \<zeroOrMoreSpace\>::= [" " \<zeroOrMoreSpace\>]
 *
 *  For linear pseudo-Boolean instances, \<term\> is defined as
 *
 *  \<term\>::=\<variablename\>
 *
 *  For non-linear instances, \<term\> is defined as
 *
 *  \<term\>::= \<oneOrMoreLiterals\>
 *  \<oneOrMoreLiterals\>::= \<literal\> | \<literal\> \<oneOrMoreSpace\> \<oneOrMoreLiterals\>
 *  \<literal\>::= \<variablename\> | "~"\<variablename\>
 *
 * For wbo-files are the following additional/changed things possible.
 *
 *  \<softheader\>::= "soft:" [\<unsigned integer\>] ";"
 *
 *  \<comment_or_constraint\>::=\<comment\>|\<constraint\>|\<softconstraint\>
 *
 *  \<softconstraint\>::= "[" \<zeroOrMoreSpace\> \<unsigned integer\> \<zeroOrMoreSpace\> "]" \<constraint\>
 *
 */

/* Our parser should also be lax by handling variable names and it's possible to read doubles instead of integer and
 * possible some more :). */

/*---+----1----+----2----+----3----+----4----+----5----+----6----+----7----+----8----+----9----+----0----+----1----+----2*/

#include "blockmemshell/memory.h"
#include <ctype.h>
#include "scip/cons_and.h"
#include "scip/cons_indicator.h"
#include "scip/cons_knapsack.h"
#include "scip/cons_linear.h"
#include "scip/cons_exactlp.h"
#include "scip/cons_logicor.h"
#include "scip/cons_pseudoboolean.h"
#include "scip/cons_setppc.h"
#include "scip/cons_varbound.h"
#include "scip/debug.h"
#include "scip/pub_cons.h"
#include "scip/pub_fileio.h"
#include "scip/pub_message.h"
#include "scip/pub_misc.h"
#include "scip/pub_misc_sort.h"
#include "scip/pub_reader.h"
#include "scip/pub_var.h"
#include "scip/reader_opb.h"
#include "scip/rational.h"
#include "scip/scip_cons.h"
#include "scip/scip_exact.h"
#include "scip/scip_mem.h"
#include "scip/scip_message.h"
#include "scip/scip_numerics.h"
#include "scip/scip_param.h"
#include "scip/scip_prob.h"
#include "scip/scip_reader.h"
#include "scip/scip_solvingstats.h"
#include "scip/scip_var.h"
#include <stdlib.h>
#include <string.h>

#define READER_NAME             "opbreader"
#define READER_DESC             "file reader for pseudo-Boolean problem in opb format"
#define READER_EXTENSION        "opb"

#define GENCONSNAMES            TRUE           /* remove if no constraint names should be generated */
#define INDICATORVARNAME        "indicatorvar" /* standard part of name for all indicator variables */
#define INDICATORSLACKVARNAME   "indslack"     /* standard part of name for all indicator slack variables; should be the same in cons_indicator */
#define TOPCOSTCONSNAME         "topcostcons"  /* standard name for artificial topcost constraint in wbo problems */

/*
 * Data structures
 */
#define OPB_MAX_LINELEN        65536  /**< size of the line buffer for reading or writing */
#define OPB_MAX_PUSHEDTOKENS   2
#define OPB_INIT_COEFSSIZE     8192

/** Section in OPB File */
enum OpbExpType
{
   OPB_EXP_NONE,
   OPB_EXP_UNSIGNED,
   OPB_EXP_SIGNED
};
typedef enum OpbExpType OPBEXPTYPE;

enum OpbSense
{
   OPB_SENSE_NOTHING,
   OPB_SENSE_LE,
   OPB_SENSE_GE,
   OPB_SENSE_EQ
};
typedef enum OpbSense OPBSENSE;

/** OPB reading data */
struct OpbInput
{
   SCIP_FILE*            file;
   char*                 linebuf;
   char*                 token;
   char*                 tokenbuf;
   char*                 pushedtokens[OPB_MAX_PUSHEDTOKENS];
   int                   npushedtokens;
   int                   linenumber;
   int                   linepos;
   int                   linebufsize;
   SCIP_OBJSENSE         objsense;
   SCIP_Bool             eof;
   SCIP_Bool             haserror;
   int                   nproblemcoeffs;
   SCIP_Bool             wbo;
   SCIP_Real             topcost;
   int                   nindvars;
#if GENCONSNAMES == TRUE
   int                   consnumber;
#endif
};

typedef struct OpbInput OPBINPUT;

static const char commentchars[] = "*";
/*
 * Local methods (for reading)
 */

/** issues an error message and marks the OPB data to have errors */
static
void syntaxError(
   SCIP*                 scip,               /**< SCIP data structure */
   OPBINPUT*             opbinput,           /**< OPB reading data */
   const char*           msg                 /**< error message */
   )
{
   assert(scip != NULL);
   assert(opbinput != NULL);

   SCIPerrorMessage("Syntax error in line %d: %s found <%s>\n", opbinput->linenumber, msg, opbinput->token);
   if( opbinput->linebuf[opbinput->linebufsize - 1] == '\n' )
   {
      SCIPerrorMessage("  input: %s", opbinput->linebuf);
   }
   else
   {
      SCIPerrorMessage("  input: %s\n", opbinput->linebuf);
   }

   opbinput->haserror = TRUE;
}

/** returns whether a syntax error was detected */
static
SCIP_Bool hasError(
   OPBINPUT*             opbinput            /**< OPB reading data */
   )
{
   assert(opbinput != NULL);

   return opbinput->haserror;
}

/** returns whether the given character is a token delimiter */
static
SCIP_Bool isDelimChar(
   char                  c                   /**< input character */
   )
{
   switch (c)
   {
   case ' ':
   case '\f':
   case '\n':
   case '\r':
   case '\t':
   case '\v':
   case '\0':
      return TRUE;
   default:
      return FALSE;
   }
}

/** returns whether the given character is a single token */
static
SCIP_Bool isTokenChar(
   char                  c                   /**< input character */
   )
{
   switch (c)
   {
   case '-':
   case '+':
   case ':':
   case '<':
   case '>':
   case '=':
   case '[':
   case ']':
   case ';':
      return TRUE;
   default:
      return FALSE;
   }
}

/** returns whether the current character is member of a value string */
static
SCIP_Bool isValueChar(
   char                  c,                  /**< input character */
   char                  nextc,              /**< next input character */
   SCIP_Bool             firstchar,          /**< is the given character the first char of the token? */
   SCIP_Bool*            hasdot,             /**< pointer to update the dot flag */
   OPBEXPTYPE*           exptype             /**< pointer to update the exponent type */
   )
{
   assert(hasdot != NULL);
   assert(exptype != NULL);

   if( isdigit((unsigned char)c) )
      return TRUE;
   else if( (*exptype == OPB_EXP_NONE) && !(*hasdot) && (c == '.') )
   {
      *hasdot = TRUE;
      return TRUE;
   }
   else if( !firstchar && (*exptype == OPB_EXP_NONE) && (c == 'e' || c == 'E') )
   {
      if( nextc == '+' || nextc == '-' )
      {
         *exptype = OPB_EXP_SIGNED;
         return TRUE;
      }
      else if( isdigit((unsigned char)nextc) )
      {
         *exptype = OPB_EXP_UNSIGNED;
         return TRUE;
      }
   }
   else if( (*exptype == OPB_EXP_SIGNED) && (c == '+' || c == '-') )
   {
      *exptype = OPB_EXP_UNSIGNED;
      return TRUE;
   }

   return FALSE;
}

/** reads the next line from the input file into the line buffer; skips comments;
 *  returns whether a line could be read
 */
static
SCIP_Bool getNextLine(
   SCIP*                 scip,               /**< SCIP data structure */
   OPBINPUT*             opbinput            /**< OPB reading data */
   )
{
   int i;

   assert(opbinput != NULL);

   /* read next line */
   opbinput->linepos = 0;
   opbinput->linebuf[opbinput->linebufsize - 2] = '\0';

   if( SCIPfgets(opbinput->linebuf, opbinput->linebufsize, opbinput->file) == NULL )
      return FALSE;

   opbinput->linenumber++;

   /* if line is too long for our buffer reallocate buffer */
   while( opbinput->linebuf[opbinput->linebufsize - 2] != '\0' )
   {
      int newsize;

      newsize = SCIPcalcMemGrowSize(scip, opbinput->linebufsize + 1);
      SCIP_CALL_ABORT( SCIPreallocBlockMemoryArray(scip, &opbinput->linebuf, opbinput->linebufsize, newsize) );

      opbinput->linebuf[newsize-2] = '\0';
      if ( SCIPfgets(opbinput->linebuf + opbinput->linebufsize - 1, newsize - opbinput->linebufsize + 1, opbinput->file) == NULL )
         return FALSE;
      opbinput->linebufsize = newsize;
   }

   opbinput->linebuf[opbinput->linebufsize - 1] = '\0'; /* we want to use lookahead of one char -> we need two \0 at the end */

   /* skip characters after comment symbol */
   for( i = 0; commentchars[i] != '\0'; ++i )
   {
      char* commentstart;

      commentstart = strchr(opbinput->linebuf, commentchars[i]);
      if( commentstart != NULL )
      {
         *commentstart = '\0';
         *(commentstart+1) = '\0'; /* we want to use lookahead of one char -> we need two \0 at the end */
         break;
      }
   }

   SCIPdebugMsg(scip, "%s\n", opbinput->linebuf);

   return TRUE;
}

/** swaps the addresses of two pointers */
static
void swapPointers(
   char**                pointer1,           /**< first pointer */
   char**                pointer2            /**< second pointer */
   )
{
   char* tmp;

   tmp = *pointer1;
   *pointer1 = *pointer2;
   *pointer2 = tmp;
}

/** reads the next token from the input file into the token buffer; returns whether a token was read */
static
SCIP_Bool getNextToken(
   SCIP*                 scip,               /**< SCIP data structure */
   OPBINPUT*             opbinput            /**< OPB reading data */
   )
{
   SCIP_Bool hasdot;
   OPBEXPTYPE exptype;
   char* buf;
   int tokenlen;

   assert(opbinput != NULL);
   assert(opbinput->linepos < opbinput->linebufsize);

   /* check the token stack */
   if( opbinput->npushedtokens > 0 )
   {
      swapPointers(&opbinput->token, &opbinput->pushedtokens[opbinput->npushedtokens-1]);
      opbinput->npushedtokens--;
      SCIPdebugMsg(scip, "(line %d) read token again: '%s'\n", opbinput->linenumber, opbinput->token);
      return TRUE;
   }

   /* skip delimiters */
   buf = opbinput->linebuf;
   while( isDelimChar(buf[opbinput->linepos]) )
   {
      if( buf[opbinput->linepos] == '\0' )
      {
         if( !getNextLine(scip, opbinput) )
         {
            SCIPdebugMsg(scip, "(line %d) end of file\n", opbinput->linenumber);
            return FALSE;
         }
         assert(opbinput->linepos == 0);
         /* update buf, because the linebuffer may have been reallocated */
         buf = opbinput->linebuf;
      }
      else
         opbinput->linepos++;
   }
   assert(opbinput->linepos < opbinput->linebufsize);
   assert(!isDelimChar(buf[opbinput->linepos]));

   /* check if the token is a value */
   hasdot = FALSE;
   exptype = OPB_EXP_NONE;
   if( isValueChar(buf[opbinput->linepos], buf[opbinput->linepos+1], TRUE, &hasdot, &exptype) )
   {
      /* read value token */
      tokenlen = 0;
      do
      {
         assert(tokenlen < OPB_MAX_LINELEN);
         assert(!isDelimChar(buf[opbinput->linepos]));
         opbinput->token[tokenlen] = buf[opbinput->linepos];
         tokenlen++;
         opbinput->linepos++;
      }
      while( isValueChar(buf[opbinput->linepos], buf[opbinput->linepos+1], FALSE, &hasdot, &exptype) );
   }
   else
   {
      /* read non-value token */
      tokenlen = 0;
      do
      {
         assert(tokenlen < OPB_MAX_LINELEN);
         opbinput->token[tokenlen] = buf[opbinput->linepos];
         tokenlen++;
         opbinput->linepos++;
         if( tokenlen == 1 && isTokenChar(opbinput->token[0]) )
            break;
      }
      while( !isDelimChar(buf[opbinput->linepos]) && !isTokenChar(buf[opbinput->linepos]) );

      /* if the token is an equation sense '<', '>', or '=', skip a following '='
       * if the token is an equality token '=' and the next character is a '<' or '>',
       * replace the token by the inequality sense
       */
      if( tokenlen >= 1
         && (opbinput->token[tokenlen-1] == '<' || opbinput->token[tokenlen-1] == '>' || opbinput->token[tokenlen-1] == '=')
         && buf[opbinput->linepos] == '=' )
      {
         opbinput->linepos++;
      }
      else if( opbinput->token[tokenlen-1] == '=' && (buf[opbinput->linepos] == '<' || buf[opbinput->linepos] == '>') )
      {
         opbinput->token[tokenlen-1] = buf[opbinput->linepos];
         opbinput->linepos++;
      }
   }
   assert(tokenlen < OPB_MAX_LINELEN);
   opbinput->token[tokenlen] = '\0';

   SCIPdebugMsg(scip, "(line %d) read token: '%s'\n", opbinput->linenumber, opbinput->token);

   return TRUE;
}

/** puts the current token on the token stack, such that it is read at the next call to getNextToken() */
static
void pushToken(
   OPBINPUT*             opbinput            /**< OPB reading data */
   )
{
   assert(opbinput != NULL);
   assert(opbinput->npushedtokens < OPB_MAX_PUSHEDTOKENS);

   swapPointers(&opbinput->pushedtokens[opbinput->npushedtokens], &opbinput->token);
   opbinput->npushedtokens++;
}

/** puts the buffered token on the token stack, such that it is read at the next call to getNextToken() */
static
void pushBufferToken(
   OPBINPUT*             opbinput            /**< OPB reading data */
   )
{
   assert(opbinput != NULL);
   assert(opbinput->npushedtokens < OPB_MAX_PUSHEDTOKENS);

   swapPointers(&opbinput->pushedtokens[opbinput->npushedtokens], &opbinput->tokenbuf);
   opbinput->npushedtokens++;
}

/** swaps the current token with the token buffer */
static
void swapTokenBuffer(
   OPBINPUT*             opbinput            /**< OPB reading data */
   )
{
   assert(opbinput != NULL);

   swapPointers(&opbinput->token, &opbinput->tokenbuf);
}

/** checks whether the current token is a section identifier, and if yes, switches to the corresponding section */
static
SCIP_Bool isEndLine(
   OPBINPUT*             opbinput            /**< OPB reading data */
   )
{
   assert(opbinput != NULL);

   if( *(opbinput->token) ==  ';')
      return TRUE;

   return FALSE;
}

/** returns whether the current token is a sign */
static
SCIP_Bool isSign(
   OPBINPUT*             opbinput,           /**< OPB reading data */
   int*                  sign                /**< pointer to update the sign */
   )
{
   assert(opbinput != NULL);
   assert(sign != NULL);
   assert(*sign == +1 || *sign == -1);

   if( strlen(opbinput->token) == 1 )
   {
      assert(opbinput->token[1] == '\0');

      if( *opbinput->token == '+' )
         return TRUE;
      else if( *opbinput->token == '-' )
      {
         *sign *= -1;
         return TRUE;
      }
   }

   return FALSE;
}

/** returns whether the current token is a value */
static
SCIP_Bool isValue(
   SCIP*                 scip,               /**< SCIP data structure */
   OPBINPUT*             opbinput,           /**< OPB reading data */
   SCIP_Real*            value               /**< pointer to store the value (unchanged, if token is no value) */
   )
{
   assert(opbinput != NULL);
   assert(value != NULL);

   if( SCIPstrcasecmp(opbinput->token, "INFINITY") == 0 || SCIPstrcasecmp(opbinput->token, "INF") == 0 )
   {
      *value = SCIPinfinity(scip);
      return TRUE;
   }
   else
   {
      double val;
      char* endptr;

      val = strtod(opbinput->token, &endptr);
      if( endptr != opbinput->token && *endptr == '\0' )
      {
         *value = val;
         if( strlen(opbinput->token) > 18 )
            opbinput->nproblemcoeffs++;
         return TRUE;
      }
   }

   return FALSE;
}

/** returns whether the current token is an equation sense */
static
SCIP_Bool isSense(
   OPBINPUT*             opbinput,           /**< OPB reading data */
   OPBSENSE*             sense               /**< pointer to store the equation sense, or NULL */
   )
{
   assert(opbinput != NULL);

   if( strcmp(opbinput->token, "<") == 0 )
   {
      if( sense != NULL )
         *sense = OPB_SENSE_LE;
      return TRUE;
   }
   else if( strcmp(opbinput->token, ">") == 0 )
   {
      if( sense != NULL )
         *sense = OPB_SENSE_GE;
      return TRUE;
   }
   else if( strcmp(opbinput->token, "=") == 0 )
   {
      if( sense != NULL )
         *sense = OPB_SENSE_EQ;
      return TRUE;
   }

   return FALSE;
}

/** returns whether the current token is a value */
static
SCIP_Bool isStartingSoftConstraintWeight(
   SCIP*                 scip,               /**< SCIP data structure */
   OPBINPUT*             opbinput            /**< OPB reading data */
   )
{
   assert(scip != NULL);
   assert(opbinput != NULL);

   if( strcmp(opbinput->token, "[") == 0 )
      return TRUE;

   return FALSE;
}

/** returns whether the current token is a value */
static
SCIP_Bool isEndingSoftConstraintWeight(
   SCIP*                 scip,               /**< SCIP data structure */
   OPBINPUT*             opbinput            /**< OPB reading data */
   )
{
   assert(scip != NULL);
   assert(opbinput != NULL);

   if( strcmp(opbinput->token, "]") == 0 )
      return TRUE;

   return FALSE;
}

/** create binary variable with given name */
static
SCIP_RETCODE createVariable(
   SCIP*                 scip,               /**< SCIP data structure */
   SCIP_VAR**            var,                /**< pointer to store the variable */
   char*                 name                /**< name for the variable */
   )
{
   SCIP_VAR* newvar;
   SCIP_Bool dynamiccols;
   SCIP_Bool initial;
   SCIP_Bool removable;

   SCIP_CALL( SCIPgetBoolParam(scip, "reading/dynamiccols", &dynamiccols) );
   initial = !dynamiccols;
   removable = dynamiccols;

   /* create new variable of the given name */
   SCIPdebugMsg(scip, "creating new variable: <%s>\n", name);

   SCIP_CALL( SCIPcreateVar(scip, &newvar, name, 0.0, 1.0, 0.0, SCIP_VARTYPE_BINARY,
         initial, removable, NULL, NULL, NULL, NULL, NULL) );
   if( SCIPisExact(scip) )
   {
      SCIP_CALL( SCIPaddVarExactData(scip, newvar, NULL, NULL, NULL) );
   }
   SCIP_CALL( SCIPaddVar(scip, newvar) );
   *var = newvar;

   /* because the variable was added to the problem, it is captured by SCIP and we
    * can safely release it right now without making the returned *var invalid */
   SCIP_CALL( SCIPreleaseVar(scip, &newvar) );

   return SCIP_OKAY;
}

/** returns the variable with the given name, or creates a new variable if it does not exist */
static
SCIP_RETCODE getVariableOrTerm(
   SCIP*                 scip,               /**< SCIP data structure */
   OPBINPUT*             opbinput,           /**< OPB reading data */
   SCIP_VAR***           vars,               /**< pointer to store the variables */
   int*                  nvars,              /**< pointer to store the number of variables */
   int*                  varssize            /**< pointer to store the varsize, if changed (should already be initialized) */
   )
{
   SCIP_Bool negated;
   char* name;

   assert(scip != NULL);
   assert(opbinput != NULL);
   assert(vars != NULL);
   assert(nvars != NULL);
   assert(varssize != NULL);
   assert(*varssize >= 0);

   *nvars = 0;

   name = opbinput->token;
   assert(name != NULL);

   /* parse AND terms */
   while(!isdigit((unsigned char) *name ) && !isTokenChar(*name) && !opbinput->haserror )
   {
      SCIP_VAR* var;

      negated = FALSE;
      if( *name == '~' )
      {
         negated = TRUE;
         ++name;
      }

      var = SCIPfindVar(scip, name);
      if( var == NULL )
      {
         SCIP_CALL( createVariable(scip, &var, name) );
      }

      if( negated )
      {
         SCIP_VAR* negvar;
         SCIP_CALL( SCIPgetNegatedVar(scip, var, &negvar) );

         var = negvar;
      }

      /* reallocated memory */
      if( *nvars == *varssize )
      {
         *varssize = SCIPcalcMemGrowSize(scip, *varssize + 1);
         SCIP_CALL( SCIPreallocBufferArray(scip, vars, *varssize) );
      }

      (*vars)[*nvars] = var;
      ++(*nvars);

      if( !getNextToken(scip, opbinput) )
         opbinput->haserror = TRUE;

      name = opbinput->token;
   }

   /* check if we found at least on variable */
   if( *nvars == 0 )
      syntaxError(scip, opbinput, "expected a variable name");

   pushToken(opbinput);

   return SCIP_OKAY;
}

/** reads an objective or constraint with name and coefficients */
static
SCIP_RETCODE readCoefficients(
   SCIP*const            scip,               /**< SCIP data structure */
   OPBINPUT*const        opbinput,           /**< OPB reading data */
   char*const            name,               /**< pointer to store the name of the line; must be at least of size
                                              *   OPB_MAX_LINELEN */
   SCIP_VAR***           linvars,            /**< pointer to store the array with linear variables (must be freed by caller) */
   SCIP_Real**           lincoefs,           /**< pointer to store the array with linear coefficients (must be freed by caller) */
   int*const             nlincoefs,          /**< pointer to store the number of linear coefficients */
   int*                  lincoefssize,       /**< pointer to store the size of linvars/lincoefs arrays */
   SCIP_VAR****          terms,              /**< pointer to store the array with nonlinear variables (must be freed by caller) */
   SCIP_Real**           termcoefs,          /**< pointer to store the array with nonlinear coefficients (must be freed by caller) */
   int**                 ntermvars,          /**< pointer to store the number of nonlinear variables in the terms (must be freed by caller) */
   int*                  termcoefssize,      /**< pointer to store the size of terms/termcoefs */
   int*const             ntermcoefs,         /**< pointer to store the number of nonlinear coefficients */
   SCIP_Bool*const       newsection,         /**< pointer to store whether a new section was encountered */
   SCIP_Bool*const       isNonlinear,        /**< pointer to store if we have a nonlinear constraint */
   SCIP_Bool*const       issoftcons,         /**< pointer to store whether it is a soft constraint (for wbo files) */
   SCIP_Real*const       weight              /**< pointer to store the weight of the soft constraint */
   )
{
   SCIP_VAR** tmpvars;
   SCIP_Real* tmpcoefs;
   SCIP_Bool havesign;
   SCIP_Bool havevalue;
   SCIP_Bool haveweightstart;
   SCIP_Bool haveweightend;
   SCIP_Real coef;
   int coefsign;
   int tmpvarssize;
   int ntmpcoefs;
   int ntmpvars;

   assert(opbinput != NULL);
   assert(name != NULL);
   assert(linvars != NULL);
   assert(lincoefs != NULL);
   assert(lincoefssize != NULL);
   assert(nlincoefs != NULL);
   assert(terms != NULL);
   assert(termcoefs != NULL);
   assert(ntermvars != NULL);
   assert(termcoefssize != NULL);
   assert(ntermcoefs != NULL);
   assert(newsection != NULL);

   *linvars = NULL;
   *lincoefs = NULL;
   *lincoefssize = 0;
   *terms = NULL;
   *termcoefs = NULL;
   *ntermvars = NULL;
   *termcoefssize = 0;
   *name = '\0';
   *nlincoefs = 0;
   *ntermcoefs = 0;
   *newsection = FALSE;
   *isNonlinear = FALSE;
   *issoftcons = FALSE;

   SCIPdebugMsg(scip, "read coefficients\n");

   /* read the first token, which may be the name of the line */
   if( getNextToken(scip, opbinput) )
   {
      /* remember the token in the token buffer */
      swapTokenBuffer(opbinput);

      /* get the next token and check, whether it is a colon */
      if( getNextToken(scip, opbinput) )
      {
         if( strcmp(opbinput->token, ":") == 0 )
         {
            /* the second token was a colon ':' the first token is a constraint name */
            (void)SCIPmemccpy(name, opbinput->tokenbuf, '\0', SCIP_MAXSTRLEN);

            name[SCIP_MAXSTRLEN-1] = '\0';
            SCIPdebugMsg(scip, "(line %d) read constraint name: '%s'\n", opbinput->linenumber, name);

            /* all but the first coefficient need a sign */
            if( strcmp(name, "soft") == 0 && (SCIPgetNVars(scip) > 0 || SCIPgetNConss(scip) > 0) )
            {
               syntaxError(scip, opbinput, "Soft top cost line needs to be the first non-comment line, and without any objective function.\n");
               return SCIP_OKAY;
            }
         }
         else
         {
            /* the second token was no colon: push the tokens back onto the token stack and parse them as coefficients */
            SCIPdebugMsg(scip, "(line %d) constraint has no name\n", opbinput->linenumber);
            pushToken(opbinput);
            pushBufferToken(opbinput);
         }
      }
      else
      {
         /* there was only one token left: push it back onto the token stack and parse it as coefficient */
         pushBufferToken(opbinput);
      }
   }
   else
   {
      assert(SCIPfeof( opbinput->file ) );
      opbinput->eof = TRUE;
      return SCIP_OKAY;
   }

   /* initialize buffers for storing the coefficients */
   *lincoefssize = OPB_INIT_COEFSSIZE;
   *termcoefssize = OPB_INIT_COEFSSIZE;
   tmpvarssize = OPB_INIT_COEFSSIZE;
   SCIP_CALL( SCIPallocBlockMemoryArray(scip, linvars, *lincoefssize) );
   SCIP_CALL( SCIPallocBlockMemoryArray(scip, lincoefs, *lincoefssize) );
   SCIP_CALL( SCIPallocBlockMemoryArray(scip, terms, *termcoefssize) );
   SCIP_CALL( SCIPallocBlockMemoryArray(scip, termcoefs, *termcoefssize) );
   SCIP_CALL( SCIPallocBlockMemoryArray(scip, ntermvars, *termcoefssize) );

   SCIP_CALL( SCIPallocBufferArray(scip, &tmpvars, tmpvarssize) );
   SCIP_CALL( SCIPallocBufferArray(scip, &tmpcoefs, tmpvarssize) );

   /* read the coefficients */
   coefsign = +1;
   coef = 1.0;
   havesign = FALSE;
   havevalue = FALSE;
   haveweightstart = FALSE;
   haveweightend = FALSE;
   ntmpcoefs = 0;
   ntmpvars = 0;

   while( getNextToken(scip, opbinput) && !hasError(opbinput) )
   {
      if( isEndLine(opbinput) )
      {
         *newsection = TRUE;
         goto TERMINATE;
      }

      /* check if we reached an equation sense */
      if( isSense(opbinput, NULL) )
      {
         /* put the sense back onto the token stack */
         pushToken(opbinput);
         goto TERMINATE;
      }

      /* check if we read a sign */
      if( isSign(opbinput, &coefsign) )
      {
         SCIPdebugMsg(scip, "(line %d) read coefficient sign: %+d\n", opbinput->linenumber, coefsign);
         havesign = TRUE;
         continue;
      }

      /* check if we read a value */
      if( isValue(scip, opbinput, &coef) )
      {
         /* coefficients without a sign are treated as "+" */
         if( (*nlincoefs > 0 || *ntermcoefs > 0 || ntmpcoefs > 0) && !havesign )
         {
            coefsign = 1;
            havesign = TRUE;
         }

         SCIPdebugMsg(scip, "(line %d) read coefficient value: %g with sign %+d\n", opbinput->linenumber, coef, coefsign);
         if( havevalue )
         {
            syntaxError(scip, opbinput, "two consecutive values");
            goto TERMINATE;
         }
         havevalue = TRUE;

         /* if we read a wbo file, the first line should be something like "soft: <weight>;", where weight is a value or nothing */
         if( strcmp(name, "soft") == 0 )
         {
            assert(ntmpcoefs == 0);

            tmpcoefs[ntmpcoefs] = coefsign * coef;
            ++ntmpcoefs;
         }

         continue;
      }

      /* check if we are reading a soft constraint line, it start with "[<weight>]", where weight is a value */
      if( *nlincoefs == 0 && *ntermcoefs == 0 && ntmpcoefs == 0 && !havesign && !havevalue && strcmp(name, "soft") != 0 && isStartingSoftConstraintWeight(scip, opbinput) )
      {
         if( !opbinput->wbo )
         {
            SCIPwarningMessage(scip, "Found in line %d a soft constraint, without having read a starting top-cost line.\n", opbinput->linenumber);
         }
         haveweightstart = TRUE;

         continue;
      }
      if( *nlincoefs == 0 && *ntermcoefs == 0 && ntmpcoefs == 0 && havevalue && haveweightstart && isEndingSoftConstraintWeight(scip, opbinput) )
      {
         *weight = coefsign * coef;
         SCIPdebugMsg(scip, "(line %d) found soft constraint weight: %g\n", opbinput->linenumber, *weight);

         coefsign = +1;
         havesign = FALSE;
         havevalue = FALSE;
         haveweightend = TRUE;
         *issoftcons = TRUE;

         continue;
      }

      /* if we read a '[' we should already read a ']', which indicates that we read a soft constraint,
       * we have a parsing error */
      if( haveweightstart != haveweightend )
      {
         syntaxError(scip, opbinput, "Wrong soft constraint.");
         goto TERMINATE;
      }

      /* if we read the first non-comment line of a wbo file we should never be here */
      if( strcmp(name, "soft") == 0 )
      {
         syntaxError(scip, opbinput, "Wrong soft top cost line.");
         goto TERMINATE;
      }

      /* the token is a variable name: get the corresponding variables (or create a new ones) */
      SCIP_CALL( getVariableOrTerm(scip, opbinput, &tmpvars, &ntmpvars, &tmpvarssize) );

      if( ntmpvars > 1 )
      {
         /* insert non-linear term */
         *isNonlinear = TRUE;

         SCIPdebugMsg(scip, "(line %d) found linear term: %+g", opbinput->linenumber, coefsign * coef);
#ifndef NDEBUG
         {
            int v;
            for( v = 0; v < ntmpvars; ++v )
            {
               SCIPdebugMsgPrint(scip, " %s * ", SCIPvarGetName(tmpvars[v]));
            }
            SCIPdebugMsgPrint(scip, "\n");
         }
#endif
         if( !SCIPisZero(scip, coef) )
         {
            assert(*ntermcoefs <= *termcoefssize);
            /* resize the terms, ntermvars, and termcoefs array if needed */
            if( *ntermcoefs >= *termcoefssize )
            {
               int newsize;

               newsize = SCIPcalcMemGrowSize(scip, *ntermcoefs + 1);
               SCIP_CALL( SCIPreallocBlockMemoryArray(scip, terms, *termcoefssize, newsize) );
               SCIP_CALL( SCIPreallocBlockMemoryArray(scip, termcoefs, *termcoefssize, newsize) );
               SCIP_CALL( SCIPreallocBlockMemoryArray(scip, ntermvars, *termcoefssize, newsize) );
               *termcoefssize = newsize;
            }
            assert(*ntermcoefs < *termcoefssize);

            /* get memory for the last term */
            SCIP_CALL( SCIPallocBlockMemoryArray(scip, &((*terms)[*ntermcoefs]), ntmpvars) ); /*lint !e866 */

            /* set the number of variable in this term */
            (*ntermvars)[*ntermcoefs] = ntmpvars;

            /* add all variables */
            for( --ntmpvars; ntmpvars >= 0; --ntmpvars )
            {
               (*terms)[*ntermcoefs][ntmpvars] = tmpvars[ntmpvars];
            }
            /* add coefficient */
            (*termcoefs)[*ntermcoefs] = coefsign * coef;

            /***********************/
            if( !SCIPisIntegral(scip, (*termcoefs)[*ntermcoefs]) )
            {
               SCIPwarningMessage(scip, "coefficient %g in line %d not integral.\n", (*termcoefs)[*ntermcoefs], opbinput->linenumber);
            }

            ++(*ntermcoefs);
         }

         /* reset the flags and coefficient value for the next coefficient */
         coefsign = +1;
         coef = 1.0;
         havesign = FALSE;
         havevalue = FALSE;
         ntmpvars = 0;
      }
      else
      {
         assert(ntmpvars == 1);
         /* insert linear term */
         SCIPdebugMsg(scip, "(line %d) found linear term: %+g<%s>\n", opbinput->linenumber, coefsign * coef, SCIPvarGetName(tmpvars[0]));
         if( !SCIPisZero(scip, coef) )
         {
            assert(*nlincoefs <= *lincoefssize);
            /* resize the vars and coefs array if needed */
            if( *nlincoefs >= *lincoefssize )
            {
               int newsize;

               newsize = SCIPcalcMemGrowSize(scip, *nlincoefs + 1);
               SCIP_CALL( SCIPreallocBlockMemoryArray(scip, linvars, *lincoefssize, newsize) );
               SCIP_CALL( SCIPreallocBlockMemoryArray(scip, lincoefs, *lincoefssize, newsize) );
               *lincoefssize = newsize;
            }
            assert(*nlincoefs < *lincoefssize);

            /* add coefficient */
            (*linvars)[*nlincoefs] = tmpvars[0];
            (*lincoefs)[*nlincoefs] = coefsign * coef;

            /***********************/
            if( !SCIPisIntegral(scip, (*lincoefs)[*nlincoefs]) )
            {
               SCIPwarningMessage(scip, "coefficient %g in line %d not integral.\n", (*lincoefs)[*nlincoefs], opbinput->linenumber);
            }

            ++(*nlincoefs);
         }

         /* reset the flags and coefficient value for the next coefficient */
         coefsign = +1;
         coef = 1.0;
         havesign = FALSE;
         havevalue = FALSE;
         ntmpvars = 0;
      }
   }

 TERMINATE:
   if( !opbinput->haserror )
   {
      /* all variables should be in the right arrays */
      assert(ntmpvars == 0);
      /* the following is only the case if we read topcost's of a wbo file, we need to move this topcost value to the
       * right array */
      if( ntmpcoefs > 0 )
      {
         /* maximal one topcost value is possible */
         assert(ntmpcoefs == 1);
         /* no other coefficient should be found here */
         assert(*nlincoefs == 0 && *ntermcoefs == 0);

         /* copy value */
         (*lincoefs)[*nlincoefs] = tmpcoefs[0];

         /***********************/
         if( !SCIPisIntegral(scip, (*lincoefs)[*nlincoefs]) )
         {
            SCIPwarningMessage(scip, "topcost not integral.\n");
         }

         *nlincoefs = 1;
      }
   }
   /* clear memory */
   SCIPfreeBufferArray(scip, &tmpcoefs);
   SCIPfreeBufferArray(scip, &tmpvars);

   return SCIP_OKAY;
}

/** set the objective section */
static
SCIP_RETCODE setObjective(
   SCIP*const            scip,               /**< SCIP data structure */
   OPBINPUT*const        opbinput,           /**< OPB reading data */
   const char*           sense,              /**< objective sense */
   SCIP_Real const       scale,              /**< objective scale */
   SCIP_VAR**const       linvars,            /**< array of linear variables */
   SCIP_Real*const       coefs,              /**< array of objective values for linear variables */
   int const             ncoefs,             /**< number of coefficients for linear part */
   SCIP_VAR***const      terms,              /**< array with nonlinear variables */
   SCIP_Real*const       termcoefs,          /**< array of objective values for nonlinear variables */
   int*const             ntermvars,          /**< number of nonlinear variables in the terms */
   int const             ntermcoefs          /**< number of nonlinear coefficients */
   )
{
   assert(scip != NULL);
   assert(opbinput != NULL);
   assert(isEndLine(opbinput));
   assert(ncoefs == 0 || (linvars != NULL && coefs != NULL));
   assert(ntermcoefs == 0 || (terms != NULL && ntermvars != NULL && termcoefs != NULL));

   if( !hasError(opbinput) )
   {
      SCIP_VAR* var;
      int v;
      char name[SCIP_MAXSTRLEN];

      if( strcmp(sense, "max" ) == 0 )
         opbinput->objsense = SCIP_OBJSENSE_MAXIMIZE;

      /* handle non-linear terms by and-constraints */
      if( ntermcoefs > 0 )
      {
         if( SCIPisExact(scip) )
         {
            SCIPerrorMessage("non-linear objectives are not supported in exact mode\n");
            return SCIP_READERROR;
         }

         SCIP_VAR** vars;
         int nvars;
         int t;
         SCIP_CONS* andcons;

         for( t = 0; t < ntermcoefs; ++t )
         {
            assert(terms != NULL);  /* for lint */
            assert(ntermvars != NULL);
            assert(termcoefs != NULL);

            vars = terms[t];
            nvars = ntermvars[t];
            assert(vars != NULL);
            assert(nvars > 1);

            /* @todo: reuse equivalent terms */
            /* create auxiliary variable */
            (void)SCIPsnprintf(name, SCIP_MAXSTRLEN, ARTIFICIALVARNAMEPREFIX"obj_%d", t);
            SCIP_CALL( SCIPcreateVar(scip, &var, name, 0.0, 1.0, scale * termcoefs[t], SCIP_VARTYPE_BINARY,
                  TRUE, TRUE, NULL, NULL, NULL, NULL, NULL) );

            /* @todo: check if it is better to change the branching priority for the artificial variables */
#if 1
            /* change branching priority of artificial variable to -1 */
            SCIP_CALL( SCIPchgVarBranchPriority(scip, var, -1) );
#endif

            /* add auxiliary variable to the problem */
            SCIP_CALL( SCIPaddVar(scip, var) );

#ifdef WITH_DEBUG_SOLUTION
            if( SCIPdebugIsMainscip(scip) )
            {
               SCIP_Real val = 0.0;

               for( v = nvars - 1; v >= 0; --v )
               {
                  SCIP_CALL( SCIPdebugGetSolVal(scip, vars[v], &val) );
                  assert(SCIPisFeasZero(scip, val) || SCIPisFeasEQ(scip, val, 1.0));

                  if( val < 0.5 )
                     break;
               }
               SCIP_CALL( SCIPdebugAddSolVal(scip, var, (val < 0.5) ? 0.0 : 1.0) );
            }
#endif

            /* @todo: check whether all constraint creation flags are the best option */
            /* create and-constraint */
            (void)SCIPsnprintf(name, SCIP_MAXSTRLEN, "obj_andcons_%d", t);
            SCIP_CALL( SCIPcreateConsAnd(scip, &andcons, name, var, nvars, vars,
                  TRUE, TRUE, TRUE, TRUE, TRUE,
                  FALSE, FALSE, FALSE, FALSE, FALSE) );
            SCIP_CALL( SCIPaddCons(scip, andcons) );
            SCIPdebugPrintCons(scip, andcons, NULL);
            SCIP_CALL( SCIPreleaseCons(scip, &andcons) );

            SCIP_CALL( SCIPreleaseVar(scip, &var) );
         }
      }
      /* set the objective values */
      for( v = 0; v < ncoefs; ++v )
      {
         SCIP_Rational* obj;

         assert(linvars != NULL); /* for lint */
         assert(coefs != NULL);

         if( SCIPisExact(scip) )
         {
            SCIP_CALL( SCIPrationalCreateBuffer(SCIPbuffer(scip), &obj) );

            if( SCIPvarIsNegated(linvars[v]) )
            {
               SCIP_VAR* negvar = SCIPvarGetNegationVar(linvars[v]);

               SCIPrationalSetReal(obj, coefs[v]);
               SCIP_CALL( SCIPaddOrigObjoffsetExact(scip, obj) );

               SCIPrationalMultReal(obj, obj, -scale);
               SCIPrationalAdd(obj, obj, SCIPvarGetObjExact(negvar));
               SCIP_CALL( SCIPchgVarObjExact(scip, negvar, obj) );
            }
            else
            {
               SCIPrationalSetReal(obj, coefs[v]);
               SCIPrationalMultReal(obj, obj, scale);
               SCIPrationalAdd(obj, obj, SCIPvarGetObjExact(linvars[v]));
               SCIP_CALL( SCIPchgVarObjExact(scip, linvars[v], obj) );
            }

            SCIPrationalFreeBuffer(SCIPbuffer(scip), &obj);
         }
         else
         {
            if( SCIPvarIsNegated(linvars[v]) )
            {
               SCIP_VAR* negvar = SCIPvarGetNegationVar(linvars[v]);

               SCIP_CALL( SCIPaddOrigObjoffset(scip, coefs[v]) );
               SCIP_CALL( SCIPaddVarObj(scip, negvar, -scale * coefs[v]) );
            }
            else
            {
               SCIP_CALL( SCIPaddVarObj(scip, linvars[v], scale * coefs[v]) );
            }
         }
      }
   }

   return SCIP_OKAY;
}

/** reads the constraints section */
static
SCIP_RETCODE readConstraints(
   SCIP*                 scip,               /**< SCIP data structure */
   OPBINPUT*             opbinput,           /**< OPB reading data */
   SCIP_Real             objscale,           /**< objective scale */
   int*                  nNonlinearConss     /**< pointer to store number of nonlinear constraints */
   )
{
   char name[OPB_MAX_LINELEN];
   SCIP_CONS* cons;
   SCIP_VAR** linvars;
   SCIP_Real* lincoefs;
   int lincoefssize;
   int nlincoefs;
   SCIP_VAR*** terms;
   SCIP_Real* termcoefs;
   int* ntermvars;
   int termcoefssize;
   int ntermcoefs;
   OPBSENSE sense;
   SCIP_RETCODE retcode;
   SCIP_Real sidevalue;
   SCIP_Real lhs;
   SCIP_Real rhs;
   SCIP_Bool newsection;
   SCIP_Bool initialconss;
   SCIP_Bool dynamicconss;
   SCIP_Bool dynamicrows;
   SCIP_Bool initial;
   SCIP_Bool separate;
   SCIP_Bool enforce;
   SCIP_Bool check;
   SCIP_Bool propagate;
   SCIP_Bool local;
   SCIP_Bool modifiable;
   SCIP_Bool dynamic;
   SCIP_Bool removable;
   SCIP_Bool isNonlinear;
   int sidesign;
   SCIP_Bool issoftcons;
   SCIP_Real weight;
   SCIP_VAR* indvar;
   char indname[SCIP_MAXSTRLEN];
   int t;

   assert(scip != NULL);
   assert(opbinput != NULL);
   assert(nNonlinearConss != NULL);

   weight = -SCIPinfinity(scip);
   retcode = SCIP_OKAY;

   /* read the objective coefficients */
   SCIP_CALL( readCoefficients(scip, opbinput, name, &linvars, &lincoefs, &nlincoefs, &lincoefssize, &terms, &termcoefs, &ntermvars, &termcoefssize,
         &ntermcoefs, &newsection, &isNonlinear, &issoftcons, &weight) );

   if( hasError(opbinput) || opbinput->eof )
      goto TERMINATE;
   if( newsection )
   {
      if( strcmp(name, "min") == 0 || strcmp(name, "max") == 0 )
      {
         if( opbinput->wbo )
         {
            syntaxError(scip, opbinput, "Cannot have an objective function when having soft constraints.\n");
            goto TERMINATE;
         }

         /* set objective function  */
         SCIP_CALL( setObjective(scip, opbinput, name, objscale, linvars, lincoefs, nlincoefs, terms, termcoefs, ntermvars, ntermcoefs) );
      }
      else if( strcmp(name, "soft") == 0 )
      {
         /* we have a "weighted boolean optimization"-file(wbo) */
         opbinput->wbo = TRUE;
         if( nlincoefs == 0 )
            opbinput->topcost = SCIPinfinity(scip);
         else
         {
            assert(nlincoefs == 1);
            assert(lincoefs != NULL);
            opbinput->topcost = lincoefs[0];
         }
         SCIPdebugMsg(scip, "Weighted Boolean Optimization problem has topcost of %g\n", opbinput->topcost);
      }
      else if( nlincoefs > 0 )
         syntaxError(scip, opbinput, "expected constraint sense '=' or '>='");
      goto TERMINATE;
   }

   /* read the constraint sense */
   if( !getNextToken(scip, opbinput) )
   {
      syntaxError(scip, opbinput, "expected constraint sense.");
      goto TERMINATE;
   }
   if( !isSense(opbinput, &sense) )
   {
      syntaxError(scip, opbinput, "expected constraint sense '=' or '>='.");
      goto TERMINATE;
   }

   /* read the right hand side */
   sidesign = +1;
   if( !getNextToken(scip, opbinput) )
   {
      syntaxError(scip, opbinput, "missing right hand side");
      goto TERMINATE;
   }
   if( isSign(opbinput, &sidesign) )
   {
      if( !getNextToken(scip, opbinput) )
      {
         syntaxError(scip, opbinput, "missing value of right hand side");
         goto TERMINATE;
      }
   }
   if( !isValue(scip, opbinput, &sidevalue) )
   {
      syntaxError(scip, opbinput, "expected value as right hand side");
      goto TERMINATE;
   }
   sidevalue *= sidesign;

   /* check if we reached the line end */
   if( !getNextToken(scip, opbinput) || !isEndLine(opbinput) )
   {
      syntaxError(scip, opbinput, "expected endline character ';'");
      goto TERMINATE;
   }

   /* assign the left and right hand side, depending on the constraint sense */
   switch( sense ) /*lint !e530*/
   {
   case OPB_SENSE_GE:
      lhs = sidevalue;
      rhs = SCIPinfinity(scip);
      break;
   case OPB_SENSE_LE:
      lhs = -SCIPinfinity(scip);
      rhs = sidevalue;
      break;
   case OPB_SENSE_EQ:
      lhs = sidevalue;
      rhs = sidevalue;
      break;
   case OPB_SENSE_NOTHING:
   default:
      SCIPerrorMessage("invalid constraint sense <%d>\n", sense);
      return SCIP_INVALIDDATA;
   }

   /* create and add the linear constraint */
   SCIP_CALL( SCIPgetBoolParam(scip, "reading/initialconss", &initialconss) );
   SCIP_CALL( SCIPgetBoolParam(scip, "reading/dynamicrows", &dynamicrows) );
   SCIP_CALL( SCIPgetBoolParam(scip, "reading/" READER_NAME "/dynamicconss", &dynamicconss) );

   initial = initialconss;
   separate = TRUE;
   enforce = TRUE;
   check = TRUE;
   propagate = TRUE;
   local = FALSE;
   modifiable = FALSE;
   dynamic = FALSE;/*dynamicconss;*/
   removable = dynamicrows;

   /* create corresponding constraint */
   if( issoftcons )
   {
      (void) SCIPsnprintf(indname, SCIP_MAXSTRLEN, INDICATORVARNAME"%d", opbinput->nindvars);
      ++(opbinput->nindvars);
      SCIP_CALL( createVariable(scip, &indvar, indname) );

      assert(!SCIPisInfinity(scip, -weight));
      SCIP_CALL( SCIPchgVarObj(scip, indvar, objscale * weight) );
   }
   else
      indvar = NULL;

   if( ntermcoefs > 0 || issoftcons )
   {
      if( SCIPisExact(scip) )
      {
         SCIPerrorMessage("non-linear constraints are not supported in exact mode\n");
         return SCIP_READERROR;
      }
#if GENCONSNAMES == TRUE
      (void) SCIPsnprintf(name, SCIP_MAXSTRLEN, "pseudoboolean%d", opbinput->consnumber);
      ++(opbinput->consnumber);
#else
      (void) SCIPsnprintf(name, SCIP_MAXSTRLEN, "pseudoboolean");
#endif
      retcode = SCIPcreateConsPseudoboolean(scip, &cons, name, linvars, nlincoefs, lincoefs, terms, ntermcoefs,
            ntermvars, termcoefs, indvar, weight, issoftcons, lhs, rhs, initial, separate, enforce, check, propagate,
            local, modifiable, dynamic, removable, FALSE);
      if( retcode != SCIP_OKAY )
         goto TERMINATE;
   }
   else
   {
#if GENCONSNAMES == TRUE
      (void) SCIPsnprintf(name, SCIP_MAXSTRLEN, "linear%d", opbinput->consnumber);
      ++(opbinput->consnumber);
#else
      (void) SCIPsnprintf(name, SCIP_MAXSTRLEN, "linear");
#endif
      if( !SCIPisExact(scip) )
      {
         retcode = SCIPcreateConsLinear(scip, &cons, name, nlincoefs, linvars, lincoefs, lhs, rhs,
               initial, separate, enforce, check, propagate, local, modifiable, dynamic, removable, FALSE);
      }
      else
      {
         SCIP_Rational** lincoefsrat;
         SCIP_Rational* lhsrat;
         SCIP_Rational* rhsrat;

         SCIP_CALL( SCIPrationalCreateBufferArray(SCIPbuffer(scip), &lincoefsrat, nlincoefs) );
         SCIP_CALL( SCIPrationalCreateBuffer(SCIPbuffer(scip), &lhsrat) );
         SCIP_CALL( SCIPrationalCreateBuffer(SCIPbuffer(scip), &rhsrat) );
         SCIPrationalSetReal(lhsrat, lhs);
         SCIPrationalSetReal(rhsrat, rhs);
         for( int i = 0; i < nlincoefs; ++i )
            SCIPrationalSetReal(lincoefsrat[i], lincoefs[i]);
         retcode = SCIPcreateConsExactLinear(scip, &cons, name, nlincoefs, linvars, lincoefsrat, lhsrat, rhsrat,
            initial, separate, enforce, check, propagate, local, modifiable, dynamic, removable, FALSE);
         SCIPrationalFreeBuffer(SCIPbuffer(scip), &rhsrat);
         SCIPrationalFreeBuffer(SCIPbuffer(scip), &lhsrat);
         SCIPrationalFreeBufferArray(SCIPbuffer(scip), &lincoefsrat, nlincoefs);
      }

      if( retcode != SCIP_OKAY )
         goto TERMINATE;
   }

   SCIP_CALL( SCIPaddCons(scip, cons) );
   SCIPdebugMsg(scip, "(line %d) created constraint: ", opbinput->linenumber);
   SCIPdebugPrintCons(scip, cons, NULL);
   SCIP_CALL( SCIPreleaseCons(scip, &cons) );

   if( isNonlinear )
      ++(*nNonlinearConss);

 TERMINATE:

   /* free memory */
   for( t = ntermcoefs - 1; t >= 0; --t )
   {
      assert(terms != NULL);  /* for lint */
      SCIPfreeBlockMemoryArray(scip, &(terms[t]), ntermvars[t]);
   }

   SCIPfreeBlockMemoryArrayNull(scip, &ntermvars, termcoefssize);
   SCIPfreeBlockMemoryArrayNull(scip, &termcoefs, termcoefssize);
   SCIPfreeBlockMemoryArrayNull(scip, &terms, termcoefssize);
   SCIPfreeBlockMemoryArrayNull(scip, &lincoefs, lincoefssize);
   SCIPfreeBlockMemoryArrayNull(scip, &linvars, lincoefssize);

   SCIP_CALL( retcode );

   return SCIP_OKAY;
}

/** tries to read the first comment line which usually contains information about the max size of "and" products */
static
SCIP_RETCODE getMaxAndConsDim(
   SCIP*                 scip,               /**< SCIP data structure */
   OPBINPUT*             opbinput,           /**< OPB reading data */
   SCIP_Real*            objscale,           /**< pointer to store objective scale */
   SCIP_Real*            objoffset           /**< pointer to store objective offset */
   )
{
   SCIP_Bool stop;
   char* commentstart;
   char* nproducts;
   char* str;
   int i;

   assert(scip != NULL);
   assert(opbinput != NULL);
   assert(objoffset != NULL);

   stop = FALSE;
   commentstart = NULL;
   nproducts = NULL;
   *objscale = 1.0;
   *objoffset = 0.0;
   opbinput->linebuf[opbinput->linebufsize - 2] = '\0';

   do
   {
      if( SCIPfgets(opbinput->linebuf, opbinput->linebufsize, opbinput->file) == NULL )
      {
         assert( SCIPfeof(opbinput->file) );
         break;
      }

      /* if line is too long for our buffer reallocate buffer */
      while( opbinput->linebuf[opbinput->linebufsize - 2] != '\0' )
      {
         int newsize;

         newsize = SCIPcalcMemGrowSize(scip, opbinput->linebufsize + 1);
         SCIP_CALL_ABORT( SCIPreallocBlockMemoryArray(scip, &opbinput->linebuf, opbinput->linebufsize, newsize) );

         opbinput->linebuf[newsize-2] = '\0';
         if ( SCIPfgets(opbinput->linebuf + opbinput->linebufsize - 1, newsize - opbinput->linebufsize + 1, opbinput->file) == NULL )
            return SCIP_READERROR;
         opbinput->linebufsize = newsize;
      }
      opbinput->linebuf[opbinput->linebufsize - 1] = '\0'; /* we want to use lookahead of one char -> we need two \0 at the end */

      /* read characters after comment symbol */
      for( i = 0; commentchars[i] != '\0'; ++i )
      {
         commentstart = strchr(opbinput->linebuf, commentchars[i]);

         /* found a comment line */
         if( commentstart != NULL )
         {
            /* search for "#product= xyz" in comment line, where xyz represents the number of and constraints */
            nproducts = strstr(opbinput->linebuf, "#product= ");
            if( nproducts != NULL )
            {
               const char delimchars[] = " \t";
               char* pos;

               nproducts += strlen("#product= ");

               pos = strtok(nproducts, delimchars);

               if( pos != NULL )
               {
                  SCIPdebugMsg(scip, "%d products supposed to be in file.\n", atoi(pos));
               }

               pos = strtok (NULL, delimchars);

               if( pos != NULL && strcmp(pos, "sizeproduct=") == 0 )
               {
                  pos = strtok (NULL, delimchars);
                  if( pos != NULL )
                  {
                     SCIPdebugMsg(scip, "sizeproducts = %d\n", atoi(pos));
                  }
               }

               stop = TRUE;
            }

            /* search for "Obj. scale       : <number>" in comment line */
            str = strstr(opbinput->linebuf, "Obj. scale       : ");
            if( str != NULL )
            {
               str += strlen("Obj. scale       : ");
               *objscale = atof(str);
               break;
            }

            /* search for "Obj. offset      : <number>" in comment line */
            str = strstr(opbinput->linebuf, "Obj. offset      : ");
            if( str != NULL )
            {
               str += strlen("Obj. offset      : ");
               *objoffset = atof(str);
               break;
            }

            /* make sure that comment vanishes */
            *commentstart = '\0';

            break;
         }
      }
   }
   while(commentstart != NULL && !stop);

   return SCIP_OKAY;
}

/** reads an OPB file */
static
SCIP_RETCODE readOPBFile(
   SCIP*                 scip,               /**< SCIP data structure */
   OPBINPUT*             opbinput,           /**< OPB reading data */
   const char*           filename            /**< name of the input file */
   )
{
   SCIP_Real objscale;
   SCIP_Real objoffset;
   int nNonlinearConss;
   int i;

   assert(scip != NULL);
   assert(opbinput != NULL);

   /* open file */
   opbinput->file = SCIPfopen(filename, "r");
   if( opbinput->file == NULL )
   {
      SCIPerrorMessage("cannot open file <%s> for reading\n", filename);
      SCIPprintSysError(filename);
      return SCIP_NOFILE;
   }

   /* @todo: reading additional information about the number of and constraints in comments to avoid reallocating
    * "opbinput.andconss"
    */

   /* tries to read the first comment line which usually contains information about the max size of "and" products */
   SCIP_CALL( getMaxAndConsDim(scip, opbinput, &objscale, &objoffset) );

   /* create problem */
   SCIP_CALL( SCIPcreateProb(scip, filename, NULL, NULL, NULL, NULL, NULL, NULL, NULL) );

   /* opb format supports only minimization; therefore, flip objective sense for negative objective scale */
   if( objscale < 0.0 )
      opbinput->objsense = (SCIP_OBJSENSE)(-1 * (int)(opbinput->objsense));

   if( ! SCIPisZero(scip, objoffset) )
   {
      SCIP_CALL( SCIPaddOrigObjoffset(scip, objscale * objoffset) );
   }

   nNonlinearConss = 0;

   while( !SCIPfeof( opbinput->file ) && !hasError(opbinput) )
   {
      SCIP_CALL( readConstraints(scip, opbinput, objscale, &nNonlinearConss) );
   }

   /* if we read a wbo file we need to make sure that the top cost won't be exceeded */
   if( opbinput->wbo )
   {
      SCIP_VAR** vars;
      SCIP_VAR** topcostvars;
      SCIP_CONS* topcostcons;
      SCIP_Real* topcosts;
      SCIP_Real topcostrhs;
      int nvars;
      int ntopcostvars;

      nvars = SCIPgetNVars(scip);
      vars = SCIPgetVars(scip);
      assert(nvars > 0 || vars != NULL);

      SCIP_CALL( SCIPallocBufferArray(scip, &topcostvars, nvars) );
      SCIP_CALL( SCIPallocBufferArray(scip, &topcosts, nvars) );

      ntopcostvars = 0;
      for( i = nvars - 1; i >= 0; --i )
      {
         if( !SCIPisZero(scip, SCIPvarGetObj(vars[i])) )
         {
            topcostvars[ntopcostvars] = vars[i];
            topcosts[ntopcostvars] = SCIPvarGetObj(vars[i]);
            ++ntopcostvars;
         }
      }
      topcostrhs = SCIPceil(scip, opbinput->topcost - 1.0);

      if( !SCIPisExact(scip) )
      {
         SCIP_CALL( SCIPcreateConsLinear(scip, &topcostcons, TOPCOSTCONSNAME, ntopcostvars, topcostvars, topcosts,
               -SCIPinfinity(scip), topcostrhs, TRUE, TRUE, TRUE, TRUE, TRUE, FALSE, FALSE, FALSE, FALSE, FALSE) );
      }
      else
      {
         SCIP_Rational** topcostsrat;
         SCIP_Rational* lhs;
         SCIP_Rational* rhs;

<<<<<<< HEAD
         SCIP_CALL( SCIPrationalCreateBufferArray(SCIPbuffer(scip), &topcostsrat, ntopcostvars) );
         SCIP_CALL( SCIPrationalCreateBuffer(SCIPbuffer(scip), &lhs) );
         SCIP_CALL( SCIPrationalCreateBuffer(SCIPbuffer(scip), &rhs) );
         SCIPrationalSetString(lhs, "-inf");
         SCIPrationalSetReal(rhs, (SCIP_Real) topcostrhs);
=======
         SCIP_CALL( RatCreateBufferArray(SCIPbuffer(scip), &topcostsrat, ntopcostvars) );
         SCIP_CALL( RatCreateBuffer(SCIPbuffer(scip), &lhs) );
         SCIP_CALL( RatCreateBuffer(SCIPbuffer(scip), &rhs) );
         RatSetString(lhs, "-inf");
         RatSetReal(rhs, topcostrhs);
>>>>>>> 4484dced
         for( int j = 0; j < ntopcostvars; ++j )
            SCIPrationalSetReal(topcostsrat[j], topcosts[j]);
         SCIP_CALL( SCIPcreateConsExactLinear(scip, &topcostcons, TOPCOSTCONSNAME, ntopcostvars, topcostvars, topcostsrat, lhs, rhs, TRUE, TRUE, TRUE, TRUE, TRUE, FALSE, FALSE, FALSE, FALSE, FALSE) );
         SCIPrationalFreeBuffer(SCIPbuffer(scip), &rhs);
         SCIPrationalFreeBuffer(SCIPbuffer(scip), &lhs);
         SCIPrationalFreeBufferArray(SCIPbuffer(scip), &topcostsrat, ntopcostvars);
      }

      SCIP_CALL( SCIPaddCons(scip, topcostcons) );
      SCIPdebugPrintCons(scip, topcostcons, NULL);
      SCIP_CALL( SCIPreleaseCons(scip, &topcostcons) );

      SCIPfreeBufferArray(scip, &topcosts);
      SCIPfreeBufferArray(scip, &topcostvars);
   }

   /* close file */
   SCIPfclose(opbinput->file);

   return SCIP_OKAY;
}


/*
 * Local methods (for writing)
 */

/** transforms given and constraint variables to the corresponding active or negated variables */
static
SCIP_RETCODE getBinVarsRepresentatives(
   SCIP*const            scip,               /**< SCIP data structure */
   SCIP_VAR**const       vars,               /**< vars array to get active variables for */
   int const             nvars,              /**< pointer to number of variables and values in vars and vals array */
   SCIP_Bool const       transformed         /**< transformed constraint? */
   )
{
   SCIP_Bool negated;
   int v;

   assert( scip != NULL );
   assert( vars != NULL );
   assert( nvars > 0 );

   if( transformed )
   {
      for( v = nvars - 1; v >= 0; --v )
      {
         /* gets a binary variable that is equal to the given binary variable, and that is either active, fixed, or
          * multi-aggregated, or the negated variable of an active, fixed, or multi-aggregated variable
          */
         SCIP_CALL( SCIPgetBinvarRepresentative( scip, vars[v], &vars[v], &negated) );
      }
   }
   else
   {
      SCIP_Real scalar;
      SCIP_Real constant;

      for( v = nvars - 1; v >= 0; --v )
      {
         scalar = 1.0;
         constant = 0.0;

         /* retransforms given variable, scalar and constant to the corresponding original variable, scalar and constant,
          * if possible; if the retransformation is impossible, NULL is returned as variable
          */
         SCIP_CALL( SCIPvarGetOrigvarSum(&vars[v], &scalar, &constant) );

         if( vars[v] == NULL )
         {
            SCIPdebugMsg(scip, "A variable couldn't retransformed to an original variable.\n");
            return SCIP_INVALIDDATA;
         }
         if( SCIPisEQ(scip, scalar, -1.0) && SCIPisEQ(scip, constant, 1.0) )
         {
            SCIP_CALL( SCIPgetNegatedVar(scip, vars[v], &vars[v]) );
         }
         else
         {
            if( !SCIPisEQ(scip, scalar, 1.0) || !SCIPisZero(scip, constant) )
            {
               SCIPdebugMsg(scip, "A variable couldn't retransformed to an original variable or a negated variable of an original variable (scalar = %g, constant = %g).\n", scalar, constant);
               return SCIP_INVALIDDATA;
            }
         }
      }
   }

   return SCIP_OKAY;
}

/** transforms given variables, scalars, and constant to the corresponding active variables, scalars, and constant */
static
SCIP_RETCODE getActiveVariables(
   SCIP*                 scip,               /**< SCIP data structure */
   SCIP_VAR**            vars,               /**< vars array to get active variables for */
   SCIP_Real*            scalars,            /**< scalars a_1, ..., a_n in linear sum a_1*x_1 + ... + a_n*x_n + c */
   int*                  nvars,              /**< pointer to number of variables and values in vars and vals array */
   SCIP_Real*            constant,           /**< pointer to constant c in linear sum a_1*x_1 + ... + a_n*x_n + c  */
   SCIP_Bool             transformed         /**< transformed constraint? */
   )
{
   int requiredsize;
   int v;

   assert(scip != NULL);
   assert(vars != NULL);
   assert(scalars != NULL);
   assert(nvars != NULL);
   assert(constant != NULL);

   if( transformed )
   {
      SCIP_CALL( SCIPgetProbvarLinearSum(scip, vars, scalars, nvars, *nvars, constant, &requiredsize) );

      if( requiredsize > *nvars )
      {
         SCIP_CALL( SCIPreallocBufferArray(scip, &vars, requiredsize) );
         SCIP_CALL( SCIPreallocBufferArray(scip, &scalars, requiredsize) );

         SCIP_CALL( SCIPgetProbvarLinearSum(scip, vars, scalars, nvars, requiredsize, constant, &requiredsize) );
      }
      assert( requiredsize == *nvars );
   }
   else
      for( v = 0; v < *nvars; ++v )
      {
         SCIP_CALL( SCIPvarGetOrigvarSum(&vars[v], &scalars[v], constant) );

         if( vars[v] == NULL )
            return SCIP_INVALIDDATA;
      }

   return SCIP_OKAY;
}

/* computes all and-resultants and their corresponding constraint variables */
static
SCIP_RETCODE computeAndConstraintInfos(
   SCIP*const            scip,               /**< SCIP data structure */
   SCIP_Bool const       transformed,        /**< transformed problem? */
   SCIP_VAR***           resvars,            /**< pointer to store all resultant variables */
   int*                  nresvars,           /**< pointer to store the number of all resultant variables */
   SCIP_VAR****          andvars,            /**< pointer to store to all resultant variables their corresponding active( or negated) and-constraint variables */
   int**                 nandvars,           /**< pointer to store the number of all corresponding and-variables to their corresponding resultant variable */
   SCIP_Bool*const       existandconshdlr,   /**< pointer to store whether the and-constrainthandler exists*/
   SCIP_Bool*const       existands           /**< pointer to store if their exists some and-constraints */
   )
{
   SCIP_CONSHDLR* conshdlr;

   assert(scip != NULL);
   assert(resvars != NULL);
   assert(nresvars != NULL);
   assert(andvars != NULL);
   assert(nandvars != NULL);
   assert(existandconshdlr != NULL);
   assert(existands != NULL);

   *resvars = NULL;
   *nandvars = NULL;
   *andvars = NULL;
   *nresvars = 0;

   /* detect all and-resultants */
   conshdlr = SCIPfindConshdlr(scip, "and");
   if( conshdlr != NULL )
   {
      SCIP_CONS** andconss;
      int nandconss;
      int* shouldnotbeinand;
      int a;
      int c;
      int r;
      int v;
      int pos;
      int ncontainedands;

      andconss = NULL;
      nandconss = 0;
      *existandconshdlr = TRUE;

      /* if we write the original problem we need to get the original and constraints */
      if( !transformed )
      {
         SCIP_CONS** origconss;
         int norigconss;

         origconss = SCIPgetOrigConss(scip);
         norigconss = SCIPgetNOrigConss(scip);

         /* allocate memory for all possible and-constraints */
         SCIP_CALL( SCIPallocBufferArray(scip, &andconss, norigconss) );

         /* collect all original and-constraints */
         for( c = norigconss - 1; c >= 0; --c )
         {
            conshdlr = SCIPconsGetHdlr(origconss[c]);
            assert( conshdlr != NULL );

            if( strcmp(SCIPconshdlrGetName(conshdlr), "and") == 0 )
            {
               andconss[nandconss] = origconss[c];
               ++nandconss;
            }
         }
      }
      else
      {
         nandconss = SCIPconshdlrGetNConss(conshdlr);
         andconss = SCIPconshdlrGetConss(conshdlr);
      }

      assert(andconss != NULL || nandconss == 0);

      *nresvars = nandconss;

      if( nandconss > 0 )
      {
         *existands = TRUE;

         assert(andconss != NULL);

         SCIP_CALL( SCIPallocMemoryArray(scip, resvars, *nresvars) );
         SCIP_CALL( SCIPallocMemoryArray(scip, andvars, *nresvars) );
         SCIP_CALL( SCIPallocMemoryArray(scip, nandvars, *nresvars) );

         /* collect all and-constraint variables */
         for( c = nandconss - 1; c >= 0; --c )
         {
            SCIP_VAR** scipandvars;

            assert(andconss[c] != NULL);

            scipandvars = SCIPgetVarsAnd(scip, andconss[c]);
            (*nandvars)[c] = SCIPgetNVarsAnd(scip, andconss[c]);
            SCIP_CALL( SCIPduplicateMemoryArray(scip, &((*andvars)[c]), scipandvars, (*nandvars)[c]) );  /*lint !e866 */
            SCIP_CALL( getBinVarsRepresentatives(scip, (*andvars)[c], (*nandvars)[c], transformed) );

            (*resvars)[c] = SCIPgetResultantAnd(scip, andconss[c]);

            assert((*andvars)[c] != NULL && (*nandvars)[c] > 0);
            assert((*resvars)[c] != NULL);
         }

         /* sorted the array */
         SCIPsortPtrPtrInt((void**)(*resvars), (void**)(*andvars), (*nandvars), SCIPvarComp, (*nresvars));
      }
      else
         *existands = FALSE;

      SCIP_CALL( SCIPallocBufferArray(scip, &shouldnotbeinand, *nresvars) );

      /* check that all and-constraints doesn't contain any and-resultants, if they do try to resolve this */
      /* attention: if resolving leads to x = x*y*... , we can't do anything here ( this only means (... >=x and) y >= x, so normally the and-constraint needs to be
         deleted and the inequality from before needs to be added ) */
      assert(*nandvars != NULL || *nresvars == 0);
      for( r = *nresvars - 1; r >= 0; --r )
      {
         ncontainedands = 0;
         shouldnotbeinand[ncontainedands] = r;
         ++ncontainedands;
         v = 0;

         assert(*nandvars != NULL);
         while( v < (*nandvars)[r] )
         {
            assert(*andvars != NULL);
            assert(*resvars != NULL);
            if( SCIPsortedvecFindPtr((void**)(*resvars), SCIPvarComp, (*andvars)[r][v], *nresvars, &pos) )
            {
               /* check if the found position "pos" is equal to an already visited and resultant in this constraint,
                * than here could exist a directed cycle
                */
               /* better use tarjan's algorithm
                *        <http://algowiki.net/wiki/index.php?title=Tarjan%27s_algorithm>,
                *        <http://en.wikipedia.org/wiki/Tarjan%E2%80%99s_strongly_connected_components_algorithm>
                * because it could be that the same resultant is part of this and-constraint and than it would fail
                * without no cycle
                * Note1: tarjans standard algorithm doesn't find cycle from one node to the same;
                * Note2: when tarjan's algorithm find a cycle, it's still possible that this cycle is not "real" e.g.
                *        y = y ~y z (z can also be a product) where y = 0 follows and therefor only "0 = z" is necessary
                */
               for( a = ncontainedands - 1; a >= 0; --a )
                  if( shouldnotbeinand[a] == pos )
                  {
                     SCIPwarningMessage(scip, "This should not happen here. The and-constraint with resultant variable: ");
                     SCIP_CALL( SCIPprintVar(scip, (*resvars)[r], NULL) );
                     SCIPwarningMessage(scip, "possible contains a loop with and-resultant:");
                     SCIP_CALL( SCIPprintVar(scip, (*resvars)[pos], NULL) );

                     /* free memory iff necessary */
                     SCIPfreeBufferArray(scip, &shouldnotbeinand);
                     if( !transformed )
                     {
                        SCIPfreeBufferArray(scip, &andconss);
                     }
                     return SCIP_INVALIDDATA;
                  }
               SCIPdebugMsg(scip, "Another and-constraint contains and-resultant:");
               SCIPdebug( SCIP_CALL( SCIPprintVar(scip, (*resvars)[pos], NULL) ) );
               SCIPdebugMsg(scip, "Trying to resolve.\n");

               shouldnotbeinand[ncontainedands] = pos;
               ++ncontainedands;

               /* try to resolve containing ands */

               /* resize array and number of variables */
               (*nandvars)[r] = (*nandvars)[r] + (*nandvars)[pos] - 1;
               SCIP_CALL( SCIPreallocMemoryArray(scip, &((*andvars)[r]), (*nandvars)[r]) ); /*lint !e866 */

               /* copy all variables */
               for( a = (*nandvars)[pos] - 1; a >= 0; --a )
                  (*andvars)[r][(*nandvars)[r] - a - 1] = (*andvars)[pos][a];

               /* check same position with new variable, so we do not increase v */
            }
            else
               ++v;
         }
      }
      SCIPfreeBufferArray(scip, &shouldnotbeinand);

      /* free memory iff necessary */
      if( !transformed )
      {
         SCIPfreeBufferArray(scip, &andconss);
      }
   }
   else
   {
      SCIPdebugMsg(scip, "found no and-constraint-handler\n");
      *existands = FALSE;
      *existandconshdlr = FALSE;
   }

   return SCIP_OKAY;
}

/** clears the given line buffer */
static
void clearBuffer(
   char*                 linebuffer,         /**< line */
   int*                  linecnt             /**< number of characters in line */
   )
{
   assert( linebuffer != NULL );
   assert( linecnt != NULL );

   (*linecnt) = 0;
   linebuffer[0] = '\0';
}


/** ends the given line with '\\0' and prints it to the given file stream */
static
void writeBuffer(
   SCIP*                 scip,               /**< SCIP data structure */
   FILE*                 file,               /**< output file (or NULL for standard output) */
   char*                 linebuffer,         /**< line */
   int*                  linecnt             /**< number of characters in line */
   )
{
   assert( scip != NULL );
   assert( linebuffer != NULL );
   assert( linecnt != NULL );
   assert( 0 <= *linecnt && *linecnt < OPB_MAX_LINELEN );

   if( (*linecnt) > 0 )
   {
      linebuffer[(*linecnt)] = '\0';
      SCIPinfoMessage(scip, file, "%s", linebuffer);
      clearBuffer(linebuffer, linecnt);
   }
}


/** appends extension to line and prints it to the give file stream if the line buffer get full */
static
void appendBuffer(
   SCIP*                 scip,               /**< SCIP data structure */
   FILE*                 file,               /**< output file (or NULL for standard output) */
   char*                 linebuffer,         /**< line buffer */
   int*                  linecnt,            /**< number of characters in line */
   const char*           extension           /**< string to extent the line */
   )
{
   assert(scip != NULL);
   assert(linebuffer != NULL);
   assert(linecnt != NULL);
   assert(extension != NULL);

   if( (*linecnt) + (int) strlen(extension) >= OPB_MAX_LINELEN - 1 )
      writeBuffer(scip, file, linebuffer, linecnt);

   /* append extension to linebuffer */
   (void) strncat(linebuffer, extension, OPB_MAX_LINELEN - (unsigned int)(*linecnt));
   (*linecnt) += (int) strlen(extension);
}

/** write objective function */
static
SCIP_RETCODE writeOpbObjective(
   SCIP*const            scip,               /**< SCIP data structure */
   FILE*const            file,               /**< output file, or NULL if standard output should be used */
   SCIP_VAR**const       vars,               /**< array with active (binary) variables */
   int const             nvars,              /**< number of active variables in the problem */
   SCIP_VAR** const      resvars,            /**< array of resultant variables */
   int const             nresvars,           /**< number of resultant variables */
   SCIP_VAR**const*const andvars,            /**< corresponding array of and-variables */
   int const*const       nandvars,           /**< array of numbers of corresponding and-variables */
   SCIP_OBJSENSE const   objsense,           /**< objective sense */
   SCIP_Real const       objscale,           /**< scalar applied to objective function; external objective value is
                                              *   extobj = objsense * objscale * (intobj + objoffset) */
   SCIP_Real const       objoffset,          /**< objective offset from bound shifting and fixing */
   char const*const      multisymbol,        /**< the multiplication symbol to use between coefficient and variable */
   SCIP_Bool const       existands,          /**< does some and-constraints exist? */
   SCIP_Bool const       transformed         /**< TRUE iff problem is the transformed problem */
   )
{
   SCIP_VAR* var;
   char linebuffer[OPB_MAX_LINELEN+1];
   char buffer[OPB_MAX_LINELEN];
   SCIP_Longint mult;
   SCIP_Bool objective;
   int v;
   int linecnt;
   int pos;

   assert(scip != NULL);
   assert(file != NULL);
   assert(vars != NULL || nvars == 0);
   assert(resvars != NULL || nresvars == 0);
   assert(andvars != NULL || nandvars == NULL);
   assert(multisymbol != NULL);

   mult = 1;
   objective = !SCIPisZero(scip, objoffset);

   clearBuffer(linebuffer, &linecnt);

   /* check if a objective function exits and compute the multiplier to
    * shift the coefficients to integers */
   for( v = 0; v < nvars; ++v )
   {
      var = vars[v]; /*lint !e613 */

#ifndef NDEBUG
      {
         /* in case the original problem has to be posted the variables have to be either "original" or "negated" */
         if( !transformed )
            assert( SCIPvarGetStatus(var) == SCIP_VARSTATUS_ORIGINAL ||
               SCIPvarGetStatus(var) == SCIP_VARSTATUS_NEGATED );
      }
#endif

      /* we found a indicator variable so we assume this is a wbo file */
      if( strstr(SCIPvarGetName(var), INDICATORVARNAME) != NULL )
      {
         /* find the topcost linear inequality which gives us the maximal cost which could be violated by our
          * solution, which is an artificial constraint and print this at first
          *
          * @note: only linear constraint handler is enough in problem stage, otherwise it could be any upgraded linear
          *        constraint which handles pure binary variables
          */
         SCIP_CONSHDLR* conshdlr;
         SCIP_CONS* topcostcons;
         SCIP_Bool printed;

         printed = FALSE;
         topcostcons = SCIPfindCons(scip, TOPCOSTCONSNAME);

         if( topcostcons != NULL )
         {
            conshdlr = SCIPconsGetHdlr(topcostcons);
            assert(conshdlr != NULL);

            if( strcmp(SCIPconshdlrGetName(conshdlr), "linear") == 0 )
               (void) SCIPsnprintf(buffer, OPB_MAX_LINELEN, "soft: %.15g;\n", SCIPgetRhsLinear(scip, topcostcons));
            else if( strcmp(SCIPconshdlrGetName(conshdlr), "knapsack") == 0 )
               (void) SCIPsnprintf(buffer, OPB_MAX_LINELEN, "soft: %" SCIP_LONGINT_FORMAT ";\n",
                  SCIPgetCapacityKnapsack(scip, topcostcons));
            else if( strcmp(SCIPconshdlrGetName(conshdlr), "setppc") == 0 )
               (void) SCIPsnprintf(buffer, OPB_MAX_LINELEN, "soft: 1;\n");
            else
            {
               SCIPABORT();
               return SCIP_INVALIDDATA; /*lint !e527 */
            }
            appendBuffer(scip, file, linebuffer, &linecnt, buffer);
            writeBuffer(scip, file, linebuffer, &linecnt);
            printed = TRUE;
         }
         /* following works only in transformed stage */
         else
         {
            /* first try linear constraints */
            conshdlr = SCIPfindConshdlr(scip, "linear");

            if( conshdlr != NULL )
            {
               SCIP_CONS** conss;
               int nconss;
               int c;

               conss = SCIPconshdlrGetConss(conshdlr);
               nconss = SCIPconshdlrGetNConss(conshdlr);

               assert(conss != NULL || nconss == 0);

               for( c = 0; c < nconss; ++c )
               {
                  SCIP_VAR** linvars;
                  int nlinvars;
                  int w;
                  SCIP_Bool topcostfound;
                  SCIP_CONS* cons;

                  cons = conss[c]; /*lint !e613 */
                  assert(cons != NULL);

                  linvars = SCIPgetVarsLinear(scip, cons);
                  nlinvars = SCIPgetNVarsLinear(scip, cons);

                  assert(linvars != NULL || nlinvars == 0);
                  topcostfound = FALSE;

                  for( w = 0; w < nlinvars; ++w )
                  {
                     if( strstr(SCIPvarGetName(linvars[w]), INDICATORVARNAME) != NULL ) /*lint !e613 */
                        topcostfound = TRUE;
                     else
                     {
                        assert(!topcostfound);
                        topcostfound = FALSE;
                     }
                  }

                  if( topcostfound )
                  {
                     (void) SCIPsnprintf(buffer, OPB_MAX_LINELEN, "soft: %.15g;\n", SCIPgetRhsLinear(scip, cons));
                     appendBuffer(scip, file, linebuffer, &linecnt, buffer);
                     writeBuffer(scip, file, linebuffer, &linecnt);
                     printed = TRUE;
                     break;
                  }
               }
            }

            if( !printed )
            {
               /* second try knapsack constraints */
               conshdlr = SCIPfindConshdlr(scip, "knapsack");

               if( conshdlr != NULL )
               {
                  SCIP_CONS** conss;
                  int nconss;
                  int c;

                  conss = SCIPconshdlrGetConss(conshdlr);
                  nconss = SCIPconshdlrGetNConss(conshdlr);

                  assert(conss != NULL || nconss == 0);

                  for( c = 0; c < nconss; ++c )
                  {
                     SCIP_VAR** topvars;
                     int ntopvars;
                     int w;
                     SCIP_Bool topcostfound;
                     SCIP_CONS* cons;

                     cons = conss[c]; /*lint !e613 */
                     assert(cons != NULL);

                     topvars = SCIPgetVarsKnapsack(scip, cons);
                     ntopvars = SCIPgetNVarsKnapsack(scip, cons);

                     assert(topvars != NULL || ntopvars == 0);
                     topcostfound = FALSE;

                     for( w = 0; w < ntopvars; ++w )
                     {
                        if( strstr(SCIPvarGetName(topvars[w]), INDICATORVARNAME) != NULL ) /*lint !e613 */
                           topcostfound = TRUE;
                        else
                        {
                           assert(!topcostfound);
                           topcostfound = FALSE;
                        }
                     }

                     if( topcostfound )
                     {
                        (void) SCIPsnprintf(buffer, OPB_MAX_LINELEN, "soft: %" SCIP_LONGINT_FORMAT ";\n",
                           SCIPgetCapacityKnapsack(scip, cons));
                        appendBuffer(scip, file, linebuffer, &linecnt, buffer);
                        writeBuffer(scip, file, linebuffer, &linecnt);
                        printed = TRUE;
                        break;
                     }
                  }
               }
            }

            if( !printed )
            {
               /* third try setppc constraints */
               conshdlr = SCIPfindConshdlr(scip, "setppc");

               if( conshdlr != NULL )
               {
                  SCIP_CONS** conss;
                  int nconss;
                  int c;

                  conss = SCIPconshdlrGetConss(conshdlr);
                  nconss = SCIPconshdlrGetNConss(conshdlr);

                  assert(conss != NULL || nconss == 0);

                  for( c = 0; c < nconss; ++c )
                  {
                     SCIP_VAR** topvars;
                     int ntopvars;
                     int w;
                     SCIP_Bool topcostfound;
                     SCIP_CONS* cons;

                     cons = conss[c]; /*lint !e613 */
                     assert(cons != NULL);

                     topvars = SCIPgetVarsSetppc(scip, cons);
                     ntopvars = SCIPgetNVarsSetppc(scip, cons);

                     assert(topvars != NULL || ntopvars == 0);
                     topcostfound = FALSE;

                     for( w = 0; w < ntopvars; ++w )
                     {
                        if( strstr(SCIPvarGetName(topvars[w]), INDICATORVARNAME) != NULL ) /*lint !e613 */
                           topcostfound = TRUE;
                        else
                        {
                           assert(!topcostfound);
                           topcostfound = FALSE;
                        }
                     }

                     if( topcostfound )
                     {
                        (void) SCIPsnprintf(buffer, OPB_MAX_LINELEN, "soft: 1;\n");
                        appendBuffer(scip, file, linebuffer, &linecnt, buffer);
                        writeBuffer(scip, file, linebuffer, &linecnt);
                        printed = TRUE;
                        break;
                     }
                  }
               }
            }
         }

         /* no topcost constraint found, so print empty topcost line, which means there is no upper bound on violated soft constraints */
         if( !printed )
         {
            (void) SCIPsnprintf(buffer, OPB_MAX_LINELEN, "soft: ;\n");
            appendBuffer(scip, file, linebuffer, &linecnt, buffer);
            writeBuffer(scip, file, linebuffer, &linecnt);
         }

         return SCIP_OKAY;
      }

      if( !SCIPisZero(scip, SCIPvarGetObj(var)) )
      {
         objective = TRUE;
         while( !SCIPisIntegral(scip, SCIPvarGetObj(var) * mult) )
         {
            assert(mult * 10 > mult);
            mult *= 10;
         }
      }
   }

   if( objective )
   {
      /* opb format supports only minimization; therefore, a maximization problem has to be converted */
      if( ( objsense == SCIP_OBJSENSE_MAXIMIZE ) != ( objscale < 0.0 ) )
         mult *= -1;

      /* there exist a objective function*/
      SCIPinfoMessage(scip, file, "*   Obj. scale       : %.15g\n", objscale / mult);
      SCIPinfoMessage(scip, file, "*   Obj. offset      : %.15g\n", objoffset * mult);

      clearBuffer(linebuffer, &linecnt);

      SCIPdebugMsg(scip, "print objective function multiplied with %" SCIP_LONGINT_FORMAT "\n", mult);

      appendBuffer(scip, file, linebuffer, &linecnt, "min:");

#ifndef NDEBUG
      if( existands )
      {
         int c;
         /* check that these variables are sorted */
         for( c = nresvars - 1; c > 0; --c )
            assert(SCIPvarGetIndex(resvars[c]) >= SCIPvarGetIndex(resvars[c - 1])); /*lint !e613 */
      }
#endif

      for( v = 0; v < nvars; ++v )
      {
         SCIP_Bool negated;
         var = vars[v]; /*lint !e613 */

         assert(var != NULL);

         if( SCIPisZero(scip, SCIPvarGetObj(var)) )
            continue;

         negated = SCIPvarIsNegated(var);

         assert( linecnt != 0 );

         if( SCIPvarGetObj(var) * mult > (SCIP_Real)SCIP_LONGINT_MAX )
         {
            SCIPerrorMessage("Integral objective value to big (mult = %" SCIP_LONGINT_FORMAT ", value = %g, mult*value = %g, printingvalue = %" SCIP_LONGINT_FORMAT ")for printing in opb format.\n", mult, SCIPvarGetObj(var), SCIPvarGetObj(var) * mult, (SCIP_Longint) SCIPround(scip, SCIPvarGetObj(var) * mult));
         }

         /* replace and-resultant with corresponding variables */
         if( existands && SCIPsortedvecFindPtr((void**)resvars, SCIPvarComp, var, nresvars, &pos) )
         {
            int a;

            assert(andvars != NULL);
            assert(nandvars != NULL);
            assert(pos >= 0 && nandvars[pos] > 0 && andvars[pos] != NULL);
            assert(andvars[pos][nandvars[pos] - 1] != NULL);

            negated = SCIPvarIsNegated(andvars[pos][nandvars[pos] - 1]);

            /* print and-vars */
            (void) SCIPsnprintf(buffer, OPB_MAX_LINELEN, " %+" SCIP_LONGINT_FORMAT "%s%s%s",
               (SCIP_Longint) (SCIPvarGetObj(var) * mult), multisymbol, negated ? "~" : "",
               strstr(SCIPvarGetName(negated ? SCIPvarGetNegationVar(andvars[pos][nandvars[pos] - 1]) : andvars[pos][nandvars[pos] - 1]), "x"));
            appendBuffer(scip, file, linebuffer, &linecnt, buffer);

            for(a = nandvars[pos] - 2; a >= 0; --a )
            {
               negated = SCIPvarIsNegated(andvars[pos][a]);

               (void) SCIPsnprintf(buffer, OPB_MAX_LINELEN, "%s%s%s", multisymbol, negated ? "~" : "", strstr(SCIPvarGetName(negated ? SCIPvarGetNegationVar(andvars[pos][a]) : andvars[pos][a]), "x"));
               appendBuffer(scip, file, linebuffer, &linecnt, buffer);
            }
         }
         else
         {
            (void) SCIPsnprintf(buffer, OPB_MAX_LINELEN, " %+" SCIP_LONGINT_FORMAT "%s%s%s",
               (SCIP_Longint) (SCIPvarGetObj(var) * mult), multisymbol, negated ? "~" : "", strstr(SCIPvarGetName(negated ? SCIPvarGetNegationVar(var) : var), "x"));
            appendBuffer(scip, file, linebuffer, &linecnt, buffer);
         }
      }

      /* and objective function line ends with a ';' */
      appendBuffer(scip, file, linebuffer, &linecnt, " ;\n");
      writeBuffer(scip, file, linebuffer, &linecnt);
   }

   return SCIP_OKAY;
}

/* print maybe non linear row in OPB format to file stream */
static
SCIP_RETCODE printNLRow(
   SCIP*const            scip,               /**< SCIP data structure */
   FILE*const            file,               /**< output file (or NULL for standard output) */
   char const*const      type,               /**< row type ("=" or ">=") */
   SCIP_VAR**const       vars,               /**< array of variables */
   SCIP_Real const*const vals,               /**< array of values */
   int const             nvars,              /**< number of variables */
   SCIP_Real             lhs,                /**< left hand side */
   SCIP_VAR** const      resvars,            /**< array of resultant variables */
   int const             nresvars,           /**< number of resultant variables */
   SCIP_VAR**const*const andvars,            /**< corresponding array of and-variables */
   int const*const       nandvars,           /**< array of numbers of corresponding and-variables */
   SCIP_Longint          weight,             /**< if we found a soft constraint this is the weight, otherwise 0 */
   SCIP_Longint*const    mult,               /**< multiplier for the coefficients */
   char const*const      multisymbol         /**< the multiplication symbol to use between coefficient and variable */
   )
{
   SCIP_VAR* var;
   char buffer[OPB_MAX_LINELEN];
   char linebuffer[OPB_MAX_LINELEN + 1];
   int v;
   int pos;
   int linecnt;

   assert(scip != NULL);
   assert(strcmp(type, "=") == 0 || strcmp(type, ">=") == 0);
   assert(mult != NULL);
   assert(resvars != NULL);
   assert(nresvars > 0);
   assert(andvars != NULL && nandvars != NULL);

   clearBuffer(linebuffer, &linecnt);

   /* check if all coefficients are internal; if not commentstart multiplier */
   for( v = 0; v < nvars; ++v )
   {
      while( !SCIPisIntegral(scip, vals[v] * (*mult)) )
      {
         if( ABS(*mult) > ABS(*mult * 10) )
            return SCIP_INVALIDDATA;
         (*mult) *= 10;
      }
   }

   while( !SCIPisIntegral(scip, lhs * (*mult)) )
   {
      if( ABS(*mult) > ABS(*mult * 10) )
         return SCIP_INVALIDDATA;
      (*mult) *= 10;
   }

   /* print comment line if we have to multiply the coefficients to get integrals */
   if( ABS(*mult) != 1 )
      SCIPinfoMessage(scip, file, "* the following constraint is multiplied by %" SCIP_LONGINT_FORMAT " to get integral coefficients\n", ABS(*mult) );

#ifndef NDEBUG
   /* check that these variables are sorted */
   for( v = nresvars - 1; v > 0; --v )
      assert(SCIPvarGetIndex(resvars[v]) >= SCIPvarGetIndex(resvars[v - 1]));
#endif

   /* if we have a soft constraint print the weight*/
   if( weight != 0 )
   {
      (void) SCIPsnprintf(buffer, OPB_MAX_LINELEN, "[%+" SCIP_LONGINT_FORMAT "] ", weight);
      appendBuffer(scip, file, linebuffer, &linecnt, buffer);
   }

   /* print coefficients */
   for( v = 0; v < nvars; ++v )
   {
      SCIP_Bool negated;

      var = vars[v];
      assert( var != NULL );

      negated = SCIPvarIsNegated(var);

      /* replace and-resultant with corresponding variables */
      if( SCIPsortedvecFindPtr((void**)resvars, SCIPvarComp, var, nresvars, &pos) )
      {
         int a;

         assert(andvars != NULL);
         assert(nandvars != NULL);
         assert(pos >= 0 && nandvars[pos] > 0 && andvars[pos] != NULL);
         assert(andvars[pos][nandvars[pos] - 1] != NULL);

         negated = SCIPvarIsNegated(andvars[pos][nandvars[pos] - 1]);

         if( vals[v] * (*mult) > (SCIP_Real)SCIP_LONGINT_MAX )
         {
            SCIPerrorMessage("Integral coefficient to big (mult = %" SCIP_LONGINT_FORMAT ", value = %g, mult*value = %g, printingvalue = %" SCIP_LONGINT_FORMAT ")for printing in opb format.\n", *mult, vals[v], vals[v] * (*mult), (SCIP_Longint) SCIPround(scip, vals[v] * (*mult)));
         }

         /* print and-vars */
         (void) SCIPsnprintf(buffer, OPB_MAX_LINELEN, "%+" SCIP_LONGINT_FORMAT "%s%s%s",
               (SCIP_Longint) SCIPround(scip, vals[v] * (*mult)), multisymbol, negated ? "~" : "",
               strstr(SCIPvarGetName(negated ? SCIPvarGetNegationVar(andvars[pos][nandvars[pos] - 1]) : andvars[pos][nandvars[pos] - 1]), "x") );
         appendBuffer(scip, file, linebuffer, &linecnt, buffer);

         for(a = nandvars[pos] - 2; a >= 0; --a )
         {
            negated = SCIPvarIsNegated(andvars[pos][a]);

            (void) SCIPsnprintf(buffer, OPB_MAX_LINELEN, "%s%s%s", multisymbol, negated ? "~" : "", strstr(SCIPvarGetName(negated ? SCIPvarGetNegationVar(andvars[pos][a]) : andvars[pos][a]), "x"));
            appendBuffer(scip, file, linebuffer, &linecnt, buffer);
         }

         appendBuffer(scip, file, linebuffer, &linecnt, " ");
      }
      else
      {
         (void) SCIPsnprintf(buffer, OPB_MAX_LINELEN, "%+" SCIP_LONGINT_FORMAT "%s%s%s ",
            (SCIP_Longint) SCIPround(scip, vals[v] * (*mult)), multisymbol, negated ? "~" : "", strstr(SCIPvarGetName(negated ? SCIPvarGetNegationVar(var) : var), "x"));
         appendBuffer(scip, file, linebuffer, &linecnt, buffer);
      }
   }

   /* print left hand side */
   if( SCIPisZero(scip, lhs) )
      lhs = 0.0;

   (void) SCIPsnprintf(buffer, OPB_MAX_LINELEN, "%s %" SCIP_LONGINT_FORMAT " ;\n", type, (SCIP_Longint) (lhs * (*mult)) );
   appendBuffer(scip, file, linebuffer, &linecnt, buffer);

   writeBuffer(scip, file, linebuffer, &linecnt);

   return SCIP_OKAY;
}


/** prints given maybe non-linear constraint information in OPB format to file stream */
static
SCIP_RETCODE printNonLinearCons(
   SCIP*const            scip,               /**< SCIP data structure */
   FILE*const            file,               /**< output file (or NULL for standard output) */
   SCIP_VAR**const       vars,               /**< array of variables */
   SCIP_Real*const       vals,               /**< array of coefficients values (or NULL if all coefficient values are 1) */
   int const             nvars,              /**< number of variables */
   SCIP_Real const       lhs,                /**< left hand side */
   SCIP_Real const       rhs,                /**< right hand side */
   SCIP_VAR** const      resvars,            /**< array of resultant variables */
   int const             nresvars,           /**< number of resultant variables */
   SCIP_VAR**const*const andvars,            /**< corresponding array of and-variables */
   int  const*const      nandvars,           /**< array of numbers of corresponding and-variables */
   SCIP_Longint          weight,             /**< if we found a soft constraint this is the weight, otherwise 0 */
   SCIP_Bool const       transformed,        /**< transformed constraint? */
   char const*const      multisymbol         /**< the multiplication symbol to use between coefficient and variable */
   )
{
   SCIP_VAR** activevars;
   SCIP_Real* activevals;
   SCIP_Real activeconstant;
   SCIP_Longint mult;
   SCIP_RETCODE retcode;
   int nactivevars;
   int v;

   assert(scip != NULL);
   assert(vars != NULL || nvars == 0);
   assert(resvars != NULL);
   assert(nresvars > 0);
   assert(andvars != NULL && nandvars != NULL);

   if( SCIPisInfinity(scip, -lhs) && SCIPisInfinity(scip, rhs) )
      return SCIP_OKAY;

   nactivevars = nvars;
   activevars = NULL;
   activevals = NULL;
   activeconstant = 0.0;

   /* duplicate variable and value array */
   if( vars != NULL )
   {
      SCIP_CALL( SCIPduplicateBufferArray(scip, &activevars, vars, nactivevars ) );
      if( vals != NULL )
      {
         SCIP_CALL( SCIPduplicateBufferArray(scip, &activevals, vals, nactivevars ) );
      }
      else
      {
         SCIP_CALL( SCIPallocBufferArray(scip, &activevals, nactivevars) );

         for( v = 0; v < nactivevars; ++v )
            activevals[v] = 1.0;
      }

      /* retransform given variables to active variables */
      SCIP_CALL( getActiveVariables(scip, activevars, activevals, &nactivevars, &activeconstant, transformed) );
   }

   mult = 1;
   retcode = SCIP_OKAY;

   if( activevars != NULL )
   {
      /* print row(s) in OPB format */
      if( SCIPisEQ(scip, lhs, rhs) )
      {
         assert( !SCIPisInfinity(scip, rhs) );

         /* equality constraint */
         retcode = printNLRow(scip, file, "=", activevars, activevals, nactivevars, rhs - activeconstant, resvars,
            nresvars, andvars, nandvars, weight, &mult, multisymbol);
      }
      else
      {
         if( !SCIPisInfinity(scip, -lhs) )
         {
            /* print inequality ">=" */
            retcode = printNLRow(scip, file, ">=", activevars, activevals, nactivevars, lhs - activeconstant, resvars,
               nresvars, andvars, nandvars, weight, &mult, multisymbol);
         }

         if( !SCIPisInfinity(scip, rhs) )
         {
            mult *= -1;

            /* print inequality ">=" and multiplying all coefficients by -1 */
            retcode = printNLRow(scip, file, ">=", activevars, activevals, nactivevars, rhs - activeconstant, resvars,
               nresvars, andvars, nandvars, weight, &mult, multisymbol);
         }
      }

      /* free buffer arrays */
      SCIPfreeBufferArray(scip, &activevals);
      SCIPfreeBufferArray(scip, &activevars);
   }

   return retcode;
}


/* print row in OPB format to file stream */
static
SCIP_RETCODE printRow(
   SCIP*                 scip,               /**< SCIP data structure */
   FILE*                 file,               /**< output file (or NULL for standard output) */
   const char*           type,               /**< row type ("=" or ">=") */
   SCIP_VAR**            vars,               /**< array of variables */
   SCIP_Real*            vals,               /**< array of values */
   int                   nvars,              /**< number of variables */
   SCIP_Real             lhs,                /**< left hand side */
   SCIP_Longint          weight,             /**< if we found a soft constraint this is the weight, otherwise 0 */
   SCIP_Longint*         mult,               /**< multiplier for the coefficients */
   const char*           multisymbol         /**< the multiplication symbol to use between coefficient and variable */
   )
{
   SCIP_VAR* var;
   char buffer[OPB_MAX_LINELEN];
   char linebuffer[OPB_MAX_LINELEN + 1];
   int v;
   int linecnt;

   assert(scip != NULL);
   assert(strcmp(type, "=") == 0 || strcmp(type, ">=") == 0);
   assert(mult != NULL);

   clearBuffer(linebuffer, &linecnt);

   /* if we found the topcost linear inequality which gives us the maximal cost which could be violated by our solution,
    * we can stop printing because it is an artificial constraint
    */
   if( nvars > 0 && strstr(SCIPvarGetName(vars[0]), INDICATORVARNAME) != NULL )
      return SCIP_OKAY;

   /* check if all coefficients are integral; if not commentstart multiplier */
   for( v = 0; v < nvars; ++v )
   {
      while( !SCIPisIntegral(scip, vals[v] * (*mult)) )
      {
         if( ABS(*mult) > ABS(*mult * 10) )
            return SCIP_INVALIDDATA;
         (*mult) *= 10;
      }
   }

   while( !SCIPisIntegral(scip, lhs * (*mult)) )
   {
      if( ABS(*mult) > ABS(*mult * 10) )
         return SCIP_INVALIDDATA;
      (*mult) *= 10;
   }

   /* print comment line if we have to multiply the coefficients to get integrals */
   if( ABS(*mult) != 1 )
      SCIPinfoMessage(scip, file, "* the following constraint is multiplied by %" SCIP_LONGINT_FORMAT " to get integral coefficients\n", ABS(*mult) );

   /* if we have a soft constraint print the weight*/
   if( weight != 0 )
   {
      (void) SCIPsnprintf(buffer, OPB_MAX_LINELEN, "[%+" SCIP_LONGINT_FORMAT "] ", weight);
      appendBuffer(scip, file, linebuffer, &linecnt, buffer);
   }

   /* print coefficients */
   for( v = 0; v < nvars; ++v )
   {
      SCIP_Bool negated;

      var = vars[v];
      assert( var != NULL );

      negated = SCIPvarIsNegated(var);

      if( vals[v] * (*mult) > (SCIP_Real)SCIP_LONGINT_MAX )
      {
         SCIPerrorMessage("Integral coefficient to big (mult = %" SCIP_LONGINT_FORMAT ", value = %g, mult*value = %g, printingvalue = %" SCIP_LONGINT_FORMAT ")for printing in opb format.\n", *mult, vals[v], vals[v] * (*mult), (SCIP_Longint) SCIPround(scip, vals[v] * (*mult)));
      }

      (void) SCIPsnprintf(buffer, OPB_MAX_LINELEN, "%+" SCIP_LONGINT_FORMAT "%s%s%s ",
         (SCIP_Longint) SCIPround(scip, vals[v] * (*mult)), multisymbol, negated ? "~" : "", strstr(SCIPvarGetName(negated ? SCIPvarGetNegationVar(var) : var), "x"));
      appendBuffer(scip, file, linebuffer, &linecnt, buffer);
   }

   /* print left hand side */
   if( SCIPisZero(scip, lhs) )
      lhs = 0.0;

   (void) SCIPsnprintf(buffer, OPB_MAX_LINELEN, "%s %" SCIP_LONGINT_FORMAT " ;\n", type, (SCIP_Longint) (lhs * (*mult)) );
   appendBuffer(scip, file, linebuffer, &linecnt, buffer);

   writeBuffer(scip, file, linebuffer, &linecnt);

   return SCIP_OKAY;
}


/** prints given linear constraint information in OPB format to file stream */
static
SCIP_RETCODE printLinearCons(
   SCIP*                 scip,               /**< SCIP data structure */
   FILE*                 file,               /**< output file (or NULL for standard output) */
   SCIP_VAR**            vars,               /**< array of variables */
   SCIP_Real*            vals,               /**< array of coefficients values (or NULL if all coefficient values are 1) */
   int                   nvars,              /**< number of variables */
   SCIP_Real             lhs,                /**< left hand side */
   SCIP_Real             rhs,                /**< right hand side */
   SCIP_Longint          weight,             /**< if we found a soft constraint this is the weight, otherwise 0 */
   SCIP_Bool             transformed,        /**< transformed constraint? */
   const char*           multisymbol         /**< the multiplication symbol to use between coefficient and variable */
   )
{
   SCIP_VAR** activevars;
   SCIP_Real* activevals;
   SCIP_Real activeconstant;
   SCIP_Longint mult;
   SCIP_RETCODE retcode;
   int nactivevars;
   int v;

   assert( scip != NULL );
   assert( vars != NULL || nvars == 0 );

   if( SCIPisInfinity(scip, -lhs) && SCIPisInfinity(scip, rhs) )
      return SCIP_OKAY;

   nactivevars = nvars;
   activevars = NULL;
   activevals = NULL;
   activeconstant = 0.0;

   /* duplicate variable and value array */
   if( vars != NULL )
   {
      SCIP_CALL( SCIPduplicateBufferArray(scip, &activevars, vars, nactivevars ) );
      if( vals != NULL )
      {
         SCIP_CALL( SCIPduplicateBufferArray(scip, &activevals, vals, nactivevars ) );
      }
      else
      {
         SCIP_CALL( SCIPallocBufferArray(scip, &activevals, nactivevars) );

         for( v = 0; v < nactivevars; ++v )
            activevals[v] = 1.0;
      }

      /* retransform given variables to active variables */
      SCIP_CALL( getActiveVariables(scip, activevars, activevals, &nactivevars, &activeconstant, transformed) );
   }

   mult = 1;
   retcode = SCIP_OKAY;

   if( activevars != NULL )
   {
      /* print row(s) in OPB format */
      if( SCIPisEQ(scip, lhs, rhs) )
      {
         assert( !SCIPisInfinity(scip, rhs) );

         /* equality constraint */
         retcode = printRow(scip, file, "=", activevars, activevals, nactivevars, rhs - activeconstant, weight, &mult,
            multisymbol);
      }
      else
      {
         if( !SCIPisInfinity(scip, -lhs) )
         {
            /* print inequality ">=" */
            retcode = printRow(scip, file, ">=", activevars, activevals, nactivevars, lhs - activeconstant, weight, &mult,
               multisymbol);
         }

         if( !SCIPisInfinity(scip, rhs) )
         {
            mult *= -1;

            /* print inequality ">=" and multiplying all coefficients by -1 */
            retcode = printRow(scip, file, ">=", activevars, activevals, nactivevars, rhs - activeconstant, weight, &mult,
               multisymbol);
         }
      }
      /* free buffer arrays */
      SCIPfreeBufferArray(scip, &activevals);
      SCIPfreeBufferArray(scip, &activevars);
   }

   return retcode;
}

/** determine total number of split linear and indicator constraints */
static
void determineTotalNumberLinearConss(
   SCIP*const            scip,               /**< SCIP data structure */
   SCIP_CONS**const      conss,              /**< array with constraints of the problem */
   int const             nconss,             /**< number of constraints in the problem */
   int*                  nlinearconss,       /**< pointer to store the total number of split linear constraints */
   int*                  nindicatorconss     /**< pointer to store the total number of indicator constraints */
   )
{
   SCIP_CONSHDLR* conshdlr;
   const char* conshdlrname;
   SCIP_CONS* cons;
   int c;

   assert(scip != NULL);
   assert(conss != NULL || nconss == 0);
   assert(nlinearconss != NULL);
   assert(nindicatorconss != NULL);

   *nlinearconss = 0;
   *nindicatorconss = 0;

   /* loop over all constraints */
   for( c = 0; c < nconss; ++c )
   {
      SCIP_Real lhs;
      SCIP_Real rhs;
      SCIP_Bool success;

      cons = conss[c];
      assert(cons != NULL);
      conshdlr = SCIPconsGetHdlr(cons); /*lint !e613*/
      assert(conshdlr != NULL);

      conshdlrname = SCIPconshdlrGetName(conshdlr);

      if( strcmp(conshdlrname, "and") == 0 )
         continue;

      if( strcmp(conshdlrname, "pseudoboolean") == 0 )
      {
         if( SCIPgetIndVarPseudoboolean(scip, cons) != NULL )
            ++(*nindicatorconss);

         continue;
      }

      if( strcmp(conshdlrname, "indicator") == 0 )
      {
         ++(*nindicatorconss);

         continue;
      }

      lhs = SCIPconsGetLhs(scip, cons, &success);

      if( !success )
         continue;

      rhs = SCIPconsGetRhs(scip, cons, &success);

      if( !success )
         continue;

      if( SCIPisEQ(scip, lhs, rhs) )
         ++(*nlinearconss);
      else
      {
         if( !SCIPisInfinity(scip, -lhs) )
            ++(*nlinearconss);

         if( !SCIPisInfinity(scip, rhs) )
            ++(*nlinearconss);
      }
   }
}

/** write constraints */
static
SCIP_RETCODE writeOpbConstraints(
   SCIP*const            scip,               /**< SCIP data structure */
   FILE*const            file,               /**< output file, or NULL if standard output should be used */
   SCIP_CONS**const      conss,              /**< array with constraints of the problem */
   int const             nconss,             /**< number of constraints in the problem */
   SCIP_VAR**const       vars,               /**< array with active (binary) variables */
   int const             nvars,              /**< number of active variables in the problem */
   SCIP_VAR** const      resvars,            /**< array of resultant variables */
   int const             nresvars,           /**< number of resultant variables */
   SCIP_VAR**const*const andvars,            /**< corresponding array of and-variables */
   int const*const       nandvars,           /**< array of numbers of corresponding and-variables */
   char const*const      multisymbol,        /**< the multiplication symbol to use between coefficient and variable */
   SCIP_Bool const       existandconshdlr,   /**< does and-constrainthandler exist? */
   SCIP_Bool const       existands,          /**< does some and-constraints exist? */
   SCIP_Bool const       transformed         /**< TRUE iff problem is the transformed problem */
   )
{
   SCIP_CONSHDLR* conshdlr;
   const char* conshdlrname;
   SCIP_CONS* cons = NULL;
   SCIP_VAR** consvars;
   SCIP_Real* consvals;
   SCIP_Bool topcostfound = FALSE;
   SCIP_RETCODE retcode = SCIP_OKAY;
   int nconsvars;
   int v, c;
   SCIP_HASHMAP* linconssofindicatorsmap = NULL;
   SCIP_HASHMAP* linconssofpbsmap = NULL;

   assert(scip != NULL);
   assert(file != NULL);
   assert(conss != NULL || nconss == 0);
   assert(vars != NULL || nvars == 0);
   assert(resvars != NULL || nresvars == 0);
   assert(andvars != NULL || nandvars == 0);
   assert(multisymbol != NULL);

   if( transformed )
   {
      conshdlr = SCIPfindConshdlr(scip, "indicator");

      /* find artificial linear constraints which correspond to indicator constraints to avoid double printing */
      if( conshdlr != NULL )
      {
         SCIP_CONS** indconss;
         int nindconss;

         indconss = SCIPconshdlrGetConss(conshdlr);
         nindconss = SCIPconshdlrGetNConss(conshdlr);
         assert(indconss != NULL || nindconss == 0);

         if( nindconss > 0 )
         {
            SCIP_CONS* lincons;

            /* create the linear constraint of indicator constraints hash map */
            SCIP_CALL( SCIPhashmapCreate(&linconssofindicatorsmap, SCIPblkmem(scip), nindconss) );
            assert(indconss != NULL);

            for( c = 0; c < nindconss; ++c )
            {
               assert(indconss[c] != NULL);
               lincons = SCIPgetLinearConsIndicator(indconss[c]);
               assert(lincons != NULL);

               /* insert constraints into mapping */
               SCIP_CALL( SCIPhashmapInsert(linconssofindicatorsmap, (void*)lincons, (void*)indconss[c]) );
            }
         }
      }

      conshdlr = SCIPfindConshdlr(scip, "pseudoboolean");

      /* find artifical linear constraints which correspond to indicator constraints to avoid double printing */
      if( conshdlr != NULL )
      {
         SCIP_CONS** pbconss;
         int npbconss;

         pbconss = SCIPconshdlrGetConss(conshdlr);
         npbconss = SCIPconshdlrGetNConss(conshdlr);
         assert(pbconss != NULL || npbconss == 0);

         if( npbconss > 0 )
         {
            SCIP_CONS* lincons;

            /* create the linear constraint of indicator constraints hash map */
            SCIP_CALL( SCIPhashmapCreate(&linconssofpbsmap, SCIPblkmem(scip), npbconss) );

            for( c = 0; c < npbconss; ++c )
            {
               assert(pbconss[c] != NULL); /*lint !e613*/
               lincons = SCIPgetLinearConsPseudoboolean(scip, pbconss[c]); /*lint !e613*/
               assert(lincons != NULL);

               /* insert constraints into mapping */
               SCIP_CALL( SCIPhashmapInsert(linconssofpbsmap, (void*)lincons, (void*)pbconss[c]) );
            }
         }
      }
   }
   /* in original space we cannot ask the constraint handler for its constraints, therefore we have to loop over all
    * original to check for artificial linear once
    */
   else
   {
      SCIP_CONS* lincons;
      SCIP_Bool pbhashmapcreated = FALSE;
      SCIP_Bool indhashmapcreated = FALSE;

      /* loop over all constraint for printing */
      for( c = 0; c < nconss; ++c )
      {
         conshdlr = SCIPconsGetHdlr(conss[c]); /*lint !e613*/
         assert(conshdlr != NULL);

         conshdlrname = SCIPconshdlrGetName(conshdlr);

         if( strcmp(conshdlrname, "pseudoboolean") == 0 )
         {
            if( !pbhashmapcreated )
            {
               /* create the linear constraint of indicator constraints hash map */
               SCIP_CALL( SCIPhashmapCreate(&linconssofpbsmap, SCIPblkmem(scip), nconss) );
               pbhashmapcreated = TRUE;
            }

            lincons = SCIPgetLinearConsPseudoboolean(scip, conss[c]); /*lint !e613*/
            assert(lincons != NULL);

            /* insert constraints into mapping */
            SCIP_CALL( SCIPhashmapInsert(linconssofpbsmap, (void*)lincons, (void*)conss[c]) );
         }
         else if( strcmp(conshdlrname, "indicator") == 0 )
         {
            if( !indhashmapcreated )
            {
               /* create the linear constraint of indicator constraints hash map */
               SCIP_CALL( SCIPhashmapCreate(&linconssofindicatorsmap, SCIPblkmem(scip), nconss) );
               indhashmapcreated = TRUE;
            }

            lincons = SCIPgetLinearConsIndicator(conss[c]); /*lint !e613*/
            assert(lincons != NULL);

            /* insert constraint into mapping */
            SCIP_CALL( SCIPhashmapInsert(linconssofindicatorsmap, (void*)lincons, (void*)conss[c]) );
         }
      }
   }

   /* loop over all constraint for printing */
   for( c = 0; c < nconss && retcode == SCIP_OKAY; ++c )
   {
      SCIP_CONS* artcons = NULL;
      SCIP_VAR* indvar = NULL;
      SCIP_Longint weight = 0LL;

      cons = conss[c]; /*lint !e613 */
      assert(cons != NULL);

      conshdlr = SCIPconsGetHdlr(cons);
      assert(conshdlr != NULL);

      conshdlrname = SCIPconshdlrGetName(conshdlr);
      assert(transformed == SCIPconsIsTransformed(cons));

      /* in case the transformed is written only constraint are posted which are enabled in the current node */
      assert(!transformed || SCIPconsIsEnabled(cons));

      if( linconssofindicatorsmap != NULL )
      {
         artcons = (SCIP_CONS*)SCIPhashmapGetImage(linconssofindicatorsmap, (void*)cons);

         if( artcons != NULL )
            continue;
      }

      if( linconssofpbsmap != NULL )
      {
         artcons = (SCIP_CONS*)SCIPhashmapGetImage(linconssofpbsmap, (void*)cons);

         if( artcons != NULL )
         {
            indvar = SCIPgetIndVarPseudoboolean(scip, artcons);

            if( indvar != NULL )
            {
               weight = (SCIP_Longint)SCIPround(scip, SCIPvarGetObj(indvar));

               if( weight == 0 )
               {
                  SCIPwarningMessage(scip, "pseudoboolean constraint <%s> will not be printed because its indicator variable has no objective value(= weight of this soft constraint)\n", SCIPconsGetName(artcons));
                  SCIPinfoMessage(scip, file, "* ");
                  SCIP_CALL( SCIPprintCons(scip, artcons, file) );
                  SCIPinfoMessage(scip, file, ";\n");

                  continue;
               }
            }
         }
      }

      /* if we found the topcost linear inequality which gives us the maximal cost which could be violated,
       * we can stop printing because it is an artificial constraint
       */
      if( strstr(SCIPconsGetName(cons), TOPCOSTCONSNAME) != NULL )
      {
         if( topcostfound )
            SCIPwarningMessage(scip, "further topcost constraint <%s> will be considered as hard constraint\n", SCIPconsGetName(cons));
         else
         {
            topcostfound = TRUE;

            continue;
         }
      }

      if( strcmp(conshdlrname, "linear") == 0 )
      {
         if( existands )
         {
            retcode = printNonLinearCons(scip, file,
                  SCIPgetVarsLinear(scip, cons), SCIPgetValsLinear(scip, cons), SCIPgetNVarsLinear(scip, cons),
                  SCIPgetLhsLinear(scip, cons),  SCIPgetRhsLinear(scip, cons), resvars, nresvars, andvars, nandvars,
                  weight, transformed, multisymbol);
         }
         else
         {
            retcode = printLinearCons(scip, file,
                  SCIPgetVarsLinear(scip, cons), SCIPgetValsLinear(scip, cons), SCIPgetNVarsLinear(scip, cons),
                  SCIPgetLhsLinear(scip, cons),  SCIPgetRhsLinear(scip, cons), weight, transformed, multisymbol);
         }
      }
      else if( strcmp(conshdlrname, "setppc") == 0 )
      {
         consvars = SCIPgetVarsSetppc(scip, cons);
         nconsvars = SCIPgetNVarsSetppc(scip, cons);

         switch( SCIPgetTypeSetppc(scip, cons) )
         {
         case SCIP_SETPPCTYPE_PARTITIONING :
            if( existands )
            {
               retcode = printNonLinearCons(scip, file, consvars, NULL, nconsvars, 1.0, 1.0, resvars, nresvars,
                     andvars, nandvars, weight, transformed, multisymbol);
            }
            else
            {
               retcode = printLinearCons(scip, file,
                     consvars, NULL, nconsvars, 1.0, 1.0, weight, transformed, multisymbol);
            }
            break;
         case SCIP_SETPPCTYPE_PACKING :
            if( existands )
            {
               retcode = printNonLinearCons(scip, file,
                     consvars, NULL, nconsvars, -SCIPinfinity(scip), 1.0, resvars, nresvars, andvars, nandvars,
                     weight, transformed, multisymbol);
            }
            else
            {
               retcode = printLinearCons(scip, file,
                     consvars, NULL, nconsvars, -SCIPinfinity(scip), 1.0, weight, transformed, multisymbol);
            }
            break;
         case SCIP_SETPPCTYPE_COVERING :
            if( existands )
            {
               retcode = printNonLinearCons(scip, file,
                     consvars, NULL, nconsvars, 1.0, SCIPinfinity(scip), resvars, nresvars, andvars, nandvars,
                     weight, transformed, multisymbol);
            }
            else
            {
               retcode = printLinearCons(scip, file,
                     consvars, NULL, nconsvars, 1.0, SCIPinfinity(scip), weight, transformed, multisymbol);
            }
            break;
         }
      }
      else if( strcmp(conshdlrname, "logicor") == 0 )
      {
         if( existands )
         {
            retcode = printNonLinearCons(scip, file,
                  SCIPgetVarsLogicor(scip, cons), NULL, SCIPgetNVarsLogicor(scip, cons), 1.0, SCIPinfinity(scip),
                  resvars, nresvars, andvars, nandvars, weight, transformed, multisymbol);
         }
         else
         {
            retcode = printLinearCons(scip, file,
                  SCIPgetVarsLogicor(scip, cons), NULL, SCIPgetNVarsLogicor(scip, cons),
                  1.0, SCIPinfinity(scip), weight, transformed, multisymbol);
         }
      }
      else if( strcmp(conshdlrname, "knapsack") == 0 )
      {
         SCIP_Longint* weights;

         consvars = SCIPgetVarsKnapsack(scip, cons);
         nconsvars = SCIPgetNVarsKnapsack(scip, cons);

         /* copy Longint array to SCIP_Real array */
         weights = SCIPgetWeightsKnapsack(scip, cons);
         SCIP_CALL( SCIPallocBufferArray(scip, &consvals, nconsvars) );
         for( v = 0; v < nconsvars; ++v )
            consvals[v] = (SCIP_Real)weights[v];

         if( existands )
         {
            retcode = printNonLinearCons(scip, file, consvars, consvals, nconsvars, -SCIPinfinity(scip),
                  (SCIP_Real) SCIPgetCapacityKnapsack(scip, cons), resvars, nresvars, andvars, nandvars,
                  weight, transformed, multisymbol);
         }
         else
         {
            retcode = printLinearCons(scip, file, consvars, consvals, nconsvars, -SCIPinfinity(scip),
                  (SCIP_Real) SCIPgetCapacityKnapsack(scip, cons), weight, transformed, multisymbol);
         }

         SCIPfreeBufferArray(scip, &consvals);
      }
      else if( strcmp(conshdlrname, "varbound") == 0 )
      {
         SCIP_CALL( SCIPallocBufferArray(scip, &consvars, 2) );
         SCIP_CALL( SCIPallocBufferArray(scip, &consvals, 2) );

         consvars[0] = SCIPgetVarVarbound(scip, cons);
         consvars[1] = SCIPgetVbdvarVarbound(scip, cons);

         consvals[0] = 1.0;
         consvals[1] = SCIPgetVbdcoefVarbound(scip, cons);

         if( existands )
         {
            retcode = printNonLinearCons(scip, file, consvars, consvals, 2, SCIPgetLhsVarbound(scip, cons),
                  SCIPgetRhsVarbound(scip, cons), resvars, nresvars, andvars, nandvars, weight, transformed, multisymbol);
         }
         else
         {
            retcode = printLinearCons(scip, file, consvars, consvals, 2, SCIPgetLhsVarbound(scip, cons),
               SCIPgetRhsVarbound(scip, cons), weight, transformed, multisymbol);
         }

         SCIPfreeBufferArray(scip, &consvals);
         SCIPfreeBufferArray(scip, &consvars);
      }
      else if( strcmp(conshdlrname, "indicator") == 0 )
      {
         SCIP_CONS* lincons;
         SCIP_VAR* slackvar;

         /* get artificial binary indicator variables */
         indvar = SCIPgetBinaryVarIndicator(cons);
         assert(indvar != NULL);

         if( SCIPvarGetStatus(indvar) == SCIP_VARSTATUS_NEGATED )
         {
            indvar = SCIPvarGetNegationVar(indvar);
            assert(indvar != NULL);
            assert(SCIPvarGetStatus(indvar) != SCIP_VARSTATUS_AGGREGATED && SCIPvarGetStatus(indvar) != SCIP_VARSTATUS_MULTAGGR);

            /* get the soft cost of this constraint */
            weight = (SCIP_Longint)SCIPround(scip, SCIPvarGetObj(indvar));
         }
         else
         {
            assert(SCIPvarGetStatus(indvar) != SCIP_VARSTATUS_AGGREGATED && SCIPvarGetStatus(indvar) != SCIP_VARSTATUS_MULTAGGR);

            /* get the soft cost of this constraint */
            weight = (SCIP_Longint)SCIPround(scip, -SCIPvarGetObj(indvar));
         }

         /* get artificial slack variable */
         slackvar = SCIPgetSlackVarIndicator(cons);
         assert(slackvar != NULL);

         /* only need to print indicator constraints with weights on their indicator variable */
         if( weight != 0 )
         {
            SCIP_VAR** scipvarslinear;
            SCIP_Real* scipvalslinear;
            SCIP_Bool cont;
            int nonbinarypos;

            lincons = SCIPgetLinearConsIndicator(cons);
            assert(lincons != NULL);

            nconsvars = SCIPgetNVarsLinear(scip, lincons);
            scipvarslinear = SCIPgetVarsLinear(scip, lincons);
            scipvalslinear = SCIPgetValsLinear(scip, lincons);

            /* allocate temporary memory */
            SCIP_CALL( SCIPduplicateBufferArray(scip, &consvars, scipvarslinear, nconsvars) );
            SCIP_CALL( SCIPduplicateBufferArray(scip, &consvals, scipvalslinear, nconsvars) );

            nonbinarypos = -1;
            cont = FALSE;

            /* find non-binary variable */
            for( v = 0; v < nconsvars; ++v )
            {
               if( SCIPvarGetType(consvars[v]) == SCIP_VARTYPE_CONTINUOUS )
               {
                  if( consvars[v] == slackvar )
                  {
                     assert(nonbinarypos == -1);
                     nonbinarypos = v;
                  }
                  else
                  {
                     SCIPwarningMessage(scip, "cannot print linear constraint <%s> of indicator constraint <%s> because it has more than one non-binary variable\n", SCIPconsGetName(lincons), SCIPconsGetName(cons) );
                     SCIPinfoMessage(scip, file, "* ");
                     SCIP_CALL( SCIPprintCons(scip, cons, file) );
                     SCIPinfoMessage(scip, file, ";\n");
                     cont = TRUE;
                     break;
                  }
               }
            }

            /* if we have not found any non-binary variable we do not print the constraint, maybe we should ??? */
            if( nonbinarypos == -1 )
            {
               SCIPwarningMessage(scip, "cannot print linear constraint <%s> of indicator constraint <%s> because it has no slack variable\n", SCIPconsGetName(lincons), SCIPconsGetName(cons) );
               SCIPinfoMessage(scip, file, "* ");
               SCIP_CALL( SCIPprintCons(scip, cons, file) );
               SCIPinfoMessage(scip, file, ";\n");

               /* free temporary memory */
               SCIPfreeBufferArray(scip, &consvals);
               SCIPfreeBufferArray(scip, &consvars);
               continue;
            }

            /* if the constraint has more than two non-binary variables is not printable and we go to the next */
            if( cont )
            {
               /* free temporary memory */
               SCIPfreeBufferArray(scip, &consvals);
               SCIPfreeBufferArray(scip, &consvars);
               continue;
            }

            assert(0 <= nonbinarypos && nonbinarypos < nconsvars);

            /* remove slackvariable in linear constraint for printing */
            --nconsvars;
            consvars[nonbinarypos] = consvars[nconsvars];
            consvals[nonbinarypos] = consvals[nconsvars];

            if( existands )
            {
               retcode = printNonLinearCons(scip, file,
                     consvars, consvals, nconsvars, SCIPgetLhsLinear(scip, lincons),  SCIPgetRhsLinear(scip, lincons),
                     resvars, nresvars, andvars, nandvars,
                     weight, transformed, multisymbol);
            }
            else
            {
               retcode = printLinearCons(scip, file,
                     consvars, consvals, nconsvars, SCIPgetLhsLinear(scip, lincons), SCIPgetRhsLinear(scip, lincons),
                     weight, transformed, multisymbol);
            }

            /* free temporary memory */
            SCIPfreeBufferArray(scip, &consvals);
            SCIPfreeBufferArray(scip, &consvars);
         }
         else
         {
            SCIPwarningMessage(scip, "indicator constraint <%s> will not be printed because the indicator variable has no objective value(= weight of this soft constraint)\n", SCIPconsGetName(cons) );
            SCIPinfoMessage(scip, file, "* ");
            SCIP_CALL( SCIPprintCons(scip, cons, file) );
            SCIPinfoMessage(scip, file, ";\n");
         }
      }
      else if( strcmp(conshdlrname, "and") == 0 )
      {
         /* all resultants of the and constraint will be replaced by all corresponding variables of this constraint,
          * so no and-constraint will be printed directly
          */
         assert(existandconshdlr);
      }
      else if( strcmp(conshdlrname, "pseudoboolean") == 0 )
      {
         /* all and-resultants in linear constraints will be replaced by the corresponding variable products,
          * so no pseudoboolean constraint will be printed directly
          */
         assert(existands);
      }
      else
      {
         SCIPwarningMessage(scip, "constraint handler <%s> cannot print requested format\n", conshdlrname );
         SCIPinfoMessage(scip, file, "* ");
         SCIP_CALL( SCIPprintCons(scip, cons, file) );
         SCIPinfoMessage(scip, file, ";\n");
      }
   }

   if( retcode == SCIP_INVALIDDATA )
   {
      assert(cons != NULL);

      SCIPerrorMessage("Cannot print constraint %s with non-integral coefficient or sides in opb-format\n",
            SCIPconsGetName(cons));
      SCIP_CALL( SCIPprintCons(scip, cons, stderr) );
      SCIPinfoMessage(scip, file, ";\n");
   }

   if( linconssofpbsmap != NULL )
   {
      /* free hash map */
      SCIPhashmapFree(&linconssofpbsmap);
   }
   if( linconssofindicatorsmap != NULL )
   {
      /* free hash map */
      SCIPhashmapFree(&linconssofindicatorsmap);
   }

   return retcode;
}

/* write fixed variables (unless already done because they are an and resultant or and variable) */
static
SCIP_RETCODE writeOpbFixedVars(
   SCIP*const            scip,               /**< SCIP data structure */
   FILE*const            file,               /**< output file, or NULL if standard output should be used */
   SCIP_VAR**            vars,               /**< array with active (binary) variables */
   int                   nvars,              /**< number of active variables in the problem */
   SCIP_HASHTABLE*const  printedfixing,      /**< hashmap to store if a fixed variable was already printed */
   char const*const      multisymbol,        /**< the multiplication symbol to use between coefficient and variable */
   SCIP_Bool const       transformed         /**< TRUE iff problem is the transformed problem */
   )
{
   char linebuffer[OPB_MAX_LINELEN+1];
   char buffer[OPB_MAX_LINELEN];
   int linecnt;
   int v;

   assert(scip != NULL);
   assert(file != NULL);
   assert(vars != NULL || nvars == 0);
   assert(printedfixing != NULL);
   assert(multisymbol != NULL);

   clearBuffer(linebuffer, &linecnt);

   /* print variables which are fixed */
   for( v = 0; v < nvars; ++v )
   {
      SCIP_VAR* var;
      SCIP_Real lb;
      SCIP_Real ub;
      SCIP_Bool neg = FALSE;

      assert( vars != NULL );
      var = vars[v];

      if( transformed )
      {
         /* in case the transformed is written only local bounds are posted which are valid in the current node */
         lb = SCIPvarGetLbLocal(var);
         ub = SCIPvarGetUbLocal(var);
      }
      else
      {
         lb = SCIPvarGetLbOriginal(var);
         ub = SCIPvarGetUbOriginal(var);
      }
      assert(lb > -0.5 && ub < 1.5);
      assert(SCIPisFeasIntegral(scip, lb));
      assert(SCIPisFeasIntegral(scip, ub));

      /* print fixed and-resultants */
      if( lb > 0.5 || ub < 0.5 )
      {
         if( transformed ) {
            SCIP_CALL( SCIPgetBinvarRepresentative(scip, var, &var, &neg) );
         }

         if( SCIPhashtableExists(printedfixing, (void*)var) )
            continue;

         (void) SCIPsnprintf(buffer, OPB_MAX_LINELEN, "+1%s%s%s = %.15g ;\n", multisymbol, neg ? "~" : "", strstr(SCIPvarGetName(neg ? SCIPvarGetNegationVar(var) : var), "x"), lb);
         appendBuffer(scip, file, linebuffer, &linecnt, buffer);

         /* add variable to the hashmap */
         SCIP_CALL( SCIPhashtableInsert(printedfixing, (void*)var) );
      }
   }

   writeBuffer(scip, file, linebuffer, &linecnt);

   return SCIP_OKAY;
}

/* write and constraints of inactive but relevant and-resultants and and variables which are fixed to one */
static
SCIP_RETCODE writeOpbRelevantAnds(
   SCIP*const            scip,               /**< SCIP data structure */
   FILE*const            file,               /**< output file, or NULL if standard output should be used */
   SCIP_VAR**const       resvars,            /**< array of resultant variables */
   int const             nresvars,           /**< number of resultant variables */
   SCIP_VAR**const*const andvars,            /**< corresponding array of and-variables */
   int const*const       nandvars,           /**< array of numbers of corresponding and-variables */
   SCIP_HASHTABLE*const  printedfixing,      /**< hashmap to store if a fixed variable was already printed */
   char const*const      multisymbol,        /**< the multiplication symbol to use between coefficient and variable */
   SCIP_Bool const       transformed         /**< TRUE iff problem is the transformed problem */
   )
{
   SCIP_VAR* resvar;
   SCIP_Longint rhslhs;
   char linebuffer[OPB_MAX_LINELEN+1];
   char buffer[OPB_MAX_LINELEN];
   int linecnt;
   int r, v;

   assert(scip != NULL);
   assert(file != NULL);
   assert(resvars != NULL || nresvars == 0);
   assert(nandvars != NULL || nresvars == 0);
   assert(andvars != NULL || nandvars == NULL);
   assert(multisymbol != NULL);

   clearBuffer(linebuffer, &linecnt);

   /* print and-variables which are fixed */
   /* @todo remove this block here and the hashtable and let writeOpbFixedVars() do the job? */
   for( r = nresvars - 1; r >= 0; --r )
   {
      SCIP_VAR* var;
      SCIP_Bool neg;
      SCIP_Real lb;
      SCIP_Real ub;

      assert( resvars != NULL );
      resvar = resvars[r];

      if( transformed )
      {
         /* in case the transformed is written only local bounds are posted which are valid in the current node */
         lb = SCIPvarGetLbLocal(resvar);
         ub = SCIPvarGetUbLocal(resvar);
      }
      else
      {
         lb = SCIPvarGetLbOriginal(resvar);
         ub = SCIPvarGetUbOriginal(resvar);
      }

      /* print fixed and-resultants */
      if( lb > 0.5 || ub < 0.5 )
      {
         /* coverity[copy_paste_error] */
         SCIP_CALL( SCIPgetBinvarRepresentative(scip, resvar, &var, &neg) );

         assert(SCIPisFeasIntegral(scip, lb));
         (void) SCIPsnprintf(buffer, OPB_MAX_LINELEN, "+1%s%s%s = %.15g ;\n", multisymbol, neg ? "~" : "", strstr(SCIPvarGetName(neg ? SCIPvarGetNegationVar(var) : var), "x"), lb);
         appendBuffer(scip, file, linebuffer, &linecnt, buffer);

         /* add variable to the hashmap */
         SCIP_CALL( SCIPhashtableInsert(printedfixing, (void*)var) );
      }

      assert( andvars != NULL && nandvars != NULL );
      assert( andvars[r] != NULL || nandvars[r] == 0 );

      /* print fixed and-variables */
      for( v = nandvars[r] - 1; v >= 0; --v ) /*lint !e613 */
      {
         assert( andvars[r] != NULL );
         assert( andvars[r][v] != NULL );

         if( transformed )
         {
            /* in case the transformed is written only local bounds are posted which are valid in the current node */
            lb = SCIPvarGetLbLocal(andvars[r][v]);
            ub = SCIPvarGetUbLocal(andvars[r][v]);
         }
         else
         {
            lb = SCIPvarGetLbOriginal(andvars[r][v]);
            ub = SCIPvarGetUbOriginal(andvars[r][v]);
         }

         if( lb > 0.5 || ub < 0.5 )
         {
            SCIP_CALL( SCIPgetBinvarRepresentative(scip, andvars[r][v], &var, &neg) ); /*lint !e613 */

            assert(SCIPisFeasIntegral(scip, lb));
            (void) SCIPsnprintf(buffer, OPB_MAX_LINELEN, "+1%s%s%s = %.15g ;\n", multisymbol, neg ? "~" : "", strstr(SCIPvarGetName(neg ? SCIPvarGetNegationVar(var) : var), "x"), lb);
            appendBuffer(scip, file, linebuffer, &linecnt, buffer);

            /* add variable to the hashmap */
            SCIP_CALL( SCIPhashtableInsert(printedfixing, (void*)var) );
         }
      }
   }

   /* print and-constraints with fixed and-resultant to zero and all and-constraints with
    * aggregated resultant, otherwise we would loose this information
    */
   for( r = nresvars - 1; r >= 0; --r )
   {
      assert( resvars != NULL );
      resvar = resvars[r];
      rhslhs = (SCIPvarGetUbLocal(resvar) < 0.5) ? 0 : ((SCIPvarGetLbLocal(resvar) > 0.5) ? 1 : -1);

      /* if and resultant is fixed to 0 and at least one and-variable is fixed to zero, we don't print this redundant constraint */
      if( rhslhs == 0 )
      {
         SCIP_Bool cont;

         cont = FALSE;

         assert( andvars != NULL && nandvars != NULL );
         assert( andvars[r] != NULL || nandvars[r] == 0 );

         /* if resultant variable and one other and variable is already zero, so we did not need to print this and
          * constraint because all other variables are free
          */
         for( v = nandvars[r] - 1; v >= 0; --v ) /*lint !e613 */
         {
            assert( andvars[r] != NULL );
            assert( andvars[r][v] != NULL );

            if( SCIPvarGetUbLocal(andvars[r][v]) < 0.5 ) /*lint !e613 */
            {
               cont = TRUE;
               break;
            }
         }

         if( cont )
            continue;
      }
      /* if and resultant is fixed to 1 and all and-variable are fixed to 1 too, we don't print this redundant constraint */
      else if( rhslhs == 1 )
      {
         SCIP_Bool cont;

         cont = TRUE;

         assert( andvars != NULL && nandvars != NULL );
         assert( andvars[r] != NULL || nandvars[r] == 0 );

         /* if all variables are already fixed to one, we do not need to print this and constraint */
         for( v = nandvars[r] - 1; v >= 0; --v )
         {
            assert( andvars[r] != NULL );
            assert( andvars[r][v] != NULL );

            if( SCIPvarGetLbLocal(andvars[r][v]) < 0.5 ) /*lint !e613 */
            {
               cont = FALSE;
               break;
            }
         }

         if( cont )
            continue;
      }

      /* print and with fixed or aggregated and-resultant */
      /* rhslhs equals to 0 means the and constraint is relevant due to it's not clear on which values the and variables are
       * rhslhs equals to 1 means the and constraint is irrelevant cause all and variables have to be 1 too
       * rhslhs equals to -1 means the and constraint is relevant cause the variable is only aggregated */
      if( !SCIPvarIsActive(resvar) )
      {
         SCIP_VAR* var;
         SCIP_Bool neg;
         SCIP_Bool firstprinted;

         firstprinted = FALSE;

         assert( andvars != NULL && nandvars != NULL );
         assert( andvars[r] != NULL || nandvars[r] == 0 );

         for( v = nandvars[r] - 1; v >= 0; --v )
         {
            assert( andvars[r] != NULL );
            assert( andvars[r][v] != NULL );

            SCIP_CALL( SCIPgetBinvarRepresentative(scip, andvars[r][v], &var, &neg) ); /*lint !e613 */

            (void) SCIPsnprintf(buffer, OPB_MAX_LINELEN, "%s%s%s", (firstprinted) ? multisymbol : "", neg ? "~" : "", strstr(SCIPvarGetName(neg ? SCIPvarGetNegationVar(var) : var), "x"));
            appendBuffer(scip, file, linebuffer, &linecnt, buffer);

            firstprinted = TRUE;
         }

         /* if the resultant is aggregated we need to print his binary representation */
         if( rhslhs == -1 )
         {
            int pos;

            assert(transformed);

            SCIP_CALL( SCIPgetBinvarRepresentative(scip, resvar, &resvar, &neg) );

#ifndef NDEBUG
            if( neg )
               assert(SCIPvarIsActive(SCIPvarGetNegationVar(resvar)));
            else
               assert(SCIPvarIsActive(resvar));
#endif

            /* replace and-resultant with corresponding variables */
            if( SCIPsortedvecFindPtr((void**)resvars, SCIPvarComp, neg ? SCIPvarGetNegationVar(resvar) : resvar, nresvars, &pos) )
            {
               SCIP_Bool negated;
               int a;

               assert(andvars != NULL);
               assert(nandvars != NULL);
               assert(pos >= 0 && nandvars[pos] > 0 && andvars[pos] != NULL);
               assert(andvars[pos][nandvars[pos] - 1] != NULL);

               negated = SCIPvarIsNegated(andvars[pos][nandvars[pos] - 1]);

               /* print and-vars */
               (void) SCIPsnprintf(buffer, OPB_MAX_LINELEN, neg ? " +1%s%s%s" : " -1%s%s%s", multisymbol, negated ? "~" : "",
                  strstr(SCIPvarGetName(negated ? SCIPvarGetNegationVar(andvars[pos][nandvars[pos] - 1]) : andvars[pos][nandvars[pos] - 1]), "x"));
               appendBuffer(scip, file, linebuffer, &linecnt, buffer);

               for(a = nandvars[pos] - 2; a >= 0; --a )
               {
                  negated = SCIPvarIsNegated(andvars[pos][a]);

                  (void) SCIPsnprintf(buffer, OPB_MAX_LINELEN, "%s%s%s", multisymbol, negated ? "~" : "", strstr(SCIPvarGetName(negated ? SCIPvarGetNegationVar(andvars[pos][a]) : andvars[pos][a]), "x"));
                  appendBuffer(scip, file, linebuffer, &linecnt, buffer);
               }

               appendBuffer(scip, file, linebuffer, &linecnt, " ");

               if( neg )
                  rhslhs = 1;
               else
                  rhslhs = 0;
            }
            else
            {
               (void) SCIPsnprintf(buffer, OPB_MAX_LINELEN, " -1%s%s%s", multisymbol, neg ? "~" : "",
                  strstr(SCIPvarGetName(neg ? SCIPvarGetNegationVar(resvar) : resvar), "x"));
               appendBuffer(scip, file, linebuffer, &linecnt, buffer);

               rhslhs = 0;
            }
         }

         /* print rhslhs */
         (void) SCIPsnprintf(buffer, OPB_MAX_LINELEN, " = %" SCIP_LONGINT_FORMAT " ;\n", rhslhs);
         appendBuffer(scip, file, linebuffer, &linecnt, buffer);

         writeBuffer(scip, file, linebuffer, &linecnt);
      }
   }

   return SCIP_OKAY;
}

/* writes problem to file */
static
SCIP_RETCODE writeOpb(
   SCIP*                 scip,               /**< SCIP data structure */
   FILE*                 file,               /**< output file, or NULL if standard output should be used */
   const char*           name,               /**< problem name */
   SCIP_Bool             transformed,        /**< TRUE iff problem is the transformed problem */
   SCIP_OBJSENSE         objsense,           /**< objective sense */
   SCIP_Real             objscale,           /**< scalar applied to objective function; external objective value is
                                              *   extobj = objsense * objscale * (intobj + objoffset) */
   SCIP_Real             objoffset,          /**< objective offset from bound shifting and fixing */
   SCIP_VAR**            vars,               /**< array with active (binary) variables */
   int                   nvars,              /**< number of active variables in the problem */
   SCIP_CONS**           conss,              /**< array with constraints of the problem */
   int                   nconss,             /**< number of constraints in the problem */
   SCIP_VAR** const      resvars,            /**< array of resultant variables */
   int const             nresvars,           /**< number of resultant variables */
   SCIP_VAR**const*const andvars,            /**< corresponding array of and-variables */
   int const*const       nandvars,           /**< array of numbers of corresponding and-variables */
   SCIP_Bool const       existandconshdlr,   /**< does and-constrainthandler exist? */
   SCIP_Bool const       existands,          /**< does some and-constraints exist? */
   SCIP_RESULT*          result              /**< pointer to store the result of the file writing call */
   )
{
   char multisymbol[OPB_MAX_LINELEN];
   SCIP_HASHTABLE* printedfixing;
   SCIP_Bool usesymbol;
   SCIP_RETCODE retcode;
   int nlinearconss;
   int nindicatorconss;

   assert( scip != NULL );
   assert( vars != NULL || nvars == 0 );
   assert( conss != NULL || nconss == 0 );
   assert( result != NULL );

   /* check if should use a multipliers symbol star '*' between coefficients and variables */
   SCIP_CALL( SCIPgetBoolParam(scip, "reading/" READER_NAME "/multisymbol", &usesymbol) );
   (void) SCIPsnprintf(multisymbol, OPB_MAX_LINELEN, "%s", usesymbol ? " * " : " ");

   /* determine how many split linear and indicator constraints exist */
   determineTotalNumberLinearConss(scip, conss, nconss, &nlinearconss, &nindicatorconss);

   /* print statistics as comment to file */
   SCIPinfoMessage(scip, file, "* SCIP STATISTICS\n");
   SCIPinfoMessage(scip, file, "*   Problem name     : %s\n", name);
   SCIPinfoMessage(scip, file, "*   Variables        : %d\n", nvars - nresvars - nindicatorconss);
   SCIPinfoMessage(scip, file, "*   Constraints      : %d\n", nlinearconss);

   /* create a hash table */
   SCIP_CALL( SCIPhashtableCreate(&printedfixing, SCIPblkmem(scip), nvars,
         SCIPvarGetHashkey, SCIPvarIsHashkeyEq, SCIPvarGetHashkeyVal, NULL) );

   /* write objective function */
   SCIP_CALL( writeOpbObjective(scip, file, vars, nvars, resvars, nresvars, andvars, nandvars,
         objsense, objscale, objoffset, multisymbol, existands, transformed) );

   /* write constraints */
   retcode = writeOpbConstraints(scip, file, conss, nconss, vars, nvars, resvars, nresvars, andvars, nandvars,
      multisymbol, existandconshdlr, existands, transformed);

   if( existands && (retcode == SCIP_OKAY) )
   {
      /* write and constraints of inactive but relevant and-resultants and and-variables which are fixed to one
         with no fixed and resultant */
      SCIP_CALL( writeOpbRelevantAnds(scip, file, resvars, nresvars, andvars, nandvars, printedfixing, multisymbol, transformed) );
   }

   /* write fixed variables */
   SCIP_CALL( writeOpbFixedVars(scip, file, vars, nvars, printedfixing, multisymbol, transformed) );

   SCIPhashtableFree(&printedfixing);

   *result = SCIP_SUCCESS;

   return retcode;
}


/*
 * extern methods
 */

/** reads problem from file */
SCIP_RETCODE SCIPreadOpb(
   SCIP*                 scip,               /**< SCIP data structure */
   SCIP_READER*          reader,             /**< the file reader itself */
   const char*           filename,           /**< full path and name of file to read, or NULL if stdin should be used */
   SCIP_RESULT*          result              /**< pointer to store the result of the file reading call */
   )
{  /*lint --e{715}*/
   OPBINPUT opbinput;
   SCIP_RETCODE retcode;
   int i;

   assert(scip != NULL);  /* for lint */
   assert(reader != NULL);
   assert(result != NULL);

   *result = SCIP_DIDNOTRUN;

   if( SCIPisExact(scip) )
   {
      SCIPerrorMessage("reading of opb/wbo format in exact solving mode is not yet supported\n");
      return SCIP_READERROR;
   }

   /* initialize OPB input data (use block memory because order can change during execution) */
   opbinput.file = NULL;
   SCIP_CALL( SCIPallocBlockMemoryArray(scip, &opbinput.linebuf, OPB_MAX_LINELEN) );
   opbinput.linebuf[0] = '\0';
   opbinput.linebufsize = OPB_MAX_LINELEN;
   SCIP_CALL( SCIPallocBlockMemoryArray(scip, &opbinput.token, OPB_MAX_LINELEN) );
   opbinput.token[0] = '\0';
   SCIP_CALL( SCIPallocBlockMemoryArray(scip, &opbinput.tokenbuf, OPB_MAX_LINELEN) );
   opbinput.tokenbuf[0] = '\0';
   for( i = 0; i < OPB_MAX_PUSHEDTOKENS; ++i )
   {
      SCIP_CALL( SCIPallocBlockMemoryArray(scip, &(opbinput.pushedtokens[i]), OPB_MAX_LINELEN) ); /*lint !e866 */
   }

   opbinput.npushedtokens = 0;
   opbinput.linenumber = 1;
   opbinput.linepos = 0;
   opbinput.objsense = SCIP_OBJSENSE_MINIMIZE;
   opbinput.eof = FALSE;
   opbinput.haserror = FALSE;
   opbinput.nproblemcoeffs = 0;
   opbinput.wbo = FALSE;
   opbinput.topcost = -SCIPinfinity(scip);
   opbinput.nindvars = 0;
#if GENCONSNAMES == TRUE
   opbinput.consnumber = 0;
#endif

   /* read the file */
   retcode = readOPBFile(scip, &opbinput, filename);

   /* free dynamically allocated memory */
   for( i = OPB_MAX_PUSHEDTOKENS - 1; i >= 0; --i )
   {
      SCIPfreeBlockMemoryArray(scip, &(opbinput.pushedtokens[i]), OPB_MAX_LINELEN);
   }
   SCIPfreeBlockMemoryArray(scip, &opbinput.tokenbuf, OPB_MAX_LINELEN);
   SCIPfreeBlockMemoryArray(scip, &opbinput.token, OPB_MAX_LINELEN);
   SCIPfreeBlockMemoryArray(scip, &opbinput.linebuf, opbinput.linebufsize);

   if( retcode == SCIP_PLUGINNOTFOUND )
      retcode = SCIP_READERROR;

   SCIP_CALL( retcode );

   if( opbinput.nproblemcoeffs > 0 )
   {
      SCIPwarningMessage(scip, "there might be <%d> coefficients or weight out of range!\n", opbinput.nproblemcoeffs);
   }

   /* evaluate the result */
   if( opbinput.haserror )
      return SCIP_READERROR;
   else
   {
      /* set objective sense */
      SCIP_CALL( SCIPsetObjsense(scip, opbinput.objsense) );
      *result = SCIP_SUCCESS;
   }

   return SCIP_OKAY;
}

/** writes problem to file */
SCIP_RETCODE SCIPwriteOpb(
   SCIP*                 scip,               /**< SCIP data structure */
   FILE*                 file,               /**< output file, or NULL if standard output should be used */
   const char*           name,               /**< problem name */
   SCIP_Bool             transformed,        /**< TRUE iff problem is the transformed problem */
   SCIP_OBJSENSE         objsense,           /**< objective sense */
   SCIP_Real             objscale,           /**< scalar applied to objective function; external objective value is
                                              *   extobj = objsense * objscale * (intobj + objoffset) */
   SCIP_Real             objoffset,          /**< objective offset from bound shifting and fixing */
   SCIP_VAR**            vars,               /**< array with active variables ordered binary, integer, implicit, continuous */
   int                   nvars,              /**< number of active variables in the problem */
   int                   nbinvars,           /**< number of binary variables */
   int                   nintvars,           /**< number of general integer variables */
   int                   nimplvars,          /**< number of implicit integer variables */
   int                   ncontvars,          /**< number of continuous variables */
   SCIP_VAR**            fixedvars,          /**< array with fixed variables */
   int                   nfixedvars,         /**< number of fixed and aggregated variables in the problem */
   SCIP_CONS**           conss,              /**< array with constraints of the problem */
   int                   nconss,             /**< number of constraints in the problem */
   SCIP_Bool             genericnames,       /**< should generic variable and constraint names be used */
   SCIP_RESULT*          result              /**< pointer to store the result of the file writing call */
   )
{  /*lint --e{715}*/
   SCIP_VAR*** andvars;
   SCIP_VAR** resvars;
   SCIP_CONSHDLR* indicatorhdlr = SCIPfindConshdlr(scip, "indicator");
   SCIP_Bool existands;
   SCIP_Bool existandconshdlr;
   SCIP_RETCODE retcode = SCIP_OKAY;
   int* nandvars;
   int nresvars;
   int nindicatorconss = indicatorhdlr != NULL ? SCIPconshdlrGetNConss(indicatorhdlr) : 0;
   int v;

   /* computes all and-resultants and their corresponding constraint variables */
   /* coverity[leaked_storage] */
   SCIP_CALL( computeAndConstraintInfos(scip, transformed, &resvars, &nresvars, &andvars, &nandvars, &existandconshdlr, &existands) );

   if( nintvars > 0 || ncontvars > nindicatorconss )
   {
      SCIPwarningMessage(scip, "only binary problems can be written in OPB format.\n");
      *result = SCIP_DIDNOTRUN;
   }
   else
   {
      if( genericnames )
      {
#ifndef NDEBUG
         /* check for correct names for opb-format */
         int idx;
         int pos;

         for( v = nvars - 1; v >= 0; --v )
         {
            if( existands )
            {
               /* and variables are artificial */
               if( SCIPsortedvecFindPtr((void**)resvars, SCIPvarComp, vars[v], nresvars, &pos) )
                  continue;
            }

            assert(sscanf(SCIPvarGetName(vars[v]), "x%d", &idx) == 1);
         }
#endif
         retcode = writeOpb(scip, file, name, transformed, objsense, objscale, objoffset, vars,
               nvars, conss, nconss, resvars, nresvars, andvars, nandvars, existandconshdlr, existands, result);
      }
      else
      {
         SCIP_Bool printed;
         int idx;
         int pos;

         printed = FALSE;

         /* check if there are already generic names for all (not fixed variables)*/
         for( v = nvars - 1; v >= 0; --v )
            if( !existands || !SCIPsortedvecFindPtr((void**)resvars, SCIPvarComp, vars[v], nresvars, &pos) )
            {
               if( sscanf(SCIPvarGetName(vars[v]), transformed ? "t_x%d" : "x%d", &idx) != 1 && strstr(SCIPvarGetName(vars[v]), INDICATORVARNAME) == NULL && strstr(SCIPvarGetName(vars[v]), INDICATORSLACKVARNAME) == NULL )
               {
                  SCIPwarningMessage(scip, "At least following variable name isn't allowed in opb format.\n");
                  SCIP_CALL( SCIPprintVar(scip, vars[v], NULL) );
                  SCIPwarningMessage(scip, "OPB format needs generic variable names!\n");

                  if( transformed )
                  {
                     SCIPwarningMessage(scip, "write transformed problem with generic variable names.\n");
                     SCIP_CALL( SCIPprintTransProblem(scip, file, "opb", TRUE) );
                  }
                  else
                  {
                     SCIPwarningMessage(scip, "write original problem with generic variable names.\n");
                     SCIP_CALL( SCIPprintOrigProblem(scip, file, "opb", TRUE) );
                  }
                  printed = TRUE;
                  break;
               }
            }

         if( !printed )
         {
            /* check if there are already generic names for all (fixed variables)*/
            for( v = nfixedvars - 1; v >= 0; --v )
               if( !existands || !SCIPsortedvecFindPtr((void**)resvars, SCIPvarComp, vars[v], nresvars, &pos) )
               {
                  /* coverity[secure_coding] */
                  if( sscanf(SCIPvarGetName(fixedvars[v]), transformed ? "t_x%d" : "x%d", &idx) != 1 && strstr(SCIPvarGetName(fixedvars[v]), INDICATORVARNAME) == NULL && strstr(SCIPvarGetName(fixedvars[v]), INDICATORSLACKVARNAME) == NULL )
                  {
                     SCIPwarningMessage(scip, "At least following variable name isn't allowed in opb format.\n");
                     SCIP_CALL( SCIPprintVar(scip, fixedvars[v], NULL) );
                     SCIPwarningMessage(scip, "OPB format needs generic variable names!\n");

                     if( transformed )
                     {
                        SCIPwarningMessage(scip, "write transformed problem with generic variable names.\n");
                        SCIP_CALL( SCIPprintTransProblem(scip, file, "opb", TRUE) );
                     }
                     else
                     {
                        SCIPwarningMessage(scip, "write original problem with generic variable names.\n");
                        SCIP_CALL( SCIPprintOrigProblem(scip, file, "opb", TRUE) );
                     }
                     printed = TRUE;
                     break;
                  }
               }
         }

         if( !printed )
         {
#ifndef NDEBUG
            for( v = nvars - 1; v >= 0; --v )
            {
               if( existands )
               {
                  if( SCIPsortedvecFindPtr((void**)resvars, SCIPvarComp, vars[v], nresvars, &pos) )
                     continue;
               }

               assert(sscanf(SCIPvarGetName(vars[v]), transformed ? "t_x%d" : "x%d", &idx) == 1 || strstr(SCIPvarGetName(vars[v]), INDICATORVARNAME) != NULL || strstr(SCIPvarGetName(vars[v]), INDICATORSLACKVARNAME) != NULL );
            }
#endif
            retcode = writeOpb(scip, file, name, transformed, objsense, objscale, objoffset, vars,
               nvars, conss, nconss, resvars, nresvars, andvars, nandvars, existandconshdlr, existands, result);
         }
      }

      *result = SCIP_SUCCESS;
   }

   if( existands )
   {
      /* free temporary buffers */
      assert(resvars != NULL);
      assert(andvars != NULL);
      assert(nandvars != NULL);

      for( v = nresvars - 1; v >= 0; --v )
      {
         assert(andvars[v] != NULL);
         SCIPfreeMemoryArray(scip, &andvars[v]);
      }

      SCIPfreeMemoryArray(scip, &nandvars);
      SCIPfreeMemoryArray(scip, &andvars);
      SCIPfreeMemoryArray(scip, &resvars);
   }

   if( retcode == SCIP_INVALIDDATA )
      return SCIP_WRITEERROR;

   return retcode;
}

/*
 * Callback methods of reader
 */

/** copy method for reader plugins (called when SCIP copies plugins) */
static
SCIP_DECL_READERCOPY(readerCopyOpb)
{  /*lint --e{715}*/
   assert(scip != NULL);
   assert(reader != NULL);
   assert(strcmp(SCIPreaderGetName(reader), READER_NAME) == 0);

   /* call inclusion method of reader */
   SCIP_CALL( SCIPincludeReaderOpb(scip) );

   return SCIP_OKAY;
}


/** problem reading method of reader */
static
SCIP_DECL_READERREAD(readerReadOpb)
{  /*lint --e{715}*/

   SCIP_CALL( SCIPreadOpb(scip, reader, filename, result) );

   return SCIP_OKAY;
}


/** problem writing method of reader */
static
SCIP_DECL_READERWRITE(readerWriteOpb)
{  /*lint --e{715}*/

   SCIP_CALL( SCIPwriteOpb(scip, file, name, transformed, objsense, objscale, objoffset, vars,
         nvars, nbinvars, nintvars, nimplvars, ncontvars, fixedvars, nfixedvars, conss, nconss, genericnames, result) );

   return SCIP_OKAY;
}

/*
 * reader specific interface methods
 */

/** includes the opb file reader in SCIP */
SCIP_RETCODE SCIPincludeReaderOpb(
   SCIP*                 scip                /**< SCIP data structure */
   )
{
   SCIP_READER* reader;

   /* include reader */
   SCIP_CALL( SCIPincludeReaderBasic(scip, &reader, READER_NAME, READER_DESC, READER_EXTENSION, NULL) );

   /* reader is safe to use in exact solving mode */
   SCIPreaderMarkExact(reader);

   /* set non fundamental callbacks via setter functions */
   SCIP_CALL( SCIPsetReaderCopy(scip, reader, readerCopyOpb) );
   SCIP_CALL( SCIPsetReaderRead(scip, reader, readerReadOpb) );
   SCIP_CALL( SCIPsetReaderWrite(scip, reader, readerWriteOpb) );

   /* add opb reader parameters */
   SCIP_CALL( SCIPaddBoolParam(scip,
         "reading/" READER_NAME "/dynamicconss", "should model constraints be subject to aging?",
         NULL, FALSE, FALSE/*TRUE*/, NULL, NULL) ); /* have to be FALSE, otherwise an error might inccur in restart during branch and bound */
   SCIP_CALL( SCIPaddBoolParam(scip,
         "reading/" READER_NAME "/multisymbol", "use '*' between coefficients and variables by writing to problem?",
         NULL, TRUE, FALSE, NULL, NULL) );

   return SCIP_OKAY;
}<|MERGE_RESOLUTION|>--- conflicted
+++ resolved
@@ -1760,19 +1760,11 @@
          SCIP_Rational* lhs;
          SCIP_Rational* rhs;
 
-<<<<<<< HEAD
          SCIP_CALL( SCIPrationalCreateBufferArray(SCIPbuffer(scip), &topcostsrat, ntopcostvars) );
          SCIP_CALL( SCIPrationalCreateBuffer(SCIPbuffer(scip), &lhs) );
          SCIP_CALL( SCIPrationalCreateBuffer(SCIPbuffer(scip), &rhs) );
          SCIPrationalSetString(lhs, "-inf");
-         SCIPrationalSetReal(rhs, (SCIP_Real) topcostrhs);
-=======
-         SCIP_CALL( RatCreateBufferArray(SCIPbuffer(scip), &topcostsrat, ntopcostvars) );
-         SCIP_CALL( RatCreateBuffer(SCIPbuffer(scip), &lhs) );
-         SCIP_CALL( RatCreateBuffer(SCIPbuffer(scip), &rhs) );
-         RatSetString(lhs, "-inf");
-         RatSetReal(rhs, topcostrhs);
->>>>>>> 4484dced
+         SCIPrationalSetReal(rhs, topcostrhs);
          for( int j = 0; j < ntopcostvars; ++j )
             SCIPrationalSetReal(topcostsrat[j], topcosts[j]);
          SCIP_CALL( SCIPcreateConsExactLinear(scip, &topcostcons, TOPCOSTCONSNAME, ntopcostvars, topcostvars, topcostsrat, lhs, rhs, TRUE, TRUE, TRUE, TRUE, TRUE, FALSE, FALSE, FALSE, FALSE, FALSE) );
