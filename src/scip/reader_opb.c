/* * * * * * * * * * * * * * * * * * * * * * * * * * * * * * * * * * * * * * */
/*                                                                           */
/*                  This file is part of the program and library             */
/*         SCIP --- Solving Constraint Integer Programs                      */
/*                                                                           */
/*  Copyright (c) 2002-2024 Zuse Institute Berlin (ZIB)                      */
/*                                                                           */
/*  Licensed under the Apache License, Version 2.0 (the "License");          */
/*  you may not use this file except in compliance with the License.         */
/*  You may obtain a copy of the License at                                  */
/*                                                                           */
/*      http://www.apache.org/licenses/LICENSE-2.0                           */
/*                                                                           */
/*  Unless required by applicable law or agreed to in writing, software      */
/*  distributed under the License is distributed on an "AS IS" BASIS,        */
/*  WITHOUT WARRANTIES OR CONDITIONS OF ANY KIND, either express or implied. */
/*  See the License for the specific language governing permissions and      */
/*  limitations under the License.                                           */
/*                                                                           */
/*  You should have received a copy of the Apache-2.0 license                */
/*  along with SCIP; see the file LICENSE. If not visit scipopt.org.         */
/*                                                                           */
/* * * * * * * * * * * * * * * * * * * * * * * * * * * * * * * * * * * * * * */

/**@file   reader_opb.c
 * @ingroup DEFPLUGINS_READER
 * @brief  pseudo-Boolean file reader (opb format)
 * @author Stefan Heinz
 * @author Michael Winkler
 * @author Dominik Kamp
 *
 * This file reader parses the @a opb format and is also used by the @a wbo reader for the @a wbo format. For a
 * detailed description of this format see
 *
 * - http://www.cril.univ-artois.fr/PB07/solver_req.html
 * - http://www.cril.univ-artois.fr/PB10/format.pdf
 *
 * The syntax of the input file format can be described by a simple Backus-Naur
 *  form. \<formula\> is the start symbol of this grammar.
 *
 *  \<formula\>::= \<sequence_of_comments\>
 *               [\<objective\>] | [\<softheader\>]
 *               \<sequence_of_comments_or_constraints\>
 *
 *  \<sequence_of_comments\>::= \<comment\> [\<sequence_of_comments\>]
 *  \<comment\>::= "*" \<any_sequence_of_characters_other_than_EOL\> \<EOL\>
 *  \<sequence_of_comments_or_constraints\>::=\<comment_or_constraint\> [\<sequence_of_comments_or_constraints\>]
 *  \<comment_or_constraint\>::=\<comment\>|\<constraint\>
 *
 *  \<objective\>::= "min:" \<zeroOrMoreSpace\> \<sum\>  ";"
 *  \<constraint\>::= \<sum\> \<relational_operator\> \<zeroOrMoreSpace\> \<integer\> \<zeroOrMoreSpace\> ";"
 *
 *  \<sum\>::= \<weightedterm\> | \<weightedterm\> \<sum\>
 *  \<weightedterm\>::= \<integer\> \<oneOrMoreSpace\> \<term\> \<oneOrMoreSpace\>
 *
 *  \<integer\>::= \<unsigned_integer\> | "+" \<unsigned_integer\> | "-" \<unsigned_integer\>
 *  \<unsigned_integer\>::= \<digit\> | \<digit\>\<unsigned_integer\>
 *
 *  \<relational_operator\>::= "\>=" | "="
 *
 *  \<variablename\>::= "x" \<unsigned_integer\>
 *
 *  \<oneOrMoreSpace\>::= " " [\<oneOrMoreSpace\>]
 *  \<zeroOrMoreSpace\>::= [" " \<zeroOrMoreSpace\>]
 *
 *  For linear pseudo-Boolean instances, \<term\> is defined as
 *
 *  \<term\>::=\<variablename\>
 *
 *  For non-linear instances, \<term\> is defined as
 *
 *  \<term\>::= \<oneOrMoreLiterals\>
 *  \<oneOrMoreLiterals\>::= \<literal\> | \<literal\> \<oneOrMoreSpace\> \<oneOrMoreLiterals\>
 *  \<literal\>::= \<variablename\> | "~"\<variablename\>
 *
 * For wbo-files are the following additional/changed things possible.
 *
 *  \<softheader\>::= "soft:" [\<unsigned integer\>] ";"
 *
 *  \<comment_or_constraint\>::=\<comment\>|\<constraint\>|\<softconstraint\>
 *
 *  \<softconstraint\>::= "[" \<zeroOrMoreSpace\> \<unsigned integer\> \<zeroOrMoreSpace\> "]" \<constraint\>
 *
 */

/* Our parser should also be lax by handling variable names and it's possible to read doubles instead of integer and
 * possible some more :). */

/*---+----1----+----2----+----3----+----4----+----5----+----6----+----7----+----8----+----9----+----0----+----1----+----2*/

#include "blockmemshell/memory.h"
#include <ctype.h>
#include "scip/cons_and.h"
#include "scip/cons_indicator.h"
#include "scip/cons_knapsack.h"
#include "scip/cons_linear.h"
#include "scip/cons_exactlp.h"
#include "scip/cons_logicor.h"
#include "scip/cons_pseudoboolean.h"
#include "scip/cons_setppc.h"
#include "scip/cons_varbound.h"
#include "scip/debug.h"
#include "scip/pub_cons.h"
#include "scip/pub_fileio.h"
#include "scip/pub_message.h"
#include "scip/pub_misc.h"
#include "scip/pub_misc_sort.h"
#include "scip/pub_reader.h"
#include "scip/pub_var.h"
#include "scip/reader_opb.h"
#include "scip/rational.h"
#include "scip/scip_cons.h"
#include "scip/scip_exact.h"
#include "scip/scip_mem.h"
#include "scip/scip_message.h"
#include "scip/scip_numerics.h"
#include "scip/scip_param.h"
#include "scip/scip_prob.h"
#include "scip/scip_reader.h"
#include "scip/scip_solvingstats.h"
#include "scip/scip_var.h"
#include <stdlib.h>
#include <string.h>

#if !defined(_WIN32) && !defined(_WIN64)
#include <strings.h> /*lint --e{766}*/ /* needed for strncasecmp() */
#endif

#define READER_NAME             "opbreader"
#define READER_DESC             "file reader for pseudo-Boolean problem in opb format"
#define READER_EXTENSION        "opb"

#define GENCONSNAMES            TRUE           /* remove if no constraint names should be generated */
#define INDICATORVARNAME        "indicatorvar" /* standard part of name for all indicator variables */
#define INDICATORSLACKVARNAME   "indslack"     /* standard part of name for all indicator slack variables; should be the same in cons_indicator */
#define TOPCOSTCONSNAME         "topcostcons"  /* standard name for artificial topcost constraint in wbo problems */

/*
 * Data structures
 */
#define OPB_MAX_LINELEN        65536  /**< size of the line buffer for reading or writing */
#define OPB_MAX_PUSHEDTOKENS   2
#define OPB_INIT_COEFSSIZE     8192

/** Section in OPB File */
enum OpbExpType
{
   OPB_EXP_NONE,
   OPB_EXP_UNSIGNED,
   OPB_EXP_SIGNED
};
typedef enum OpbExpType OPBEXPTYPE;

enum OpbSense
{
   OPB_SENSE_NOTHING,
   OPB_SENSE_LE,
   OPB_SENSE_GE,
   OPB_SENSE_EQ
};
typedef enum OpbSense OPBSENSE;

/** OPB reading data */
struct OpbInput
{
   SCIP_FILE*            file;
   char*                 linebuf;
   char*                 token;
   char*                 tokenbuf;
   char*                 pushedtokens[OPB_MAX_PUSHEDTOKENS];
   int                   npushedtokens;
   int                   linenumber;
   int                   linepos;
   int                   linebufsize;
   SCIP_OBJSENSE         objsense;
   SCIP_Bool             eof;
   SCIP_Bool             haserror;
   int                   nproblemcoeffs;
   SCIP_Bool             wbo;
   SCIP_Real             topcost;
   int                   nindvars;
#if GENCONSNAMES == TRUE
   int                   consnumber;
#endif
};

typedef struct OpbInput OPBINPUT;

static const char commentchars[] = "*";
/*
 * Local methods (for reading)
 */

/** issues an error message and marks the OPB data to have errors */
static
void syntaxError(
   SCIP*                 scip,               /**< SCIP data structure */
   OPBINPUT*             opbinput,           /**< OPB reading data */
   const char*           msg                 /**< error message */
   )
{
   assert(scip != NULL);
   assert(opbinput != NULL);

   SCIPerrorMessage("Syntax error in line %d: %s found <%s>\n", opbinput->linenumber, msg, opbinput->token);
   if( opbinput->linebuf[opbinput->linebufsize - 1] == '\n' )
   {
      SCIPerrorMessage("  input: %s", opbinput->linebuf);
   }
   else
   {
      SCIPerrorMessage("  input: %s\n", opbinput->linebuf);
   }

   opbinput->haserror = TRUE;
}

/** returns whether a syntax error was detected */
static
SCIP_Bool hasError(
   OPBINPUT*             opbinput            /**< OPB reading data */
   )
{
   assert(opbinput != NULL);

   return opbinput->haserror;
}

/** returns whether the given character is a token delimiter */
static
SCIP_Bool isDelimChar(
   char                  c                   /**< input character */
   )
{
   switch (c)
   {
   case ' ':
   case '\f':
   case '\n':
   case '\r':
   case '\t':
   case '\v':
   case '\0':
      return TRUE;
   default:
      return FALSE;
   }
}

/** returns whether the given character is a single token */
static
SCIP_Bool isTokenChar(
   char                  c                   /**< input character */
   )
{
   switch (c)
   {
   case '-':
   case '+':
   case ':':
   case '<':
   case '>':
   case '=':
   case '[':
   case ']':
   case ';':
      return TRUE;
   default:
      return FALSE;
   }
}

/** returns whether the current character is member of a value string */
static
SCIP_Bool isValueChar(
   char                  c,                  /**< input character */
   char                  nextc,              /**< next input character */
   SCIP_Bool             firstchar,          /**< is the given character the first char of the token? */
   SCIP_Bool*            hasdot,             /**< pointer to update the dot flag */
   OPBEXPTYPE*           exptype             /**< pointer to update the exponent type */
   )
{
   assert(hasdot != NULL);
   assert(exptype != NULL);

   if( isdigit((unsigned char)c) )
      return TRUE;
   else if( (*exptype == OPB_EXP_NONE) && !(*hasdot) && (c == '.') )
   {
      *hasdot = TRUE;
      return TRUE;
   }
   else if( !firstchar && (*exptype == OPB_EXP_NONE) && (c == 'e' || c == 'E') )
   {
      if( nextc == '+' || nextc == '-' )
      {
         *exptype = OPB_EXP_SIGNED;
         return TRUE;
      }
      else if( isdigit((unsigned char)nextc) )
      {
         *exptype = OPB_EXP_UNSIGNED;
         return TRUE;
      }
   }
   else if( (*exptype == OPB_EXP_SIGNED) && (c == '+' || c == '-') )
   {
      *exptype = OPB_EXP_UNSIGNED;
      return TRUE;
   }

   return FALSE;
}

/** reads the next line from the input file into the line buffer; skips comments;
 *  returns whether a line could be read
 */
static
SCIP_Bool getNextLine(
   SCIP*                 scip,               /**< SCIP data structure */
   OPBINPUT*             opbinput            /**< OPB reading data */
   )
{
   int i;

   assert(opbinput != NULL);

   /* read next line */
   opbinput->linepos = 0;
   opbinput->linebuf[opbinput->linebufsize - 2] = '\0';

   if( SCIPfgets(opbinput->linebuf, opbinput->linebufsize, opbinput->file) == NULL )
      return FALSE;

   opbinput->linenumber++;

   /* if line is too long for our buffer reallocate buffer */
   while( opbinput->linebuf[opbinput->linebufsize - 2] != '\0' )
   {
      int newsize;

      newsize = SCIPcalcMemGrowSize(scip, opbinput->linebufsize + 1);
      SCIP_CALL_ABORT( SCIPreallocBlockMemoryArray(scip, &opbinput->linebuf, opbinput->linebufsize, newsize) );

      opbinput->linebuf[newsize-2] = '\0';
      if ( SCIPfgets(opbinput->linebuf + opbinput->linebufsize - 1, newsize - opbinput->linebufsize + 1, opbinput->file) == NULL )
         return FALSE;
      opbinput->linebufsize = newsize;
   }

   opbinput->linebuf[opbinput->linebufsize - 1] = '\0'; /* we want to use lookahead of one char -> we need two \0 at the end */

   /* skip characters after comment symbol */
   for( i = 0; commentchars[i] != '\0'; ++i )
   {
      char* commentstart;

      commentstart = strchr(opbinput->linebuf, commentchars[i]);
      if( commentstart != NULL )
      {
         *commentstart = '\0';
         *(commentstart+1) = '\0'; /* we want to use lookahead of one char -> we need two \0 at the end */
         break;
      }
   }

   SCIPdebugMsg(scip, "%s\n", opbinput->linebuf);

   return TRUE;
}

/** swaps the addresses of two pointers */
static
void swapPointers(
   char**                pointer1,           /**< first pointer */
   char**                pointer2            /**< second pointer */
   )
{
   char* tmp;

   tmp = *pointer1;
   *pointer1 = *pointer2;
   *pointer2 = tmp;
}

/** reads the next token from the input file into the token buffer; returns whether a token was read */
static
SCIP_Bool getNextToken(
   SCIP*                 scip,               /**< SCIP data structure */
   OPBINPUT*             opbinput            /**< OPB reading data */
   )
{
   SCIP_Bool hasdot;
   OPBEXPTYPE exptype;
   char* buf;
   int tokenlen;

   assert(opbinput != NULL);
   assert(opbinput->linepos < opbinput->linebufsize);

   /* check the token stack */
   if( opbinput->npushedtokens > 0 )
   {
      swapPointers(&opbinput->token, &opbinput->pushedtokens[opbinput->npushedtokens-1]);
      opbinput->npushedtokens--;
      SCIPdebugMsg(scip, "(line %d) read token again: '%s'\n", opbinput->linenumber, opbinput->token);
      return TRUE;
   }

   /* skip delimiters */
   buf = opbinput->linebuf;
   while( isDelimChar(buf[opbinput->linepos]) )
   {
      if( buf[opbinput->linepos] == '\0' )
      {
         if( !getNextLine(scip, opbinput) )
         {
            SCIPdebugMsg(scip, "(line %d) end of file\n", opbinput->linenumber);
            return FALSE;
         }
         assert(opbinput->linepos == 0);
         /* update buf, because the linebuffer may have been reallocated */
         buf = opbinput->linebuf;
      }
      else
         opbinput->linepos++;
   }
   assert(opbinput->linepos < opbinput->linebufsize);
   assert(!isDelimChar(buf[opbinput->linepos]));

   /* check if the token is a value */
   hasdot = FALSE;
   exptype = OPB_EXP_NONE;
   if( isValueChar(buf[opbinput->linepos], buf[opbinput->linepos+1], TRUE, &hasdot, &exptype) )
   {
      /* read value token */
      tokenlen = 0;
      do
      {
         assert(tokenlen < OPB_MAX_LINELEN);
         assert(!isDelimChar(buf[opbinput->linepos]));
         opbinput->token[tokenlen] = buf[opbinput->linepos];
         tokenlen++;
         opbinput->linepos++;
      }
      while( isValueChar(buf[opbinput->linepos], buf[opbinput->linepos+1], FALSE, &hasdot, &exptype) );
   }
   else
   {
      /* read non-value token */
      tokenlen = 0;
      do
      {
         assert(tokenlen < OPB_MAX_LINELEN);
         opbinput->token[tokenlen] = buf[opbinput->linepos];
         tokenlen++;
         opbinput->linepos++;
         if( tokenlen == 1 && isTokenChar(opbinput->token[0]) )
            break;
      }
      while( !isDelimChar(buf[opbinput->linepos]) && !isTokenChar(buf[opbinput->linepos]) );

      /* if the token is an equation sense '<', '>', or '=', skip a following '='
       * if the token is an equality token '=' and the next character is a '<' or '>',
       * replace the token by the inequality sense
       */
      if( tokenlen >= 1
         && (opbinput->token[tokenlen-1] == '<' || opbinput->token[tokenlen-1] == '>' || opbinput->token[tokenlen-1] == '=')
         && buf[opbinput->linepos] == '=' )
      {
         opbinput->linepos++;
      }
      else if( opbinput->token[tokenlen-1] == '=' && (buf[opbinput->linepos] == '<' || buf[opbinput->linepos] == '>') )
      {
         opbinput->token[tokenlen-1] = buf[opbinput->linepos];
         opbinput->linepos++;
      }
   }
   assert(tokenlen < OPB_MAX_LINELEN);
   opbinput->token[tokenlen] = '\0';

   SCIPdebugMsg(scip, "(line %d) read token: '%s'\n", opbinput->linenumber, opbinput->token);

   return TRUE;
}

/** puts the current token on the token stack, such that it is read at the next call to getNextToken() */
static
void pushToken(
   OPBINPUT*             opbinput            /**< OPB reading data */
   )
{
   assert(opbinput != NULL);
   assert(opbinput->npushedtokens < OPB_MAX_PUSHEDTOKENS);

   swapPointers(&opbinput->pushedtokens[opbinput->npushedtokens], &opbinput->token);
   opbinput->npushedtokens++;
}

/** puts the buffered token on the token stack, such that it is read at the next call to getNextToken() */
static
void pushBufferToken(
   OPBINPUT*             opbinput            /**< OPB reading data */
   )
{
   assert(opbinput != NULL);
   assert(opbinput->npushedtokens < OPB_MAX_PUSHEDTOKENS);

   swapPointers(&opbinput->pushedtokens[opbinput->npushedtokens], &opbinput->tokenbuf);
   opbinput->npushedtokens++;
}

/** swaps the current token with the token buffer */
static
void swapTokenBuffer(
   OPBINPUT*             opbinput            /**< OPB reading data */
   )
{
   assert(opbinput != NULL);

   swapPointers(&opbinput->token, &opbinput->tokenbuf);
}

/** checks whether the current token is a section identifier, and if yes, switches to the corresponding section */
static
SCIP_Bool isEndLine(
   OPBINPUT*             opbinput            /**< OPB reading data */
   )
{
   assert(opbinput != NULL);

   if( *(opbinput->token) ==  ';')
      return TRUE;

   return FALSE;
}

/** returns whether the current token is a sign */
static
SCIP_Bool isSign(
   OPBINPUT*             opbinput,           /**< OPB reading data */
   int*                  sign                /**< pointer to update the sign */
   )
{
   assert(opbinput != NULL);
   assert(sign != NULL);
   assert(*sign == +1 || *sign == -1);

   if( strlen(opbinput->token) == 1 )
   {
      assert(opbinput->token[1] == '\0');

      if( *opbinput->token == '+' )
         return TRUE;
      else if( *opbinput->token == '-' )
      {
         *sign *= -1;
         return TRUE;
      }
   }

   return FALSE;
}

/** returns whether the current token is a value */
static
SCIP_Bool isValue(
   SCIP*                 scip,               /**< SCIP data structure */
   OPBINPUT*             opbinput,           /**< OPB reading data */
   SCIP_Real*            value               /**< pointer to store the value (unchanged, if token is no value) */
   )
{
   assert(opbinput != NULL);
   assert(value != NULL);

   if( strcasecmp(opbinput->token, "INFINITY") == 0 || strcasecmp(opbinput->token, "INF") == 0 )
   {
      *value = SCIPinfinity(scip);
      return TRUE;
   }
   else
   {
      double val;
      char* endptr;

      val = strtod(opbinput->token, &endptr);
      if( endptr != opbinput->token && *endptr == '\0' )
      {
         *value = val;
         if( strlen(opbinput->token) > 18 )
            opbinput->nproblemcoeffs++;
         return TRUE;
      }
   }

   return FALSE;
}

/** returns whether the current token is an equation sense */
static
SCIP_Bool isSense(
   OPBINPUT*             opbinput,           /**< OPB reading data */
   OPBSENSE*             sense               /**< pointer to store the equation sense, or NULL */
   )
{
   assert(opbinput != NULL);

   if( strcmp(opbinput->token, "<") == 0 )
   {
      if( sense != NULL )
         *sense = OPB_SENSE_LE;
      return TRUE;
   }
   else if( strcmp(opbinput->token, ">") == 0 )
   {
      if( sense != NULL )
         *sense = OPB_SENSE_GE;
      return TRUE;
   }
   else if( strcmp(opbinput->token, "=") == 0 )
   {
      if( sense != NULL )
         *sense = OPB_SENSE_EQ;
      return TRUE;
   }

   return FALSE;
}

/** returns whether the current token is a value */
static
SCIP_Bool isStartingSoftConstraintWeight(
   SCIP*                 scip,               /**< SCIP data structure */
   OPBINPUT*             opbinput            /**< OPB reading data */
   )
{
   assert(scip != NULL);
   assert(opbinput != NULL);

   if( strcmp(opbinput->token, "[") == 0 )
      return TRUE;

   return FALSE;
}

/** returns whether the current token is a value */
static
SCIP_Bool isEndingSoftConstraintWeight(
   SCIP*                 scip,               /**< SCIP data structure */
   OPBINPUT*             opbinput            /**< OPB reading data */
   )
{
   assert(scip != NULL);
   assert(opbinput != NULL);

   if( strcmp(opbinput->token, "]") == 0 )
      return TRUE;

   return FALSE;
}

/** create binary variable with given name */
static
SCIP_RETCODE createVariable(
   SCIP*                 scip,               /**< SCIP data structure */
   SCIP_VAR**            var,                /**< pointer to store the variable */
   char*                 name                /**< name for the variable */
   )
{
   SCIP_VAR* newvar;
   SCIP_Bool dynamiccols;
   SCIP_Bool initial;
   SCIP_Bool removable;

   SCIP_CALL( SCIPgetBoolParam(scip, "reading/dynamiccols", &dynamiccols) );
   initial = !dynamiccols;
   removable = dynamiccols;

   /* create new variable of the given name */
   SCIPdebugMsg(scip, "creating new variable: <%s>\n", name);

   SCIP_CALL( SCIPcreateVar(scip, &newvar, name, 0.0, 1.0, 0.0, SCIP_VARTYPE_BINARY,
         initial, removable, NULL, NULL, NULL, NULL, NULL) );
   if( SCIPisExactSolve(scip) )
   {
      SCIP_CALL( SCIPaddVarExactData(scip, newvar, NULL, NULL, NULL) );
   }
   SCIP_CALL( SCIPaddVar(scip, newvar) );
   *var = newvar;

   /* because the variable was added to the problem, it is captured by SCIP and we
    * can safely release it right now without making the returned *var invalid */
   SCIP_CALL( SCIPreleaseVar(scip, &newvar) );

   return SCIP_OKAY;
}

/** returns the variable with the given name, or creates a new variable if it does not exist */
static
SCIP_RETCODE getVariableOrTerm(
   SCIP*                 scip,               /**< SCIP data structure */
   OPBINPUT*             opbinput,           /**< OPB reading data */
   SCIP_VAR***           vars,               /**< pointer to store the variables */
   int*                  nvars,              /**< pointer to store the number of variables */
   int*                  varssize            /**< pointer to store the varsize, if changed (should already be initialized) */
   )
{
   SCIP_Bool negated;
   char* name;

   assert(scip != NULL);
   assert(opbinput != NULL);
   assert(vars != NULL);
   assert(nvars != NULL);
   assert(varssize != NULL);
   assert(*varssize >= 0);

   *nvars = 0;

   name = opbinput->token;
   assert(name != NULL);

   /* parse AND terms */
   while(!isdigit((unsigned char) *name ) && !isTokenChar(*name) && !opbinput->haserror )
   {
      SCIP_VAR* var;

      negated = FALSE;
      if( *name == '~' )
      {
         negated = TRUE;
         ++name;
      }

      var = SCIPfindVar(scip, name);
      if( var == NULL )
      {
         SCIP_CALL( createVariable(scip, &var, name) );
      }

      if( negated )
      {
         SCIP_VAR* negvar;
         SCIP_CALL( SCIPgetNegatedVar(scip, var, &negvar) );

         var = negvar;
      }

      /* reallocated memory */
      if( *nvars == *varssize )
      {
         *varssize = SCIPcalcMemGrowSize(scip, *varssize + 1);
         SCIP_CALL( SCIPreallocBufferArray(scip, vars, *varssize) );
      }

      (*vars)[*nvars] = var;
      ++(*nvars);

      if( !getNextToken(scip, opbinput) )
         opbinput->haserror = TRUE;

      name = opbinput->token;
   }

   /* check if we found at least on variable */
   if( *nvars == 0 )
      syntaxError(scip, opbinput, "expected a variable name");

   pushToken(opbinput);

   return SCIP_OKAY;
}

/** reads an objective or constraint with name and coefficients */
static
SCIP_RETCODE readCoefficients(
   SCIP*const            scip,               /**< SCIP data structure */
   OPBINPUT*const        opbinput,           /**< OPB reading data */
   char*const            name,               /**< pointer to store the name of the line; must be at least of size
                                              *   OPB_MAX_LINELEN */
   SCIP_VAR***           linvars,            /**< pointer to store the array with linear variables (must be freed by caller) */
   SCIP_Real**           lincoefs,           /**< pointer to store the array with linear coefficients (must be freed by caller) */
   int*const             nlincoefs,          /**< pointer to store the number of linear coefficients */
   int*                  lincoefssize,       /**< pointer to store the size of linvars/lincoefs arrays */
   SCIP_VAR****          terms,              /**< pointer to store the array with nonlinear variables (must be freed by caller) */
   SCIP_Real**           termcoefs,          /**< pointer to store the array with nonlinear coefficients (must be freed by caller) */
   int**                 ntermvars,          /**< pointer to store the number of nonlinear variables in the terms (must be freed by caller) */
   int*                  termcoefssize,      /**< pointer to store the size of terms/termcoefs */
   int*const             ntermcoefs,         /**< pointer to store the number of nonlinear coefficients */
   SCIP_Bool*const       newsection,         /**< pointer to store whether a new section was encountered */
   SCIP_Bool*const       isNonlinear,        /**< pointer to store if we have a nonlinear constraint */
   SCIP_Bool*const       issoftcons,         /**< pointer to store whether it is a soft constraint (for wbo files) */
   SCIP_Real*const       weight              /**< pointer to store the weight of the soft constraint */
   )
{
   SCIP_VAR** tmpvars;
   SCIP_Real* tmpcoefs;
   SCIP_Bool havesign;
   SCIP_Bool havevalue;
   SCIP_Bool haveweightstart;
   SCIP_Bool haveweightend;
   SCIP_Real coef;
   int coefsign;
   int tmpvarssize;
   int ntmpcoefs;
   int ntmpvars;

   assert(opbinput != NULL);
   assert(name != NULL);
   assert(linvars != NULL);
   assert(lincoefs != NULL);
   assert(lincoefssize != NULL);
   assert(nlincoefs != NULL);
   assert(terms != NULL);
   assert(termcoefs != NULL);
   assert(ntermvars != NULL);
   assert(termcoefssize != NULL);
   assert(ntermcoefs != NULL);
   assert(newsection != NULL);

   *linvars = NULL;
   *lincoefs = NULL;
   *lincoefssize = 0;
   *terms = NULL;
   *termcoefs = NULL;
   *ntermvars = NULL;
   *termcoefssize = 0;
   *name = '\0';
   *nlincoefs = 0;
   *ntermcoefs = 0;
   *newsection = FALSE;
   *isNonlinear = FALSE;
   *issoftcons = FALSE;

   SCIPdebugMsg(scip, "read coefficients\n");

   /* read the first token, which may be the name of the line */
   if( getNextToken(scip, opbinput) )
   {
      /* remember the token in the token buffer */
      swapTokenBuffer(opbinput);

      /* get the next token and check, whether it is a colon */
      if( getNextToken(scip, opbinput) )
      {
         if( strcmp(opbinput->token, ":") == 0 )
         {
            /* the second token was a colon ':' the first token is a constraint name */
            (void)SCIPmemccpy(name, opbinput->tokenbuf, '\0', SCIP_MAXSTRLEN);

            name[SCIP_MAXSTRLEN-1] = '\0';
            SCIPdebugMsg(scip, "(line %d) read constraint name: '%s'\n", opbinput->linenumber, name);

            /* all but the first coefficient need a sign */
            if( strcmp(name, "soft") == 0 && (SCIPgetNVars(scip) > 0 || SCIPgetNConss(scip) > 0) )
            {
               syntaxError(scip, opbinput, "Soft top cost line needs to be the first non-comment line, and without any objective function.\n");
               return SCIP_OKAY;
            }
         }
         else
         {
            /* the second token was no colon: push the tokens back onto the token stack and parse them as coefficients */
            SCIPdebugMsg(scip, "(line %d) constraint has no name\n", opbinput->linenumber);
            pushToken(opbinput);
            pushBufferToken(opbinput);
         }
      }
      else
      {
         /* there was only one token left: push it back onto the token stack and parse it as coefficient */
         pushBufferToken(opbinput);
      }
   }
   else
   {
      assert(SCIPfeof( opbinput->file ) );
      opbinput->eof = TRUE;
      return SCIP_OKAY;
   }

   /* initialize buffers for storing the coefficients */
   *lincoefssize = OPB_INIT_COEFSSIZE;
   *termcoefssize = OPB_INIT_COEFSSIZE;
   tmpvarssize = OPB_INIT_COEFSSIZE;
   SCIP_CALL( SCIPallocBlockMemoryArray(scip, linvars, *lincoefssize) );
   SCIP_CALL( SCIPallocBlockMemoryArray(scip, lincoefs, *lincoefssize) );
   SCIP_CALL( SCIPallocBlockMemoryArray(scip, terms, *termcoefssize) );
   SCIP_CALL( SCIPallocBlockMemoryArray(scip, termcoefs, *termcoefssize) );
   SCIP_CALL( SCIPallocBlockMemoryArray(scip, ntermvars, *termcoefssize) );

   SCIP_CALL( SCIPallocBufferArray(scip, &tmpvars, tmpvarssize) );
   SCIP_CALL( SCIPallocBufferArray(scip, &tmpcoefs, tmpvarssize) );

   /* read the coefficients */
   coefsign = +1;
   coef = 1.0;
   havesign = FALSE;
   havevalue = FALSE;
   haveweightstart = FALSE;
   haveweightend = FALSE;
   ntmpcoefs = 0;
   ntmpvars = 0;

   while( getNextToken(scip, opbinput) && !hasError(opbinput) )
   {
      if( isEndLine(opbinput) )
      {
         *newsection = TRUE;
         goto TERMINATE;
      }

      /* check if we reached an equation sense */
      if( isSense(opbinput, NULL) )
      {
         /* put the sense back onto the token stack */
         pushToken(opbinput);
         goto TERMINATE;
      }

      /* check if we read a sign */
      if( isSign(opbinput, &coefsign) )
      {
         SCIPdebugMsg(scip, "(line %d) read coefficient sign: %+d\n", opbinput->linenumber, coefsign);
         havesign = TRUE;
         continue;
      }

      /* check if we read a value */
      if( isValue(scip, opbinput, &coef) )
      {
         /* coefficients without a sign are treated as "+" */
         if( (*nlincoefs > 0 || *ntermcoefs > 0 || ntmpcoefs > 0) && !havesign )
         {
            coefsign = 1;
            havesign = TRUE;
         }

         SCIPdebugMsg(scip, "(line %d) read coefficient value: %g with sign %+d\n", opbinput->linenumber, coef, coefsign);
         if( havevalue )
         {
            syntaxError(scip, opbinput, "two consecutive values");
            goto TERMINATE;
         }
         havevalue = TRUE;

         /* if we read a wbo file, the first line should be something like "soft: <weight>;", where weight is a value or nothing */
         if( strcmp(name, "soft") == 0 )
         {
            assert(ntmpcoefs == 0);

            tmpcoefs[ntmpcoefs] = coefsign * coef;
            ++ntmpcoefs;
         }

         continue;
      }

      /* check if we are reading a soft constraint line, it start with "[<weight>]", where weight is a value */
      if( *nlincoefs == 0 && *ntermcoefs == 0 && ntmpcoefs == 0 && !havesign && !havevalue && strcmp(name, "soft") != 0 && isStartingSoftConstraintWeight(scip, opbinput) )
      {
         if( !opbinput->wbo )
         {
            SCIPwarningMessage(scip, "Found in line %d a soft constraint, without having read a starting top-cost line.\n", opbinput->linenumber);
         }
         haveweightstart = TRUE;

         continue;
      }
      if( *nlincoefs == 0 && *ntermcoefs == 0 && ntmpcoefs == 0 && havevalue && haveweightstart && isEndingSoftConstraintWeight(scip, opbinput) )
      {
         *weight = coefsign * coef;
         SCIPdebugMsg(scip, "(line %d) found soft constraint weight: %g\n", opbinput->linenumber, *weight);

         coefsign = +1;
         havesign = FALSE;
         havevalue = FALSE;
         haveweightend = TRUE;
         *issoftcons = TRUE;

         continue;
      }

      /* if we read a '[' we should already read a ']', which indicates that we read a soft constraint,
       * we have a parsing error */
      if( haveweightstart != haveweightend )
      {
         syntaxError(scip, opbinput, "Wrong soft constraint.");
         goto TERMINATE;
      }

      /* if we read the first non-comment line of a wbo file we should never be here */
      if( strcmp(name, "soft") == 0 )
      {
         syntaxError(scip, opbinput, "Wrong soft top cost line.");
         goto TERMINATE;
      }

      /* the token is a variable name: get the corresponding variables (or create a new ones) */
      SCIP_CALL( getVariableOrTerm(scip, opbinput, &tmpvars, &ntmpvars, &tmpvarssize) );

      if( ntmpvars > 1 )
      {
         /* insert non-linear term */
         *isNonlinear = TRUE;

         SCIPdebugMsg(scip, "(line %d) found linear term: %+g", opbinput->linenumber, coefsign * coef);
#ifndef NDEBUG
         {
            int v;
            for( v = 0; v < ntmpvars; ++v )
            {
               SCIPdebugMsgPrint(scip, " %s * ", SCIPvarGetName(tmpvars[v]));
            }
            SCIPdebugMsgPrint(scip, "\n");
         }
#endif
         if( !SCIPisZero(scip, coef) )
         {
            assert(*ntermcoefs <= *termcoefssize);
            /* resize the terms, ntermvars, and termcoefs array if needed */
            if( *ntermcoefs >= *termcoefssize )
            {
               int newsize;

               newsize = SCIPcalcMemGrowSize(scip, *ntermcoefs + 1);
               SCIP_CALL( SCIPreallocBlockMemoryArray(scip, terms, *termcoefssize, newsize) );
               SCIP_CALL( SCIPreallocBlockMemoryArray(scip, termcoefs, *termcoefssize, newsize) );
               SCIP_CALL( SCIPreallocBlockMemoryArray(scip, ntermvars, *termcoefssize, newsize) );
               *termcoefssize = newsize;
            }
            assert(*ntermcoefs < *termcoefssize);

            /* get memory for the last term */
            SCIP_CALL( SCIPallocBlockMemoryArray(scip, &((*terms)[*ntermcoefs]), ntmpvars) ); /*lint !e866 */

            /* set the number of variable in this term */
            (*ntermvars)[*ntermcoefs] = ntmpvars;

            /* add all variables */
            for( --ntmpvars; ntmpvars >= 0; --ntmpvars )
            {
               (*terms)[*ntermcoefs][ntmpvars] = tmpvars[ntmpvars];
            }
            /* add coefficient */
            (*termcoefs)[*ntermcoefs] = coefsign * coef;

            /***********************/
            if( !SCIPisIntegral(scip, (*termcoefs)[*ntermcoefs]) )
            {
               SCIPwarningMessage(scip, "coefficient %g in line %d not integral.\n", (*termcoefs)[*ntermcoefs], opbinput->linenumber);
            }

            ++(*ntermcoefs);
         }

         /* reset the flags and coefficient value for the next coefficient */
         coefsign = +1;
         coef = 1.0;
         havesign = FALSE;
         havevalue = FALSE;
         ntmpvars = 0;
      }
      else
      {
         assert(ntmpvars == 1);
         /* insert linear term */
         SCIPdebugMsg(scip, "(line %d) found linear term: %+g<%s>\n", opbinput->linenumber, coefsign * coef, SCIPvarGetName(tmpvars[0]));
         if( !SCIPisZero(scip, coef) )
         {
            assert(*nlincoefs <= *lincoefssize);
            /* resize the vars and coefs array if needed */
            if( *nlincoefs >= *lincoefssize )
            {
               int newsize;

               newsize = SCIPcalcMemGrowSize(scip, *nlincoefs + 1);
               SCIP_CALL( SCIPreallocBlockMemoryArray(scip, linvars, *lincoefssize, newsize) );
               SCIP_CALL( SCIPreallocBlockMemoryArray(scip, lincoefs, *lincoefssize, newsize) );
               *lincoefssize = newsize;
            }
            assert(*nlincoefs < *lincoefssize);

            /* add coefficient */
            (*linvars)[*nlincoefs] = tmpvars[0];
            (*lincoefs)[*nlincoefs] = coefsign * coef;

            /***********************/
            if( !SCIPisIntegral(scip, (*lincoefs)[*nlincoefs]) )
            {
               SCIPwarningMessage(scip, "coefficient %g in line %d not integral.\n", (*lincoefs)[*nlincoefs], opbinput->linenumber);
            }

            ++(*nlincoefs);
         }

         /* reset the flags and coefficient value for the next coefficient */
         coefsign = +1;
         coef = 1.0;
         havesign = FALSE;
         havevalue = FALSE;
         ntmpvars = 0;
      }
   }

 TERMINATE:
   if( !opbinput->haserror )
   {
      /* all variables should be in the right arrays */
      assert(ntmpvars == 0);
      /* the following is only the case if we read topcost's of a wbo file, we need to move this topcost value to the
       * right array */
      if( ntmpcoefs > 0 )
      {
         /* maximal one topcost value is possible */
         assert(ntmpcoefs == 1);
         /* no other coefficient should be found here */
         assert(*nlincoefs == 0 && *ntermcoefs == 0);

         /* copy value */
         (*lincoefs)[*nlincoefs] = tmpcoefs[0];

         /***********************/
         if( !SCIPisIntegral(scip, (*lincoefs)[*nlincoefs]) )
         {
            SCIPwarningMessage(scip, "topcost not integral.\n");
         }

         *nlincoefs = 1;
      }
   }
   /* clear memory */
   SCIPfreeBufferArray(scip, &tmpcoefs);
   SCIPfreeBufferArray(scip, &tmpvars);

   return SCIP_OKAY;
}

/** set the objective section */
static
SCIP_RETCODE setObjective(
   SCIP*const            scip,               /**< SCIP data structure */
   OPBINPUT*const        opbinput,           /**< OPB reading data */
   const char*           sense,              /**< objective sense */
   SCIP_Real const       scale,              /**< objective scale */
   SCIP_VAR**const       linvars,            /**< array of linear variables */
   SCIP_Real*const       coefs,              /**< array of objective values for linear variables */
   int const             ncoefs,             /**< number of coefficients for linear part */
   SCIP_VAR***const      terms,              /**< array with nonlinear variables */
   SCIP_Real*const       termcoefs,          /**< array of objective values for nonlinear variables */
   int*const             ntermvars,          /**< number of nonlinear variables in the terms */
   int const             ntermcoefs          /**< number of nonlinear coefficients */
   )
{
   assert(scip != NULL);
   assert(opbinput != NULL);
   assert(isEndLine(opbinput));
   assert(ncoefs == 0 || (linvars != NULL && coefs != NULL));
   assert(ntermcoefs == 0 || (terms != NULL && ntermvars != NULL && termcoefs != NULL));

   if( !hasError(opbinput) )
   {
      SCIP_VAR* var;
      int v;
      char name[SCIP_MAXSTRLEN];

      if( strcmp(sense, "max" ) == 0 )
         opbinput->objsense = SCIP_OBJSENSE_MAXIMIZE;

      /* handle non-linear terms by and-constraints */
      if( ntermcoefs > 0 )
      {
<<<<<<< HEAD
         if( SCIPisExactSolve(scip) )
         {
            SCIPerrorMessage("non-linear objectives are not supported in exact mode\n");
            return SCIP_READERROR;
         }

#if (LINEAROBJECTIVE == TRUE)
         /* all non-linear parts are created as and-constraints, even if the same non-linear part was already part of the objective function */

=======
>>>>>>> 00bf61e1
         SCIP_VAR** vars;
         int nvars;
         int t;
         SCIP_CONS* andcons;

         for( t = 0; t < ntermcoefs; ++t )
         {
            assert(terms != NULL);  /* for lint */
            assert(ntermvars != NULL);
            assert(termcoefs != NULL);

            vars = terms[t];
            nvars = ntermvars[t];
            assert(vars != NULL);
            assert(nvars > 1);

<<<<<<< HEAD
            if( SCIPisExactSolve(scip) )
            {
               SCIPerrorMessage("non-linear objectives are not supported in exact mode\n");
               return SCIP_READERROR;
            }

=======
            /* @todo: reuse equivalent terms */
>>>>>>> 00bf61e1
            /* create auxiliary variable */
            (void)SCIPsnprintf(name, SCIP_MAXSTRLEN, ARTIFICIALVARNAMEPREFIX"obj_%d", t);
            SCIP_CALL( SCIPcreateVar(scip, &var, name, 0.0, 1.0, termcoefs[t], SCIP_VARTYPE_BINARY,
                  TRUE, TRUE, NULL, NULL, NULL, NULL, NULL) );

            /* @todo: check if it is better to change the branching priority for the artificial variables */
#if 1
            /* change branching priority of artificial variable to -1 */
            SCIP_CALL( SCIPchgVarBranchPriority(scip, var, -1) );
#endif

            /* add auxiliary variable to the problem */
            SCIP_CALL( SCIPaddVar(scip, var) );

#ifdef WITH_DEBUG_SOLUTION
            if( SCIPdebugIsMainscip(scip) )
            {
               SCIP_Real val = 0.0;

               for( v = nvars - 1; v >= 0; --v )
               {
                  SCIP_CALL( SCIPdebugGetSolVal(scip, vars[v], &val) );
                  assert(SCIPisFeasZero(scip, val) || SCIPisFeasEQ(scip, val, 1.0));

                  if( val < 0.5 )
                     break;
               }
               SCIP_CALL( SCIPdebugAddSolVal(scip, var, (val < 0.5) ? 0.0 : 1.0) );
            }
#endif

            /* @todo: check whether all constraint creation flags are the best option */
            /* create and-constraint */
            (void)SCIPsnprintf(name, SCIP_MAXSTRLEN, "obj_andcons_%d", t);
            SCIP_CALL( SCIPcreateConsAnd(scip, &andcons, name, var, nvars, vars,
                  TRUE, TRUE, TRUE, TRUE, TRUE,
                  FALSE, FALSE, FALSE, FALSE, FALSE) );
            SCIP_CALL( SCIPaddCons(scip, andcons) );
            SCIPdebugPrintCons(scip, andcons, NULL);
            SCIP_CALL( SCIPreleaseCons(scip, &andcons) );

            SCIP_CALL( SCIPreleaseVar(scip, &var) );
         }
      }
      /* set the objective values */
      for( v = 0; v < ncoefs; ++v )
      {
         SCIP_Rational* obj;

         assert(linvars != NULL); /* for lint */
         assert(coefs != NULL);

         if( SCIPisExactSolve(scip) )
         {
            SCIP_CALL( RatCreateBuffer(SCIPbuffer(scip), &obj) );

            if( SCIPvarIsNegated(linvars[v]) )
            {
               SCIP_VAR* negvar = SCIPvarGetNegationVar(linvars[v]);

               RatSetReal(obj, coefs[v]);
               SCIP_CALL( SCIPaddOrigObjoffsetExact(scip, obj) );

               RatMultReal(obj, obj, -scale);
               RatAdd(obj, obj, SCIPvarGetObjExact(negvar));
               SCIP_CALL( SCIPchgVarObjExact(scip, negvar, obj) );
            }
            else
            {
               RatSetReal(obj, coefs[v]);
               RatMultReal(obj, obj, scale);
               RatAdd(obj, obj, SCIPvarGetObjExact(linvars[v]));
               SCIP_CALL( SCIPchgVarObjExact(scip, linvars[v], obj) );
            }

            RatFreeBuffer(SCIPbuffer(scip), &obj);
         }
         else
         {
            if( SCIPvarIsNegated(linvars[v]) )
            {
               SCIP_VAR* negvar = SCIPvarGetNegationVar(linvars[v]);

               SCIP_CALL( SCIPaddOrigObjoffset(scip, coefs[v]) );
               SCIP_CALL( SCIPaddVarObj(scip, negvar, -scale * coefs[v]) );
            }
            else
            {
               SCIP_CALL( SCIPaddVarObj(scip, linvars[v], scale * coefs[v]) );
            }
         }
      }
   }

   return SCIP_OKAY;
}

/** reads the constraints section */
static
SCIP_RETCODE readConstraints(
   SCIP*                 scip,               /**< SCIP data structure */
   OPBINPUT*             opbinput,           /**< OPB reading data */
   SCIP_Real             objscale,           /**< objective scale */
   int*                  nNonlinearConss     /**< pointer to store number of nonlinear constraints */
   )
{
   char name[OPB_MAX_LINELEN];
   SCIP_CONS* cons;
   SCIP_VAR** linvars;
   SCIP_Real* lincoefs;
   int lincoefssize;
   int nlincoefs;
   SCIP_VAR*** terms;
   SCIP_Real* termcoefs;
   int* ntermvars;
   int termcoefssize;
   int ntermcoefs;
   OPBSENSE sense;
   SCIP_RETCODE retcode;
   SCIP_Real sidevalue;
   SCIP_Real lhs;
   SCIP_Real rhs;
   SCIP_Bool newsection;
   SCIP_Bool initialconss;
   SCIP_Bool dynamicconss;
   SCIP_Bool dynamicrows;
   SCIP_Bool initial;
   SCIP_Bool separate;
   SCIP_Bool enforce;
   SCIP_Bool check;
   SCIP_Bool propagate;
   SCIP_Bool local;
   SCIP_Bool modifiable;
   SCIP_Bool dynamic;
   SCIP_Bool removable;
   SCIP_Bool isNonlinear;
   int sidesign;
   SCIP_Bool issoftcons;
   SCIP_Real weight;
   SCIP_VAR* indvar;
   char indname[SCIP_MAXSTRLEN];
   int t;

   assert(scip != NULL);
   assert(opbinput != NULL);
   assert(nNonlinearConss != NULL);

   weight = -SCIPinfinity(scip);
   retcode = SCIP_OKAY;

   /* read the objective coefficients */
   SCIP_CALL( readCoefficients(scip, opbinput, name, &linvars, &lincoefs, &nlincoefs, &lincoefssize, &terms, &termcoefs, &ntermvars, &termcoefssize,
         &ntermcoefs, &newsection, &isNonlinear, &issoftcons, &weight) );

   if( hasError(opbinput) || opbinput->eof )
      goto TERMINATE;
   if( newsection )
   {
      if( strcmp(name, "min") == 0 || strcmp(name, "max") == 0 )
      {
         if( opbinput->wbo )
         {
            syntaxError(scip, opbinput, "Cannot have an objective function when having soft constraints.\n");
            goto TERMINATE;
         }

         /* set objective function  */
         SCIP_CALL( setObjective(scip, opbinput, name, objscale, linvars, lincoefs, nlincoefs, terms, termcoefs, ntermvars, ntermcoefs) );
      }
      else if( strcmp(name, "soft") == 0 )
      {
         /* we have a "weighted boolean optimization"-file(wbo) */
         opbinput->wbo = TRUE;
         if( nlincoefs == 0 )
            opbinput->topcost = SCIPinfinity(scip);
         else
         {
            assert(nlincoefs == 1);
            assert(lincoefs != NULL);
            opbinput->topcost = lincoefs[0];
         }
         SCIPdebugMsg(scip, "Weighted Boolean Optimization problem has topcost of %g\n", opbinput->topcost);
      }
      else if( nlincoefs > 0 )
         syntaxError(scip, opbinput, "expected constraint sense '=' or '>='");
      goto TERMINATE;
   }

   /* read the constraint sense */
   if( !getNextToken(scip, opbinput) )
   {
      syntaxError(scip, opbinput, "expected constraint sense.");
      goto TERMINATE;
   }
   if( !isSense(opbinput, &sense) )
   {
      syntaxError(scip, opbinput, "expected constraint sense '=' or '>='.");
      goto TERMINATE;
   }

   /* read the right hand side */
   sidesign = +1;
   if( !getNextToken(scip, opbinput) )
   {
      syntaxError(scip, opbinput, "missing right hand side");
      goto TERMINATE;
   }
   if( isSign(opbinput, &sidesign) )
   {
      if( !getNextToken(scip, opbinput) )
      {
         syntaxError(scip, opbinput, "missing value of right hand side");
         goto TERMINATE;
      }
   }
   if( !isValue(scip, opbinput, &sidevalue) )
   {
      syntaxError(scip, opbinput, "expected value as right hand side");
      goto TERMINATE;
   }
   sidevalue *= sidesign;

   /* check if we reached the line end */
   if( !getNextToken(scip, opbinput) || !isEndLine(opbinput) )
   {
      syntaxError(scip, opbinput, "expected endline character ';'");
      goto TERMINATE;
   }

   /* assign the left and right hand side, depending on the constraint sense */
   switch( sense ) /*lint !e530*/
   {
   case OPB_SENSE_GE:
      lhs = sidevalue;
      rhs = SCIPinfinity(scip);
      break;
   case OPB_SENSE_LE:
      lhs = -SCIPinfinity(scip);
      rhs = sidevalue;
      break;
   case OPB_SENSE_EQ:
      lhs = sidevalue;
      rhs = sidevalue;
      break;
   case OPB_SENSE_NOTHING:
   default:
      SCIPerrorMessage("invalid constraint sense <%d>\n", sense);
      return SCIP_INVALIDDATA;
   }

   /* create and add the linear constraint */
   SCIP_CALL( SCIPgetBoolParam(scip, "reading/initialconss", &initialconss) );
   SCIP_CALL( SCIPgetBoolParam(scip, "reading/dynamicrows", &dynamicrows) );
   SCIP_CALL( SCIPgetBoolParam(scip, "reading/" READER_NAME "/dynamicconss", &dynamicconss) );

   initial = initialconss;
   separate = TRUE;
   enforce = TRUE;
   check = TRUE;
   propagate = TRUE;
   local = FALSE;
   modifiable = FALSE;
   dynamic = FALSE;/*dynamicconss;*/
   removable = dynamicrows;

   /* create corresponding constraint */
   if( issoftcons )
   {
      (void) SCIPsnprintf(indname, SCIP_MAXSTRLEN, INDICATORVARNAME"%d", opbinput->nindvars);
      ++(opbinput->nindvars);
      SCIP_CALL( createVariable(scip, &indvar, indname) );

      assert(!SCIPisInfinity(scip, -weight));
      SCIP_CALL( SCIPchgVarObj(scip, indvar, objscale * weight) );
   }
   else
      indvar = NULL;

   if( ntermcoefs > 0 || issoftcons )
   {
      if( SCIPisExactSolve(scip) )
      {
         SCIPerrorMessage("non-linear constraints are not supported in exact mode\n");
         return SCIP_READERROR;
      }
#if GENCONSNAMES == TRUE
      (void) SCIPsnprintf(name, SCIP_MAXSTRLEN, "pseudoboolean%d", opbinput->consnumber);
      ++(opbinput->consnumber);
#else
      (void) SCIPsnprintf(name, SCIP_MAXSTRLEN, "pseudoboolean");
#endif
      retcode = SCIPcreateConsPseudoboolean(scip, &cons, name, linvars, nlincoefs, lincoefs, terms, ntermcoefs,
            ntermvars, termcoefs, indvar, weight, issoftcons, lhs, rhs, initial, separate, enforce, check, propagate,
            local, modifiable, dynamic, removable, FALSE);
      if( retcode != SCIP_OKAY )
         goto TERMINATE;
   }
   else
   {
#if GENCONSNAMES == TRUE
      (void) SCIPsnprintf(name, SCIP_MAXSTRLEN, "linear%d", opbinput->consnumber);
      ++(opbinput->consnumber);
#else
      (void) SCIPsnprintf(name, SCIP_MAXSTRLEN, "linear");
#endif
      if( !SCIPisExactSolve(scip) )
      {
         retcode = SCIPcreateConsLinear(scip, &cons, name, nlincoefs, linvars, lincoefs, lhs, rhs,
               initial, separate, enforce, check, propagate, local, modifiable, dynamic, removable, FALSE);
      }
      else
      {
         SCIP_Rational** lincoefsrat;
         SCIP_Rational* lhsrat;
         SCIP_Rational* rhsrat;

         SCIP_CALL( RatCreateBufferArray(SCIPbuffer(scip), &lincoefsrat, nlincoefs) );
         SCIP_CALL( RatCreateBuffer(SCIPbuffer(scip), &lhsrat) );
         SCIP_CALL( RatCreateBuffer(SCIPbuffer(scip), &rhsrat) );
         RatSetReal(lhsrat, lhs);
         RatSetReal(rhsrat, rhs);
         for( int i = 0; i < nlincoefs; ++i )
            RatSetReal(lincoefsrat[i], lincoefs[i]);
         retcode = SCIPcreateConsExactLinear(scip, &cons, name, nlincoefs, linvars, lincoefsrat, lhsrat, rhsrat,
            initial, separate, enforce, check, propagate, local, modifiable, dynamic, removable, FALSE);
         RatFreeBuffer(SCIPbuffer(scip), &rhsrat);
         RatFreeBuffer(SCIPbuffer(scip), &lhsrat);
         RatFreeBufferArray(SCIPbuffer(scip), &lincoefsrat, nlincoefs);
      }

      if( retcode != SCIP_OKAY )
         goto TERMINATE;
   }

   SCIP_CALL( SCIPaddCons(scip, cons) );
   SCIPdebugMsg(scip, "(line %d) created constraint: ", opbinput->linenumber);
   SCIPdebugPrintCons(scip, cons, NULL);
   SCIP_CALL( SCIPreleaseCons(scip, &cons) );

   if( isNonlinear )
      ++(*nNonlinearConss);

 TERMINATE:

   /* free memory */
   for( t = ntermcoefs - 1; t >= 0; --t )
   {
      assert(terms != NULL);  /* for lint */
      SCIPfreeBlockMemoryArray(scip, &(terms[t]), ntermvars[t]);
   }

   SCIPfreeBlockMemoryArrayNull(scip, &ntermvars, termcoefssize);
   SCIPfreeBlockMemoryArrayNull(scip, &termcoefs, termcoefssize);
   SCIPfreeBlockMemoryArrayNull(scip, &terms, termcoefssize);
   SCIPfreeBlockMemoryArrayNull(scip, &lincoefs, lincoefssize);
   SCIPfreeBlockMemoryArrayNull(scip, &linvars, lincoefssize);

   SCIP_CALL( retcode );

   return SCIP_OKAY;
}

/** tries to read the first comment line which usually contains information about the max size of "and" products */
static
SCIP_RETCODE getMaxAndConsDim(
   SCIP*                 scip,               /**< SCIP data structure */
   OPBINPUT*             opbinput,           /**< OPB reading data */
   SCIP_Real*            objscale,           /**< pointer to store objective scale */
   SCIP_Real*            objoffset           /**< pointer to store objective offset */
   )
{
   SCIP_Bool stop;
   char* commentstart;
   char* nproducts;
   char* str;
   int i;

   assert(scip != NULL);
   assert(opbinput != NULL);
   assert(objoffset != NULL);

   stop = FALSE;
   commentstart = NULL;
   nproducts = NULL;
   *objscale = 1.0;
   *objoffset = 0.0;
   opbinput->linebuf[opbinput->linebufsize - 2] = '\0';

   do
   {
      if( SCIPfgets(opbinput->linebuf, opbinput->linebufsize, opbinput->file) == NULL )
      {
         assert( SCIPfeof(opbinput->file) );
         break;
      }

      /* if line is too long for our buffer reallocate buffer */
      while( opbinput->linebuf[opbinput->linebufsize - 2] != '\0' )
      {
         int newsize;

         newsize = SCIPcalcMemGrowSize(scip, opbinput->linebufsize + 1);
         SCIP_CALL_ABORT( SCIPreallocBlockMemoryArray(scip, &opbinput->linebuf, opbinput->linebufsize, newsize) );

         opbinput->linebuf[newsize-2] = '\0';
         if ( SCIPfgets(opbinput->linebuf + opbinput->linebufsize - 1, newsize - opbinput->linebufsize + 1, opbinput->file) == NULL )
            return SCIP_READERROR;
         opbinput->linebufsize = newsize;
      }
      opbinput->linebuf[opbinput->linebufsize - 1] = '\0'; /* we want to use lookahead of one char -> we need two \0 at the end */

      /* read characters after comment symbol */
      for( i = 0; commentchars[i] != '\0'; ++i )
      {
         commentstart = strchr(opbinput->linebuf, commentchars[i]);

         /* found a comment line */
         if( commentstart != NULL )
         {
            /* search for "#product= xyz" in comment line, where xyz represents the number of and constraints */
            nproducts = strstr(opbinput->linebuf, "#product= ");
            if( nproducts != NULL )
            {
               const char delimchars[] = " \t";
               char* pos;

               nproducts += strlen("#product= ");

               pos = strtok(nproducts, delimchars);

               if( pos != NULL )
               {
                  SCIPdebugMsg(scip, "%d products supposed to be in file.\n", atoi(pos));
               }

               pos = strtok (NULL, delimchars);

               if( pos != NULL && strcmp(pos, "sizeproduct=") == 0 )
               {
                  pos = strtok (NULL, delimchars);
                  if( pos != NULL )
                  {
                     SCIPdebugMsg(scip, "sizeproducts = %d\n", atoi(pos));
                  }
               }

               stop = TRUE;
            }

            /* search for "Obj. scale       : <number>" in comment line */
            str = strstr(opbinput->linebuf, "Obj. scale       : ");
            if( str != NULL )
            {
               str += strlen("Obj. scale       : ");
               *objscale = atof(str);
               break;
            }

            /* search for "Obj. offset      : <number>" in comment line */
            str = strstr(opbinput->linebuf, "Obj. offset      : ");
            if( str != NULL )
            {
               str += strlen("Obj. offset      : ");
               *objoffset = atof(str);
               break;
            }

            /* make sure that comment vanishes */
            *commentstart = '\0';

            break;
         }
      }
   }
   while(commentstart != NULL && !stop);

   return SCIP_OKAY;
}

/** reads an OPB file */
static
SCIP_RETCODE readOPBFile(
   SCIP*                 scip,               /**< SCIP data structure */
   OPBINPUT*             opbinput,           /**< OPB reading data */
   const char*           filename            /**< name of the input file */
   )
{
   SCIP_Real objscale;
   SCIP_Real objoffset;
   int nNonlinearConss;
   int i;

   assert(scip != NULL);
   assert(opbinput != NULL);

   /* open file */
   opbinput->file = SCIPfopen(filename, "r");
   if( opbinput->file == NULL )
   {
      SCIPerrorMessage("cannot open file <%s> for reading\n", filename);
      SCIPprintSysError(filename);
      return SCIP_NOFILE;
   }

   /* @todo: reading additional information about the number of and constraints in comments to avoid reallocating
    * "opbinput.andconss"
    */

   /* tries to read the first comment line which usually contains information about the max size of "and" products */
   SCIP_CALL( getMaxAndConsDim(scip, opbinput, &objscale, &objoffset) );

   /* create problem */
   SCIP_CALL( SCIPcreateProb(scip, filename, NULL, NULL, NULL, NULL, NULL, NULL, NULL) );

   /* opb format supports only minimization; therefore, flip objective sense for negative objective scale */
   if( objscale < 0.0 )
      opbinput->objsense = (SCIP_OBJSENSE)(-1 * (int)(opbinput->objsense));

   if( ! SCIPisZero(scip, objoffset) )
   {
      SCIP_CALL( SCIPaddOrigObjoffset(scip, objscale * objoffset) );
   }

   nNonlinearConss = 0;

   while( !SCIPfeof( opbinput->file ) && !hasError(opbinput) )
   {
      SCIP_CALL( readConstraints(scip, opbinput, objscale, &nNonlinearConss) );
   }

   /* if we read a wbo file we need to make sure that the top cost won't be exceeded */
   if( opbinput->wbo )
   {
      SCIP_VAR** topcostvars;
      SCIP_Real* topcosts;
      SCIP_VAR** vars;
      int nvars;
      int ntopcostvars;
      SCIP_Longint topcostrhs;
      SCIP_CONS* topcostcons;

      nvars = SCIPgetNVars(scip);
      vars = SCIPgetVars(scip);
      assert(nvars > 0 || vars != NULL);

      SCIP_CALL( SCIPallocBufferArray(scip, &topcostvars, nvars) );
      SCIP_CALL( SCIPallocBufferArray(scip, &topcosts, nvars) );

      ntopcostvars = 0;
      for( i = nvars - 1; i >= 0; --i )
         if( !SCIPisZero(scip, SCIPvarGetObj(vars[i])) )
         {
            topcostvars[ntopcostvars] = vars[i];
            topcosts[ntopcostvars] = SCIPvarGetObj(vars[i]);
            ++ntopcostvars;
         }

      if( SCIPisIntegral(scip, opbinput->topcost) )
         topcostrhs = (SCIP_Longint) SCIPfloor(scip, opbinput->topcost - 1);
      else
         topcostrhs = (SCIP_Longint) SCIPfloor(scip, opbinput->topcost);

      if( !SCIPisExactSolve(scip) )
      {
         SCIP_CALL( SCIPcreateConsLinear(scip, &topcostcons, TOPCOSTCONSNAME, ntopcostvars, topcostvars, topcosts, -SCIPinfinity(scip),
            (SCIP_Real) topcostrhs, TRUE, TRUE, TRUE, TRUE, TRUE, FALSE, FALSE, FALSE, FALSE, FALSE) );
      }
      else
      {
         SCIP_Rational** topcostsrat;
         SCIP_Rational* lhs;
         SCIP_Rational* rhs;

         SCIP_CALL( RatCreateBufferArray(SCIPbuffer(scip), &topcostsrat, ntopcostvars) );
         SCIP_CALL( RatCreateBuffer(SCIPbuffer(scip), &lhs) );
         SCIP_CALL( RatCreateBuffer(SCIPbuffer(scip), &rhs) );
         RatSetString(lhs, "-inf");
         RatSetReal(rhs, (SCIP_Real) topcostrhs);
         for( int j = 0; j < ntopcostvars; ++j )
            RatSetReal(topcostsrat[j], topcosts[j]);
         SCIP_CALL( SCIPcreateConsExactLinear(scip, &topcostcons, TOPCOSTCONSNAME, ntopcostvars, topcostvars, topcostsrat, lhs, rhs, TRUE, TRUE, TRUE, TRUE, TRUE, FALSE, FALSE, FALSE, FALSE, FALSE) );
         RatFreeBuffer(SCIPbuffer(scip), &rhs);
         RatFreeBuffer(SCIPbuffer(scip), &lhs);
         RatFreeBufferArray(SCIPbuffer(scip), &topcostsrat, ntopcostvars);
      }

      SCIP_CALL( SCIPaddCons(scip, topcostcons) );
      SCIPdebugPrintCons(scip, topcostcons, NULL);
      SCIP_CALL( SCIPreleaseCons(scip, &topcostcons) );

      SCIPfreeBufferArray(scip, &topcosts);
      SCIPfreeBufferArray(scip, &topcostvars);
   }

   /* close file */
   SCIPfclose(opbinput->file);

   return SCIP_OKAY;
}


/*
 * Local methods (for writing)
 */

/** transforms given and constraint variables to the corresponding active or negated variables */
static
SCIP_RETCODE getBinVarsRepresentatives(
   SCIP*const            scip,               /**< SCIP data structure */
   SCIP_VAR**const       vars,               /**< vars array to get active variables for */
   int const             nvars,              /**< pointer to number of variables and values in vars and vals array */
   SCIP_Bool const       transformed         /**< transformed constraint? */
   )
{
   SCIP_Bool negated;
   int v;

   assert( scip != NULL );
   assert( vars != NULL );
   assert( nvars > 0 );

   if( transformed )
   {
      for( v = nvars - 1; v >= 0; --v )
      {
         /* gets a binary variable that is equal to the given binary variable, and that is either active, fixed, or
          * multi-aggregated, or the negated variable of an active, fixed, or multi-aggregated variable
          */
         SCIP_CALL( SCIPgetBinvarRepresentative( scip, vars[v], &vars[v], &negated) );
      }
   }
   else
   {
      SCIP_Real scalar;
      SCIP_Real constant;

      for( v = nvars - 1; v >= 0; --v )
      {
         scalar = 1.0;
         constant = 0.0;

         /* retransforms given variable, scalar and constant to the corresponding original variable, scalar and constant,
          * if possible; if the retransformation is impossible, NULL is returned as variable
          */
         SCIP_CALL( SCIPvarGetOrigvarSum(&vars[v], &scalar, &constant) );

         if( vars[v] == NULL )
         {
            SCIPdebugMsg(scip, "A variable couldn't retransformed to an original variable.\n");
            return SCIP_INVALIDDATA;
         }
         if( SCIPisEQ(scip, scalar, -1.0) && SCIPisEQ(scip, constant, 1.0) )
         {
            SCIP_CALL( SCIPgetNegatedVar(scip, vars[v], &vars[v]) );
         }
         else
         {
            if( !SCIPisEQ(scip, scalar, 1.0) || !SCIPisZero(scip, constant) )
            {
               SCIPdebugMsg(scip, "A variable couldn't retransformed to an original variable or a negated variable of an original variable (scalar = %g, constant = %g).\n", scalar, constant);
               return SCIP_INVALIDDATA;
            }
         }
      }
   }

   return SCIP_OKAY;
}

/** transforms given variables, scalars, and constant to the corresponding active variables, scalars, and constant */
static
SCIP_RETCODE getActiveVariables(
   SCIP*                 scip,               /**< SCIP data structure */
   SCIP_VAR**            vars,               /**< vars array to get active variables for */
   SCIP_Real*            scalars,            /**< scalars a_1, ..., a_n in linear sum a_1*x_1 + ... + a_n*x_n + c */
   int*                  nvars,              /**< pointer to number of variables and values in vars and vals array */
   SCIP_Real*            constant,           /**< pointer to constant c in linear sum a_1*x_1 + ... + a_n*x_n + c  */
   SCIP_Bool             transformed         /**< transformed constraint? */
   )
{
   int requiredsize;
   int v;

   assert(scip != NULL);
   assert(vars != NULL);
   assert(scalars != NULL);
   assert(nvars != NULL);
   assert(constant != NULL);

   if( transformed )
   {
      SCIP_CALL( SCIPgetProbvarLinearSum(scip, vars, scalars, nvars, *nvars, constant, &requiredsize, TRUE) );

      if( requiredsize > *nvars )
      {
         SCIP_CALL( SCIPreallocBufferArray(scip, &vars, requiredsize) );
         SCIP_CALL( SCIPreallocBufferArray(scip, &scalars, requiredsize) );

         SCIP_CALL( SCIPgetProbvarLinearSum(scip, vars, scalars, nvars, requiredsize, constant, &requiredsize, TRUE) );
         assert( requiredsize <= *nvars );
      }
   }
   else
      for( v = 0; v < *nvars; ++v )
      {
         SCIP_CALL( SCIPvarGetOrigvarSum(&vars[v], &scalars[v], constant) );

         if( vars[v] == NULL )
            return SCIP_INVALIDDATA;
      }

   return SCIP_OKAY;
}

/* computes all and-resultants and their corresponding constraint variables */
static
SCIP_RETCODE computeAndConstraintInfos(
   SCIP*const            scip,               /**< SCIP data structure */
   SCIP_Bool const       transformed,        /**< transformed problem? */
   SCIP_VAR***           resvars,            /**< pointer to store all resultant variables */
   int*                  nresvars,           /**< pointer to store the number of all resultant variables */
   SCIP_VAR****          andvars,            /**< pointer to store to all resultant variables their corresponding active( or negated) and-constraint variables */
   int**                 nandvars,           /**< pointer to store the number of all corresponding and-variables to their corresponding resultant variable */
   SCIP_Bool*const       existandconshdlr,   /**< pointer to store whether the and-constrainthandler exists*/
   SCIP_Bool*const       existands           /**< pointer to store if their exists some and-constraints */
   )
{
   SCIP_CONSHDLR* conshdlr;

   assert(scip != NULL);
   assert(resvars != NULL);
   assert(nresvars != NULL);
   assert(andvars != NULL);
   assert(nandvars != NULL);
   assert(existandconshdlr != NULL);
   assert(existands != NULL);

   *resvars = NULL;
   *nandvars = NULL;
   *andvars = NULL;
   *nresvars = 0;

   /* detect all and-resultants */
   conshdlr = SCIPfindConshdlr(scip, "and");
   if( conshdlr != NULL )
   {
      SCIP_CONS** andconss;
      int nandconss;
      int* shouldnotbeinand;
      int a;
      int c;
      int r;
      int v;
      int pos;
      int ncontainedands;

      andconss = NULL;
      nandconss = 0;
      *existandconshdlr = TRUE;

      /* if we write the original problem we need to get the original and constraints */
      if( !transformed )
      {
         SCIP_CONS** origconss;
         int norigconss;

         origconss = SCIPgetOrigConss(scip);
         norigconss = SCIPgetNOrigConss(scip);

         /* allocate memory for all possible and-constraints */
         SCIP_CALL( SCIPallocBufferArray(scip, &andconss, norigconss) );

         /* collect all original and-constraints */
         for( c = norigconss - 1; c >= 0; --c )
         {
            conshdlr = SCIPconsGetHdlr(origconss[c]);
            assert( conshdlr != NULL );

            if( strcmp(SCIPconshdlrGetName(conshdlr), "and") == 0 )
            {
               andconss[nandconss] = origconss[c];
               ++nandconss;
            }
         }
      }
      else
      {
         nandconss = SCIPconshdlrGetNConss(conshdlr);
         andconss = SCIPconshdlrGetConss(conshdlr);
      }

      assert(andconss != NULL || nandconss == 0);

      *nresvars = nandconss;

      if( nandconss > 0 )
      {
         *existands = TRUE;

         assert(andconss != NULL);

         SCIP_CALL( SCIPallocMemoryArray(scip, resvars, *nresvars) );
         SCIP_CALL( SCIPallocMemoryArray(scip, andvars, *nresvars) );
         SCIP_CALL( SCIPallocMemoryArray(scip, nandvars, *nresvars) );

         /* collect all and-constraint variables */
         for( c = nandconss - 1; c >= 0; --c )
         {
            SCIP_VAR** scipandvars;

            assert(andconss[c] != NULL);

            scipandvars = SCIPgetVarsAnd(scip, andconss[c]);
            (*nandvars)[c] = SCIPgetNVarsAnd(scip, andconss[c]);
            SCIP_CALL( SCIPduplicateMemoryArray(scip, &((*andvars)[c]), scipandvars, (*nandvars)[c]) );  /*lint !e866 */
            SCIP_CALL( getBinVarsRepresentatives(scip, (*andvars)[c], (*nandvars)[c], transformed) );

            (*resvars)[c] = SCIPgetResultantAnd(scip, andconss[c]);

            assert((*andvars)[c] != NULL && (*nandvars)[c] > 0);
            assert((*resvars)[c] != NULL);
         }

         /* sorted the array */
         SCIPsortPtrPtrInt((void**)(*resvars), (void**)(*andvars), (*nandvars), SCIPvarComp, (*nresvars));
      }
      else
         *existands = FALSE;

      SCIP_CALL( SCIPallocBufferArray(scip, &shouldnotbeinand, *nresvars) );

      /* check that all and-constraints doesn't contain any and-resultants, if they do try to resolve this */
      /* attention: if resolving leads to x = x*y*... , we can't do anything here ( this only means (... >=x and) y >= x, so normally the and-constraint needs to be
         deleted and the inequality from before needs to be added ) */
      assert(*nandvars != NULL || *nresvars == 0);
      for( r = *nresvars - 1; r >= 0; --r )
      {
         ncontainedands = 0;
         shouldnotbeinand[ncontainedands] = r;
         ++ncontainedands;
         v = 0;

         assert(*nandvars != NULL);
         while( v < (*nandvars)[r] )
         {
            assert(*andvars != NULL);
            assert(*resvars != NULL);
            if( SCIPsortedvecFindPtr((void**)(*resvars), SCIPvarComp, (*andvars)[r][v], *nresvars, &pos) )
            {
               /* check if the found position "pos" is equal to an already visited and resultant in this constraint,
                * than here could exist a directed cycle
                */
               /* better use tarjan's algorithm
                *        <http://algowiki.net/wiki/index.php?title=Tarjan%27s_algorithm>,
                *        <http://en.wikipedia.org/wiki/Tarjan%E2%80%99s_strongly_connected_components_algorithm>
                * because it could be that the same resultant is part of this and-constraint and than it would fail
                * without no cycle
                * Note1: tarjans standard algorithm doesn't find cycle from one node to the same;
                * Note2: when tarjan's algorithm find a cycle, it's still possible that this cycle is not "real" e.g.
                *        y = y ~y z (z can also be a product) where y = 0 follows and therefor only "0 = z" is necessary
                */
               for( a = ncontainedands - 1; a >= 0; --a )
                  if( shouldnotbeinand[a] == pos )
                  {
                     SCIPwarningMessage(scip, "This should not happen here. The and-constraint with resultant variable: ");
                     SCIP_CALL( SCIPprintVar(scip, (*resvars)[r], NULL) );
                     SCIPwarningMessage(scip, "possible contains a loop with and-resultant:");
                     SCIP_CALL( SCIPprintVar(scip, (*resvars)[pos], NULL) );

                     /* free memory iff necessary */
                     SCIPfreeBufferArray(scip, &shouldnotbeinand);
                     if( !transformed )
                     {
                        SCIPfreeBufferArray(scip, &andconss);
                     }
                     return SCIP_INVALIDDATA;
                  }
               SCIPdebugMsg(scip, "Another and-constraint contains and-resultant:");
               SCIPdebug( SCIP_CALL( SCIPprintVar(scip, (*resvars)[pos], NULL) ) );
               SCIPdebugMsg(scip, "Trying to resolve.\n");

               shouldnotbeinand[ncontainedands] = pos;
               ++ncontainedands;

               /* try to resolve containing ands */

               /* resize array and number of variables */
               (*nandvars)[r] = (*nandvars)[r] + (*nandvars)[pos] - 1;
               SCIP_CALL( SCIPreallocMemoryArray(scip, &((*andvars)[r]), (*nandvars)[r]) ); /*lint !e866 */

               /* copy all variables */
               for( a = (*nandvars)[pos] - 1; a >= 0; --a )
                  (*andvars)[r][(*nandvars)[r] - a - 1] = (*andvars)[pos][a];

               /* check same position with new variable, so we do not increase v */
            }
            else
               ++v;
         }
      }
      SCIPfreeBufferArray(scip, &shouldnotbeinand);

      /* free memory iff necessary */
      if( !transformed )
      {
         SCIPfreeBufferArray(scip, &andconss);
      }
   }
   else
   {
      SCIPdebugMsg(scip, "found no and-constraint-handler\n");
      *existands = FALSE;
      *existandconshdlr = FALSE;
   }

   return SCIP_OKAY;
}

/** clears the given line buffer */
static
void clearBuffer(
   char*                 linebuffer,         /**< line */
   int*                  linecnt             /**< number of characters in line */
   )
{
   assert( linebuffer != NULL );
   assert( linecnt != NULL );

   (*linecnt) = 0;
   linebuffer[0] = '\0';
}


/** ends the given line with '\\0' and prints it to the given file stream */
static
void writeBuffer(
   SCIP*                 scip,               /**< SCIP data structure */
   FILE*                 file,               /**< output file (or NULL for standard output) */
   char*                 linebuffer,         /**< line */
   int*                  linecnt             /**< number of characters in line */
   )
{
   assert( scip != NULL );
   assert( linebuffer != NULL );
   assert( linecnt != NULL );
   assert( 0 <= *linecnt && *linecnt < OPB_MAX_LINELEN );

   if( (*linecnt) > 0 )
   {
      linebuffer[(*linecnt)] = '\0';
      SCIPinfoMessage(scip, file, "%s", linebuffer);
      clearBuffer(linebuffer, linecnt);
   }
}


/** appends extension to line and prints it to the give file stream if the line buffer get full */
static
void appendBuffer(
   SCIP*                 scip,               /**< SCIP data structure */
   FILE*                 file,               /**< output file (or NULL for standard output) */
   char*                 linebuffer,         /**< line buffer */
   int*                  linecnt,            /**< number of characters in line */
   const char*           extension           /**< string to extent the line */
   )
{
   assert(scip != NULL);
   assert(linebuffer != NULL);
   assert(linecnt != NULL);
   assert(extension != NULL);

   if( (*linecnt) + (int) strlen(extension) >= OPB_MAX_LINELEN - 1 )
      writeBuffer(scip, file, linebuffer, linecnt);

   /* append extension to linebuffer */
   (void) strncat(linebuffer, extension, OPB_MAX_LINELEN - (unsigned int)(*linecnt));
   (*linecnt) += (int) strlen(extension);
}

/** write objective function */
static
SCIP_RETCODE writeOpbObjective(
   SCIP*const            scip,               /**< SCIP data structure */
   FILE*const            file,               /**< output file, or NULL if standard output should be used */
   SCIP_VAR**const       vars,               /**< array with active (binary) variables */
   int const             nvars,              /**< number of active variables in the problem */
   SCIP_VAR** const      resvars,            /**< array of resultant variables */
   int const             nresvars,           /**< number of resultant variables */
   SCIP_VAR**const*const andvars,            /**< corresponding array of and-variables */
   int const*const       nandvars,           /**< array of numbers of corresponding and-variables */
   SCIP_OBJSENSE const   objsense,           /**< objective sense */
   SCIP_Real const       objscale,           /**< scalar applied to objective function; external objective value is
                                              *   extobj = objsense * objscale * (intobj + objoffset) */
   SCIP_Real const       objoffset,          /**< objective offset from bound shifting and fixing */
   char const*const      multisymbol,        /**< the multiplication symbol to use between coefficient and variable */
   SCIP_Bool const       existands,          /**< does some and-constraints exist? */
   SCIP_Bool const       transformed         /**< TRUE iff problem is the transformed problem */
   )
{
   SCIP_VAR* var;
   char linebuffer[OPB_MAX_LINELEN+1];
   char buffer[OPB_MAX_LINELEN];
   SCIP_Longint mult;
   SCIP_Bool objective;
   int v;
   int linecnt;
   int pos;

   assert(scip != NULL);
   assert(file != NULL);
   assert(vars != NULL || nvars == 0);
   assert(resvars != NULL || nresvars == 0);
   assert(andvars != NULL || nandvars == NULL);
   assert(multisymbol != NULL);

   mult = 1;
   objective = !SCIPisZero(scip, objoffset);

   clearBuffer(linebuffer, &linecnt);

   /* check if a objective function exits and compute the multiplier to
    * shift the coefficients to integers */
   for( v = 0; v < nvars; ++v )
   {
      var = vars[v]; /*lint !e613 */

#ifndef NDEBUG
      {
         /* in case the original problem has to be posted the variables have to be either "original" or "negated" */
         if( !transformed )
            assert( SCIPvarGetStatus(var) == SCIP_VARSTATUS_ORIGINAL ||
               SCIPvarGetStatus(var) == SCIP_VARSTATUS_NEGATED );
      }
#endif

      /* we found a indicator variable so we assume this is a wbo file */
      if( strstr(SCIPvarGetName(var), INDICATORVARNAME) != NULL )
      {
         /* find the topcost linear inequality which gives us the maximal cost which could be violated by our
          * solution, which is an artificial constraint and print this at first
          *
          * @note: only linear constraint handler is enough in problem stage, otherwise it could be any upgraded linear
          *        constraint which handles pure binary variables
          */
         SCIP_CONSHDLR* conshdlr;
         SCIP_CONS* topcostcons;
         SCIP_Bool printed;

         printed = FALSE;
         topcostcons = SCIPfindCons(scip, TOPCOSTCONSNAME);

         if( topcostcons != NULL )
         {
            conshdlr = SCIPconsGetHdlr(topcostcons);
            assert(conshdlr != NULL);

            if( strcmp(SCIPconshdlrGetName(conshdlr), "linear") == 0 )
               (void) SCIPsnprintf(buffer, OPB_MAX_LINELEN, "soft: %g;\n", SCIPgetRhsLinear(scip, topcostcons));
            else if( strcmp(SCIPconshdlrGetName(conshdlr), "knapsack") == 0 )
               (void) SCIPsnprintf(buffer, OPB_MAX_LINELEN, "soft: %" SCIP_LONGINT_FORMAT ";\n",
                  SCIPgetCapacityKnapsack(scip, topcostcons));
            else if( strcmp(SCIPconshdlrGetName(conshdlr), "setppc") == 0 )
               (void) SCIPsnprintf(buffer, OPB_MAX_LINELEN, "soft: 1;\n");
            else
            {
               SCIPABORT();
               return SCIP_INVALIDDATA; /*lint !e527 */
            }
            appendBuffer(scip, file, linebuffer, &linecnt, buffer);
            writeBuffer(scip, file, linebuffer, &linecnt);
            printed = TRUE;
         }
         /* following works only in transformed stage */
         else
         {
            /* first try linear constraints */
            conshdlr = SCIPfindConshdlr(scip, "linear");

            if( conshdlr != NULL )
            {
               SCIP_CONS** conss;
               int nconss;
               int c;

               conss = SCIPconshdlrGetConss(conshdlr);
               nconss = SCIPconshdlrGetNConss(conshdlr);

               assert(conss != NULL || nconss == 0);

               for( c = 0; c < nconss; ++c )
               {
                  SCIP_VAR** linvars;
                  int nlinvars;
                  int w;
                  SCIP_Bool topcostfound;
                  SCIP_CONS* cons;

                  cons = conss[c]; /*lint !e613 */
                  assert(cons != NULL);

                  linvars = SCIPgetVarsLinear(scip, cons);
                  nlinvars = SCIPgetNVarsLinear(scip, cons);

                  assert(linvars != NULL || nlinvars == 0);
                  topcostfound = FALSE;

                  for( w = 0; w < nlinvars; ++w )
                  {
                     if( strstr(SCIPvarGetName(linvars[w]), INDICATORVARNAME) != NULL ) /*lint !e613 */
                        topcostfound = TRUE;
                     else
                     {
                        assert(!topcostfound);
                        topcostfound = FALSE;
                     }
                  }

                  if( topcostfound )
                  {
                     (void) SCIPsnprintf(buffer, OPB_MAX_LINELEN, "soft: %g;\n", SCIPgetRhsLinear(scip, cons));
                     appendBuffer(scip, file, linebuffer, &linecnt, buffer);
                     writeBuffer(scip, file, linebuffer, &linecnt);
                     printed = TRUE;
                     break;
                  }
               }
            }

            if( !printed )
            {
               /* second try knapsack constraints */
               conshdlr = SCIPfindConshdlr(scip, "knapsack");

               if( conshdlr != NULL )
               {
                  SCIP_CONS** conss;
                  int nconss;
                  int c;

                  conss = SCIPconshdlrGetConss(conshdlr);
                  nconss = SCIPconshdlrGetNConss(conshdlr);

                  assert(conss != NULL || nconss == 0);

                  for( c = 0; c < nconss; ++c )
                  {
                     SCIP_VAR** topvars;
                     int ntopvars;
                     int w;
                     SCIP_Bool topcostfound;
                     SCIP_CONS* cons;

                     cons = conss[c]; /*lint !e613 */
                     assert(cons != NULL);

                     topvars = SCIPgetVarsKnapsack(scip, cons);
                     ntopvars = SCIPgetNVarsKnapsack(scip, cons);

                     assert(topvars != NULL || ntopvars == 0);
                     topcostfound = FALSE;

                     for( w = 0; w < ntopvars; ++w )
                     {
                        if( strstr(SCIPvarGetName(topvars[w]), INDICATORVARNAME) != NULL ) /*lint !e613 */
                           topcostfound = TRUE;
                        else
                        {
                           assert(!topcostfound);
                           topcostfound = FALSE;
                        }
                     }

                     if( topcostfound )
                     {
                        (void) SCIPsnprintf(buffer, OPB_MAX_LINELEN, "soft: %" SCIP_LONGINT_FORMAT ";\n",
                           SCIPgetCapacityKnapsack(scip, cons));
                        appendBuffer(scip, file, linebuffer, &linecnt, buffer);
                        writeBuffer(scip, file, linebuffer, &linecnt);
                        printed = TRUE;
                        break;
                     }
                  }
               }
            }

            if( !printed )
            {
               /* third try setppc constraints */
               conshdlr = SCIPfindConshdlr(scip, "setppc");

               if( conshdlr != NULL )
               {
                  SCIP_CONS** conss;
                  int nconss;
                  int c;

                  conss = SCIPconshdlrGetConss(conshdlr);
                  nconss = SCIPconshdlrGetNConss(conshdlr);

                  assert(conss != NULL || nconss == 0);

                  for( c = 0; c < nconss; ++c )
                  {
                     SCIP_VAR** topvars;
                     int ntopvars;
                     int w;
                     SCIP_Bool topcostfound;
                     SCIP_CONS* cons;

                     cons = conss[c]; /*lint !e613 */
                     assert(cons != NULL);

                     topvars = SCIPgetVarsSetppc(scip, cons);
                     ntopvars = SCIPgetNVarsSetppc(scip, cons);

                     assert(topvars != NULL || ntopvars == 0);
                     topcostfound = FALSE;

                     for( w = 0; w < ntopvars; ++w )
                     {
                        if( strstr(SCIPvarGetName(topvars[w]), INDICATORVARNAME) != NULL ) /*lint !e613 */
                           topcostfound = TRUE;
                        else
                        {
                           assert(!topcostfound);
                           topcostfound = FALSE;
                        }
                     }

                     if( topcostfound )
                     {
                        (void) SCIPsnprintf(buffer, OPB_MAX_LINELEN, "soft: 1;\n");
                        appendBuffer(scip, file, linebuffer, &linecnt, buffer);
                        writeBuffer(scip, file, linebuffer, &linecnt);
                        printed = TRUE;
                        break;
                     }
                  }
               }
            }
         }

         /* no topcost constraint found, so print empty topcost line, which means there is no upper bound on violated soft constraints */
         if( !printed )
         {
            (void) SCIPsnprintf(buffer, OPB_MAX_LINELEN, "soft: ;\n");
            appendBuffer(scip, file, linebuffer, &linecnt, buffer);
            writeBuffer(scip, file, linebuffer, &linecnt);
         }

         return SCIP_OKAY;
      }

      if( !SCIPisZero(scip, SCIPvarGetObj(var)) )
      {
         objective = TRUE;
         while( !SCIPisIntegral(scip, SCIPvarGetObj(var) * mult) )
         {
            assert(mult * 10 > mult);
            mult *= 10;
         }
      }
   }

   if( objective )
   {
      /* opb format supports only minimization; therefore, a maximization problem has to be converted */
      if( ( objsense == SCIP_OBJSENSE_MAXIMIZE ) != ( objscale < 0.0 ) )
         mult *= -1;

      /* there exist a objective function*/
      SCIPinfoMessage(scip, file, "*   Obj. scale       : %.15g\n", objscale / mult);
      SCIPinfoMessage(scip, file, "*   Obj. offset      : %.15g\n", objoffset * mult);

      clearBuffer(linebuffer, &linecnt);

      SCIPdebugMsg(scip, "print objective function multiplied with %" SCIP_LONGINT_FORMAT "\n", mult);

      appendBuffer(scip, file, linebuffer, &linecnt, "min:");

#ifndef NDEBUG
      if( existands )
      {
         int c;
         /* check that these variables are sorted */
         for( c = nresvars - 1; c > 0; --c )
            assert(SCIPvarGetIndex(resvars[c]) >= SCIPvarGetIndex(resvars[c - 1])); /*lint !e613 */
      }
#endif

      for( v = 0; v < nvars; ++v )
      {
         SCIP_Bool negated;
         var = vars[v]; /*lint !e613 */

         assert(var != NULL);

         if( SCIPisZero(scip, SCIPvarGetObj(var)) )
            continue;

         negated = SCIPvarIsNegated(var);

         assert( linecnt != 0 );

         if( SCIPvarGetObj(var) * mult > (SCIP_Real)SCIP_LONGINT_MAX )
         {
            SCIPerrorMessage("Integral objective value to big (mult = %" SCIP_LONGINT_FORMAT ", value = %g, mult*value = %g, printingvalue = %" SCIP_LONGINT_FORMAT ")for printing in opb format.\n", mult, SCIPvarGetObj(var), SCIPvarGetObj(var) * mult, (SCIP_Longint) SCIPround(scip, SCIPvarGetObj(var) * mult));
         }

         /* replace and-resultant with corresponding variables */
         if( existands && SCIPsortedvecFindPtr((void**)resvars, SCIPvarComp, var, nresvars, &pos) )
         {
            int a;

            assert(andvars != NULL);
            assert(nandvars != NULL);
            assert(pos >= 0 && nandvars[pos] > 0 && andvars[pos] != NULL);
            assert(andvars[pos][nandvars[pos] - 1] != NULL);

            negated = SCIPvarIsNegated(andvars[pos][nandvars[pos] - 1]);

            /* print and-vars */
            (void) SCIPsnprintf(buffer, OPB_MAX_LINELEN, " %+" SCIP_LONGINT_FORMAT "%s%s%s",
               (SCIP_Longint) (SCIPvarGetObj(var) * mult), multisymbol, negated ? "~" : "",
               strstr(SCIPvarGetName(negated ? SCIPvarGetNegationVar(andvars[pos][nandvars[pos] - 1]) : andvars[pos][nandvars[pos] - 1]), "x"));
            appendBuffer(scip, file, linebuffer, &linecnt, buffer);

            for(a = nandvars[pos] - 2; a >= 0; --a )
            {
               negated = SCIPvarIsNegated(andvars[pos][a]);

               (void) SCIPsnprintf(buffer, OPB_MAX_LINELEN, "%s%s%s", multisymbol, negated ? "~" : "", strstr(SCIPvarGetName(negated ? SCIPvarGetNegationVar(andvars[pos][a]) : andvars[pos][a]), "x"));
               appendBuffer(scip, file, linebuffer, &linecnt, buffer);
            }
         }
         else
         {
            (void) SCIPsnprintf(buffer, OPB_MAX_LINELEN, " %+" SCIP_LONGINT_FORMAT "%s%s%s",
               (SCIP_Longint) (SCIPvarGetObj(var) * mult), multisymbol, negated ? "~" : "", strstr(SCIPvarGetName(negated ? SCIPvarGetNegationVar(var) : var), "x"));
            appendBuffer(scip, file, linebuffer, &linecnt, buffer);
         }
      }

      /* and objective function line ends with a ';' */
      appendBuffer(scip, file, linebuffer, &linecnt, " ;\n");
      writeBuffer(scip, file, linebuffer, &linecnt);
   }

   return SCIP_OKAY;
}

/* print maybe non linear row in OPB format to file stream */
static
SCIP_RETCODE printNLRow(
   SCIP*const            scip,               /**< SCIP data structure */
   FILE*const            file,               /**< output file (or NULL for standard output) */
   char const*const      type,               /**< row type ("=" or ">=") */
   SCIP_VAR**const       vars,               /**< array of variables */
   SCIP_Real const*const vals,               /**< array of values */
   int const             nvars,              /**< number of variables */
   SCIP_Real             lhs,                /**< left hand side */
   SCIP_VAR** const      resvars,            /**< array of resultant variables */
   int const             nresvars,           /**< number of resultant variables */
   SCIP_VAR**const*const andvars,            /**< corresponding array of and-variables */
   int const*const       nandvars,           /**< array of numbers of corresponding and-variables */
   SCIP_Longint          weight,             /**< if we found a soft constraint this is the weight, otherwise 0 */
   SCIP_Longint*const    mult,               /**< multiplier for the coefficients */
   char const*const      multisymbol         /**< the multiplication symbol to use between coefficient and variable */
   )
{
   SCIP_VAR* var;
   char buffer[OPB_MAX_LINELEN];
   char linebuffer[OPB_MAX_LINELEN + 1];
   int v;
   int pos;
   int linecnt;

   assert(scip != NULL);
   assert(strcmp(type, "=") == 0 || strcmp(type, ">=") == 0);
   assert(mult != NULL);
   assert(resvars != NULL);
   assert(nresvars > 0);
   assert(andvars != NULL && nandvars != NULL);

   clearBuffer(linebuffer, &linecnt);

   /* check if all coefficients are internal; if not commentstart multiplier */
   for( v = 0; v < nvars; ++v )
   {
      while( !SCIPisIntegral(scip, vals[v] * (*mult)) )
      {
         if( ABS(*mult) > ABS(*mult * 10) )
            return SCIP_INVALIDDATA;
         (*mult) *= 10;
      }
   }

   while( !SCIPisIntegral(scip, lhs * (*mult)) )
   {
      if( ABS(*mult) > ABS(*mult * 10) )
         return SCIP_INVALIDDATA;
      (*mult) *= 10;
   }

   /* print comment line if we have to multiply the coefficients to get integrals */
   if( ABS(*mult) != 1 )
      SCIPinfoMessage(scip, file, "* the following constraint is multiplied by %" SCIP_LONGINT_FORMAT " to get integral coefficients\n", ABS(*mult) );

#ifndef NDEBUG
   /* check that these variables are sorted */
   for( v = nresvars - 1; v > 0; --v )
      assert(SCIPvarGetIndex(resvars[v]) >= SCIPvarGetIndex(resvars[v - 1]));
#endif

   /* if we have a soft constraint print the weight*/
   if( weight != 0 )
   {
      (void) SCIPsnprintf(buffer, OPB_MAX_LINELEN, "[%+" SCIP_LONGINT_FORMAT "] ", weight);
      appendBuffer(scip, file, linebuffer, &linecnt, buffer);
   }

   /* print coefficients */
   for( v = 0; v < nvars; ++v )
   {
      SCIP_Bool negated;

      var = vars[v];
      assert( var != NULL );

      negated = SCIPvarIsNegated(var);

      /* replace and-resultant with corresponding variables */
      if( SCIPsortedvecFindPtr((void**)resvars, SCIPvarComp, var, nresvars, &pos) )
      {
         int a;

         assert(andvars != NULL);
         assert(nandvars != NULL);
         assert(pos >= 0 && nandvars[pos] > 0 && andvars[pos] != NULL);
         assert(andvars[pos][nandvars[pos] - 1] != NULL);

         negated = SCIPvarIsNegated(andvars[pos][nandvars[pos] - 1]);

         if( vals[v] * (*mult) > (SCIP_Real)SCIP_LONGINT_MAX )
         {
            SCIPerrorMessage("Integral coefficient to big (mult = %" SCIP_LONGINT_FORMAT ", value = %g, mult*value = %g, printingvalue = %" SCIP_LONGINT_FORMAT ")for printing in opb format.\n", *mult, vals[v], vals[v] * (*mult), (SCIP_Longint) SCIPround(scip, vals[v] * (*mult)));
         }

         /* print and-vars */
         (void) SCIPsnprintf(buffer, OPB_MAX_LINELEN, "%+" SCIP_LONGINT_FORMAT "%s%s%s",
               (SCIP_Longint) SCIPround(scip, vals[v] * (*mult)), multisymbol, negated ? "~" : "",
               strstr(SCIPvarGetName(negated ? SCIPvarGetNegationVar(andvars[pos][nandvars[pos] - 1]) : andvars[pos][nandvars[pos] - 1]), "x") );
         appendBuffer(scip, file, linebuffer, &linecnt, buffer);

         for(a = nandvars[pos] - 2; a >= 0; --a )
         {
            negated = SCIPvarIsNegated(andvars[pos][a]);

            (void) SCIPsnprintf(buffer, OPB_MAX_LINELEN, "%s%s%s", multisymbol, negated ? "~" : "", strstr(SCIPvarGetName(negated ? SCIPvarGetNegationVar(andvars[pos][a]) : andvars[pos][a]), "x"));
            appendBuffer(scip, file, linebuffer, &linecnt, buffer);
         }

         appendBuffer(scip, file, linebuffer, &linecnt, " ");
      }
      else
      {
         (void) SCIPsnprintf(buffer, OPB_MAX_LINELEN, "%+" SCIP_LONGINT_FORMAT "%s%s%s ",
            (SCIP_Longint) SCIPround(scip, vals[v] * (*mult)), multisymbol, negated ? "~" : "", strstr(SCIPvarGetName(negated ? SCIPvarGetNegationVar(var) : var), "x"));
         appendBuffer(scip, file, linebuffer, &linecnt, buffer);
      }
   }

   /* print left hand side */
   if( SCIPisZero(scip, lhs) )
      lhs = 0.0;

   (void) SCIPsnprintf(buffer, OPB_MAX_LINELEN, "%s %" SCIP_LONGINT_FORMAT " ;\n", type, (SCIP_Longint) (lhs * (*mult)) );
   appendBuffer(scip, file, linebuffer, &linecnt, buffer);

   writeBuffer(scip, file, linebuffer, &linecnt);

   return SCIP_OKAY;
}


/** prints given maybe non-linear constraint information in OPB format to file stream */
static
SCIP_RETCODE printNonLinearCons(
   SCIP*const            scip,               /**< SCIP data structure */
   FILE*const            file,               /**< output file (or NULL for standard output) */
   SCIP_VAR**const       vars,               /**< array of variables */
   SCIP_Real*const       vals,               /**< array of coefficients values (or NULL if all coefficient values are 1) */
   int const             nvars,              /**< number of variables */
   SCIP_Real const       lhs,                /**< left hand side */
   SCIP_Real const       rhs,                /**< right hand side */
   SCIP_VAR** const      resvars,            /**< array of resultant variables */
   int const             nresvars,           /**< number of resultant variables */
   SCIP_VAR**const*const andvars,            /**< corresponding array of and-variables */
   int  const*const      nandvars,           /**< array of numbers of corresponding and-variables */
   SCIP_Longint          weight,             /**< if we found a soft constraint this is the weight, otherwise 0 */
   SCIP_Bool const       transformed,        /**< transformed constraint? */
   char const*const      multisymbol         /**< the multiplication symbol to use between coefficient and variable */
   )
{
   SCIP_VAR** activevars;
   SCIP_Real* activevals;
   SCIP_Real activeconstant;
   SCIP_Longint mult;
   SCIP_RETCODE retcode;
   int nactivevars;
   int v;

   assert(scip != NULL);
   assert(vars != NULL || nvars == 0);
   assert(resvars != NULL);
   assert(nresvars > 0);
   assert(andvars != NULL && nandvars != NULL);

   if( SCIPisInfinity(scip, -lhs) && SCIPisInfinity(scip, rhs) )
      return SCIP_OKAY;

   nactivevars = nvars;
   activevars = NULL;
   activevals = NULL;
   activeconstant = 0.0;

   /* duplicate variable and value array */
   if( vars != NULL )
   {
      SCIP_CALL( SCIPduplicateBufferArray(scip, &activevars, vars, nactivevars ) );
      if( vals != NULL )
      {
         SCIP_CALL( SCIPduplicateBufferArray(scip, &activevals, vals, nactivevars ) );
      }
      else
      {
         SCIP_CALL( SCIPallocBufferArray(scip, &activevals, nactivevars) );

         for( v = 0; v < nactivevars; ++v )
            activevals[v] = 1.0;
      }

      /* retransform given variables to active variables */
      SCIP_CALL( getActiveVariables(scip, activevars, activevals, &nactivevars, &activeconstant, transformed) );
   }

   mult = 1;
   retcode = SCIP_OKAY;

   if( activevars != NULL )
   {
      /* print row(s) in OPB format */
      if( SCIPisEQ(scip, lhs, rhs) )
      {
         assert( !SCIPisInfinity(scip, rhs) );

         /* equality constraint */
         retcode = printNLRow(scip, file, "=", activevars, activevals, nactivevars, rhs - activeconstant, resvars,
            nresvars, andvars, nandvars, weight, &mult, multisymbol);
      }
      else
      {
         if( !SCIPisInfinity(scip, -lhs) )
         {
            /* print inequality ">=" */
            retcode = printNLRow(scip, file, ">=", activevars, activevals, nactivevars, lhs - activeconstant, resvars,
               nresvars, andvars, nandvars, weight, &mult, multisymbol);
         }

         if( !SCIPisInfinity(scip, rhs) )
         {
            mult *= -1;

            /* print inequality ">=" and multiplying all coefficients by -1 */
            retcode = printNLRow(scip, file, ">=", activevars, activevals, nactivevars, rhs - activeconstant, resvars,
               nresvars, andvars, nandvars, weight, &mult, multisymbol);
         }
      }

      /* free buffer arrays */
      SCIPfreeBufferArray(scip, &activevals);
      SCIPfreeBufferArray(scip, &activevars);
   }

   return retcode;
}


/* print row in OPB format to file stream */
static
SCIP_RETCODE printRow(
   SCIP*                 scip,               /**< SCIP data structure */
   FILE*                 file,               /**< output file (or NULL for standard output) */
   const char*           type,               /**< row type ("=" or ">=") */
   SCIP_VAR**            vars,               /**< array of variables */
   SCIP_Real*            vals,               /**< array of values */
   int                   nvars,              /**< number of variables */
   SCIP_Real             lhs,                /**< left hand side */
   SCIP_Longint          weight,             /**< if we found a soft constraint this is the weight, otherwise 0 */
   SCIP_Longint*         mult,               /**< multiplier for the coefficients */
   const char*           multisymbol         /**< the multiplication symbol to use between coefficient and variable */
   )
{
   SCIP_VAR* var;
   char buffer[OPB_MAX_LINELEN];
   char linebuffer[OPB_MAX_LINELEN + 1];
   int v;
   int linecnt;

   assert(scip != NULL);
   assert(strcmp(type, "=") == 0 || strcmp(type, ">=") == 0);
   assert(mult != NULL);

   clearBuffer(linebuffer, &linecnt);

   /* if we found the topcost linear inequality which gives us the maximal cost which could be violated by our solution,
    * we can stop printing because it is an artificial constraint
    */
   if( nvars > 0 && strstr(SCIPvarGetName(vars[0]), INDICATORVARNAME) != NULL )
      return SCIP_OKAY;

   /* check if all coefficients are integral; if not commentstart multiplier */
   for( v = 0; v < nvars; ++v )
   {
      while( !SCIPisIntegral(scip, vals[v] * (*mult)) )
      {
         if( ABS(*mult) > ABS(*mult * 10) )
            return SCIP_INVALIDDATA;
         (*mult) *= 10;
      }
   }

   while( !SCIPisIntegral(scip, lhs * (*mult)) )
   {
      if( ABS(*mult) > ABS(*mult * 10) )
         return SCIP_INVALIDDATA;
      (*mult) *= 10;
   }

   /* print comment line if we have to multiply the coefficients to get integrals */
   if( ABS(*mult) != 1 )
      SCIPinfoMessage(scip, file, "* the following constraint is multiplied by %" SCIP_LONGINT_FORMAT " to get integral coefficients\n", ABS(*mult) );

   /* if we have a soft constraint print the weight*/
   if( weight != 0 )
   {
      (void) SCIPsnprintf(buffer, OPB_MAX_LINELEN, "[%+" SCIP_LONGINT_FORMAT "] ", weight);
      appendBuffer(scip, file, linebuffer, &linecnt, buffer);
   }

   /* print coefficients */
   for( v = 0; v < nvars; ++v )
   {
      SCIP_Bool negated;

      var = vars[v];
      assert( var != NULL );

      negated = SCIPvarIsNegated(var);

      if( vals[v] * (*mult) > (SCIP_Real)SCIP_LONGINT_MAX )
      {
         SCIPerrorMessage("Integral coefficient to big (mult = %" SCIP_LONGINT_FORMAT ", value = %g, mult*value = %g, printingvalue = %" SCIP_LONGINT_FORMAT ")for printing in opb format.\n", *mult, vals[v], vals[v] * (*mult), (SCIP_Longint) SCIPround(scip, vals[v] * (*mult)));
      }

      (void) SCIPsnprintf(buffer, OPB_MAX_LINELEN, "%+" SCIP_LONGINT_FORMAT "%s%s%s ",
         (SCIP_Longint) SCIPround(scip, vals[v] * (*mult)), multisymbol, negated ? "~" : "", strstr(SCIPvarGetName(negated ? SCIPvarGetNegationVar(var) : var), "x"));
      appendBuffer(scip, file, linebuffer, &linecnt, buffer);
   }

   /* print left hand side */
   if( SCIPisZero(scip, lhs) )
      lhs = 0.0;

   (void) SCIPsnprintf(buffer, OPB_MAX_LINELEN, "%s %" SCIP_LONGINT_FORMAT " ;\n", type, (SCIP_Longint) (lhs * (*mult)) );
   appendBuffer(scip, file, linebuffer, &linecnt, buffer);

   writeBuffer(scip, file, linebuffer, &linecnt);

   return SCIP_OKAY;
}


/** prints given linear constraint information in OPB format to file stream */
static
SCIP_RETCODE printLinearCons(
   SCIP*                 scip,               /**< SCIP data structure */
   FILE*                 file,               /**< output file (or NULL for standard output) */
   SCIP_VAR**            vars,               /**< array of variables */
   SCIP_Real*            vals,               /**< array of coefficients values (or NULL if all coefficient values are 1) */
   int                   nvars,              /**< number of variables */
   SCIP_Real             lhs,                /**< left hand side */
   SCIP_Real             rhs,                /**< right hand side */
   SCIP_Longint          weight,             /**< if we found a soft constraint this is the weight, otherwise 0 */
   SCIP_Bool             transformed,        /**< transformed constraint? */
   const char*           multisymbol         /**< the multiplication symbol to use between coefficient and variable */
   )
{
   SCIP_VAR** activevars;
   SCIP_Real* activevals;
   SCIP_Real activeconstant;
   SCIP_Longint mult;
   SCIP_RETCODE retcode;
   int nactivevars;
   int v;

   assert( scip != NULL );
   assert( vars != NULL || nvars == 0 );

   if( SCIPisInfinity(scip, -lhs) && SCIPisInfinity(scip, rhs) )
      return SCIP_OKAY;

   nactivevars = nvars;
   activevars = NULL;
   activevals = NULL;
   activeconstant = 0.0;

   /* duplicate variable and value array */
   if( vars != NULL )
   {
      SCIP_CALL( SCIPduplicateBufferArray(scip, &activevars, vars, nactivevars ) );
      if( vals != NULL )
      {
         SCIP_CALL( SCIPduplicateBufferArray(scip, &activevals, vals, nactivevars ) );
      }
      else
      {
         SCIP_CALL( SCIPallocBufferArray(scip, &activevals, nactivevars) );

         for( v = 0; v < nactivevars; ++v )
            activevals[v] = 1.0;
      }

      /* retransform given variables to active variables */
      SCIP_CALL( getActiveVariables(scip, activevars, activevals, &nactivevars, &activeconstant, transformed) );
   }

   mult = 1;
   retcode = SCIP_OKAY;

   if( activevars != NULL )
   {
      /* print row(s) in OPB format */
      if( SCIPisEQ(scip, lhs, rhs) )
      {
         assert( !SCIPisInfinity(scip, rhs) );

         /* equality constraint */
         retcode = printRow(scip, file, "=", activevars, activevals, nactivevars, rhs - activeconstant, weight, &mult,
            multisymbol);
      }
      else
      {
         if( !SCIPisInfinity(scip, -lhs) )
         {
            /* print inequality ">=" */
            retcode = printRow(scip, file, ">=", activevars, activevals, nactivevars, lhs - activeconstant, weight, &mult,
               multisymbol);
         }

         if( !SCIPisInfinity(scip, rhs) )
         {
            mult *= -1;

            /* print inequality ">=" and multiplying all coefficients by -1 */
            retcode = printRow(scip, file, ">=", activevars, activevals, nactivevars, rhs - activeconstant, weight, &mult,
               multisymbol);
         }
      }
      /* free buffer arrays */
      SCIPfreeBufferArray(scip, &activevals);
      SCIPfreeBufferArray(scip, &activevars);
   }

   return retcode;
}

/** determine total number of split linear and indicator constraints */
static
void determineTotalNumberLinearConss(
   SCIP*const            scip,               /**< SCIP data structure */
   SCIP_CONS**const      conss,              /**< array with constraints of the problem */
   int const             nconss,             /**< number of constraints in the problem */
   int*                  nlinearconss,       /**< pointer to store the total number of split linear constraints */
   int*                  nindicatorconss     /**< pointer to store the total number of indicator constraints */
   )
{
   SCIP_CONSHDLR* conshdlr;
   const char* conshdlrname;
   SCIP_CONS* cons;
   int c;

   assert(scip != NULL);
   assert(conss != NULL || nconss == 0);
   assert(nlinearconss != NULL);
   assert(nindicatorconss != NULL);

   *nlinearconss = 0;
   *nindicatorconss = 0;

   /* loop over all constraints */
   for( c = 0; c < nconss; ++c )
   {
      SCIP_Real lhs;
      SCIP_Real rhs;
      SCIP_Bool success;

      cons = conss[c];
      assert(cons != NULL);
      conshdlr = SCIPconsGetHdlr(cons); /*lint !e613*/
      assert(conshdlr != NULL);

      conshdlrname = SCIPconshdlrGetName(conshdlr);

      if( strcmp(conshdlrname, "and") == 0 )
         continue;

      if( strcmp(conshdlrname, "pseudoboolean") == 0 )
      {
         if( SCIPgetIndVarPseudoboolean(scip, cons) != NULL )
            ++(*nindicatorconss);

         continue;
      }

      if( strcmp(conshdlrname, "indicator") == 0 )
      {
         ++(*nindicatorconss);

         continue;
      }

      lhs = SCIPconsGetLhs(scip, cons, &success);

      if( !success )
         continue;

      rhs = SCIPconsGetRhs(scip, cons, &success);

      if( !success )
         continue;

      if( SCIPisEQ(scip, lhs, rhs) )
         ++(*nlinearconss);
      else
      {
         if( !SCIPisInfinity(scip, -lhs) )
            ++(*nlinearconss);

         if( !SCIPisInfinity(scip, rhs) )
            ++(*nlinearconss);
      }
   }
}

/** write constraints */
static
SCIP_RETCODE writeOpbConstraints(
   SCIP*const            scip,               /**< SCIP data structure */
   FILE*const            file,               /**< output file, or NULL if standard output should be used */
   SCIP_CONS**const      conss,              /**< array with constraints of the problem */
   int const             nconss,             /**< number of constraints in the problem */
   SCIP_VAR**const       vars,               /**< array with active (binary) variables */
   int const             nvars,              /**< number of active variables in the problem */
   SCIP_VAR** const      resvars,            /**< array of resultant variables */
   int const             nresvars,           /**< number of resultant variables */
   SCIP_VAR**const*const andvars,            /**< corresponding array of and-variables */
   int const*const       nandvars,           /**< array of numbers of corresponding and-variables */
   char const*const      multisymbol,        /**< the multiplication symbol to use between coefficient and variable */
   SCIP_Bool const       existandconshdlr,   /**< does and-constrainthandler exist? */
   SCIP_Bool const       existands,          /**< does some and-constraints exist? */
   SCIP_Bool const       transformed         /**< TRUE iff problem is the transformed problem */
   )
{
   SCIP_CONSHDLR* conshdlr;
   const char* conshdlrname;
   SCIP_CONS* cons = NULL;
   SCIP_VAR** consvars;
   SCIP_Real* consvals;
   SCIP_Bool topcostfound = FALSE;
   SCIP_RETCODE retcode = SCIP_OKAY;
   int nconsvars;
   int v, c;
   SCIP_HASHMAP* linconssofindicatorsmap = NULL;
   SCIP_HASHMAP* linconssofpbsmap = NULL;

   assert(scip != NULL);
   assert(file != NULL);
   assert(conss != NULL || nconss == 0);
   assert(vars != NULL || nvars == 0);
   assert(resvars != NULL || nresvars == 0);
   assert(andvars != NULL || nandvars == 0);
   assert(multisymbol != NULL);

   if( transformed )
   {
      conshdlr = SCIPfindConshdlr(scip, "indicator");

      /* find artificial linear constraints which correspond to indicator constraints to avoid double printing */
      if( conshdlr != NULL )
      {
         SCIP_CONS** indconss;
         int nindconss;

         indconss = SCIPconshdlrGetConss(conshdlr);
         nindconss = SCIPconshdlrGetNConss(conshdlr);
         assert(indconss != NULL || nindconss == 0);

         if( nindconss > 0 )
         {
            SCIP_CONS* lincons;

            /* create the linear constraint of indicator constraints hash map */
            SCIP_CALL( SCIPhashmapCreate(&linconssofindicatorsmap, SCIPblkmem(scip), nindconss) );
            assert(indconss != NULL);

            for( c = 0; c < nindconss; ++c )
            {
               assert(indconss[c] != NULL);
               lincons = SCIPgetLinearConsIndicator(indconss[c]);
               assert(lincons != NULL);

               /* insert constraints into mapping */
               SCIP_CALL( SCIPhashmapInsert(linconssofindicatorsmap, (void*)lincons, (void*)indconss[c]) );
            }
         }
      }

      conshdlr = SCIPfindConshdlr(scip, "pseudoboolean");

      /* find artifical linear constraints which correspond to indicator constraints to avoid double printing */
      if( conshdlr != NULL )
      {
         SCIP_CONS** pbconss;
         int npbconss;

         pbconss = SCIPconshdlrGetConss(conshdlr);
         npbconss = SCIPconshdlrGetNConss(conshdlr);
         assert(pbconss != NULL || npbconss == 0);

         if( npbconss > 0 )
         {
            SCIP_CONS* lincons;

            /* create the linear constraint of indicator constraints hash map */
            SCIP_CALL( SCIPhashmapCreate(&linconssofpbsmap, SCIPblkmem(scip), npbconss) );

            for( c = 0; c < npbconss; ++c )
            {
               assert(pbconss[c] != NULL); /*lint !e613*/
               lincons = SCIPgetLinearConsPseudoboolean(scip, pbconss[c]); /*lint !e613*/
               assert(lincons != NULL);

               /* insert constraints into mapping */
               SCIP_CALL( SCIPhashmapInsert(linconssofpbsmap, (void*)lincons, (void*)pbconss[c]) );
            }
         }
      }
   }
   /* in original space we cannot ask the constraint handler for its constraints, therefore we have to loop over all
    * original to check for artificial linear once
    */
   else
   {
      SCIP_CONS* lincons;
      SCIP_Bool pbhashmapcreated = FALSE;
      SCIP_Bool indhashmapcreated = FALSE;

      /* loop over all constraint for printing */
      for( c = 0; c < nconss; ++c )
      {
         conshdlr = SCIPconsGetHdlr(conss[c]); /*lint !e613*/
         assert(conshdlr != NULL);

         conshdlrname = SCIPconshdlrGetName(conshdlr);

         if( strcmp(conshdlrname, "pseudoboolean") == 0 )
         {
            if( !pbhashmapcreated )
            {
               /* create the linear constraint of indicator constraints hash map */
               SCIP_CALL( SCIPhashmapCreate(&linconssofpbsmap, SCIPblkmem(scip), nconss) );
               pbhashmapcreated = TRUE;
            }

            lincons = SCIPgetLinearConsPseudoboolean(scip, conss[c]); /*lint !e613*/
            assert(lincons != NULL);

            /* insert constraints into mapping */
            SCIP_CALL( SCIPhashmapInsert(linconssofpbsmap, (void*)lincons, (void*)conss[c]) );
         }
         else if( strcmp(conshdlrname, "indicator") == 0 )
         {
            if( !indhashmapcreated )
            {
               /* create the linear constraint of indicator constraints hash map */
               SCIP_CALL( SCIPhashmapCreate(&linconssofindicatorsmap, SCIPblkmem(scip), nconss) );
               indhashmapcreated = TRUE;
            }

            lincons = SCIPgetLinearConsIndicator(conss[c]); /*lint !e613*/
            assert(lincons != NULL);

            /* insert constraint into mapping */
            SCIP_CALL( SCIPhashmapInsert(linconssofindicatorsmap, (void*)lincons, (void*)conss[c]) );
         }
      }
   }

   /* loop over all constraint for printing */
   for( c = 0; c < nconss && retcode == SCIP_OKAY; ++c )
   {
      SCIP_CONS* artcons = NULL;
      SCIP_VAR* indvar = NULL;
      SCIP_Longint weight = 0LL;

      cons = conss[c]; /*lint !e613 */
      assert(cons != NULL);

      conshdlr = SCIPconsGetHdlr(cons);
      assert(conshdlr != NULL);

      conshdlrname = SCIPconshdlrGetName(conshdlr);
      assert(transformed == SCIPconsIsTransformed(cons));

      /* in case the transformed is written only constraint are posted which are enabled in the current node */
      assert(!transformed || SCIPconsIsEnabled(cons));

      if( linconssofindicatorsmap != NULL )
      {
         artcons = (SCIP_CONS*)SCIPhashmapGetImage(linconssofindicatorsmap, (void*)cons);

         if( artcons != NULL )
            continue;
      }

      if( linconssofpbsmap != NULL )
      {
         artcons = (SCIP_CONS*)SCIPhashmapGetImage(linconssofpbsmap, (void*)cons);

         if( artcons != NULL )
         {
            indvar = SCIPgetIndVarPseudoboolean(scip, artcons);

            if( indvar != NULL )
            {
               weight = (SCIP_Longint)SCIPround(scip, SCIPvarGetObj(indvar));

               if( weight == 0 )
               {
                  SCIPwarningMessage(scip, "pseudoboolean constraint <%s> will not be printed because its indicator variable has no objective value(= weight of this soft constraint)\n", SCIPconsGetName(artcons));
                  SCIPinfoMessage(scip, file, "* ");
                  SCIP_CALL( SCIPprintCons(scip, artcons, file) );
                  SCIPinfoMessage(scip, file, ";\n");

                  continue;
               }
            }
         }
      }

      /* if we found the topcost linear inequality which gives us the maximal cost which could be violated,
       * we can stop printing because it is an artificial constraint
       */
      if( strstr(SCIPconsGetName(cons), TOPCOSTCONSNAME) != NULL )
      {
         if( topcostfound )
            SCIPwarningMessage(scip, "further topcost constraint <%s> will be considered as hard constraint\n", SCIPconsGetName(cons));
         else
         {
            topcostfound = TRUE;

            continue;
         }
      }

      if( strcmp(conshdlrname, "linear") == 0 )
      {
         if( existands )
         {
            retcode = printNonLinearCons(scip, file,
                  SCIPgetVarsLinear(scip, cons), SCIPgetValsLinear(scip, cons), SCIPgetNVarsLinear(scip, cons),
                  SCIPgetLhsLinear(scip, cons),  SCIPgetRhsLinear(scip, cons), resvars, nresvars, andvars, nandvars,
                  weight, transformed, multisymbol);
         }
         else
         {
            retcode = printLinearCons(scip, file,
                  SCIPgetVarsLinear(scip, cons), SCIPgetValsLinear(scip, cons), SCIPgetNVarsLinear(scip, cons),
                  SCIPgetLhsLinear(scip, cons),  SCIPgetRhsLinear(scip, cons), weight, transformed, multisymbol);
         }
      }
      else if( strcmp(conshdlrname, "setppc") == 0 )
      {
         consvars = SCIPgetVarsSetppc(scip, cons);
         nconsvars = SCIPgetNVarsSetppc(scip, cons);

         switch( SCIPgetTypeSetppc(scip, cons) )
         {
         case SCIP_SETPPCTYPE_PARTITIONING :
            if( existands )
            {
               retcode = printNonLinearCons(scip, file, consvars, NULL, nconsvars, 1.0, 1.0, resvars, nresvars,
                     andvars, nandvars, weight, transformed, multisymbol);
            }
            else
            {
               retcode = printLinearCons(scip, file,
                     consvars, NULL, nconsvars, 1.0, 1.0, weight, transformed, multisymbol);
            }
            break;
         case SCIP_SETPPCTYPE_PACKING :
            if( existands )
            {
               retcode = printNonLinearCons(scip, file,
                     consvars, NULL, nconsvars, -SCIPinfinity(scip), 1.0, resvars, nresvars, andvars, nandvars,
                     weight, transformed, multisymbol);
            }
            else
            {
               retcode = printLinearCons(scip, file,
                     consvars, NULL, nconsvars, -SCIPinfinity(scip), 1.0, weight, transformed, multisymbol);
            }
            break;
         case SCIP_SETPPCTYPE_COVERING :
            if( existands )
            {
               retcode = printNonLinearCons(scip, file,
                     consvars, NULL, nconsvars, 1.0, SCIPinfinity(scip), resvars, nresvars, andvars, nandvars,
                     weight, transformed, multisymbol);
            }
            else
            {
               retcode = printLinearCons(scip, file,
                     consvars, NULL, nconsvars, 1.0, SCIPinfinity(scip), weight, transformed, multisymbol);
            }
            break;
         }
      }
      else if( strcmp(conshdlrname, "logicor") == 0 )
      {
         if( existands )
         {
            retcode = printNonLinearCons(scip, file,
                  SCIPgetVarsLogicor(scip, cons), NULL, SCIPgetNVarsLogicor(scip, cons), 1.0, SCIPinfinity(scip),
                  resvars, nresvars, andvars, nandvars, weight, transformed, multisymbol);
         }
         else
         {
            retcode = printLinearCons(scip, file,
                  SCIPgetVarsLogicor(scip, cons), NULL, SCIPgetNVarsLogicor(scip, cons),
                  1.0, SCIPinfinity(scip), weight, transformed, multisymbol);
         }
      }
      else if( strcmp(conshdlrname, "knapsack") == 0 )
      {
         SCIP_Longint* weights;

         consvars = SCIPgetVarsKnapsack(scip, cons);
         nconsvars = SCIPgetNVarsKnapsack(scip, cons);

         /* copy Longint array to SCIP_Real array */
         weights = SCIPgetWeightsKnapsack(scip, cons);
         SCIP_CALL( SCIPallocBufferArray(scip, &consvals, nconsvars) );
         for( v = 0; v < nconsvars; ++v )
            consvals[v] = (SCIP_Real)weights[v];

         if( existands )
         {
            retcode = printNonLinearCons(scip, file, consvars, consvals, nconsvars, -SCIPinfinity(scip),
                  (SCIP_Real) SCIPgetCapacityKnapsack(scip, cons), resvars, nresvars, andvars, nandvars,
                  weight, transformed, multisymbol);
         }
         else
         {
            retcode = printLinearCons(scip, file, consvars, consvals, nconsvars, -SCIPinfinity(scip),
                  (SCIP_Real) SCIPgetCapacityKnapsack(scip, cons), weight, transformed, multisymbol);
         }

         SCIPfreeBufferArray(scip, &consvals);
      }
      else if( strcmp(conshdlrname, "varbound") == 0 )
      {
         SCIP_CALL( SCIPallocBufferArray(scip, &consvars, 2) );
         SCIP_CALL( SCIPallocBufferArray(scip, &consvals, 2) );

         consvars[0] = SCIPgetVarVarbound(scip, cons);
         consvars[1] = SCIPgetVbdvarVarbound(scip, cons);

         consvals[0] = 1.0;
         consvals[1] = SCIPgetVbdcoefVarbound(scip, cons);

         if( existands )
         {
            retcode = printNonLinearCons(scip, file, consvars, consvals, 2, SCIPgetLhsVarbound(scip, cons),
                  SCIPgetRhsVarbound(scip, cons), resvars, nresvars, andvars, nandvars, weight, transformed, multisymbol);
         }
         else
         {
            retcode = printLinearCons(scip, file, consvars, consvals, 2, SCIPgetLhsVarbound(scip, cons),
               SCIPgetRhsVarbound(scip, cons), weight, transformed, multisymbol);
         }

         SCIPfreeBufferArray(scip, &consvals);
         SCIPfreeBufferArray(scip, &consvars);
      }
      else if( strcmp(conshdlrname, "indicator") == 0 )
      {
         SCIP_CONS* lincons;
         SCIP_VAR* slackvar;

         /* get artificial binary indicator variables */
         indvar = SCIPgetBinaryVarIndicator(cons);
         assert(indvar != NULL);

         if( SCIPvarGetStatus(indvar) == SCIP_VARSTATUS_NEGATED )
         {
            indvar = SCIPvarGetNegationVar(indvar);
            assert(indvar != NULL);
            assert(SCIPvarGetStatus(indvar) != SCIP_VARSTATUS_AGGREGATED && SCIPvarGetStatus(indvar) != SCIP_VARSTATUS_MULTAGGR);

            /* get the soft cost of this constraint */
            weight = (SCIP_Longint)SCIPround(scip, SCIPvarGetObj(indvar));
         }
         else
         {
            assert(SCIPvarGetStatus(indvar) != SCIP_VARSTATUS_AGGREGATED && SCIPvarGetStatus(indvar) != SCIP_VARSTATUS_MULTAGGR);

            /* get the soft cost of this constraint */
            weight = (SCIP_Longint)SCIPround(scip, -SCIPvarGetObj(indvar));
         }

         /* get artificial slack variable */
         slackvar = SCIPgetSlackVarIndicator(cons);
         assert(slackvar != NULL);

         /* only need to print indicator constraints with weights on their indicator variable */
         if( weight != 0 )
         {
            SCIP_VAR** scipvarslinear;
            SCIP_Real* scipvalslinear;
            SCIP_Bool cont;
            int nonbinarypos;

            lincons = SCIPgetLinearConsIndicator(cons);
            assert(lincons != NULL);

            nconsvars = SCIPgetNVarsLinear(scip, lincons);
            scipvarslinear = SCIPgetVarsLinear(scip, lincons);
            scipvalslinear = SCIPgetValsLinear(scip, lincons);

            /* allocate temporary memory */
            SCIP_CALL( SCIPduplicateBufferArray(scip, &consvars, scipvarslinear, nconsvars) );
            SCIP_CALL( SCIPduplicateBufferArray(scip, &consvals, scipvalslinear, nconsvars) );

            nonbinarypos = -1;
            cont = FALSE;

            /* find non-binary variable */
            for( v = 0; v < nconsvars; ++v )
            {
               if( SCIPvarGetType(consvars[v]) != SCIP_VARTYPE_BINARY )
               {
                  if( consvars[v] == slackvar )
                  {
                     assert(nonbinarypos == -1);
                     nonbinarypos = v;
                  }
                  else
                  {
                     SCIPwarningMessage(scip, "cannot print linear constraint <%s> of indicator constraint <%s> because it has more than one non-binary variable\n", SCIPconsGetName(lincons), SCIPconsGetName(cons) );
                     SCIPinfoMessage(scip, file, "* ");
                     SCIP_CALL( SCIPprintCons(scip, cons, file) );
                     SCIPinfoMessage(scip, file, ";\n");
                     cont = TRUE;
                     break;
                  }
               }
            }

            /* if we have not found any non-binary variable we do not print the constraint, maybe we should ??? */
            if( nonbinarypos == -1 )
            {
               SCIPwarningMessage(scip, "cannot print linear constraint <%s> of indicator constraint <%s> because it has no slack variable\n", SCIPconsGetName(lincons), SCIPconsGetName(cons) );
               SCIPinfoMessage(scip, file, "* ");
               SCIP_CALL( SCIPprintCons(scip, cons, file) );
               SCIPinfoMessage(scip, file, ";\n");

               /* free temporary memory */
               SCIPfreeBufferArray(scip, &consvals);
               SCIPfreeBufferArray(scip, &consvars);
               continue;
            }

            /* if the constraint has more than two non-binary variables is not printable and we go to the next */
            if( cont )
            {
               /* free temporary memory */
               SCIPfreeBufferArray(scip, &consvals);
               SCIPfreeBufferArray(scip, &consvars);
               continue;
            }

            assert(0 <= nonbinarypos && nonbinarypos < nconsvars);

            /* remove slackvariable in linear constraint for printing */
            --nconsvars;
            consvars[nonbinarypos] = consvars[nconsvars];
            consvals[nonbinarypos] = consvals[nconsvars];

            if( existands )
            {
               retcode = printNonLinearCons(scip, file,
                     consvars, consvals, nconsvars, SCIPgetLhsLinear(scip, lincons),  SCIPgetRhsLinear(scip, lincons),
                     resvars, nresvars, andvars, nandvars,
                     weight, transformed, multisymbol);
            }
            else
            {
               retcode = printLinearCons(scip, file,
                     consvars, consvals, nconsvars, SCIPgetLhsLinear(scip, lincons), SCIPgetRhsLinear(scip, lincons),
                     weight, transformed, multisymbol);
            }

            /* free temporary memory */
            SCIPfreeBufferArray(scip, &consvals);
            SCIPfreeBufferArray(scip, &consvars);
         }
         else
         {
            SCIPwarningMessage(scip, "indicator constraint <%s> will not be printed because the indicator variable has no objective value(= weight of this soft constraint)\n", SCIPconsGetName(cons) );
            SCIPinfoMessage(scip, file, "* ");
            SCIP_CALL( SCIPprintCons(scip, cons, file) );
            SCIPinfoMessage(scip, file, ";\n");
         }
      }
      else if( strcmp(conshdlrname, "and") == 0 )
      {
         /* all resultants of the and constraint will be replaced by all corresponding variables of this constraint,
          * so no and-constraint will be printed directly
          */
         assert(existandconshdlr);
      }
      else if( strcmp(conshdlrname, "pseudoboolean") == 0 )
      {
         /* all and-resultants in linear constraints will be replaced by the corresponding variable products,
          * so no pseudoboolean constraint will be printed directly
          */
         assert(existands);
      }
      else
      {
         SCIPwarningMessage(scip, "constraint handler <%s> cannot print requested format\n", conshdlrname );
         SCIPinfoMessage(scip, file, "* ");
         SCIP_CALL( SCIPprintCons(scip, cons, file) );
         SCIPinfoMessage(scip, file, ";\n");
      }
   }

   if( retcode == SCIP_INVALIDDATA )
   {
      assert(cons != NULL);

      SCIPerrorMessage("Cannot print constraint %s with non-integral coefficient or sides in opb-format\n",
            SCIPconsGetName(cons));
      SCIP_CALL( SCIPprintCons(scip, cons, stderr) );
      SCIPinfoMessage(scip, file, ";\n");
   }

   if( linconssofpbsmap != NULL )
   {
      /* free hash map */
      SCIPhashmapFree(&linconssofpbsmap);
   }
   if( linconssofindicatorsmap != NULL )
   {
      /* free hash map */
      SCIPhashmapFree(&linconssofindicatorsmap);
   }

   return retcode;
}

/* write fixed variables (unless already done because they are an and resultant or and variable) */
static
SCIP_RETCODE writeOpbFixedVars(
   SCIP*const            scip,               /**< SCIP data structure */
   FILE*const            file,               /**< output file, or NULL if standard output should be used */
   SCIP_VAR**            vars,               /**< array with active (binary) variables */
   int                   nvars,              /**< number of active variables in the problem */
   SCIP_HASHTABLE*const  printedfixing,      /**< hashmap to store if a fixed variable was already printed */
   char const*const      multisymbol,        /**< the multiplication symbol to use between coefficient and variable */
   SCIP_Bool const       transformed         /**< TRUE iff problem is the transformed problem */
   )
{
   char linebuffer[OPB_MAX_LINELEN+1];
   char buffer[OPB_MAX_LINELEN];
   int linecnt;
   int v;

   assert(scip != NULL);
   assert(file != NULL);
   assert(vars != NULL || nvars == 0);
   assert(printedfixing != NULL);
   assert(multisymbol != NULL);

   clearBuffer(linebuffer, &linecnt);

   /* print variables which are fixed */
   for( v = 0; v < nvars; ++v )
   {
      SCIP_VAR* var;
      SCIP_Real lb;
      SCIP_Real ub;
      SCIP_Bool neg = FALSE;

      assert( vars != NULL );
      var = vars[v];

      if( transformed )
      {
         /* in case the transformed is written only local bounds are posted which are valid in the current node */
         lb = SCIPvarGetLbLocal(var);
         ub = SCIPvarGetUbLocal(var);
      }
      else
      {
         lb = SCIPvarGetLbOriginal(var);
         ub = SCIPvarGetUbOriginal(var);
      }
      assert(lb > -0.5 && ub < 1.5);
      assert(SCIPisFeasIntegral(scip, lb));
      assert(SCIPisFeasIntegral(scip, ub));

      /* print fixed and-resultants */
      if( lb > 0.5 || ub < 0.5 )
      {
         if( transformed ) {
            SCIP_CALL( SCIPgetBinvarRepresentative(scip, var, &var, &neg) );
         }

         if( SCIPhashtableExists(printedfixing, (void*)var) )
            continue;

         (void) SCIPsnprintf(buffer, OPB_MAX_LINELEN, "+1%s%s%s = %g ;\n", multisymbol, neg ? "~" : "", strstr(SCIPvarGetName(neg ? SCIPvarGetNegationVar(var) : var), "x"), lb);
         appendBuffer(scip, file, linebuffer, &linecnt, buffer);

         /* add variable to the hashmap */
         SCIP_CALL( SCIPhashtableInsert(printedfixing, (void*)var) );
      }
   }

   writeBuffer(scip, file, linebuffer, &linecnt);

   return SCIP_OKAY;
}

/* write and constraints of inactive but relevant and-resultants and and variables which are fixed to one */
static
SCIP_RETCODE writeOpbRelevantAnds(
   SCIP*const            scip,               /**< SCIP data structure */
   FILE*const            file,               /**< output file, or NULL if standard output should be used */
   SCIP_VAR**const       resvars,            /**< array of resultant variables */
   int const             nresvars,           /**< number of resultant variables */
   SCIP_VAR**const*const andvars,            /**< corresponding array of and-variables */
   int const*const       nandvars,           /**< array of numbers of corresponding and-variables */
   SCIP_HASHTABLE*const  printedfixing,      /**< hashmap to store if a fixed variable was already printed */
   char const*const      multisymbol,        /**< the multiplication symbol to use between coefficient and variable */
   SCIP_Bool const       transformed         /**< TRUE iff problem is the transformed problem */
   )
{
   SCIP_VAR* resvar;
   SCIP_Longint rhslhs;
   char linebuffer[OPB_MAX_LINELEN+1];
   char buffer[OPB_MAX_LINELEN];
   int linecnt;
   int r, v;

   assert(scip != NULL);
   assert(file != NULL);
   assert(resvars != NULL || nresvars == 0);
   assert(nandvars != NULL || nresvars == 0);
   assert(andvars != NULL || nandvars == NULL);
   assert(multisymbol != NULL);

   clearBuffer(linebuffer, &linecnt);

   /* print and-variables which are fixed */
   /* @todo remove this block here and the hashtable and let writeOpbFixedVars() do the job? */
   for( r = nresvars - 1; r >= 0; --r )
   {
      SCIP_VAR* var;
      SCIP_Bool neg;
      SCIP_Real lb;
      SCIP_Real ub;

      assert( resvars != NULL );
      resvar = resvars[r];

      if( transformed )
      {
         /* in case the transformed is written only local bounds are posted which are valid in the current node */
         lb = SCIPvarGetLbLocal(resvar);
         ub = SCIPvarGetUbLocal(resvar);
      }
      else
      {
         lb = SCIPvarGetLbOriginal(resvar);
         ub = SCIPvarGetUbOriginal(resvar);
      }

      /* print fixed and-resultants */
      if( lb > 0.5 || ub < 0.5 )
      {
         /* coverity[copy_paste_error] */
         SCIP_CALL( SCIPgetBinvarRepresentative(scip, resvar, &var, &neg) );

         assert(SCIPisFeasIntegral(scip, lb));
         (void) SCIPsnprintf(buffer, OPB_MAX_LINELEN, "+1%s%s%s = %g ;\n", multisymbol, neg ? "~" : "", strstr(SCIPvarGetName(neg ? SCIPvarGetNegationVar(var) : var), "x"), lb);
         appendBuffer(scip, file, linebuffer, &linecnt, buffer);

         /* add variable to the hashmap */
         SCIP_CALL( SCIPhashtableInsert(printedfixing, (void*)var) );
      }

      assert( andvars != NULL && nandvars != NULL );
      assert( andvars[r] != NULL || nandvars[r] == 0 );

      /* print fixed and-variables */
      for( v = nandvars[r] - 1; v >= 0; --v ) /*lint !e613 */
      {
         assert( andvars[r] != NULL );
         assert( andvars[r][v] != NULL );

         if( transformed )
         {
            /* in case the transformed is written only local bounds are posted which are valid in the current node */
            lb = SCIPvarGetLbLocal(andvars[r][v]);
            ub = SCIPvarGetUbLocal(andvars[r][v]);
         }
         else
         {
            lb = SCIPvarGetLbOriginal(andvars[r][v]);
            ub = SCIPvarGetUbOriginal(andvars[r][v]);
         }

         if( lb > 0.5 || ub < 0.5 )
         {
            SCIP_CALL( SCIPgetBinvarRepresentative(scip, andvars[r][v], &var, &neg) ); /*lint !e613 */

            assert(SCIPisFeasIntegral(scip, lb));
            (void) SCIPsnprintf(buffer, OPB_MAX_LINELEN, "+1%s%s%s = %g ;\n", multisymbol, neg ? "~" : "", strstr(SCIPvarGetName(neg ? SCIPvarGetNegationVar(var) : var), "x"), lb);
            appendBuffer(scip, file, linebuffer, &linecnt, buffer);

            /* add variable to the hashmap */
            SCIP_CALL( SCIPhashtableInsert(printedfixing, (void*)var) );
         }
      }
   }

   /* print and-constraints with fixed and-resultant to zero and all and-constraints with
    * aggregated resultant, otherwise we would loose this information
    */
   for( r = nresvars - 1; r >= 0; --r )
   {
      assert( resvars != NULL );
      resvar = resvars[r];
      rhslhs = (SCIPvarGetUbLocal(resvar) < 0.5) ? 0 : ((SCIPvarGetLbLocal(resvar) > 0.5) ? 1 : -1);

      /* if and resultant is fixed to 0 and at least one and-variable is fixed to zero, we don't print this redundant constraint */
      if( rhslhs == 0 )
      {
         SCIP_Bool cont;

         cont = FALSE;

         assert( andvars != NULL && nandvars != NULL );
         assert( andvars[r] != NULL || nandvars[r] == 0 );

         /* if resultant variable and one other and variable is already zero, so we did not need to print this and
          * constraint because all other variables are free
          */
         for( v = nandvars[r] - 1; v >= 0; --v ) /*lint !e613 */
         {
            assert( andvars[r] != NULL );
            assert( andvars[r][v] != NULL );

            if( SCIPvarGetUbLocal(andvars[r][v]) < 0.5 ) /*lint !e613 */
            {
               cont = TRUE;
               break;
            }
         }

         if( cont )
            continue;
      }
      /* if and resultant is fixed to 1 and all and-variable are fixed to 1 too, we don't print this redundant constraint */
      else if( rhslhs == 1 )
      {
         SCIP_Bool cont;

         cont = TRUE;

         assert( andvars != NULL && nandvars != NULL );
         assert( andvars[r] != NULL || nandvars[r] == 0 );

         /* if all variables are already fixed to one, we do not need to print this and constraint */
         for( v = nandvars[r] - 1; v >= 0; --v )
         {
            assert( andvars[r] != NULL );
            assert( andvars[r][v] != NULL );

            if( SCIPvarGetLbLocal(andvars[r][v]) < 0.5 ) /*lint !e613 */
            {
               cont = FALSE;
               break;
            }
         }

         if( cont )
            continue;
      }

      /* print and with fixed or aggregated and-resultant */
      /* rhslhs equals to 0 means the and constraint is relevant due to it's not clear on which values the and variables are
       * rhslhs equals to 1 means the and constraint is irrelevant cause all and variables have to be 1 too
       * rhslhs equals to -1 means the and constraint is relevant cause the variable is only aggregated */
      if( !SCIPvarIsActive(resvar) )
      {
         SCIP_VAR* var;
         SCIP_Bool neg;
         SCIP_Bool firstprinted;

         firstprinted = FALSE;

         assert( andvars != NULL && nandvars != NULL );
         assert( andvars[r] != NULL || nandvars[r] == 0 );

         for( v = nandvars[r] - 1; v >= 0; --v )
         {
            assert( andvars[r] != NULL );
            assert( andvars[r][v] != NULL );

            SCIP_CALL( SCIPgetBinvarRepresentative(scip, andvars[r][v], &var, &neg) ); /*lint !e613 */

            (void) SCIPsnprintf(buffer, OPB_MAX_LINELEN, "%s%s%s", (firstprinted) ? multisymbol : "", neg ? "~" : "", strstr(SCIPvarGetName(neg ? SCIPvarGetNegationVar(var) : var), "x"));
            appendBuffer(scip, file, linebuffer, &linecnt, buffer);

            firstprinted = TRUE;
         }

         /* if the resultant is aggregated we need to print his binary representation */
         if( rhslhs == -1 )
         {
            int pos;

            assert(transformed);

            SCIP_CALL( SCIPgetBinvarRepresentative(scip, resvar, &resvar, &neg) );

#ifndef NDEBUG
            if( neg )
               assert(SCIPvarIsActive(SCIPvarGetNegationVar(resvar)));
            else
               assert(SCIPvarIsActive(resvar));
#endif

            /* replace and-resultant with corresponding variables */
            if( SCIPsortedvecFindPtr((void**)resvars, SCIPvarComp, neg ? SCIPvarGetNegationVar(resvar) : resvar, nresvars, &pos) )
            {
               SCIP_Bool negated;
               int a;

               assert(andvars != NULL);
               assert(nandvars != NULL);
               assert(pos >= 0 && nandvars[pos] > 0 && andvars[pos] != NULL);
               assert(andvars[pos][nandvars[pos] - 1] != NULL);

               negated = SCIPvarIsNegated(andvars[pos][nandvars[pos] - 1]);

               /* print and-vars */
               (void) SCIPsnprintf(buffer, OPB_MAX_LINELEN, neg ? " +1%s%s%s" : " -1%s%s%s", multisymbol, negated ? "~" : "",
                  strstr(SCIPvarGetName(negated ? SCIPvarGetNegationVar(andvars[pos][nandvars[pos] - 1]) : andvars[pos][nandvars[pos] - 1]), "x"));
               appendBuffer(scip, file, linebuffer, &linecnt, buffer);

               for(a = nandvars[pos] - 2; a >= 0; --a )
               {
                  negated = SCIPvarIsNegated(andvars[pos][a]);

                  (void) SCIPsnprintf(buffer, OPB_MAX_LINELEN, "%s%s%s", multisymbol, negated ? "~" : "", strstr(SCIPvarGetName(negated ? SCIPvarGetNegationVar(andvars[pos][a]) : andvars[pos][a]), "x"));
                  appendBuffer(scip, file, linebuffer, &linecnt, buffer);
               }

               appendBuffer(scip, file, linebuffer, &linecnt, " ");

               if( neg )
                  rhslhs = 1;
               else
                  rhslhs = 0;
            }
            else
            {
               (void) SCIPsnprintf(buffer, OPB_MAX_LINELEN, " -1%s%s%s", multisymbol, neg ? "~" : "",
                  strstr(SCIPvarGetName(neg ? SCIPvarGetNegationVar(resvar) : resvar), "x"));
               appendBuffer(scip, file, linebuffer, &linecnt, buffer);

               rhslhs = 0;
            }
         }

         /* print rhslhs */
         (void) SCIPsnprintf(buffer, OPB_MAX_LINELEN, " = %" SCIP_LONGINT_FORMAT " ;\n", rhslhs);
         appendBuffer(scip, file, linebuffer, &linecnt, buffer);

         writeBuffer(scip, file, linebuffer, &linecnt);
      }
   }

   return SCIP_OKAY;
}

/* writes problem to file */
static
SCIP_RETCODE writeOpb(
   SCIP*                 scip,               /**< SCIP data structure */
   FILE*                 file,               /**< output file, or NULL if standard output should be used */
   const char*           name,               /**< problem name */
   SCIP_Bool             transformed,        /**< TRUE iff problem is the transformed problem */
   SCIP_OBJSENSE         objsense,           /**< objective sense */
   SCIP_Real             objscale,           /**< scalar applied to objective function; external objective value is
                                              *   extobj = objsense * objscale * (intobj + objoffset) */
   SCIP_Real             objoffset,          /**< objective offset from bound shifting and fixing */
   SCIP_VAR**            vars,               /**< array with active (binary) variables */
   int                   nvars,              /**< number of active variables in the problem */
   SCIP_CONS**           conss,              /**< array with constraints of the problem */
   int                   nconss,             /**< number of constraints in the problem */
   SCIP_VAR** const      resvars,            /**< array of resultant variables */
   int const             nresvars,           /**< number of resultant variables */
   SCIP_VAR**const*const andvars,            /**< corresponding array of and-variables */
   int const*const       nandvars,           /**< array of numbers of corresponding and-variables */
   SCIP_Bool const       existandconshdlr,   /**< does and-constrainthandler exist? */
   SCIP_Bool const       existands,          /**< does some and-constraints exist? */
   SCIP_RESULT*          result              /**< pointer to store the result of the file writing call */
   )
{
   char multisymbol[OPB_MAX_LINELEN];
   SCIP_HASHTABLE* printedfixing;
   SCIP_Bool usesymbol;
   SCIP_RETCODE retcode;
   int nlinearconss;
   int nindicatorconss;

   assert( scip != NULL );
   assert( vars != NULL || nvars == 0 );
   assert( conss != NULL || nconss == 0 );
   assert( result != NULL );

   /* check if should use a multipliers symbol star '*' between coefficients and variables */
   SCIP_CALL( SCIPgetBoolParam(scip, "reading/" READER_NAME "/multisymbol", &usesymbol) );
   (void) SCIPsnprintf(multisymbol, OPB_MAX_LINELEN, "%s", usesymbol ? " * " : " ");

   /* determine how many split linear and indicator constraints exist */
   determineTotalNumberLinearConss(scip, conss, nconss, &nlinearconss, &nindicatorconss);

   /* print statistics as comment to file */
   SCIPinfoMessage(scip, file, "* SCIP STATISTICS\n");
   SCIPinfoMessage(scip, file, "*   Problem name     : %s\n", name);
   SCIPinfoMessage(scip, file, "*   Variables        : %d\n", nvars - nresvars - nindicatorconss);
   SCIPinfoMessage(scip, file, "*   Constraints      : %d\n", nlinearconss);

   /* create a hash table */
   SCIP_CALL( SCIPhashtableCreate(&printedfixing, SCIPblkmem(scip), nvars,
         SCIPvarGetHashkey, SCIPvarIsHashkeyEq, SCIPvarGetHashkeyVal, NULL) );

   /* write objective function */
   SCIP_CALL( writeOpbObjective(scip, file, vars, nvars, resvars, nresvars, andvars, nandvars,
         objsense, objscale, objoffset, multisymbol, existands, transformed) );

   /* write constraints */
   retcode = writeOpbConstraints(scip, file, conss, nconss, vars, nvars, resvars, nresvars, andvars, nandvars,
      multisymbol, existandconshdlr, existands, transformed);

   if( existands && (retcode == SCIP_OKAY) )
   {
      /* write and constraints of inactive but relevant and-resultants and and-variables which are fixed to one
         with no fixed and resultant */
      SCIP_CALL( writeOpbRelevantAnds(scip, file, resvars, nresvars, andvars, nandvars, printedfixing, multisymbol, transformed) );
   }

   /* write fixed variables */
   SCIP_CALL( writeOpbFixedVars(scip, file, vars, nvars, printedfixing, multisymbol, transformed) );

   SCIPhashtableFree(&printedfixing);

   *result = SCIP_SUCCESS;

   return retcode;
}


/*
 * extern methods
 */

/** reads problem from file */
SCIP_RETCODE SCIPreadOpb(
   SCIP*                 scip,               /**< SCIP data structure */
   SCIP_READER*          reader,             /**< the file reader itself */
   const char*           filename,           /**< full path and name of file to read, or NULL if stdin should be used */
   SCIP_RESULT*          result              /**< pointer to store the result of the file reading call */
   )
{  /*lint --e{715}*/
   OPBINPUT opbinput;
   SCIP_RETCODE retcode;
   int i;

   assert(scip != NULL);  /* for lint */
   assert(reader != NULL);

   /* initialize OPB input data (use block memory because order can change during execution) */
   opbinput.file = NULL;
   SCIP_CALL( SCIPallocBlockMemoryArray(scip, &opbinput.linebuf, OPB_MAX_LINELEN) );
   opbinput.linebuf[0] = '\0';
   opbinput.linebufsize = OPB_MAX_LINELEN;
   SCIP_CALL( SCIPallocBlockMemoryArray(scip, &opbinput.token, OPB_MAX_LINELEN) );
   opbinput.token[0] = '\0';
   SCIP_CALL( SCIPallocBlockMemoryArray(scip, &opbinput.tokenbuf, OPB_MAX_LINELEN) );
   opbinput.tokenbuf[0] = '\0';
   for( i = 0; i < OPB_MAX_PUSHEDTOKENS; ++i )
   {
      SCIP_CALL( SCIPallocBlockMemoryArray(scip, &(opbinput.pushedtokens[i]), OPB_MAX_LINELEN) ); /*lint !e866 */
   }

   opbinput.npushedtokens = 0;
   opbinput.linenumber = 1;
   opbinput.linepos = 0;
   opbinput.objsense = SCIP_OBJSENSE_MINIMIZE;
   opbinput.eof = FALSE;
   opbinput.haserror = FALSE;
   opbinput.nproblemcoeffs = 0;
   opbinput.wbo = FALSE;
   opbinput.topcost = -SCIPinfinity(scip);
   opbinput.nindvars = 0;
#if GENCONSNAMES == TRUE
   opbinput.consnumber = 0;
#endif

   /* read the file */
   retcode = readOPBFile(scip, &opbinput, filename);

   /* free dynamically allocated memory */
   for( i = OPB_MAX_PUSHEDTOKENS - 1; i >= 0; --i )
   {
      SCIPfreeBlockMemoryArray(scip, &(opbinput.pushedtokens[i]), OPB_MAX_LINELEN);
   }
   SCIPfreeBlockMemoryArray(scip, &opbinput.tokenbuf, OPB_MAX_LINELEN);
   SCIPfreeBlockMemoryArray(scip, &opbinput.token, OPB_MAX_LINELEN);
   SCIPfreeBlockMemoryArray(scip, &opbinput.linebuf, opbinput.linebufsize);

   if( retcode == SCIP_PLUGINNOTFOUND )
      retcode = SCIP_READERROR;

   SCIP_CALL( retcode );

   if( opbinput.nproblemcoeffs > 0 )
   {
      SCIPwarningMessage(scip, "there might be <%d> coefficients or weight out of range!\n", opbinput.nproblemcoeffs);
   }

   /* evaluate the result */
   if( opbinput.haserror )
      return SCIP_READERROR;
   else
   {
      /* set objective sense */
      SCIP_CALL( SCIPsetObjsense(scip, opbinput.objsense) );
      *result = SCIP_SUCCESS;
   }

   return SCIP_OKAY;
}

/** writes problem to file */
SCIP_RETCODE SCIPwriteOpb(
   SCIP*                 scip,               /**< SCIP data structure */
   FILE*                 file,               /**< output file, or NULL if standard output should be used */
   const char*           name,               /**< problem name */
   SCIP_Bool             transformed,        /**< TRUE iff problem is the transformed problem */
   SCIP_OBJSENSE         objsense,           /**< objective sense */
   SCIP_Real             objscale,           /**< scalar applied to objective function; external objective value is
                                              *   extobj = objsense * objscale * (intobj + objoffset) */
   SCIP_Real             objoffset,          /**< objective offset from bound shifting and fixing */
   SCIP_VAR**            vars,               /**< array with active variables ordered binary, integer, implicit, continuous */
   int                   nvars,              /**< number of active variables in the problem */
   int                   nbinvars,           /**< number of binary variables */
   int                   nintvars,           /**< number of general integer variables */
   int                   nimplvars,          /**< number of implicit integer variables */
   int                   ncontvars,          /**< number of continuous variables */
   SCIP_VAR**            fixedvars,          /**< array with fixed variables */
   int                   nfixedvars,         /**< number of fixed and aggregated variables in the problem */
   SCIP_CONS**           conss,              /**< array with constraints of the problem */
   int                   nconss,             /**< number of constraints in the problem */
   SCIP_Bool             genericnames,       /**< should generic variable and constraint names be used */
   SCIP_RESULT*          result              /**< pointer to store the result of the file writing call */
   )
{  /*lint --e{715}*/
   SCIP_VAR*** andvars;
   SCIP_VAR** resvars;
   SCIP_Bool existands;
   SCIP_Bool existandconshdlr;
   SCIP_RETCODE retcode = SCIP_OKAY;
   int* nandvars;
   int nresvars;
   int v;
   SCIP_CONSHDLR* indicatorhdlr = SCIPfindConshdlr(scip, "indicator");
   int nindicatorconss = indicatorhdlr != NULL ? SCIPconshdlrGetNConss(indicatorhdlr) : 0;

   /* computes all and-resultants and their corresponding constraint variables */
   /* coverity[leaked_storage] */
   SCIP_CALL( computeAndConstraintInfos(scip, transformed, &resvars, &nresvars, &andvars, &nandvars, &existandconshdlr, &existands) );

   if( nintvars > 0 || ncontvars + nimplvars > nindicatorconss + nresvars )
   {
      SCIPwarningMessage(scip, "only binary problems can be written in OPB format.\n");
      *result = SCIP_DIDNOTRUN;
   }
   else
   {
      if( genericnames )
      {
#ifndef NDEBUG
         /* check for correct names for opb-format */
         int idx;
         int pos;

         for( v = nvars - 1; v >= 0; --v )
         {
            if( existands )
            {
               /* and variables are artificial */
               if( SCIPsortedvecFindPtr((void**)resvars, SCIPvarComp, vars[v], nresvars, &pos) )
                  continue;
            }

            assert(sscanf(SCIPvarGetName(vars[v]), "x%d", &idx) == 1);
         }
#endif
         retcode = writeOpb(scip, file, name, transformed, objsense, objscale, objoffset, vars,
               nvars, conss, nconss, resvars, nresvars, andvars, nandvars, existandconshdlr, existands, result);
      }
      else
      {
         SCIP_Bool printed;
         int idx;
         int pos;

         printed = FALSE;

         /* check if there are already generic names for all (not fixed variables)*/
         for( v = nvars - 1; v >= 0; --v )
            if( !existands || !SCIPsortedvecFindPtr((void**)resvars, SCIPvarComp, vars[v], nresvars, &pos) )
            {
               if( sscanf(SCIPvarGetName(vars[v]), transformed ? "t_x%d" : "x%d", &idx) != 1 && strstr(SCIPvarGetName(vars[v]), INDICATORVARNAME) == NULL && strstr(SCIPvarGetName(vars[v]), INDICATORSLACKVARNAME) == NULL )
               {
                  SCIPwarningMessage(scip, "At least following variable name isn't allowed in opb format.\n");
                  SCIP_CALL( SCIPprintVar(scip, vars[v], NULL) );
                  SCIPwarningMessage(scip, "OPB format needs generic variable names!\n");

                  if( transformed )
                  {
                     SCIPwarningMessage(scip, "write transformed problem with generic variable names.\n");
                     SCIP_CALL( SCIPprintTransProblem(scip, file, "opb", TRUE) );
                  }
                  else
                  {
                     SCIPwarningMessage(scip, "write original problem with generic variable names.\n");
                     SCIP_CALL( SCIPprintOrigProblem(scip, file, "opb", TRUE) );
                  }
                  printed = TRUE;
                  break;
               }
            }

         if( !printed )
         {
            /* check if there are already generic names for all (fixed variables)*/
            for( v = nfixedvars - 1; v >= 0; --v )
               if( !existands || !SCIPsortedvecFindPtr((void**)resvars, SCIPvarComp, vars[v], nresvars, &pos) )
               {
                  /* coverity[secure_coding] */
                  if( sscanf(SCIPvarGetName(fixedvars[v]), transformed ? "t_x%d" : "x%d", &idx) != 1 && strstr(SCIPvarGetName(fixedvars[v]), INDICATORVARNAME) == NULL && strstr(SCIPvarGetName(fixedvars[v]), INDICATORSLACKVARNAME) == NULL )
                  {
                     SCIPwarningMessage(scip, "At least following variable name isn't allowed in opb format.\n");
                     SCIP_CALL( SCIPprintVar(scip, fixedvars[v], NULL) );
                     SCIPwarningMessage(scip, "OPB format needs generic variable names!\n");

                     if( transformed )
                     {
                        SCIPwarningMessage(scip, "write transformed problem with generic variable names.\n");
                        SCIP_CALL( SCIPprintTransProblem(scip, file, "opb", TRUE) );
                     }
                     else
                     {
                        SCIPwarningMessage(scip, "write original problem with generic variable names.\n");
                        SCIP_CALL( SCIPprintOrigProblem(scip, file, "opb", TRUE) );
                     }
                     printed = TRUE;
                     break;
                  }
               }
         }

         if( !printed )
         {
#ifndef NDEBUG
            for( v = nvars - 1; v >= 0; --v )
            {
               if( existands )
               {
                  if( SCIPsortedvecFindPtr((void**)resvars, SCIPvarComp, vars[v], nresvars, &pos) )
                     continue;
               }

               assert(sscanf(SCIPvarGetName(vars[v]), transformed ? "t_x%d" : "x%d", &idx) == 1 || strstr(SCIPvarGetName(vars[v]), INDICATORVARNAME) != NULL || strstr(SCIPvarGetName(vars[v]), INDICATORSLACKVARNAME) != NULL );
            }
#endif
            retcode = writeOpb(scip, file, name, transformed, objsense, objscale, objoffset, vars,
               nvars, conss, nconss, resvars, nresvars, andvars, nandvars, existandconshdlr, existands, result);
         }
      }

      *result = SCIP_SUCCESS;
   }

   if( existands )
   {
      /* free temporary buffers */
      assert(resvars != NULL);
      assert(andvars != NULL);
      assert(nandvars != NULL);

      for( v = nresvars - 1; v >= 0; --v )
      {
         assert(andvars[v] != NULL);
         SCIPfreeMemoryArray(scip, &andvars[v]);
      }

      SCIPfreeMemoryArray(scip, &nandvars);
      SCIPfreeMemoryArray(scip, &andvars);
      SCIPfreeMemoryArray(scip, &resvars);
   }

   if( retcode == SCIP_INVALIDDATA )
      return SCIP_WRITEERROR;

   return retcode;
}

/*
 * Callback methods of reader
 */

/** copy method for reader plugins (called when SCIP copies plugins) */
static
SCIP_DECL_READERCOPY(readerCopyOpb)
{  /*lint --e{715}*/
   assert(scip != NULL);
   assert(reader != NULL);
   assert(strcmp(SCIPreaderGetName(reader), READER_NAME) == 0);

   /* call inclusion method of reader */
   SCIP_CALL( SCIPincludeReaderOpb(scip) );

   return SCIP_OKAY;
}


/** problem reading method of reader */
static
SCIP_DECL_READERREAD(readerReadOpb)
{  /*lint --e{715}*/

   SCIP_CALL( SCIPreadOpb(scip, reader, filename, result) );

   return SCIP_OKAY;
}


/** problem writing method of reader */
static
SCIP_DECL_READERWRITE(readerWriteOpb)
{  /*lint --e{715}*/

   SCIP_CALL( SCIPwriteOpb(scip, file, name, transformed, objsense, objscale, objoffset, vars,
         nvars, nbinvars, nintvars, nimplvars, ncontvars, fixedvars, nfixedvars, conss, nconss, genericnames, result) );

   return SCIP_OKAY;
}

/*
 * reader specific interface methods
 */

/** includes the opb file reader in SCIP */
SCIP_RETCODE SCIPincludeReaderOpb(
   SCIP*                 scip                /**< SCIP data structure */
   )
{
   SCIP_READER* reader;

   /* include reader */
   SCIP_CALL( SCIPincludeReaderBasic(scip, &reader, READER_NAME, READER_DESC, READER_EXTENSION, NULL) );

   /* set non fundamental callbacks via setter functions */
   SCIP_CALL( SCIPsetReaderCopy(scip, reader, readerCopyOpb) );
   SCIP_CALL( SCIPsetReaderRead(scip, reader, readerReadOpb) );
   SCIP_CALL( SCIPsetReaderWrite(scip, reader, readerWriteOpb) );

   /* add opb reader parameters */
   SCIP_CALL( SCIPaddBoolParam(scip,
         "reading/" READER_NAME "/dynamicconss", "should model constraints be subject to aging?",
         NULL, FALSE, FALSE/*TRUE*/, NULL, NULL) ); /* have to be FALSE, otherwise an error might inccur in restart during branch and bound */
   SCIP_CALL( SCIPaddBoolParam(scip,
         "reading/" READER_NAME "/multisymbol", "use '*' between coefficients and variables by writing to problem?",
         NULL, TRUE, FALSE, NULL, NULL) );

   return SCIP_OKAY;
}<|MERGE_RESOLUTION|>--- conflicted
+++ resolved
@@ -1170,18 +1170,12 @@
       /* handle non-linear terms by and-constraints */
       if( ntermcoefs > 0 )
       {
-<<<<<<< HEAD
          if( SCIPisExactSolve(scip) )
          {
             SCIPerrorMessage("non-linear objectives are not supported in exact mode\n");
             return SCIP_READERROR;
          }
 
-#if (LINEAROBJECTIVE == TRUE)
-         /* all non-linear parts are created as and-constraints, even if the same non-linear part was already part of the objective function */
-
-=======
->>>>>>> 00bf61e1
          SCIP_VAR** vars;
          int nvars;
          int t;
@@ -1198,16 +1192,7 @@
             assert(vars != NULL);
             assert(nvars > 1);
 
-<<<<<<< HEAD
-            if( SCIPisExactSolve(scip) )
-            {
-               SCIPerrorMessage("non-linear objectives are not supported in exact mode\n");
-               return SCIP_READERROR;
-            }
-
-=======
             /* @todo: reuse equivalent terms */
->>>>>>> 00bf61e1
             /* create auxiliary variable */
             (void)SCIPsnprintf(name, SCIP_MAXSTRLEN, ARTIFICIALVARNAMEPREFIX"obj_%d", t);
             SCIP_CALL( SCIPcreateVar(scip, &var, name, 0.0, 1.0, termcoefs[t], SCIP_VARTYPE_BINARY,
