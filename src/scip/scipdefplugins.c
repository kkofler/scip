--- conflicted
+++ resolved
@@ -121,11 +121,8 @@
    SCIP_CALL( SCIPincludeComprLargestrepr(scip) );
    SCIP_CALL( SCIPincludeComprWeakcompr(scip) );
    SCIP_CALL( SCIPincludeHeurActconsdiving(scip) );
-<<<<<<< HEAD
    SCIP_CALL( SCIPincludeHeurAllinonediving(scip) );
-=======
    SCIP_CALL( SCIPincludeHeurBound(scip) );
->>>>>>> 4d98524e
    SCIP_CALL( SCIPincludeHeurClique(scip) );
    SCIP_CALL( SCIPincludeHeurCoefdiving(scip) );
    SCIP_CALL( SCIPincludeHeurCompletesol(scip) );
