/* * * * * * * * * * * * * * * * * * * * * * * * * * * * * * * * * * * * * * */
/*                                                                           */
/*                  This file is part of the program and library             */
/*         SCIP --- Solving Constraint Integer Programs                      */
/*                                                                           */
/*    Copyright (C) 2002-2017 Konrad-Zuse-Zentrum                            */
/*                            fuer Informationstechnik Berlin                */
/*                                                                           */
/*  SCIP is distributed under the terms of the ZIB Academic License.         */
/*                                                                           */
/*  You should have received a copy of the ZIB Academic License              */
/*  along with SCIP; see the file COPYING. If not email to scip@zib.de.      */
/*                                                                           */
/* * * * * * * * * * * * * * * * * * * * * * * * * * * * * * * * * * * * * * */

/**@file   heur.c
 * @brief  methods for primal heuristics
 * @author Tobias Achterberg
 * @author Timo Berthold
 */

/*---+----1----+----2----+----3----+----4----+----5----+----6----+----7----+----8----+----9----+----0----+----1----+----2*/

#include <assert.h>
#include <string.h>

#include "scip/def.h"
#include "scip/set.h"
#include "scip/clock.h"
#include "scip/paramset.h"
#include "scip/primal.h"
#include "scip/scip.h"
#include "scip/heur.h"
#include "scip/pub_message.h"
#include "scip/pub_misc.h"
#include "scip/misc.h"

#include "scip/struct_heur.h"

/** compares two heuristics w. r. to their delay positions and their priority */
SCIP_DECL_SORTPTRCOMP(SCIPheurComp)
{  /*lint --e{715}*/
   SCIP_HEUR* heur1 = (SCIP_HEUR*)elem1;
   SCIP_HEUR* heur2 = (SCIP_HEUR*)elem2;

   assert(heur1 != NULL);
   assert(heur2 != NULL);

   if( heur1->delaypos == heur2->delaypos )
      return heur2->priority - heur1->priority; /* prefer higher priorities */
   else if( heur1->delaypos == -1 )
      return +1;                                /* prefer delayed heuristics */
   else if( heur2->delaypos == -1 )
      return -1;                                /* prefer delayed heuristics */
   else if( heur1->ncalls * heur1->freq > heur2->ncalls * heur2->freq )
      return +1;
   else if( heur1->ncalls * heur1->freq < heur2->ncalls * heur2->freq )
      return -1;
   else
      return heur1->delaypos - heur2->delaypos; /* prefer lower delay positions */
}


/** comparison method for sorting heuristics w.r.t. to their name */
SCIP_DECL_SORTPTRCOMP(SCIPheurCompName)
{
   return strcmp(SCIPheurGetName((SCIP_HEUR*)elem1), SCIPheurGetName((SCIP_HEUR*)elem2));
}

/** method to call, when the priority of a heuristic was changed */
static
SCIP_DECL_PARAMCHGD(paramChgdHeurPriority)
{  /*lint --e{715}*/
   SCIP_PARAMDATA* paramdata;

   paramdata = SCIPparamGetData(param);
   assert(paramdata != NULL);

   /* use SCIPsetHeurPriority() to mark the heuristics unsorted */
   SCIP_CALL( SCIPsetHeurPriority(scip, (SCIP_HEUR*)paramdata, SCIPparamGetInt(param)) ); /*lint !e740*/

   return SCIP_OKAY;
}

/* resets diving settings counters */
SCIP_RETCODE SCIPdivesetReset(
   SCIP_DIVESET*         diveset,            /**< diveset to be reset */
   SCIP_SET*             set                 /**< global SCIP settings */
   )
{
   assert(diveset != NULL);
   assert(diveset->randnumgen != NULL);

   diveset->nlpiterations = 0L;
   diveset->totaldepth = 0L;
   diveset->totalsoldepth = 0L;
   diveset->totalnnodes = 0L;
   diveset->totalnbacktracks = 0L;
   diveset->minsoldepth = INT_MAX;
   diveset->maxsoldepth = -1;
   diveset->mindepth = INT_MAX;
   diveset->maxdepth = -1;
   diveset->nlps = 0;
   diveset->nsolsfound = 0;
   diveset->nbestsolsfound = 0;
   diveset->ncalls = 0;
   diveset->nsolcalls = 0;

   /* reset the random number generator */
   SCIPrandomSetSeed(diveset->randnumgen, (unsigned int) SCIPsetInitializeRandomSeed(set, (int)(diveset->initialseed % INT_MAX)));

   return SCIP_OKAY;
}

/** update diveset statistics and global diveset statistics */
void SCIPdivesetUpdateStats(
   SCIP_DIVESET*         diveset,            /**< diveset to be reset */
   SCIP_STAT*            stat,               /**< global SCIP statistics */
   int                   depth,              /**< the depth reached this time */
   int                   nprobingnodes,      /**< the number of probing nodes explored this time */
   int                   nbacktracks,        /**< the number of backtracks during probing this time */
   SCIP_Longint          nsolsfound,         /**< number of new solutions found this time */
   SCIP_Longint          nbestsolsfound,     /**< number of new best solutions found this time */
   SCIP_Bool             leavesol            /**< has the diving heuristic reached a feasible leaf */
   )
{
   assert(diveset != NULL);

   diveset->totaldepth += depth;
   diveset->mindepth = MIN(diveset->mindepth, depth);
   diveset->maxdepth = MAX(diveset->maxdepth, depth);
   diveset->totalnnodes += nprobingnodes;
   diveset->totalnbacktracks += nbacktracks;
   diveset->ncalls++;

   /* update solution statistics only if a solution was found */
   if( leavesol )
   {
      diveset->totalsoldepth += depth;
      diveset->minsoldepth = MIN(diveset->minsoldepth, depth);
      diveset->maxsoldepth = MAX(diveset->maxsoldepth, depth);
      diveset->nsolcalls++;
   }

   diveset->nsolsfound += nsolsfound;
   diveset->nbestsolsfound += nbestsolsfound;

   stat->totaldivesetdepth += depth;
   stat->ndivesetcalls++;
}

/** append diveset to heuristic array of divesets */
static
SCIP_RETCODE heurAddDiveset(
   SCIP_HEUR*            heur,               /**< the heuristic to which this dive setting belongs */
   SCIP_DIVESET*         diveset             /**< pointer to the freshly created diveset */
   )
{
   assert(heur != NULL);
   assert(diveset != NULL);
   assert(diveset->heur == NULL);

   diveset->heur = heur;

   if( heur->divesets == NULL )
   {
      assert(heur->ndivesets == 0);
      SCIP_ALLOC( BMSallocMemoryArray(&heur->divesets, 1) );
   }
   else
   {
      assert(heur->ndivesets > 0);
      SCIP_ALLOC( BMSreallocMemoryArray(&heur->divesets, heur->ndivesets + 1) ); /*lint !e776 I expect no overflow here */
   }

   /* append diveset to the end of the array */
   heur->divesets[heur->ndivesets] = diveset;
   heur->ndivesets++;

   return SCIP_OKAY;
}

/** create a set of diving heuristic settings */
SCIP_RETCODE SCIPdivesetCreate(
   SCIP_DIVESET**        divesetptr,         /**< pointer to the freshly created diveset */
   SCIP_HEUR*            heur,               /**< the heuristic to which this dive setting belongs */
   const char*           name,               /**< name for the diveset, or NULL if the name of the heuristic should be used */
   SCIP_SET*             set,                /**< global SCIP settings */
   SCIP_MESSAGEHDLR*     messagehdlr,        /**< message handler */
   BMS_BLKMEM*           blkmem,             /**< block memory for parameter settings */
   SCIP_Real             minreldepth,        /**< minimal relative depth to start diving */
   SCIP_Real             maxreldepth,        /**< maximal relative depth to start diving */
   SCIP_Real             maxlpiterquot,      /**< maximal fraction of diving LP iterations compared to node LP iterations */
   SCIP_Real             maxdiveubquot,      /**< maximal quotient (curlowerbound - lowerbound)/(cutoffbound - lowerbound)
                                              *   where diving is performed (0.0: no limit) */
   SCIP_Real             maxdiveavgquot,     /**< maximal quotient (curlowerbound - lowerbound)/(avglowerbound - lowerbound)
                                              *   where diving is performed (0.0: no limit) */
   SCIP_Real             maxdiveubquotnosol, /**< maximal UBQUOT when no solution was found yet (0.0: no limit) */
   SCIP_Real             maxdiveavgquotnosol,/**< maximal AVGQUOT when no solution was found yet (0.0: no limit) */
   SCIP_Real             lpresolvedomchgquot,/**< percentage of immediate domain changes during probing to trigger LP resolve */
   int                   lpsolvefreq,        /**< LP solve frequency for (0: only if enough domain reductions are found by propagation)*/
   int                   maxlpiterofs,       /**< additional number of allowed LP iterations */
   unsigned int          initialseed,        /**< initial seed for random number generation */
   SCIP_Bool             backtrack,          /**< use one level of backtracking if infeasibility is encountered? */
   SCIP_Bool             onlylpbranchcands,  /**< should only LP branching candidates be considered instead of the slower but
                                              *   more general constraint handler diving variable selection? */
   SCIP_DIVETYPE         divetypemask,       /**< bit mask that represents the supported dive types by this dive set */
   SCIP_DECL_DIVESETGETSCORE((*divesetgetscore))  /**< method for candidate score and rounding direction */
   )
{
   char paramname[SCIP_MAXSTRLEN];
   const char* divesetname;
   SCIP_DIVESET* diveset;

   assert(divesetptr != NULL);
   assert(set != NULL);
   assert(divesetgetscore != NULL);
   assert(heur != NULL);
   assert(blkmem != NULL);

   SCIP_ALLOC( BMSallocBlockMemory(blkmem, divesetptr) );
   diveset = *divesetptr;

   /* allocate random number generator. Note that we must make explicit use of random seed initialization because
    * we create the random number generator directly, not through the public SCIP API
    */
   diveset->initialseed = initialseed;
<<<<<<< HEAD

   /* simply use 0 as initial seed, the diveset seed is reset anyway a couple of lines later */
   SCIP_CALL( SCIPrandomCreate(&diveset->randnumgen, blkmem, 0) );
=======
>>>>>>> 9d56c176

   /* simply use 0 as initial seed, the seed is reset in SCIPdivesetReset, anyway */
   SCIP_CALL( SCIPrandomCreate(&diveset->randnumgen, blkmem, 0) );

   /* for convenience, the name gets inferred from the heuristic to which the diveset is added if no name is provided */
   divesetname = (name == NULL ? SCIPheurGetName(heur) : name);
   SCIP_ALLOC( BMSduplicateMemoryArray(&diveset->name, divesetname, strlen(divesetname)+1) );
   diveset->heur = NULL;

   /* copy callbacks */
   diveset->divesetgetscore = divesetgetscore;

   SCIP_CALL( heurAddDiveset(heur, diveset) );
   diveset->sol = NULL;
   diveset->divetypemask = divetypemask;

   SCIP_CALL( SCIPdivesetReset(diveset, set) );

   /* add collection of diving heuristic specific parameters */
   (void) SCIPsnprintf(paramname, SCIP_MAXSTRLEN, "heuristics/%s/minreldepth", diveset->name);
   SCIP_CALL( SCIPsetAddRealParam(set, messagehdlr, blkmem,
         paramname, "minimal relative depth to start diving",
         &diveset->minreldepth, TRUE, minreldepth, 0.0, 1.0, NULL, NULL) );

   (void) SCIPsnprintf(paramname, SCIP_MAXSTRLEN, "heuristics/%s/maxreldepth", diveset->name);
   SCIP_CALL( SCIPsetAddRealParam(set, messagehdlr, blkmem, paramname,
         "maximal relative depth to start diving",
         &diveset->maxreldepth, TRUE, maxreldepth, 0.0, 1.0, NULL, NULL) );

   (void) SCIPsnprintf(paramname, SCIP_MAXSTRLEN, "heuristics/%s/maxlpiterquot", diveset->name);
   SCIP_CALL( SCIPsetAddRealParam(set, messagehdlr, blkmem,
         paramname,
         "maximal fraction of diving LP iterations compared to node LP iterations",
         &diveset->maxlpiterquot, FALSE, maxlpiterquot, 0.0, SCIP_REAL_MAX, NULL, NULL) );

   (void) SCIPsnprintf(paramname, SCIP_MAXSTRLEN, "heuristics/%s/maxlpiterofs", diveset->name);
   SCIP_CALL( SCIPsetAddIntParam(set, messagehdlr, blkmem,
         paramname,
         "additional number of allowed LP iterations",
         &diveset->maxlpiterofs, FALSE, maxlpiterofs, 0, INT_MAX, NULL, NULL) );

   (void) SCIPsnprintf(paramname, SCIP_MAXSTRLEN, "heuristics/%s/maxdiveubquot", diveset->name);
   SCIP_CALL( SCIPsetAddRealParam(set, messagehdlr, blkmem,
         paramname,
         "maximal quotient (curlowerbound - lowerbound)/(cutoffbound - lowerbound) where diving is performed (0.0: no limit)",
         &diveset->maxdiveubquot, TRUE, maxdiveubquot, 0.0, 1.0, NULL, NULL) );

   (void) SCIPsnprintf(paramname, SCIP_MAXSTRLEN, "heuristics/%s/maxdiveavgquot", diveset->name);
   SCIP_CALL( SCIPsetAddRealParam(set, messagehdlr, blkmem,
         paramname,
         "maximal quotient (curlowerbound - lowerbound)/(avglowerbound - lowerbound) where diving is performed (0.0: no limit)",
         &diveset->maxdiveavgquot, TRUE, maxdiveavgquot, 0.0, SCIP_REAL_MAX, NULL, NULL) );

   (void) SCIPsnprintf(paramname, SCIP_MAXSTRLEN, "heuristics/%s/maxdiveubquotnosol", diveset->name);
   SCIP_CALL( SCIPsetAddRealParam(set, messagehdlr, blkmem,
         paramname,
         "maximal UBQUOT when no solution was found yet (0.0: no limit)",
         &diveset->maxdiveubquotnosol, TRUE, maxdiveubquotnosol, 0.0, 1.0, NULL, NULL) );

   (void) SCIPsnprintf(paramname, SCIP_MAXSTRLEN, "heuristics/%s/maxdiveavgquotnosol", diveset->name);
   SCIP_CALL( SCIPsetAddRealParam(set, messagehdlr, blkmem,
         paramname,
         "maximal AVGQUOT when no solution was found yet (0.0: no limit)",
         &diveset->maxdiveavgquotnosol, TRUE, maxdiveavgquotnosol, 0.0, SCIP_REAL_MAX, NULL, NULL) );

   (void) SCIPsnprintf(paramname, SCIP_MAXSTRLEN, "heuristics/%s/backtrack", diveset->name);
   SCIP_CALL( SCIPsetAddBoolParam(set, messagehdlr, blkmem,
         paramname,
         "use one level of backtracking if infeasibility is encountered?",
         &diveset->backtrack, FALSE, backtrack, NULL, NULL) );

   (void) SCIPsnprintf(paramname, SCIP_MAXSTRLEN, "heuristics/%s/lpresolvedomchgquot", diveset->name);
   SCIP_CALL( SCIPsetAddRealParam(set, messagehdlr, blkmem, paramname,
         "percentage of immediate domain changes during probing to trigger LP resolve",
         &diveset->lpresolvedomchgquot, FALSE, lpresolvedomchgquot,  0.0, SCIP_REAL_MAX, NULL, NULL) );

   (void) SCIPsnprintf(paramname, SCIP_MAXSTRLEN, "heuristics/%s/lpsolvefreq", diveset->name);
   SCIP_CALL( SCIPsetAddIntParam(set, messagehdlr, blkmem,
         paramname,
         "LP solve frequency for diving heuristics (0: only after enough domain changes have been found)",
         &diveset->lpsolvefreq, FALSE, lpsolvefreq, 0, INT_MAX,
         NULL, NULL) );

   (void) SCIPsnprintf(paramname, SCIP_MAXSTRLEN, "heuristics/%s/onlylpbranchcands", diveset->name);
   SCIP_CALL( SCIPsetAddBoolParam(set, messagehdlr, blkmem,
            paramname,
            "should only LP branching candidates be considered instead of the slower but "
            "more general constraint handler diving variable selection?",
            &diveset->onlylpbranchcands, FALSE, onlylpbranchcands, NULL, NULL) );

<<<<<<< HEAD
=======

>>>>>>> 9d56c176
   return SCIP_OKAY;
}

/** get the heuristic to which this diving setting belongs */
SCIP_HEUR* SCIPdivesetGetHeur(
   SCIP_DIVESET*         diveset             /**< diving settings */
   )
{
   return diveset->heur;
}

/** get the working solution of this dive set */
SCIP_SOL* SCIPdivesetGetWorkSolution(
   SCIP_DIVESET*         diveset             /**< diving settings */
   )
{
   assert(diveset != NULL);

   return diveset->sol;
}

/** set the working solution for this dive set */
void SCIPdivesetSetWorkSolution(
   SCIP_DIVESET*         diveset,            /**< diving settings */
   SCIP_SOL*             sol                 /**< new working solution for this dive set, or NULL */
   )
{
   assert(diveset != NULL);

   diveset->sol = sol;
}

/** get the name of the dive set */
const char* SCIPdivesetGetName(
   SCIP_DIVESET*         diveset             /**< diving settings */
   )
{
   assert(diveset != NULL);

   return diveset->name;
}

/** get the minimum relative depth of the diving settings */
SCIP_Real SCIPdivesetGetMinRelDepth(
   SCIP_DIVESET*         diveset             /**< diving settings */
   )
{
   return diveset->minreldepth;
}

/** get the maximum relative depth of the diving settings */
SCIP_Real SCIPdivesetGetMaxRelDepth(
   SCIP_DIVESET*         diveset             /**< diving settings */
   )
{
   return diveset->maxreldepth;
}

/** get the number of successful runs of the diving settings */
SCIP_Longint SCIPdivesetGetSolSuccess(
   SCIP_DIVESET*         diveset             /**< diving settings */
   )
{
   return 10 * diveset->nbestsolsfound + diveset->nsolsfound;
}

/** get the number of calls to this dive set */
int SCIPdivesetGetNCalls(
   SCIP_DIVESET*         diveset             /**< diving settings */
   )
{
   assert(diveset != NULL);

   return diveset->ncalls;
}

/** get the number of calls successfully terminated at a feasible leaf node */
int SCIPdivesetGetNSolutionCalls(
   SCIP_DIVESET*         diveset             /**< diving settings */
   )
{
   assert(diveset != NULL);

   return diveset->nsolcalls;
}

/** get the minimum depth reached by this dive set */
int SCIPdivesetGetMinDepth(
   SCIP_DIVESET*         diveset             /**< diving settings */
   )
{
   assert(diveset != NULL);

   return diveset->mindepth;
}

/** get the maximum depth reached by this dive set */
int SCIPdivesetGetMaxDepth(
   SCIP_DIVESET*         diveset             /**< diving settings */
   )
{
   assert(diveset != NULL);

   return diveset->maxdepth;
}

/** get the average depth this dive set reached during execution */
SCIP_Real SCIPdivesetGetAvgDepth(
   SCIP_DIVESET*         diveset             /**< diving settings */
   )
{
   assert(diveset != NULL);

   return (diveset->ncalls == 0 ? 0.0 : diveset->totaldepth / (SCIP_Real)diveset->ncalls);
}

/** get the minimum depth at which this dive set found a solution */
int SCIPdivesetGetMinSolutionDepth(
   SCIP_DIVESET*         diveset             /**< diving settings */
   )
{
   assert(diveset != NULL);

   return diveset->minsoldepth;
}

/** get the maximum depth at which this dive set found a solution */
int SCIPdivesetGetMaxSolutionDepth(
   SCIP_DIVESET*         diveset             /**< diving settings */
   )
{
   assert(diveset != NULL);

   return diveset->maxsoldepth;
}

/** get the average depth at which this dive set found a solution */
SCIP_Real SCIPdivesetGetAvgSolutionDepth(
   SCIP_DIVESET*         diveset             /**< diving settings */
   )
{
   assert(diveset != NULL);

   return (diveset->nsolcalls == 0 ? 0.0 : diveset->totalsoldepth / (SCIP_Real)diveset->nsolcalls);
}

/** get the total number of LP iterations used by this dive set */
SCIP_Longint SCIPdivesetGetNLPIterations(
   SCIP_DIVESET*         diveset             /**< diving settings */
   )
{
   assert(diveset != NULL);

   return diveset->nlpiterations;
}

/** get the total number of probing nodes used by this dive set */
SCIP_Longint SCIPdivesetGetNProbingNodes(
   SCIP_DIVESET*         diveset             /**< diving settings */
   )
{
   assert(diveset != NULL);

   return diveset->totalnnodes;
}

/** get the total number of backtracks performed by this dive set */
SCIP_Longint SCIPdivesetGetNBacktracks(
   SCIP_DIVESET*         diveset             /**< diving settings */
   )
{
   assert(diveset != NULL);

   return diveset->totalnbacktracks;
}

/** get the maximum LP iterations quotient of the diving settings */
SCIP_Real SCIPdivesetGetMaxLPIterQuot(
   SCIP_DIVESET*         diveset             /**< diving settings */
   )
{
   return diveset->maxlpiterquot;
}

/** get the maximum LP iterations offset of the diving settings */
int SCIPdivesetGetMaxLPIterOffset(
   SCIP_DIVESET*         diveset             /**< diving settings */
   )
{
   return diveset->maxlpiterofs;
}

/** get the maximum upper bound quotient parameter of the diving settings if no solution is available */
SCIP_Real SCIPdivesetGetUbQuotNoSol(
   SCIP_DIVESET*         diveset             /**< diving settings */
   )
{
   return diveset->maxdiveubquotnosol;
}

/** get the average quotient parameter of the diving settings if no solution is available */
SCIP_Real SCIPdivesetGetAvgQuotNoSol(
   SCIP_DIVESET*         diveset             /**< diving settings */
   )
{
   return diveset->maxdiveavgquotnosol;
}
/** get the maximum upper bound quotient parameter of the diving settings if an incumbent solution exists */
SCIP_Real SCIPdivesetGetUbQuot(
   SCIP_DIVESET*         diveset             /**< diving settings */
   )
{
   return diveset->maxdiveubquot;
}

/** get the average upper bound quotient parameter of the diving settings if an incumbent solution exists */
SCIP_Real SCIPdivesetGetAvgQuot(
   SCIP_DIVESET*         diveset             /**< diving settings */
   )
{
   return diveset->maxdiveavgquot;
}

/** should backtracking be applied? */
SCIP_Bool SCIPdivesetUseBacktrack(
   SCIP_DIVESET*         diveset             /**< diving settings */
   )
{
   return diveset->backtrack;
}

/** returns the LP solve frequency for diving LPs (0: dynamically based on number of intermediate domain reductions) */
int SCIPdivesetGetLPSolveFreq(
   SCIP_DIVESET*         diveset             /**< diving settings */
   )
{
   assert(diveset != NULL);

   return diveset->lpsolvefreq;
}

/** returns the random number generator of this \p diveset for tie-breaking */
SCIP_RANDNUMGEN* SCIPdivesetGetRandnumgen(
   SCIP_DIVESET*         diveset             /**< diving settings */
   )
{
   assert(diveset != NULL);
   assert(diveset->randnumgen != NULL);

   return diveset->randnumgen;
}

/** returns the domain reduction quotient for triggering an immediate resolve of the diving LP (0.0: always resolve)*/
SCIP_Real SCIPdivesetGetLPResolveDomChgQuot(
   SCIP_DIVESET*         diveset             /**< diving settings */
   )
{
   assert(diveset != NULL);

   return diveset->lpresolvedomchgquot;
}

/** should only LP branching candidates be considered instead of the slower but
 *  more general constraint handler diving variable selection?
 */
SCIP_Bool SCIPdivesetUseOnlyLPBranchcands(
   SCIP_DIVESET*         diveset             /**< diving settings */
   )
{
   assert(diveset != NULL);

   return diveset->onlylpbranchcands;
}

/** returns TRUE if dive set supports diving of the specified type */
SCIP_Bool SCIPdivesetSupportsType(
   SCIP_DIVESET*         diveset,            /**< diving settings */
   SCIP_DIVETYPE         divetype            /**< bit mask that represents the supported dive types by this dive set */
   )
{
   assert(diveset != NULL);

   return (divetype & diveset->divetypemask);
}

/** update diveset LP statistics, should be called after every LP solved by this diving heuristic */
void SCIPdivesetUpdateLPStats(
   SCIP_DIVESET*         diveset,            /**< diving settings */
   SCIP_STAT*            stat,               /**< global SCIP statistics */
   SCIP_Longint          niterstoadd         /**< additional number of LP iterations to be added */
   )
{
   diveset->nlpiterations += niterstoadd;
   stat->ndivesetlpiterations += niterstoadd;
   diveset->nlps++;
   stat->ndivesetlps++;
}

/** frees memory of a diveset */
static
void divesetFree(
   SCIP_DIVESET**        divesetptr,         /**< general diving settings */
   BMS_BLKMEM*           blkmem              /**< block memory for parameter settings */
   )
{
   SCIP_DIVESET* diveset = *divesetptr;

   assert(diveset != NULL);
   assert(diveset->name != NULL);
   assert(diveset->randnumgen != NULL);

   SCIPrandomFree(&diveset->randnumgen, blkmem);

   BMSfreeMemoryArray(&diveset->name);
   BMSfreeBlockMemory(blkmem, divesetptr);
}

/** get the candidate score and preferred rounding direction for a candidate variable */
SCIP_RETCODE SCIPdivesetGetScore(
   SCIP_DIVESET*         diveset,            /**< general diving settings */
   SCIP_SET*             set,                /**< SCIP settings */
   SCIP_DIVETYPE         divetype,           /**< the type of diving that should be applied */
   SCIP_VAR*             divecand,           /**< the candidate for which the branching direction is requested */
   SCIP_Real             divecandsol,        /**< LP solution value of the candidate */
   SCIP_Real             divecandfrac,       /**< fractionality of the candidate */
   SCIP_Real*            candscore,          /**< pointer to store the candidate score */
   SCIP_Bool*            roundup             /**< pointer to store whether preferred direction for diving is upwards */
   )
{
   assert(diveset->divesetgetscore != NULL);
   assert(candscore != NULL);
   assert(roundup != NULL);
   assert(divecand != NULL);
   assert(divetype & diveset->divetypemask);

   SCIP_CALL( diveset->divesetgetscore(set->scip, diveset, divetype, divecand, divecandsol, divecandfrac,
         candscore, roundup) );

   return SCIP_OKAY;
}



/** copies the given primal heuristic to a new scip */
SCIP_RETCODE SCIPheurCopyInclude(
   SCIP_HEUR*            heur,               /**< primal heuristic */
   SCIP_SET*             set                 /**< SCIP_SET of SCIP to copy to */
   )
{
   assert(heur != NULL);
   assert(set != NULL);
   assert(set->scip != NULL);

   if( heur->heurcopy != NULL )
   {
      SCIPsetDebugMsg(set, "including heur %s in subscip %p\n", SCIPheurGetName(heur), (void*)set->scip);
      SCIP_CALL( heur->heurcopy(set->scip, heur) );
   }

   return SCIP_OKAY;
}

/** creates a primal heuristic */
SCIP_RETCODE SCIPheurCreate(
   SCIP_HEUR**           heur,               /**< pointer to primal heuristic data structure */
   SCIP_SET*             set,                /**< global SCIP settings */
   SCIP_MESSAGEHDLR*     messagehdlr,        /**< message handler */
   BMS_BLKMEM*           blkmem,             /**< block memory for parameter settings */
   const char*           name,               /**< name of primal heuristic */
   const char*           desc,               /**< description of primal heuristic */
   char                  dispchar,           /**< display character of primal heuristic */
   int                   priority,           /**< priority of the primal heuristic */
   int                   freq,               /**< frequency for calling primal heuristic */
   int                   freqofs,            /**< frequency offset for calling primal heuristic */
   int                   maxdepth,           /**< maximal depth level to call heuristic at (-1: no limit) */
   SCIP_HEURTIMING       timingmask,         /**< positions in the node solving loop where heuristic should be executed */
   SCIP_Bool             usessubscip,        /**< does the heuristic use a secondary SCIP instance? */
   SCIP_DECL_HEURCOPY    ((*heurcopy)),      /**< copy method of primal heuristic or NULL if you don't want to copy your plugin into sub-SCIPs */
   SCIP_DECL_HEURFREE    ((*heurfree)),      /**< destructor of primal heuristic */
   SCIP_DECL_HEURINIT    ((*heurinit)),      /**< initialize primal heuristic */
   SCIP_DECL_HEUREXIT    ((*heurexit)),      /**< deinitialize primal heuristic */
   SCIP_DECL_HEURINITSOL ((*heurinitsol)),   /**< solving process initialization method of primal heuristic */
   SCIP_DECL_HEUREXITSOL ((*heurexitsol)),   /**< solving process deinitialization method of primal heuristic */
   SCIP_DECL_HEUREXEC    ((*heurexec)),      /**< execution method of primal heuristic */
   SCIP_HEURDATA*        heurdata            /**< primal heuristic data */
   )
{
   char paramname[SCIP_MAXSTRLEN];
   char paramdesc[SCIP_MAXSTRLEN];

   assert(heur != NULL);
   assert(name != NULL);
   assert(desc != NULL);
   assert(freq >= -1);
   assert(freqofs >= 0);
   assert(heurexec != NULL);

   SCIP_ALLOC( BMSallocMemory(heur) );
   SCIP_ALLOC( BMSduplicateMemoryArray(&(*heur)->name, name, strlen(name)+1) );
   SCIP_ALLOC( BMSduplicateMemoryArray(&(*heur)->desc, desc, strlen(desc)+1) );
   (*heur)->dispchar = dispchar;
   (*heur)->priority = priority;
   (*heur)->freq = freq;
   (*heur)->freqofs = freqofs;
   (*heur)->maxdepth = maxdepth;
   (*heur)->delaypos = -1;
   (*heur)->timingmask = timingmask;
   (*heur)->usessubscip = usessubscip;
   (*heur)->heurcopy = heurcopy;
   (*heur)->heurfree = heurfree;
   (*heur)->heurinit = heurinit;
   (*heur)->heurexit = heurexit;
   (*heur)->heurinitsol = heurinitsol;
   (*heur)->heurexitsol = heurexitsol;
   (*heur)->heurexec = heurexec;
   (*heur)->heurdata = heurdata;
   SCIP_CALL( SCIPclockCreate(&(*heur)->setuptime, SCIP_CLOCKTYPE_DEFAULT) );
   SCIP_CALL( SCIPclockCreate(&(*heur)->heurclock, SCIP_CLOCKTYPE_DEFAULT) );
   (*heur)->ncalls = 0;
   (*heur)->nsolsfound = 0;
   (*heur)->nbestsolsfound = 0;
   (*heur)->initialized = FALSE;
   (*heur)->divesets = NULL;
   (*heur)->ndivesets = 0;

   /* add parameters */
   (void) SCIPsnprintf(paramname, SCIP_MAXSTRLEN, "heuristics/%s/priority", name);
   (void) SCIPsnprintf(paramdesc, SCIP_MAXSTRLEN, "priority of heuristic <%s>", name);
   SCIP_CALL( SCIPsetAddIntParam(set, messagehdlr, blkmem, paramname, paramdesc,
                  &(*heur)->priority, TRUE, priority, INT_MIN/4, INT_MAX/4,
                  paramChgdHeurPriority, (SCIP_PARAMDATA*)(*heur)) ); /*lint !e740*/
   (void) SCIPsnprintf(paramname, SCIP_MAXSTRLEN, "heuristics/%s/freq", name);
   (void) SCIPsnprintf(paramdesc, SCIP_MAXSTRLEN, "frequency for calling primal heuristic <%s> (-1: never, 0: only at depth freqofs)", name);
   SCIP_CALL( SCIPsetAddIntParam(set, messagehdlr, blkmem, paramname, paramdesc,
                  &(*heur)->freq, FALSE, freq, -1, SCIP_MAXTREEDEPTH, NULL, NULL) );
   (void) SCIPsnprintf(paramname, SCIP_MAXSTRLEN, "heuristics/%s/freqofs", name);
   (void) SCIPsnprintf(paramdesc, SCIP_MAXSTRLEN, "frequency offset for calling primal heuristic <%s>", name);
   SCIP_CALL( SCIPsetAddIntParam(set, messagehdlr, blkmem, paramname, paramdesc,
                  &(*heur)->freqofs, FALSE, freqofs, 0, SCIP_MAXTREEDEPTH, NULL, NULL) );
   (void) SCIPsnprintf(paramname, SCIP_MAXSTRLEN, "heuristics/%s/maxdepth", name);
   (void) SCIPsnprintf(paramdesc, SCIP_MAXSTRLEN, "maximal depth level to call primal heuristic <%s> (-1: no limit)", name);
   SCIP_CALL( SCIPsetAddIntParam(set, messagehdlr, blkmem, paramname, paramdesc,
                  &(*heur)->maxdepth, TRUE, maxdepth, -1, SCIP_MAXTREEDEPTH, NULL, NULL) );

   return SCIP_OKAY;
}

/** calls destructor and frees memory of primal heuristic */
SCIP_RETCODE SCIPheurFree(
   SCIP_HEUR**           heur,               /**< pointer to primal heuristic data structure */
   SCIP_SET*             set,                /**< global SCIP settings */
   BMS_BLKMEM*           blkmem              /**< block memory */
   )
{
   int d;
   assert(heur != NULL);
   assert(*heur != NULL);
   assert(!(*heur)->initialized);
   assert(set != NULL);
   assert((*heur)->divesets != NULL || (*heur)->ndivesets == 0);

   /* call destructor of primal heuristic */
   if( (*heur)->heurfree != NULL )
   {
      SCIP_CALL( (*heur)->heurfree(set->scip, *heur) );
   }

   for( d = 0; d < (*heur)->ndivesets; ++d )
   {
      assert((*heur)->divesets[d] != NULL);
      divesetFree(&((*heur)->divesets[d]), blkmem);
   }
   BMSfreeMemoryArrayNull(&(*heur)->divesets);
   SCIPclockFree(&(*heur)->heurclock);
   SCIPclockFree(&(*heur)->setuptime);
   BMSfreeMemoryArray(&(*heur)->name);
   BMSfreeMemoryArray(&(*heur)->desc);
   BMSfreeMemory(heur);

   return SCIP_OKAY;
}

/** initializes primal heuristic */
SCIP_RETCODE SCIPheurInit(
   SCIP_HEUR*            heur,               /**< primal heuristic */
   SCIP_SET*             set                 /**< global SCIP settings */
   )
{
   int d;
   assert(heur != NULL);
   assert(set != NULL);

   if( heur->initialized )
   {
      SCIPerrorMessage("primal heuristic <%s> already initialized\n", heur->name);
      return SCIP_INVALIDCALL;
   }

   if( set->misc_resetstat )
   {
      SCIPclockReset(heur->setuptime);
      SCIPclockReset(heur->heurclock);

      heur->delaypos = -1;
      heur->ncalls = 0;
      heur->nsolsfound = 0;
      heur->nbestsolsfound = 0;
   }

   if( heur->heurinit != NULL )
   {
      /* start timing */
      SCIPclockStart(heur->setuptime, set);

      SCIP_CALL( heur->heurinit(set->scip, heur) );

      /* stop timing */
      SCIPclockStop(heur->setuptime, set);
   }

   /* reset dive sets */
   for( d = 0; d < heur->ndivesets; ++d )
   {
      assert(heur->divesets[d] != NULL);
      SCIP_CALL( SCIPdivesetReset(heur->divesets[d], set) );
   }

   heur->initialized = TRUE;

   return SCIP_OKAY;
}

/** calls exit method of primal heuristic */
SCIP_RETCODE SCIPheurExit(
   SCIP_HEUR*            heur,               /**< primal heuristic */
   SCIP_SET*             set                 /**< global SCIP settings */
   )
{
   assert(heur != NULL);
   assert(set != NULL);

   if( !heur->initialized )
   {
      SCIPerrorMessage("primal heuristic <%s> not initialized\n", heur->name);
      return SCIP_INVALIDCALL;
   }

   if( heur->heurexit != NULL )
   {
      /* start timing */
      SCIPclockStart(heur->setuptime, set);

      SCIP_CALL( heur->heurexit(set->scip, heur) );

      /* stop timing */
      SCIPclockStop(heur->setuptime, set);
   }
   heur->initialized = FALSE;

   return SCIP_OKAY;
}

/** informs primal heuristic that the branch and bound process is being started */
SCIP_RETCODE SCIPheurInitsol(
   SCIP_HEUR*            heur,               /**< primal heuristic */
   SCIP_SET*             set                 /**< global SCIP settings */
   )
{
   assert(heur != NULL);
   assert(set != NULL);

   if( heur->delaypos != -1 )
   {
      heur->delaypos = -1;
      set->heurssorted = FALSE;
   }

   /* call solving process initialization method of primal heuristic */
   if( heur->heurinitsol != NULL )
   {
      /* start timing */
      SCIPclockStart(heur->setuptime, set);

      SCIP_CALL( heur->heurinitsol(set->scip, heur) );

      /* stop timing */
      SCIPclockStop(heur->setuptime, set);
   }

   return SCIP_OKAY;
}

/** informs primal heuristic that the branch and bound process data is being freed */
SCIP_RETCODE SCIPheurExitsol(
   SCIP_HEUR*            heur,               /**< primal heuristic */
   SCIP_SET*             set                 /**< global SCIP settings */
   )
{
   assert(heur != NULL);
   assert(set != NULL);

   /* call solving process deinitialization method of primal heuristic */
   if( heur->heurexitsol != NULL )
   {
      /* start timing */
      SCIPclockStart(heur->setuptime, set);

      SCIP_CALL( heur->heurexitsol(set->scip, heur) );

      /* stop timing */
      SCIPclockStop(heur->setuptime, set);
   }

   return SCIP_OKAY;
}

/** should the heuristic be executed at the given depth, frequency, timing, ... */
SCIP_Bool SCIPheurShouldBeExecuted(
   SCIP_HEUR*            heur,               /**< primal heuristic */
   int                   depth,              /**< depth of current node */
   int                   lpstateforkdepth,   /**< depth of the last node with solved LP */
   SCIP_HEURTIMING       heurtiming,         /**< current point in the node solving process */
   SCIP_Bool*            delayed             /**< pointer to store whether the heuristic should be delayed */
   )
{
   SCIP_Bool execute;

   if( ((heur->timingmask & SCIP_HEURTIMING_BEFOREPRESOL) && heurtiming == SCIP_HEURTIMING_BEFOREPRESOL)
       || ((heur->timingmask & SCIP_HEURTIMING_DURINGPRESOLLOOP) && heurtiming == SCIP_HEURTIMING_DURINGPRESOLLOOP) )
   {
      /* heuristic may be executed before/during presolving. Do so, if it was not disabled by setting the frequency to -1 */
      execute = heur->freq >= 0; 
   } 
   else if( (heur->timingmask & SCIP_HEURTIMING_AFTERPSEUDONODE) == 0
      && (heurtiming == SCIP_HEURTIMING_AFTERLPNODE || heurtiming == SCIP_HEURTIMING_AFTERLPPLUNGE) )
   {
      /* heuristic was skipped on intermediate pseudo nodes: check, if a node matching the execution frequency lies
       * between the current node and the last LP node of the path
       */
      execute = (heur->freq > 0 && depth >= heur->freqofs 
         && ((depth + heur->freq - heur->freqofs) / heur->freq
            != (lpstateforkdepth + heur->freq - heur->freqofs) / heur->freq));
   }
   else
   {
      /* heuristic may be executed on every node: check, if the current depth matches the execution frequency and offset */
      execute = (heur->freq > 0 && depth >= heur->freqofs && (depth - heur->freqofs) % heur->freq == 0);
   }

   /* if frequency is zero, execute heuristic only at the depth level of the frequency offset */
   execute = execute || (depth == heur->freqofs && heur->freq == 0);

   /* compare current depth against heuristic's maximal depth level */
   execute = execute && (heur->maxdepth == -1 || depth <= heur->maxdepth);

   /* if the heuristic was delayed, execute it anyway */
   execute = execute || (heur->delaypos >= 0);

   /* if the heuristic should be called after plunging but not during plunging, delay it if we are in plunging */
   if( execute
      && ((heurtiming == SCIP_HEURTIMING_AFTERLPNODE
            && (heur->timingmask & SCIP_HEURTIMING_AFTERLPNODE) == 0
            && (heur->timingmask & SCIP_HEURTIMING_AFTERLPPLUNGE) > 0)
         || (heurtiming == SCIP_HEURTIMING_AFTERPSEUDONODE
            && (heur->timingmask & SCIP_HEURTIMING_AFTERPSEUDONODE) == 0
            && (heur->timingmask & SCIP_HEURTIMING_AFTERPSEUDOPLUNGE) > 0)) )
   {
      /* the heuristic should be delayed until plunging is finished */
      execute = FALSE;
      *delayed = TRUE;
   }

   /* execute heuristic only if its timing mask fits the current point in the node solving process */
   execute = execute && (heur->timingmask & heurtiming) > 0;

   return execute;
}

/** calls execution method of primal heuristic */
SCIP_RETCODE SCIPheurExec(
   SCIP_HEUR*            heur,               /**< primal heuristic */
   SCIP_SET*             set,                /**< global SCIP settings */
   SCIP_PRIMAL*          primal,             /**< primal data */
   int                   depth,              /**< depth of current node */
   int                   lpstateforkdepth,   /**< depth of the last node with solved LP */
   SCIP_HEURTIMING       heurtiming,         /**< current point in the node solving process */
   SCIP_Bool             nodeinfeasible,     /**< was the current node already detected to be infeasible? */
   int*                  ndelayedheurs,      /**< pointer to count the number of delayed heuristics */
   SCIP_RESULT*          result              /**< pointer to store the result of the callback method */
   )
{
   SCIP_Bool execute;
   SCIP_Bool delayed;

   assert(heur != NULL);
   assert(heur->heurexec != NULL);
   assert(heur->freq >= -1);
   assert(heur->freqofs >= 0);
   assert(heur->maxdepth >= -1);
   assert(set != NULL);
   assert(set->scip != NULL);
   assert(primal != NULL);
   assert(depth >= 0 || heurtiming == SCIP_HEURTIMING_BEFOREPRESOL || heurtiming == SCIP_HEURTIMING_DURINGPRESOLLOOP);
   assert(ndelayedheurs != NULL);
   assert(result != NULL);

   *result = SCIP_DIDNOTRUN;

   delayed = FALSE;
   execute = SCIPheurShouldBeExecuted(heur, depth, lpstateforkdepth, heurtiming, &delayed);

   if( delayed )
   {
      assert(!execute);
      *result = SCIP_DELAYED;
   }

   if( execute )
   {
      SCIP_Longint oldnsolsfound;
      SCIP_Longint oldnbestsolsfound;

      SCIPsetDebugMsg(set, "executing primal heuristic <%s> in depth %d (delaypos: %d)\n", heur->name, depth, heur->delaypos);

      oldnsolsfound = primal->nsolsfound;
      oldnbestsolsfound = primal->nbestsolsfound;

      /* start timing */
      SCIPclockStart(heur->heurclock, set);

      /* call external method */
      SCIP_CALL( heur->heurexec(set->scip, heur, heurtiming, nodeinfeasible, result) );

      /* stop timing */
      SCIPclockStop(heur->heurclock, set);

      /* evaluate result */
      if( *result != SCIP_FOUNDSOL
         && *result != SCIP_DIDNOTFIND
         && *result != SCIP_DIDNOTRUN
         && *result != SCIP_DELAYED
         && *result != SCIP_UNBOUNDED )
      {
         SCIPerrorMessage("execution method of primal heuristic <%s> returned invalid result <%d>\n", 
            heur->name, *result);
         return SCIP_INVALIDRESULT;
      }
      if( *result != SCIP_DIDNOTRUN && *result != SCIP_DELAYED )
         heur->ncalls++;
      heur->nsolsfound += primal->nsolsfound - oldnsolsfound;
      heur->nbestsolsfound += primal->nbestsolsfound - oldnbestsolsfound;

      /* update delay position of heuristic */
      if( *result != SCIP_DELAYED && heur->delaypos != -1 )
      {
         heur->delaypos = -1;
         set->heurssorted = FALSE;
      }
   }
   assert(*result == SCIP_DIDNOTRUN || *result == SCIP_DELAYED || *result == SCIP_UNBOUNDED || heur->delaypos == -1);

   /* check if the heuristic was (still) delayed */
   if( *result == SCIP_DELAYED || heur->delaypos >= 0 )
   {
      SCIPsetDebugMsg(set, "delaying execution of primal heuristic <%s> in depth %d (delaypos: %d), heur was%s delayed before, had delaypos %d\n",
         heur->name, depth, *ndelayedheurs, heur->delaypos >= 0 ? "" : " not", heur->delaypos);

      /* mark the heuristic delayed */
      if( heur->delaypos != *ndelayedheurs )
      {
         heur->delaypos = *ndelayedheurs;
         set->heurssorted = FALSE;
      }
      (*ndelayedheurs)++;
   }

   return SCIP_OKAY;
}

/** gets user data of primal heuristic */
SCIP_HEURDATA* SCIPheurGetData(
   SCIP_HEUR*            heur                /**< primal heuristic */
   )
{
   assert(heur != NULL);

   return heur->heurdata;
}

/** sets user data of primal heuristic; user has to free old data in advance! */
void SCIPheurSetData(
   SCIP_HEUR*            heur,               /**< primal heuristic */
   SCIP_HEURDATA*        heurdata            /**< new primal heuristic user data */
   )
{
   assert(heur != NULL);

   heur->heurdata = heurdata;
}

/* new callback setter methods */

/** sets copy callback of primal heuristic */
void SCIPheurSetCopy(
   SCIP_HEUR*            heur,               /**< primal heuristic */
   SCIP_DECL_HEURCOPY    ((*heurcopy))       /**< copy callback of primal heuristic or NULL if you don't want to copy your plugin into sub-SCIPs */
   )
{
   assert(heur != NULL);

   heur->heurcopy = heurcopy;
}

/** sets destructor callback of primal heuristic */
void SCIPheurSetFree(
   SCIP_HEUR*            heur,               /**< primal heuristic */
   SCIP_DECL_HEURFREE    ((*heurfree))       /**< destructor of primal heuristic */
   )
{
   assert(heur != NULL);

   heur->heurfree = heurfree;
}

/** sets initialization callback of primal heuristic */
void SCIPheurSetInit(
   SCIP_HEUR*            heur,               /**< primal heuristic */
   SCIP_DECL_HEURINIT    ((*heurinit))       /**< initialize primal heuristic */
   )
{
   assert(heur != NULL);

   heur->heurinit = heurinit;
}

/** sets deinitialization callback of primal heuristic */
void SCIPheurSetExit(
   SCIP_HEUR*            heur,               /**< primal heuristic */
   SCIP_DECL_HEUREXIT    ((*heurexit))       /**< deinitialize primal heuristic */
   )
{
   assert(heur != NULL);

   heur->heurexit = heurexit;
}

/** sets solving process initialization callback of primal heuristic */
void SCIPheurSetInitsol(
   SCIP_HEUR*            heur,               /**< primal heuristic */
   SCIP_DECL_HEURINITSOL ((*heurinitsol))    /**< solving process initialization callback of primal heuristic */
   )
{
   assert(heur != NULL);

   heur->heurinitsol = heurinitsol;
}

/** sets solving process deinitialization callback of primal heuristic */
void SCIPheurSetExitsol(
   SCIP_HEUR*            heur,               /**< primal heuristic */
   SCIP_DECL_HEUREXITSOL ((*heurexitsol))    /**< solving process deinitialization callback of primal heuristic */
   )
{
   assert(heur != NULL);

   heur->heurexitsol = heurexitsol;
}

/** gets name of primal heuristic */
const char* SCIPheurGetName(
   SCIP_HEUR*            heur                /**< primal heuristic */
   )
{
   assert(heur != NULL);

   return heur->name;
}

/** gets description of primal heuristic */
const char* SCIPheurGetDesc(
   SCIP_HEUR*            heur                /**< primal heuristic */
   )
{
   assert(heur != NULL);

   return heur->desc;
}

/** gets display character of primal heuristic */
char SCIPheurGetDispchar(
   SCIP_HEUR*            heur                /**< primal heuristic */
   )
{
   assert(heur != NULL);

   return heur->dispchar;
}

/** returns the timing mask of the heuristic */
SCIP_HEURTIMING SCIPheurGetTimingmask(
   SCIP_HEUR*            heur                /**< primal heuristic */
   )
{
   assert(heur != NULL);

   return heur->timingmask;
}

/** sets new timing mask for heuristic */
void SCIPheurSetTimingmask(
   SCIP_HEUR*            heur,               /**< primal heuristic */
   SCIP_HEURTIMING       timingmask          /**< new timing mask of heuristic */
   )
{
   assert(heur != NULL);

   heur->timingmask = timingmask;
}

/** does the heuristic use a secondary SCIP instance? */
SCIP_Bool SCIPheurUsesSubscip(
   SCIP_HEUR*            heur                /**< primal heuristic */
   )
{
   assert(heur != NULL);

   return heur->usessubscip;
}

/** gets priority of primal heuristic */
int SCIPheurGetPriority(
   SCIP_HEUR*            heur                /**< primal heuristic */
   )
{
   assert(heur != NULL);

   return heur->priority;
}

/** sets priority of primal heuristic */
void SCIPheurSetPriority(
   SCIP_HEUR*            heur,               /**< primal heuristic */
   SCIP_SET*             set,                /**< global SCIP settings */
   int                   priority            /**< new priority of the primal heuristic */
   )
{
   assert(heur != NULL);
   assert(set != NULL);

   heur->priority = priority;
   set->heurssorted = FALSE;
}

/** gets frequency of primal heuristic */
int SCIPheurGetFreq(
   SCIP_HEUR*            heur                /**< primal heuristic */
   )
{
   assert(heur != NULL);

   return heur->freq;
}

/** sets frequency of primal heuristic */
void SCIPheurSetFreq(
   SCIP_HEUR*            heur,               /**< primal heuristic */
   int                   freq                /**< new frequency of heuristic */
   )
{
   assert(heur != NULL);

   heur->freq = freq;
}

/** gets frequency offset of primal heuristic */
int SCIPheurGetFreqofs(
   SCIP_HEUR*            heur                /**< primal heuristic */
   )
{
   assert(heur != NULL);

   return heur->freqofs;
}

/** gets maximal depth level for calling primal heuristic (returns -1, if no depth limit exists) */
int SCIPheurGetMaxdepth(
   SCIP_HEUR*            heur                /**< primal heuristic */
   )
{
   assert(heur != NULL);

   return heur->maxdepth;
}

/** gets the number of times, the heuristic was called and tried to find a solution */
SCIP_Longint SCIPheurGetNCalls(
   SCIP_HEUR*            heur                /**< primal heuristic */
   )
{
   assert(heur != NULL);

   return heur->ncalls;
}

/** gets the number of primal feasible solutions found by this heuristic */
SCIP_Longint SCIPheurGetNSolsFound(
   SCIP_HEUR*            heur                /**< primal heuristic */
   )
{
   assert(heur != NULL);

   return heur->nsolsfound;
}

/** gets the number of new best primal feasible solutions found by this heuristic */
SCIP_Longint SCIPheurGetNBestSolsFound(
   SCIP_HEUR*            heur                /**< primal heuristic */
   )
{
   assert(heur != NULL);

   return heur->nbestsolsfound;
}

/** is primal heuristic initialized? */
SCIP_Bool SCIPheurIsInitialized(
   SCIP_HEUR*            heur                /**< primal heuristic */
   )
{
   assert(heur != NULL);

   return heur->initialized;
}

/** enables or disables all clocks of \p heur, depending on the value of the flag */
void SCIPheurEnableOrDisableClocks(
   SCIP_HEUR*            heur,               /**< the heuristic for which all clocks should be enabled or disabled */
   SCIP_Bool             enable              /**< should the clocks of the heuristic be enabled? */
   )
{
   assert(heur != NULL);

   SCIPclockEnableOrDisable(heur->setuptime, enable);
   SCIPclockEnableOrDisable(heur->heurclock, enable);
}

/** gets time in seconds used in this heuristic for setting up for next stages */
SCIP_Real SCIPheurGetSetupTime(
   SCIP_HEUR*            heur                /**< primal heuristic */
   )
{
   assert(heur != NULL);

   return SCIPclockGetTime(heur->setuptime);
}

/** gets time in seconds used in this heuristic */
SCIP_Real SCIPheurGetTime(
   SCIP_HEUR*            heur                /**< primal heuristic */
   )
{
   assert(heur != NULL);

   return SCIPclockGetTime(heur->heurclock);
}

/** returns array of divesets of this primal heuristic, or NULL if it has no divesets */
SCIP_DIVESET** SCIPheurGetDivesets(
   SCIP_HEUR*            heur                /**< primal heuristic */
   )
{
   assert(heur != NULL);

   return heur->divesets;
}

/** returns the number of divesets of this primal heuristic */
int SCIPheurGetNDivesets(
   SCIP_HEUR*            heur                /**< primal heuristic */
   )
{
   assert(heur != NULL);

   return heur->ndivesets;
}

/** Perform breadth-first (BFS) search on the variable constraint graph.
 *
 *  The result of the algorithm is that the \p distances array contains the correct distances for
 *  every variable from the start variables. The distance of a variable can then be accessed through its
 *  problem index (calling SCIPvarGetProbindex()).
 *  Hence, The method assumes that the length of \p distances is at least
 *  SCIPgetNVars().
 *  Variables that are not connected through constraints to the start variables have a distance of -1.
 *
 *  Limits can be provided to further restrict the breadth-first search. If a distance limit is given,
 *  the search will be performed until the first variable at this distance is popped from the queue, i.e.,
 *  all variables with a distance < maxdistance have been labeled by the search.
 *  If a variable limit is given, the search stops after it completes the distance level at which
 *  the limit was reached. Hence, more variables may be actually labeled.
 *  The start variables are accounted for those variable limits.
 *
 *  If no variable variable constraint graph is provided, the method will create one and free it at the end
 *  This is useful for a single use of the variable constraint graph. For several consecutive uses,
 *  it is advised to create a variable constraint graph via SCIPvariableGraphCreate().
 */
SCIP_RETCODE SCIPvariablegraphBreadthFirst(
   SCIP*                 scip,               /**< SCIP data structure */
   SCIP_VGRAPH*          vargraph,           /**< pointer to the variable graph, or NULL to let the function create a local graph */
   SCIP_VAR**            startvars,          /**< array of start variables to calculate distance from */
   int                   nstartvars,         /**< number of starting variables, at least 1 */
   int*                  distances,          /**< array to keep distance in vargraph from start variables for every variable */
   int                   maxdistance,        /**< maximum distance >= 0 from start variable (INT_MAX for complete BFS) */
   int                   maxvars,            /**< maximum number of variables to compute distance for */
   int                   maxbinintvars       /**< maximum number of binary or integer variables to compute distance for */
   )
{
   SCIP_VAR** vars;

   int* queue;
   int  nvars;
   int i;
   int currlvlidx;
   int nextlvlidx;
   int increment = 1;
   int currentdistance;
   int nbinintvarshit;
   int nvarshit;
   int nbinvars;
   int nintvars;
   int nbinintvars;
   SCIP_VAR** varbuffer;
   SCIP_Bool localvargraph;

   assert(scip != NULL);
   assert(startvars != NULL);
   assert(nstartvars >= 1);
   assert(distances != NULL);
   assert(maxdistance >= 0);


   /* get variable data */
   SCIP_CALL( SCIPgetVarsData(scip, &vars, &nvars, &nbinvars, &nintvars, NULL, NULL) );
   nbinintvars = nbinvars + nintvars;

   SCIP_CALL( SCIPallocBufferArray(scip, &queue, nvars) );
   SCIP_CALL( SCIPallocClearBufferArray(scip, &varbuffer, nvars) );

   /* create a variable graph locally for this method, if none is provided */
   if( vargraph == NULL )
   {
      SCIP_CALL( SCIPvariableGraphCreate(scip, &vargraph, FALSE, 1.0, NULL) );
      localvargraph = TRUE;
   }
   else
      localvargraph = FALSE;

   SCIPhashtableRemoveAll(vargraph->visitedconss);

   /* initialize distances to -1 */
   for( i = 0; i < nvars; ++i )
   {
      queue[i] = -1;
      distances[i] = -1;
   }

   nvarshit = 0;
   nbinintvarshit = 0;
   /* initialize distances for starting variables and add them to the queue */
   for( i = 0; i < nstartvars; ++i )
   {
      int probindex = SCIPvarGetProbindex(startvars[i]);
      assert(probindex >= 0);
      /* start variables have a distance of 0 */
      distances[probindex] = 0;
      queue[i] = probindex;
      nvarshit++;

      if( probindex < nbinintvars )
         nbinintvarshit++;
   }
   currlvlidx = 0;
   nextlvlidx = nvars - 1;

   /* loop over the queue and pop the next variable, starting with start variables */
   do
   {
      SCIP_VAR* currvar;
      int c;
      int varpos;

      currvar = vars[queue[currlvlidx]];
      varpos = SCIPvarGetProbindex(currvar);
      currentdistance = distances[varpos];
      assert(currentdistance >= 0);

      /* distances must only be computed up to maxdistance  */
      assert(currentdistance <= maxdistance);

      /* check for termination because maximum distance has been reached */
      if( currentdistance == maxdistance )
         break;

      assert(varpos >= 0);

      /* loop over variable constraints and enqueue variables that were not visited yet */
      for( c = 0; c < vargraph->nvarconss[varpos]; ++c )
      {
         int nconsvars;
         int v;
         SCIP_Bool success;
         SCIP_CONS* cons = vargraph->varconss[varpos][c];

         /* check first if this constraint has already been visited */
         if( SCIPhashtableExists(vargraph->visitedconss, (void *)cons) )
            continue;

         /* request number of constraint variables */
         SCIP_CALL( SCIPgetConsNVars(scip, cons, &nconsvars, &success) );

         if( !success )
            continue;

         /* collect constraint variables in buffer */
         SCIP_CALL( SCIPgetConsVars(scip, cons, varbuffer, nvars, &success) );

         if( !success )
            continue;

         /* collect previously unvisited variables of the constraint and enqueue them for breadth-first search */
         for( v = 0; v < nconsvars; ++v )
         {
            SCIP_VAR* nextvar = varbuffer[v];
            int nextvarpos;
            assert(nextvar != NULL);
            if( !SCIPvarIsActive(nextvar) )
               continue;

            nextvarpos = SCIPvarGetProbindex(nextvar);
            assert(nextvarpos >= 0);

            /* insert variables that were not considered yet into the next level queue */
            if( distances[nextvarpos] == -1 )
            {
               distances[nextvarpos] = currentdistance + 1;
               queue[nextlvlidx] = nextvarpos;
               nextlvlidx -= increment;

               nvarshit++;
               if( nextvarpos < nbinintvars )
                  ++nbinintvarshit;
            }
         } /* end constraint variables loop */

         /* mark the constraint as visited */
         SCIP_CALL( SCIPhashtableInsert(vargraph->visitedconss, (void *)cons) );

      } /* end constraint loop */

      queue[currlvlidx] = -1;
      currlvlidx += increment;

      /* check if we need to swap current and next level index and reverse the increment */
      if( currlvlidx == nvars || currlvlidx == 0 || queue[currlvlidx] == -1 || currlvlidx == nextlvlidx )
      {
         /* break early if the distance has been determined for enough variables */
         if( nvarshit >= maxvars || nbinintvarshit >= maxbinintvars )
            break;

         /* increment knows whether we are currently looping upwards (all variables with odd distance) or downwards the
          * queue
          */
         if( increment == +1 )
         {
            currlvlidx = nvars - 1;
            nextlvlidx = 0;
            increment = -1;
         }
         else
         {
            currlvlidx = 0;
            nextlvlidx = nvars - 1;
            increment = +1;
         }
      }
   }
   while( queue[currlvlidx] != -1 && distances[queue[currlvlidx]] >= currentdistance );

   SCIPfreeBufferArray(scip, &varbuffer);
   SCIPfreeBufferArray(scip, &queue);

   /* free also the variable graph, if it wasn't provided by the caller */
   if( localvargraph )
   {
      SCIPvariableGraphFree(scip, &vargraph);
   }

   return SCIP_OKAY;
}

/* fills variable graph data structure
 *
 * loops over global problem constraints and creates a mapping from the variables to their respective constraints
 */
static
SCIP_RETCODE fillVariableGraph(
   SCIP*                 scip,               /**< SCIP data structure */
   SCIP_VGRAPH*          vargraph,           /**< variable graph data structure for breadth-first-search neighborhoods */
   SCIP_Bool             relaxdenseconss,    /**< should dense constraints (at least as dense as \p density) be
                                              *   ignored by connectivity graph? */
   SCIP_Real             relaxdensity,       /**< density (with respect to number of variables) to relax constraint from graph */
   int*                  nrelaxedconstraints  /**< pointer to store the number of constraints that were relaxed, or NULL if not needed */
   )
{
   SCIP_CONS** conss;
   int nconss;
   int nvars;
   int c;
   int relaxlimit;
   SCIP_VAR** varbuffer;

   assert(scip != NULL);
   assert(vargraph != NULL);

   conss = SCIPgetConss(scip);
   nconss = SCIPgetNConss(scip);

   nvars = SCIPgetNVars(scip);
   SCIP_CALL( SCIPallocBufferArray(scip, &varbuffer, nvars) );

   if( nrelaxedconstraints != NULL )
      *nrelaxedconstraints = 0;

   relaxlimit = (int)(relaxdensity * nvars);

   for( c = 0; c < nconss; ++c )
   {
      int nconsvars;
      int v;
      SCIP_Bool success;
      SCIP_CONS* cons = conss[c];

      /* we only consider constraints that are checkable */
      if( !SCIPconsIsChecked(cons) )
         continue;

      /* request number of variables */
      SCIP_CALL( SCIPgetConsNVars(scip, cons, &nconsvars, &success) );

      if( !success )
         continue;

      /* relax constraints with density above the allowed number of free variables */
      if( relaxdenseconss && nconsvars >= relaxlimit )
      {
         if( nrelaxedconstraints != NULL )
            ++(*nrelaxedconstraints);

         continue;
      }

      /* collect constraint variables in buffer */
      SCIP_CALL( SCIPgetConsVars(scip, cons, varbuffer, nvars, &success) );

      if( !success )
         continue;

      /* loop over constraint variables and add this constraint to them if they are active */
      for( v = 0; v < nconsvars; ++v )
      {
         int varpos = SCIPvarGetProbindex(varbuffer[v]);

         /* skip inactive variables */
         if( varpos == -1 )
            continue;

         /* ensure array size */
         if( vargraph->varconssize[varpos] == vargraph->nvarconss[varpos]  )
         {
            int newmem = SCIPcalcMemGrowSize(scip, vargraph->nvarconss[varpos] + 1);

            assert(newmem > vargraph->varconssize[varpos]);

            if( vargraph->varconss[varpos] == NULL )
            {
               SCIP_CALL( SCIPallocBlockMemoryArray(scip, &vargraph->varconss[varpos], newmem) );
            }
            else
            {
               SCIP_CALL( SCIPreallocBlockMemoryArray(scip, &vargraph->varconss[varpos], vargraph->varconssize[varpos], newmem) ); /*lint !e866*/
            }
            vargraph->varconssize[varpos] = newmem;
         }

         assert(vargraph->nvarconss[varpos] < vargraph->varconssize[varpos]);

         /* add constraint to constraint array for this variable */
         vargraph->varconss[varpos][vargraph->nvarconss[varpos]] = cons;
         vargraph->nvarconss[varpos] += 1;
      }
   }

   /* free the buffer */
   SCIPfreeBufferArray(scip, &varbuffer);

   return SCIP_OKAY;
}

/** initialization method of variable graph data structure */
SCIP_RETCODE SCIPvariableGraphCreate(
   SCIP*                 scip,               /**< SCIP data structure */
   SCIP_VGRAPH**         vargraph,           /**< pointer to the variable graph */
   SCIP_Bool             relaxdenseconss,    /**< should dense constraints (at least as dense as \p density) be
                                              *   ignored by connectivity graph? */
   SCIP_Real             relaxdensity,       /**< density (with respect to number of variables) to relax constraint from graph */
   int*                  nrelaxedconstraints  /**< pointer to store the number of constraints that were relaxed, or NULL if not needed */
   )
{
   int nvars;
   int nconss;

   assert(scip != NULL);
   assert(vargraph != NULL);

   nvars = SCIPgetNVars(scip);
   nconss = SCIPgetNConss(scip);

   if( nvars == 0 )
      return SCIP_OKAY;

   SCIP_CALL( SCIPallocBlockMemory(scip, vargraph) );

   SCIP_CALL( SCIPhashtableCreate(&(*vargraph)->visitedconss, SCIPblkmem(scip), 2 * nconss, SCIPhashGetKeyStandard,
         SCIPhashKeyEqPtr, SCIPhashKeyValPtr, NULL) );

   /* allocate and clear memory */
   SCIP_CALL( SCIPallocClearBlockMemoryArray(scip, &(*vargraph)->varconss, nvars) );
   SCIP_CALL( SCIPallocClearBlockMemoryArray(scip, &(*vargraph)->nvarconss, nvars) );
   SCIP_CALL( SCIPallocClearBlockMemoryArray(scip, &(*vargraph)->varconssize, nvars) );

   /* fill the variable graph with variable-constraint mapping for breadth-first search*/
   SCIP_CALL( fillVariableGraph(scip, *vargraph, relaxdenseconss, relaxdensity, nrelaxedconstraints) );

   return SCIP_OKAY;
}

/** deinitialization method of variable graph data structure */
void SCIPvariableGraphFree(
   SCIP*                 scip,               /**< SCIP data structure */
   SCIP_VGRAPH**         vargraph            /**< pointer to the variable graph */
   )
{
   int nvars;
   int v;
   assert(scip != NULL);
   assert(vargraph != NULL);

   nvars = SCIPgetNVars(scip);

   for( v = nvars - 1; v >= 0; --v )
   {
      SCIPfreeBlockMemoryArrayNull(scip, &(*vargraph)->varconss[v], (*vargraph)->varconssize[v]); /*lint !e866*/
   }

   /* allocate and clear memory */
   SCIPfreeBlockMemoryArray(scip, &(*vargraph)->varconssize, nvars);
   SCIPfreeBlockMemoryArray(scip, &(*vargraph)->nvarconss, nvars);
   SCIPfreeBlockMemoryArray(scip, &(*vargraph)->varconss, nvars);

   SCIPhashtableFree(&(*vargraph)->visitedconss);

   SCIPfreeBlockMemory(scip, vargraph);
}<|MERGE_RESOLUTION|>--- conflicted
+++ resolved
@@ -225,12 +225,6 @@
     * we create the random number generator directly, not through the public SCIP API
     */
    diveset->initialseed = initialseed;
-<<<<<<< HEAD
-
-   /* simply use 0 as initial seed, the diveset seed is reset anyway a couple of lines later */
-   SCIP_CALL( SCIPrandomCreate(&diveset->randnumgen, blkmem, 0) );
-=======
->>>>>>> 9d56c176
 
    /* simply use 0 as initial seed, the seed is reset in SCIPdivesetReset, anyway */
    SCIP_CALL( SCIPrandomCreate(&diveset->randnumgen, blkmem, 0) );
@@ -321,10 +315,6 @@
             "more general constraint handler diving variable selection?",
             &diveset->onlylpbranchcands, FALSE, onlylpbranchcands, NULL, NULL) );
 
-<<<<<<< HEAD
-=======
-
->>>>>>> 9d56c176
    return SCIP_OKAY;
 }
 
