/* * * * * * * * * * * * * * * * * * * * * * * * * * * * * * * * * * * * * * */
/*                                                                           */
/*                  This file is part of the program and library             */
/*         SCIP --- Solving Constraint Integer Programs                      */
/*                                                                           */
/*    Copyright (C) 2002-2015 Konrad-Zuse-Zentrum                            */
/*                            fuer Informationstechnik Berlin                */
/*                                                                           */
/*  SCIP is distributed under the terms of the ZIB Academic License.         */
/*                                                                           */
/*  You should have received a copy of the ZIB Academic License              */
/*  along with SCIP; see the file COPYING. If not email to scip@zib.de.      */
/*                                                                           */
/* * * * * * * * * * * * * * * * * * * * * * * * * * * * * * * * * * * * * * */

/**@file   heur.c
 * @brief  methods for primal heuristics
 * @author Tobias Achterberg
 * @author Timo Berthold
 */

/*---+----1----+----2----+----3----+----4----+----5----+----6----+----7----+----8----+----9----+----0----+----1----+----2*/

#include <assert.h>
#include <string.h>

#include "scip/def.h"
#include "scip/set.h"
#include "scip/clock.h"
#include "scip/paramset.h"
#include "scip/primal.h"
#include "scip/scip.h"
#include "scip/heur.h"
#include "scip/pub_message.h"
#include "scip/pub_misc.h"

#include "scip/struct_heur.h"

/** compares two heuristics w. r. to their delay positions and their priority */
SCIP_DECL_SORTPTRCOMP(SCIPheurComp)
{  /*lint --e{715}*/
   SCIP_HEUR* heur1 = (SCIP_HEUR*)elem1;
   SCIP_HEUR* heur2 = (SCIP_HEUR*)elem2;

   assert(heur1 != NULL);
   assert(heur2 != NULL);

   if( heur1->delaypos == heur2->delaypos )
      return heur2->priority - heur1->priority; /* prefer higher priorities */
   else if( heur1->delaypos == -1 )
      return +1;                                /* prefer delayed heuristics */
   else if( heur2->delaypos == -1 )
      return -1;                                /* prefer delayed heuristics */
   else if( heur1->ncalls * heur1->freq > heur2->ncalls * heur2->freq )
      return +1;
   else if( heur1->ncalls * heur1->freq < heur2->ncalls * heur2->freq )
      return -1;
   else
      return heur1->delaypos - heur2->delaypos; /* prefer lower delay positions */
}


/** comparison method for sorting heuristics w.r.t. to their name */
SCIP_DECL_SORTPTRCOMP(SCIPheurCompName)
{
   return strcmp(SCIPheurGetName((SCIP_HEUR*)elem1), SCIPheurGetName((SCIP_HEUR*)elem2));
}

/** method to call, when the priority of a heuristic was changed */
static
SCIP_DECL_PARAMCHGD(paramChgdHeurPriority)
{  /*lint --e{715}*/
   SCIP_PARAMDATA* paramdata;

   paramdata = SCIPparamGetData(param);
   assert(paramdata != NULL);

   /* use SCIPsetHeurPriority() to mark the heuristics unsorted */
   SCIP_CALL( SCIPsetHeurPriority(scip, (SCIP_HEUR*)paramdata, SCIPparamGetInt(param)) ); /*lint !e740*/

   return SCIP_OKAY;
}

/* resets diving settings counters */
void SCIPdivesetReset(
   SCIP_DIVESET*         diveset             /**< diveset to be reset */
   )
{
   assert(diveset != NULL);

   diveset->nlpiterations = 0L;
   diveset->totaldepth = 0L;
   diveset->totalsoldepth = 0L;
   diveset->totalnnodes = 0L;
   diveset->totalnbacktracks = 0L;
   diveset->minsoldepth = INT_MAX;
   diveset->maxsoldepth = -1;
   diveset->mindepth = INT_MAX;
   diveset->maxdepth = -1;
   diveset->nlps = 0;
   diveset->nsolcalls = 0;
   diveset->ncalls = 0;
}

/** update diveset statistics and global diveset statistics */
void SCIPdivesetUpdateStats(
   SCIP_DIVESET*         diveset,            /**< diveset to be reset */
   SCIP_STAT*            stat,               /**< global SCIP statistics */
   int                   depth,              /**< the depth reached this time */
   int                   nprobingnodes,      /**< the number of probing nodes explored this time */
   int                   nbacktracks,        /**< the number of backtracks during probing this time */
   SCIP_Bool             solfound            /**< was a solution found at the leaf? */
   )
{
   assert(diveset != NULL);

   diveset->totaldepth += depth;
   diveset->mindepth = MIN(diveset->mindepth, depth);
   diveset->maxdepth = MAX(diveset->maxdepth, depth);
   diveset->totalnnodes += nprobingnodes;
   diveset->totalnbacktracks += nbacktracks;
   diveset->ncalls++;

   /* update solution statistics only if a solution was found */
   if( solfound )
   {
      diveset->totalsoldepth += depth;
      diveset->minsoldepth = MIN(diveset->minsoldepth, depth);
      diveset->maxsoldepth = MAX(diveset->maxsoldepth, depth);
      diveset->nsolcalls++;
   }

   stat->totaldivesetdepth += depth;
   stat->ndivesetcalls++;
}

/** append diveset to heuristic array of divesets */
static
SCIP_RETCODE heurAddDiveset(
   SCIP_HEUR*            heur,               /**< the heuristic to which this dive setting belongs */
   SCIP_DIVESET*         diveset             /**< pointer to the freshly created diveset */
   )
{
   assert(heur != NULL);
   assert(diveset != NULL);
   assert(diveset->heur == NULL);

   diveset->heur = heur;

   if( heur->divesets == NULL )
   {
      assert(heur->ndivesets == 0);
      SCIP_ALLOC( BMSallocMemoryArray(&heur->divesets, 1) );
   }
   else
   {
      assert(heur->ndivesets > 0);
      SCIP_ALLOC( BMSreallocMemoryArray(&heur->divesets, heur->ndivesets + 1) ); /*lint !e776 I expect no overflow here */
   }

   /* append diveset to the end of the array */
   heur->divesets[heur->ndivesets] = diveset;
   heur->ndivesets++;

   return SCIP_OKAY;
}

/** create a set of diving heuristic settings */
SCIP_RETCODE SCIPdivesetCreate(
   SCIP_DIVESET**        diveset,            /**< pointer to the freshly created diveset */
   SCIP_HEUR*            heur,               /**< the heuristic to which this dive setting belongs */
   const char*           name,               /**< name for the diveset, or NULL if the name of the heuristic should be used */
   SCIP_SET*             set,                /**< global SCIP settings */
   SCIP_MESSAGEHDLR*     messagehdlr,        /**< message handler */
   BMS_BLKMEM*           blkmem,             /**< block memory for parameter settings */
   SCIP_Real             minreldepth,        /**< minimal relative depth to start diving */
   SCIP_Real             maxreldepth,        /**< maximal relative depth to start diving */
   SCIP_Real             maxlpiterquot,      /**< maximal fraction of diving LP iterations compared to node LP iterations */
   SCIP_Real             maxdiveubquot,      /**< maximal quotient (curlowerbound - lowerbound)/(cutoffbound - lowerbound)
                                              *   where diving is performed (0.0: no limit) */
   SCIP_Real             maxdiveavgquot,     /**< maximal quotient (curlowerbound - lowerbound)/(avglowerbound - lowerbound)
                                              *   where diving is performed (0.0: no limit) */
   SCIP_Real             maxdiveubquotnosol, /**< maximal UBQUOT when no solution was found yet (0.0: no limit) */
   SCIP_Real             maxdiveavgquotnosol,/**< maximal AVGQUOT when no solution was found yet (0.0: no limit) */
   SCIP_Real             lpresolvedomchgquot,/**< percentage of immediate domain changes during probing to trigger LP resolve */
   int                   lpsolvefreq,        /**< LP solve frequency for (0: only if enough domain reductions are found by propagation)*/
   int                   maxlpiterofs,       /**< additional number of allowed LP iterations */
   SCIP_Bool             backtrack,          /**< use one level of backtracking if infeasibility is encountered? */
   SCIP_Bool             onlylpbranchcands,  /**< should only LP branching candidates be considered instead of the slower but
                                              *   more general constraint handler diving variable selection? */
   SCIP_Bool             specificsos1score,  /**< should SOS1 variables be scored by the diving heuristics specific score function;
                                              *   otherwise use the score function of the SOS1 constraint handler */
   SCIP_DECL_DIVESETGETSCORE((*divesetgetscore))  /**< method for candidate score and rounding direction */
   )
{
   char paramname[SCIP_MAXSTRLEN];
   const char* divesetname;

   assert(diveset != NULL);
   assert(set != NULL);
   assert(divesetgetscore != NULL);
   assert(heur != NULL);

   SCIP_ALLOC( BMSallocMemory(diveset) );

   /* for convenience, the name gets inferred from the heuristic to which the diveset is added if no name is provided */
   divesetname = (name == NULL ? SCIPheurGetName(heur) : name);
   SCIP_ALLOC( BMSduplicateMemoryArray(&(*diveset)->name, divesetname, strlen(divesetname)+1) );
   (*diveset)->heur = NULL;

   /* copy callbacks */
   (*diveset)->divesetgetscore = divesetgetscore;

   SCIP_CALL( heurAddDiveset(heur, *diveset) );
   (*diveset)->sol = NULL;

   /* add collection of diving heuristic specific parameters */
   (void) SCIPsnprintf(paramname, SCIP_MAXSTRLEN, "heuristics/%s/minreldepth", (*diveset)->name);
   SCIP_CALL( SCIPsetAddRealParam(set, messagehdlr, blkmem,
         paramname, "minimal relative depth to start diving",
         &(*diveset)->minreldepth, TRUE, minreldepth, 0.0, 1.0, NULL, NULL) );

   (void) SCIPsnprintf(paramname, SCIP_MAXSTRLEN, "heuristics/%s/maxreldepth", (*diveset)->name);
   SCIP_CALL( SCIPsetAddRealParam(set, messagehdlr, blkmem, paramname,
         "maximal relative depth to start diving",
         &(*diveset)->maxreldepth, TRUE, maxreldepth, 0.0, 1.0, NULL, NULL) );

   (void) SCIPsnprintf(paramname, SCIP_MAXSTRLEN, "heuristics/%s/maxlpiterquot", (*diveset)->name);
   SCIP_CALL( SCIPsetAddRealParam(set, messagehdlr, blkmem,
         paramname,
         "maximal fraction of diving LP iterations compared to node LP iterations",
         &(*diveset)->maxlpiterquot, FALSE, maxlpiterquot, 0.0, SCIP_REAL_MAX, NULL, NULL) );

   (void) SCIPsnprintf(paramname, SCIP_MAXSTRLEN, "heuristics/%s/maxlpiterofs", (*diveset)->name);
   SCIP_CALL( SCIPsetAddIntParam(set, messagehdlr, blkmem,
         paramname,
         "additional number of allowed LP iterations",
         &(*diveset)->maxlpiterofs, FALSE, maxlpiterofs, 0, INT_MAX, NULL, NULL) );

   (void) SCIPsnprintf(paramname, SCIP_MAXSTRLEN, "heuristics/%s/maxdiveubquot", (*diveset)->name);
   SCIP_CALL( SCIPsetAddRealParam(set, messagehdlr, blkmem,
         paramname,
         "maximal quotient (curlowerbound - lowerbound)/(cutoffbound - lowerbound) where diving is performed (0.0: no limit)",
         &(*diveset)->maxdiveubquot, TRUE, maxdiveubquot, 0.0, 1.0, NULL, NULL) );

   (void) SCIPsnprintf(paramname, SCIP_MAXSTRLEN, "heuristics/%s/maxdiveavgquot", (*diveset)->name);
   SCIP_CALL( SCIPsetAddRealParam(set, messagehdlr, blkmem,
         paramname,
         "maximal quotient (curlowerbound - lowerbound)/(avglowerbound - lowerbound) where diving is performed (0.0: no limit)",
         &(*diveset)->maxdiveavgquot, TRUE, maxdiveavgquot, 0.0, SCIP_REAL_MAX, NULL, NULL) );

   (void) SCIPsnprintf(paramname, SCIP_MAXSTRLEN, "heuristics/%s/maxdiveubquotnosol", (*diveset)->name);
   SCIP_CALL( SCIPsetAddRealParam(set, messagehdlr, blkmem,
         paramname,
         "maximal UBQUOT when no solution was found yet (0.0: no limit)",
         &(*diveset)->maxdiveubquotnosol, TRUE, maxdiveubquotnosol, 0.0, 1.0, NULL, NULL) );

   (void) SCIPsnprintf(paramname, SCIP_MAXSTRLEN, "heuristics/%s/maxdiveavgquotnosol", (*diveset)->name);
   SCIP_CALL( SCIPsetAddRealParam(set, messagehdlr, blkmem,
         paramname,
         "maximal AVGQUOT when no solution was found yet (0.0: no limit)",
         &(*diveset)->maxdiveavgquotnosol, TRUE, maxdiveavgquotnosol, 0.0, SCIP_REAL_MAX, NULL, NULL) );

   (void) SCIPsnprintf(paramname, SCIP_MAXSTRLEN, "heuristics/%s/backtrack", (*diveset)->name);
   SCIP_CALL( SCIPsetAddBoolParam(set, messagehdlr, blkmem,
         paramname,
         "use one level of backtracking if infeasibility is encountered?",
         &(*diveset)->backtrack, FALSE, backtrack, NULL, NULL) );

   (void) SCIPsnprintf(paramname, SCIP_MAXSTRLEN, "heuristics/%s/lpresolvedomchgquot", (*diveset)->name);
   SCIP_CALL( SCIPsetAddRealParam(set, messagehdlr, blkmem, paramname,
         "percentage of immediate domain changes during probing to trigger LP resolve",
         &(*diveset)->lpresolvedomchgquot, FALSE, lpresolvedomchgquot,  0.0, SCIP_REAL_MAX, NULL, NULL) );

   (void) SCIPsnprintf(paramname, SCIP_MAXSTRLEN, "heuristics/%s/lpsolvefreq", (*diveset)->name);
   SCIP_CALL( SCIPsetAddIntParam(set, messagehdlr, blkmem,
         paramname,
         "LP solve frequency for diving heuristics (0: only after enough domain changes have been found)",
         &(*diveset)->lpsolvefreq, FALSE, lpsolvefreq, 0, INT_MAX,
         NULL, NULL) );

   (void) SCIPsnprintf(paramname, SCIP_MAXSTRLEN, "heuristics/%s/onlylpbranchcands", (*diveset)->name);
   SCIP_CALL( SCIPsetAddBoolParam(set, messagehdlr, blkmem,
            paramname,
            "should only LP branching candidates be considered instead of the slower but "
            "more general constraint handler diving variable selection?",
            &(*diveset)->onlylpbranchcands, FALSE, onlylpbranchcands, NULL, NULL) );

<<<<<<< HEAD
   SCIPdivesetReset(*diveset);
=======
   (void) SCIPsnprintf(paramname, SCIP_MAXSTRLEN, "heuristics/%s/specificsos1score", (*diveset)->name);
   SCIP_CALL( SCIPsetAddBoolParam(set, messagehdlr, blkmem,
            paramname,
            "should SOS1 variables be scored by the diving heuristics specific score function; "
            "otherwise use the score function of the SOS1 constraint handler",
            &(*diveset)->specificsos1score, FALSE, specificsos1score, NULL, NULL) );

   SCIPdivesetReset(*diveset, set);
>>>>>>> 261fda89

   return SCIP_OKAY;
}

/** get the heuristic to which this diving setting belongs */
SCIP_HEUR* SCIPdivesetGetHeur(
   SCIP_DIVESET*         diveset             /**< diving settings */
   )
{
   return diveset->heur;
}

/** get the working solution of this dive set */
SCIP_SOL* SCIPdivesetGetWorkSolution(
   SCIP_DIVESET*         diveset             /**< diving settings */
   )
{
   assert(diveset != NULL);

   return diveset->sol;
}

/** set the working solution for this dive set */
void SCIPdivesetSetWorkSolution(
   SCIP_DIVESET*         diveset,            /**< diving settings */
   SCIP_SOL*             sol                 /**< new working solution for this dive set, or NULL */
   )
{
   assert(diveset != NULL);

   diveset->sol = sol;
}

/** get the name of the dive set */
const char* SCIPdivesetGetName(
   SCIP_DIVESET*         diveset             /**< diving settings */
   )
{
   assert(diveset != NULL);

   return diveset->name;
}

/** get the minimum relative depth of the diving settings */
SCIP_Real SCIPdivesetGetMinRelDepth(
   SCIP_DIVESET*         diveset             /**< diving settings */
   )
{
   return diveset->minreldepth;
}

/** get the maximum relative depth of the diving settings */
SCIP_Real SCIPdivesetGetMaxRelDepth(
   SCIP_DIVESET*         diveset             /**< diving settings */
   )
{
   return diveset->maxreldepth;
}

/** get the number of successful runs of the diving settings */
int SCIPdivesetGetSolSuccess(
   SCIP_DIVESET*         diveset             /**< diving settings */
   )
{
   return 10 * diveset->nsolcalls;
}

/** get the number of calls to this dive set */
int SCIPdivesetGetNCalls(
   SCIP_DIVESET*         diveset             /**< diving settings */
   )
{
   assert(diveset != NULL);

   return diveset->ncalls;
}

/** get the number of calls successfully terminated at a feasible leaf node */
int SCIPdivesetGetNSolutionCalls(
   SCIP_DIVESET*         diveset             /**< diving settings */
   )
{
   assert(diveset != NULL);

   return diveset->nsolcalls;
}

/** get the minimum depth reached by this dive set */
int SCIPdivesetGetMinDepth(
   SCIP_DIVESET*         diveset             /**< diving settings */
   )
{
   assert(diveset != NULL);

   return diveset->mindepth;
}

/** get the maximum depth reached by this dive set */
int SCIPdivesetGetMaxDepth(
   SCIP_DIVESET*         diveset             /**< diving settings */
   )
{
   assert(diveset != NULL);

   return diveset->maxdepth;
}

/** get the average depth this dive set reached during execution */
SCIP_Real SCIPdivesetGetAvgDepth(
   SCIP_DIVESET*         diveset             /**< diving settings */
   )
{
   assert(diveset != NULL);

   return (diveset->ncalls == 0 ? 0.0 : diveset->totaldepth / (SCIP_Real)diveset->ncalls);
}

/** get the minimum depth at which this dive set found a solution */
int SCIPdivesetGetMinSolutionDepth(
   SCIP_DIVESET*         diveset             /**< diving settings */
   )
{
   assert(diveset != NULL);

   return diveset->minsoldepth;
}

/** get the maximum depth at which this dive set found a solution */
int SCIPdivesetGetMaxSolutionDepth(
   SCIP_DIVESET*         diveset             /**< diving settings */
   )
{
   assert(diveset != NULL);

   return diveset->maxsoldepth;
}

/** get the average depth at which this dive set found a solution */
SCIP_Real SCIPdivesetGetAvgSolutionDepth(
   SCIP_DIVESET*         diveset             /**< diving settings */
   )
{
   assert(diveset != NULL);

   return (diveset->nsolcalls == 0 ? 0.0 : diveset->totalsoldepth / (SCIP_Real)diveset->nsolcalls);
}

/** get the total number of LP iterations used by this dive set */
SCIP_Longint SCIPdivesetGetNLPIterations(
   SCIP_DIVESET*         diveset             /**< diving settings */
   )
{
   assert(diveset != NULL);

   return diveset->nlpiterations;
}

/** get the total number of probing nodes used by this dive set */
SCIP_Longint SCIPdivesetGetNProbingNodes(
   SCIP_DIVESET*         diveset             /**< diving settings */
   )
{
   assert(diveset != NULL);

   return diveset->totalnnodes;
}

/** get the total number of backtracks performed by this dive set */
SCIP_Longint SCIPdivesetGetNBacktracks(
   SCIP_DIVESET*         diveset             /**< diving settings */
   )
{
   assert(diveset != NULL);

   return diveset->totalnbacktracks;
}

/** get the maximum LP iterations quotient of the diving settings */
SCIP_Real SCIPdivesetGetMaxLPIterQuot(
   SCIP_DIVESET*         diveset             /**< diving settings */
   )
{
   return diveset->maxlpiterquot;
}

/** get the maximum LP iterations offset of the diving settings */
int SCIPdivesetGetMaxLPIterOffset(
   SCIP_DIVESET*         diveset             /**< diving settings */
   )
{
   return diveset->maxlpiterofs;
}

/** get the maximum upper bound quotient parameter of the diving settings if no solution is available */
SCIP_Real SCIPdivesetGetUbQuotNoSol(
   SCIP_DIVESET*         diveset             /**< diving settings */
   )
{
   return diveset->maxdiveubquotnosol;
}

/** get the average quotient parameter of the diving settings if no solution is available */
SCIP_Real SCIPdivesetGetAvgQuotNoSol(
   SCIP_DIVESET*         diveset             /**< diving settings */
   )
{
   return diveset->maxdiveavgquotnosol;
}
/** get the maximum upper bound quotient parameter of the diving settings if an incumbent solution exists */
SCIP_Real SCIPdivesetGetUbQuot(
   SCIP_DIVESET*         diveset             /**< diving settings */
   )
{
   return diveset->maxdiveubquot;
}

/** get the average upper bound quotient parameter of the diving settings if an incumbent solution exists */
SCIP_Real SCIPdivesetGetAvgQuot(
   SCIP_DIVESET*         diveset             /**< diving settings */
   )
{
   return diveset->maxdiveavgquot;
}

/** should backtracking be applied? */
SCIP_Bool SCIPdivesetUseBacktrack(
   SCIP_DIVESET*         diveset             /**< diving settings */
   )
{
   return diveset->backtrack;
}

/** returns the LP solve frequency for diving LPs (0: dynamically based on number of intermediate domain reductions) */
int SCIPdivesetGetLPSolveFreq(
   SCIP_DIVESET*         diveset             /**< diving settings */
   )
{
   assert(diveset != NULL);

   return diveset->lpsolvefreq;
}

/** returns the domain reduction quotient for triggering an immediate resolve of the diving LP (0.0: always resolve)*/
SCIP_Real SCIPdivesetGetLPResolveDomChgQuot(
   SCIP_DIVESET*         diveset             /**< diving settings */
   )
{
   assert(diveset != NULL);

   return diveset->lpresolvedomchgquot;
}

/** should only LP branching candidates be considered instead of the slower but
 *  more general constraint handler diving variable selection?
 */
SCIP_Bool SCIPdivesetUseOnlyLPBranchcands(
   SCIP_DIVESET*         diveset             /**< diving settings */
   )
{
   assert(diveset != NULL);

   return diveset->onlylpbranchcands;
}

/** should SOS1 variables be scored by the diving heuristics specific score function;
 *  otherwise use the score function of the SOS1 constraint handler
 */
SCIP_Bool SCIPdivesetUseSpecificSOS1Score(
   SCIP_DIVESET*         diveset             /**< diving settings */
   )
{
   assert(diveset != NULL);

   return diveset->specificsos1score;
}

/** update diveset LP statistics, should be called after every LP solved by this diving heuristic */
void SCIPdivesetUpdateLPStats(
   SCIP_DIVESET*         diveset,            /**< diving settings */
   SCIP_STAT*            stat,               /**< global SCIP statistics */
   SCIP_Longint          niterstoadd         /**< additional number of LP iterations to be added */
   )
{
   diveset->nlpiterations += niterstoadd;
   stat->ndivesetlpiterations += niterstoadd;
   diveset->nlps++;
   stat->ndivesetlps++;
}

/** frees memory of a diveset */
static
void divesetFree(
   SCIP_DIVESET**        diveset             /**< general diving settings */
   )
{
   assert(*diveset != NULL);
   assert((*diveset)->name != NULL);

   BMSfreeMemoryArray(&(*diveset)->name);
   BMSfreeMemory(diveset);
}

/** get the candidate score and preferred rounding direction for a candidate variable */
SCIP_RETCODE SCIPdivesetGetScore(
   SCIP_DIVESET*         diveset,            /**< general diving settings */
   SCIP_SET*             set,                /**< SCIP settings */
   SCIP_DIVETYPE         divetype,           /**< represents different methods for a dive set to explore the next children */
   SCIP_VAR*             divecand,           /**< the candidate for which the branching direction is requested */
   SCIP_Real             divecandsol,        /**< LP solution value of the candidate */
   SCIP_Real             divecandfrac,       /**< fractionality of the candidate */
   SCIP_Real*            candscore,          /**< pointer to store the candidate score */
   SCIP_Bool*            roundup             /**< pointer to store whether preferred direction for diving is upwards */
   )
{
   assert(diveset->divesetgetscore != NULL);
   assert(candscore != NULL);
   assert(roundup != NULL);
   assert(divecand != NULL);

   SCIP_CALL( diveset->divesetgetscore(set->scip, diveset, divetype, divecand, divecandsol, divecandfrac, candscore, roundup) );

   return SCIP_OKAY;
}



/** copies the given primal heuristic to a new scip */
SCIP_RETCODE SCIPheurCopyInclude(
   SCIP_HEUR*            heur,               /**< primal heuristic */
   SCIP_SET*             set                 /**< SCIP_SET of SCIP to copy to */
   )
{
   assert(heur != NULL);
   assert(set != NULL);
   assert(set->scip != NULL);

   if( heur->heurcopy != NULL )
   {
      SCIPdebugMessage("including heur %s in subscip %p\n", SCIPheurGetName(heur), (void*)set->scip);
      SCIP_CALL( heur->heurcopy(set->scip, heur) );
   }

   return SCIP_OKAY;
}

/** creates a primal heuristic */
SCIP_RETCODE SCIPheurCreate(
   SCIP_HEUR**           heur,               /**< pointer to primal heuristic data structure */
   SCIP_SET*             set,                /**< global SCIP settings */
   SCIP_MESSAGEHDLR*     messagehdlr,        /**< message handler */
   BMS_BLKMEM*           blkmem,             /**< block memory for parameter settings */
   const char*           name,               /**< name of primal heuristic */
   const char*           desc,               /**< description of primal heuristic */
   char                  dispchar,           /**< display character of primal heuristic */
   int                   priority,           /**< priority of the primal heuristic */
   int                   freq,               /**< frequency for calling primal heuristic */
   int                   freqofs,            /**< frequency offset for calling primal heuristic */
   int                   maxdepth,           /**< maximal depth level to call heuristic at (-1: no limit) */
   unsigned int          timingmask,         /**< positions in the node solving loop where heuristic should be executed */
   SCIP_Bool             usessubscip,        /**< does the heuristic use a secondary SCIP instance? */
   SCIP_DECL_HEURCOPY    ((*heurcopy)),      /**< copy method of primal heuristic or NULL if you don't want to copy your plugin into sub-SCIPs */
   SCIP_DECL_HEURFREE    ((*heurfree)),      /**< destructor of primal heuristic */
   SCIP_DECL_HEURINIT    ((*heurinit)),      /**< initialize primal heuristic */
   SCIP_DECL_HEUREXIT    ((*heurexit)),      /**< deinitialize primal heuristic */
   SCIP_DECL_HEURINITSOL ((*heurinitsol)),   /**< solving process initialization method of primal heuristic */
   SCIP_DECL_HEUREXITSOL ((*heurexitsol)),   /**< solving process deinitialization method of primal heuristic */
   SCIP_DECL_HEUREXEC    ((*heurexec)),      /**< execution method of primal heuristic */
   SCIP_HEURDATA*        heurdata            /**< primal heuristic data */
   )
{
   char paramname[SCIP_MAXSTRLEN];
   char paramdesc[SCIP_MAXSTRLEN];

   assert(heur != NULL);
   assert(name != NULL);
   assert(desc != NULL);
   assert(freq >= -1);
   assert(freqofs >= 0);
   assert(heurexec != NULL);

   SCIP_ALLOC( BMSallocMemory(heur) );
   SCIP_ALLOC( BMSduplicateMemoryArray(&(*heur)->name, name, strlen(name)+1) );
   SCIP_ALLOC( BMSduplicateMemoryArray(&(*heur)->desc, desc, strlen(desc)+1) );
   (*heur)->dispchar = dispchar;
   (*heur)->priority = priority;
   (*heur)->freq = freq;
   (*heur)->freqofs = freqofs;
   (*heur)->maxdepth = maxdepth;
   (*heur)->delaypos = -1;
   (*heur)->timingmask = timingmask;
   (*heur)->usessubscip = usessubscip;
   (*heur)->heurcopy = heurcopy;
   (*heur)->heurfree = heurfree;
   (*heur)->heurinit = heurinit;
   (*heur)->heurexit = heurexit;
   (*heur)->heurinitsol = heurinitsol;
   (*heur)->heurexitsol = heurexitsol;
   (*heur)->heurexec = heurexec;
   (*heur)->heurdata = heurdata;
   SCIP_CALL( SCIPclockCreate(&(*heur)->setuptime, SCIP_CLOCKTYPE_DEFAULT) );
   SCIP_CALL( SCIPclockCreate(&(*heur)->heurclock, SCIP_CLOCKTYPE_DEFAULT) );
   (*heur)->ncalls = 0;
   (*heur)->nsolsfound = 0;
   (*heur)->nbestsolsfound = 0;
   (*heur)->initialized = FALSE;
   (*heur)->divesets = NULL;
   (*heur)->ndivesets = 0;

   /* add parameters */
   (void) SCIPsnprintf(paramname, SCIP_MAXSTRLEN, "heuristics/%s/priority", name);
   (void) SCIPsnprintf(paramdesc, SCIP_MAXSTRLEN, "priority of heuristic <%s>", name);
   SCIP_CALL( SCIPsetAddIntParam(set, messagehdlr, blkmem, paramname, paramdesc,
                  &(*heur)->priority, TRUE, priority, INT_MIN/4, INT_MAX/4,
                  paramChgdHeurPriority, (SCIP_PARAMDATA*)(*heur)) ); /*lint !e740*/
   (void) SCIPsnprintf(paramname, SCIP_MAXSTRLEN, "heuristics/%s/freq", name);
   (void) SCIPsnprintf(paramdesc, SCIP_MAXSTRLEN, "frequency for calling primal heuristic <%s> (-1: never, 0: only at depth freqofs)", name);
   SCIP_CALL( SCIPsetAddIntParam(set, messagehdlr, blkmem, paramname, paramdesc,
                  &(*heur)->freq, FALSE, freq, -1, INT_MAX, NULL, NULL) );
   (void) SCIPsnprintf(paramname, SCIP_MAXSTRLEN, "heuristics/%s/freqofs", name);
   (void) SCIPsnprintf(paramdesc, SCIP_MAXSTRLEN, "frequency offset for calling primal heuristic <%s>", name);
   SCIP_CALL( SCIPsetAddIntParam(set, messagehdlr, blkmem, paramname, paramdesc,
                  &(*heur)->freqofs, FALSE, freqofs, 0, INT_MAX, NULL, NULL) );
   (void) SCIPsnprintf(paramname, SCIP_MAXSTRLEN, "heuristics/%s/maxdepth", name);
   (void) SCIPsnprintf(paramdesc, SCIP_MAXSTRLEN, "maximal depth level to call primal heuristic <%s> (-1: no limit)", name);
   SCIP_CALL( SCIPsetAddIntParam(set, messagehdlr, blkmem, paramname, paramdesc,
                  &(*heur)->maxdepth, TRUE, maxdepth, -1, INT_MAX, NULL, NULL) );

   return SCIP_OKAY;
}

/** calls destructor and frees memory of primal heuristic */
SCIP_RETCODE SCIPheurFree(
   SCIP_HEUR**           heur,               /**< pointer to primal heuristic data structure */
   SCIP_SET*             set                 /**< global SCIP settings */
   )
{
   int d;
   assert(heur != NULL);
   assert(*heur != NULL);
   assert(!(*heur)->initialized);
   assert(set != NULL);
   assert((*heur)->divesets != NULL || (*heur)->ndivesets == 0);

   /* call destructor of primal heuristic */
   if( (*heur)->heurfree != NULL )
   {
      SCIP_CALL( (*heur)->heurfree(set->scip, *heur) );
   }

   for( d = 0; d < (*heur)->ndivesets; ++d )
   {
      assert((*heur)->divesets[d] != NULL);
      divesetFree(&((*heur)->divesets[d]));
   }
   BMSfreeMemoryArrayNull(&(*heur)->divesets);
   SCIPclockFree(&(*heur)->heurclock);
   SCIPclockFree(&(*heur)->setuptime);
   BMSfreeMemoryArray(&(*heur)->name);
   BMSfreeMemoryArray(&(*heur)->desc);
   BMSfreeMemory(heur);

   return SCIP_OKAY;
}

/** initializes primal heuristic */
SCIP_RETCODE SCIPheurInit(
   SCIP_HEUR*            heur,               /**< primal heuristic */
   SCIP_SET*             set                 /**< global SCIP settings */
   )
{
   int d;
   assert(heur != NULL);
   assert(set != NULL);

   if( heur->initialized )
   {
      SCIPerrorMessage("primal heuristic <%s> already initialized\n", heur->name);
      return SCIP_INVALIDCALL;
   }

   if( set->misc_resetstat )
   {
      SCIPclockReset(heur->setuptime);
      SCIPclockReset(heur->heurclock);

      heur->delaypos = -1;
      heur->ncalls = 0;
      heur->nsolsfound = 0;
      heur->nbestsolsfound = 0;
   }

   if( heur->heurinit != NULL )
   {
      /* start timing */
      SCIPclockStart(heur->setuptime, set);

      SCIP_CALL( heur->heurinit(set->scip, heur) );

      /* stop timing */
      SCIPclockStop(heur->setuptime, set);
   }

   /* reset dive sets */
   for( d = 0; d < heur->ndivesets; ++d )
   {
      assert(heur->divesets[d] != NULL);
      SCIPdivesetReset(heur->divesets[d]);
   }

   heur->initialized = TRUE;

   return SCIP_OKAY;
}

/** calls exit method of primal heuristic */
SCIP_RETCODE SCIPheurExit(
   SCIP_HEUR*            heur,               /**< primal heuristic */
   SCIP_SET*             set                 /**< global SCIP settings */
   )
{
   assert(heur != NULL);
   assert(set != NULL);

   if( !heur->initialized )
   {
      SCIPerrorMessage("primal heuristic <%s> not initialized\n", heur->name);
      return SCIP_INVALIDCALL;
   }

   if( heur->heurexit != NULL )
   {
      /* start timing */
      SCIPclockStart(heur->setuptime, set);

      SCIP_CALL( heur->heurexit(set->scip, heur) );

      /* stop timing */
      SCIPclockStop(heur->setuptime, set);
   }
   heur->initialized = FALSE;

   return SCIP_OKAY;
}

/** informs primal heuristic that the branch and bound process is being started */
SCIP_RETCODE SCIPheurInitsol(
   SCIP_HEUR*            heur,               /**< primal heuristic */
   SCIP_SET*             set                 /**< global SCIP settings */
   )
{
   assert(heur != NULL);
   assert(set != NULL);

   if( heur->delaypos != -1 )
   {
      heur->delaypos = -1;
      set->heurssorted = FALSE;
   }

   /* call solving process initialization method of primal heuristic */
   if( heur->heurinitsol != NULL )
   {
      /* start timing */
      SCIPclockStart(heur->setuptime, set);

      SCIP_CALL( heur->heurinitsol(set->scip, heur) );

      /* stop timing */
      SCIPclockStop(heur->setuptime, set);
   }

   return SCIP_OKAY;
}

/** informs primal heuristic that the branch and bound process data is being freed */
SCIP_RETCODE SCIPheurExitsol(
   SCIP_HEUR*            heur,               /**< primal heuristic */
   SCIP_SET*             set                 /**< global SCIP settings */
   )
{
   assert(heur != NULL);
   assert(set != NULL);

   /* call solving process deinitialization method of primal heuristic */
   if( heur->heurexitsol != NULL )
   {
      /* start timing */
      SCIPclockStart(heur->setuptime, set);

      SCIP_CALL( heur->heurexitsol(set->scip, heur) );

      /* stop timing */
      SCIPclockStop(heur->setuptime, set);
   }

   return SCIP_OKAY;
}

/** should the heuristic be executed at the given depth, frequency, timing, ... */
SCIP_Bool SCIPheurShouldBeExecuted(
   SCIP_HEUR*            heur,               /**< primal heuristic */
   int                   depth,              /**< depth of current node */
   int                   lpstateforkdepth,   /**< depth of the last node with solved LP */
   SCIP_HEURTIMING       heurtiming,         /**< current point in the node solving process */
   SCIP_Bool*            delayed             /**< pointer to store whether the heuristic should be delayed */
   )
{
   SCIP_Bool execute;

   if( ((heur->timingmask & SCIP_HEURTIMING_BEFOREPRESOL) && heurtiming == SCIP_HEURTIMING_BEFOREPRESOL)
       || ((heur->timingmask & SCIP_HEURTIMING_DURINGPRESOLLOOP) && heurtiming == SCIP_HEURTIMING_DURINGPRESOLLOOP) )
   {
      /* heuristic may be executed before/during presolving. Do so, if it was not disabled by setting the frequency to -1 */
      execute = heur->freq >= 0; 
   } 
   else if( (heur->timingmask & SCIP_HEURTIMING_AFTERPSEUDONODE) == 0
      && (heurtiming == SCIP_HEURTIMING_AFTERLPNODE || heurtiming == SCIP_HEURTIMING_AFTERLPPLUNGE) )
   {
      /* heuristic was skipped on intermediate pseudo nodes: check, if a node matching the execution frequency lies
       * between the current node and the last LP node of the path
       */
      execute = (heur->freq > 0 && depth >= heur->freqofs 
         && ((depth + heur->freq - heur->freqofs) / heur->freq
            != (lpstateforkdepth + heur->freq - heur->freqofs) / heur->freq));
   }
   else
   {
      /* heuristic may be executed on every node: check, if the current depth matches the execution frequency and offset */
      execute = (heur->freq > 0 && depth >= heur->freqofs && (depth - heur->freqofs) % heur->freq == 0);
   }

   /* if frequency is zero, execute heuristic only at the depth level of the frequency offset */
   execute = execute || (depth == heur->freqofs && heur->freq == 0);

   /* compare current depth against heuristic's maximal depth level */
   execute = execute && (heur->maxdepth == -1 || depth <= heur->maxdepth);

   /* if the heuristic was delayed, execute it anyway */
   execute = execute || (heur->delaypos >= 0);

   /* if the heuristic should be called after plunging but not during plunging, delay it if we are in plunging */
   if( execute
      && ((heurtiming == SCIP_HEURTIMING_AFTERLPNODE
            && (heur->timingmask & SCIP_HEURTIMING_AFTERLPNODE) == 0
            && (heur->timingmask & SCIP_HEURTIMING_AFTERLPPLUNGE) > 0)
         || (heurtiming == SCIP_HEURTIMING_AFTERPSEUDONODE
            && (heur->timingmask & SCIP_HEURTIMING_AFTERPSEUDONODE) == 0
            && (heur->timingmask & SCIP_HEURTIMING_AFTERPSEUDOPLUNGE) > 0)) )
   {
      /* the heuristic should be delayed until plunging is finished */
      execute = FALSE;
      *delayed = TRUE;
   }

   /* execute heuristic only if its timing mask fits the current point in the node solving process */
   execute = execute && (heur->timingmask & heurtiming) > 0;

   return execute;
}

/** calls execution method of primal heuristic */
SCIP_RETCODE SCIPheurExec(
   SCIP_HEUR*            heur,               /**< primal heuristic */
   SCIP_SET*             set,                /**< global SCIP settings */
   SCIP_PRIMAL*          primal,             /**< primal data */
   int                   depth,              /**< depth of current node */
   int                   lpstateforkdepth,   /**< depth of the last node with solved LP */
   SCIP_HEURTIMING       heurtiming,         /**< current point in the node solving process */
   SCIP_Bool             nodeinfeasible,     /**< was the current node already detected to be infeasible? */
   int*                  ndelayedheurs,      /**< pointer to count the number of delayed heuristics */
   SCIP_RESULT*          result              /**< pointer to store the result of the callback method */
   )
{
   SCIP_Bool execute;
   SCIP_Bool delayed;

   assert(heur != NULL);
   assert(heur->heurexec != NULL);
   assert(heur->freq >= -1);
   assert(heur->freqofs >= 0);
   assert(heur->maxdepth >= -1);
   assert(set != NULL);
   assert(set->scip != NULL);
   assert(primal != NULL);
   assert(depth >= 0 || heurtiming == SCIP_HEURTIMING_BEFOREPRESOL || heurtiming == SCIP_HEURTIMING_DURINGPRESOLLOOP);
   assert(ndelayedheurs != NULL);
   assert(result != NULL);

   *result = SCIP_DIDNOTRUN;

   delayed = FALSE;
   execute = SCIPheurShouldBeExecuted(heur, depth, lpstateforkdepth, heurtiming, &delayed);

   if( delayed )
   {
      assert(!execute);
      *result = SCIP_DELAYED;
   }

   if( execute )
   {
      SCIP_Longint oldnsolsfound;
      SCIP_Longint oldnbestsolsfound;

      SCIPdebugMessage("executing primal heuristic <%s> in depth %d (delaypos: %d)\n", heur->name, depth, heur->delaypos);

      oldnsolsfound = primal->nsolsfound;
      oldnbestsolsfound = primal->nbestsolsfound;

      /* start timing */
      SCIPclockStart(heur->heurclock, set);

      /* call external method */
      SCIP_CALL( heur->heurexec(set->scip, heur, heurtiming, nodeinfeasible, result) );

      /* stop timing */
      SCIPclockStop(heur->heurclock, set);

      /* evaluate result */
      if( *result != SCIP_FOUNDSOL
         && *result != SCIP_DIDNOTFIND
         && *result != SCIP_DIDNOTRUN
         && *result != SCIP_DELAYED )
      {
         SCIPerrorMessage("execution method of primal heuristic <%s> returned invalid result <%d>\n", 
            heur->name, *result);
         return SCIP_INVALIDRESULT;
      }
      if( *result != SCIP_DIDNOTRUN && *result != SCIP_DELAYED )
         heur->ncalls++;
      heur->nsolsfound += primal->nsolsfound - oldnsolsfound;
      heur->nbestsolsfound += primal->nbestsolsfound - oldnbestsolsfound;

      /* update delay position of heuristic */
      if( *result != SCIP_DELAYED && heur->delaypos != -1 )
      {
         heur->delaypos = -1;
         set->heurssorted = FALSE;
      }
   }
   assert(*result == SCIP_DIDNOTRUN || *result == SCIP_DELAYED || heur->delaypos == -1);

   /* check if the heuristic was (still) delayed */
   if( *result == SCIP_DELAYED || heur->delaypos >= 0 )
   {
      SCIPdebugMessage("delaying execution of primal heuristic <%s> in depth %d (delaypos: %d), heur was%s delayed before, had delaypos %d\n",
         heur->name, depth, *ndelayedheurs, heur->delaypos >= 0 ? "" : " not", heur->delaypos);

      /* mark the heuristic delayed */
      if( heur->delaypos != *ndelayedheurs )
      {
         heur->delaypos = *ndelayedheurs;
         set->heurssorted = FALSE;
      }
      (*ndelayedheurs)++;
   }

   return SCIP_OKAY;
}

/** gets user data of primal heuristic */
SCIP_HEURDATA* SCIPheurGetData(
   SCIP_HEUR*            heur                /**< primal heuristic */
   )
{
   assert(heur != NULL);

   return heur->heurdata;
}

/** sets user data of primal heuristic; user has to free old data in advance! */
void SCIPheurSetData(
   SCIP_HEUR*            heur,               /**< primal heuristic */
   SCIP_HEURDATA*        heurdata            /**< new primal heuristic user data */
   )
{
   assert(heur != NULL);

   heur->heurdata = heurdata;
}

/* new callback setter methods */

/** sets copy callback of primal heuristic */
void SCIPheurSetCopy(
   SCIP_HEUR*            heur,               /**< primal heuristic */
   SCIP_DECL_HEURCOPY    ((*heurcopy))       /**< copy callback of primal heuristic or NULL if you don't want to copy your plugin into sub-SCIPs */
   )
{
   assert(heur != NULL);

   heur->heurcopy = heurcopy;
}

/** sets destructor callback of primal heuristic */
void SCIPheurSetFree(
   SCIP_HEUR*            heur,               /**< primal heuristic */
   SCIP_DECL_HEURFREE    ((*heurfree))       /**< destructor of primal heuristic */
   )
{
   assert(heur != NULL);

   heur->heurfree = heurfree;
}

/** sets initialization callback of primal heuristic */
void SCIPheurSetInit(
   SCIP_HEUR*            heur,               /**< primal heuristic */
   SCIP_DECL_HEURINIT    ((*heurinit))       /**< initialize primal heuristic */
   )
{
   assert(heur != NULL);

   heur->heurinit = heurinit;
}

/** sets deinitialization callback of primal heuristic */
void SCIPheurSetExit(
   SCIP_HEUR*            heur,               /**< primal heuristic */
   SCIP_DECL_HEUREXIT    ((*heurexit))       /**< deinitialize primal heuristic */
   )
{
   assert(heur != NULL);

   heur->heurexit = heurexit;
}

/** sets solving process initialization callback of primal heuristic */
void SCIPheurSetInitsol(
   SCIP_HEUR*            heur,               /**< primal heuristic */
   SCIP_DECL_HEURINITSOL ((*heurinitsol))    /**< solving process initialization callback of primal heuristic */
   )
{
   assert(heur != NULL);

   heur->heurinitsol = heurinitsol;
}

/** sets solving process deinitialization callback of primal heuristic */
void SCIPheurSetExitsol(
   SCIP_HEUR*            heur,               /**< primal heuristic */
   SCIP_DECL_HEUREXITSOL ((*heurexitsol))    /**< solving process deinitialization callback of primal heuristic */
   )
{
   assert(heur != NULL);

   heur->heurexitsol = heurexitsol;
}

/** gets name of primal heuristic */
const char* SCIPheurGetName(
   SCIP_HEUR*            heur                /**< primal heuristic */
   )
{
   assert(heur != NULL);

   return heur->name;
}

/** gets description of primal heuristic */
const char* SCIPheurGetDesc(
   SCIP_HEUR*            heur                /**< primal heuristic */
   )
{
   assert(heur != NULL);

   return heur->desc;
}

/** gets display character of primal heuristic */
char SCIPheurGetDispchar(
   SCIP_HEUR*            heur                /**< primal heuristic */
   )
{
   assert(heur != NULL);

   return heur->dispchar;
}

/** returns the timing mask of the heuristic */
SCIP_HEURTIMING SCIPheurGetTimingmask(
   SCIP_HEUR*            heur                /**< primal heuristic */
   )
{
   assert(heur != NULL);

   return heur->timingmask;
}

/** sets new timing mask for heuristic */
void SCIPheurSetTimingmask(
   SCIP_HEUR*            heur,               /**< primal heuristic */
   SCIP_HEURTIMING       timingmask          /**< new timing mask of heuristic */
   )
{
   assert(heur != NULL);

   heur->timingmask = timingmask;
}

/** does the heuristic use a secondary SCIP instance? */
SCIP_Bool SCIPheurUsesSubscip(
   SCIP_HEUR*            heur                /**< primal heuristic */
   )
{
   assert(heur != NULL);

   return heur->usessubscip;
}

/** gets priority of primal heuristic */
int SCIPheurGetPriority(
   SCIP_HEUR*            heur                /**< primal heuristic */
   )
{
   assert(heur != NULL);

   return heur->priority;
}

/** sets priority of primal heuristic */
void SCIPheurSetPriority(
   SCIP_HEUR*            heur,               /**< primal heuristic */
   SCIP_SET*             set,                /**< global SCIP settings */
   int                   priority            /**< new priority of the primal heuristic */
   )
{
   assert(heur != NULL);
   assert(set != NULL);

   heur->priority = priority;
   set->heurssorted = FALSE;
}

/** gets frequency of primal heuristic */
int SCIPheurGetFreq(
   SCIP_HEUR*            heur                /**< primal heuristic */
   )
{
   assert(heur != NULL);

   return heur->freq;
}

/** sets frequency of primal heuristic */
void SCIPheurSetFreq(
   SCIP_HEUR*            heur,               /**< primal heuristic */
   int                   freq                /**< new frequency of heuristic */
   )
{
   assert(heur != NULL);

   heur->freq = freq;
}

/** gets frequency offset of primal heuristic */
int SCIPheurGetFreqofs(
   SCIP_HEUR*            heur                /**< primal heuristic */
   )
{
   assert(heur != NULL);

   return heur->freqofs;
}

/** gets maximal depth level for calling primal heuristic (returns -1, if no depth limit exists) */
int SCIPheurGetMaxdepth(
   SCIP_HEUR*            heur                /**< primal heuristic */
   )
{
   assert(heur != NULL);

   return heur->maxdepth;
}

/** gets the number of times, the heuristic was called and tried to find a solution */
SCIP_Longint SCIPheurGetNCalls(
   SCIP_HEUR*            heur                /**< primal heuristic */
   )
{
   assert(heur != NULL);

   return heur->ncalls;
}

/** gets the number of primal feasible solutions found by this heuristic */
SCIP_Longint SCIPheurGetNSolsFound(
   SCIP_HEUR*            heur                /**< primal heuristic */
   )
{
   assert(heur != NULL);

   return heur->nsolsfound;
}

/** gets the number of new best primal feasible solutions found by this heuristic */
SCIP_Longint SCIPheurGetNBestSolsFound(
   SCIP_HEUR*            heur                /**< primal heuristic */
   )
{
   assert(heur != NULL);

   return heur->nbestsolsfound;
}

/** is primal heuristic initialized? */
SCIP_Bool SCIPheurIsInitialized(
   SCIP_HEUR*            heur                /**< primal heuristic */
   )
{
   assert(heur != NULL);

   return heur->initialized;
}

/** enables or disables all clocks of \p heur, depending on the value of the flag */
void SCIPheurEnableOrDisableClocks(
   SCIP_HEUR*            heur,               /**< the heuristic for which all clocks should be enabled or disabled */
   SCIP_Bool             enable              /**< should the clocks of the heuristic be enabled? */
   )
{
   assert(heur != NULL);

   SCIPclockEnableOrDisable(heur->setuptime, enable);
   SCIPclockEnableOrDisable(heur->heurclock, enable);
}

/** gets time in seconds used in this heuristic for setting up for next stages */
SCIP_Real SCIPheurGetSetupTime(
   SCIP_HEUR*            heur                /**< primal heuristic */
   )
{
   assert(heur != NULL);

   return SCIPclockGetTime(heur->setuptime);
}

/** gets time in seconds used in this heuristic */
SCIP_Real SCIPheurGetTime(
   SCIP_HEUR*            heur                /**< primal heuristic */
   )
{
   assert(heur != NULL);

   return SCIPclockGetTime(heur->heurclock);
}

/** returns array of divesets of this primal heuristic, or NULL if it has no divesets */
SCIP_DIVESET** SCIPheurGetDivesets(
   SCIP_HEUR*            heur                /**< primal heuristic */
   )
{
   assert(heur != NULL);

   return heur->divesets;
}

/** returns the number of divesets of this primal heuristic */
int SCIPheurGetNDivesets(
   SCIP_HEUR*            heur                /**< primal heuristic */
   )
{
   assert(heur != NULL);

   return heur->ndivesets;
}<|MERGE_RESOLUTION|>--- conflicted
+++ resolved
@@ -286,9 +286,6 @@
             "more general constraint handler diving variable selection?",
             &(*diveset)->onlylpbranchcands, FALSE, onlylpbranchcands, NULL, NULL) );
 
-<<<<<<< HEAD
-   SCIPdivesetReset(*diveset);
-=======
    (void) SCIPsnprintf(paramname, SCIP_MAXSTRLEN, "heuristics/%s/specificsos1score", (*diveset)->name);
    SCIP_CALL( SCIPsetAddBoolParam(set, messagehdlr, blkmem,
             paramname,
@@ -296,8 +293,7 @@
             "otherwise use the score function of the SOS1 constraint handler",
             &(*diveset)->specificsos1score, FALSE, specificsos1score, NULL, NULL) );
 
-   SCIPdivesetReset(*diveset, set);
->>>>>>> 261fda89
+   SCIPdivesetReset(*diveset);
 
    return SCIP_OKAY;
 }
