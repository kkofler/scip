--- conflicted
+++ resolved
@@ -105,11 +105,7 @@
 
 #define SCIP_VERSION                400 /**< SCIP version number (multiplied by 100 to get integer number) */
 #define SCIP_SUBVERSION               2 /**< SCIP sub version number */
-<<<<<<< HEAD
-#define SCIP_APIVERSION               6 /**< SCIP API version number */
-=======
 #define SCIP_APIVERSION              11 /**< SCIP API version number */
->>>>>>> 8c84f18c
 #define SCIP_COPYRIGHT   "Copyright (C) 2002-2017 Konrad-Zuse-Zentrum fuer Informationstechnik Berlin (ZIB)"
 
 
