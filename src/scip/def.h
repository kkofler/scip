/* * * * * * * * * * * * * * * * * * * * * * * * * * * * * * * * * * * * * * */
/*                                                                           */
/*                  This file is part of the program and library             */
/*         SCIP --- Solving Constraint Integer Programs                      */
/*                                                                           */
/*    Copyright (C) 2002-2022 Konrad-Zuse-Zentrum                            */
/*                            fuer Informationstechnik Berlin                */
/*                                                                           */
/*  SCIP is distributed under the terms of the ZIB Academic License.         */
/*                                                                           */
/*  You should have received a copy of the ZIB Academic License              */
/*  along with SCIP; see the file COPYING. If not visit scipopt.org.         */
/*                                                                           */
/* * * * * * * * * * * * * * * * * * * * * * * * * * * * * * * * * * * * * * */

/**@file   def.h
 * @ingroup INTERNALAPI
 * @brief  common defines and data types used in all packages of SCIP
 * @author Tobias Achterberg
 */

/*---+----1----+----2----+----3----+----4----+----5----+----6----+----7----+----8----+----9----+----0----+----1----+----2*/

#ifndef __SCIP_DEF_H__
#define __SCIP_DEF_H__

#ifdef __cplusplus
#define __STDC_LIMIT_MACROS
#define __STDC_CONSTANT_MACROS
#endif

#include <stdio.h>
#include <stdint.h>
#include <math.h>
#include <limits.h>
#include <float.h>
#include <assert.h>

/*
 * include build configuration flags
 */
#ifndef NO_CONFIG_HEADER
#include "scip/config.h"
#include "scip/scip_export.h"
#endif

/*
 * GNU COMPILER VERSION define
 */
#ifdef __GNUC__
#ifndef GCC_VERSION
#define GCC_VERSION (__GNUC__ * 100                     \
      + __GNUC_MINOR__ * 10                             \
      + __GNUC_PATCHLEVEL__)
#endif
#endif

/*
 * define whether compiler allows variadic macros
 * __STDC_VERSION__ only exists for C code
 * added the extra check using the GCC_VERSION to enable variadic macros also with C++ code with GCC atleast
 *
 */
#if defined(_MSC_VER) || ( __STDC_VERSION__ >= 199901L ) || ( GCC_VERSION >= 480 )
#define SCIP_HAVE_VARIADIC_MACROS 1
#endif

/** get the first parameter and all-but-the-first arguments from variadic arguments
 *
 * normally, SCIP_VARARGS_FIRST_ should be sufficient
 * the SCIP_VARARGS_FIRST_/SCIP_VARARGS_FIRST kludge is to work around a bug in MSVC (https://stackoverflow.com/questions/4750688/how-to-single-out-the-first-parameter-sent-to-a-macro-taking-only-a-variadic-par)
 */
#define SCIP_VARARGS_FIRST_(firstarg, ...) firstarg
#define SCIP_VARARGS_FIRST(args) SCIP_VARARGS_FIRST_ args

/** get all but the first parameter from variadic arguments */
#define SCIP_VARARGS_REST(firstarg, ...) __VA_ARGS__

/*
 * Boolean values
 */

#ifndef SCIP_Bool
#define SCIP_Bool unsigned int               /**< type used for Boolean values */
#ifndef TRUE
#define TRUE  1                              /**< Boolean value TRUE */
#define FALSE 0                              /**< Boolean value FALSE */
#endif
#endif

#ifndef SCIP_Shortbool
#define SCIP_Shortbool uint8_t               /**< type used for Boolean values with less space */
#endif

/*
 * Add some macros for differing functions on Windows
 */
#if defined(_WIN32) || defined(_WIN64)

#define strcasecmp _stricmp
#define strncasecmp _strnicmp
#define getcwd _getcwd
#endif

/*
 * Define the marco SCIP_EXPORT if it is not included from the generated header
 */
#ifndef SCIP_EXPORT
#if defined(_WIN32) || defined(_WIN64)
#define SCIP_EXPORT __declspec(dllexport)
#elif defined(__GNUC__) && __GNUC__ >= 4
#define SCIP_EXPORT __attribute__((__visibility__("default")))
#else
#define SCIP_EXPORT
#endif
#endif

/* define INLINE */
#ifndef INLINE
#if defined(_WIN32) || defined(__STDC__)
#define INLINE                 __inline
#else
#define INLINE                 inline
#endif
#endif



#include "scip/type_retcode.h"
#include "scip/type_message.h"
#include "scip/pub_message.h"

#ifdef __cplusplus
extern "C" {
#endif


<<<<<<< HEAD
#define SCIP_VERSION                800 /**< SCIP version number (multiplied by 100 to get integer number) */
#define SCIP_SUBVERSION               2 /**< SCIP sub version number */
#define SCIP_APIVERSION             106 /**< SCIP API version number */
#define SCIP_COPYRIGHT   "Copyright (C) 2002-2021 Konrad-Zuse-Zentrum fuer Informationstechnik Berlin (ZIB)"
=======
#define SCIP_VERSION                801 /**< SCIP version number (multiplied by 100 to get integer number) */
#define SCIP_SUBVERSION               0 /**< SCIP sub version number */
#define SCIP_APIVERSION             104 /**< SCIP API version number */
#define SCIP_COPYRIGHT   "Copyright (C) 2002-2022 Konrad-Zuse-Zentrum fuer Informationstechnik Berlin (ZIB)"
>>>>>>> 6905ffd7


/*
 * CIP format variable characters
 */

#define SCIP_VARTYPE_BINARY_CHAR 'B'
#define SCIP_VARTYPE_INTEGER_CHAR 'I'
#define SCIP_VARTYPE_IMPLINT_CHAR 'M'
#define SCIP_VARTYPE_CONTINUOUS_CHAR 'C'

/*
 * Long Integer values
 */

#ifndef LLONG_MAX
#define LLONG_MAX        9223372036854775807LL
#define LLONG_MIN        (-LLONG_MAX - 1LL)
#endif

#define SCIP_Longint long long                         /**< type used for long integer values */
#define SCIP_LONGINT_MAX          LLONG_MAX
#define SCIP_LONGINT_MIN          LLONG_MIN
#ifndef SCIP_LONGINT_FORMAT
#if defined(_WIN32) || defined(_WIN64)
#define SCIP_LONGINT_FORMAT           "I64d"
#else
#define SCIP_LONGINT_FORMAT           "lld"
#endif
#endif

/*
 * Floating point values
 */

#define SCIP_Real double                               /**< type used for floating point values */
#define SCIP_REAL_MAX         (SCIP_Real)DBL_MAX
#define SCIP_REAL_MIN        -(SCIP_Real)DBL_MAX
#define SCIP_REAL_FORMAT               "lf"

#define SCIP_DEFAULT_INFINITY         1e+20  /**< default value considered to be infinity */
#define SCIP_DEFAULT_EPSILON          1e-09  /**< default upper bound for floating points to be considered zero */
#define SCIP_DEFAULT_SUMEPSILON       1e-06  /**< default upper bound for sums of floating points to be considered zero */
#define SCIP_DEFAULT_FEASTOL          1e-06  /**< default feasibility tolerance for constraints */
#define SCIP_DEFAULT_CHECKFEASTOLFAC    1.0  /**< default factor to change the feasibility tolerance when testing the best solution for feasibility (after solving process) */
#define SCIP_DEFAULT_LPFEASTOLFACTOR    1.0  /**< default factor w.r.t. primal feasibility tolerance that determines default (and maximal) primal feasibility tolerance of LP solver */
#define SCIP_DEFAULT_DUALFEASTOL      1e-07  /**< default feasibility tolerance for reduced costs */
#define SCIP_DEFAULT_BARRIERCONVTOL   1e-10  /**< default convergence tolerance used in barrier algorithm */
#define SCIP_DEFAULT_BOUNDSTREPS       0.05  /**< default minimal relative improve for strengthening bounds */
#define SCIP_DEFAULT_PSEUDOCOSTEPS    1e-01  /**< default minimal variable distance value to use for pseudo cost updates */
#define SCIP_DEFAULT_PSEUDOCOSTDELTA  1e-04  /**< default minimal objective distance value to use for pseudo cost updates */
#define SCIP_DEFAULT_RECOMPFAC        1e+07  /**< default minimal decrease factor that causes the recomputation of a value (e.g., pseudo objective) instead of an update */
#define SCIP_DEFAULT_HUGEVAL          1e+15  /**< values larger than this are considered huge and should be handled separately (e.g., in activity computation) */
#define SCIP_MAXEPSILON               1e-03  /**< maximum value for any numerical epsilon */
#define SCIP_MINEPSILON               1e-20  /**< minimum value for any numerical epsilon */
#define SCIP_INVALID          (double)1e+99  /**< floating point value is not valid */
#define SCIP_UNKNOWN          (double)1e+98  /**< floating point value is not known (in primal solution) */
#define SCIP_INTERVAL_INFINITY (double)1e+300 /**< infinity value for interval computations */

#define REALABS(x)        (fabs(x))
#define EPSEQ(x,y,eps)    (REALABS((x)-(y)) <= (eps))
#define EPSLT(x,y,eps)    ((x)-(y) < -(eps))
#define EPSLE(x,y,eps)    ((x)-(y) <= (eps))
#define EPSGT(x,y,eps)    ((x)-(y) > (eps))
#define EPSGE(x,y,eps)    ((x)-(y) >= -(eps))
#define EPSZ(x,eps)       (REALABS(x) <= (eps))
#define EPSP(x,eps)       ((x) > (eps))
#define EPSN(x,eps)       ((x) < -(eps))
#define EPSFLOOR(x,eps)   (floor((x)+(eps)))
#define EPSCEIL(x,eps)    (ceil((x)-(eps)))
#define EPSROUND(x,eps)   (ceil((x)-0.5+(eps)))
#define EPSFRAC(x,eps)    ((x)-EPSFLOOR(x,eps))
#define EPSISINT(x,eps)   (EPSFRAC(x,eps) <= (eps))


#ifndef SQR
#define SQR(x)        ((x)*(x))
#define SQRT(x)       (sqrt(x))
#endif

/* platform-dependent specification of the log1p, which is numerically more stable around x = 0.0 */
#ifndef LOG1P
#if defined(_WIN32) || defined(_WIN64)
#define LOG1P(x) (log(1.0+x))
#else
#define LOG1P(x) (log1p(x))
#endif
#endif

#ifndef LOG2
#if defined(_MSC_VER) && (_MSC_VER < 1800)
#define LOG2(x) (log(x) / log(2.0))
#else
#define LOG2(x) log2(x)
#endif
#endif

#ifndef ABS
#define ABS(x)        ((x) >= 0 ? (x) : -(x))
#endif

#ifndef MAX
#define MAX(x, y) ((x) >= (y) ? (x) : (y)) /**< returns maximum of x and y */
#endif

#ifndef MIN
#define MIN(x, y) ((x) <= (y) ? (x) : (y)) /**< returns minimum of x and y */
#endif

#ifndef MAX3
#define MAX3(x, y, z) ((x) >= (y) ? MAX(x, z) : MAX(y, z)) /**< returns maximum of x, y, and z */
#endif

#ifndef MIN3
#define MIN3(x, y, z) ((x) <= (y) ? MIN(x, z) : MIN(y, z)) /**< returns minimum of x, y, and z */
#endif

#ifndef COPYSIGN
#if defined(_MSC_VER) && (_MSC_VER < 1800)
#define COPYSIGN _copysign
#else
#define COPYSIGN copysign
#endif
#endif

/*
 * Pointers
 */

#ifndef NULL
#define NULL ((void*)0)                 /**< zero pointer */
#endif

#ifndef RESTRICT
#if defined(_MSC_VER)
#define RESTRICT __restrict
#else
#ifdef __cplusplus
#define RESTRICT __restrict__
#elif __STDC_VERSION__ >= 199901L
#define RESTRICT restrict
#else
#define RESTRICT
#endif
#endif
#endif

/*
 * Strings
 */

#define SCIP_MAXSTRLEN             1024 /**< maximum string length in SCIP */

/*
 * Memory settings
 */

/* we use SIZE_MAX / 2 to detect negative sizes which got a very large value when casting to size_t */
#define SCIP_MAXMEMSIZE              (SIZE_MAX/2) /**< maximum size of allocated memory (array) */

#define SCIP_HASHSIZE_PARAMS        2048 /**< size of hash table in parameter name tables */
#define SCIP_HASHSIZE_NAMES          500 /**< size of hash table in name tables */
#define SCIP_HASHSIZE_CUTPOOLS       500 /**< size of hash table in cut pools */
#define SCIP_HASHSIZE_CLIQUES        500 /**< size of hash table in clique tables */
#define SCIP_HASHSIZE_NAMES_SMALL    100 /**< size of hash table in name tables for small problems */
#define SCIP_HASHSIZE_CUTPOOLS_SMALL 100 /**< size of hash table in cut pools for small problems */
#define SCIP_HASHSIZE_CLIQUES_SMALL  100 /**< size of hash table in clique tables for small problems */
#define SCIP_HASHSIZE_VBC            500 /**< size of hash map for node -> nodenum mapping used for VBC output */

#define SCIP_DEFAULT_MEM_ARRAYGROWFAC   1.2 /**< memory growing factor for dynamically allocated arrays */
#define SCIP_DEFAULT_MEM_ARRAYGROWINIT    4 /**< initial size of dynamically allocated arrays */

#define SCIP_MEM_NOLIMIT (SCIP_Longint)(SCIP_LONGINT_MAX >> 20)/**< initial size of dynamically allocated arrays */

/*
 * Tree settings
 */

#define SCIP_MAXTREEDEPTH             65534  /**< maximal allowed depth of the branch-and-bound tree */

/*
 * Probing scoring settings
 */

#define SCIP_PROBINGSCORE_PENALTYRATIO    2  /**< ratio for penalizing too small fractionalities in diving heuristics.
                                              *   if the fractional part of a variable is smaller than a given threshold
                                              *   the corresponding score gets penalized. due to numerical troubles
                                              *   we will flip a coin whenever SCIPisEQ(scip, fractionality, threshold)
                                              *   evaluates to true. this parameter defines the chance that this results
                                              *   in penalizing the score, i.e., there is 1:2 chance for penalizing.
                                              */

/*
 * Global debugging settings
 */

/*#define DEBUG*/


/*
 * Defines for handling SCIP return codes
 */

/** this macro is used to stop SCIP in debug mode such that errors can be debugged;
 *
 *  @note In optimized mode this macro has no effect. That means, in case of an error it has to be ensured that code
 *        terminates with an error code or continues safely.
 */
#define SCIPABORT() assert(FALSE) /*lint --e{527} */

#define SCIP_CALL_ABORT_QUIET(x)  do { if( (x) != SCIP_OKAY ) SCIPABORT(); } while( FALSE )
#define SCIP_CALL_QUIET(x)        do { SCIP_RETCODE _restat_; if( (_restat_ = (x)) != SCIP_OKAY ) return _restat_; } while( FALSE )
#define SCIP_ALLOC_ABORT_QUIET(x) do { if( NULL == (x) ) SCIPABORT(); } while( FALSE )
#define SCIP_ALLOC_QUIET(x)       do { if( NULL == (x) ) return SCIP_NOMEMORY; } while( FALSE )

#define SCIP_CALL_ABORT(x) do                                                                                 \
                       {                                                                                      \
                          SCIP_RETCODE _restat_; /*lint -e{506,774}*/                                         \
                          if( (_restat_ = (x)) != SCIP_OKAY )                                                 \
                          {                                                                                   \
                             SCIPerrorMessage("Error <%d> in function call\n", _restat_);                     \
                             SCIPABORT();                                                                     \
                          }                                                                                   \
                       }                                                                                      \
                       while( FALSE )

#define SCIP_ALLOC_ABORT(x) do                                                                                \
                       {                                                                                      \
                          if( NULL == (x) )                                                                   \
                          {                                                                                   \
                             SCIPerrorMessage("No memory in function call\n");                                \
                             SCIPABORT();                                                                     \
                          }                                                                                   \
                       }                                                                                      \
                       while( FALSE )

#define SCIP_CALL(x)   do                                                                                     \
                       {                                                                                      \
                          SCIP_RETCODE _restat_; /*lint -e{506,774}*/                                         \
                          if( (_restat_ = (x)) != SCIP_OKAY )                                                 \
                          {                                                                                   \
                             SCIPerrorMessage("Error <%d> in function call\n", _restat_);                     \
                             return _restat_;                                                                 \
                           }                                                                                  \
                       }                                                                                      \
                       while( FALSE )

#define SCIP_ALLOC(x)  do                                                                                     \
                       {                                                                                      \
                          if( NULL == (x) )                                                                   \
                          {                                                                                   \
                             SCIPerrorMessage("No memory in function call\n");                                \
                             return SCIP_NOMEMORY;                                                            \
                          }                                                                                   \
                       }                                                                                      \
                       while( FALSE )

#define SCIP_CALL_TERMINATE(retcode, x, TERM)   do                                                            \
                       {                                                                                      \
                          if( ((retcode) = (x)) != SCIP_OKAY )                                                \
                          {                                                                                   \
                             SCIPerrorMessage("Error <%d> in function call\n", retcode);                      \
                             goto TERM;                                                                       \
                          }                                                                                   \
                       }                                                                                      \
                       while( FALSE )

#define SCIP_ALLOC_TERMINATE(retcode, x, TERM)   do                                                           \
                       {                                                                                      \
                          if( NULL == (x) )                                                                   \
                          {                                                                                   \
                             SCIPerrorMessage("No memory in function call\n");                                \
                             retcode = SCIP_NOMEMORY;                                                         \
                             goto TERM;                                                                       \
                          }                                                                                   \
                       }                                                                                      \
                       while( FALSE )

#define SCIP_CALL_FINALLY(x, y)   do                                                                                     \
                       {                                                                                      \
                          SCIP_RETCODE _restat_;                                                              \
                          if( (_restat_ = (x)) != SCIP_OKAY )                                                 \
                          {                                                                                   \
                             SCIPerrorMessage("Error <%d> in function call\n", _restat_);                     \
                             (y);                                                                             \
                             return _restat_;                                                                 \
                           }                                                                                  \
                       }                                                                                      \
                       while( FALSE )

#define SCIP_UNUSED(x) ((void) (x))

/*
 * Define to mark deprecated API functions
 */

#ifndef SCIP_DEPRECATED
#if defined(_MSC_VER)
#  define SCIP_DEPRECATED __declspec(deprecated)
#elif defined(__GNUC__)
#  define SCIP_DEPRECATED __attribute__ ((deprecated))
#else
#  define SCIP_DEPRECATED
#endif
#endif

#ifdef __cplusplus
}
#endif

#endif<|MERGE_RESOLUTION|>--- conflicted
+++ resolved
@@ -135,17 +135,10 @@
 #endif
 
 
-<<<<<<< HEAD
 #define SCIP_VERSION                800 /**< SCIP version number (multiplied by 100 to get integer number) */
 #define SCIP_SUBVERSION               2 /**< SCIP sub version number */
 #define SCIP_APIVERSION             106 /**< SCIP API version number */
-#define SCIP_COPYRIGHT   "Copyright (C) 2002-2021 Konrad-Zuse-Zentrum fuer Informationstechnik Berlin (ZIB)"
-=======
-#define SCIP_VERSION                801 /**< SCIP version number (multiplied by 100 to get integer number) */
-#define SCIP_SUBVERSION               0 /**< SCIP sub version number */
-#define SCIP_APIVERSION             104 /**< SCIP API version number */
 #define SCIP_COPYRIGHT   "Copyright (C) 2002-2022 Konrad-Zuse-Zentrum fuer Informationstechnik Berlin (ZIB)"
->>>>>>> 6905ffd7
 
 
 /*
