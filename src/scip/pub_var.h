--- conflicted
+++ resolved
@@ -117,10 +117,7 @@
 /** gets corresponding active, fixed, or multi-aggregated problem variables of given variables,
  *  @note the content of the given array will/might change
  */
-<<<<<<< HEAD
-=======
-extern
->>>>>>> 1e1e57fe
+extern
 void SCIPvarsGetProbvar(
    SCIP_VAR**            vars,               /**< array of problem variables */
    int                   nvars               /**< number of variables */
