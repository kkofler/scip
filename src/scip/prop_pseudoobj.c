/* * * * * * * * * * * * * * * * * * * * * * * * * * * * * * * * * * * * * * */
/*                                                                           */
/*                  This file is part of the program and library             */
/*         SCIP --- Solving Constraint Integer Programs                      */
/*                                                                           */
/*    Copyright (C) 2002-2011 Konrad-Zuse-Zentrum                            */
/*                            fuer Informationstechnik Berlin                */
/*                                                                           */
/*  SCIP is distributed under the terms of the ZIB Academic License.         */
/*                                                                           */
/*  You should have received a copy of the ZIB Academic License              */
/*  along with SCIP; see the file COPYING. If not email to scip@zib.de.      */
/*                                                                           */
/* * * * * * * * * * * * * * * * * * * * * * * * * * * * * * * * * * * * * * */

/**@file   prop_pseudoobj.c
 * @brief  Pseudo objective propagator
 * @author Tobias Achterberg
 * @author Stefan Heinz
 *
 * This propagator propagates the objective function using the cutoff bound and the pseudo objective value. The pseudo
 * objective value can be seen as minimum activity of the linear objective function. Using this, this propagator checks
 * if variables with non-zero objective coefficients can exceed the cutoff bound. If this is the case the corresponding
 * bound can be tightened.
 *
 */

/*---+----1----+----2----+----3----+----4----+----5----+----6----+----7----+----8----+----9----+----0----+----1----+----2*/

#include <assert.h>
#include <string.h>

#include "scip/prop_pseudoobj.h"


#define PROP_NAME              "pseudoobj"
#define PROP_DESC              "pseudo objective function propagator"
#define PROP_TIMING             SCIP_PROPTIMING_ALWAYS
#define PROP_PRIORITY                 0 /**< propagator priority */ 
#define PROP_FREQ                     1 /**< propagator frequency */
#define PROP_DELAY                FALSE /**< should propagation method be delayed, if other propagators found reductions? */
#define PROP_PRESOL_PRIORITY   +6000000 /**< priority of the presolving method (>= 0: before, < 0: after constraint handlers); combined with presolvers */
#define PROP_PRESOL_DELAY          TRUE /**< should presolving be delay, if other presolvers found reductions?  */
#define PROP_PRESOL_MAXROUNDS        -1 /**< maximal number of presolving rounds the presolver participates in (-1: no
                                         *   limit) */

#define EVENTHDLR_NAME         "pseudoobj"
#define EVENTHDLR_DESC         "bound change event handler for pseudo objective function propagator"

#define DEFAULT_MINUSELESS          100 /**< minimal number of successive none binary variable propagator whithout a
                                         *   bound reduction before aborted */
#define DEFAULT_MAXVARSFRAC         0.1 /**< maximal fraction of none binary variables with non-zero objective
                                         *   without a bound reduction before aborted */
#define DEFAULT_PROPFULLINROOT     TRUE /**< do we want to propagate full if we are propagating the root node, all variables */
#define DEFAULT_PROPCUTOFFBOUND    TRUE /**< propagate new cutoff bound directly globally */
#define DEFAULT_FORCE             FALSE /**< should the propagator be forced even active pricer are present? Note that
                                         *   can be done if it is known that the pseudo objective activity is given by
                                         *   the zero bound for all variables which are currently not present in the
                                         *   problem */
#define DEFAULT_MAXNEWVARS         1000 /**< number of variable added after the propgatore is reinitialized? */



/*
 * Data structures
 */

/** propagator data */
struct SCIP_PropData
{
   SCIP_EVENTHDLR*       eventhdlr;          /**< event handler for global bound change events */
   SCIP_VAR**            objvars;            /**< none binary variables with non-zero objective */
   SCIP_Real             lastlowerbound;     /**< last lower bound which propagated */
   SCIP_Real             cutoffbound;        /**< last cutoff bound used in presolving */
   SCIP_Real             glbpseudoobjval;    /**< last pseudo objective used in presolving */
   SCIP_Real             maxpseudoobjact;    /**< maximal global pseudo objective activity */
   SCIP_Real             maxvarsfrac;        /**< maximal fraction of none binary variables with non-zero objective
                                              *   without a bound reduction before aborted */
   int                   maxpseudoobjactinf; /**< number of coefficients contributing with infinite value to maxpseudoobjact */
   int                   nobjbinvars;        /**< number of binary variables with non-zero objective */
   int                   nobjvars;           /**< number of none binary variables with non-zero objective */
   int                   minuseless;         /**< minimal number of successive none binary variable propagator whithout
                                              *   a bound reduction before aborted */
   int                   lastvarnum;         /**< last none binary variable number that was looked at */
   int                   glbfirstnonfixed;   /**< index of first globally non-fixed binary variable */
   int                   firstnonfixed;      /**< index of first non-fixed binary variable */
   int                   nnewvars;           /**< counter for counting number of new variables added */
   int                   maxnewvars;         /**< number of variable added after the propgatore is reinitialized? */
   SCIP_Bool             glbpropagated;      /**< are global domains propagated */
   SCIP_Bool             propfullinroot;     /**< do we want to propagate full if we are propagating the root node, all variables */
   SCIP_Bool             propcutoffbound;    /**< propagate new cutoff bound directly globally */
   SCIP_Bool             force;              /**< should the propagator be forced even if active pricer are present? */
   SCIP_Bool             catchvaradded;      /**< do we catch the variable added event? */
};

/** compare variables w.r.t.
 *  (i)  the absolute value the objective coefficient;
 *  (ii) the locks which indicate most effect -- for the variables with a positive (negative) objective coefficient the
 *       down (up) lock is used since this lock indicates that tightened of the upper (lower) bound will triegger
 *       further domain propagations;
 * (iii) the other locks;
 * (iv)  variable problem index;
 */
static
SCIP_DECL_SORTPTRCOMP(varCompObj)
{
   SCIP_VAR* var1;
   SCIP_VAR* var2;
   int locks1;
   int locks2;

   var1 = (SCIP_VAR*)elem1;
   var2 = (SCIP_VAR*)elem2;

   assert(SCIPvarGetObj(var1) != 0.0);
   assert(SCIPvarGetObj(var2) != 0.0);

   /* first criteria is the objective coefficient */
   if( REALABS(SCIPvarGetObj(var1)) < REALABS(SCIPvarGetObj(var2)) )
      return -1;
   else if( REALABS(SCIPvarGetObj(var1)) > REALABS(SCIPvarGetObj(var2)) )
      return +1;

   /* second criteria the locks which indicate most effect */
   if( SCIPvarGetObj(var1) > 0.0 )
      locks1 = SCIPvarGetNLocksDown(var1);
   else
      locks1 = SCIPvarGetNLocksUp(var1);

   if( SCIPvarGetObj(var2) > 0.0 )
      locks2 = SCIPvarGetNLocksDown(var2);
   else
      locks2 = SCIPvarGetNLocksUp(var2);

   if( locks1 < locks2 )
      return -1;
   if( locks1 > locks2 )
      return 1;

   /* third criteria the other locks */
   if( SCIPvarGetObj(var1) > 0.0 )
      locks1 = SCIPvarGetNLocksUp(var1);
   else
      locks1 = SCIPvarGetNLocksDown(var1);

   if( SCIPvarGetObj(var2) >  0.0 )
      locks2 = SCIPvarGetNLocksUp(var2);
   else
      locks2 = SCIPvarGetNLocksDown(var2);

   if( locks1 < locks2 )
      return -1;
   if( locks1 > locks2 )
      return 1;

   /* forth criteria use the problem index */
   return SCIPvarCompare(var1, var2);
}

/*
 * Local methods
 */

/** drop events depending on the objective coefficient */
static
SCIP_RETCODE dropVarEvents(
   SCIP*                 scip,               /**< SCIP data structure */
   SCIP_PROPDATA*        propdata            /**< propagator data */
   )
{
   SCIP_VAR** vars;
   SCIP_EVENTHDLR* eventhdlr;
   int k;

   assert(scip != NULL);
   assert(propdata != NULL);

   eventhdlr = propdata->eventhdlr;
   assert(eventhdlr != NULL);

   vars = propdata->objvars;
   assert(vars != NULL || propdata->nobjvars == 0);

   /* drop global bound tighten events that decrease the maximal pseudo objective activity and release variables */
   for( k = 0; k < propdata->nobjbinvars; ++k )
   {
      SCIP_VAR* var;
      SCIP_Real obj;

      assert(vars != NULL);

      var = vars[k];
      assert(var != NULL);

      obj = SCIPvarGetObj(var);
      assert(!SCIPisZero(scip, obj));

      /* drop bound change event */
      if( obj > 0.0 )
      {
         SCIP_CALL( SCIPdropVarEvent(scip, var, SCIP_EVENTTYPE_GUBCHANGED | SCIP_EVENTTYPE_BOUNDRELAXED, eventhdlr, (SCIP_EVENTDATA*)propdata, -1) );
      }
      else
      {
         SCIP_CALL( SCIPdropVarEvent(scip, var, SCIP_EVENTTYPE_GLBCHANGED | SCIP_EVENTTYPE_BOUNDRELAXED, eventhdlr, (SCIP_EVENTDATA*)propdata, -1) );
      }

      /* release variable */
      SCIP_CALL( SCIPreleaseVar(scip, &vars[k]) );
   }
   assert(k == propdata->nobjbinvars);

   /* drop global bound tighten events that decrease the maximal pseudo objective activity and release variables */
   for( ; k < propdata->nobjvars; ++k )
   {
      SCIP_VAR* var;
      SCIP_Real obj;

      assert(vars != NULL);

      var = vars[k];
      assert(var != NULL);

      obj = SCIPvarGetObj(var);
      assert(!SCIPisZero(scip, obj));

      /* drop bound change event */
      if( obj > 0.0 )
      {
         SCIP_CALL( SCIPdropVarEvent(scip, var, SCIP_EVENTTYPE_GUBCHANGED, eventhdlr, (SCIP_EVENTDATA*)propdata, -1) );
      }
      else
      {
         SCIP_CALL( SCIPdropVarEvent(scip, var, SCIP_EVENTTYPE_GLBCHANGED, eventhdlr, (SCIP_EVENTDATA*)propdata, -1) );
      }

      /* release variable */
      SCIP_CALL( SCIPreleaseVar(scip, &vars[k]) );
   }

   return SCIP_OKAY;
}

/** counts the number if variables with none zero objective coefficient */
static
int countNoneZeroObjVars(
   SCIP*                 scip,               /**< SCIP data structure */
   SCIP_VAR**            vars,               /**< variable array */
   int                   nvars               /**< number of variables */
   )
{
   int count;
   int v;

   count = 0;

   for( v = 0; v < nvars; ++v )
   {
      SCIP_Real obj;

      assert(vars[v] != NULL);

      obj = SCIPvarGetObj(vars[v]);
      if( !SCIPisZero(scip, obj) )
         count++;
   }

   return count;
}

/** free propagator data */
static
SCIP_RETCODE propdataExit(
   SCIP*                 scip,               /**< SCIP data structure */
   SCIP_PROPDATA*        propdata            /**< propagator data */
   )
{
   /* drop events for the none binary variables */
   SCIP_CALL( dropVarEvents(scip, propdata) );

   /* free memory for non-zero objective variables */
   SCIPfreeMemoryArrayNull(scip, &propdata->objvars);

   propdata->nobjvars = 0;
   propdata->nobjbinvars = 0;
   propdata->maxpseudoobjact = SCIP_INVALID;
   propdata->maxpseudoobjactinf = 0;
   propdata->lastvarnum = -1;
   propdata->glbfirstnonfixed = 0;
   propdata->firstnonfixed = 0;
   propdata->nnewvars = 0;

   return SCIP_OKAY;
}

/** initializate the propgator */
static
SCIP_RETCODE propdataInit(
   SCIP*                 scip,               /**< SCIP data structure */
   SCIP_PROPDATA*        propdata            /**< propagator data */
   )
{
   SCIP_EVENTHDLR* eventhdlr;
   SCIP_VAR** vars;
   int nvars;
   int nbinvars;
   int nintvars;
   int ncontvars;
   int nobjvars;
   int nobjintvars;
   int nobjbinvars;
   int v;

   assert(scip != NULL);
   assert(propdata != NULL);

   eventhdlr = propdata->eventhdlr;

   /* get problem variables */
   vars = SCIPgetVars(scip);
   nvars = SCIPgetNVars(scip);
   nbinvars = SCIPgetNBinVars(scip);
   nintvars = SCIPgetNIntVars(scip) + SCIPgetNImplVars(scip);
   ncontvars = SCIPgetNContVars(scip);

   /* count binary variables with non-zero objective value */
   nobjbinvars = countNoneZeroObjVars(scip, vars, nbinvars);
   SCIPdebugMessage("There are %d binary variables in the objective function <%s>.\n", nobjbinvars, SCIPgetProbName(scip));

   /* count integer variables with non-zero objective value */
   nobjintvars = countNoneZeroObjVars(scip, &vars[nbinvars], nintvars);
   SCIPdebugMessage("There are %d interger variables (none binary) in the objective function.\n", nobjintvars);

   /* count continue variables with non-zero objective value */
   nobjvars = countNoneZeroObjVars(scip, &vars[nbinvars + nintvars], ncontvars);
   SCIPdebugMessage("There are %d continuous variables in the objective function.\n", nobjvars);

   nobjvars += nobjbinvars + nobjintvars;

   /* collect the variables with non-zero objective and catch global bound tighten events that decrease the
    * maximal pseudo objective activity
    */
   if( nobjvars > 0 )
   {
      int k;

      k = 0;
      SCIP_CALL( SCIPallocMemoryArray(scip, &propdata->objvars, nobjvars) );

      SCIPdebugMessage("Store objective variables at address <%p>.\n", (void*)propdata->objvars);

      for( v = 0; v < nvars; v++ )
      {
         SCIP_Real obj;
         SCIP_VAR* var;

         var = vars[v];
         obj = SCIPvarGetObj(var);
         if( SCIPisZero(scip, obj) )
            continue;

         /* store and capture variable */
         assert(k < nobjvars);
         propdata->objvars[k] = var;
         SCIP_CALL( SCIPcaptureVar(scip, var) ) ;

         /* catch bound change events */
         if( obj > 0.0 )
         {
            if( k < nobjbinvars )
            {
               SCIP_CALL( SCIPcatchVarEvent(scip, var,
                     SCIP_EVENTTYPE_GUBCHANGED | SCIP_EVENTTYPE_BOUNDRELAXED, eventhdlr, (SCIP_EVENTDATA*)propdata, NULL) );
            }
            else
            {
               SCIP_CALL( SCIPcatchVarEvent(scip, var, SCIP_EVENTTYPE_GUBCHANGED, eventhdlr, (SCIP_EVENTDATA*)propdata, NULL) );
            }
         }
         else
         {
            if( k < nobjbinvars )
            {
            SCIP_CALL( SCIPcatchVarEvent(scip, var,
                  SCIP_EVENTTYPE_GLBCHANGED | SCIP_EVENTTYPE_BOUNDRELAXED, eventhdlr, (SCIP_EVENTDATA*)propdata, NULL) );
            }
            else
            {
               SCIP_CALL( SCIPcatchVarEvent(scip, var, SCIP_EVENTTYPE_GLBCHANGED, eventhdlr, (SCIP_EVENTDATA*)propdata, NULL) );
            }
         }
         k++;

         /* check if already visited all variable with non-zero objective coefficient */
         if( k == nobjvars )
            break;
      }

      /* sort binary variables with respect to their objective coefficient */
      SCIPsortDownPtr((void**)propdata->objvars, varCompObj, nobjbinvars);

      /* sort integer variables with respect to their objective coefficient */
      SCIPsortDownPtr((void**)(&propdata->objvars[nobjbinvars]), varCompObj, nobjintvars);

      /* sort continuous variables with respect to their objective coefficient */
      SCIPsortDownPtr((void**)(&propdata->objvars[nobjbinvars + nobjintvars]), varCompObj, nobjvars - nobjbinvars - nobjintvars);

      assert(k == nobjvars);

      SCIPdebugMessage("variables with non-zero objective coefficient: %5d binaries, %5d integers, %5d continuous\n", nobjbinvars, nobjintvars, nobjvars - nobjbinvars - nobjintvars);
   }

   propdata->nobjvars = nobjvars;
   propdata->nobjbinvars = nobjbinvars;
   propdata->maxpseudoobjact = SCIP_INVALID;
   propdata->maxpseudoobjactinf = 0;
   propdata->lastvarnum = nobjbinvars-1;
   propdata->glbfirstnonfixed = 0;
   propdata->firstnonfixed = 0;
   propdata->nnewvars = 0;

   return SCIP_OKAY;
}


/** resolves a propagation by supplying the variables whose bound changes increased the pseudo objective value */
static
SCIP_RETCODE resolvePropagation(
   SCIP*                 scip,               /**< SCIP data structure */
   SCIP_PROPDATA*        propdata,           /**< propagator data */
   SCIP_Real             reqpseudoobjval,    /**< the required minactivity which has to be proven */
   SCIP_VAR*             infervar,           /**< variable that was deduced, or NULL for conflict analysis initialization */
   SCIP_BDCHGIDX*        bdchgidx            /**< bound change index (time stamp of bound change), or NULL for current time */
   )
{
   SCIP_VAR** vars;
   SCIP_VAR* var;
   SCIP_Real glbpseudoobjval;
   SCIP_Real obj;
   int nvars;
   int v;

   vars = propdata->objvars;
   nvars = propdata->nobjvars;
   assert(nvars > 0 && vars != NULL);

   /* we use the last stored global pseudo objective activity; Note that this is just a relaxation since global bounds
    * might be tighten since then.
    */
   glbpseudoobjval = propdata->glbpseudoobjval;
   assert(!SCIPisInfinity(scip, -glbpseudoobjval));

   /* the global pseudo objective activity should be smaller than required minactivity, otherwise SCIP should be
    * already stopped
    */
   assert(SCIPisLE(scip, glbpseudoobjval, reqpseudoobjval));

   SCIPdebugMessage("resolve propagation global pseudo objective <%g>, a required minactivity <%g>\n",
      glbpseudoobjval, reqpseudoobjval);

   reqpseudoobjval -= glbpseudoobjval;

   /* the variables responsible for the propagation are the ones with
    *  - obj > 0 and local lb > global lb
    *  - obj < 0 and local ub < global ub
    *
    *  (i) first collect all variables which contribute negatively to the pseudo objective activity (minactivity), hence
    *      adjusting the required minactivity
    * (ii) finally collect all variables which contribute positively to the pseudo objective activity (minactivity)
    *      until we reached the adjusted required minactivity
    */
   for( v = 0; v < nvars && SCIPisPositive(scip, reqpseudoobjval); ++v )
   {
      var = vars[v];
      if( var == infervar )
         continue;

      obj = SCIPvarGetObj(var);
      assert(!SCIPisZero(scip, obj));

      if( obj > 0.0 )
      {
         SCIP_Real loclb;
         SCIP_Real glblb;

         glblb = SCIPvarGetLbGlobal(var);
         loclb = SCIPvarGetLbAtIndex(var, bdchgidx, FALSE);
         assert(SCIPisFeasGE(scip, loclb, glblb));

         if( SCIPisGT(scip, loclb, glblb) )
         {
            SCIPdebugMessage("  add bound change <%s>[%g] >= <%g>\n", SCIPvarGetName(var), obj, loclb);
            SCIP_CALL( SCIPaddConflictLb(scip, var, bdchgidx) );

            assert(SCIPisPositive(scip, (loclb - glblb) * obj));
            reqpseudoobjval -= (loclb - glblb) * obj;
         }
      }
      else
      {
         SCIP_Real locub;
         SCIP_Real glbub;

         glbub = SCIPvarGetUbGlobal(var);
         locub = SCIPvarGetUbAtIndex(var, bdchgidx, FALSE);
         assert(SCIPisFeasLE(scip, locub, glbub));

         if( SCIPisLT(scip, locub, glbub) )
         {
            SCIPdebugMessage("  add bound change <%s>[%g] <= <%g>\n", SCIPvarGetName(var), obj, locub);
            SCIP_CALL( SCIPaddConflictUb(scip, var, bdchgidx) );

            assert(SCIPisPositive(scip, (locub - glbub) * obj));
            reqpseudoobjval -= (locub - glbub) * obj;
         }
      }
   }

   return SCIP_OKAY;
}

/** propagates the cutoff bound for the given variable */
static
SCIP_RETCODE propagateCutoffboundVar(
   SCIP*                 scip,               /**< SCIP data structure */
   SCIP_PROP*            prop,               /**< propagator */
   SCIP_VAR*             var,                /**< variable to propagate */
   SCIP_Real             cutoffbound,        /**< cutoff bound to use */
   SCIP_Real             pseudoobjval,       /**< pseudo objective value to use */
   int*                  nchgbds,            /**< pointer to store the number of changed bounds */
   SCIP_Bool             local               /**< propagate local bounds, otherwise global bounds */
   )
{
   SCIP_Real lb;
   SCIP_Real ub;
   SCIP_Real obj;
   SCIP_Bool infeasible;
   SCIP_Bool tightened;

   assert(!SCIPisInfinity(scip, -pseudoobjval));
   assert(!SCIPisInfinity(scip, cutoffbound));
   assert(SCIPisLT(scip, pseudoobjval, cutoffbound) );

   if( local )
   {
      lb = SCIPvarGetLbLocal(var);
      ub = SCIPvarGetUbLocal(var);
   }
   else
   {
      lb = SCIPvarGetLbGlobal(var);
      ub = SCIPvarGetUbGlobal(var);
   }

   if( SCIPisFeasEQ(scip, lb, ub) )
      return SCIP_OKAY;

   obj = SCIPvarGetObj(var);
   assert(!SCIPisZero(scip, obj));

   if( obj > 0.0 )
   {
      SCIP_Real newub;

      newub = lb + (cutoffbound - pseudoobjval) / obj;

      if( local )
      {
         SCIP_CALL( SCIPinferVarUbProp(scip, var, newub, prop, 0, FALSE, &infeasible, &tightened) );
         assert(!infeasible);

         if( tightened ) /* might not be tightened due to numerical reasons */
         {
            SCIPdebugMessage(" -> new (local) upper bound of variable <%s>[%.10f,%.10f]: %.10f\n",
               SCIPvarGetName(var), lb, ub, newub);
            (*nchgbds)++;
         }
      }
      else
      {
         SCIP_CALL( SCIPtightenVarUbGlobal(scip, var, newub, FALSE, &infeasible, &tightened) );
         assert(!infeasible);

         if( tightened )
         {
            SCIPdebugMessage(" -> new (global) upper bound of variable <%s>[%.10f,%.10f]: %.10f\n",
               SCIPvarGetName(var), lb, ub, newub);

            (*nchgbds)++;
         }
      }
   }
   else
   {
      SCIP_Real newlb;

      newlb = ub + (cutoffbound - pseudoobjval) / obj;

      if( local )
      {
         SCIP_CALL( SCIPinferVarLbProp(scip, var, newlb, prop, 0, FALSE, &infeasible, &tightened) );
         assert(!infeasible);

         if( tightened ) /* might not be tightened due to numerical reasons */
         {
            SCIPdebugMessage(" -> new (local) lower bound of variable <%s>[%g,%g]: %g\n",
               SCIPvarGetName(var), lb, ub, newlb);

            (*nchgbds)++;
         }
      }
      else
      {
         SCIP_CALL( SCIPtightenVarLbGlobal(scip, var, newlb, FALSE, &infeasible, &tightened) );
         assert(!infeasible);

         if( tightened )
         {
            SCIPdebugMessage(" -> new (global) lower bound of variable <%s>[%g,%g]: %g\n",
               SCIPvarGetName(var), lb, ub, newlb);

            (*nchgbds)++;
         }
      }
   }

   return SCIP_OKAY;
}

/** globally propagate new cutoff bound or pseudo objective activity */
static
SCIP_RETCODE propagateGlobally(
   SCIP*                 scip,               /**< SCIP data structure */
   SCIP_PROP*            prop                /**< propagator */
   )
{
   SCIP_PROPDATA* propdata;

   propdata = SCIPpropGetData(prop);
   assert(propdata != NULL);

   /* check if we have a new cutoff bound; in that case we globally propagate this new bound */
   if( propdata->propcutoffbound && !propdata->glbpropagated )
   {
      SCIP_VAR** objvars;
      SCIP_Real pseudoobjval;
      SCIP_Real cutoffbound;
      int nobjbinvars;
      int nobjvars;
      int nchgbds;
      int v;

      pseudoobjval = propdata->glbpseudoobjval;
      cutoffbound = propdata->cutoffbound;

      /* check if the global pseudo objective value (minimum activity of the objective function) is greater or equal to
       * the cutoff bound
       */
      if( SCIPisGE(scip, pseudoobjval, cutoffbound) )
      {
         /* we are done with solving since a global pseudo activity is greater or equal to the cutoff bound */
         SCIP_CALL( SCIPcutoffNode(scip, SCIPgetRootNode(scip)) );
         return SCIP_OKAY;
      }

      objvars = propdata->objvars;
      nobjbinvars = propdata->nobjbinvars;
      nobjvars = propdata->nobjvars;
      nchgbds = 0;

      if( !SCIPisInfinity(scip, -pseudoobjval) )
      {
         /* always propagate the binary variables completely */
         for( v = propdata->glbfirstnonfixed; v < nobjbinvars; ++v )
         {
            SCIP_VAR* var;

            var =  objvars[v];
            assert(var != NULL);

            /* check if the variables is already globally fixed; if so continue with the potential candidate */
            if( SCIPvarGetLbGlobal(var) > 0.5 || SCIPvarGetUbGlobal(var) < 0.5)
               continue;

            /* try to tighten the variable bound */
            SCIP_CALL( propagateCutoffboundVar(scip, prop, var, cutoffbound, pseudoobjval, &nchgbds, FALSE) );

            /* the binary variables are sorted in non-increasing manner w.r.t. the absolute value of their objective
             * coefficient; These values are the increase in the pseudo objective activity we would get if we fix the
             * variable to its worse bound; hence we can stop if for a variable this potential increase is not enough
             * too exceed the cutoff bound; It is not enough to fix it.
             */
            if( SCIPvarGetLbGlobal(var) < 0.5 && SCIPvarGetUbGlobal(var) > 0.5)
            {
               SCIPdebugMessage("interrupt global pseudo objective propagation w.r.t. cutoff bound <%.15g> for binary variables after %d from %d binary variables\n",
                  cutoffbound, v, nobjbinvars);
               break;
            }
         }
         propdata->glbfirstnonfixed = v;
         propdata->firstnonfixed = MAX(propdata->firstnonfixed, v);

         /* propagate the none binary variables completely */
         for( v = nobjbinvars; v < nobjvars; ++v )
         {
            SCIP_CALL( propagateCutoffboundVar(scip, prop, objvars[v], cutoffbound, pseudoobjval, &nchgbds, FALSE) );
         }

         propdata->glbpropagated = TRUE;
      }
   }

   return SCIP_OKAY;
}

/** propagates the cutoff bound c*x <= cutoff */
static
SCIP_RETCODE propagateCutoffbound(
   SCIP*                 scip,               /**< SCIP data structure */
   SCIP_PROP*            prop,               /**< propagator */
   SCIP_RESULT*          result              /**< pointer to store the result of the callback method */
   )
{
   SCIP_PROPDATA* propdata;
   SCIP_VAR** objvars;
   SCIP_Real pseudoobjval;
   SCIP_Real cutoffbound;
   int nchgbds;
   int nobjbinvars;
   int nobjvars;
   int c;
   int v;

   assert(result != NULL);

   *result = SCIP_DIDNOTRUN;

   propdata = SCIPpropGetData(prop);
   assert(propdata != NULL);

   objvars = propdata->objvars;
   nobjvars = propdata->nobjvars;
   nobjbinvars = propdata->nobjbinvars;
   assert(nobjvars == 0 || objvars != NULL);
   assert(nobjbinvars <= nobjvars);

   /* nothing to do for empty objective */
   if( nobjvars == 0 )
      return SCIP_OKAY;

   /* get current pseudo objective value and cutoff bound */
   pseudoobjval = SCIPgetPseudoObjval(scip);
   if( SCIPisInfinity(scip, -pseudoobjval) )
      return SCIP_OKAY;
   cutoffbound = SCIPgetCutoffbound(scip);
   if( SCIPisInfinity(scip, cutoffbound) )
      return SCIP_OKAY;

   /* check pseudo objective value of the root node */
   if( SCIPgetDepth(scip) == 0 && pseudoobjval > propdata->glbpseudoobjval )
   {
      propdata->glbpropagated = FALSE;
      propdata->glbpseudoobjval = pseudoobjval;
   }

   /* check current cutoff bound */
   if( cutoffbound < propdata->cutoffbound )
   {
      propdata->glbpropagated = FALSE;
      propdata->cutoffbound = cutoffbound;
   }

   /* first globally propagate new cutoff bound or pseudo objective activity */
   SCIP_CALL( propagateGlobally(scip, prop) );

   /* check if the pseudo objective value (minimum activity of the objective function) is greater or equal to the cutoff
    * bound
    */
   if( SCIPisGE(scip, pseudoobjval, cutoffbound) )
   {
      SCIPdebugMessage("pseudo objective value %g exceeds cutoff bound %g\n", pseudoobjval, cutoffbound);

<<<<<<< HEAD
      /* check if conflict analysis is applicable */
      if( SCIPisConflictAnalysisApplicable(scip) )
      {
         /* initialize conflict analysis, and add all variables of infeasible constraint to conflict candidate queue */
         SCIP_CALL( SCIPinitConflictAnalysis(scip) );
         SCIP_CALL( resolvePropagation(scip, propdata, NULL, NULL) );
=======
      /* check if we are not in the root node */
      if( SCIPgetDepth(scip) > 0 )
      {
         /* initialize conflict analysis, and add all variables of infeasible constraint to conflict candidate queue */
         SCIP_CALL( SCIPinitConflictAnalysis(scip) );
         SCIP_CALL( resolvePropagation(scip, propdata, cutoffbound, NULL, NULL) );
>>>>>>> 8a05e5b6

         /* analyze the conflict */
         SCIP_CALL( SCIPanalyzeConflict(scip, 0, NULL) );
      }
      *result = SCIP_CUTOFF;

      return SCIP_OKAY;
   }

   SCIPdebugMessage("propagating pseudo objective function (pseudoobj: %g, cutoffbound: %g)\n", pseudoobjval, cutoffbound);

   *result = SCIP_DIDNOTFIND;
   nchgbds = 0;

   /* always propagate the binary variables completely; note that the variables before the firstnonfixed indexed are
    * already locally fixed and those before glbfirstnonfixed are already globally fixed
    */
#ifndef NDEBUG
   /* check that the variables before glbfirstnonfixed are globally fixed */
   for( v = 0; v < propdata->glbfirstnonfixed; ++v )
   {
      SCIP_VAR* var;

      var =  objvars[v];
      assert(var != NULL);

      assert(SCIPvarGetLbGlobal(var) > 0.5 || SCIPvarGetUbGlobal(var) < 0.5);
   }
   /* check that the variables before firstnonfixed are locally fixed */
   for( v = propdata->glbfirstnonfixed; v < propdata->firstnonfixed; ++v )
   {
      SCIP_VAR* var;

      var =  objvars[v];
      assert(var != NULL);

      assert(SCIPvarGetLbLocal(var) > 0.5 || SCIPvarGetUbLocal(var) < 0.5);
   }
#endif
   for( v = propdata->firstnonfixed; v < nobjbinvars; ++v )
   {
      SCIP_VAR* var;

      var =  objvars[v];
      assert(var != NULL);

      /* check if the variable is already locally fixed; in that case we just continue with the next potential
       * candidate
       */
      if( SCIPvarGetLbLocal(var) > 0.5 || SCIPvarGetUbLocal(var) < 0.5)
         continue;

      /* try to locally fix the variable bound */
      SCIP_CALL( propagateCutoffboundVar(scip, prop, var, cutoffbound, pseudoobjval, &nchgbds, TRUE) );

      /* the binary variables are sorted in non-increasing manner w.r.t. the absolute value of their objective
       * coefficient; These values are the increase in the pseudo objective activity we would get if we fix the variable
       * to its worse bound; hence we can stop if for a variable this potential increase is not enough too exceed the
       * cutoff bound; It is not enough to fix it.
       */
      if( SCIPvarGetLbLocal(var) < 0.5 && SCIPvarGetUbLocal(var) > 0.5)
      {
         SCIPdebugMessage("interrupt local pseudo objective propagation w.r.t. cutoff bound <%.15g> for binary variables after %d from %d binary variables\n",
            cutoffbound, v, nobjbinvars);
         break;
      }
   }
   propdata->firstnonfixed = v;

   /* tighten domains of none binary variables, if they would increase the pseudo objective value above the cutoff bound */
   if( propdata->propfullinroot && SCIPgetDepth(scip) == 0 )
   {
      for( v = nobjbinvars; v < nobjvars; ++v )
      {
         SCIP_CALL( propagateCutoffboundVar(scip, prop, objvars[v], cutoffbound, pseudoobjval, &nchgbds, FALSE) );
      }

      /* reset lastvarnum to first none binary variable */
      // propdata->lastvarnum = nobjbinvars-1;
   }
   else
   {
      int nmaxuseless;
      int nuseless;

      /* compute maximum number of useless propagations before aborting */
      nmaxuseless = MIN(MAX(propdata->minuseless, (int)propdata->maxvarsfrac*(nobjvars - nobjbinvars)), nobjvars - nobjbinvars);
      nuseless = 0;

      v = propdata->lastvarnum;
      for( c = 0; c < nobjvars - nobjbinvars && nuseless < nmaxuseless; ++c )
      {
         int oldnchgbds;

         v++;
         if( v >= nobjvars )
            v = nobjbinvars;

         oldnchgbds = nchgbds;
         SCIP_CALL( propagateCutoffboundVar(scip, prop, objvars[v], cutoffbound, pseudoobjval, &nchgbds, TRUE) );

         /* check if the domain of the variable was reduced */
         if( oldnchgbds == nchgbds )
            nuseless++;
      }
      propdata->lastvarnum = v;
   }

   /* check if we chanced bounds */
   if( nchgbds > 0 )
      *result = SCIP_REDUCEDDOM;

   return SCIP_OKAY;
}

/** recalculates the maximum objective pseudoactivity */
static
void calcMaxObjPseudoactivity(
   SCIP*                 scip,               /**< SCIP data structure */
   SCIP_PROPDATA*        propdata            /**< propagator data */
   )
{
   SCIP_VAR** vars;
   int nvars;
   int v;

   assert(propdata != NULL);

   /* get problem variables */
   vars = SCIPgetVars(scip);
   nvars = SCIPgetNVars(scip);

   /* calculate current max pseudo activity and largest contribution */
   propdata->maxpseudoobjact = 0.0;
   propdata->maxpseudoobjactinf = 0;
   for( v = 0; v < nvars; v++ )
   {
      SCIP_Real obj;
      SCIP_Real contrib;

      obj = SCIPvarGetObj(vars[v]);
      if( SCIPisPositive(scip, obj) )
      {
         contrib = SCIPvarGetUbGlobal(vars[v]);
         if( !SCIPisInfinity(scip, contrib) )
            contrib *= obj;
      }
      else if( SCIPisNegative(scip, obj) )
      {
         contrib = SCIPvarGetLbGlobal(vars[v]);
         if( !SCIPisInfinity(scip, -contrib) )
            contrib *= obj;
         else
            contrib *= -1.0;
      }
      else
         continue;

      if( SCIPisInfinity(scip, contrib) )
         propdata->maxpseudoobjactinf++;
      else
         propdata->maxpseudoobjact += contrib;
   }
}

/** returns the pseudo objective activity */
static
SCIP_Real getMaxObjPseudoactivity(
   SCIP*                 scip,               /**< SCIP data structure */
   SCIP_PROPDATA*        propdata            /**< propagator data */
   )
{
   assert(propdata != NULL);

   /* if necessary, calculate the maximum pseudo objective activity */
   if( propdata->maxpseudoobjact == SCIP_INVALID ) /*lint !e777*/
      calcMaxObjPseudoactivity(scip, propdata);
   assert(propdata->maxpseudoobjact != SCIP_INVALID); /*lint !e777*/

   if( propdata->maxpseudoobjactinf > 0)
      return SCIPinfinity(scip);

   return propdata->maxpseudoobjact;
}

/** returns the residual pseudo objective activity without the given value */
static
SCIP_Real getMaxObjPseudoactivityResidualValue(
   SCIP*                 scip,               /**< SCIP data structure */
   SCIP_PROPDATA*        propdata,           /**< propagator data */
   SCIP_Real             contrib             /**< value to eliminate from pseudo objective activity */
   )
{
   SCIP_Real residual;

   assert(propdata != NULL);

   /* if necessary, calculate the maximum pseudo objective activity */
   if( propdata->maxpseudoobjact == SCIP_INVALID ) /*lint !e777*/
      calcMaxObjPseudoactivity(scip, propdata);
   assert(propdata->maxpseudoobjact != SCIP_INVALID); /*lint !e777*/

   if( SCIPisInfinity(scip, contrib) )
   {
      assert(propdata->maxpseudoobjactinf >= 1);
      /* check if this variable yields the only infinite contribution */
      if( propdata->maxpseudoobjactinf == 1 )
         residual = propdata->maxpseudoobjact;
      else
         residual = SCIPinfinity(scip);
   }
   else
   {
      /* check if there is an infinite contribution */
      if( propdata->maxpseudoobjactinf >= 1 )
         residual = SCIPinfinity(scip);
      else
         residual = propdata->maxpseudoobjact - contrib;
   }

   return residual;
}

/** returns the residual pseudo objective activity */
static
SCIP_Real getMaxObjPseudoactivityResidual(
   SCIP*                 scip,               /**< SCIP data structure */
   SCIP_PROPDATA*        propdata,           /**< propagator data */
   SCIP_VAR*             var                 /**< variable to get residual activity for */
   )
{
   SCIP_Real obj;
   SCIP_Real contrib;

   assert(propdata != NULL);

   contrib = 0.0;
   obj = SCIPvarGetObj(var);
   if( SCIPisPositive(scip, obj) )
   {
      contrib = SCIPvarGetUbGlobal(var);
      if( !SCIPisInfinity(scip, contrib) )
         contrib *= obj;
   }
   else if( SCIPisNegative(scip, obj) )
   {
      contrib = SCIPvarGetLbGlobal(var);
      if( !SCIPisInfinity(scip, -contrib) )
         contrib *= obj;
      else
         contrib *= -1.0;
   }

   return getMaxObjPseudoactivityResidualValue(scip, propdata, contrib);
}

/** propagates the global domains of the given variable with non-negative objective coefficient against the lower bound
 * (c*x >= lowerbound)
 */
static
SCIP_RETCODE propagateLowerboundVar(
   SCIP*                 scip,               /**< SCIP data structure */
   SCIP_PROPDATA*        propdata,           /**< propagator data */
   SCIP_VAR*             var,                /**< variable to propagate */
   SCIP_Real             lowerbound,         /**< lower bound to use */
   SCIP_RESULT*          result              /**< pointer to store the result of the variable tightening */
   )
{
   SCIP_Real residual;
   SCIP_Real obj;
   SCIP_Real lb;
   SCIP_Real ub;
   SCIP_Bool infeasible;
   SCIP_Bool tightened;

   obj = SCIPvarGetObj(var);
   assert(!SCIPisZero(scip, obj));

   lb = SCIPvarGetLbGlobal(var);
   ub = SCIPvarGetUbGlobal(var);
   residual = getMaxObjPseudoactivityResidual(scip, propdata, var);

   if( SCIPisInfinity(scip, residual) )
      return SCIP_OKAY;

   if( obj > 0.0 )
   {
      SCIP_Real newlb;

      newlb = (lowerbound - residual) / obj;

      /* adjust variable bound w.r.t. integrality */
      newlb = SCIPadjustedVarLb(scip, var, newlb);

      SCIP_CALL( SCIPtightenVarLbGlobal(scip, var, newlb, FALSE, &infeasible, &tightened) );

      if( infeasible )
            *result = SCIP_CUTOFF;
      if( tightened ) /* might not be tightened due to numerical reasons */
      {
         SCIPdebugMessage(" -> new global lower bound of variable <%s>[%.10f,%.10f]: %.10f (obj=%g, residual=%g)\n",
            SCIPvarGetName(var), lb, ub, newlb, obj, residual);

         *result = SCIP_REDUCEDDOM;
      }
   }
   else
   {
      SCIP_Real newub;

      newub = (lowerbound - residual) / obj;

      SCIP_CALL( SCIPtightenVarUbGlobal(scip, var, newub, FALSE, &infeasible, &tightened) );

      if( infeasible )
         *result = SCIP_CUTOFF;
      if( tightened ) /* might not be tightened due to numerical reasons */
      {
         SCIPdebugMessage(" -> new global upper bound of variable <%s>[%.10f,%.10f]: %.10f (obj=%g, residual=%g)\n",
            SCIPvarGetName(var), lb, ub, newub, obj, residual);

         *result = SCIP_REDUCEDDOM;
      }
   }

   return SCIP_OKAY;
}

/** propagates the global lower (dual) bound c*x >= lowerbound */
static
SCIP_RETCODE propagateLowerbound(
   SCIP*                 scip,               /**< SCIP data structure */
   SCIP_PROP*            prop,               /**< propagator */
   SCIP_RESULT*          result              /**< pointer to store the result of the callback method */
   )
{  /*lint --e{715}*/
   SCIP_PROPDATA* propdata;
   SCIP_Real lowerbound;
   SCIP_Real maxactivity;
   SCIP_VAR** objvars;
   int nobjbinvars;
   int nobjvars;
   int k;

   assert(result != NULL);

   *result = SCIP_DIDNOTRUN;

   propdata = SCIPpropGetData(prop);
   assert(propdata != NULL);

   objvars = propdata->objvars;
   nobjvars = propdata->nobjvars;
   nobjbinvars = propdata->nobjbinvars;
   assert(nobjvars == 0 || objvars != NULL);
   assert(nobjbinvars <= nobjvars);

   /* nothing to do for empty objective */
   if( nobjvars == 0 )
      return SCIP_OKAY;

   /* check if there is a chance to find a reduction */
   lowerbound = SCIPgetLowerbound(scip);

   if( SCIPisInfinity(scip, -lowerbound) )
      return SCIP_OKAY;

   /* if the lower bound did not change since the last propagation as well as the global bounds of the variables with a
    * non-zero objective coefficient we do nothing since there is no new information available
    */
   if( SCIPisLE(scip, lowerbound, propdata->lastlowerbound) && propdata->maxpseudoobjact < SCIP_INVALID)
      return SCIP_OKAY;

   maxactivity = getMaxObjPseudoactivity(scip, propdata);

   /* if more than one variable contribute an infinity to the maximal pseudo activity we can do nothing */
   assert(propdata->maxpseudoobjact < SCIP_INVALID);
   if( propdata->maxpseudoobjactinf > 1 )
      return SCIP_OKAY;

   for( k = 0; k < nobjbinvars && *result != SCIP_CUTOFF; ++k )
   {
      SCIP_VAR* var;
      SCIP_Real objval;

      var = objvars[k];
      assert(var != NULL);

      objval = SCIPvarGetObj(var);
      assert(!SCIPisZero(scip, objval));

      SCIP_CALL( propagateLowerboundVar(scip, propdata, objvars[k], lowerbound, result) );

      /* the binary variables are sorted in non-increasing manner w.r.t. the absolute value of their objective
       * coefficient; These values are the decrease we would get with the maximal pseudo objective activity if we fix
       * the variable to its best bound; hence we can stop if for a variable this potential decrease is not enough
       * anymore too fall below the lower bound.
       */
      if( propdata->maxpseudoobjactinf == 0 && SCIPvarGetLbGlobal(var) < 0.5 && SCIPvarGetUbGlobal(var) > 0.5 )
      {
         assert(!SCIPisInfinity(scip, maxactivity));
         SCIPdebugMessage("interrupt pseudo objective propagation w.r.t. lower bound <%.15g> for binary variables after %d from %d binary variables\n", lowerbound, k, nobjbinvars);
         break;
      }
   }

   /* propagate c*x >= lowerbound */
   for( k = nobjbinvars; k < nobjvars && *result != SCIP_CUTOFF; ++k )
   {
      SCIP_CALL( propagateLowerboundVar(scip, propdata, objvars[k], lowerbound, result) );
   }

   if( *result == SCIP_CUTOFF )
   {
      /* we are done with solving since a global bound change is infeasible: cutoff root node */
      SCIP_CALL( SCIPcutoffNode(scip, SCIPgetRootNode(scip)) );
   }

   /* remember the lower bound which we already propagated */
   propdata->lastlowerbound = lowerbound;

   return SCIP_OKAY;
}



/*
 * Callback methods of propagator
 */

/** copy method for propagator plugins (called when SCIP copies plugins) */
static
SCIP_DECL_PROPCOPY(propCopyPseudoobj)
{  /*lint --e{715}*/
   assert(scip != NULL);
   assert(prop != NULL);
   assert(strcmp(SCIPpropGetName(prop), PROP_NAME) == 0);

   /* call inclusion method of propagator */
   SCIP_CALL( SCIPincludePropPseudoobj(scip) );
 
   return SCIP_OKAY;
}

/** destructor of propagator to free user data (called when SCIP is exiting) */
static
SCIP_DECL_PROPFREE(propFreePseudoobj)
{  /*lint --e{715}*/
   SCIP_PROPDATA* propdata;

   /* free propagator data */
   propdata = SCIPpropGetData(prop);
   SCIPfreeMemory(scip, &propdata);
   SCIPpropSetData(prop, NULL);

   return SCIP_OKAY;
}


/** initialization method of propagator (called after problem was transformed) */
#define propInitPseudoobj NULL


/** deinitialization method of propagator (called before transformed problem is freed) */
#define propExitPseudoobj NULL


/** presolving initialization method of propagator (called when presolving is about to begin) */
#define propInitprePseudoobj NULL


/** presolving deinitialization method of propagator (called after presolving has been finished) */
#define propExitprePseudoobj NULL


/** solving process initialization method of propagator (called when branch and bound process is about to begin) */
static
SCIP_DECL_PROPINITSOL(propInitsolPseudoobj)
{
   SCIP_PROPDATA* propdata;

   /* if a pricer is active we can do  nothing */
   if( SCIPgetNActivePricers(scip) > 0 )
      return SCIP_OKAY;

   propdata = SCIPpropGetData(prop);
   assert(propdata != NULL);

   /* do nothing if active pricer are present and force flag is not TRUE */
   if( !propdata->force && SCIPgetNActivePricers(scip) > 0 )
      return SCIP_OKAY;

   /* initialize the propagator data structure */
   SCIP_CALL( propdataInit(scip, propdata) );

   /* if active pricer are present we want to catch the variable added event */
   if( SCIPgetNActivePricers(scip) > 0 )
   {
      assert(!propdata->catchvaradded);
      SCIP_CALL( SCIPcatchEvent(scip, SCIP_EVENTTYPE_VARADDED, propdata->eventhdlr, (SCIP_EVENTDATA*)propdata, NULL) );
      propdata->catchvaradded = TRUE;
   }

   return SCIP_OKAY;
}

/** solving process deinitialization method of propagator (called before branch and bound process data is freed) */
static
SCIP_DECL_PROPEXITSOL(propExitsolPseudoobj)
{
   SCIP_PROPDATA* propdata;

   propdata = SCIPpropGetData(prop);
   assert(propdata != NULL);

   if( propdata->catchvaradded )
   {
      /* drop the variable added event */
      SCIP_CALL( SCIPdropEvent(scip, SCIP_EVENTTYPE_VARADDED, propdata->eventhdlr, (SCIP_EVENTDATA*)propdata, -1) );
      propdata->catchvaradded = FALSE;
   }

   /* free propagator data */
   SCIP_CALL( propdataExit(scip, propdata) );

   return SCIP_OKAY;
}


/** presolving method of propagator */
static
SCIP_DECL_PROPPRESOL(propPresolPseudoobj)
{  /*lint --e{715}*/

   SCIP_PROPDATA* propdata;
   SCIP_VAR** vars;
   SCIP_Real cutoffbound;
   SCIP_Real pseudoobjval;
   int oldnchgbds;
   int nvars;
   int v;

   assert(result != NULL);

   *result = SCIP_DIDNOTRUN;

   propdata = SCIPpropGetData(prop);
   assert(propdata != NULL);

   /* do nothing if active pricer are present and force flag is not TRUE */
   if( !propdata->force && SCIPgetNActivePricers(scip) > 0 )
      return SCIP_OKAY;

   pseudoobjval = SCIPgetPseudoObjval(scip);
   if( SCIPisInfinity(scip, -pseudoobjval) )
      return SCIP_OKAY;

   cutoffbound = SCIPgetCutoffbound(scip);
   if( SCIPisInfinity(scip, cutoffbound) )
      return SCIP_OKAY;

   if( SCIPisGE(scip, pseudoobjval, cutoffbound) )
   {
      *result = SCIP_CUTOFF;
      return SCIP_OKAY;
   }

   if( cutoffbound < propdata->cutoffbound || pseudoobjval > propdata->glbpseudoobjval )
   {
      *result = SCIP_DIDNOTFIND;
      oldnchgbds = *nchgbds;

      /* get the problem variables */
      vars = SCIPgetVars(scip);
      nvars = SCIPgetNVars(scip);

      /* scan the variables for pseudoobj bound reductions
       * (loop backwards, since a variable fixing can change the current and the subsequent slots in the vars array)
       */
      for( v = nvars - 1; v >= 0; --v )
      {
         if( SCIPisZero(scip, SCIPvarGetObj(vars[v])) )
            continue;

         SCIP_CALL( propagateCutoffboundVar(scip, prop, vars[v], cutoffbound, pseudoobjval, nchgbds, FALSE) );
      }

      if( *nchgbds > oldnchgbds )
         *result = SCIP_SUCCESS;

      /* store the old values */
      propdata->cutoffbound = cutoffbound;
      propdata->glbpseudoobjval = pseudoobjval;
      propdata->glbpropagated = TRUE;
   }

   return SCIP_OKAY;
}

/** execution method of propagator */
static
SCIP_DECL_PROPEXEC(propExecPseudoobj)
{  /*lint --e{715}*/
   SCIP_PROPDATA* propdata;

   propdata = SCIPpropGetData(prop);
   assert(propdata != NULL);

   *result = SCIP_DIDNOTRUN;

   /* do nothing if active pricer are present and force flag is not TRUE */
   if( !propdata->force && SCIPgetNActivePricers(scip) > 0 )
      return SCIP_OKAY;

   /* check if the enough new variable are added (due to cilumn generatition to reinitialized the propgator data */
   if( propdata->nnewvars > propdata->maxnewvars )
   {
      /* free current propdata data */
      SCIP_CALL( propdataExit(scip, propdata) );

      /* initialize propdata data from scratch */
      SCIP_CALL( propdataInit(scip, propdata) );
   }

   /* propagate c*x <= cutoff */
   SCIP_CALL( propagateCutoffbound(scip, prop, result) );

   if( *result != SCIP_CUTOFF && SCIPgetStage(scip) == SCIP_STAGE_SOLVING )
   {
      SCIP_RESULT dualresult;

      /* propagate c*x >= lowerbound */
      SCIP_CALL( propagateLowerbound(scip, prop, &dualresult) );

      if( dualresult == SCIP_REDUCEDDOM || dualresult == SCIP_CUTOFF )
         *result = dualresult;
   }

   return SCIP_OKAY;
}


/** propagation conflict resolving method of propagator */
static
SCIP_DECL_PROPRESPROP(propRespropPseudoobj)
{  /*lint --e{715}*/
   SCIP_PROPDATA* propdata;
   SCIP_Real reqpseudoobjval;
   SCIP_Real glbbound;
   SCIP_Real newbound;
   SCIP_Real obj;

   propdata = SCIPpropGetData(prop);
   assert(propdata != NULL);

   reqpseudoobjval = SCIPgetCutoffbound(scip);
   assert(!SCIPisInfinity(scip, reqpseudoobjval));
   assert(infervar != NULL);

   obj = SCIPvarGetObj(infervar);
   assert(!SCIPisZero(scip, obj));

   if( obj > 0.0 )
   {
      newbound = SCIPvarGetUbAtIndex(infervar, bdchgidx, TRUE);
      glbbound = SCIPvarGetLbGlobal(infervar);
   }
   else
   {
      newbound = SCIPvarGetLbAtIndex(infervar, bdchgidx, TRUE);
      glbbound = SCIPvarGetUbGlobal(infervar);
   }

   /* in case the variable is integral we just need to prove the newbound plus/minus (1 - epsilon) since the this bound
    * would be rounded to newbound due to integrability which is global information
    */
   if( SCIPvarIsIntegral(infervar) )
   {
      if( obj > 0.0 )
         newbound += 1 - 10 * SCIPfeastol(scip);
      else
         newbound -= 1 - 10 * SCIPfeastol(scip);
   }

   /* adjust the cutoff bound by the portion the inference variable contributes to the presudo objective activitiy
    * (minactivity)
    */
   reqpseudoobjval -= obj * (newbound - glbbound);

   /* resolve the propagation of the inference variable w.r.t. required minactivity */
   SCIP_CALL( resolvePropagation(scip, propdata, reqpseudoobjval, infervar, bdchgidx) );

   *result = SCIP_SUCCESS;

   return SCIP_OKAY;
}




/*
 * Event handler
 */

/** execution method of bound change event handler */
static
SCIP_DECL_EVENTEXEC(eventExecPseudoobj)
{  /*lint --e{715}*/
   SCIP_PROPDATA* propdata;
   SCIP_EVENTTYPE eventtype;

   /* if a pricer is active we can do  nothing */
   if( SCIPgetNActivePricers(scip) > 0 )
      return SCIP_OKAY;

   propdata = (SCIP_PROPDATA*)eventdata;
   assert(propdata != NULL);

   assert(eventhdlr != NULL);
   assert(eventdata != NULL);
   assert(strcmp(SCIPeventhdlrGetName(eventhdlr), EVENTHDLR_NAME) == 0);
   assert(event != NULL);

   eventtype = SCIPeventGetType(event);

   switch( eventtype )
   {
   case SCIP_EVENTTYPE_LBRELAXED:
   case SCIP_EVENTTYPE_UBRELAXED:
      /* if bound got relaxed we need to start up front for trial of bound tightening */
      propdata->firstnonfixed = 0;
      break;
   case SCIP_EVENTTYPE_VARADDED:
      propdata->nnewvars++;
      break;
   default:
      assert(eventtype == SCIP_EVENTTYPE_GLBCHANGED || eventtype == SCIP_EVENTTYPE_GUBCHANGED);

      /* invalidate the maximum pseudo objective activity */
      propdata->maxpseudoobjact = SCIP_INVALID;
      propdata->maxpseudoobjactinf = 0;
   }

   return SCIP_OKAY;
}




/*
 * propagator specific interface methods
 */

/** creates the pseudo objective function propagator and includes it in SCIP */
SCIP_RETCODE SCIPincludePropPseudoobj(
   SCIP*                 scip                /**< SCIP data structure */
   )
{
   SCIP_PROPDATA* propdata;

   /* include event handler for gloabl bound change events and variable added event (in case of pricing) */
   SCIP_CALL( SCIPincludeEventhdlr(scip, EVENTHDLR_NAME, EVENTHDLR_DESC,
         NULL, NULL, NULL, NULL, NULL, NULL, NULL, eventExecPseudoobj, NULL) );

   /* create pseudoobj propagator data */
   SCIP_CALL( SCIPallocMemory(scip, &propdata) );
   propdata->objvars = NULL;
   propdata->nobjbinvars = 0;
   propdata->nobjvars = 0;
   propdata->maxpseudoobjact = SCIP_INVALID;
   propdata->maxpseudoobjactinf = 0;
   propdata->lastvarnum = -1;
   propdata->glbpropagated = FALSE;
   propdata->cutoffbound = SCIPinfinity(scip);
   propdata->lastlowerbound = -SCIPinfinity(scip);
   propdata->glbpseudoobjval = -SCIPinfinity(scip);
   propdata->firstnonfixed = 0;
   propdata->nnewvars = 0;
   propdata->catchvaradded = FALSE;

   /* get event handler for bound change events */
   propdata->eventhdlr = SCIPfindEventhdlr(scip, EVENTHDLR_NAME);
   if( propdata->eventhdlr == NULL )
   {
      SCIPerrorMessage("event handler for pseudo objective propagator not found\n");
      return SCIP_PLUGINNOTFOUND;
   }

   /* include propagator */
   SCIP_CALL( SCIPincludeProp(scip, PROP_NAME, PROP_DESC, PROP_PRIORITY, PROP_FREQ, PROP_DELAY, PROP_TIMING, PROP_PRESOL_PRIORITY, PROP_PRESOL_MAXROUNDS, PROP_PRESOL_DELAY,
         propCopyPseudoobj, propFreePseudoobj, propInitPseudoobj, propExitPseudoobj, propInitprePseudoobj, propExitprePseudoobj, 
         propInitsolPseudoobj, propExitsolPseudoobj, propPresolPseudoobj, propExecPseudoobj, propRespropPseudoobj,
         propdata) );

   /* add pseudoobj propagator parameters */
   SCIP_CALL( SCIPaddIntParam(scip,
         "propagating/"PROP_NAME"/minuseless",
         "minimal number of successive none binary variable propagator whithout a bound reduction before aborted",
         &propdata->minuseless, TRUE, DEFAULT_MINUSELESS, 0, INT_MAX, NULL, NULL) );

   SCIP_CALL( SCIPaddRealParam(scip,
         "propagating/"PROP_NAME"/maxvarsfrac",
         "maximal fraction of none binary variables with non-zero objective without a bound reduction before aborted",
         &propdata->maxvarsfrac, TRUE, DEFAULT_MAXVARSFRAC, 0.0, 1.0, NULL, NULL) );

   SCIP_CALL( SCIPaddBoolParam(scip,
         "propagating/"PROP_NAME"/propfullinroot",
         "do we want to propagate full if we are propagating the root node, despite the number of maxcand",
         &propdata->propfullinroot, TRUE, DEFAULT_PROPFULLINROOT, NULL, NULL) );

   SCIP_CALL( SCIPaddBoolParam(scip,
         "propagating/"PROP_NAME"/propcutoffbound",
         "propagate new cutoff bound directly globally",
         &propdata->propcutoffbound, TRUE, DEFAULT_PROPCUTOFFBOUND, NULL, NULL) );

   SCIP_CALL( SCIPaddBoolParam(scip,
         "propagating/"PROP_NAME"/force",
         "should the propagator be forced even active pricer are present?",
         &propdata->force, TRUE, DEFAULT_FORCE, NULL, NULL) );

   SCIP_CALL( SCIPaddIntParam(scip,
         "propagating/"PROP_NAME"/maxnewvars",
         "number of variable added after the propgatore is reinitialized?",
         &propdata->maxnewvars, TRUE, DEFAULT_MAXNEWVARS, 0, INT_MAX, NULL, NULL) );

   return SCIP_OKAY;
}

/** propagates the cutoff bound for the given variables */
SCIP_RETCODE SCIPpropagateCutoffboundVar(
   SCIP*                 scip,               /**< SCIP data structure */
   SCIP_PROP*            prop,               /**< propagator, or NULL */
   SCIP_VAR*             var,                /**< variables to propagate */
   SCIP_Real             cutoffbound,        /**< cutoff bound to use */
   SCIP_Real             pseudoobjval,       /**< pseudo objective value to use */
   int*                  nchgbds             /**< pointer to store the number of changed bounds */
   )
{
   SCIP_CALL( propagateCutoffboundVar(scip, prop, var, cutoffbound, pseudoobjval, nchgbds, FALSE) );

   return SCIP_OKAY;
}<|MERGE_RESOLUTION|>--- conflicted
+++ resolved
@@ -780,21 +780,12 @@
    {
       SCIPdebugMessage("pseudo objective value %g exceeds cutoff bound %g\n", pseudoobjval, cutoffbound);
 
-<<<<<<< HEAD
-      /* check if conflict analysis is applicable */
-      if( SCIPisConflictAnalysisApplicable(scip) )
-      {
-         /* initialize conflict analysis, and add all variables of infeasible constraint to conflict candidate queue */
-         SCIP_CALL( SCIPinitConflictAnalysis(scip) );
-         SCIP_CALL( resolvePropagation(scip, propdata, NULL, NULL) );
-=======
-      /* check if we are not in the root node */
-      if( SCIPgetDepth(scip) > 0 )
+      /* check if conflict analysis is applicable and if we are in the root node */
+      if( SCIPisConflictAnalysisApplicable(scip) && SCIPgetDepth(scip) > 0 )
       {
          /* initialize conflict analysis, and add all variables of infeasible constraint to conflict candidate queue */
          SCIP_CALL( SCIPinitConflictAnalysis(scip) );
          SCIP_CALL( resolvePropagation(scip, propdata, cutoffbound, NULL, NULL) );
->>>>>>> 8a05e5b6
 
          /* analyze the conflict */
          SCIP_CALL( SCIPanalyzeConflict(scip, 0, NULL) );
