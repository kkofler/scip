--- conflicted
+++ resolved
@@ -509,10 +509,6 @@
 #define SCIProwIsRemovable(row)         (row)->removable
 #define SCIProwGetOrigintype(row)       (row)->origintype
 #define SCIProwGetOriginCons(row)       ((SCIP_CONS*) ((SCIP_ROWORIGINTYPE) row->origintype == SCIP_ROWORIGINTYPE_CONS ? (row)->origin : NULL))
-<<<<<<< HEAD
-#define SCIProwGetCons(row)             (row)->cons
-=======
->>>>>>> 485d77d7
 #define SCIProwGetOriginSepa(row)       ((SCIP_SEPA*) ((SCIP_ROWORIGINTYPE) row->origintype == SCIP_ROWORIGINTYPE_SEPA ? (row)->origin : NULL))
 #define SCIProwIsInGlobalCutpool(row)   (row)->inglobalcutpool
 #define SCIProwGetLPPos(row)            (row)->lppos
