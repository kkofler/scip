--- conflicted
+++ resolved
@@ -148,8 +148,8 @@
    int*                  orbitsize           /**< buffer to store the size of the orbit */
    );
 
-/** check whether a permutation is a composition of 2-cycles and this case determine the number of 2-cycles
- *  @p allvarsbinary can be used to restrict to permutations that swap binary variables
+/** Checks whether a permutation is a composition of 2-cycles and this case determine the number of overall
+ *  2-cycles and binary 2-cycles. It is a composition of 2-cycles iff @p ntwocyclesperm > 0 upon termination.
  */
 SCIP_EXPORT
 SCIP_RETCODE SCIPisInvolutionPerm(
@@ -157,13 +157,8 @@
    SCIP_VAR**            vars,               /**< array of variables perm is acting on */
    int                   nvars,              /**< number of variables */
    int*                  ntwocyclesperm,     /**< pointer to store number of 2-cycles */
-<<<<<<< HEAD
-   SCIP_Bool             allvarsbinary       /**< whether perm is also required to act on binary variables only */
-=======
    int*                  nbincyclesperm,     /**< pointer to store number of binary cycles */
-   SCIP_Bool*            allvarsbinary,      /**< pointer to strore whether all affected variables are binary */
    SCIP_Bool             earlytermination    /**< whether we terminate early if not all affected variables are binary */
->>>>>>> 4a459ddd
    );
 
 /** determine number of variables affected by symmetry group */
