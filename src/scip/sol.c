/* * * * * * * * * * * * * * * * * * * * * * * * * * * * * * * * * * * * * * */
/*                                                                           */
/*                  This file is part of the program and library             */
/*         SCIP --- Solving Constraint Integer Programs                      */
/*                                                                           */
/*    Copyright (C) 2002-2012 Konrad-Zuse-Zentrum                            */
/*                            fuer Informationstechnik Berlin                */
/*                                                                           */
/*  SCIP is distributed under the terms of the ZIB Academic License.         */
/*                                                                           */
/*  You should have received a copy of the ZIB Academic License              */
/*  along with SCIP; see the file COPYING. If not email to scip@zib.de.      */
/*                                                                           */
/* * * * * * * * * * * * * * * * * * * * * * * * * * * * * * * * * * * * * * */

/**@file   sol.c
 * @brief  methods for storing primal CIP solutions
 * @author Tobias Achterberg
 */

/*---+----1----+----2----+----3----+----4----+----5----+----6----+----7----+----8----+----9----+----0----+----1----+----2*/

#include <assert.h>

#include "scip/def.h"
#include "scip/set.h"
#include "scip/stat.h"
#include "scip/intervalarith.h"
#include "scip/clock.h"
#include "scip/misc.h"
#include "scip/lp.h"
#include "scip/nlp.h"
#include "scip/relax.h"
#include "scip/var.h"
#include "scip/prob.h"
#include "scip/sol.h"
#include "scip/primal.h"
#include "scip/tree.h"
#include "scip/cons.h"
#include "scip/pub_message.h"

#ifndef NDEBUG
#include "scip/struct_sol.h"
#endif



/** clears solution arrays of primal CIP solution */
static
SCIP_RETCODE solClearArrays(
   SCIP_SOL*             sol                 /**< primal CIP solution */
   )
{
   assert(sol != NULL);

   SCIP_CALL( SCIPboolarrayClear(sol->valid) );

   return SCIP_OKAY;
}

/** sets value of variable in the solution's array */
static
SCIP_RETCODE solSetArrayVal(
   SCIP_SOL*             sol,                /**< primal CIP solution */
   SCIP_SET*             set,                /**< global SCIP settings */
   SCIP_VAR*             var,                /**< problem variable */
   SCIP_Real             val                 /**< value to set variable to */
   )
{
   int idx;

   assert(sol != NULL);

   idx = SCIPvarGetIndex(var);

   /* from now on, variable must not be deleted */
   SCIPvarMarkNotDeletable(var);

   /* mark the variable valid */
   SCIP_CALL( SCIPboolarraySetVal(sol->valid, set, idx, TRUE) );

   /* set the value in the solution array */
   SCIP_CALL( SCIPrealarraySetVal(sol->vals, set, idx, val) );

   return SCIP_OKAY;
}

/** increases value of variable in the solution's array */
static
SCIP_RETCODE solIncArrayVal(
   SCIP_SOL*             sol,                /**< primal CIP solution */
   SCIP_SET*             set,                /**< global SCIP settings */
   SCIP_VAR*             var,                /**< problem variable */
   SCIP_Real             incval              /**< increase of variable's solution value */
   )
{
   int idx;

   assert(sol != NULL);

   idx = SCIPvarGetIndex(var);

   /* from now on, variable must not be deleted */
   SCIPvarMarkNotDeletable(var);

   /* if the variable was not valid, mark it to be valid and set the value to the incval (it is 0.0 if not valid) */
   if( !SCIPboolarrayGetVal(sol->valid, idx) )
   {
      /* mark the variable valid */
      SCIP_CALL( SCIPboolarraySetVal(sol->valid, set, idx, TRUE) );

      /* set the value in the solution array */
      SCIP_CALL( SCIPrealarraySetVal(sol->vals, set, idx, incval) );
   }
   else
   {
      /* increase the value in the solution array */
      SCIP_CALL( SCIPrealarrayIncVal(sol->vals, set, idx, incval) );
   }

   return SCIP_OKAY;
}

/** returns the value of the variable in the given solution */
static
SCIP_Real solGetArrayVal(
   SCIP_SOL*             sol,                /**< primal CIP solution */
   SCIP_VAR*             var                 /**< problem variable */
   )
{
   int idx;

   assert(sol != NULL);

   idx = SCIPvarGetIndex(var);

   /* check, if the variable's value is valid */
   if( SCIPboolarrayGetVal(sol->valid, idx) )
   {
      return SCIPrealarrayGetVal(sol->vals, idx);
   }
   else
   {
      /* return the variable's value corresponding to the origin */
      switch( sol->solorigin )
      {
      case SCIP_SOLORIGIN_ORIGINAL:
      case SCIP_SOLORIGIN_ZERO:
         return 0.0;

      case SCIP_SOLORIGIN_LPSOL:
         return SCIPvarGetLPSol(var);

      case SCIP_SOLORIGIN_NLPSOL:
         return SCIPvarGetNLPSol(var);

      case SCIP_SOLORIGIN_RELAXSOL:
         return SCIPvarGetRelaxSolTransVar(var);

      case SCIP_SOLORIGIN_PSEUDOSOL:
         return SCIPvarGetPseudoSol(var);

      case SCIP_SOLORIGIN_UNKNOWN:
         return SCIP_UNKNOWN;

      default:
         SCIPerrorMessage("unknown solution origin <%d>\n", sol->solorigin);
         SCIPABORT();
         return 0.0; /*lint !e527*/
      }
   }
}

/** stores solution value of variable in solution's own array */
static
SCIP_RETCODE solUnlinkVar(
   SCIP_SOL*             sol,                /**< primal CIP solution */
   SCIP_SET*             set,                /**< global SCIP settings */
   SCIP_VAR*             var                 /**< problem variable */
   )
{
   SCIP_Real solval;

   assert(sol != NULL);
   assert(var != NULL);
   assert(SCIPvarIsTransformed(var));
   assert(SCIPvarGetStatus(var) == SCIP_VARSTATUS_COLUMN || SCIPvarGetStatus(var) == SCIP_VARSTATUS_LOOSE);

   /* if variable is already valid, nothing has to be done */
   if( SCIPboolarrayGetVal(sol->valid, SCIPvarGetIndex(var)) )
      return SCIP_OKAY;

   SCIPdebugMessage("unlinking solution value of variable <%s>\n", SCIPvarGetName(var));

   /* store the correct solution value into the solution array */
   switch( sol->solorigin )
   {
   case SCIP_SOLORIGIN_ORIGINAL:
      SCIPerrorMessage("cannot unlink solutions of original problem space\n");
      return SCIP_INVALIDDATA;

   case SCIP_SOLORIGIN_ZERO:
      return SCIP_OKAY;

   case SCIP_SOLORIGIN_LPSOL:
      solval = SCIPvarGetLPSol(var);
      if( (set->misc_exactsolve && solval != 0.0) || (!set->misc_exactsolve && !SCIPsetIsZero(set, solval)) )
      {
         SCIP_CALL( solSetArrayVal(sol, set, var, solval) );
      }
      return SCIP_OKAY;

   case SCIP_SOLORIGIN_NLPSOL:
      solval = SCIPvarGetNLPSol(var);
      if( !SCIPsetIsZero(set, solval) )
      {
         SCIP_CALL( solSetArrayVal(sol, set, var, solval) );
      }
      return SCIP_OKAY;

   case SCIP_SOLORIGIN_RELAXSOL:
      solval = SCIPvarGetRelaxSolTransVar(var);
      if( !SCIPsetIsZero(set, solval) )
      {
         SCIP_CALL( solSetArrayVal(sol, set, var, solval) );
      }
      return SCIP_OKAY;

   case SCIP_SOLORIGIN_PSEUDOSOL:
      solval = SCIPvarGetPseudoSol(var);
      if( (set->misc_exactsolve && solval != 0.0) || (!set->misc_exactsolve && !SCIPsetIsZero(set, solval)) )
      {
         SCIP_CALL( solSetArrayVal(sol, set, var, solval) );
      }
      return SCIP_OKAY;

   case SCIP_SOLORIGIN_UNKNOWN:
      SCIP_CALL( solSetArrayVal(sol, set, var, SCIP_UNKNOWN) );
      return SCIP_OKAY;

   default:
      SCIPerrorMessage("unknown solution origin <%d>\n", sol->solorigin);
      return SCIP_INVALIDDATA;
   }
}

/** sets the solution time, nodenum, runnum, and depth stamp to the current values */
static
void solStamp(
   SCIP_SOL*             sol,                /**< primal CIP solution */
   SCIP_STAT*            stat,               /**< problem statistics data */
   SCIP_TREE*            tree,               /**< branch and bound tree, or NULL */
   SCIP_Bool             checktime           /**< should the time be updated? */
   )
{
   assert(sol != NULL);
   assert(stat != NULL);

   if( checktime )
      sol->time = SCIPclockGetTime(stat->solvingtime);
   else
      sol->time = SCIPclockGetLastTime(stat->solvingtime);
   sol->nodenum = stat->nnodes;
   sol->runnum = stat->nruns;
   if( tree == NULL )
      sol->depth = -1;
   else
      sol->depth = SCIPtreeGetCurrentDepth(tree);
}

/** creates primal CIP solution, initialized to zero */
SCIP_RETCODE SCIPsolCreate(
   SCIP_SOL**            sol,                /**< pointer to primal CIP solution */
   BMS_BLKMEM*           blkmem,             /**< block memory */
   SCIP_SET*             set,                /**< global SCIP settings */
   SCIP_STAT*            stat,               /**< problem statistics data */
   SCIP_PRIMAL*          primal,             /**< primal data */
   SCIP_TREE*            tree,               /**< branch and bound tree */
   SCIP_HEUR*            heur                /**< heuristic that found the solution (or NULL if it's from the tree) */
   )
{
   assert(sol != NULL);
   assert(blkmem != NULL);
   assert(stat != NULL);

   SCIP_ALLOC( BMSallocBlockMemory(blkmem, sol) );
   SCIP_CALL( SCIPrealarrayCreate(&(*sol)->vals, blkmem) );
   SCIP_CALL( SCIPboolarrayCreate(&(*sol)->valid, blkmem) );
   (*sol)->heur = heur;
   (*sol)->solorigin = SCIP_SOLORIGIN_ZERO;
   (*sol)->obj = 0.0;
   (*sol)->primalindex = -1;
   (*sol)->index = stat->solindex;
   stat->solindex++;
   solStamp(*sol, stat, tree, TRUE);

   SCIP_CALL( SCIPprimalSolCreated(primal, set, *sol) );

   return SCIP_OKAY;
}

/** creates primal CIP solution in original problem space, initialized to zero */
SCIP_RETCODE SCIPsolCreateOriginal(
   SCIP_SOL**            sol,                /**< pointer to primal CIP solution */
   BMS_BLKMEM*           blkmem,             /**< block memory */
   SCIP_SET*             set,                /**< global SCIP settings */
   SCIP_STAT*            stat,               /**< problem statistics data */
   SCIP_PRIMAL*          primal,             /**< primal data */
   SCIP_TREE*            tree,               /**< branch and bound tree */
   SCIP_HEUR*            heur                /**< heuristic that found the solution (or NULL if it's from the tree) */
   )
{
   assert(sol != NULL);
   assert(blkmem != NULL);
   assert(stat != NULL);

   SCIP_ALLOC( BMSallocBlockMemory(blkmem, sol) );
   SCIP_CALL( SCIPrealarrayCreate(&(*sol)->vals, blkmem) );
   SCIP_CALL( SCIPboolarrayCreate(&(*sol)->valid, blkmem) );
   (*sol)->heur = heur;
   (*sol)->solorigin = SCIP_SOLORIGIN_ORIGINAL;
   (*sol)->obj = 0.0;
   (*sol)->primalindex = -1;
   (*sol)->index = stat->solindex;
   stat->solindex++;
   solStamp(*sol, stat, tree, TRUE);

   SCIP_CALL( SCIPprimalSolCreated(primal, set, *sol) );

   return SCIP_OKAY;
}

/** creates a copy of a primal CIP solution */
SCIP_RETCODE SCIPsolCopy(
   SCIP_SOL**            sol,                /**< pointer to store the copy of the primal CIP solution */
   BMS_BLKMEM*           blkmem,             /**< block memory */
   SCIP_SET*             set,                /**< global SCIP settings */
   SCIP_STAT*            stat,               /**< problem statistics data */
   SCIP_PRIMAL*          primal,             /**< primal data */
   SCIP_SOL*             sourcesol           /**< primal CIP solution to copy */
   )
{
   assert(sol != NULL);
   assert(sourcesol != NULL);

   SCIP_ALLOC( BMSallocBlockMemory(blkmem, sol) );   
   SCIP_CALL( SCIPrealarrayCopy(&(*sol)->vals, blkmem, sourcesol->vals) );
   SCIP_CALL( SCIPboolarrayCopy(&(*sol)->valid, blkmem, sourcesol->valid) );
   (*sol)->heur = sourcesol->heur;
   (*sol)->obj = sourcesol->obj;
   (*sol)->primalindex = -1;
   (*sol)->time = sourcesol->time;
   (*sol)->nodenum = sourcesol->nodenum;
   (*sol)->solorigin = sourcesol->solorigin;
   (*sol)->runnum = sourcesol->runnum;
   (*sol)->depth = sourcesol->depth;
   (*sol)->index = stat->solindex;
   stat->solindex++;

   SCIP_CALL( SCIPprimalSolCreated(primal, set, *sol) );

   return SCIP_OKAY;
}

/** creates primal CIP solution, initialized to the current LP solution */
SCIP_RETCODE SCIPsolCreateLPSol(
   SCIP_SOL**            sol,                /**< pointer to primal CIP solution */
   BMS_BLKMEM*           blkmem,             /**< block memory */
   SCIP_SET*             set,                /**< global SCIP settings */
   SCIP_STAT*            stat,               /**< problem statistics data */
   SCIP_PROB*            prob,               /**< transformed problem data */
   SCIP_PRIMAL*          primal,             /**< primal data */
   SCIP_TREE*            tree,               /**< branch and bound tree */
   SCIP_LP*              lp,                 /**< current LP data */
   SCIP_HEUR*            heur                /**< heuristic that found the solution (or NULL if it's from the tree) */
   )
{
   assert(sol != NULL);
   assert(lp != NULL);
   assert(lp->solved);

   SCIP_CALL( SCIPsolCreate(sol, blkmem, set, stat, primal, tree, heur) );
   SCIP_CALL( SCIPsolLinkLPSol(*sol, set, stat, prob, tree, lp) );
<<<<<<< HEAD
=======

   return SCIP_OKAY;
}

/** creates primal CIP solution, initialized to the current NLP solution */
SCIP_RETCODE SCIPsolCreateNLPSol(
   SCIP_SOL**            sol,                /**< pointer to primal CIP solution */
   BMS_BLKMEM*           blkmem,             /**< block memory */
   SCIP_SET*             set,                /**< global SCIP settings */
   SCIP_STAT*            stat,               /**< problem statistics data */
   SCIP_PRIMAL*          primal,             /**< primal data */
   SCIP_TREE*            tree,               /**< branch and bound tree */
   SCIP_NLP*             nlp,                /**< current NLP data */
   SCIP_HEUR*            heur                /**< heuristic that found the solution (or NULL if it's from the tree) */
   )
{
   assert(sol != NULL);
   assert(nlp != NULL);

   SCIP_CALL( SCIPsolCreate(sol, blkmem, set, stat, primal, tree, heur) );
   SCIP_CALL( SCIPsolLinkNLPSol(*sol, stat, tree, nlp) );
>>>>>>> 9948ed2b

   return SCIP_OKAY;
}

/** creates primal CIP solution, initialized to the current relaxation solution */
SCIP_RETCODE SCIPsolCreateRelaxSol(
   SCIP_SOL**            sol,                /**< pointer to primal CIP solution */
   BMS_BLKMEM*           blkmem,             /**< block memory */
   SCIP_SET*             set,                /**< global SCIP settings */
   SCIP_STAT*            stat,               /**< problem statistics data */
   SCIP_PRIMAL*          primal,             /**< primal data */
   SCIP_TREE*            tree,               /**< branch and bound tree */
   SCIP_RELAXATION*      relaxation,         /**< global relaxation data */
   SCIP_HEUR*            heur                /**< heuristic that found the solution (or NULL if it's from the tree) */
   )
{
   assert(sol != NULL);
   assert(relaxation != NULL);
   assert(SCIPrelaxationIsSolValid(relaxation));

   SCIP_CALL( SCIPsolCreate(sol, blkmem, set, stat, primal, tree, heur) );
   SCIP_CALL( SCIPsolLinkRelaxSol(*sol, set, stat, tree, relaxation) );

   return SCIP_OKAY;
}

/** creates primal CIP solution, initialized to the current pseudo solution */
SCIP_RETCODE SCIPsolCreatePseudoSol(
   SCIP_SOL**            sol,                /**< pointer to primal CIP solution */
   BMS_BLKMEM*           blkmem,             /**< block memory */
   SCIP_SET*             set,                /**< global SCIP settings */
   SCIP_STAT*            stat,               /**< problem statistics data */
   SCIP_PROB*            prob,               /**< transformed problem data */
   SCIP_PRIMAL*          primal,             /**< primal data */
   SCIP_TREE*            tree,               /**< branch and bound tree, or NULL */
   SCIP_LP*              lp,                 /**< current LP data */
   SCIP_HEUR*            heur                /**< heuristic that found the solution (or NULL if it's from the tree) */
   )
{
   assert(sol != NULL);

   SCIP_CALL( SCIPsolCreate(sol, blkmem, set, stat, primal, tree, heur) );
   SCIP_CALL( SCIPsolLinkPseudoSol(*sol, set, stat, prob, tree, lp) );

   return SCIP_OKAY;
}

/** creates primal CIP solution, initialized to the current solution */
SCIP_RETCODE SCIPsolCreateCurrentSol(
   SCIP_SOL**            sol,                /**< pointer to primal CIP solution */
   BMS_BLKMEM*           blkmem,             /**< block memory */
   SCIP_SET*             set,                /**< global SCIP settings */
   SCIP_STAT*            stat,               /**< problem statistics data */
   SCIP_PROB*            prob,               /**< transformed problem data */
   SCIP_PRIMAL*          primal,             /**< primal data */
   SCIP_TREE*            tree,               /**< branch and bound tree */
   SCIP_LP*              lp,                 /**< current LP data */
   SCIP_HEUR*            heur                /**< heuristic that found the solution (or NULL if it's from the tree) */
   )
{
   assert(tree != NULL);

   if( SCIPtreeHasCurrentNodeLP(tree) )
   {
      SCIP_CALL( SCIPsolCreateLPSol(sol, blkmem, set, stat, prob, primal, tree, lp, heur) );
   }
   else
   {
      SCIP_CALL( SCIPsolCreatePseudoSol(sol, blkmem, set, stat, prob, primal, tree, lp, heur) );
   }

   return SCIP_OKAY;
}

/** creates primal CIP solution, initialized to unknown values */
SCIP_RETCODE SCIPsolCreateUnknown(
   SCIP_SOL**            sol,                /**< pointer to primal CIP solution */
   BMS_BLKMEM*           blkmem,             /**< block memory */
   SCIP_SET*             set,                /**< global SCIP settings */
   SCIP_STAT*            stat,               /**< problem statistics data */
   SCIP_PRIMAL*          primal,             /**< primal data */
   SCIP_TREE*            tree,               /**< branch and bound tree */
   SCIP_HEUR*            heur                /**< heuristic that found the solution (or NULL if it's from the tree) */
   )
{
   assert(sol != NULL);
   assert(blkmem != NULL);
   assert(stat != NULL);

   SCIP_ALLOC( BMSallocBlockMemory(blkmem, sol) );
   SCIP_CALL( SCIPrealarrayCreate(&(*sol)->vals, blkmem) );
   SCIP_CALL( SCIPboolarrayCreate(&(*sol)->valid, blkmem) );
   (*sol)->heur = heur;
   (*sol)->solorigin = SCIP_SOLORIGIN_UNKNOWN;
   (*sol)->obj = 0.0;
   (*sol)->primalindex = -1;
   (*sol)->index = stat->solindex;
   stat->solindex++;
   solStamp(*sol, stat, tree, TRUE);

   SCIP_CALL( SCIPprimalSolCreated(primal, set, *sol) );

   return SCIP_OKAY;
}

/** frees primal CIP solution */
SCIP_RETCODE SCIPsolFree(
   SCIP_SOL**            sol,                /**< pointer to primal CIP solution */
   BMS_BLKMEM*           blkmem,             /**< block memory */
   SCIP_PRIMAL*          primal              /**< primal data */
   )
{
   assert(sol != NULL);
   assert(*sol != NULL);

   SCIPprimalSolFreed(primal, *sol);

   SCIP_CALL( SCIPrealarrayFree(&(*sol)->vals) );
   SCIP_CALL( SCIPboolarrayFree(&(*sol)->valid) );
   BMSfreeBlockMemory(blkmem, sol);

   return SCIP_OKAY;
}

/** copies current LP solution into CIP solution by linking */
SCIP_RETCODE SCIPsolLinkLPSol(
   SCIP_SOL*             sol,                /**< primal CIP solution */
   SCIP_SET*             set,                /**< global SCIP settings */
   SCIP_STAT*            stat,               /**< problem statistics data */
   SCIP_PROB*            prob,               /**< transformed problem data */
   SCIP_TREE*            tree,               /**< branch and bound tree */
   SCIP_LP*              lp                  /**< current LP data */
   )
{
   assert(sol != NULL);
   assert(stat != NULL);
   assert(tree != NULL);
   assert(lp != NULL);
   assert(lp->solved);
   assert(SCIPlpDiving(lp) || !SCIPlpDivingObjChanged(lp));

   SCIPdebugMessage("linking solution to LP\n");

   /* clear the old solution arrays */
   SCIP_CALL( solClearArrays(sol) );

   if( set->misc_exactsolve )
      sol->obj = SCIPlpGetPrimalprovedObjval(set, prob);
   else
   {
<<<<<<< HEAD
      /* link solution to LP solution */
      if( SCIPlpDivingObjChanged(lp) )
=======
      /* the objective value has to be calculated manually, because the LP's value is invalid;
       * use objective values of variables, because columns objective values are changed to dive values
       */
      sol->obj = SCIPlpGetLooseObjval(lp, set, prob);
      if( !SCIPsetIsInfinity(set, -sol->obj) )
>>>>>>> 9948ed2b
      {
         /* the objective value has to be calculated manually, because the LP's value is invalid;
          * use objective values of variables, because columns objective values are changed to dive values
          */
         sol->obj = SCIPlpGetLooseObjval(lp, set);
         if( !SCIPsetIsInfinity(set, -sol->obj) )
         {
            SCIP_VAR* var;
            SCIP_COL** cols;
            int ncols;
            int c;
         
            cols = SCIPlpGetCols(lp);
            ncols = SCIPlpGetNCols(lp);
            for( c = 0; c < ncols; ++c )
            {
               var = SCIPcolGetVar(cols[c]);
               sol->obj += SCIPvarGetObj(var) * cols[c]->primsol;
            }
         }
      }
<<<<<<< HEAD
      else
      {
         /* the objective value in the columns is correct, s.t. the LP's objective value is also correct */
         sol->obj = SCIPlpGetObjval(lp, set);
      }
=======
   }
   else
   {
      /* the objective value in the columns is correct, s.t. the LP's objective value is also correct */
      sol->obj = SCIPlpGetObjval(lp, set, prob);
>>>>>>> 9948ed2b
   }
   sol->solorigin = SCIP_SOLORIGIN_LPSOL;
   solStamp(sol, stat, tree, TRUE);

   SCIPdebugMessage(" -> objective value: %g\n", sol->obj);

   return SCIP_OKAY;
}

/** copies current NLP solution into CIP solution by linking */
SCIP_RETCODE SCIPsolLinkNLPSol(
   SCIP_SOL*             sol,                /**< primal CIP solution */
   SCIP_STAT*            stat,               /**< problem statistics data */
   SCIP_TREE*            tree,               /**< branch and bound tree */
   SCIP_NLP*             nlp                 /**< current NLP data */
   )
{
   assert(sol != NULL);
   assert(stat != NULL);
   assert(tree != NULL);
   assert(nlp != NULL);
   assert(SCIPnlpGetSolstat(nlp) <= SCIP_NLPSOLSTAT_FEASIBLE);

   SCIPdebugMessage("linking solution to NLP\n");

   /* clear the old solution arrays */
   SCIP_CALL( solClearArrays(sol) );

   /* get objective value of NLP solution */
   if( SCIPnlpIsDivingObjChanged(nlp) )
   {
      /* the objective value has to be calculated manually, because the NLP's value is invalid */

      SCIP_VAR** vars;
      int nvars;
      int v;

      sol->obj = 0.0;

      vars = SCIPnlpGetVars(nlp);
      nvars = SCIPnlpGetNVars(nlp);
      for( v = 0; v < nvars; ++v )
      {
         assert(SCIPvarIsActive(vars[v]));
         sol->obj += SCIPvarGetObj(vars[v]) * SCIPvarGetNLPSol(vars[v]);
      }
   }
   else
   {
      sol->obj = SCIPnlpGetObjval(nlp);
   }

   sol->solorigin = SCIP_SOLORIGIN_NLPSOL;
   solStamp(sol, stat, tree, TRUE);

   SCIPdebugMessage(" -> objective value: %g\n", sol->obj);

   return SCIP_OKAY;
}

/** copies current relaxation solution into CIP solution by linking */
SCIP_RETCODE SCIPsolLinkRelaxSol(
   SCIP_SOL*             sol,                /**< primal CIP solution */
   SCIP_SET*             set,                /**< global SCIP settings */
   SCIP_STAT*            stat,               /**< problem statistics data */
   SCIP_TREE*            tree,               /**< branch and bound tree */
   SCIP_RELAXATION*      relaxation          /**< global relaxation data */
   )
{  /*lint --e{715}*/
   assert(sol != NULL);
   assert(stat != NULL);
   assert(tree != NULL);
   assert(relaxation != NULL);
   assert(SCIPrelaxationIsSolValid(relaxation));

   SCIPdebugMessage("linking solution to relaxation\n");

   /* clear the old solution arrays */
   SCIP_CALL( solClearArrays(sol) );

   /* the objective value in the columns is correct, s.t. the LP's objective value is also correct */
   sol->obj = SCIPrelaxationGetSolObj(relaxation);
   sol->solorigin = SCIP_SOLORIGIN_RELAXSOL;
   solStamp(sol, stat, tree, TRUE);

   SCIPdebugMessage(" -> objective value: %g\n", sol->obj);

   return SCIP_OKAY;
}

/** copies current pseudo solution into CIP solution by linking */
SCIP_RETCODE SCIPsolLinkPseudoSol(
   SCIP_SOL*             sol,                /**< primal CIP solution */
   SCIP_SET*             set,                /**< global SCIP settings */
   SCIP_STAT*            stat,               /**< problem statistics data */
   SCIP_PROB*            prob,               /**< transformed problem data */
<<<<<<< HEAD
   SCIP_TREE*            tree,               /**< branch and bound tree */
=======
   SCIP_TREE*            tree,               /**< branch and bound tree, or NULL */
>>>>>>> 9948ed2b
   SCIP_LP*              lp                  /**< current LP data */
   )
{
   assert(sol != NULL);
   assert(stat != NULL);
   assert(tree != NULL);

   SCIPdebugMessage("linking solution to pseudo solution\n");

   /* clear the old solution arrays */
   SCIP_CALL( solClearArrays(sol) );

   /* link solution to pseudo solution */
<<<<<<< HEAD
   if( set->misc_exactsolve )
      sol->obj = SCIPlpGetPrimalprovedPseudoObjval(set, prob);
   else
      sol->obj = SCIPlpGetPseudoObjval(lp, set);
   
=======
   sol->obj = SCIPlpGetPseudoObjval(lp, set, prob);
>>>>>>> 9948ed2b
   sol->solorigin = SCIP_SOLORIGIN_PSEUDOSOL;
   solStamp(sol, stat, tree, TRUE);

   SCIPdebugMessage(" -> objective value: %g\n", sol->obj);

   return SCIP_OKAY;
}

/** copies current solution (LP or pseudo solution) into CIP solution by linking */
SCIP_RETCODE SCIPsolLinkCurrentSol(
   SCIP_SOL*             sol,                /**< primal CIP solution */
   SCIP_SET*             set,                /**< global SCIP settings */
   SCIP_STAT*            stat,               /**< problem statistics data */
   SCIP_PROB*            prob,               /**< transformed problem data */
   SCIP_TREE*            tree,               /**< branch and bound tree */
   SCIP_LP*              lp                  /**< current LP data */
   )
{
   assert(tree != NULL);

   SCIPdebugMessage("linking solution to current solution\n");

   if( SCIPtreeHasCurrentNodeLP(tree) )
   {
      SCIP_CALL( SCIPsolLinkLPSol(sol, set, stat, prob, tree, lp) );
   }
   else
   {
      SCIP_CALL( SCIPsolLinkPseudoSol(sol, set, stat, prob, tree, lp) );
   }

   return SCIP_OKAY;
}

/** clears primal CIP solution */
SCIP_RETCODE SCIPsolClear(
   SCIP_SOL*             sol,                /**< primal CIP solution */
   SCIP_STAT*            stat,               /**< problem statistics data */
   SCIP_TREE*            tree                /**< branch and bound tree */
   )
{
   assert(sol != NULL);

   SCIP_CALL( solClearArrays(sol) );
   sol->solorigin = SCIP_SOLORIGIN_ZERO;
   sol->obj = 0.0;
   solStamp(sol, stat, tree, TRUE);

   return SCIP_OKAY;
}

/** declares all entries in the primal CIP solution to be unknown */
SCIP_RETCODE SCIPsolSetUnknown(
   SCIP_SOL*             sol,                /**< primal CIP solution */
   SCIP_STAT*            stat,               /**< problem statistics data */
   SCIP_TREE*            tree                /**< branch and bound tree */
   )
{
   assert(sol != NULL);

   SCIP_CALL( solClearArrays(sol) );
   sol->solorigin = SCIP_SOLORIGIN_UNKNOWN;
   sol->obj = 0.0;
   solStamp(sol, stat, tree, TRUE);

   return SCIP_OKAY;
}

/** stores solution values of variables in solution's own array */
SCIP_RETCODE SCIPsolUnlink(
   SCIP_SOL*             sol,                /**< primal CIP solution */
   SCIP_SET*             set,                /**< global SCIP settings */
   SCIP_PROB*            prob                /**< transformed problem data */
   )
{
   int v;

   assert(sol != NULL);
   assert(prob != NULL);
   assert(prob->nvars == 0 || prob->vars != NULL);

   if( sol->solorigin != SCIP_SOLORIGIN_ORIGINAL && sol->solorigin != SCIP_SOLORIGIN_ZERO
      && sol->solorigin != SCIP_SOLORIGIN_UNKNOWN )
   {
      SCIPdebugMessage("completing solution %p\n", (void*)sol);

      for( v = 0; v < prob->nvars; ++v )
      {
         SCIP_CALL( solUnlinkVar(sol, set, prob->vars[v]) );
      }
      
      sol->solorigin = SCIP_SOLORIGIN_ZERO;
   }

   return SCIP_OKAY;
}

/** sets value of variable in primal CIP solution */
SCIP_RETCODE SCIPsolSetVal(
   SCIP_SOL*             sol,                /**< primal CIP solution */
   SCIP_SET*             set,                /**< global SCIP settings */
   SCIP_STAT*            stat,               /**< problem statistics data */
   SCIP_TREE*            tree,               /**< branch and bound tree */
   SCIP_VAR*             var,                /**< variable to add to solution */
   SCIP_Real             val                 /**< solution value of variable */
   )
{
   SCIP_Real oldval;

   assert(sol != NULL);
   assert(sol->solorigin == SCIP_SOLORIGIN_ORIGINAL
      || sol->solorigin == SCIP_SOLORIGIN_ZERO
      || sol->solorigin == SCIP_SOLORIGIN_UNKNOWN
      || (sol->nodenum == stat->nnodes && sol->runnum == stat->nruns));
   assert(stat != NULL);
   assert(var != NULL);

   SCIPdebugMessage("setting value of <%s> in solution %p to %g\n", SCIPvarGetName(var), (void*)sol, val);

   /* we want to store only values for non fixed variables (LOOSE or COLUMN); others have to be transformed */
   switch( SCIPvarGetStatus(var) )
   {
   case SCIP_VARSTATUS_ORIGINAL:
      if( sol->solorigin == SCIP_SOLORIGIN_ORIGINAL )
      {
         oldval = solGetArrayVal(sol, var);
         if( !SCIPsetIsEQ(set, val, oldval) )
         {
            SCIP_CALL( solSetArrayVal(sol, set, var, val) );

<<<<<<< HEAD
            if( set->misc_exactsolve )
            {
               SCIP_INTERVAL deltaval;
               SCIP_INTERVAL obj;
               SCIP_INTERVAL solval;
               SCIP_INTERVAL prod;
               SCIP_INTERVAL objval;

               /* update objective: an unknown solution value does not count towards the objective;
                * objective value is calculated with interval arithmetics to get a proved upper bound 
                */
               SCIPintervalSet(&deltaval, 0.0);

               if( oldval != SCIP_UNKNOWN ) /*lint !e777*/
               {               
                  SCIPintervalSet(&obj, SCIPvarGetObj(var));
                  SCIPintervalSet(&solval, oldval);
                  SCIPintervalMul(SCIPsetInfinity(set), &prod, solval, obj);
                  SCIPintervalSub(SCIPsetInfinity(set), &deltaval, deltaval, prod);  /* deltaval -= oldval * obj; */
               }
               if( val != SCIP_UNKNOWN ) /*lint !e777*/
               {
                  SCIPintervalSet(&obj, SCIPvarGetObj(var));
                  SCIPintervalSet(&solval, val);
                  SCIPintervalMul(SCIPsetInfinity(set), &prod, solval, obj);
                  SCIPintervalAdd(SCIPsetInfinity(set), &deltaval, deltaval, prod);  /* deltaval += newval * obj; */
               }
               SCIPintervalSet(&objval, sol->obj);
               SCIPintervalAdd(SCIPsetInfinity(set), &objval, objval, deltaval);
               sol->obj = SCIPintervalGetSup(objval);
            }
            else
            {
               SCIP_Real obj;
               
               /* update objective: an unknown solution value does not count towards the objective */
               obj = SCIPvarGetObj(var);
               if( oldval != SCIP_UNKNOWN ) /*lint !e777*/
                  sol->obj -= obj * oldval;
               if( val != SCIP_UNKNOWN ) /*lint !e777*/
                  sol->obj += obj * val;
            }
            solStamp(sol, stat, tree,FALSE);
=======
            /* update objective: an unknown solution value does not count towards the objective */
            obj = SCIPvarGetObj(var);
            if( oldval != SCIP_UNKNOWN ) /*lint !e777*/
               sol->obj -= obj * oldval;
            if( val != SCIP_UNKNOWN ) /*lint !e777*/
               sol->obj += obj * val;

            solStamp(sol, stat, tree, FALSE);
>>>>>>> 9948ed2b
         }
         return SCIP_OKAY;
      }
      else
         return SCIPsolSetVal(sol, set, stat, tree, SCIPvarGetTransVar(var), val);

   case SCIP_VARSTATUS_LOOSE:
   case SCIP_VARSTATUS_COLUMN:
      assert(sol->solorigin != SCIP_SOLORIGIN_ORIGINAL);
      oldval = solGetArrayVal(sol, var);
      if( !SCIPsetIsEQ(set, val, oldval) )
      {
         SCIP_CALL( solSetArrayVal(sol, set, var, val) );
<<<<<<< HEAD
         
         if( set->misc_exactsolve )
         {
            SCIP_INTERVAL deltaval;
            SCIP_INTERVAL obj;
            SCIP_INTERVAL solval;
            SCIP_INTERVAL prod;
            SCIP_INTERVAL objval;
            
            /* update objective: an unknown solution value does not count towards the objective;
             * objective value is calculated with interval arithmetics to get a proved upper bound 
             */
            SCIPintervalSet(&deltaval, 0.0);
            
            if( oldval != SCIP_UNKNOWN ) /*lint !e777*/
            {               
               SCIPintervalSet(&obj, SCIPvarGetObj(var));
               SCIPintervalSet(&solval, oldval);
               SCIPintervalMul(SCIPsetInfinity(set), &prod, solval, obj);
               SCIPintervalSub(SCIPsetInfinity(set), &deltaval, deltaval, prod);  /* deltaval -= oldval * obj; */
            }
            if( val != SCIP_UNKNOWN ) /*lint !e777*/
            {
               SCIPintervalSet(&obj, SCIPvarGetObj(var));
               SCIPintervalSet(&solval, val);
               SCIPintervalMul(SCIPsetInfinity(set), &prod, solval, obj);
               SCIPintervalAdd(SCIPsetInfinity(set), &deltaval, deltaval, prod);  /* deltaval += newval * obj; */
            }
            SCIPintervalSet(&objval, sol->obj);
            SCIPintervalAdd(SCIPsetInfinity(set), &objval, objval, deltaval);
            sol->obj = SCIPintervalGetSup(objval);
         }
         else
         {
            SCIP_Real obj;
               
            /* update objective: an unknown solution value does not count towards the objective */
            obj = SCIPvarGetObj(var);
            if( oldval != SCIP_UNKNOWN ) /*lint !e777*/
               sol->obj -= obj * oldval;
            if( val != SCIP_UNKNOWN ) /*lint !e777*/
               sol->obj += obj * val;
         }
            
         solStamp(sol, stat, tree,FALSE);
=======

         /* update objective: an unknown solution value does not count towards the objective */
         obj = SCIPvarGetObj(var);
         if( oldval != SCIP_UNKNOWN ) /*lint !e777*/
            sol->obj -= obj * oldval;
         if( val != SCIP_UNKNOWN ) /*lint !e777*/
            sol->obj += obj * val;

         solStamp(sol, stat, tree, FALSE);
>>>>>>> 9948ed2b
      }
      return SCIP_OKAY;

   case SCIP_VARSTATUS_FIXED:
      assert(sol->solorigin != SCIP_SOLORIGIN_ORIGINAL);
      oldval = SCIPvarGetLbGlobal(var);
      if( !SCIPsetIsEQ(set, val, oldval) )
      {
         SCIPerrorMessage("cannot set solution value for variable <%s> fixed to %.15g to different value %.15g\n",
            SCIPvarGetName(var), oldval, val);
         return SCIP_INVALIDDATA;
      }
      return SCIP_OKAY;

   case SCIP_VARSTATUS_AGGREGATED: /* x = a*y + c  =>  y = (x-c)/a */
      assert(!SCIPsetIsZero(set, SCIPvarGetAggrScalar(var)));
      return SCIPsolSetVal(sol, set, stat, tree, SCIPvarGetAggrVar(var),
         val == SCIP_UNKNOWN ? val : (val - SCIPvarGetAggrConstant(var))/SCIPvarGetAggrScalar(var)); /*lint !e777*/

   case SCIP_VARSTATUS_MULTAGGR:
      SCIPerrorMessage("cannot set solution value for multiple aggregated variable\n");
      return SCIP_INVALIDDATA;

   case SCIP_VARSTATUS_NEGATED:
      return SCIPsolSetVal(sol, set, stat, tree, SCIPvarGetNegationVar(var), 
         val == SCIP_UNKNOWN ? val : SCIPvarGetNegationConstant(var) - val); /*lint !e777*/
      
   default:
      SCIPerrorMessage("unknown variable status\n");
      return SCIP_INVALIDDATA;
   }
}

/** increases value of variable in primal CIP solution */
SCIP_RETCODE SCIPsolIncVal(
   SCIP_SOL*             sol,                /**< primal CIP solution */
   SCIP_SET*             set,                /**< global SCIP settings */
   SCIP_STAT*            stat,               /**< problem statistics data */
   SCIP_TREE*            tree,               /**< branch and bound tree */
   SCIP_VAR*             var,                /**< variable to increase solution value for */
   SCIP_Real             incval              /**< increment for solution value of variable */
   )
{
   assert(sol != NULL);
   assert(sol->solorigin == SCIP_SOLORIGIN_ORIGINAL || sol->solorigin == SCIP_SOLORIGIN_ZERO
      || (sol->nodenum == stat->nnodes && sol->runnum == stat->nruns));
   assert(stat != NULL);
   assert(var != NULL);

   SCIPdebugMessage("increasing value of <%s> in solution %p by %g\n", SCIPvarGetName(var), (void*)sol, incval);

   if( SCIPsetIsZero(set, incval) )
      return SCIP_OKAY;

   /* we want to store only values for non fixed variables (LOOSE or COLUMN); others have to be transformed */
   switch( SCIPvarGetStatus(var) )
   {
   case SCIP_VARSTATUS_ORIGINAL:
      if( sol->solorigin == SCIP_SOLORIGIN_ORIGINAL )
      {
         SCIP_CALL( solIncArrayVal(sol, set, var, incval) );
         sol->obj += SCIPvarGetObj(var) * incval;
         solStamp(sol, stat, tree, FALSE);
         return SCIP_OKAY;
      }
      else
         return SCIPsolIncVal(sol, set, stat, tree, SCIPvarGetTransVar(var), incval);

   case SCIP_VARSTATUS_LOOSE:
   case SCIP_VARSTATUS_COLUMN:
      assert(sol->solorigin != SCIP_SOLORIGIN_ORIGINAL);
      SCIP_CALL( solIncArrayVal(sol, set, var, incval) );
      sol->obj += SCIPvarGetObj(var) * incval;
      solStamp(sol, stat, tree, FALSE);
      return SCIP_OKAY;

   case SCIP_VARSTATUS_FIXED:
      SCIPerrorMessage("cannot increase solution value for fixed variable\n");
      return SCIP_INVALIDDATA;

   case SCIP_VARSTATUS_AGGREGATED: /* x = a*y + c  =>  y = (x-c)/a */
      assert(!SCIPsetIsZero(set, SCIPvarGetAggrScalar(var)));
      return SCIPsolIncVal(sol, set, stat, tree, SCIPvarGetAggrVar(var), incval/SCIPvarGetAggrScalar(var));

   case SCIP_VARSTATUS_MULTAGGR:
      SCIPerrorMessage("cannot increase solution value for multiple aggregated variable\n");
      return SCIP_INVALIDDATA;

   case SCIP_VARSTATUS_NEGATED:
      return SCIPsolIncVal(sol, set, stat, tree, SCIPvarGetNegationVar(var), -incval);

   default:
      SCIPerrorMessage("unknown variable status\n");
      return SCIP_INVALIDDATA;
   }
}

/** returns value of variable in primal CIP solution */
SCIP_Real SCIPsolGetVal(
   SCIP_SOL*             sol,                /**< primal CIP solution */
   SCIP_SET*             set,                /**< global SCIP settings */
   SCIP_STAT*            stat,               /**< problem statistics data */
   SCIP_VAR*             var                 /**< variable to get value for */
   )
{
   SCIP_VAR** vars;
   SCIP_Real* scalars;
   SCIP_Real solval;
   SCIP_Real solvalsum;
   int nvars;
   int i;

   assert(sol != NULL);
   assert(sol->solorigin == SCIP_SOLORIGIN_ORIGINAL
      || sol->solorigin == SCIP_SOLORIGIN_ZERO
      || sol->solorigin == SCIP_SOLORIGIN_UNKNOWN
      || (sol->nodenum == stat->nnodes && sol->runnum == stat->nruns));
   assert(var != NULL);

   /* only values for non fixed variables (LOOSE or COLUMN) are stored; others have to be transformed */
   switch( SCIPvarGetStatus(var) )
   {
   case SCIP_VARSTATUS_ORIGINAL:
      if( sol->solorigin == SCIP_SOLORIGIN_ORIGINAL )
         return solGetArrayVal(sol, var);
      else
         return SCIPsolGetVal(sol, set, stat, SCIPvarGetTransVar(var));

   case SCIP_VARSTATUS_LOOSE:
   case SCIP_VARSTATUS_COLUMN:
      assert(sol->solorigin != SCIP_SOLORIGIN_ORIGINAL);
      return solGetArrayVal(sol, var);

   case SCIP_VARSTATUS_FIXED:
      assert(sol->solorigin != SCIP_SOLORIGIN_ORIGINAL);
      assert(SCIPvarGetLbGlobal(var) == SCIPvarGetUbGlobal(var)); /*lint !e777*/
      assert(SCIPvarGetLbLocal(var) == SCIPvarGetUbLocal(var)); /*lint !e777*/
      assert(SCIPvarGetLbGlobal(var) == SCIPvarGetLbLocal(var)); /*lint !e777*/
      return SCIPvarGetLbGlobal(var);

   case SCIP_VARSTATUS_AGGREGATED: /* x = a*y + c  =>  y = (x-c)/a */
      solval = SCIPsolGetVal(sol, set, stat, SCIPvarGetAggrVar(var));
      if( solval == SCIP_UNKNOWN ) /*lint !e777*/
         return SCIP_UNKNOWN;
      if( SCIPsetIsInfinity(set, solval) || SCIPsetIsInfinity(set, -solval) )
      {
         if( SCIPvarGetAggrScalar(var) * solval > 0.0 )
            return SCIPsetInfinity(set);
         if( SCIPvarGetAggrScalar(var) * solval < 0.0 )
            return -SCIPsetInfinity(set);
      }
      return SCIPvarGetAggrScalar(var) * solval + SCIPvarGetAggrConstant(var);

   case SCIP_VARSTATUS_MULTAGGR:
      nvars = SCIPvarGetMultaggrNVars(var);
      vars = SCIPvarGetMultaggrVars(var);
      scalars = SCIPvarGetMultaggrScalars(var);
      solvalsum = SCIPvarGetMultaggrConstant(var);
      for( i = 0; i < nvars; ++i )
      {
         solval = SCIPsolGetVal(sol, set, stat, vars[i]);
         if( solval == SCIP_UNKNOWN ) /*lint !e777*/
            return SCIP_UNKNOWN;
         if( SCIPsetIsInfinity(set, solval) || SCIPsetIsInfinity(set, -solval) )
         {
            if( scalars[i] * solval > 0.0 )
               return SCIPsetInfinity(set);
            if( scalars[i] * solval < 0.0 )
               return -SCIPsetInfinity(set);
         }
         solvalsum += scalars[i] * solval;
      }
      return solvalsum;

   case SCIP_VARSTATUS_NEGATED:
      solval = SCIPsolGetVal(sol, set, stat, SCIPvarGetNegationVar(var));
      if( solval == SCIP_UNKNOWN ) /*lint !e777*/
         return SCIP_UNKNOWN;
      if( SCIPsetIsInfinity(set, solval) )
         return -SCIPsetInfinity(set);
      if( SCIPsetIsInfinity(set, -solval) )
         return SCIPsetInfinity(set);
      return SCIPvarGetNegationConstant(var) - solval;

   default:
      SCIPerrorMessage("unknown variable status\n");
      SCIPABORT();
      return 0.0; /*lint !e527*/
   }
}

/** returns value of variable in primal ray represented by primal CIP solution */
SCIP_Real SCIPsolGetRayVal(
   SCIP_SOL*             sol,                /**< primal CIP solution, representing a primal ray */
   SCIP_SET*             set,                /**< global SCIP settings */
   SCIP_STAT*            stat,               /**< problem statistics data */
   SCIP_VAR*             var                 /**< variable to get value for */
   )
{
   SCIP_VAR** vars;
   SCIP_Real* scalars;
   SCIP_Real solval;
   SCIP_Real solvalsum;
   int nvars;
   int i;

   assert(sol != NULL);
   assert(sol->solorigin == SCIP_SOLORIGIN_ZERO);
   assert(var != NULL);

   /* only values for non fixed variables (LOOSE or COLUMN) are stored; others have to be transformed */
   switch( SCIPvarGetStatus(var) )
   {
   case SCIP_VARSTATUS_ORIGINAL:
      return SCIPsolGetRayVal(sol, set, stat, SCIPvarGetTransVar(var));

   case SCIP_VARSTATUS_LOOSE:
   case SCIP_VARSTATUS_COLUMN:
      return solGetArrayVal(sol, var);

   case SCIP_VARSTATUS_FIXED:
      assert(sol->solorigin != SCIP_SOLORIGIN_ORIGINAL);
      assert(SCIPvarGetLbGlobal(var) == SCIPvarGetUbGlobal(var)); /*lint !e777*/
      assert(SCIPvarGetLbLocal(var) == SCIPvarGetUbLocal(var)); /*lint !e777*/
      assert(SCIPvarGetLbGlobal(var) == SCIPvarGetLbLocal(var)); /*lint !e777*/
      return 0.0; /* constants are ignored for computing the ray direction */

   case SCIP_VARSTATUS_AGGREGATED: /* x = a*y + c  =>  y = (x-c)/a */
      solval = SCIPsolGetRayVal(sol, set, stat, SCIPvarGetAggrVar(var));
      assert(solval != SCIP_UNKNOWN); /*lint !e777*/
      assert(!SCIPsetIsInfinity(set, REALABS(solval)));
      return SCIPvarGetAggrScalar(var) * solval; /* constants are ignored for computing the ray direction */

   case SCIP_VARSTATUS_MULTAGGR:
      nvars = SCIPvarGetMultaggrNVars(var);
      vars = SCIPvarGetMultaggrVars(var);
      scalars = SCIPvarGetMultaggrScalars(var);
      solvalsum = 0.0; /* constants are ignored for computing the ray direction */
      for( i = 0; i < nvars; ++i )
      {
         solval = SCIPsolGetRayVal(sol, set, stat, vars[i]);
         assert(solval != SCIP_UNKNOWN ); /*lint !e777*/
         assert(!SCIPsetIsInfinity(set, REALABS(solval)));
         solvalsum += scalars[i] * solval;
      }
      return solvalsum;

   case SCIP_VARSTATUS_NEGATED:
      solval = SCIPsolGetRayVal(sol, set, stat, SCIPvarGetNegationVar(var));
      assert(solval != SCIP_UNKNOWN); /*lint !e777*/
      assert(!SCIPsetIsInfinity(set, REALABS(solval)));
      return -solval; /* constants are ignored for computing the ray direction */

   default:
      SCIPerrorMessage("unknown variable status\n");
      SCIPABORT();
      return 0.0; /*lint !e527*/
   }
}

/** gets objective value of primal CIP solution in transformed problem */
SCIP_Real SCIPsolGetObj(
   SCIP_SOL*             sol,                /**< primal CIP solution */
   SCIP_SET*             set,                /**< global SCIP settings */
   SCIP_PROB*            prob                /**< transformed problem data */
   )
{
   assert(sol != NULL);

   /* for original solutions, sol->obj contains the external objective value */
   if( sol->solorigin == SCIP_SOLORIGIN_ORIGINAL )
      return SCIPprobInternObjval(prob, set, sol->obj);
   else
      return sol->obj;
}

/** @todo  
 *  - setting the upperbound in SCIP via the FP-solution using SCIPsetSolTransObj() is more a workaround
 *  - maybe it is better to set the upperbound directly via the exact solution. this way the code also works
 *    when we do not store a FP-solution for every exact solution.
 *  - remove SCIPsetSolTransObj() if it is not needed anymore
 */
/** sets objective value of primal CIP solution in transformed problem */
void SCIPsolSetObj(
   SCIP_SOL*             sol,                /**< primal CIP solution */
   SCIP_Real             obj                 /**< transformed objective value */
   )
{
   assert(sol != NULL);
   assert(sol->solorigin != SCIP_SOLORIGIN_ORIGINAL);
   
   sol->obj = obj;
}

/** updates primal solutions after a change in a variable's objective value */
void SCIPsolUpdateVarObj(
   SCIP_SOL*             sol,                /**< primal CIP solution */
   SCIP_VAR*             var,                /**< problem variable */
   SCIP_Real             oldobj,             /**< old objective value */
   SCIP_Real             newobj              /**< new objective value */
   )
{
   SCIP_Real solval;

   assert(sol != NULL);
   assert(sol->solorigin != SCIP_SOLORIGIN_ORIGINAL);
   assert(SCIPvarGetStatus(var) == SCIP_VARSTATUS_LOOSE || SCIPvarGetStatus(var) == SCIP_VARSTATUS_COLUMN);

   solval = solGetArrayVal(sol, var);
   if( solval != SCIP_UNKNOWN ) /*lint !e777*/
      sol->obj += (newobj - oldobj) * solval;
}

/** checks primal CIP solution for feasibility */
SCIP_RETCODE SCIPsolCheck(
   SCIP_SOL*             sol,                /**< primal CIP solution */
   SCIP_SET*             set,                /**< global SCIP settings */
   SCIP_MESSAGEHDLR*     messagehdlr,        /**< message handler */
   BMS_BLKMEM*           blkmem,             /**< block memory */
   SCIP_STAT*            stat,               /**< problem statistics */
   SCIP_PROB*            prob,               /**< transformed problem data */
   SCIP_Bool             printreason,        /**< should all reasons of violations be printed? */
   SCIP_Bool             checkbounds,        /**< should the bounds of the variables be checked? */
   SCIP_Bool             checkintegrality,   /**< has integrality to be checked? */
   SCIP_Bool             checklprows,        /**< have current LP rows to be checked? */
   SCIP_Bool*            feasible            /**< stores whether solution is feasible */
   )
{
   SCIP_RESULT result;
   int h;

   assert(sol != NULL);
   assert(sol->solorigin != SCIP_SOLORIGIN_ORIGINAL);
   assert(set != NULL);
   assert(prob != NULL);
   assert(feasible != NULL);

   SCIPdebugMessage("checking solution with objective value %g (nodenum=%"SCIP_LONGINT_FORMAT", origin=%d)\n", 
      sol->obj, sol->nodenum, sol->solorigin);

   *feasible = TRUE;

   if( checkbounds )
   {
      int v;

      for( v = 0; v < prob->nvars && (*feasible || printreason); ++v )
      {
         SCIP_VAR* var;
         SCIP_Real solval;

         var = prob->vars[v];
         solval = SCIPsolGetVal(sol, set, stat, var);

         if( solval != SCIP_UNKNOWN ) /*lint !e777*/
         {
            SCIP_Real lb;
            SCIP_Real ub;

            lb = SCIPvarGetLbGlobal(var);
            ub = SCIPvarGetUbGlobal(var);
<<<<<<< HEAD
            if( set->misc_exactsolve)
               *feasible = *feasible && (solval >= lb) && (solval <= ub);
            else
               *feasible = *feasible && SCIPsetIsFeasGE(set, solval, lb) && SCIPsetIsFeasLE(set, solval, ub);
=======
            *feasible = *feasible && SCIPsetIsFeasGE(set, solval, lb) && SCIPsetIsFeasLE(set, solval, ub);
            
            if( printreason && (SCIPsetIsFeasLT(set, solval, lb) || SCIPsetIsFeasGT(set, solval, ub)) )
            {
               SCIPmessagePrintInfo(messagehdlr, "solution value %g violates bounds of <%s>[%g,%g] by %g\n", solval, SCIPvarGetName(var),
                  SCIPvarGetLbGlobal(var), SCIPvarGetUbGlobal(var), MAX(lb - solval, 0.0) + MAX(solval - ub, 0.0));
            }
>>>>>>> 9948ed2b
         }

#ifdef SCIP_DEBUG
         if( !(*feasible) && !printreason )
         {
            SCIPdebugPrintf("  -> solution value %g violates bounds of <%s>[%g,%g]\n", solval, SCIPvarGetName(var),
               SCIPvarGetLbGlobal(var), SCIPvarGetUbGlobal(var));
         }
#endif
      }
   }

   for( h = 0; h < set->nconshdlrs && (*feasible || printreason); ++h )
   {
      SCIP_CALL( SCIPconshdlrCheck(set->conshdlrs[h], blkmem, set, stat, sol, 
            checkintegrality, checklprows, printreason, &result) );
      *feasible = *feasible && (result == SCIP_FEASIBLE);

#ifdef SCIP_DEBUG
      if( !(*feasible) )
      {
         SCIPdebugPrintf("  -> infeasibility detected in constraint handler <%s>\n",
            SCIPconshdlrGetName(set->conshdlrs[h]));
      }
#endif
   }

   return SCIP_OKAY;
}

/** try to round given solution */
SCIP_RETCODE SCIPsolRound(
   SCIP_SOL*             sol,                /**< primal solution */
   SCIP_SET*             set,                /**< global SCIP settings */
   SCIP_STAT*            stat,               /**< problem statistics data */
   SCIP_PROB*            prob,               /**< transformed problem data */
   SCIP_TREE*            tree,               /**< branch and bound tree */
   SCIP_Bool*            success             /**< pointer to store whether rounding was successful */
   )
{
   int nvars;
   int v;

   assert(sol != NULL);
   assert(sol->solorigin != SCIP_SOLORIGIN_ORIGINAL);
   assert(prob != NULL);
   assert(prob->transformed);
   assert(success != NULL);

   /* round all roundable fractional variables in the corresponding direction as long as no unroundable var was found */
   nvars = prob->nbinvars + prob->nintvars;
   for( v = 0; v < nvars; ++v )
   {
      SCIP_VAR* var;
      SCIP_Real solval;
      SCIP_Bool mayrounddown;
      SCIP_Bool mayroundup;

      var = prob->vars[v];
      assert(SCIPvarGetStatus(var) == SCIP_VARSTATUS_LOOSE || SCIPvarGetStatus(var) == SCIP_VARSTATUS_COLUMN);
      solval = solGetArrayVal(sol, var);
      
      /* solutions with unknown entries cannot be rounded */
      if( solval == SCIP_UNKNOWN ) /*lint !e777*/
         break;

      /* if solution value is already integral, there is nothing to do */
      if( SCIPsetIsFeasIntegral(set, solval) )
         continue;

      /* get rounding possibilities */
      mayrounddown = SCIPvarMayRoundDown(var);
      mayroundup = SCIPvarMayRoundUp(var);

      /* choose rounding direction */
      if( mayrounddown && mayroundup )
      {
         /* we can round in both directions: round in objective function direction */
         if( SCIPvarGetObj(var) >= 0.0 )
            solval = SCIPsetFeasFloor(set, solval);
         else
            solval = SCIPsetFeasCeil(set, solval);
      }
      else if( mayrounddown )
         solval = SCIPsetFeasFloor(set, solval);
      else if( mayroundup )
         solval = SCIPsetFeasCeil(set, solval);
      else
         break;

      /* store new solution value */
      SCIP_CALL( SCIPsolSetVal(sol, set, stat, tree, var, solval) );
   }

   /* check, if rounding was successful */
   *success = (v == nvars);

   return SCIP_OKAY;
}

/** updates the solution value sums in variables by adding the value in the given solution */
void SCIPsolUpdateVarsum(
   SCIP_SOL*             sol,                /**< primal CIP solution */
   SCIP_SET*             set,                /**< global SCIP settings */
   SCIP_STAT*            stat,               /**< problem statistics data */
   SCIP_PROB*            prob,               /**< transformed problem data */
   SCIP_Real             weight              /**< weight of solution in weighted average */
   )
{
   SCIP_Real solval;
   int v;

   assert(sol != NULL);
   assert(sol->solorigin != SCIP_SOLORIGIN_ORIGINAL);
   assert(0.0 <= weight && weight <= 1.0);

   for( v = 0; v < prob->nvars; ++v )
   {
      assert(prob->vars[v] != NULL);
      solval = SCIPsolGetVal(sol, set, stat, prob->vars[v]);
      if( solval != SCIP_UNKNOWN ) /*lint !e777*/
      {
         prob->vars[v]->primsolavg *= (1.0-weight);
         prob->vars[v]->primsolavg += weight*solval;
      }
   }
}

/** retransforms solution to original problem space */
SCIP_RETCODE SCIPsolRetransform(
   SCIP_SOL*             sol,                /**< primal CIP solution */
   SCIP_SET*             set,                /**< global SCIP settings */
   SCIP_STAT*            stat,               /**< problem statistics data */
   SCIP_PROB*            origprob            /**< original problem */
   )
{
   SCIP_VAR** vars;
   SCIP_Real* solvals;
   int nvars;
   int v;

   assert(sol != NULL);
   assert(sol->solorigin == SCIP_SOLORIGIN_ZERO);
   assert(origprob != NULL);
   assert(!origprob->transformed);

   vars = origprob->vars;
   nvars = origprob->nvars;

   /* allocate temporary memory for storing the original solution values */
   SCIP_CALL( SCIPsetAllocBufferArray(set, &solvals, nvars) );
   assert(solvals != NULL); /* for flexelint */

   /* get the solution in original problem variables */
   for( v = 0; v < nvars; ++v )
      solvals[v] = SCIPsolGetVal(sol, set, stat, vars[v]);

   /* clear the solution and convert it into original space */
   SCIP_CALL( solClearArrays(sol) );
   sol->solorigin = SCIP_SOLORIGIN_ORIGINAL;
   sol->obj = 0.0;

   /* reinsert the values of the original variables */
   for( v = 0; v < nvars; ++v )
   {
      if( !SCIPsetIsZero(set, solvals[v]) )
      {
         SCIP_CALL( solSetArrayVal(sol, set, vars[v], solvals[v]) );
         if( solvals[v] != SCIP_UNKNOWN ) /*lint !e777*/
            sol->obj += SCIPvarGetObj(vars[v]) * solvals[v];
      }
   }

   /**@todo remember the variables without original counterpart (priced variables) in the solution */

   /* free temporary memory */
   SCIPsetFreeBufferArray(set, &solvals);

   return SCIP_OKAY;
}

/** recomputes the objective value of an original solution, e.g., when transferring solutions
 *  from the solution pool (objective coefficients might have changed in the meantime)
 */
void SCIPsolRecomputeObj(
   SCIP_SOL*             sol,                /**< primal CIP solution */
   SCIP_SET*             set,                /**< global SCIP settings */
   SCIP_STAT*            stat,               /**< problem statistics data */
   SCIP_PROB*            origprob            /**< original problem */
   )
{
   SCIP_VAR** vars;
   SCIP_Real solval;
   int nvars;
   int v;

   assert(sol != NULL);
   assert(sol->solorigin == SCIP_SOLORIGIN_ORIGINAL);
   assert(origprob != NULL);

   vars = origprob->vars;
   nvars = origprob->nvars;

   /* recompute the objective value */
   sol->obj = 0.0;
   for( v = 0; v < nvars; ++v )
   {
      solval = SCIPsolGetVal(sol, set, stat, vars[v]);
      if( !SCIPsetIsZero(set, solval) && solval != SCIP_UNKNOWN ) /*lint !e777*/
      {
         sol->obj += SCIPvarGetObj(vars[v]) * solval;
      }
   }
}

/** returns whether the given solutions are equal */
SCIP_Bool SCIPsolsAreEqual(
   SCIP_SOL*             sol1,               /**< first primal CIP solution */
   SCIP_SOL*             sol2,               /**< second primal CIP solution */
   SCIP_SET*             set,                /**< global SCIP settings */
   SCIP_STAT*            stat,               /**< problem statistics data */
   SCIP_PROB*            origprob,           /**< original problem */
   SCIP_PROB*            transprob           /**< transformed problem after presolve, or NULL if both solution are
                                              *   defines in the original problem space */
   )
{
   SCIP_PROB* prob;
   SCIP_Real obj1;
   SCIP_Real obj2;
   int v;
   
   assert(sol1 != NULL);
   assert(sol2 != NULL);
   assert((sol1->solorigin == SCIP_SOLORIGIN_ORIGINAL && sol2->solorigin == SCIP_SOLORIGIN_ORIGINAL) 
      || transprob != NULL);  

<<<<<<< HEAD
   if( (set->misc_exactsolve && sol1->obj != sol2->obj) 
      || (!set->misc_exactsolve && !SCIPsetIsEQ(set, sol1->obj, sol2->obj)) )
      return FALSE;
=======
   obj1 = sol1->obj;
   obj2 = sol2->obj;
>>>>>>> 9948ed2b

   /* both objective values have to be defined on the same space */
   if( sol1->solorigin != sol2->solorigin )
   {
      obj1 = SCIPsolGetObj(sol1, set, transprob);
      obj2 = SCIPsolGetObj(sol2, set, transprob);
   }
   
   /* solutions with different objective values cannot be the same */
   if( !SCIPsetIsEQ(set, obj1, obj2) )
      return FALSE;
   
   /* if one of the solutions is defined in original space, the comparison has to be performed in the original space */
   prob = transprob;
   if( sol1->solorigin == SCIP_SOLORIGIN_ORIGINAL || sol2->solorigin == SCIP_SOLORIGIN_ORIGINAL )
      prob = origprob;  
   assert(prob != NULL);  

   /* compare each variable value */
   for( v = 0; v < prob->nvars; ++v )
   {
      SCIP_Real val1;
      SCIP_Real val2;

      val1 = SCIPsolGetVal(sol1, set, stat, prob->vars[v]);
      val2 = SCIPsolGetVal(sol2, set, stat, prob->vars[v]);
      if( (set->misc_exactsolve && val1 != val2) || (!set->misc_exactsolve && !SCIPsetIsEQ(set, val1, val2)) )
         return FALSE;
   }

   return TRUE;
}

/** outputs non-zero elements of solution to file stream */
SCIP_RETCODE SCIPsolPrint(
   SCIP_SOL*             sol,                /**< primal CIP solution */
   SCIP_SET*             set,                /**< global SCIP settings */
   SCIP_MESSAGEHDLR*     messagehdlr,        /**< message handler */
   SCIP_STAT*            stat,               /**< problem statistics data */
   SCIP_PROB*            prob,               /**< problem data (original or transformed) */
   SCIP_PROB*            transprob,          /**< transformed problem data or NULL (to display priced variables) */
   FILE*                 file,               /**< output file (or NULL for standard output) */
   SCIP_Bool             printzeros          /**< should variables set to zero be printed? */
   )
{
   SCIP_Real solval;
   int v;

   assert(sol != NULL);
   assert(prob != NULL);
   assert(sol->solorigin == SCIP_SOLORIGIN_ORIGINAL || prob->transformed || transprob != NULL);

   /* display variables of problem data */
   for( v = 0; v < prob->nfixedvars; ++v )
   {
      assert(prob->fixedvars[v] != NULL);
      solval = SCIPsolGetVal(sol, set, stat, prob->fixedvars[v]);
      if( printzeros || !SCIPsetIsZero(set, solval) )
      {
         SCIPmessageFPrintInfo(messagehdlr, file, "%-32s", SCIPvarGetName(prob->fixedvars[v]));
         if( solval == SCIP_UNKNOWN ) /*lint !e777*/
            SCIPmessageFPrintInfo(messagehdlr, file, "              unknown");
         else if( SCIPsetIsInfinity(set, solval) )
            SCIPmessageFPrintInfo(messagehdlr, file, "            +infinity");
         else if( SCIPsetIsInfinity(set, -solval) )
            SCIPmessageFPrintInfo(messagehdlr, file, "            -infinity");
         else
            SCIPmessageFPrintInfo(messagehdlr, file, " % 20.15g", solval);
         SCIPmessageFPrintInfo(messagehdlr, file, " \t(obj:%.15g)\n", SCIPvarGetObj(prob->fixedvars[v]));
      }
   }
   for( v = 0; v < prob->nvars; ++v )
   {
      assert(prob->vars[v] != NULL);
      solval = SCIPsolGetVal(sol, set, stat, prob->vars[v]);
      if( printzeros || !SCIPsetIsZero(set, solval) )
      {
         SCIPmessageFPrintInfo(messagehdlr, file, "%-32s", SCIPvarGetName(prob->vars[v]));
         if( solval == SCIP_UNKNOWN ) /*lint !e777*/
            SCIPmessageFPrintInfo(messagehdlr, file, "              unknown");
         else if( SCIPsetIsInfinity(set, solval) )
            SCIPmessageFPrintInfo(messagehdlr, file, "            +infinity");
         else if( SCIPsetIsInfinity(set, -solval) )
            SCIPmessageFPrintInfo(messagehdlr, file, "            -infinity");
         else
            SCIPmessageFPrintInfo(messagehdlr, file, " %20.15g", solval);
         SCIPmessageFPrintInfo(messagehdlr, file, " \t(obj:%.15g)\n", SCIPvarGetObj(prob->vars[v]));
      }
   }

   /* display additional priced variables (if given problem data is original problem) */
   if( !prob->transformed && sol->solorigin != SCIP_SOLORIGIN_ORIGINAL )
   {
      assert(transprob != NULL);
      for( v = 0; v < transprob->nfixedvars; ++v )
      {
         assert(transprob->fixedvars[v] != NULL);
         if( SCIPvarIsTransformedOrigvar(transprob->fixedvars[v]) )
            continue;

         solval = SCIPsolGetVal(sol, set, stat, transprob->fixedvars[v]);
         if( printzeros || !SCIPsetIsZero(set, solval) )
         {
            SCIPmessageFPrintInfo(messagehdlr, file, "%-32s", SCIPvarGetName(transprob->fixedvars[v]));
            if( solval == SCIP_UNKNOWN ) /*lint !e777*/
               SCIPmessageFPrintInfo(messagehdlr, file, "              unknown");
            else if( SCIPsetIsInfinity(set, solval) )
               SCIPmessageFPrintInfo(messagehdlr, file, "            +infinity");
            else if( SCIPsetIsInfinity(set, -solval) )
               SCIPmessageFPrintInfo(messagehdlr, file, "            -infinity");
            else
               SCIPmessageFPrintInfo(messagehdlr, file, " % 20.15g", solval);
            SCIPmessageFPrintInfo(messagehdlr, file, " \t(obj:%.15g)\n", SCIPvarGetObj(transprob->fixedvars[v]));
         }
      }
      for( v = 0; v < transprob->nvars; ++v )
      {
         assert(transprob->vars[v] != NULL);
         if( SCIPvarIsTransformedOrigvar(transprob->vars[v]) )
            continue;

         solval = SCIPsolGetVal(sol, set, stat, transprob->vars[v]);
         if( printzeros || !SCIPsetIsZero(set, solval) )
         {
            SCIPmessageFPrintInfo(messagehdlr, file, "%-32s", SCIPvarGetName(transprob->vars[v]));
            if( solval == SCIP_UNKNOWN ) /*lint !e777*/
               SCIPmessageFPrintInfo(messagehdlr, file, "              unknown");
            else if( SCIPsetIsInfinity(set, solval) )
               SCIPmessageFPrintInfo(messagehdlr, file, "            +infinity");
            else if( SCIPsetIsInfinity(set, -solval) )
               SCIPmessageFPrintInfo(messagehdlr, file, "            -infinity");
            else
               SCIPmessageFPrintInfo(messagehdlr, file, " % 20.15g", solval);
            SCIPmessageFPrintInfo(messagehdlr, file, " \t(obj:%.15g)\n", SCIPvarGetObj(transprob->vars[v]));
         }
      }
   }

   return SCIP_OKAY;
}


/** outputs non-zero elements of solution representing a ray to file stream */
SCIP_RETCODE SCIPsolPrintRay(
   SCIP_SOL*             sol,                /**< primal CIP solution */
   SCIP_SET*             set,                /**< global SCIP settings */
   SCIP_MESSAGEHDLR*     messagehdlr,        /**< message handler */
   SCIP_STAT*            stat,               /**< problem statistics data */
   SCIP_PROB*            prob,               /**< problem data (original or transformed) */
   SCIP_PROB*            transprob,          /**< transformed problem data or NULL (to display priced variables) */
   FILE*                 file,               /**< output file (or NULL for standard output) */
   SCIP_Bool             printzeros          /**< should variables set to zero be printed? */
   )
{
   SCIP_Real solval;
   int v;

   assert(sol != NULL);
   assert(prob != NULL);
   assert(sol->solorigin == SCIP_SOLORIGIN_ORIGINAL || prob->transformed || transprob != NULL);

   /* display variables of problem data */
   for( v = 0; v < prob->nfixedvars; ++v )
   {
      assert(prob->fixedvars[v] != NULL);
      solval = SCIPsolGetRayVal(sol, set, stat, prob->fixedvars[v]);
      if( printzeros || !SCIPsetIsZero(set, solval) )
      {
         SCIPmessageFPrintInfo(messagehdlr, file, "%-32s", SCIPvarGetName(prob->fixedvars[v]));
         if( solval == SCIP_UNKNOWN ) /*lint !e777*/
            SCIPmessageFPrintInfo(messagehdlr, file, "              unknown");
         else if( SCIPsetIsInfinity(set, solval) )
            SCIPmessageFPrintInfo(messagehdlr, file, "            +infinity");
         else if( SCIPsetIsInfinity(set, -solval) )
            SCIPmessageFPrintInfo(messagehdlr, file, "            -infinity");
         else
            SCIPmessageFPrintInfo(messagehdlr, file, " % 20.15g", solval);
         SCIPmessageFPrintInfo(messagehdlr, file, " \t(obj:%.15g)\n", SCIPvarGetObj(prob->fixedvars[v]));
      }
   }
   for( v = 0; v < prob->nvars; ++v )
   {
      assert(prob->vars[v] != NULL);
      solval = SCIPsolGetRayVal(sol, set, stat, prob->vars[v]);
      if( printzeros || !SCIPsetIsZero(set, solval) )
      {
         SCIPmessageFPrintInfo(messagehdlr, file, "%-32s", SCIPvarGetName(prob->vars[v]));
         if( solval == SCIP_UNKNOWN ) /*lint !e777*/
            SCIPmessageFPrintInfo(messagehdlr, file, "              unknown");
         else if( SCIPsetIsInfinity(set, solval) )
            SCIPmessageFPrintInfo(messagehdlr, file, "            +infinity");
         else if( SCIPsetIsInfinity(set, -solval) )
            SCIPmessageFPrintInfo(messagehdlr, file, "            -infinity");
         else
            SCIPmessageFPrintInfo(messagehdlr, file, " %20.15g", solval);
         SCIPmessageFPrintInfo(messagehdlr, file, " \t(obj:%.15g)\n", SCIPvarGetObj(prob->vars[v]));
      }
   }

   /* display additional priced variables (if given problem data is original problem) */
   if( !prob->transformed && sol->solorigin != SCIP_SOLORIGIN_ORIGINAL )
   {
      assert(transprob != NULL);
      for( v = 0; v < transprob->nfixedvars; ++v )
      {
         assert(transprob->fixedvars[v] != NULL);
         if( SCIPvarIsTransformedOrigvar(transprob->fixedvars[v]) )
            continue;

         solval = SCIPsolGetRayVal(sol, set, stat, transprob->fixedvars[v]);
         if( printzeros || !SCIPsetIsZero(set, solval) )
         {
            SCIPmessageFPrintInfo(messagehdlr, file, "%-32s", SCIPvarGetName(transprob->fixedvars[v]));
            if( solval == SCIP_UNKNOWN ) /*lint !e777*/
               SCIPmessageFPrintInfo(messagehdlr, file, "              unknown");
            else if( SCIPsetIsInfinity(set, solval) )
               SCIPmessageFPrintInfo(messagehdlr, file, "            +infinity");
            else if( SCIPsetIsInfinity(set, -solval) )
               SCIPmessageFPrintInfo(messagehdlr, file, "            -infinity");
            else
               SCIPmessageFPrintInfo(messagehdlr, file, " % 20.15g", solval);
            SCIPmessageFPrintInfo(messagehdlr, file, " \t(obj:%.15g)\n", SCIPvarGetObj(transprob->fixedvars[v]));
         }
      }
      for( v = 0; v < transprob->nvars; ++v )
      {
         assert(transprob->vars[v] != NULL);
         if( SCIPvarIsTransformedOrigvar(transprob->vars[v]) )
            continue;

         solval = SCIPsolGetRayVal(sol, set, stat, transprob->vars[v]);
         if( printzeros || !SCIPsetIsZero(set, solval) )
         {
            SCIPmessageFPrintInfo(messagehdlr, file, "%-32s", SCIPvarGetName(transprob->vars[v]));
            if( solval == SCIP_UNKNOWN ) /*lint !e777*/
               SCIPmessageFPrintInfo(messagehdlr, file, "              unknown");
            else if( SCIPsetIsInfinity(set, solval) )
               SCIPmessageFPrintInfo(messagehdlr, file, "            +infinity");
            else if( SCIPsetIsInfinity(set, -solval) )
               SCIPmessageFPrintInfo(messagehdlr, file, "            -infinity");
            else
               SCIPmessageFPrintInfo(messagehdlr, file, " % 20.15g", solval);
            SCIPmessageFPrintInfo(messagehdlr, file, " \t(obj:%.15g)\n", SCIPvarGetObj(transprob->vars[v]));
         }
      }
   }

   return SCIP_OKAY;
}




/*
 * simple functions implemented as defines
 */

/* In debug mode, the following methods are implemented as function calls to ensure
 * type validity.
 * In optimized mode, the methods are implemented as defines to improve performance.
 * However, we want to have them in the library anyways, so we have to undef the defines.
 */

#undef SCIPsolGetOrigin
#undef SCIPsolGetOrigObj
#undef SCIPsolGetTime
#undef SCIPsolGetNodenum
#undef SCIPsolGetRunnum
#undef SCIPsolGetDepth
#undef SCIPsolGetHeur
#undef SCIPsolGetPrimalIndex
#undef SCIPsolSetPrimalIndex
#undef SCIPsolGetIndex
#undef SCIPsolSetHeur

/** gets origin of solution */
SCIP_SOLORIGIN SCIPsolGetOrigin(
   SCIP_SOL*             sol                 /**< primal CIP solution */
   )
{
   assert(sol != NULL);

   return sol->solorigin;
}

/** gets objective value of primal CIP solution which lives in the original problem space */
SCIP_Real SCIPsolGetOrigObj(
   SCIP_SOL*             sol                 /**< primal CIP solution */
   )
{
   assert(sol != NULL);
   assert(sol->solorigin == SCIP_SOLORIGIN_ORIGINAL);

   return sol->obj;
}

/** gets clock time, when this solution was found */
SCIP_Real SCIPsolGetTime(
   SCIP_SOL*             sol                 /**< primal CIP solution */
   )
{
   assert(sol != NULL);

   return sol->time;
}

/** gets branch and bound run number, where this solution was found */
int SCIPsolGetRunnum(
   SCIP_SOL*             sol                 /**< primal CIP solution */
   )
{
   assert(sol != NULL);

   return sol->runnum;
}

/** gets node number, where this solution was found */
SCIP_Longint SCIPsolGetNodenum(
   SCIP_SOL*             sol                 /**< primal CIP solution */
   )
{
   assert(sol != NULL);

   return sol->nodenum;
}

/** gets node's depth, where this solution was found */
int SCIPsolGetDepth(
   SCIP_SOL*             sol                 /**< primal CIP solution */
   )
{
   assert(sol != NULL);

   return sol->depth;
}

/** gets heuristic, that found this solution (or NULL if it's from the tree) */
SCIP_HEUR* SCIPsolGetHeur(
   SCIP_SOL*             sol                 /**< primal CIP solution */
   )
{
   assert(sol != NULL);

   return sol->heur;
}

/** gets current position of solution in array of existing solutions of primal data */
int SCIPsolGetPrimalIndex(
   SCIP_SOL*             sol                 /**< primal CIP solution */
   )
{
   assert(sol != NULL);

   return sol->primalindex;
}

/** sets current position of solution in array of existing solutions of primal data */
void SCIPsolSetPrimalIndex(
   SCIP_SOL*             sol,                /**< primal CIP solution */
   int                   primalindex         /**< new primal index of solution */
   )
{
   assert(sol != NULL);

   sol->primalindex = primalindex;
}

/** returns unique index of given solution */
int SCIPsolGetIndex(
   SCIP_SOL*             sol                 /**< primal CIP solution */
   )
{
   assert(sol != NULL);

   return sol->index;
}

/** informs the solution that it now belongs to the given primal heuristic */
void SCIPsolSetHeur(
   SCIP_SOL*             sol,                /**< primal CIP solution */
   SCIP_HEUR*            heur                /**< heuristic that found the solution (or NULL if it's from the tree) */
   )
{
   assert(sol != NULL);
 
   sol->heur = heur;
}
<|MERGE_RESOLUTION|>--- conflicted
+++ resolved
@@ -381,8 +381,6 @@
 
    SCIP_CALL( SCIPsolCreate(sol, blkmem, set, stat, primal, tree, heur) );
    SCIP_CALL( SCIPsolLinkLPSol(*sol, set, stat, prob, tree, lp) );
-<<<<<<< HEAD
-=======
 
    return SCIP_OKAY;
 }
@@ -404,7 +402,6 @@
 
    SCIP_CALL( SCIPsolCreate(sol, blkmem, set, stat, primal, tree, heur) );
    SCIP_CALL( SCIPsolLinkNLPSol(*sol, stat, tree, nlp) );
->>>>>>> 9948ed2b
 
    return SCIP_OKAY;
 }
@@ -555,28 +552,20 @@
       sol->obj = SCIPlpGetPrimalprovedObjval(set, prob);
    else
    {
-<<<<<<< HEAD
       /* link solution to LP solution */
       if( SCIPlpDivingObjChanged(lp) )
-=======
-      /* the objective value has to be calculated manually, because the LP's value is invalid;
-       * use objective values of variables, because columns objective values are changed to dive values
-       */
-      sol->obj = SCIPlpGetLooseObjval(lp, set, prob);
-      if( !SCIPsetIsInfinity(set, -sol->obj) )
->>>>>>> 9948ed2b
       {
          /* the objective value has to be calculated manually, because the LP's value is invalid;
           * use objective values of variables, because columns objective values are changed to dive values
           */
-         sol->obj = SCIPlpGetLooseObjval(lp, set);
+         sol->obj = SCIPlpGetLooseObjval(lp, set, prob);
          if( !SCIPsetIsInfinity(set, -sol->obj) )
          {
             SCIP_VAR* var;
             SCIP_COL** cols;
             int ncols;
             int c;
-         
+
             cols = SCIPlpGetCols(lp);
             ncols = SCIPlpGetNCols(lp);
             for( c = 0; c < ncols; ++c )
@@ -586,19 +575,11 @@
             }
          }
       }
-<<<<<<< HEAD
       else
       {
          /* the objective value in the columns is correct, s.t. the LP's objective value is also correct */
-         sol->obj = SCIPlpGetObjval(lp, set);
-      }
-=======
-   }
-   else
-   {
-      /* the objective value in the columns is correct, s.t. the LP's objective value is also correct */
-      sol->obj = SCIPlpGetObjval(lp, set, prob);
->>>>>>> 9948ed2b
+         sol->obj = SCIPlpGetObjval(lp, set, prob);
+      }
    }
    sol->solorigin = SCIP_SOLORIGIN_LPSOL;
    solStamp(sol, stat, tree, TRUE);
@@ -695,11 +676,7 @@
    SCIP_SET*             set,                /**< global SCIP settings */
    SCIP_STAT*            stat,               /**< problem statistics data */
    SCIP_PROB*            prob,               /**< transformed problem data */
-<<<<<<< HEAD
-   SCIP_TREE*            tree,               /**< branch and bound tree */
-=======
    SCIP_TREE*            tree,               /**< branch and bound tree, or NULL */
->>>>>>> 9948ed2b
    SCIP_LP*              lp                  /**< current LP data */
    )
 {
@@ -713,15 +690,11 @@
    SCIP_CALL( solClearArrays(sol) );
 
    /* link solution to pseudo solution */
-<<<<<<< HEAD
    if( set->misc_exactsolve )
       sol->obj = SCIPlpGetPrimalprovedPseudoObjval(set, prob);
    else
-      sol->obj = SCIPlpGetPseudoObjval(lp, set);
-   
-=======
-   sol->obj = SCIPlpGetPseudoObjval(lp, set, prob);
->>>>>>> 9948ed2b
+      sol->obj = SCIPlpGetPseudoObjval(lp, set, prob);
+
    sol->solorigin = SCIP_SOLORIGIN_PSEUDOSOL;
    solStamp(sol, stat, tree, TRUE);
 
@@ -852,7 +825,6 @@
          {
             SCIP_CALL( solSetArrayVal(sol, set, var, val) );
 
-<<<<<<< HEAD
             if( set->misc_exactsolve )
             {
                SCIP_INTERVAL deltaval;
@@ -895,17 +867,7 @@
                if( val != SCIP_UNKNOWN ) /*lint !e777*/
                   sol->obj += obj * val;
             }
-            solStamp(sol, stat, tree,FALSE);
-=======
-            /* update objective: an unknown solution value does not count towards the objective */
-            obj = SCIPvarGetObj(var);
-            if( oldval != SCIP_UNKNOWN ) /*lint !e777*/
-               sol->obj -= obj * oldval;
-            if( val != SCIP_UNKNOWN ) /*lint !e777*/
-               sol->obj += obj * val;
-
             solStamp(sol, stat, tree, FALSE);
->>>>>>> 9948ed2b
          }
          return SCIP_OKAY;
       }
@@ -919,7 +881,6 @@
       if( !SCIPsetIsEQ(set, val, oldval) )
       {
          SCIP_CALL( solSetArrayVal(sol, set, var, val) );
-<<<<<<< HEAD
          
          if( set->misc_exactsolve )
          {
@@ -964,18 +925,7 @@
                sol->obj += obj * val;
          }
             
-         solStamp(sol, stat, tree,FALSE);
-=======
-
-         /* update objective: an unknown solution value does not count towards the objective */
-         obj = SCIPvarGetObj(var);
-         if( oldval != SCIP_UNKNOWN ) /*lint !e777*/
-            sol->obj -= obj * oldval;
-         if( val != SCIP_UNKNOWN ) /*lint !e777*/
-            sol->obj += obj * val;
-
          solStamp(sol, stat, tree, FALSE);
->>>>>>> 9948ed2b
       }
       return SCIP_OKAY;
 
@@ -1337,20 +1287,16 @@
 
             lb = SCIPvarGetLbGlobal(var);
             ub = SCIPvarGetUbGlobal(var);
-<<<<<<< HEAD
             if( set->misc_exactsolve)
                *feasible = *feasible && (solval >= lb) && (solval <= ub);
             else
                *feasible = *feasible && SCIPsetIsFeasGE(set, solval, lb) && SCIPsetIsFeasLE(set, solval, ub);
-=======
-            *feasible = *feasible && SCIPsetIsFeasGE(set, solval, lb) && SCIPsetIsFeasLE(set, solval, ub);
             
             if( printreason && (SCIPsetIsFeasLT(set, solval, lb) || SCIPsetIsFeasGT(set, solval, ub)) )
             {
                SCIPmessagePrintInfo(messagehdlr, "solution value %g violates bounds of <%s>[%g,%g] by %g\n", solval, SCIPvarGetName(var),
                   SCIPvarGetLbGlobal(var), SCIPvarGetUbGlobal(var), MAX(lb - solval, 0.0) + MAX(solval - ub, 0.0));
             }
->>>>>>> 9948ed2b
          }
 
 #ifdef SCIP_DEBUG
@@ -1581,37 +1527,32 @@
    SCIP_Real obj1;
    SCIP_Real obj2;
    int v;
-   
+
    assert(sol1 != NULL);
    assert(sol2 != NULL);
-   assert((sol1->solorigin == SCIP_SOLORIGIN_ORIGINAL && sol2->solorigin == SCIP_SOLORIGIN_ORIGINAL) 
-      || transprob != NULL);  
-
-<<<<<<< HEAD
-   if( (set->misc_exactsolve && sol1->obj != sol2->obj) 
+   assert((sol1->solorigin == SCIP_SOLORIGIN_ORIGINAL && sol2->solorigin == SCIP_SOLORIGIN_ORIGINAL)
+      || transprob != NULL);
+
+   obj1 = sol1->obj;
+   obj2 = sol2->obj;
+
+   /* both objective values have to be defined on the same space */
+   if( sol1->solorigin != sol2->solorigin )
+   {
+      obj1 = SCIPsolGetObj(sol1, set, transprob);
+      obj2 = SCIPsolGetObj(sol2, set, transprob);
+   }
+
+   /* solutions with different objective values cannot be the same */
+   if( (set->misc_exactsolve && obj1 != obj2)
       || (!set->misc_exactsolve && !SCIPsetIsEQ(set, sol1->obj, sol2->obj)) )
       return FALSE;
-=======
-   obj1 = sol1->obj;
-   obj2 = sol2->obj;
->>>>>>> 9948ed2b
-
-   /* both objective values have to be defined on the same space */
-   if( sol1->solorigin != sol2->solorigin )
-   {
-      obj1 = SCIPsolGetObj(sol1, set, transprob);
-      obj2 = SCIPsolGetObj(sol2, set, transprob);
-   }
-   
-   /* solutions with different objective values cannot be the same */
-   if( !SCIPsetIsEQ(set, obj1, obj2) )
-      return FALSE;
-   
+
    /* if one of the solutions is defined in original space, the comparison has to be performed in the original space */
    prob = transprob;
    if( sol1->solorigin == SCIP_SOLORIGIN_ORIGINAL || sol2->solorigin == SCIP_SOLORIGIN_ORIGINAL )
-      prob = origprob;  
-   assert(prob != NULL);  
+      prob = origprob;
+   assert(prob != NULL);
 
    /* compare each variable value */
    for( v = 0; v < prob->nvars; ++v )
