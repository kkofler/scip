/* * * * * * * * * * * * * * * * * * * * * * * * * * * * * * * * * * * * * * */
/*                                                                           */
/*                  This file is part of the program and library             */
/*         SCIP --- Solving Constraint Integer Programs                      */
/*                                                                           */
/*    Copyright (C) 2002-2020 Konrad-Zuse-Zentrum                            */
/*                            fuer Informationstechnik Berlin                */
/*                                                                           */
/*  SCIP is distributed under the terms of the ZIB Academic License.         */
/*                                                                           */
/*  You should have received a copy of the ZIB Academic License              */
/*  along with SCIP; see the file COPYING. If not visit scipopt.org.         */
/*                                                                           */
/* * * * * * * * * * * * * * * * * * * * * * * * * * * * * * * * * * * * * * */

/**@file   sol.c
 * @ingroup OTHER_CFILES
 * @brief  methods for storing primal CIP solutions
 * @author Tobias Achterberg
 */

/*---+----1----+----2----+----3----+----4----+----5----+----6----+----7----+----8----+----9----+----0----+----1----+----2*/

#include "scip/clock.h"
#include "scip/cons.h"
#include "scip/lp.h"
#include "scip/lpexact.h"
#include "scip/misc.h"
#include "scip/nlp.h"
#include "scip/primal.h"
#include "scip/prob.h"
#include "scip/pub_lp.h"
#include "scip/pub_message.h"
#include "scip/pub_sol.h"
#include "scip/pub_var.h"
#include "scip/relax.h"
#include "scip/set.h"
#include "scip/sol.h"
#include "scip/stat.h"
#include "scip/struct_lp.h"
#include "scip/struct_prob.h"
#include "scip/struct_set.h"
#include "scip/struct_sol.h"
#include "scip/struct_stat.h"
#include "scip/struct_var.h"
#include "scip/tree.h"
#include "scip/var.h"


/** clears solution arrays of primal CIP solution */
static
SCIP_RETCODE solClearArrays(
   SCIP_SOL*             sol                 /**< primal CIP solution */
   )
{
   assert(sol != NULL);

   SCIP_CALL( SCIPboolarrayClear(sol->valid) );
   sol->hasinfval = FALSE;

   if( SCIPsolIsExact(sol) )
   {
      SCIP_CALL( SCIPboolarrayClear(sol->valsexact->valid) );
   }

   return SCIP_OKAY;
}

/** sets value of variable in the solution's array */
static
SCIP_RETCODE solSetArrayVal(
   SCIP_SOL*             sol,                /**< primal CIP solution */
   SCIP_SET*             set,                /**< global SCIP settings */
   SCIP_VAR*             var,                /**< problem variable */
   SCIP_Real             val                 /**< value to set variable to */
   )
{
   int idx;

   assert(sol != NULL);

   idx = SCIPvarGetIndex(var);

   /* from now on, variable must not be deleted */
   SCIPvarMarkNotDeletable(var);

   /* mark the variable valid */
   SCIP_CALL( SCIPboolarraySetVal(sol->valid, set->mem_arraygrowinit, set->mem_arraygrowfac, idx, TRUE) );

   /* set the value in the solution array */
   SCIP_CALL( SCIPrealarraySetVal(sol->vals, set->mem_arraygrowinit, set->mem_arraygrowfac, idx, val) );

   /* store whether the solution has infinite values assigned to variables */
   if( val != SCIP_UNKNOWN ) /*lint !e777*/
      sol->hasinfval = (sol->hasinfval || SCIPsetIsInfinity(set, val) || SCIPsetIsInfinity(set, -val));

   return SCIP_OKAY;
}

/** sets value of variable in the exact solution's array */
static
SCIP_RETCODE solSetArrayValExact(
   SCIP_SOL*             sol,                /**< primal CIP solution */
   SCIP_SET*             set,                /**< global SCIP settings */
   SCIP_VAR*             var,                /**< problem variable */
   SCIP_Rational*        val                 /**< value to set variable to */
   )
{
   int idx;

   assert(sol != NULL);
   assert(SCIPsolIsExact(sol));

   idx = SCIPvarGetIndex(var);

   /* from now on, variable must not be deleted */
   SCIPvarMarkNotDeletable(var);

   /* mark the variable valid */
   SCIP_CALL( SCIPboolarraySetVal(sol->valsexact->valid, set->mem_arraygrowinit, set->mem_arraygrowfac, idx, TRUE) );

   /* set the value in the solution array */
   SCIP_CALL( SCIPrationalarraySetVal(sol->valsexact->vals, idx, val) );

   /* store whether the solution has infinite values assigned to variables */
   if( RatIsAbsInfinity(val) ) /*lint !e777*/
      sol->hasinfval = TRUE;

   return SCIP_OKAY;
}

/** increases value of variable in the solution's array */
static
SCIP_RETCODE solIncArrayVal(
   SCIP_SOL*             sol,                /**< primal CIP solution */
   SCIP_SET*             set,                /**< global SCIP settings */
   SCIP_VAR*             var,                /**< problem variable */
   SCIP_Real             incval              /**< increase of variable's solution value */
   )
{
   int idx;

   assert(sol != NULL);

   idx = SCIPvarGetIndex(var);

   /* from now on, variable must not be deleted */
   SCIPvarMarkNotDeletable(var);

   /* if the variable was not valid, mark it to be valid and set the value to the incval (it is 0.0 if not valid) */
   if( !SCIPboolarrayGetVal(sol->valid, idx) )
   {
      /* mark the variable valid */
      SCIP_CALL( SCIPboolarraySetVal(sol->valid, set->mem_arraygrowinit, set->mem_arraygrowfac, idx, TRUE) );

      /* set the value in the solution array */
      SCIP_CALL( SCIPrealarraySetVal(sol->vals, set->mem_arraygrowinit, set->mem_arraygrowfac, idx, incval) );
   }
   else
   {
      /* increase the value in the solution array */
      SCIP_CALL( SCIPrealarrayIncVal(sol->vals, set->mem_arraygrowinit, set->mem_arraygrowfac, idx, incval) );
   }

   /* store whether the solution has infinite values assigned to variables */
   incval = SCIPrealarrayGetVal(sol->vals, idx);
   if( incval != SCIP_UNKNOWN ) /*lint !e777*/
      sol->hasinfval = (sol->hasinfval || SCIPsetIsInfinity(set, incval) || SCIPsetIsInfinity(set, -incval));

   return SCIP_OKAY;
}

/** increases value of variable in the exact solution's array */
static
SCIP_RETCODE solIncArrayValExact(
   SCIP_SOL*             sol,                /**< primal CIP solution */
   SCIP_SET*             set,                /**< global SCIP settings */
   SCIP_VAR*             var,                /**< problem variable */
   SCIP_Rational*        incval              /**< increase of variable's solution value */
   )
{
   int idx;

   assert(sol != NULL);
   assert(SCIPsolIsExact(sol));

   idx = SCIPvarGetIndex(var);

   /* from now on, variable must not be deleted */
   SCIPvarMarkNotDeletable(var);

   /* if the variable was not valid, mark it to be valid and set the value to the incval (it is 0.0 if not valid) */
   if( !SCIPboolarrayGetVal(sol->valsexact->valid, idx) )
   {
      /* mark the variable valid */
      SCIP_CALL( SCIPboolarraySetVal(sol->valsexact->valid, set->mem_arraygrowinit, set->mem_arraygrowfac, idx, TRUE) );

      /* set the value in the solution array */
      SCIP_CALL( SCIPrationalarraySetVal(sol->valsexact->vals, idx, incval) );
   }
   else
   {
      /* increase the value in the solution array */
      SCIP_CALL( SCIPrationalarrayIncVal(sol->valsexact->vals, idx, incval) );
   }

   /* store whether the solution has infinite values assigned to variables */
   if( RatIsAbsInfinity(incval) )
      sol->hasinfval = TRUE;

   return SCIP_OKAY;
}

/** returns the value of the variable in the given solution */
static
SCIP_Real solGetArrayVal(
   SCIP_SOL*             sol,                /**< primal CIP solution */
   SCIP_VAR*             var                 /**< problem variable */
   )
{
   int idx;

   assert(sol != NULL);

   idx = SCIPvarGetIndex(var);

   /* check, if the variable's value is valid */
   if( SCIPboolarrayGetVal(sol->valid, idx) )
   {
      return SCIPrealarrayGetVal(sol->vals, idx);
   }
   else
   {
      /* return the variable's value corresponding to the origin */
      switch( sol->solorigin )
      {
      case SCIP_SOLORIGIN_ORIGINAL:
      case SCIP_SOLORIGIN_ZERO:
         return 0.0;

      case SCIP_SOLORIGIN_LPSOL:
         return SCIPvarGetLPSol(var);

      case SCIP_SOLORIGIN_NLPSOL:
         return SCIPvarGetNLPSol(var);

      case SCIP_SOLORIGIN_RELAXSOL:
         return SCIPvarGetRelaxSolTransVar(var);

      case SCIP_SOLORIGIN_PSEUDOSOL:
         return SCIPvarGetPseudoSol(var);

      case SCIP_SOLORIGIN_PARTIAL:
      case SCIP_SOLORIGIN_UNKNOWN:
         return SCIP_UNKNOWN;

      default:
         SCIPerrorMessage("unknown solution origin <%d>\n", sol->solorigin);
         SCIPABORT();
         return 0.0; /*lint !e527*/
      }
   }
}

/** returns the value of the variable in the given exact solution */
static
void solGetArrayValExact(
   SCIP_Rational*        res,
   SCIP_SOL*             sol,                /**< primal CIP solution */
   SCIP_VAR*             var                 /**< problem variable */
   )
{
   int idx;

   assert(sol != NULL);
   assert(SCIPsolIsExact(sol));

   idx = SCIPvarGetIndex(var);

   /* check, if the variable's value is valid */
   if( SCIPboolarrayGetVal(sol->valsexact->valid, idx) )
   {
      SCIPrationalarrayGetVal(sol->valsexact->vals, idx, res);
   }
   else
   {
      /* return the variable's value corresponding to the origin */
      switch( sol->solorigin )
      {
      case SCIP_SOLORIGIN_ORIGINAL:
      case SCIP_SOLORIGIN_ZERO:
         RatSetReal(res, 0.0);
         break;

      case SCIP_SOLORIGIN_LPSOL:
         RatSet(res, SCIPvarGetLPSolExact(var));
         break;

      case SCIP_SOLORIGIN_PSEUDOSOL:
         RatSet(res, SCIPvarGetPseudoSolExact(var));
         break;

      case SCIP_SOLORIGIN_PARTIAL:
      case SCIP_SOLORIGIN_UNKNOWN:
      default:
         SCIPerrorMessage("unknown solution origin <%d>\n", sol->solorigin);
         SCIPABORT();
         return; /*lint !e527*/
      }
   }
}

/** stores solution value of variable in solution's own array */
static
SCIP_RETCODE solUnlinkVar(
   SCIP_SOL*             sol,                /**< primal CIP solution */
   SCIP_SET*             set,                /**< global SCIP settings */
   SCIP_VAR*             var                 /**< problem variable */
   )
{
   SCIP_Real solval;

   assert(sol != NULL);
   assert(var != NULL);
   assert(SCIPvarIsTransformed(var));
   assert(SCIPvarGetStatus(var) == SCIP_VARSTATUS_COLUMN || SCIPvarGetStatus(var) == SCIP_VARSTATUS_LOOSE);

   /* if variable is already valid, nothing has to be done */
   if( SCIPboolarrayGetVal(sol->valid, SCIPvarGetIndex(var)) )
      return SCIP_OKAY;

   SCIPsetDebugMsg(set, "unlinking solution value of variable <%s>\n", SCIPvarGetName(var));

   /* store the correct solution value into the solution array */
   switch( sol->solorigin )
   {
   case SCIP_SOLORIGIN_ORIGINAL:
      SCIPerrorMessage("cannot unlink solutions of original problem space\n");
      return SCIP_INVALIDDATA;

   case SCIP_SOLORIGIN_ZERO:
      return SCIP_OKAY;

   case SCIP_SOLORIGIN_LPSOL:
      solval = SCIPvarGetLPSol(var);
      SCIP_CALL( solSetArrayVal(sol, set, var, solval) );
      return SCIP_OKAY;

   case SCIP_SOLORIGIN_NLPSOL:
      solval = SCIPvarGetNLPSol(var);
      SCIP_CALL( solSetArrayVal(sol, set, var, solval) );
      return SCIP_OKAY;

   case SCIP_SOLORIGIN_RELAXSOL:
      solval = SCIPvarGetRelaxSolTransVar(var);
      SCIP_CALL( solSetArrayVal(sol, set, var, solval) );
      return SCIP_OKAY;

   case SCIP_SOLORIGIN_PSEUDOSOL:
      solval = SCIPvarGetPseudoSol(var);
      SCIP_CALL( solSetArrayVal(sol, set, var, solval) );
      return SCIP_OKAY;

   case SCIP_SOLORIGIN_PARTIAL:
   case SCIP_SOLORIGIN_UNKNOWN:
      SCIP_CALL( solSetArrayVal(sol, set, var, SCIP_UNKNOWN) );
      return SCIP_OKAY;

   default:
      SCIPerrorMessage("unknown solution origin <%d>\n", sol->solorigin);
      return SCIP_INVALIDDATA;
   }
}

/** stores solution value of variable in exact solution's own array */
static
SCIP_RETCODE solUnlinkVarExact(
   SCIP_SOL*             sol,                /**< primal CIP solution */
   SCIP_SET*             set,                /**< global SCIP settings */
   SCIP_VAR*             var                 /**< problem variable */
   )
{
   SCIP_Rational* solval;

   assert(sol != NULL);
   assert(var != NULL);
   assert(SCIPsolIsExact(sol));
   assert(SCIPvarIsTransformed(var));
   assert(SCIPvarGetStatus(var) == SCIP_VARSTATUS_COLUMN || SCIPvarGetStatus(var) == SCIP_VARSTATUS_LOOSE);

   /* if variable is already valid, nothing has to be done */
   if( SCIPboolarrayGetVal(sol->valid, SCIPvarGetIndex(var)) )
      return SCIP_OKAY;

   SCIPsetDebugMsg(set, "unlinking solution value of variable <%s>\n", SCIPvarGetName(var));

   /* store the correct solution value into the solution array */
   switch( sol->solorigin )
   {
   case SCIP_SOLORIGIN_ORIGINAL:
      SCIPerrorMessage("cannot unlink solutions of original problem space\n");
      return SCIP_INVALIDDATA;

   case SCIP_SOLORIGIN_ZERO:
      return SCIP_OKAY;

   case SCIP_SOLORIGIN_LPSOL:
      SCIP_CALL( solSetArrayValExact(sol, set, var, SCIPvarGetLPSolExact(var) ) );
      return SCIP_OKAY;

   case SCIP_SOLORIGIN_PSEUDOSOL:
      SCIP_CALL( solSetArrayValExact(sol, set, var, SCIPvarGetPseudoSolExact(var)) );
      return SCIP_OKAY;

   default:
      SCIPerrorMessage("unknown solution origin <%d>\n", sol->solorigin);
      return SCIP_INVALIDDATA;
   }
}

/** sets the solution time, nodenum, runnum, and depth stamp to the current values */
static
void solStamp(
   SCIP_SOL*             sol,                /**< primal CIP solution */
   SCIP_STAT*            stat,               /**< problem statistics data */
   SCIP_TREE*            tree,               /**< branch and bound tree, or NULL */
   SCIP_Bool             checktime           /**< should the time be updated? */
   )
{
   assert(sol != NULL);
   assert(stat != NULL);

   if( checktime )
   {
      sol->time = SCIPclockGetTime(stat->solvingtime);
#ifndef NDEBUG
      sol->lpcount = stat->lpcount;
#endif
   }
   else
      sol->time = SCIPclockGetLastTime(stat->solvingtime);
   sol->nodenum = stat->nnodes;
   sol->runnum = stat->nruns;
   if( tree == NULL )
      sol->depth = -1;
   else
      sol->depth = SCIPtreeGetCurrentDepth(tree);
}

/** creates primal CIP solution, initialized to zero */
SCIP_RETCODE SCIPsolCreate(
   SCIP_SOL**            sol,                /**< pointer to primal CIP solution */
   BMS_BLKMEM*           blkmem,             /**< block memory */
   SCIP_SET*             set,                /**< global SCIP settings */
   SCIP_STAT*            stat,               /**< problem statistics data */
   SCIP_PRIMAL*          primal,             /**< primal data */
   SCIP_TREE*            tree,               /**< branch and bound tree */
   SCIP_HEUR*            heur                /**< heuristic that found the solution (or NULL if it's from the tree) */
   )
{
   assert(sol != NULL);
   assert(blkmem != NULL);
   assert(stat != NULL);

   SCIP_ALLOC( BMSallocBlockMemory(blkmem, sol) );
   SCIP_CALL( SCIPrealarrayCreate(&(*sol)->vals, blkmem) );
   SCIP_CALL( SCIPboolarrayCreate(&(*sol)->valid, blkmem) );

   (*sol)->solorigin = SCIP_SOLORIGIN_ZERO;
   (*sol)->obj = 0.0;
   (*sol)->primalindex = -1;
   (*sol)->index = stat->solindex;
   (*sol)->hasinfval = FALSE;
   (*sol)->valsexact = NULL;

   SCIPsolResetViolations(*sol);
   stat->solindex++;
   solStamp(*sol, stat, tree, TRUE);
   SCIPsolResetViolations(*sol);

   /* set solution type and creator depending on whether a heuristic or NULL is passed */
   SCIPsolSetHeur(*sol, heur);

   SCIP_CALL( SCIPprimalSolCreated(primal, set, *sol) );

   return SCIP_OKAY;
}

/** creates primal CIP solution with exact rational values, initialized to zero */
SCIP_RETCODE SCIPsolCreateExact(
   SCIP_SOL**            sol,                /**< pointer to primal CIP solution */
   BMS_BLKMEM*           blkmem,             /**< block memory */
   SCIP_SET*             set,                /**< global SCIP settings */
   SCIP_STAT*            stat,               /**< problem statistics data */
   SCIP_PRIMAL*          primal,             /**< primal data */
   SCIP_TREE*            tree,               /**< branch and bound tree */
   SCIP_HEUR*            heur                /**< heuristic that found the solution (or NULL if it's from the tree) */
   )
{
   assert(sol != NULL);
   assert(blkmem != NULL);
   assert(stat != NULL);

   SCIP_CALL( SCIPsolCreate(sol, blkmem, set, stat, primal, tree, heur) );

   SCIP_ALLOC( BMSallocBlockMemory(blkmem, &(*sol)->valsexact ) );
   SCIP_CALL( SCIPrationalarrayCreate(&(*sol)->valsexact->vals, blkmem) );
   SCIP_CALL( SCIPboolarrayCreate(&(*sol)->valsexact->valid, blkmem) );
   SCIP_CALL( RatCreateBlock(blkmem, &(*sol)->valsexact->obj) );

   assert(SCIPsolIsExact(*sol));

   return SCIP_OKAY;
}

/** creates a copy of exact solution data */
SCIP_RETCODE SCIPvalsExactCopy(
   SCIP_VALSEXACT**      valsexact,          /**< pointer to store the copy of the primal CIP solution */
   BMS_BLKMEM*           blkmem,             /**< block memory */
   SCIP_SET*             set,                /**< global SCIP settings */
   SCIP_STAT*            stat,               /**< problem statistics data */
   SCIP_VALSEXACT*       sourcevals          /**< primal CIP solution to copy */
   )
{
   assert(valsexact != NULL);

   SCIP_ALLOC( BMSallocBlockMemory(blkmem, valsexact) );
   SCIP_CALL( SCIPrationalarrayCopy(&(*valsexact)->vals, blkmem, sourcevals->vals) );
   SCIP_CALL( SCIPboolarrayCopy(&(*valsexact)->valid, blkmem, sourcevals->valid) );
   SCIP_CALL( RatCopy(blkmem, &(*valsexact)->obj, sourcevals->obj) );

   return SCIP_OKAY;
}

/** creates primal CIP solution in original problem space, initialized to the offset in the original problem */
SCIP_RETCODE SCIPsolCreateOriginal(
   SCIP_SOL**            sol,                /**< pointer to primal CIP solution */
   BMS_BLKMEM*           blkmem,             /**< block memory */
   SCIP_SET*             set,                /**< global SCIP settings */
   SCIP_STAT*            stat,               /**< problem statistics data */
   SCIP_PROB*            origprob,           /**< original problem data */
   SCIP_PRIMAL*          primal,             /**< primal data */
   SCIP_TREE*            tree,               /**< branch and bound tree */
   SCIP_HEUR*            heur                /**< heuristic that found the solution (or NULL if it's from the tree) */
   )
{
   assert(sol != NULL);
   assert(blkmem != NULL);
   assert(stat != NULL);

   SCIP_ALLOC( BMSallocBlockMemory(blkmem, sol) );
   SCIP_CALL( SCIPrealarrayCreate(&(*sol)->vals, blkmem) );
   SCIP_CALL( SCIPboolarrayCreate(&(*sol)->valid, blkmem) );
   (*sol)->solorigin = SCIP_SOLORIGIN_ORIGINAL;
   (*sol)->obj = origprob->objoffset;
   (*sol)->primalindex = -1;
   (*sol)->index = stat->solindex;
   (*sol)->hasinfval = FALSE;
   (*sol)->valsexact = NULL;
   stat->solindex++;
   solStamp(*sol, stat, tree, TRUE);

   /* set solution type and creator depending on whether a heuristic or NULL is passed */
   SCIPsolSetHeur(*sol, heur);

   SCIPsolResetViolations(*sol);

   SCIP_CALL( SCIPprimalSolCreated(primal, set, *sol) );

   return SCIP_OKAY;
}

/** creates a copy of a primal CIP solution */
SCIP_RETCODE SCIPsolCopy(
   SCIP_SOL**            sol,                /**< pointer to store the copy of the primal CIP solution */
   BMS_BLKMEM*           blkmem,             /**< block memory */
   SCIP_SET*             set,                /**< global SCIP settings */
   SCIP_STAT*            stat,               /**< problem statistics data */
   SCIP_PRIMAL*          primal,             /**< primal data */
   SCIP_SOL*             sourcesol           /**< primal CIP solution to copy */
   )
{
   assert(sol != NULL);
   assert(sourcesol != NULL);

   SCIP_ALLOC( BMSallocBlockMemory(blkmem, sol) );
   SCIP_CALL( SCIPrealarrayCopy(&(*sol)->vals, blkmem, sourcesol->vals) );
   SCIP_CALL( SCIPboolarrayCopy(&(*sol)->valid, blkmem, sourcesol->valid) );

   /* copy solution type and creator information */
   switch( sourcesol->type )
   {
   case SCIP_SOLTYPE_UNKNOWN:
   case SCIP_SOLTYPE_LPRELAX:
   case SCIP_SOLTYPE_STRONGBRANCH:
   case SCIP_SOLTYPE_PSEUDO:
      (*sol)->type = sourcesol->type;
      break;
   case SCIP_SOLTYPE_HEUR:
      SCIPsolSetHeur((*sol), SCIPsolGetHeur(sourcesol));
      break;
   case SCIP_SOLTYPE_RELAX:
      SCIPsolSetRelax((*sol), SCIPsolGetRelax(sourcesol));
      break;
   default:
      SCIPerrorMessage("Unknown source solution type %d!\n", sourcesol->type);
      return SCIP_INVALIDDATA;
   }
   (*sol)->obj = sourcesol->obj;
   (*sol)->primalindex = -1;
   (*sol)->time = sourcesol->time;
#ifndef NDEBUG
   (*sol)->lpcount = sourcesol->lpcount;
#endif
   (*sol)->nodenum = sourcesol->nodenum;
   (*sol)->solorigin = sourcesol->solorigin;
   (*sol)->runnum = sourcesol->runnum;
   (*sol)->depth = sourcesol->depth;
   (*sol)->index = stat->solindex;
   (*sol)->hasinfval = sourcesol->hasinfval;
   stat->solindex++;
   (*sol)->viol.absviolbounds = sourcesol->viol.absviolbounds;
   (*sol)->viol.absviolcons = sourcesol->viol.absviolcons;
   (*sol)->viol.absviolintegrality = sourcesol->viol.absviolintegrality;
   (*sol)->viol.absviollprows = sourcesol->viol.absviollprows;
   (*sol)->viol.relviolbounds = sourcesol->viol.relviolbounds;
   (*sol)->viol.relviolcons = sourcesol->viol.relviolcons;
   (*sol)->viol.relviollprows = sourcesol->viol.relviollprows;

   /* copy rational values if solution is exact */
   if( SCIPsolIsExact(sourcesol) )
   {
      SCIP_CALL( SCIPvalsExactCopy( &(*sol)->valsexact, blkmem, set, stat, sourcesol->valsexact) );
   }
   else
      (*sol)->valsexact = NULL;

   SCIP_CALL( SCIPprimalSolCreated(primal, set, *sol) );

   return SCIP_OKAY;
}

/** transformes given original solution to the transformed space; a corresponding transformed solution has to be given
 *  which is copied into the existing solution and freed afterwards
 */
SCIP_RETCODE SCIPsolTransform(
   SCIP_SOL*             sol,                /**< primal CIP solution to change, living in original space */
   SCIP_SOL**            transsol,           /**< pointer to corresponding transformed primal CIP solution */
   BMS_BLKMEM*           blkmem,             /**< block memory */
   SCIP_SET*             set,                /**< global SCIP settings */
   SCIP_PRIMAL*          primal              /**< primal data */
   )
{  /*lint --e{715}*/
   SCIP_REALARRAY* tmpvals;
   SCIP_BOOLARRAY* tmpvalid;
   SCIP_SOL* tsol;

   assert(sol != NULL);
   assert(transsol != NULL);
   assert(set != NULL);
   assert(SCIPsolIsOriginal(sol));
   assert(sol->primalindex > -1);

   tsol = *transsol;
   assert(tsol != NULL);
   assert(!SCIPsolIsOriginal(tsol));

   /* switch vals and valid arrays; the exisiting solution gets the arrays of the transformed solution;
    * the transformed one gets the original arrays, because they have to be freed anyway and freeing the transsol
    * automatically frees its arrays
    */
   tmpvals = sol->vals;
   tmpvalid = sol->valid;
   sol->vals = tsol->vals;
   sol->valid = tsol->valid;
   tsol->vals = tmpvals;
   tsol->valid = tmpvalid;
   if( SCIPsolIsExact(sol) )
   {
      SCIP_VALSEXACT* tmpvalsexact;
      tmpvalsexact = sol->valsexact;
      sol->valsexact = tsol->valsexact;
      tsol->valsexact = tmpvalsexact;
   }

   /* copy solorigin and objective (should be the same, only to avoid numerical issues);
    * we keep the other statistics of the original solution, since that was the first time that this solution as found
    */
   sol->solorigin = tsol->solorigin;
   sol->obj = tsol->obj;

   SCIP_CALL( SCIPsolFree(transsol, blkmem, primal) );

   return SCIP_OKAY;
}

/** adjusts solution values of implicit integer variables in handed solution. Solution objective value is not
 *  deteriorated by this method.
 */
SCIP_RETCODE SCIPsolAdjustImplicitSolVals(
   SCIP_SOL*             sol,                /**< primal CIP solution */
   SCIP_SET*             set,                /**< global SCIP settings */
   SCIP_STAT*            stat,               /**< problem statistics data */
   SCIP_PROB*            prob,               /**< either original or transformed problem, depending on sol origin */
   SCIP_TREE*            tree,               /**< branch and bound tree */
   SCIP_Bool             uselprows           /**< should LP row information be considered for none-objective variables */
   )
{
   SCIP_VAR** vars;
   int nimplvars;
   int nbinvars;
   int nintvars;
   int v;

   assert(sol != NULL);
   assert(prob != NULL);

   /* get variable data */
   vars = SCIPprobGetVars(prob);
   nbinvars = SCIPprobGetNBinVars(prob);
   nintvars = SCIPprobGetNIntVars(prob);
   nimplvars = SCIPprobGetNImplVars(prob);

   if( nimplvars == 0 )
      return SCIP_OKAY;

   /* calculate the last array position of implicit integer variables */
   nimplvars = nbinvars + nintvars + nimplvars;

   /* loop over implicit integer variables and round them up or down */
   for( v = nbinvars + nintvars; v < nimplvars; ++v )
   {
      SCIP_VAR* var;
      SCIP_Real solval;
      SCIP_Real obj;
      SCIP_Real newsolval;
      SCIP_Bool roundup;
      SCIP_Bool rounddown;
      int nuplocks;
      int ndownlocks;

      var = vars[v];

      assert( SCIPvarGetType(var) == SCIP_VARTYPE_IMPLINT );
      solval = SCIPsolGetVal(sol, set, stat, var);

      /* we do not need to round integral solution values or those of variables which are not column variables */
      if( SCIPsetIsFeasIntegral(set, solval) || SCIPvarGetStatus(var) != SCIP_VARSTATUS_COLUMN )
         continue;

      nuplocks = SCIPvarGetNLocksUpType(var, SCIP_LOCKTYPE_MODEL);
      ndownlocks = SCIPvarGetNLocksDownType(var, SCIP_LOCKTYPE_MODEL);
      obj = SCIPvarGetUnchangedObj(var);

      roundup = FALSE;
      rounddown = FALSE;

      /* in case of a non-zero objective coefficient, there is only one possible rounding direction */
      if( SCIPsetIsFeasNegative(set, obj) )
         roundup = TRUE;
      else if( SCIPsetIsFeasPositive(set, obj) )
         rounddown = TRUE;
      else if( uselprows )
      {
         /* determine rounding direction based on row violations */
         SCIP_COL* col;
         SCIP_ROW** rows;
         SCIP_Real* vals;
         int nrows;
         int r;

         col = SCIPvarGetCol(var);
         vals = SCIPcolGetVals(col);
         rows = SCIPcolGetRows(col);
         nrows = SCIPcolGetNNonz(col);

         /* loop over rows and search for equations whose violation can be decreased by rounding */
         for( r = 0; r < nrows && !(roundup && rounddown); ++r )
         {
            SCIP_ROW* row;
            SCIP_Real activity;
            SCIP_Real rhs;
            SCIP_Real lhs;

            row = rows[r];

            if( SCIProwIsLocal(row) || !SCIProwIsInLP(row) )
               continue;

            rhs = SCIProwGetRhs(row);
            lhs = SCIProwGetLhs(row);

            if( SCIPsetIsInfinity(set, rhs) || SCIPsetIsInfinity(set, -lhs) )
               continue;

            activity = SCIProwGetSolActivity(row, set, stat, sol);
            if( SCIPsetIsFeasLE(set, activity, rhs) && SCIPsetIsFeasLE(set, lhs, activity) )
               continue;

            assert(! SCIPsetIsZero(set, vals[r]));
            if( (SCIPsetIsFeasGT(set, activity, rhs) && SCIPsetIsPositive(set, vals[r]))
                  || (SCIPsetIsFeasLT(set, activity, lhs) && SCIPsetIsNegative(set, vals[r])) )
               rounddown = TRUE;
            else
               roundup = TRUE;
         }
      }

      /* in case of a tie, we select the rounding step based on the number of variable locks */
      if( roundup == rounddown )
      {
         rounddown = ndownlocks <= nuplocks;
         roundup = !rounddown;
      }

      /* round the variable up or down */
      if( roundup )
      {
         newsolval = SCIPsetCeil(set, solval);
         assert(SCIPsetIsFeasLE(set, newsolval, SCIPvarGetUbGlobal(var)));
      }
      else
      {
         assert( rounddown ); /* should be true because of the code above */
         newsolval = SCIPsetFloor(set, solval);
         assert(SCIPsetIsFeasGE(set, newsolval, SCIPvarGetLbGlobal(var)));
      }

      SCIP_CALL( SCIPsolSetVal(sol, set, stat, tree, var, newsolval) );
   }

   return SCIP_OKAY;
}

/** creates primal CIP solution, initialized to the current LP solution */
SCIP_RETCODE SCIPsolCreateLPSol(
   SCIP_SOL**            sol,                /**< pointer to primal CIP solution */
   BMS_BLKMEM*           blkmem,             /**< block memory */
   SCIP_SET*             set,                /**< global SCIP settings */
   SCIP_STAT*            stat,               /**< problem statistics data */
   SCIP_PROB*            prob,               /**< transformed problem data */
   SCIP_PRIMAL*          primal,             /**< primal data */
   SCIP_TREE*            tree,               /**< branch and bound tree */
   SCIP_LP*              lp,                 /**< current LP data */
   SCIP_HEUR*            heur                /**< heuristic that found the solution (or NULL if it's from the tree) */
   )
{
   assert(sol != NULL);
   assert(lp != NULL);
   assert(SCIPlpIsSolved(lp));

   SCIP_CALL( SCIPsolCreate(sol, blkmem, set, stat, primal, tree, heur) );
   SCIP_CALL( SCIPsolLinkLPSol(*sol, set, stat, prob, tree, lp) );

   return SCIP_OKAY;
}

/** creates primal CIP solution with exact rational values, initialized to the current exact LP solution
 * (will use exact safe dual solution if lp was not solved exactly)
 */
SCIP_RETCODE SCIPsolCreateLPSolExact(
   SCIP_SOL**            sol,                /**< pointer to primal CIP solution */
   BMS_BLKMEM*           blkmem,             /**< block memory */
   SCIP_SET*             set,                /**< global SCIP settings */
   SCIP_STAT*            stat,               /**< problem statistics data */
   SCIP_PROB*            prob,               /**< transformed problem data */
   SCIP_PRIMAL*          primal,             /**< primal data */
   SCIP_TREE*            tree,               /**< branch and bound tree */
   SCIP_LPEXACT*         lp,                 /**< current LP data */
   SCIP_HEUR*            heur                /**< heuristic that found the solution (or NULL if it's from the tree) */
   )
{
   assert(sol != NULL);
   assert(lp != NULL);
   assert(lp->solved);

   SCIP_CALL( SCIPsolCreateExact(sol, blkmem, set, stat, primal, tree, heur) );
   SCIP_CALL( SCIPsolLinkLPSolExact(*sol, lp) );

   return SCIP_OKAY;
}

/** creates primal CIP solution, initialized to the current NLP solution */
SCIP_RETCODE SCIPsolCreateNLPSol(
   SCIP_SOL**            sol,                /**< pointer to primal CIP solution */
   BMS_BLKMEM*           blkmem,             /**< block memory */
   SCIP_SET*             set,                /**< global SCIP settings */
   SCIP_STAT*            stat,               /**< problem statistics data */
   SCIP_PRIMAL*          primal,             /**< primal data */
   SCIP_TREE*            tree,               /**< branch and bound tree */
   SCIP_NLP*             nlp,                /**< current NLP data */
   SCIP_HEUR*            heur                /**< heuristic that found the solution (or NULL if it's from the tree) */
   )
{
   assert(sol != NULL);
   assert(nlp != NULL);

   SCIP_CALL( SCIPsolCreate(sol, blkmem, set, stat, primal, tree, heur) );
   SCIP_CALL( SCIPsolLinkNLPSol(*sol, stat, tree, nlp) );

   return SCIP_OKAY;
}

/** creates primal CIP solution, initialized to the current relaxation solution */
SCIP_RETCODE SCIPsolCreateRelaxSol(
   SCIP_SOL**            sol,                /**< pointer to primal CIP solution */
   BMS_BLKMEM*           blkmem,             /**< block memory */
   SCIP_SET*             set,                /**< global SCIP settings */
   SCIP_STAT*            stat,               /**< problem statistics data */
   SCIP_PRIMAL*          primal,             /**< primal data */
   SCIP_TREE*            tree,               /**< branch and bound tree */
   SCIP_RELAXATION*      relaxation,         /**< global relaxation data */
   SCIP_HEUR*            heur                /**< heuristic that found the solution (or NULL if it's from the tree) */
   )
{
   assert(sol != NULL);
   assert(relaxation != NULL);
   assert(SCIPrelaxationIsSolValid(relaxation));

   SCIP_CALL( SCIPsolCreate(sol, blkmem, set, stat, primal, tree, heur) );
   SCIP_CALL( SCIPsolLinkRelaxSol(*sol, set, stat, tree, relaxation) );

   /* update solution type and store relaxator as creator only if no heuristic is specified as creator */
   if( heur == NULL )
      SCIPsolSetRelax(*sol, SCIPrelaxationGetSolRelax(relaxation));

   return SCIP_OKAY;
}

/** creates primal CIP solution, initialized to the current pseudo solution */
SCIP_RETCODE SCIPsolCreatePseudoSol(
   SCIP_SOL**            sol,                /**< pointer to primal CIP solution */
   BMS_BLKMEM*           blkmem,             /**< block memory */
   SCIP_SET*             set,                /**< global SCIP settings */
   SCIP_STAT*            stat,               /**< problem statistics data */
   SCIP_PROB*            prob,               /**< transformed problem data */
   SCIP_PRIMAL*          primal,             /**< primal data */
   SCIP_TREE*            tree,               /**< branch and bound tree, or NULL */
   SCIP_LP*              lp,                 /**< current LP data */
   SCIP_HEUR*            heur                /**< heuristic that found the solution (or NULL if it's from the tree) */
   )
{
   assert(sol != NULL);

   SCIP_CALL( SCIPsolCreate(sol, blkmem, set, stat, primal, tree, heur) );
   SCIP_CALL( SCIPsolLinkPseudoSol(*sol, set, stat, prob, tree, lp) );

   /* update solution type to pseudo solution */
   if( heur == NULL )
      SCIPsolSetPseudo(*sol);

   return SCIP_OKAY;
}

/** creates primal CIP solution, initialized to the current exact pseudo solution */
SCIP_RETCODE SCIPsolCreatePseudoSolExact(
   SCIP_SOL**            sol,                /**< pointer to primal CIP solution */
   BMS_BLKMEM*           blkmem,             /**< block memory */
   SCIP_SET*             set,                /**< global SCIP settings */
   SCIP_STAT*            stat,               /**< problem statistics data */
   SCIP_PROB*            prob,               /**< transformed problem data */
   SCIP_PRIMAL*          primal,             /**< primal data */
   SCIP_TREE*            tree,               /**< branch and bound tree, or NULL */
   SCIP_LPEXACT*         lp,                 /**< current LP data */
   SCIP_HEUR*            heur                /**< heuristic that found the solution (or NULL if it's from the tree) */
   )
{
   assert(sol != NULL);

   SCIP_CALL( SCIPsolCreateExact(sol, blkmem, set, stat, primal, tree, heur) );
   SCIP_CALL( SCIPsolLinkPseudoSolExact(*sol, set, prob, lp) );

   return SCIP_OKAY;
}

/** creates primal CIP solution, initialized to the current solution */
SCIP_RETCODE SCIPsolCreateCurrentSol(
   SCIP_SOL**            sol,                /**< pointer to primal CIP solution */
   BMS_BLKMEM*           blkmem,             /**< block memory */
   SCIP_SET*             set,                /**< global SCIP settings */
   SCIP_STAT*            stat,               /**< problem statistics data */
   SCIP_PROB*            prob,               /**< transformed problem data */
   SCIP_PRIMAL*          primal,             /**< primal data */
   SCIP_TREE*            tree,               /**< branch and bound tree */
   SCIP_LP*              lp,                 /**< current LP data */
   SCIP_HEUR*            heur                /**< heuristic that found the solution (or NULL if it's from the tree) */
   )
{
   assert(tree != NULL);

   if( SCIPtreeHasCurrentNodeLP(tree) )
   {
      SCIP_CALL( SCIPsolCreateLPSol(sol, blkmem, set, stat, prob, primal, tree, lp, heur) );
   }
   else
   {
      SCIP_CALL( SCIPsolCreatePseudoSol(sol, blkmem, set, stat, prob, primal, tree, lp, heur) );
   }

   return SCIP_OKAY;
}

/** creates primal CIP solution with exact rational values, initialized to the current solution */
SCIP_RETCODE SCIPsolCreateCurrentSolExact(
   SCIP_SOL**            sol,                /**< pointer to primal CIP solution */
   BMS_BLKMEM*           blkmem,             /**< block memory */
   SCIP_SET*             set,                /**< global SCIP settings */
   SCIP_STAT*            stat,               /**< problem statistics data */
   SCIP_PROB*            prob,               /**< transformed problem data */
   SCIP_PRIMAL*          primal,             /**< primal data */
   SCIP_TREE*            tree,               /**< branch and bound tree */
   SCIP_LPEXACT*         lp,                 /**< current LP data */
   SCIP_HEUR*            heur                /**< heuristic that found the solution (or NULL if it's from the tree) */
   )
{
   assert(tree != NULL);

   if( SCIPtreeHasCurrentNodeLP(tree) )
   {
      assert(lp->solved);
      SCIP_CALL( SCIPsolCreateLPSolExact(sol, blkmem, set, stat, prob, primal, tree, lp, heur) );
   }
   else
   {
      SCIP_CALL( SCIPsolCreatePseudoSolExact(sol, blkmem, set, stat, prob, primal, tree, lp, heur) );
   }

   return SCIP_OKAY;
}

/** creates partial primal CIP solution, initialized to unknown values */
SCIP_RETCODE SCIPsolCreatePartial(
   SCIP_SOL**            sol,                /**< pointer to primal CIP solution */
   BMS_BLKMEM*           blkmem,             /**< block memory */
   SCIP_SET*             set,                /**< global SCIP settings */
   SCIP_STAT*            stat,               /**< problem statistics data */
   SCIP_PRIMAL*          primal,             /**< primal data */
   SCIP_HEUR*            heur                /**< heuristic that found the solution (or NULL if it's from the tree) */
   )
{
   assert(sol != NULL);
   assert(blkmem != NULL);
   assert(set != NULL);
   assert(stat != NULL);
   assert(primal != NULL);

   SCIP_ALLOC( BMSallocBlockMemory(blkmem, sol) );
   SCIP_CALL( SCIPrealarrayCreate(&(*sol)->vals, blkmem) );
   SCIP_CALL( SCIPboolarrayCreate(&(*sol)->valid, blkmem) );
   (*sol)->solorigin = SCIP_SOLORIGIN_PARTIAL;
   (*sol)->obj = SCIP_UNKNOWN;
   (*sol)->primalindex = -1;
   (*sol)->index = stat->solindex;
   (*sol)->hasinfval = FALSE;
   (*sol)->valsexact = NULL;
   stat->solindex++;
   solStamp(*sol, stat, NULL, TRUE);
   SCIPsolResetViolations(*sol);

   /* set solution type and creator depending on whether a heuristic or NULL is passed */
   SCIPsolSetHeur(*sol, heur);

   SCIP_CALL( SCIPprimalSolCreated(primal, set, *sol) );

   return SCIP_OKAY;
}

/** creates primal CIP solution, initialized to unknown values */
SCIP_RETCODE SCIPsolCreateUnknown(
   SCIP_SOL**            sol,                /**< pointer to primal CIP solution */
   BMS_BLKMEM*           blkmem,             /**< block memory */
   SCIP_SET*             set,                /**< global SCIP settings */
   SCIP_STAT*            stat,               /**< problem statistics data */
   SCIP_PRIMAL*          primal,             /**< primal data */
   SCIP_TREE*            tree,               /**< branch and bound tree */
   SCIP_HEUR*            heur                /**< heuristic that found the solution (or NULL if it's from the tree) */
   )
{
   assert(sol != NULL);
   assert(blkmem != NULL);
   assert(stat != NULL);

   SCIP_ALLOC( BMSallocBlockMemory(blkmem, sol) );
   SCIP_CALL( SCIPrealarrayCreate(&(*sol)->vals, blkmem) );
   SCIP_CALL( SCIPboolarrayCreate(&(*sol)->valid, blkmem) );
   (*sol)->solorigin = SCIP_SOLORIGIN_UNKNOWN;
   (*sol)->obj = 0.0;
   (*sol)->primalindex = -1;
   (*sol)->index = stat->solindex;
   (*sol)->hasinfval = FALSE;
   (*sol)->valsexact = NULL;
   stat->solindex++;
   solStamp(*sol, stat, tree, TRUE);
   SCIPsolResetViolations(*sol);

   /* set solution type and creator depending on whether a heuristic or NULL is passed */
   SCIPsolSetHeur(*sol, heur);

   SCIP_CALL( SCIPprimalSolCreated(primal, set, *sol) );

   return SCIP_OKAY;
}

/** frees exact solution values */
static
SCIP_RETCODE valsExactFree(
   SCIP_VALSEXACT**      valsexact,          /**< pointer to primal CIP solution */
   BMS_BLKMEM*           blkmem              /**< block memory */
   )
{
   SCIP_SOL* fpsol;

   assert(valsexact != NULL);
   assert(*valsexact != NULL);

   RatFreeBlock(blkmem, &(*valsexact)->obj);
   SCIP_CALL( SCIPrationalarrayFree(&(*valsexact)->vals, blkmem) );
   SCIP_CALL( SCIPboolarrayFree(&(*valsexact)->valid) );
   BMSfreeBlockMemory(blkmem, valsexact);

   return SCIP_OKAY;
}

/** frees primal CIP solution */
SCIP_RETCODE SCIPsolFree(
   SCIP_SOL**            sol,                /**< pointer to primal CIP solution */
   BMS_BLKMEM*           blkmem,             /**< block memory */
   SCIP_PRIMAL*          primal              /**< primal data */
   )
{
   assert(sol != NULL);
   assert(*sol != NULL);

   SCIPprimalSolFreed(primal, *sol);

   SCIP_CALL( SCIPrealarrayFree(&(*sol)->vals) );
   SCIP_CALL( SCIPboolarrayFree(&(*sol)->valid) );
   if( SCIPsolIsExact(*sol) )
   {
      SCIP_CALL( valsExactFree(&((*sol)->valsexact), blkmem) );
   }
   BMSfreeBlockMemory(blkmem, sol);

   return SCIP_OKAY;
}

/** copies current LP solution into CIP solution by linking */
SCIP_RETCODE SCIPsolLinkLPSol(
   SCIP_SOL*             sol,                /**< primal CIP solution */
   SCIP_SET*             set,                /**< global SCIP settings */
   SCIP_STAT*            stat,               /**< problem statistics data */
   SCIP_PROB*            prob,               /**< transformed problem data */
   SCIP_TREE*            tree,               /**< branch and bound tree */
   SCIP_LP*              lp                  /**< current LP data */
   )
{
   assert(sol != NULL);
   assert(stat != NULL);
   assert(tree != NULL);
   assert(lp != NULL);
   assert(lp->solved);
   assert(SCIPlpDiving(lp) || SCIPtreeProbing(tree) || !SCIPlpDivingObjChanged(lp));

   SCIPsetDebugMsg(set, "linking solution to LP\n");

   /* clear the old solution arrays */
   SCIP_CALL( solClearArrays(sol) );

   /* link solution to LP solution */
   if( SCIPlpDivingObjChanged(lp) )
   {
      /* the objective value has to be calculated manually, because the LP's value is invalid;
       * use objective values of variables, because columns objective values are changed to dive values
       */
      sol->obj = SCIPlpGetLooseObjval(lp, set, prob);
      if( !SCIPsetIsInfinity(set, -sol->obj) )
      {
         SCIP_VAR* var;
         SCIP_COL** cols;
         int ncols;
         int c;

         cols = SCIPlpGetCols(lp);
         ncols = SCIPlpGetNCols(lp);
         for( c = 0; c < ncols; ++c )
         {
            var = SCIPcolGetVar(cols[c]);
            sol->obj += SCIPvarGetUnchangedObj(var) * cols[c]->primsol;
         }
      }
   }
   else
   {
      /* the objective value in the columns is correct, s.t. the LP's objective value is also correct */
      sol->obj = SCIPlpGetObjval(lp, set, prob);
   }
   sol->solorigin = SCIP_SOLORIGIN_LPSOL;
   solStamp(sol, stat, tree, TRUE);

   SCIPsetDebugMsg(set, " -> objective value: %g\n", sol->obj);

   return SCIP_OKAY;
}

/** copies current exact LP solution into exact CIP solution by linking */
SCIP_RETCODE SCIPsolLinkLPSolExact(
   SCIP_SOL*             sol,                /**< primal CIP solution */
   SCIP_LPEXACT*         lp                  /**< current LP data */
   )
{
   assert(sol != NULL);
   assert(lp != NULL);
   assert(lp->solved);
   assert(SCIPsolIsExact(sol));

   /* clear the old solution arrays */
   SCIP_CALL( solClearArrays(sol) );

   /* the objective value in the columns is correct, s.t. the LP's objective value is also correct */
   RatSet(sol->valsexact->obj, lp->lpobjval);
   sol->obj = RatRoundReal(sol->valsexact->obj, SCIP_ROUND_UPWARDS);
   sol->solorigin = SCIP_SOLORIGIN_LPSOL;

   return SCIP_OKAY;
}

/** copies current NLP solution into CIP solution by linking */
SCIP_RETCODE SCIPsolLinkNLPSol(
   SCIP_SOL*             sol,                /**< primal CIP solution */
   SCIP_STAT*            stat,               /**< problem statistics data */
   SCIP_TREE*            tree,               /**< branch and bound tree */
   SCIP_NLP*             nlp                 /**< current NLP data */
   )
{
   assert(sol != NULL);
   assert(stat != NULL);
   assert(tree != NULL);
   assert(nlp != NULL);
   assert(SCIPnlpGetSolstat(nlp) <= SCIP_NLPSOLSTAT_FEASIBLE);

   SCIPstatDebugMsg(stat, "linking solution to NLP\n");

   /* clear the old solution arrays */
   SCIP_CALL( solClearArrays(sol) );

   /* get objective value of NLP solution */
   if( SCIPnlpIsDivingObjChanged(nlp) )
   {
      /* the objective value has to be calculated manually, because the NLP's value is invalid */

      SCIP_VAR** vars;
      int nvars;
      int v;

      sol->obj = 0.0;

      vars = SCIPnlpGetVars(nlp);
      nvars = SCIPnlpGetNVars(nlp);
      for( v = 0; v < nvars; ++v )
      {
         assert(SCIPvarIsActive(vars[v]));
         sol->obj += SCIPvarGetUnchangedObj(vars[v]) * SCIPvarGetNLPSol(vars[v]);
      }
   }
   else
   {
      sol->obj = SCIPnlpGetObjval(nlp);
   }

   sol->solorigin = SCIP_SOLORIGIN_NLPSOL;
   solStamp(sol, stat, tree, TRUE);

   SCIPstatDebugMsg(stat, " -> objective value: %g\n", sol->obj);

   return SCIP_OKAY;
}

/** copies current relaxation solution into CIP solution by linking */
SCIP_RETCODE SCIPsolLinkRelaxSol(
   SCIP_SOL*             sol,                /**< primal CIP solution */
   SCIP_SET*             set,                /**< global SCIP settings */
   SCIP_STAT*            stat,               /**< problem statistics data */
   SCIP_TREE*            tree,               /**< branch and bound tree */
   SCIP_RELAXATION*      relaxation          /**< global relaxation data */
   )
{  /*lint --e{715}*/
   assert(sol != NULL);
   assert(stat != NULL);
   assert(tree != NULL);
   assert(relaxation != NULL);
   assert(SCIPrelaxationIsSolValid(relaxation));

   SCIPsetDebugMsg(set, "linking solution to relaxation\n");

   /* clear the old solution arrays */
   SCIP_CALL( solClearArrays(sol) );

   /* the objective value in the columns is correct, s.t. the LP's objective value is also correct */
   sol->obj = SCIPrelaxationGetSolObj(relaxation);
   sol->solorigin = SCIP_SOLORIGIN_RELAXSOL;
   solStamp(sol, stat, tree, TRUE);

   SCIPsetDebugMsg(set, " -> objective value: %g\n", sol->obj);

   return SCIP_OKAY;
}

/** copies current pseudo solution into CIP solution by linking */
SCIP_RETCODE SCIPsolLinkPseudoSol(
   SCIP_SOL*             sol,                /**< primal CIP solution */
   SCIP_SET*             set,                /**< global SCIP settings */
   SCIP_STAT*            stat,               /**< problem statistics data */
   SCIP_PROB*            prob,               /**< transformed problem data */
   SCIP_TREE*            tree,               /**< branch and bound tree, or NULL */
   SCIP_LP*              lp                  /**< current LP data */
   )
{
   assert(sol != NULL);
   assert(stat != NULL);
   assert(tree != NULL);

   SCIPsetDebugMsg(set, "linking solution to pseudo solution\n");

   /* clear the old solution arrays */
   SCIP_CALL( solClearArrays(sol) );

   /* link solution to pseudo solution */
   sol->obj = SCIPlpGetPseudoObjval(lp, set, prob);
   sol->solorigin = SCIP_SOLORIGIN_PSEUDOSOL;
   solStamp(sol, stat, tree, TRUE);

   SCIPsetDebugMsg(set, " -> objective value: %g\n", sol->obj);

   return SCIP_OKAY;
}

/** copies current exact pseudo solution into exact CIP solution by linking */
SCIP_RETCODE SCIPsolLinkPseudoSolExact(
   SCIP_SOL*             sol,                /**< primal CIP solution */
   SCIP_SET*             set,                /**< global SCIP settings */
   SCIP_PROB*            prob,               /**< transformed problem data */
   SCIP_LPEXACT*         lp                  /**< current LP data */
   )
{
   assert(sol != NULL);
   assert(SCIPsolIsExact(sol));

   /* clear the old solution arrays */
   SCIP_CALL( solClearArrays(sol) );

   /* link solution to pseudo solution */
   SCIPlpExactGetPseudoObjval(lp, set, prob, sol->valsexact->obj);

   SCIPsetDebugMsg(set, " -> objective value: %g\n", sol->obj);

   return SCIP_OKAY;
}

/** copies current solution (LP or pseudo solution) into CIP solution by linking */
SCIP_RETCODE SCIPsolLinkCurrentSol(
   SCIP_SOL*             sol,                /**< primal CIP solution */
   SCIP_SET*             set,                /**< global SCIP settings */
   SCIP_STAT*            stat,               /**< problem statistics data */
   SCIP_PROB*            prob,               /**< transformed problem data */
   SCIP_TREE*            tree,               /**< branch and bound tree */
   SCIP_LP*              lp                  /**< current LP data */
   )
{
   assert(tree != NULL);

   SCIPsetDebugMsg(set, "linking solution to current solution\n");

   if( SCIPtreeHasCurrentNodeLP(tree) && SCIPlpIsSolved(lp) )
   {
      SCIP_CALL( SCIPsolLinkLPSol(sol, set, stat, prob, tree, lp) );
   }
   else
   {
      SCIP_CALL( SCIPsolLinkPseudoSol(sol, set, stat, prob, tree, lp) );
   }

   return SCIP_OKAY;
}

/** clears primal CIP solution */
SCIP_RETCODE SCIPsolClear(
   SCIP_SOL*             sol,                /**< primal CIP solution */
   SCIP_STAT*            stat,               /**< problem statistics data */
   SCIP_TREE*            tree                /**< branch and bound tree */
   )
{
   assert(sol != NULL);

   SCIP_CALL( solClearArrays(sol) );
   sol->solorigin = SCIP_SOLORIGIN_ZERO;
   sol->obj = 0.0;
   solStamp(sol, stat, tree, TRUE);

   if( SCIPsolIsExact(sol) )
      RatSetReal(sol->valsexact->obj, 0.0);

   return SCIP_OKAY;
}

/** declares all entries in the primal CIP solution to be unknown */
SCIP_RETCODE SCIPsolSetUnknown(
   SCIP_SOL*             sol,                /**< primal CIP solution */
   SCIP_STAT*            stat,               /**< problem statistics data */
   SCIP_TREE*            tree                /**< branch and bound tree */
   )
{
   assert(sol != NULL);

   SCIP_CALL( solClearArrays(sol) );
   sol->solorigin = SCIP_SOLORIGIN_UNKNOWN;
   sol->obj = 0.0;
   solStamp(sol, stat, tree, TRUE);

   return SCIP_OKAY;
}

/** stores solution values of variables in solution's own array */
SCIP_RETCODE SCIPsolUnlink(
   SCIP_SOL*             sol,                /**< primal CIP solution */
   SCIP_SET*             set,                /**< global SCIP settings */
   SCIP_PROB*            prob                /**< transformed problem data */
   )
{
   int v;

   assert(sol != NULL);
   assert(prob != NULL);
   assert(prob->nvars == 0 || prob->vars != NULL);

   if( !SCIPsolIsOriginal(sol) && sol->solorigin != SCIP_SOLORIGIN_ZERO
      && sol->solorigin != SCIP_SOLORIGIN_UNKNOWN )
   {
      SCIPsetDebugMsg(set, "completing solution %p\n", (void*)sol);

      for( v = 0; v < prob->nvars; ++v )
      {
         SCIP_CALL( solUnlinkVar(sol, set, prob->vars[v]) );
      }

      sol->solorigin = SCIP_SOLORIGIN_ZERO;
   }

   return SCIP_OKAY;
}

/** stores solution values of variables in exact solution's own array */
SCIP_RETCODE SCIPsolUnlinkExact(
   SCIP_SOL*             sol,                /**< primal CIP solution */
   SCIP_SET*             set,                /**< global SCIP settings */
   SCIP_PROB*            prob                /**< transformed problem data */
   )
{
   int v;

   assert(sol != NULL);
   assert(prob != NULL);
   assert(prob->nvars == 0 || prob->vars != NULL);
   assert(SCIPsolIsExact(sol));

   if( sol->solorigin != SCIP_SOLORIGIN_ORIGINAL && sol->solorigin != SCIP_SOLORIGIN_ZERO
      && sol->solorigin != SCIP_SOLORIGIN_UNKNOWN )
   {
      SCIPsetDebugMsg(set, "completing solution %p\n", (void*)sol);

      for( v = 0; v < prob->nvars; ++v )
      {
         SCIP_CALL( solUnlinkVarExact(sol, set, prob->vars[v]) );
      }
   }

   SCIPsolUnlink(sol, set, prob);

   return SCIP_OKAY;
}

/** sets value of variable in primal CIP solution */
SCIP_RETCODE SCIPsolSetVal(
   SCIP_SOL*             sol,                /**< primal CIP solution */
   SCIP_SET*             set,                /**< global SCIP settings */
   SCIP_STAT*            stat,               /**< problem statistics data */
   SCIP_TREE*            tree,               /**< branch and bound tree, or NULL */
   SCIP_VAR*             var,                /**< variable to add to solution */
   SCIP_Real             val                 /**< solution value of variable */
   )
{
   SCIP_Real oldval;

   assert(sol != NULL);
   assert(stat != NULL);
   assert(sol->solorigin == SCIP_SOLORIGIN_ORIGINAL
      || sol->solorigin == SCIP_SOLORIGIN_ZERO
      || sol->solorigin == SCIP_SOLORIGIN_PARTIAL
      || sol->solorigin == SCIP_SOLORIGIN_UNKNOWN
      || (sol->nodenum == stat->nnodes && sol->runnum == stat->nruns));
   assert(var != NULL);
   assert(SCIPisFinite(val));

   SCIPsetDebugMsg(set, "setting value of <%s> in solution %p to %g\n", SCIPvarGetName(var), (void*)sol, val);

   /* we want to store only values for non fixed variables (LOOSE or COLUMN); others have to be transformed */
   switch( SCIPvarGetStatus(var) )
   {
   case SCIP_VARSTATUS_ORIGINAL:
      if( SCIPsolIsOriginal(sol) )
      {
         oldval = solGetArrayVal(sol, var);

<<<<<<< HEAD
         if( !SCIPsetIsEQ(set, val, oldval) || set->exact_enabled )
=======
         if( val != oldval )  /*lint !e777*/
>>>>>>> 5885c2fb
         {
            SCIP_Real obj;
            SCIP_Real objcont;

            SCIP_CALL( solSetArrayVal(sol, set, var, val) );

            /* update the objective value; we do not need to do this for partial solutions */
            if( !SCIPsolIsPartial(sol) )
            {
               /* an unknown solution value does not count towards the objective */
               obj = SCIPvarGetUnchangedObj(var);
               if( oldval != SCIP_UNKNOWN ) /*lint !e777*/
               {
                  objcont = obj * oldval;

                  /* we want to use a clean infinity */
                  if( SCIPsetIsInfinity(set, -objcont) || SCIPsetIsInfinity(set, sol->obj-objcont) )
                     sol->obj = SCIPsetInfinity(set);
                  else if( SCIPsetIsInfinity(set, objcont) || SCIPsetIsInfinity(set, -(sol->obj-objcont)) )
                     sol->obj = -SCIPsetInfinity(set);
                  else
                     sol->obj -= objcont;
               }
               if( val != SCIP_UNKNOWN ) /*lint !e777*/
               {
                  objcont = obj * val;

                  /* we want to use a clean infinity */
                  if( SCIPsetIsInfinity(set, objcont) || SCIPsetIsInfinity(set, sol->obj+objcont) )
                     sol->obj = SCIPsetInfinity(set);
                  else if( SCIPsetIsInfinity(set, objcont) || SCIPsetIsInfinity(set, -(sol->obj+objcont)) )
                     sol->obj = -SCIPsetInfinity(set);
                  else
                     sol->obj += objcont;
               }
            }

            solStamp(sol, stat, tree, FALSE);
         }
         return SCIP_OKAY;
      }
      else
         return SCIPsolSetVal(sol, set, stat, tree, SCIPvarGetTransVar(var), val);

   case SCIP_VARSTATUS_LOOSE:
   case SCIP_VARSTATUS_COLUMN:
      assert(!SCIPsolIsOriginal(sol));
      assert(sol->solorigin != SCIP_SOLORIGIN_LPSOL || SCIPboolarrayGetVal(sol->valid, SCIPvarGetIndex(var))
         || sol->lpcount == stat->lpcount);
      oldval = solGetArrayVal(sol, var);
<<<<<<< HEAD
      if( !SCIPsetIsEQ(set, val, oldval) || set->exact_enabled )
=======
      if( val != oldval )  /*lint !e777*/
>>>>>>> 5885c2fb
      {
         SCIP_Real obj;
         SCIP_Real objcont;

         SCIP_CALL( solSetArrayVal(sol, set, var, val) );

         /* update objective: an unknown solution value does not count towards the objective */
         obj = SCIPvarGetUnchangedObj(var);

         if( oldval != SCIP_UNKNOWN ) /*lint !e777*/
         {
            objcont = obj * oldval;

            /* we want to use a clean infinity */
            if( SCIPsetIsInfinity(set, -objcont) || SCIPsetIsInfinity(set, sol->obj-objcont) )
               sol->obj = SCIPsetInfinity(set);
            else if( SCIPsetIsInfinity(set, objcont) || SCIPsetIsInfinity(set, -(sol->obj-objcont)) )
               sol->obj = -SCIPsetInfinity(set);
            else
               sol->obj -= objcont;
         }
         if( val != SCIP_UNKNOWN ) /*lint !e777*/
         {
            objcont = obj * val;

            /* we want to use a clean infinity */
            if( SCIPsetIsInfinity(set, objcont) || SCIPsetIsInfinity(set, sol->obj+objcont) )
               sol->obj = SCIPsetInfinity(set);
            else if( SCIPsetIsInfinity(set, -objcont) || SCIPsetIsInfinity(set, -(sol->obj+objcont)) )
               sol->obj = -SCIPsetInfinity(set);
            else
               sol->obj += objcont;
         }

         solStamp(sol, stat, tree, FALSE);
      }
      return SCIP_OKAY;

   case SCIP_VARSTATUS_FIXED:
      assert(!SCIPsolIsOriginal(sol));
      oldval = SCIPvarGetLbGlobal(var);
      if( val != oldval )  /*lint !e777*/
      {
         SCIPerrorMessage("cannot set solution value for variable <%s> fixed to %.15g to different value %.15g\n",
            SCIPvarGetName(var), oldval, val);
         return SCIP_INVALIDDATA;
      }
      return SCIP_OKAY;

   case SCIP_VARSTATUS_AGGREGATED: /* x = a*y + c  =>  y = (x-c)/a */
      assert(!SCIPsetIsZero(set, SCIPvarGetAggrScalar(var)));
      assert(!SCIPsetIsInfinity(set, SCIPvarGetAggrConstant(var)) && !SCIPsetIsInfinity(set, -SCIPvarGetAggrConstant(var)));
      assert(!SCIPsetIsInfinity(set, SCIPvarGetAggrScalar(var)) && !SCIPsetIsInfinity(set, -SCIPvarGetAggrScalar(var)));

      if( val == SCIP_UNKNOWN )/*lint !e777*/
         return SCIPsolSetVal(sol, set, stat, tree, SCIPvarGetAggrVar(var), val);
      if( SCIPsetIsInfinity(set, val) || SCIPsetIsInfinity(set, -val) )
         return SCIPsolSetVal(sol, set, stat, tree, SCIPvarGetAggrVar(var),  SCIPvarGetAggrScalar(var) > 0 ? val : -val);
      else
         return SCIPsolSetVal(sol, set, stat, tree, SCIPvarGetAggrVar(var), (val - SCIPvarGetAggrConstant(var))/SCIPvarGetAggrScalar(var));

   case SCIP_VARSTATUS_MULTAGGR:
      if ( SCIPvarGetMultaggrNVars(var) == 1 )
      {
         SCIP_VAR** multaggrvars;
         SCIP_Real* multaggrscalars;
         SCIP_Real multaggrconstant;

         multaggrvars = SCIPvarGetMultaggrVars(var);
         multaggrscalars = SCIPvarGetMultaggrScalars(var);
         multaggrconstant = SCIPvarGetMultaggrConstant(var);

         if( SCIPsetIsInfinity(set, multaggrconstant) || SCIPsetIsInfinity(set, -multaggrconstant) )
         {
            if( (SCIPsetIsInfinity(set, multaggrconstant) && !SCIPsetIsInfinity(set, val))
               || (SCIPsetIsInfinity(set, -multaggrconstant) && !SCIPsetIsInfinity(set, -val)) )
            {
               SCIPerrorMessage("cannot set solution value for variable <%s> fixed to %.15g to different value %.15g\n",
                  SCIPvarGetName(var), multaggrconstant, val);
               return SCIP_INVALIDDATA;
            }
            return SCIP_OKAY;
         }
         else
         {
            if( SCIPsetIsInfinity(set, val) || SCIPsetIsInfinity(set, -val) )
               return SCIPsolSetVal(sol, set, stat, tree, multaggrvars[0],  multaggrscalars[0] > 0 ? val : -val);
            else
               return SCIPsolSetVal(sol, set, stat, tree, multaggrvars[0], (val - multaggrconstant)/multaggrscalars[0]);
         }
      }
      SCIPerrorMessage("cannot set solution value for multiple aggregated variable\n");
      return SCIP_INVALIDDATA;

   case SCIP_VARSTATUS_NEGATED:
      assert(!SCIPsetIsInfinity(set, SCIPvarGetNegationConstant(var)) && !SCIPsetIsInfinity(set, -SCIPvarGetNegationConstant(var)));

      if( val == SCIP_UNKNOWN )/*lint !e777*/
         return SCIPsolSetVal(sol, set, stat, tree, SCIPvarGetNegationVar(var), val);
      else if( SCIPsetIsInfinity(set, val) || SCIPsetIsInfinity(set, -val) )
         return SCIPsolSetVal(sol, set, stat, tree, SCIPvarGetNegationVar(var), -val);
      else
         return SCIPsolSetVal(sol, set, stat, tree, SCIPvarGetNegationVar(var), SCIPvarGetNegationConstant(var) - val);

   default:
      SCIPerrorMessage("unknown variable status\n");
      return SCIP_INVALIDDATA;
   }
}

/** sets value of variable in exact primal CIP solution */
SCIP_RETCODE SCIPsolSetValExact(
   SCIP_SOL*             sol,                /**< primal CIP solution */
   SCIP_SET*             set,                /**< global SCIP settings */
   SCIP_STAT*            stat,               /**< problem statistics data */
   SCIP_TREE*            tree,               /**< branch and bound tree, or NULL */
   SCIP_VAR*             var,                /**< variable to add to solution */
   SCIP_Rational*        val                 /**< solution value of variable */
   )
{
   SCIP_Rational* oldval;
   SCIP_Rational* tmp;

   assert(sol != NULL);
   assert(stat != NULL);
   assert(sol->solorigin == SCIP_SOLORIGIN_ORIGINAL
      || sol->solorigin == SCIP_SOLORIGIN_ZERO
      || sol->solorigin == SCIP_SOLORIGIN_PARTIAL
      || sol->solorigin == SCIP_SOLORIGIN_UNKNOWN);
   assert(var != NULL);
   assert(!RatIsAbsInfinity(val));
   assert(SCIPsolIsExact(sol));

   SCIPsetDebugMsg(set, "setting value of <%s> in exact solution %p to %g\n", SCIPvarGetName(var), (void*)sol, RatApproxReal(val));

   SCIP_CALL( RatCreateBuffer(set->buffer, &oldval) );

   /* we want to store only values for non fixed variables (LOOSE or COLUMN); others have to be transformed */
   switch( SCIPvarGetStatusExact(var) )
   {
   case SCIP_VARSTATUS_ORIGINAL:
      if( sol->solorigin == SCIP_SOLORIGIN_ORIGINAL )
      {
         solGetArrayValExact(oldval, sol, var);

         if( !RatIsEqual(val, oldval) )
         {
            SCIP_Rational* obj;

            SCIP_CALL( solSetArrayValExact(sol, set, var, val) );
            obj = SCIPvarGetObjExact(var);
            RatDiffProd(sol->valsexact->obj, obj, oldval);

            RatAddProd(sol->valsexact->obj, obj, val);
         }
      }
      else
         return SCIPsolSetValExact(sol, set, stat, tree, SCIPvarGetTransVar(var), val);

   case SCIP_VARSTATUS_LOOSE:
   case SCIP_VARSTATUS_COLUMN:
      assert(sol->solorigin != SCIP_SOLORIGIN_ORIGINAL);

      solGetArrayValExact(oldval, sol, var);

      if( !RatIsEqual(val, oldval) )
      {
         SCIP_Rational* obj;
         SCIP_CALL( solSetArrayValExact(sol, set, var, val) );
         obj = SCIPvarGetObjExact(var);
         RatDiffProd(sol->valsexact->obj, obj, oldval);
         RatAddProd(sol->valsexact->obj, obj, val);
      }
      return SCIP_OKAY;

   case SCIP_VARSTATUS_FIXED:
      assert(sol->solorigin != SCIP_SOLORIGIN_ORIGINAL);
      if( !RatIsEqual(val, SCIPvarGetLbGlobalExact(var)) )
      {
         SCIPerrorMessage("cannot set solution value for variable <%s> fixed to %.15g to different value %.15g\n",
            SCIPvarGetName(var), SCIPvarGetLbGlobalExact(var), val);
         return SCIP_INVALIDDATA;
      }
      return SCIP_OKAY;

      return SCIP_INVALIDDATA;

   case SCIP_VARSTATUS_AGGREGATED: /* x = a*y + c  =>  y = (x-c)/a */
      /** @todo exip: presolving extension
       *  - implement this if exact version of SCIP supports aggregated variables
       */
      SCIPerrorMessage("cannot set solution value for aggregated variable\n");
      SCIPABORT();
      return SCIP_INVALIDDATA;

   case SCIP_VARSTATUS_MULTAGGR:
      SCIPerrorMessage("cannot set solution value for multiple aggregated variable\n");
      SCIPABORT();
      return SCIP_INVALIDDATA;

   case SCIP_VARSTATUS_NEGATED:
      assert(!SCIPsetIsInfinity(set, SCIPvarGetNegationConstant(var)) && !SCIPsetIsInfinity(set, -SCIPvarGetNegationConstant(var)));

      return SCIPsolSetValExact(sol, set, stat, tree, SCIPvarGetNegationVar(var), val);

   default:
      SCIPerrorMessage("unknown variable status\n");
      return SCIP_INVALIDDATA;
   }
}

/** increases value of variable in primal CIP solution */
SCIP_RETCODE SCIPsolIncVal(
   SCIP_SOL*             sol,                /**< primal CIP solution */
   SCIP_SET*             set,                /**< global SCIP settings */
   SCIP_STAT*            stat,               /**< problem statistics data */
   SCIP_TREE*            tree,               /**< branch and bound tree */
   SCIP_VAR*             var,                /**< variable to increase solution value for */
   SCIP_Real             incval              /**< increment for solution value of variable */
   )
{
   SCIP_Real oldval;

   assert(sol != NULL);
   assert(stat != NULL);
   assert(sol->solorigin == SCIP_SOLORIGIN_ORIGINAL
      || sol->solorigin == SCIP_SOLORIGIN_ZERO
      || (sol->nodenum == stat->nnodes && sol->runnum == stat->nruns));
   assert(var != NULL);
   assert(!SCIPsetIsInfinity(set, incval) && !SCIPsetIsInfinity(set, -incval));

   SCIPsetDebugMsg(set, "increasing value of <%s> in solution %p by %g\n", SCIPvarGetName(var), (void*)sol, incval);

   if( SCIPsetIsZero(set, incval) )
      return SCIP_OKAY;

   assert(sol->solorigin != SCIP_SOLORIGIN_LPSOL || SCIPboolarrayGetVal(sol->valid, SCIPvarGetIndex(var))
      || sol->lpcount == stat->lpcount);

   oldval = solGetArrayVal(sol, var);
   if( SCIPsetIsInfinity(set, oldval) || SCIPsetIsInfinity(set, -oldval) )
      return SCIP_OKAY;

   /* we want to store only values for non fixed variables (LOOSE or COLUMN); others have to be transformed */
   /* @todo: handle strange cases, such as sums that yield infinite values */
   switch( SCIPvarGetStatus(var) )
   {
   case SCIP_VARSTATUS_ORIGINAL:
      if( SCIPsolIsOriginal(sol) )
      {
         SCIP_CALL( solIncArrayVal(sol, set, var, incval) );
         sol->obj += SCIPvarGetUnchangedObj(var) * incval;
         solStamp(sol, stat, tree, FALSE);
         return SCIP_OKAY;
      }
      else
         return SCIPsolIncVal(sol, set, stat, tree, SCIPvarGetTransVar(var), incval);

   case SCIP_VARSTATUS_LOOSE:
   case SCIP_VARSTATUS_COLUMN:
      assert(!SCIPsolIsOriginal(sol));
      SCIP_CALL( solIncArrayVal(sol, set, var, incval) );
      sol->obj += SCIPvarGetUnchangedObj(var) * incval;
      solStamp(sol, stat, tree, FALSE);
      return SCIP_OKAY;

   case SCIP_VARSTATUS_FIXED:
      SCIPerrorMessage("cannot increase solution value for fixed variable\n");
      return SCIP_INVALIDDATA;

   case SCIP_VARSTATUS_AGGREGATED: /* x = a*y + c  =>  y = (x-c)/a */
      assert(!SCIPsetIsZero(set, SCIPvarGetAggrScalar(var)));
      return SCIPsolIncVal(sol, set, stat, tree, SCIPvarGetAggrVar(var), incval/SCIPvarGetAggrScalar(var));

   case SCIP_VARSTATUS_MULTAGGR:
      SCIPerrorMessage("cannot increase solution value for multiple aggregated variable\n");
      return SCIP_INVALIDDATA;

   case SCIP_VARSTATUS_NEGATED:
      return SCIPsolIncVal(sol, set, stat, tree, SCIPvarGetNegationVar(var), -incval);

   default:
      SCIPerrorMessage("unknown variable status\n");
      return SCIP_INVALIDDATA;
   }
}

/** returns value of variable in primal CIP solution */
SCIP_Real SCIPsolGetVal(
   SCIP_SOL*             sol,                /**< primal CIP solution */
   SCIP_SET*             set,                /**< global SCIP settings */
   SCIP_STAT*            stat,               /**< problem statistics data */
   SCIP_VAR*             var                 /**< variable to get value for */
   )
{
   SCIP_VAR** vars;
   SCIP_Real* scalars;
   SCIP_Real solval;
   SCIP_Real solvalsum;
   int nvars;
   int i;

   assert(sol != NULL);
   assert(sol->solorigin == SCIP_SOLORIGIN_ORIGINAL
      || sol->solorigin == SCIP_SOLORIGIN_ZERO
      || sol->solorigin == SCIP_SOLORIGIN_PARTIAL
      || sol->solorigin == SCIP_SOLORIGIN_UNKNOWN
      || (sol->nodenum == stat->nnodes && sol->runnum == stat->nruns));
   assert(var != NULL);

   /* if the value of a transformed variable in an original solution is requested, we need to project the variable back
    * to the original space, the opposite case is handled below
    */
   if( SCIPsolIsOriginal(sol) && SCIPvarIsTransformed(var) )
   {
      SCIP_RETCODE retcode;
      SCIP_VAR* origvar;
      SCIP_Real scalar;
      SCIP_Real constant;

      /* we cannot get the value of a transformed variable for a solution that lives in the original problem space
       * -> get the corresponding original variable first
       */
      origvar = var;
      scalar = 1.0;
      constant = 0.0;
      retcode = SCIPvarGetOrigvarSum(&origvar, &scalar, &constant);
      if ( retcode != SCIP_OKAY )
         return SCIP_INVALID;
      if( origvar == NULL )
      {
         /* the variable has no original counterpart: in the original solution, it has a value of zero */
         return 0.0;
      }
      assert(!SCIPvarIsTransformed(origvar));

      solval = SCIPsolGetVal(sol, set, stat, origvar);
      if( solval == SCIP_UNKNOWN ) /*lint !e777*/
         return SCIP_UNKNOWN;
      else
         return scalar * solval + constant;
   }

   /* only values for non fixed variables (LOOSE or COLUMN) are stored; others have to be transformed */
   switch( SCIPvarGetStatus(var) )
   {
   case SCIP_VARSTATUS_ORIGINAL:
      if( SCIPsolIsOriginal(sol) )
         return solGetArrayVal(sol, var);
      else
         return SCIPsolGetVal(sol, set, stat, SCIPvarGetTransVar(var));

   case SCIP_VARSTATUS_LOOSE:
   case SCIP_VARSTATUS_COLUMN:
      assert(!SCIPsolIsOriginal(sol));
      assert(sol->solorigin != SCIP_SOLORIGIN_LPSOL || SCIPboolarrayGetVal(sol->valid, SCIPvarGetIndex(var))
         || sol->lpcount == stat->lpcount);
      return solGetArrayVal(sol, var);

   case SCIP_VARSTATUS_FIXED:
      assert(!SCIPsolIsOriginal(sol));
      assert(SCIPvarGetLbGlobal(var) == SCIPvarGetUbGlobal(var)); /*lint !e777*/
      assert(SCIPvarGetLbLocal(var) == SCIPvarGetUbLocal(var)); /*lint !e777*/
      assert(SCIPvarGetLbGlobal(var) == SCIPvarGetLbLocal(var)); /*lint !e777*/
      return SCIPvarGetLbGlobal(var);

   case SCIP_VARSTATUS_AGGREGATED: /* x = a*y + c  =>  y = (x-c)/a */
      solval = SCIPsolGetVal(sol, set, stat, SCIPvarGetAggrVar(var));
      if( solval == SCIP_UNKNOWN ) /*lint !e777*/
         return SCIP_UNKNOWN;
      if( SCIPsetIsInfinity(set, solval) || SCIPsetIsInfinity(set, -solval) )
      {
         if( SCIPvarGetAggrScalar(var) * solval > 0.0 )
            return SCIPsetInfinity(set);
         if( SCIPvarGetAggrScalar(var) * solval < 0.0 )
            return -SCIPsetInfinity(set);
      }
      return SCIPvarGetAggrScalar(var) * solval + SCIPvarGetAggrConstant(var);

   case SCIP_VARSTATUS_MULTAGGR:
      nvars = SCIPvarGetMultaggrNVars(var);
      vars = SCIPvarGetMultaggrVars(var);
      scalars = SCIPvarGetMultaggrScalars(var);
      solvalsum = SCIPvarGetMultaggrConstant(var);
      for( i = 0; i < nvars; ++i )
      {
         solval = SCIPsolGetVal(sol, set, stat, vars[i]);
         if( solval == SCIP_UNKNOWN ) /*lint !e777*/
            return SCIP_UNKNOWN;
         if( SCIPsetIsInfinity(set, solval) || SCIPsetIsInfinity(set, -solval) )
         {
            if( scalars[i] * solval > 0.0 )
               return SCIPsetInfinity(set);
            if( scalars[i] * solval < 0.0 )
               return -SCIPsetInfinity(set);
         }
         solvalsum += scalars[i] * solval;
      }
      return solvalsum;

   case SCIP_VARSTATUS_NEGATED:
      solval = SCIPsolGetVal(sol, set, stat, SCIPvarGetNegationVar(var));
      if( solval == SCIP_UNKNOWN ) /*lint !e777*/
         return SCIP_UNKNOWN;
      if( SCIPsetIsInfinity(set, solval) )
         return -SCIPsetInfinity(set);
      if( SCIPsetIsInfinity(set, -solval) )
         return SCIPsetInfinity(set);
      return SCIPvarGetNegationConstant(var) - solval;

   default:
      SCIPerrorMessage("unknown variable status\n");
      SCIPABORT();
      return 0.0; /*lint !e527*/
   }
}

/** returns value of variable in exact primal CIP solution */
void SCIPsolGetValExact(
   SCIP_Rational*        res,                /**< resulting rational */
   SCIP_SOL*             sol,                /**< primal CIP solution */
   SCIP_SET*             set,                /**< global SCIP settings */
   SCIP_STAT*            stat,               /**< problem statistics data */
   SCIP_VAR*             var                 /**< variable to get value for */
   )
{
   SCIP_VAR** vars;
   SCIP_Real* scalars;
   SCIP_Real solval;
   SCIP_Real solvalsum;
   int nvars;
   int i;

   assert(sol != NULL);
   assert(sol->solorigin == SCIP_SOLORIGIN_ORIGINAL
      || sol->solorigin == SCIP_SOLORIGIN_ZERO
      || sol->solorigin == SCIP_SOLORIGIN_PARTIAL
      || sol->solorigin == SCIP_SOLORIGIN_LPSOL
      || sol->solorigin == SCIP_SOLORIGIN_UNKNOWN);
   assert(var != NULL);
   assert(SCIPsolIsExact(sol));

   /* if the value of a transformed variable in an original solution is requested, we need to project the variable back
    * to the original space, the opposite case is handled below
    */
   if( sol->solorigin == SCIP_SOLORIGIN_ORIGINAL && SCIPvarIsTransformed(var) )
   {
      SCIP_RETCODE retcode;
      SCIP_VAR* origvar;
      SCIP_Rational* scalar;
      SCIP_Rational* constant;

      RatCreateBuffer(set->buffer, &scalar);
      RatCreateBuffer(set->buffer, &constant);
      /* we cannot get the value of a transformed variable for a solution that lives in the original problem space
       * -> get the corresponding original variable first
       */
      origvar = var;
      RatSetInt(scalar, 1, 1);
      RatSetReal(constant, 0.0);
      retcode = SCIPvarGetOrigvarSumExact(&origvar, scalar, constant);
      if ( retcode != SCIP_OKAY )
         return;
      if( origvar == NULL )
      {
         /* the variable has no original counterpart: in the original solution, it has a value of zero */
         RatSetReal(res, 0.0);
         return;
      }

      assert(!SCIPvarIsTransformed(origvar));

      SCIPsolGetValExact(res, sol, set, stat, origvar);
      RatMult(res, res, scalar);
      RatAdd(res, res, constant);

      RatFreeBuffer(set->buffer, &constant);
      RatFreeBuffer(set->buffer, &scalar);

      return;
   }

   /* only values for non fixed variables (LOOSE or COLUMN) are stored; others have to be transformed */
   switch( SCIPvarGetStatusExact(var) )
   {
   case SCIP_VARSTATUS_ORIGINAL:
      if( sol->solorigin == SCIP_SOLORIGIN_ORIGINAL )
         solGetArrayValExact(res, sol, var);
      else
         SCIPsolGetValExact(res, sol, set, stat, SCIPvarGetTransVar(var));
      break;

   case SCIP_VARSTATUS_LOOSE:
   case SCIP_VARSTATUS_COLUMN:
      assert(sol->solorigin != SCIP_SOLORIGIN_ORIGINAL);
      assert(sol->solorigin != SCIP_SOLORIGIN_LPSOL || SCIPboolarrayGetVal(sol->valid, SCIPvarGetIndex(var))
      || sol->lpcount == stat->lpcount );
      solGetArrayValExact(res, sol, var);
      break;

   case SCIP_VARSTATUS_FIXED:
      assert(sol->solorigin != SCIP_SOLORIGIN_ORIGINAL);
      assert(RatIsEqual(SCIPvarGetLbGlobalExact(var), SCIPvarGetUbGlobalExact(var))); /*lint !e777*/
      assert(RatIsEqual(SCIPvarGetLbLocalExact(var), SCIPvarGetUbLocalExact(var))); /*lint !e777*/
      assert(RatIsEqual(SCIPvarGetLbGlobalExact(var), SCIPvarGetLbLocalExact(var))); /*lint !e777*/
      SCIPvarGetLbGlobalExact(var);
      break;

    case SCIP_VARSTATUS_AGGREGATED: /* x = a*y + c  =>  y = (x-c)/a */
      /** @todo exip: presolving extension
       *  - implement this if exact version of SCIP supports aggregated variables
       */
      SCIPerrorMessage("cannot get solution value of aggregated variable\n");
      SCIPABORT();
      break;

   case SCIP_VARSTATUS_MULTAGGR:
      /** @todo exip: presolving extension
       *  - implement this if exact version of SCIP supports multiaggregated variables
       */
      SCIPerrorMessage("cannot get solution value of multiaggregated variable\n");
      SCIPABORT();
      break;

   case SCIP_VARSTATUS_NEGATED:
      SCIPsolGetValExact(res, sol, set, stat, SCIPvarGetNegationVar(var));
      RatDiffReal(res, res, SCIPvarGetNegationConstant(var));
      RatNegate(res, res);
      break;

   default:
      SCIPerrorMessage("unknown variable status\n");
      SCIPABORT();
      RatSetReal(res, 0.0); /*lint !e527*/
   }
}


/** returns value of variable in primal ray represented by primal CIP solution */
SCIP_Real SCIPsolGetRayVal(
   SCIP_SOL*             sol,                /**< primal CIP solution, representing a primal ray */
   SCIP_SET*             set,                /**< global SCIP settings */
   SCIP_STAT*            stat,               /**< problem statistics data */
   SCIP_VAR*             var                 /**< variable to get value for */
   )
{
   SCIP_VAR** vars;
   SCIP_Real* scalars;
   SCIP_Real solval;
   SCIP_Real solvalsum;
   int nvars;
   int i;

   assert(sol != NULL);
   assert(sol->solorigin == SCIP_SOLORIGIN_ZERO);
   assert(var != NULL);

   /* only values for non fixed variables (LOOSE or COLUMN) are stored; others have to be transformed */
   switch( SCIPvarGetStatus(var) )
   {
   case SCIP_VARSTATUS_ORIGINAL:
      return SCIPsolGetRayVal(sol, set, stat, SCIPvarGetTransVar(var));

   case SCIP_VARSTATUS_LOOSE:
   case SCIP_VARSTATUS_COLUMN:
      return solGetArrayVal(sol, var);

   case SCIP_VARSTATUS_FIXED:
      assert(!SCIPsolIsOriginal(sol));
      assert(SCIPvarGetLbGlobal(var) == SCIPvarGetUbGlobal(var)); /*lint !e777*/
      assert(SCIPvarGetLbLocal(var) == SCIPvarGetUbLocal(var)); /*lint !e777*/
      assert(SCIPvarGetLbGlobal(var) == SCIPvarGetLbLocal(var)); /*lint !e777*/
      return 0.0; /* constants are ignored for computing the ray direction */

   case SCIP_VARSTATUS_AGGREGATED: /* x = a*y + c  =>  y = (x-c)/a */
      solval = SCIPsolGetRayVal(sol, set, stat, SCIPvarGetAggrVar(var));
      assert(solval != SCIP_UNKNOWN); /*lint !e777*/
      assert(!SCIPsetIsInfinity(set, REALABS(solval)));
      return SCIPvarGetAggrScalar(var) * solval; /* constants are ignored for computing the ray direction */

   case SCIP_VARSTATUS_MULTAGGR:
      nvars = SCIPvarGetMultaggrNVars(var);
      vars = SCIPvarGetMultaggrVars(var);
      scalars = SCIPvarGetMultaggrScalars(var);
      solvalsum = 0.0; /* constants are ignored for computing the ray direction */
      for( i = 0; i < nvars; ++i )
      {
         solval = SCIPsolGetRayVal(sol, set, stat, vars[i]);
         assert(solval != SCIP_UNKNOWN ); /*lint !e777*/
         assert(!SCIPsetIsInfinity(set, REALABS(solval)));
         solvalsum += scalars[i] * solval;
      }
      return solvalsum;

   case SCIP_VARSTATUS_NEGATED:
      solval = SCIPsolGetRayVal(sol, set, stat, SCIPvarGetNegationVar(var));
      assert(solval != SCIP_UNKNOWN); /*lint !e777*/
      assert(!SCIPsetIsInfinity(set, REALABS(solval)));
      return -solval; /* constants are ignored for computing the ray direction */

   default:
      SCIPerrorMessage("unknown variable status\n");
      SCIPABORT();
      return 0.0; /*lint !e527*/
   }
}

/** gets objective value of primal CIP solution in transformed problem */
SCIP_Real SCIPsolGetObj(
   SCIP_SOL*             sol,                /**< primal CIP solution */
   SCIP_SET*             set,                /**< global SCIP settings */
   SCIP_PROB*            transprob,          /**< tranformed problem data */
   SCIP_PROB*            origprob            /**< original problem data */
   )
{
   assert(sol != NULL);

   /* for original solutions, sol->obj contains the external objective value */
   if( SCIPsolIsOriginal(sol) )
      return SCIPprobInternObjval(transprob, origprob, set, sol->obj);
   else
      return sol->obj;
}

/** gets objective value of exact primal CIP solution in transformed problem */
SCIP_Rational* SCIPsolGetObjExact(
   SCIP_SOL*             sol,                /**< primal CIP solution */
   SCIP_SET*             set,                /**< global SCIP settings */
   SCIP_PROB*            transprob,          /**< tranformed problem data */
   SCIP_PROB*            origprob            /**< original problem data */
   )
{
   assert(sol != NULL);
   assert(SCIPsolIsExact(sol));

   /* for original solutions, sol->obj contains the external objective value */
   if( sol->solorigin == SCIP_SOLORIGIN_ORIGINAL )
   {
      /** @todo exip: heuristics extension
       *  - implement this if exact version of SCIP supports getting objective value of original solutions */
      SCIPerrorMessage("cannot get objectiv value of original solution\n");
      SCIPABORT();
      return NULL;
    //  return SCIPprobInternObjval(transprob, origprob, set, sol->obj);
   }
   else
      return sol->valsexact->obj;
}

/** updates primal solutions after a change in a variable's objective value */
void SCIPsolUpdateVarObj(
   SCIP_SOL*             sol,                /**< primal CIP solution */
   SCIP_VAR*             var,                /**< problem variable */
   SCIP_Real             oldobj,             /**< old objective value */
   SCIP_Real             newobj              /**< new objective value */
   )
{
   SCIP_Real solval;

   assert(sol != NULL);
   assert(!SCIPsolIsOriginal(sol));
   assert(SCIPvarGetStatus(var) == SCIP_VARSTATUS_LOOSE || SCIPvarGetStatus(var) == SCIP_VARSTATUS_COLUMN);

   solval = solGetArrayVal(sol, var);
   if( solval != SCIP_UNKNOWN ) /*lint !e777*/
      sol->obj += (newobj - oldobj) * solval;
}

/* mark the given solution as partial solution */
SCIP_RETCODE SCIPsolMarkPartial(
   SCIP_SOL*             sol,                /**< primal CIP solution */
   SCIP_SET*             set,                /**< global SCIP settings */
   SCIP_STAT*            stat,               /**< problem statistics */
   SCIP_VAR**            vars,               /**< problem variables */
   int                   nvars               /**< number of problem variables */
   )
{
   SCIP_Real* vals;
   int v;

   assert(sol != NULL);
   assert(sol->solorigin == SCIP_SOLORIGIN_ORIGINAL);
   assert(nvars == 0 || vars != NULL);

   if( nvars == 0 )
      return SCIP_OKAY;;

   SCIP_CALL( SCIPsetAllocBufferArray(set, &vals, nvars) );

   /* get values */
   for( v = 0; v < nvars; v++ )
   {
      assert(!SCIPvarIsTransformed(vars[v]));
      vals[v] = SCIPsolGetVal(sol, set, stat, vars[v]);
   }

   /* change origin to partial */
   sol->solorigin = SCIP_SOLORIGIN_PARTIAL;

   /* set values */
   for( v = 0; v < nvars; v++ )
   {
      int idx = SCIPvarGetIndex(vars[v]);

      if( vals[v] != SCIP_UNKNOWN ) /*lint !e777*/
      {
         /* from now on, variable must not be deleted */
         SCIPvarMarkNotDeletable(vars[v]);

         /* mark the variable valid */
         SCIP_CALL( SCIPboolarraySetVal(sol->valid, set->mem_arraygrowinit, set->mem_arraygrowfac, idx, TRUE) );

         /* set the value in the solution array */
         SCIP_CALL( SCIPrealarraySetVal(sol->vals, set->mem_arraygrowinit, set->mem_arraygrowfac, idx, vals[v]) );
      }
      else
      {
         /* mark the variable invalid */
         SCIP_CALL( SCIPboolarraySetVal(sol->valid, set->mem_arraygrowinit, set->mem_arraygrowfac, idx, FALSE) );
      }
   }

   /* free buffer */
   SCIPsetFreeBufferArray(set, &vals);

   return SCIP_OKAY;
}

/** checks primal CIP solution for exact feasibility
 *  (either checks fp values exactly or rational values if it is a rational solution)
 */
static
SCIP_RETCODE solCheckExact(
   SCIP_SOL*             sol,                /**< primal CIP solution */
   SCIP_SET*             set,                /**< global SCIP settings */
   SCIP_MESSAGEHDLR*     messagehdlr,        /**< message handler */
   BMS_BLKMEM*           blkmem,             /**< block memory */
   SCIP_STAT*            stat,               /**< problem statistics */
   SCIP_PROB*            prob,               /**< transformed problem data */
   SCIP_Bool             printreason,        /**< Should all reasons of violations be printed? */
   SCIP_Bool             completely,         /**< Should all violations be checked? */
   SCIP_Bool             checkbounds,        /**< Should the bounds of the variables be checked? */
   SCIP_Bool             checkintegrality,   /**< Has integrality to be checked? */
   SCIP_Bool             checklprows,        /**< Do constraints represented by rows in the current LP have to be checked? */
   SCIP_Bool*            feasible            /**< stores whether solution is feasible */
   )
{
   SCIP_RESULT result;
   SCIP_Rational* solval;
   int h;

   assert(sol != NULL);
   assert(!SCIPsolIsOriginal(sol));
   assert(set != NULL);
   assert(prob != NULL);
   assert(feasible != NULL);

   SCIPsetDebugMsg(set, "checking solution with objective value %g (nodenum=%" SCIP_LONGINT_FORMAT ", origin=%u)\n",
      RatApproxReal(sol->valsexact->obj), sol->nodenum, sol->solorigin);

   *feasible = TRUE;

   if( !printreason )
      completely = FALSE;

   SCIP_CALL( RatCreateBuffer(set->buffer, &solval) );

   /* check whether the solution respects the global bounds of the variables */
   if( checkbounds || sol->hasinfval )
   {
      int v;

      for( v = 0; v < prob->nvars && (*feasible || completely); ++v )
      {
         SCIP_VAR* var;

         var = prob->vars[v];
         if( SCIPsolIsExact(sol) )
            SCIPsolGetValExact(solval, sol, set, stat, var);
         else
            RatSetReal(solval, SCIPsolGetVal(sol, set, stat, var));

         if( !RatIsAbsInfinity(solval) ) /*lint !e777*/
         {
            SCIP_Rational* lb;
            SCIP_Rational* ub;

            lb = SCIPvarGetLbGlobalExact(var);
            ub = SCIPvarGetUbGlobalExact(var);

            /* if we have to check bound and one of the current bounds is violated */
            if( checkbounds && ((!RatIsNegInfinity(lb) && RatIsLT(solval, lb))
                     || (!RatIsInfinity(ub) && RatIsGT(solval, ub))) )
            {
               *feasible = FALSE;

               if( printreason )
               {
                  SCIPmessagePrintInfo(messagehdlr, "solution value %g violates bounds of <%s>[%g,%g] by %g\n", solval, SCIPvarGetName(var),
                        SCIPvarGetLbGlobal(var), SCIPvarGetUbGlobal(var), MAX(RatApproxReal(lb) - RatApproxReal(solval), 0.0) + MAX(RatApproxReal(solval) - RatApproxReal(ub), 0.0));
               }
#ifdef SCIP_DEBUG
               else
               {
                  SCIPsetDebugMsgPrint(set, "  -> solution value %g violates bounds of <%s>[%g,%g]\n", RgetRealApprox(solval), SCIPvarGetName(var),
                        SCIPvarGetLbGlobal(var), SCIPvarGetUbGlobal(var));
               }
#endif
            }

            /* check whether there are infinite variable values that lead to an objective value of +infinity */
            if( *feasible && sol->hasinfval )
            {
               *feasible = *feasible && (!RatIsInfinity(solval) || !RatIsPositive(SCIPvarGetObjExact(var)) );
               *feasible = *feasible && (!RatIsNegInfinity(solval) || !RatIsNegative(SCIPvarGetObjExact(var)) );

               if( ((RatIsInfinity(solval) && RatIsPositive(SCIPvarGetObjExact(var))))
                     || (RatIsNegInfinity(solval) && RatIsNegative(SCIPvarGetObjExact(var))) )
               {
                  if( printreason )
                  {
                     SCIPmessagePrintInfo(messagehdlr, "infinite solution value %g for variable  <%s> with obj %g implies objective value +infinity\n",
                        solval, SCIPvarGetName(var), SCIPvarGetUnchangedObj(var));
                  }
#ifdef SCIP_DEBUG
                  else
                  {
                     SCIPsetDebugMsgPrint(set, "infinite solution value %g for variable  <%s> with obj %g implies objective value +infinity\n",
                        RgetRealApprox(solval), SCIPvarGetName(var), SCIPvarGetUnchangedObj(var));
                  }
#endif
               }
            }
         }
      }
   }

   /* check whether the solution fulfills all constraints */
   for( h = 0; h < set->nconshdlrs && (*feasible || completely); ++h )
   {
      /** @todo: exip turn this into checkExact new callback */
      SCIP_CALL( SCIPconshdlrCheck(set->conshdlrs[h], blkmem, set, stat, sol,
            checkintegrality, checklprows, printreason, completely, &result) );
      *feasible = *feasible && (result == SCIP_FEASIBLE);

#ifdef SCIP_DEBUG
      if( !(*feasible) )
      {
         SCIPdebugPrintf("  -> infeasibility detected in constraint handler <%s>\n",
            SCIPconshdlrGetName(set->conshdlrs[h]));
      }
#endif
   }

   RatFreeBuffer(set->buffer, &solval);

   return SCIP_OKAY;
}

/** checks primal CIP solution for feasibility
 *
 *  @note The difference between SCIPsolCheck() and SCIPcheckSolOrig() is that modifiable constraints are handled
 *        differently. There might be some variables which do not have an original counter part (e.g. in
 *        branch-and-price). Therefore, modifiable constraints can not be double-checked in the original space.
 */
SCIP_RETCODE SCIPsolCheck(
   SCIP_SOL*             sol,                /**< primal CIP solution */
   SCIP_SET*             set,                /**< global SCIP settings */
   SCIP_MESSAGEHDLR*     messagehdlr,        /**< message handler */
   BMS_BLKMEM*           blkmem,             /**< block memory */
   SCIP_STAT*            stat,               /**< problem statistics */
   SCIP_PROB*            prob,               /**< transformed problem data */
   SCIP_Bool             printreason,        /**< Should all reasons of violations be printed? */
   SCIP_Bool             completely,         /**< Should all violations be checked? */
   SCIP_Bool             checkbounds,        /**< Should the bounds of the variables be checked? */
   SCIP_Bool             checkintegrality,   /**< Has integrality to be checked? */
   SCIP_Bool             checklprows,        /**< Do constraints represented by rows in the current LP have to be checked? */
   SCIP_Bool*            feasible            /**< stores whether solution is feasible */
   )
{
   SCIP_RESULT result;
   int h;

   assert(sol != NULL);
   assert(!SCIPsolIsOriginal(sol));
   assert(set != NULL);
   assert(prob != NULL);
   assert(feasible != NULL);

   SCIPsetDebugMsg(set, "checking solution with objective value %g (nodenum=%" SCIP_LONGINT_FORMAT ", origin=%u)\n",
      sol->obj, sol->nodenum, sol->solorigin);

   *feasible = TRUE;

   /* have to check bounds without tolerances in exact solving mode */
   if( set->exact_enabled )
   {
      SCIP_CALL( solCheckExact(sol, set, messagehdlr, blkmem, stat, prob, printreason,
            completely, checkbounds, checkintegrality, checklprows, feasible) );
   }

   SCIPsolResetViolations(sol);

   if( !printreason )
      completely = FALSE;

   /* check whether the solution respects the global bounds of the variables */
   if( checkbounds || sol->hasinfval )
   {
      int v;

      for( v = 0; v < prob->nvars && (*feasible || completely); ++v )
      {
         SCIP_VAR* var;
         SCIP_Real solval;

         var = prob->vars[v];
         solval = SCIPsolGetVal(sol, set, stat, var);

         if( solval != SCIP_UNKNOWN ) /*lint !e777*/
         {
            SCIP_Real lb;
            SCIP_Real ub;

            lb = SCIPvarGetLbGlobal(var);
            ub = SCIPvarGetUbGlobal(var);

            /* if we have to check bound and one of the current bounds is violated */
            if( checkbounds && ((!SCIPsetIsInfinity(set, -lb) && SCIPsetIsFeasLT(set, solval, lb))
                     || (!SCIPsetIsInfinity(set, ub) && SCIPsetIsFeasGT(set, solval, ub))) )
            {
               *feasible = FALSE;

               if( printreason )
               {
                  SCIPmessagePrintInfo(messagehdlr, "solution value %g violates bounds of <%s>[%g,%g] by %g\n", solval, SCIPvarGetName(var),
                        SCIPvarGetLbGlobal(var), SCIPvarGetUbGlobal(var), MAX(lb - solval, 0.0) + MAX(solval - ub, 0.0));
               }
#ifdef SCIP_DEBUG
               else
               {
                  SCIPsetDebugMsgPrint(set, "  -> solution value %g violates bounds of <%s>[%g,%g]\n", solval, SCIPvarGetName(var),
                        SCIPvarGetLbGlobal(var), SCIPvarGetUbGlobal(var));
               }
#endif
            }

            /* check whether there are infinite variable values that lead to an objective value of +infinity */
            if( *feasible && sol->hasinfval )
            {
               *feasible = *feasible && (!SCIPsetIsInfinity(set, solval) || SCIPsetIsLE(set, SCIPvarGetUnchangedObj(var), 0.0) );
               *feasible = *feasible && (!SCIPsetIsInfinity(set, -solval) || SCIPsetIsGE(set, SCIPvarGetUnchangedObj(var), 0.0) );

               if( ((SCIPsetIsInfinity(set, solval) && SCIPsetIsGT(set, SCIPvarGetUnchangedObj(var), 0.0)) || (SCIPsetIsInfinity(set, -solval) && SCIPsetIsLT(set, SCIPvarGetUnchangedObj(var), 0.0))) )
               {
                  if( printreason )
                  {
                     SCIPmessagePrintInfo(messagehdlr, "infinite solution value %g for variable  <%s> with obj %g implies objective value +infinity\n",
                        solval, SCIPvarGetName(var), SCIPvarGetUnchangedObj(var));
                  }
#ifdef SCIP_DEBUG
                  else
                  {
                     SCIPsetDebugMsgPrint(set, "infinite solution value %g for variable  <%s> with obj %g implies objective value +infinity\n",
                        solval, SCIPvarGetName(var), SCIPvarGetUnchangedObj(var));
                  }
#endif
               }
            }
         }
      }
   }

   /* check whether the solution fulfills all constraints */
   for( h = 0; h < set->nconshdlrs && (*feasible || completely); ++h )
   {
      SCIP_CALL( SCIPconshdlrCheck(set->conshdlrs[h], blkmem, set, stat, sol,
            checkintegrality, checklprows, printreason, completely, &result) );
      *feasible = *feasible && (result == SCIP_FEASIBLE);

#ifdef SCIP_DEBUG
      if( !(*feasible) )
      {
         SCIPdebugPrintf("  -> infeasibility detected in constraint handler <%s>\n",
            SCIPconshdlrGetName(set->conshdlrs[h]));
      }
#endif
   }

   return SCIP_OKAY;
}

/** try to round given solution */
SCIP_RETCODE SCIPsolRound(
   SCIP_SOL*             sol,                /**< primal solution */
   SCIP_SET*             set,                /**< global SCIP settings */
   SCIP_STAT*            stat,               /**< problem statistics data */
   SCIP_PROB*            prob,               /**< transformed problem data */
   SCIP_TREE*            tree,               /**< branch and bound tree */
   SCIP_Bool*            success             /**< pointer to store whether rounding was successful */
   )
{
   int nvars;
   int v;

   assert(sol != NULL);
   assert(!SCIPsolIsOriginal(sol));
   assert(prob != NULL);
   assert(prob->transformed);
   assert(success != NULL);

   /* round all roundable fractional variables in the corresponding direction as long as no unroundable var was found */
   nvars = prob->nbinvars + prob->nintvars;
   for( v = 0; v < nvars; ++v )
   {
      SCIP_VAR* var;
      SCIP_Real solval;
      SCIP_Bool mayrounddown;
      SCIP_Bool mayroundup;

      var = prob->vars[v];
      assert(SCIPvarGetStatus(var) == SCIP_VARSTATUS_LOOSE || SCIPvarGetStatus(var) == SCIP_VARSTATUS_COLUMN);
      assert(sol->solorigin != SCIP_SOLORIGIN_LPSOL || SCIPboolarrayGetVal(sol->valid, SCIPvarGetIndex(var))
         || sol->lpcount == stat->lpcount);
      solval = solGetArrayVal(sol, var);

      /* solutions with unknown entries cannot be rounded */
      if( solval == SCIP_UNKNOWN ) /*lint !e777*/
         break;

      /* if solution value is already integral with feastol, continue */
      if( SCIPsetIsFeasIntegral(set, solval) )
         continue;

      /* get rounding possibilities */
      mayrounddown = SCIPvarMayRoundDown(var);
      mayroundup = SCIPvarMayRoundUp(var);

      /* choose rounding direction */
      if( mayrounddown && mayroundup )
      {
         /* we can round in both directions: round in objective function direction */
         if( SCIPvarGetUnchangedObj(var) >= 0.0 )
            solval = SCIPsetFeasFloor(set, solval);
         else
            solval = SCIPsetFeasCeil(set, solval);
      }
      else if( mayrounddown )
         solval = SCIPsetFeasFloor(set, solval);
      else if( mayroundup )
         solval = SCIPsetFeasCeil(set, solval);
      else
         break;

      /* store new solution value */
      SCIP_CALL( SCIPsolSetVal(sol, set, stat, tree, var, solval) );
   }

   /* check, if rounding was successful */
   *success = (v == nvars);

   return SCIP_OKAY;
}

/** updates the solution value sums in variables by adding the value in the given solution */
void SCIPsolUpdateVarsum(
   SCIP_SOL*             sol,                /**< primal CIP solution */
   SCIP_SET*             set,                /**< global SCIP settings */
   SCIP_STAT*            stat,               /**< problem statistics data */
   SCIP_PROB*            prob,               /**< transformed problem data */
   SCIP_Real             weight              /**< weight of solution in weighted average */
   )
{
   SCIP_Real solval;
   int v;

   assert(sol != NULL);
   assert(!SCIPsolIsOriginal(sol));
   assert(0.0 <= weight && weight <= 1.0);

   for( v = 0; v < prob->nvars; ++v )
   {
      assert(prob->vars[v] != NULL);
      solval = SCIPsolGetVal(sol, set, stat, prob->vars[v]);
      if( solval != SCIP_UNKNOWN ) /*lint !e777*/
      {
         prob->vars[v]->primsolavg *= (1.0-weight);
         prob->vars[v]->primsolavg += weight*solval;
      }
   }
}

/** retransforms solution to original problem space */
SCIP_RETCODE SCIPsolRetransform(
   SCIP_SOL*             sol,                /**< primal CIP solution */
   SCIP_SET*             set,                /**< global SCIP settings */
   SCIP_STAT*            stat,               /**< problem statistics data */
   SCIP_PROB*            origprob,           /**< original problem */
   SCIP_PROB*            transprob,          /**< transformed problem */
   SCIP_Bool*            hasinfval           /**< pointer to store whether the solution has infinite values */
   )
{
   SCIP_VAR** transvars;
   SCIP_VAR** vars;
   SCIP_VAR** activevars;
   SCIP_Real* solvals;
   SCIP_Real* activevals;
   SCIP_Real* transsolvals;
   SCIP_Real constant;
   int requiredsize;
   int ntransvars;
   int nactivevars;
   int nvars;
   int v;
   int i;

   assert(sol != NULL);
   assert(sol->solorigin == SCIP_SOLORIGIN_ZERO);
   assert(origprob != NULL);
   assert(transprob != NULL);
   assert(hasinfval != NULL);
   assert(!origprob->transformed);
   assert(transprob->transformed);

   *hasinfval = FALSE;

   /* transform exact values first (needs unchanged solorigin) */
   /** @todo exip: presolving extension this works only now because we do not presolve, and so solvals do not change.
    * might need to be more sophisticated later */
   if( SCIPsolIsExact(sol) )
   {
      SCIP_CALL( SCIPsolRetransformExact(sol, set, stat, origprob, transprob, hasinfval) );
   }

   /* This method was a performance bottleneck when retransforming a solution during presolving, before flattening the
    * aggregation graph. In that case, calling SCIPsolGetVal() on the original variable consumed too much
    * time. Therefore, we now first compute the active representation of each original variable using
    * SCIPvarGetActiveRepresentatives(), which is much faster, and sum up the solution values of the active variables by
    * hand for each original variable.
    */
   vars = origprob->vars;
   nvars = origprob->nvars;
   transvars = transprob->vars;
   ntransvars = transprob->nvars;

   /* allocate temporary memory for getting the active representation of the original variables, buffering the solution
    * values of all active variables and storing the original solution values
    */
   SCIP_CALL( SCIPsetAllocBufferArray(set, &transsolvals, ntransvars + 1) );
   SCIP_CALL( SCIPsetAllocBufferArray(set, &activevars, ntransvars + 1) );
   SCIP_CALL( SCIPsetAllocBufferArray(set, &activevals, ntransvars + 1) );
   SCIP_CALL( SCIPsetAllocBufferArray(set, &solvals, nvars) );
   assert(transsolvals != NULL); /* for flexelint */
   assert(solvals != NULL); /* for flexelint */

   /* get the solution values of all active variables */
   for( v = 0; v < ntransvars; ++v )
   {
      transsolvals[v] = SCIPsolGetVal(sol, set, stat, transvars[v]);
   }

   /* get the solution in original problem variables */
   for( v = 0; v < nvars; ++v )
   {
      activevars[0] = vars[v];
      activevals[0] = 1.0;
      nactivevars = 1;
      constant = 0.0;

      /* get active representation of the original variable */
      SCIP_CALL( SCIPvarGetActiveRepresentatives(set, activevars, activevals, &nactivevars, ntransvars + 1, &constant,
            &requiredsize, TRUE) );
      assert(requiredsize <= ntransvars);

      /* compute solution value of the original variable */
      solvals[v] = constant;
      for( i = 0; i < nactivevars; ++i )
      {
         assert(0 <= SCIPvarGetProbindex(activevars[i]) && SCIPvarGetProbindex(activevars[i]) < ntransvars);
         assert(!SCIPsetIsInfinity(set, -solvals[v]) || !SCIPsetIsInfinity(set, activevals[i] * transsolvals[SCIPvarGetProbindex(activevars[i])]));
         assert(!SCIPsetIsInfinity(set, solvals[v]) || !SCIPsetIsInfinity(set, -activevals[i] * transsolvals[SCIPvarGetProbindex(activevars[i])]));
         solvals[v] += activevals[i] * transsolvals[SCIPvarGetProbindex(activevars[i])];
      }

      if( SCIPsetIsInfinity(set, solvals[v]) )
      {
         solvals[v] = SCIPsetInfinity(set);
         *hasinfval = TRUE;
      }
      else if( SCIPsetIsInfinity(set, -solvals[v]) )
      {
         solvals[v] = -SCIPsetInfinity(set);
         *hasinfval = TRUE;
      }
   }

   /* clear the solution and convert it into original space */
   SCIP_CALL( solClearArrays(sol) );
   sol->solorigin = SCIP_SOLORIGIN_ORIGINAL;
   sol->obj = origprob->objoffset;

   /* reinsert the values of the original variables */
   for( v = 0; v < nvars; ++v )
   {
      assert(SCIPvarGetUnchangedObj(vars[v]) == SCIPvarGetObj(vars[v])); /*lint !e777*/

      if( !SCIPsetIsZero(set, solvals[v]) )
      {
         SCIP_CALL( solSetArrayVal(sol, set, vars[v], solvals[v]) );
         if( solvals[v] != SCIP_UNKNOWN ) /*lint !e777*/
            sol->obj += SCIPvarGetUnchangedObj(vars[v]) * solvals[v];
      }
   }

   /**@todo remember the variables without original counterpart (priced variables) in the solution */

   /* free temporary memory */
   SCIPsetFreeBufferArray(set, &solvals);
   SCIPsetFreeBufferArray(set, &activevals);
   SCIPsetFreeBufferArray(set, &activevars);
   SCIPsetFreeBufferArray(set, &transsolvals);

   return SCIP_OKAY;
}

/** retransforms exact solution to original problem space */
SCIP_RETCODE SCIPsolRetransformExact(
   SCIP_SOL*             sol,                /**< primal CIP solution */
   SCIP_SET*             set,                /**< global SCIP settings */
   SCIP_STAT*            stat,               /**< problem statistics data */
   SCIP_PROB*            origprob,           /**< original problem */
   SCIP_PROB*            transprob,          /**< transformed problem */
   SCIP_Bool*            hasinfval           /**< pointer to store whether the solution has infinite values */
   )
{
   SCIP_VAR** transvars;
   SCIP_VAR** vars;
   SCIP_Rational** transsolvals;
   int requiredsize;
   int ntransvars;
   int nactivevars;
   int nvars;
   int v;
   int i;

   assert(sol != NULL);
   assert(sol->solorigin == SCIP_SOLORIGIN_ZERO);
   assert(origprob != NULL);
   assert(transprob != NULL);
   assert(hasinfval != NULL);
   assert(!origprob->transformed);
   assert(transprob->transformed);
   assert(SCIPsolIsExact(sol));

   *hasinfval = FALSE;

   /* This method was a performance bottleneck when retransforming a solution during presolving, before flattening the
    * aggregation graph. In that case, calling SCIPsolGetVal() on the original variable consumed too much
    * time. Therefore, we now first compute the active representation of each original variable using
    * SCIPvarGetActiveRepresentatives(), which is much faster, and sum up the solution values of the active variables by
    * hand for each original variable.
    */
   vars = origprob->vars;
   nvars = origprob->nvars;
   transvars = transprob->vars;
   ntransvars = transprob->nvars;

   /* allocate temporary memory for getting the active representation of the original variables, buffering the solution
    * values of all active variables and storing the original solution values
    */
   SCIP_CALL( RatCreateBufferArray(set->buffer, &transsolvals, ntransvars) );
   assert(transsolvals != NULL); /* for flexelint */

   /* get the solution values of all active variables */
   for( v = 0; v < ntransvars; ++v )
   {
      SCIPsolGetValExact(transsolvals[v], sol, set, stat, transvars[v]);
   }

   /** @todo exip: presolving extension (once we have exact presolving, we need to do here what we do in the fp case */

   /* clear the solution and convert it into original space */
   SCIP_CALL( solClearArrays(sol) );
   RatSetReal(sol->valsexact->obj, origprob->objoffset);

   /* reinsert the values of the original variables */
   for( v = 0; v < nvars; ++v )
   {
      assert(SCIPvarGetUnchangedObj(vars[v]) == SCIPvarGetObj(vars[v])); /*lint !e777*/

      if( !RatIsZero(transsolvals[v]) )
      {
         SCIP_CALL( solSetArrayValExact(sol, set, vars[v], transsolvals[v]) );
         RatAddProd(sol->valsexact->obj, SCIPvarGetObjExact(vars[v]), transsolvals[v]);
      }
   }

   /* free temporary memory */
   RatFreeBufferArray(set->buffer, &transsolvals, ntransvars);

   return SCIP_OKAY;
}

/** recomputes the objective value of an original solution, e.g., when transferring solutions
 *  from the solution pool (objective coefficients might have changed in the meantime)
 */
void SCIPsolRecomputeObj(
   SCIP_SOL*             sol,                /**< primal CIP solution */
   SCIP_SET*             set,                /**< global SCIP settings */
   SCIP_STAT*            stat,               /**< problem statistics data */
   SCIP_PROB*            origprob            /**< original problem */
   )
{
   SCIP_VAR** vars;
   SCIP_Real solval;
   int nvars;
   int v;

   assert(sol != NULL);
   assert(SCIPsolIsOriginal(sol));
   assert(origprob != NULL);

   vars = origprob->vars;
   nvars = origprob->nvars;

   /* recompute the objective value */
   sol->obj = SCIPprobGetObjoffset(origprob);
   for( v = 0; v < nvars; ++v )
   {
      solval = SCIPsolGetVal(sol, set, stat, vars[v]);
      if( !SCIPsetIsZero(set, solval) && solval != SCIP_UNKNOWN ) /*lint !e777*/
      {
         sol->obj += SCIPvarGetUnchangedObj(vars[v]) * solval;
      }
   }

   if( SCIPsetIsInfinity(set, -sol->obj) )
      sol->obj = -SCIPsetInfinity(set);
}

/** returns whether the given solutions (exact or floating point) are exactly equal */
static
SCIP_Bool solsAreEqualExact(
   SCIP_SOL*             sol1,               /**< first primal CIP solution */
   SCIP_SOL*             sol2,               /**< second primal CIP solution */
   SCIP_SET*             set,                /**< global SCIP settings */
   SCIP_STAT*            stat,               /**< problem statistics data */
   SCIP_PROB*            origprob,           /**< original problem */
   SCIP_PROB*            transprob           /**< transformed problem after presolve, or NULL if both solution are
                                              *   defined in the original problem space */
   )
{
   SCIP_PROB* prob;
   SCIP_Rational* tmp1;
   SCIP_Rational* tmp2;
   int v;
   SCIP_Bool result = TRUE;

   assert(sol1 != NULL);
   assert(sol2 != NULL);
   assert((sol1->solorigin == SCIP_SOLORIGIN_ORIGINAL) && (sol2->solorigin == SCIP_SOLORIGIN_ORIGINAL) || transprob != NULL);

   SCIP_CALL( RatCreateBuffer(set->buffer, &tmp1) );
   SCIP_CALL( RatCreateBuffer(set->buffer, &tmp2) );
   /* if both solutions are original or both are transformed, take the objective values stored in the solutions */
   if( (sol1->solorigin == SCIP_SOLORIGIN_ORIGINAL) == (sol2->solorigin == SCIP_SOLORIGIN_ORIGINAL) )
   {
      SCIPsolIsExact(sol1) ? RatSet(tmp1, sol1->valsexact->obj) : RatSetReal(tmp1, sol1->obj);
      SCIPsolIsExact(sol2) ? RatSet(tmp2, sol2->valsexact->obj) : RatSetReal(tmp2, sol2->obj);
   }
   /* one solution is original and the other not, so we have to get for both the objective in the transformed problem */
   else
   {
      if( SCIPsolIsExact(sol1) )
         RatSet(tmp1, SCIPsolGetObjExact(sol1, set, transprob, origprob));
      else
         RatSetReal(tmp1, SCIPsolGetObj(sol1, set, transprob, origprob));
      if( SCIPsolIsExact(sol2) )
         RatSet(tmp2, SCIPsolGetObjExact(sol2, set, transprob, origprob));
      else
         RatSetReal(tmp2, SCIPsolGetObj(sol2, set, transprob, origprob));
   }

   /* solutions with different objective values cannot be the same */
   if( !RatIsEqual(tmp1, tmp2) )
      result = FALSE;

   /* if one of the solutions is defined in the original space, the comparison has to be performed in the original
    * space
    */
   prob = transprob;
   if( sol1->solorigin == SCIP_SOLORIGIN_ORIGINAL || sol2->solorigin == SCIP_SOLORIGIN_ORIGINAL )
      prob = origprob;
   assert(prob != NULL);

   /* compare each variable value */
   for( v = 0; v < prob->nvars; ++v )
   {
      if( SCIPsolIsExact(sol1) )
         SCIPsolGetValExact(tmp1, sol1, set, stat, prob->vars[v]);
      else
         RatSetReal(tmp1, SCIPsolGetVal(sol1, set, stat, prob->vars[v]));
      if( SCIPsolIsExact(sol2) )
         SCIPsolGetValExact(tmp2, sol2, set, stat, prob->vars[v]);
      else
         RatSetReal(tmp2, SCIPsolGetVal(sol2, set, stat, prob->vars[v]));

      if( !RatIsEqual(tmp1, tmp2) )
         result = FALSE;
   }

   RatFreeBuffer(set->buffer, &tmp2);
   RatFreeBuffer(set->buffer, &tmp1);

   return result;
}

/** returns whether the given solutions are equal */
SCIP_Bool SCIPsolsAreEqual(
   SCIP_SOL*             sol1,               /**< first primal CIP solution */
   SCIP_SOL*             sol2,               /**< second primal CIP solution */
   SCIP_SET*             set,                /**< global SCIP settings */
   SCIP_STAT*            stat,               /**< problem statistics data */
   SCIP_PROB*            origprob,           /**< original problem */
   SCIP_PROB*            transprob           /**< transformed problem after presolve, or NULL if both solution are
                                              *   defined in the original problem space */
   )
{
   SCIP_PROB* prob;
   SCIP_Bool infobjs;
   SCIP_Real obj1;
   SCIP_Real obj2;
   int v;

   assert(sol1 != NULL);
   assert(sol2 != NULL);
   assert((SCIPsolIsOriginal(sol1) && SCIPsolIsOriginal(sol2)) || transprob != NULL);

   /* exact solutions should be checked exactly */
   if( set->exact_enabled )
   {
      return solsAreEqualExact(sol1, sol2, set, stat, origprob, transprob);
   }

   /* if both solutions are original or both are transformed, take the objective values stored in the solutions */
   if( SCIPsolIsOriginal(sol1) == SCIPsolIsOriginal(sol2) )
   {
      obj1 = sol1->obj;
      obj2 = sol2->obj;
   }
   /* one solution is original and the other not, so we have to get for both the objective in the transformed problem */
   else
   {
      obj1 = SCIPsolGetObj(sol1, set, transprob, origprob);
      obj2 = SCIPsolGetObj(sol2, set, transprob, origprob);
   }

   /* solutions with different objective values cannot be the same; we consider two infinite objective values with the
    * same sign always to be different
    */
   infobjs = (SCIPsetIsInfinity(set, obj1) && SCIPsetIsInfinity(set, obj2))
      || (SCIPsetIsInfinity(set, -obj1) && SCIPsetIsInfinity(set, -obj2));
   if( !infobjs && !SCIPsetIsEQ(set, obj1, obj2) )
      return FALSE;

   /* if one of the solutions is defined in the original space, the comparison has to be performed in the original
    * space
    */
   prob = transprob;
   if( SCIPsolIsOriginal(sol1) || SCIPsolIsOriginal(sol2) )
      prob = origprob;
   assert(prob != NULL);

   /* compare each variable value */
   for( v = 0; v < prob->nvars; ++v )
   {
      SCIP_Real val1;
      SCIP_Real val2;

      val1 = SCIPsolGetVal(sol1, set, stat, prob->vars[v]);
      val2 = SCIPsolGetVal(sol2, set, stat, prob->vars[v]);
      if( !SCIPsetIsEQ(set, val1, val2) )
         return FALSE;
   }

   return TRUE;
}

/** outputs non-zero elements of solution to file stream */
SCIP_RETCODE SCIPsolPrint(
   SCIP_SOL*             sol,                /**< primal CIP solution */
   SCIP_SET*             set,                /**< global SCIP settings */
   SCIP_MESSAGEHDLR*     messagehdlr,        /**< message handler */
   SCIP_STAT*            stat,               /**< problem statistics data */
   SCIP_PROB*            prob,               /**< problem data (original or transformed) */
   SCIP_PROB*            transprob,          /**< transformed problem data or NULL (to display priced variables) */
   FILE*                 file,               /**< output file (or NULL for standard output) */
   SCIP_Bool             mipstart,           /**< should only discrete variables be printed? */
   SCIP_Bool             printzeros          /**< should variables set to zero be printed? */
   )
{
   SCIP_Real solval;
   int v;

   assert(sol != NULL);
   assert(prob != NULL);
   assert(SCIPsolIsOriginal(sol) || prob->transformed || transprob != NULL);
   assert(!mipstart || !SCIPsolIsPartial(sol));

   /* display variables of problem data */
   for( v = 0; v < prob->nfixedvars; ++v )
   {
      assert(prob->fixedvars[v] != NULL);

      /* skip non-discrete variables in a mip start */
      if( mipstart && !SCIPvarIsIntegral(prob->fixedvars[v]) )
         continue;

      solval = SCIPsolGetVal(sol, set, stat, prob->fixedvars[v]);
      if( printzeros || mipstart
         || (sol->solorigin != SCIP_SOLORIGIN_PARTIAL && !SCIPsetIsZero(set, solval))
         || (sol->solorigin == SCIP_SOLORIGIN_PARTIAL && solval != SCIP_UNKNOWN) ) /*lint !e777*/
      {
         SCIPmessageFPrintInfo(messagehdlr, file, "%-32s", SCIPvarGetName(prob->fixedvars[v]));
         if( solval == SCIP_UNKNOWN ) /*lint !e777*/
            SCIPmessageFPrintInfo(messagehdlr, file, "              unknown");
         else if( SCIPsetIsInfinity(set, solval) )
            SCIPmessageFPrintInfo(messagehdlr, file, "            +infinity");
         else if( SCIPsetIsInfinity(set, -solval) )
            SCIPmessageFPrintInfo(messagehdlr, file, "            -infinity");
         else
            SCIPmessageFPrintInfo(messagehdlr, file, " % 20.15g", solval);
         SCIPmessageFPrintInfo(messagehdlr, file, " \t(obj:%.15g)\n", SCIPvarGetUnchangedObj(prob->fixedvars[v]));
      }
   }

   for( v = 0; v < prob->nvars; ++v )
   {
      assert(prob->vars[v] != NULL);

      /* skip non-discrete variables in a mip start */
      if( mipstart && !SCIPvarIsIntegral(prob->vars[v]) )
         continue;

      solval = SCIPsolGetVal(sol, set, stat, prob->vars[v]);
      if( printzeros || mipstart
         || (sol->solorigin != SCIP_SOLORIGIN_PARTIAL && !SCIPsetIsZero(set, solval))
         || (sol->solorigin == SCIP_SOLORIGIN_PARTIAL && solval != SCIP_UNKNOWN) ) /*lint !e777*/
      {
         SCIPmessageFPrintInfo(messagehdlr, file, "%-32s", SCIPvarGetName(prob->vars[v]));
         if( solval == SCIP_UNKNOWN ) /*lint !e777*/
            SCIPmessageFPrintInfo(messagehdlr, file, "              unknown");
         else if( SCIPsetIsInfinity(set, solval) )
            SCIPmessageFPrintInfo(messagehdlr, file, "            +infinity");
         else if( SCIPsetIsInfinity(set, -solval) )
            SCIPmessageFPrintInfo(messagehdlr, file, "            -infinity");
         else
            SCIPmessageFPrintInfo(messagehdlr, file, " %20.15g", solval);
         SCIPmessageFPrintInfo(messagehdlr, file, " \t(obj:%.15g)\n", SCIPvarGetUnchangedObj(prob->vars[v]));
      }
   }

   /* display additional priced variables (if given problem data is original problem); consider these variables only
    * if there is at least one active pricer, otherwise we might print variables that have been added by, e.g., the
    * dual sparsify presolver (see #2946)
    */
   if( !prob->transformed && !SCIPsolIsOriginal(sol) && set->nactivepricers > 0 )
   {
      assert(transprob != NULL);
      for( v = 0; v < transprob->nfixedvars; ++v )
      {
         assert(transprob->fixedvars[v] != NULL);
         if( SCIPvarIsTransformedOrigvar(transprob->fixedvars[v]) )
            continue;

         /* skip non-discrete variables in a mip start */
         if( mipstart && !SCIPvarIsIntegral(transprob->fixedvars[v]) )
            continue;

         solval = SCIPsolGetVal(sol, set, stat, transprob->fixedvars[v]);
         if( printzeros || mipstart || !SCIPsetIsZero(set, solval) )
         {
            SCIPmessageFPrintInfo(messagehdlr, file, "%-32s", SCIPvarGetName(transprob->fixedvars[v]));
            if( solval == SCIP_UNKNOWN ) /*lint !e777*/
               SCIPmessageFPrintInfo(messagehdlr, file, "              unknown");
            else if( SCIPsetIsInfinity(set, solval) )
               SCIPmessageFPrintInfo(messagehdlr, file, "            +infinity");
            else if( SCIPsetIsInfinity(set, -solval) )
               SCIPmessageFPrintInfo(messagehdlr, file, "            -infinity");
            else
               SCIPmessageFPrintInfo(messagehdlr, file, " % 20.15g", solval);
            SCIPmessageFPrintInfo(messagehdlr, file, " \t(obj:%.15g)\n", SCIPvarGetUnchangedObj(transprob->fixedvars[v]));
         }
      }
      for( v = 0; v < transprob->nvars; ++v )
      {
         assert(transprob->vars[v] != NULL);
         if( SCIPvarIsTransformedOrigvar(transprob->vars[v]) )
            continue;

         /* skip non-discrete variables in a mip start */
         if( mipstart && !SCIPvarIsIntegral(transprob->vars[v]) )
            continue;

         solval = SCIPsolGetVal(sol, set, stat, transprob->vars[v]);
         if( printzeros || !SCIPsetIsZero(set, solval) )
         {
            SCIPmessageFPrintInfo(messagehdlr, file, "%-32s", SCIPvarGetName(transprob->vars[v]));
            if( solval == SCIP_UNKNOWN ) /*lint !e777*/
               SCIPmessageFPrintInfo(messagehdlr, file, "              unknown");
            else if( SCIPsetIsInfinity(set, solval) )
               SCIPmessageFPrintInfo(messagehdlr, file, "            +infinity");
            else if( SCIPsetIsInfinity(set, -solval) )
               SCIPmessageFPrintInfo(messagehdlr, file, "            -infinity");
            else
               SCIPmessageFPrintInfo(messagehdlr, file, " % 20.15g", solval);
            SCIPmessageFPrintInfo(messagehdlr, file, " \t(obj:%.15g)\n", SCIPvarGetUnchangedObj(transprob->vars[v]));
         }
      }
   }

   return SCIP_OKAY;
}

/** outputs non-zero elements of exact solution to file stream */
SCIP_RETCODE SCIPsolPrintExact(
   SCIP_SOL*             sol,                /**< primal CIP solution */
   SCIP_SET*             set,                /**< global SCIP settings */
   SCIP_MESSAGEHDLR*     messagehdlr,        /**< message handler */
   SCIP_STAT*            stat,               /**< problem statistics data */
   SCIP_PROB*            prob,               /**< problem data (original or transformed) */
   SCIP_PROB*            transprob,          /**< transformed problem data or NULL (to display priced variables) */
   FILE*                 file,               /**< output file (or NULL for standard output) */
   SCIP_Bool             mipstart,           /**< should only discrete variables be printed? */
   SCIP_Bool             printzeros          /**< should variables set to zero be printed? */
   )
{
   SCIP_Rational* solval;
   int v;

   assert(sol != NULL);
   assert(prob != NULL);
   assert(sol->solorigin == SCIP_SOLORIGIN_ORIGINAL || prob->transformed || transprob != NULL);
   assert(SCIPsolIsExact(sol));

   SCIP_CALL( RatCreateBuffer(set->buffer, &solval) );

   /* display variables of problem data */
   for( v = 0; v < prob->nfixedvars; ++v )
   {
      assert(prob->fixedvars[v] != NULL);

      /* skip non-discrete variables in a mip start */
      if( mipstart && !SCIPvarIsIntegral(prob->fixedvars[v]) )
         continue;

      SCIPsolGetValExact(solval, sol, set, stat, prob->fixedvars[v]);
      if( printzeros || mipstart
         || (sol->solorigin != SCIP_SOLORIGIN_PARTIAL && !RatIsZero(solval))
         || (sol->solorigin == SCIP_SOLORIGIN_PARTIAL) ) /*lint !e777*/
      {
         SCIPmessageFPrintInfo(messagehdlr, file, "%-32s", SCIPvarGetName(prob->fixedvars[v]));
         RatMessage(messagehdlr, file, solval);

         SCIPmessageFPrintInfo(messagehdlr, file, " \t(obj:%.15g)\n", SCIPvarGetUnchangedObj(prob->fixedvars[v]));
      }
   }

   for( v = 0; v < prob->nvars; ++v )
   {
      assert(prob->vars[v] != NULL);

      /* skip non-discrete variables in a mip start */
      if( mipstart && !SCIPvarIsIntegral(prob->vars[v]) )
         continue;

      SCIPsolGetValExact(solval, sol, set, stat, prob->vars[v]);
      if( printzeros || mipstart
         || (sol->solorigin != SCIP_SOLORIGIN_PARTIAL && !RatIsZero(solval)) ) /*lint !e777*/
      {
         SCIPmessageFPrintInfo(messagehdlr, file, "%-32s", SCIPvarGetName(prob->vars[v]));
         RatMessage(messagehdlr, file, solval);
         SCIPmessageFPrintInfo(messagehdlr, file, " \t(obj:%.15g)\n", SCIPvarGetUnchangedObj(prob->vars[v]));
      }
   }

   /* display additional priced variables (if given problem data is original problem) */
   if( !prob->transformed && sol->solorigin != SCIP_SOLORIGIN_ORIGINAL )
   {
      assert(transprob != NULL);
      for( v = 0; v < transprob->nfixedvars; ++v )
      {
         assert(transprob->fixedvars[v] != NULL);
         if( SCIPvarIsTransformedOrigvar(transprob->fixedvars[v]) )
            continue;

         /* skip non-discrete variables in a mip start */
         if( mipstart && !SCIPvarIsIntegral(transprob->fixedvars[v]) )
            continue;

         SCIPsolGetValExact(solval, sol, set, stat, transprob->fixedvars[v]);
         if( printzeros || mipstart || !RatIsZero(solval) )
         {
            SCIPmessageFPrintInfo(messagehdlr, file, "%-32s", SCIPvarGetName(transprob->fixedvars[v]));
            RatMessage(messagehdlr, file, solval);
            SCIPmessageFPrintInfo(messagehdlr, file, " \t(obj:%.15g)\n", SCIPvarGetUnchangedObj(transprob->fixedvars[v]));
         }
      }
      for( v = 0; v < transprob->nvars; ++v )
      {
         assert(transprob->vars[v] != NULL);
         if( SCIPvarIsTransformedOrigvar(transprob->vars[v]) )
            continue;

         /* skip non-discrete variables in a mip start */
         if( mipstart && !SCIPvarIsIntegral(transprob->vars[v]) )
            continue;

         SCIPsolGetValExact(solval, sol, set, stat, transprob->vars[v]);
         if( printzeros || !RatIsZero(solval) )
         {
            SCIPmessageFPrintInfo(messagehdlr, file, "%-32s", SCIPvarGetName(transprob->vars[v]));
            RatMessage(messagehdlr, file, solval);
            SCIPmessageFPrintInfo(messagehdlr, file, " \t(obj:%.15g)\n", SCIPvarGetUnchangedObj(transprob->vars[v]));
         }
      }
   }

   RatFreeBuffer(set->buffer, &solval);

   return SCIP_OKAY;
}

/** outputs non-zero elements of solution representing a ray to file stream */
SCIP_RETCODE SCIPsolPrintRay(
   SCIP_SOL*             sol,                /**< primal CIP solution */
   SCIP_SET*             set,                /**< global SCIP settings */
   SCIP_MESSAGEHDLR*     messagehdlr,        /**< message handler */
   SCIP_STAT*            stat,               /**< problem statistics data */
   SCIP_PROB*            prob,               /**< problem data (original or transformed) */
   SCIP_PROB*            transprob,          /**< transformed problem data or NULL (to display priced variables) */
   FILE*                 file,               /**< output file (or NULL for standard output) */
   SCIP_Bool             printzeros          /**< should variables set to zero be printed? */
   )
{
   SCIP_Real solval;
   int v;

   assert(sol != NULL);
   assert(prob != NULL);
   assert(SCIPsolIsOriginal(sol) || prob->transformed || transprob != NULL);

   /* display variables of problem data */
   for( v = 0; v < prob->nfixedvars; ++v )
   {
      assert(prob->fixedvars[v] != NULL);
      solval = SCIPsolGetRayVal(sol, set, stat, prob->fixedvars[v]);
      if( printzeros || !SCIPsetIsZero(set, solval) )
      {
         SCIPmessageFPrintInfo(messagehdlr, file, "%-32s", SCIPvarGetName(prob->fixedvars[v]));
         if( solval == SCIP_UNKNOWN ) /*lint !e777*/
            SCIPmessageFPrintInfo(messagehdlr, file, "              unknown");
         else if( SCIPsetIsInfinity(set, solval) )
            SCIPmessageFPrintInfo(messagehdlr, file, "            +infinity");
         else if( SCIPsetIsInfinity(set, -solval) )
            SCIPmessageFPrintInfo(messagehdlr, file, "            -infinity");
         else
            SCIPmessageFPrintInfo(messagehdlr, file, " % 20.15g", solval);
         SCIPmessageFPrintInfo(messagehdlr, file, " \t(obj:%.15g)\n", SCIPvarGetUnchangedObj(prob->fixedvars[v]));
      }
   }
   for( v = 0; v < prob->nvars; ++v )
   {
      assert(prob->vars[v] != NULL);
      solval = SCIPsolGetRayVal(sol, set, stat, prob->vars[v]);
      if( printzeros || !SCIPsetIsZero(set, solval) )
      {
         SCIPmessageFPrintInfo(messagehdlr, file, "%-32s", SCIPvarGetName(prob->vars[v]));
         if( solval == SCIP_UNKNOWN ) /*lint !e777*/
            SCIPmessageFPrintInfo(messagehdlr, file, "              unknown");
         else if( SCIPsetIsInfinity(set, solval) )
            SCIPmessageFPrintInfo(messagehdlr, file, "            +infinity");
         else if( SCIPsetIsInfinity(set, -solval) )
            SCIPmessageFPrintInfo(messagehdlr, file, "            -infinity");
         else
            SCIPmessageFPrintInfo(messagehdlr, file, " %20.15g", solval);
         SCIPmessageFPrintInfo(messagehdlr, file, " \t(obj:%.15g)\n", SCIPvarGetUnchangedObj(prob->vars[v]));
      }
   }

   /* display additional priced variables (if given problem data is original problem) */
   if( !prob->transformed && !SCIPsolIsOriginal(sol) )
   {
      assert(transprob != NULL);
      for( v = 0; v < transprob->nfixedvars; ++v )
      {
         assert(transprob->fixedvars[v] != NULL);
         if( SCIPvarIsTransformedOrigvar(transprob->fixedvars[v]) )
            continue;

         solval = SCIPsolGetRayVal(sol, set, stat, transprob->fixedvars[v]);
         if( printzeros || !SCIPsetIsZero(set, solval) )
         {
            SCIPmessageFPrintInfo(messagehdlr, file, "%-32s", SCIPvarGetName(transprob->fixedvars[v]));
            if( solval == SCIP_UNKNOWN ) /*lint !e777*/
               SCIPmessageFPrintInfo(messagehdlr, file, "              unknown");
            else if( SCIPsetIsInfinity(set, solval) )
               SCIPmessageFPrintInfo(messagehdlr, file, "            +infinity");
            else if( SCIPsetIsInfinity(set, -solval) )
               SCIPmessageFPrintInfo(messagehdlr, file, "            -infinity");
            else
               SCIPmessageFPrintInfo(messagehdlr, file, " % 20.15g", solval);
            SCIPmessageFPrintInfo(messagehdlr, file, " \t(obj:%.15g)\n", SCIPvarGetUnchangedObj(transprob->fixedvars[v]));
         }
      }
      for( v = 0; v < transprob->nvars; ++v )
      {
         assert(transprob->vars[v] != NULL);
         if( SCIPvarIsTransformedOrigvar(transprob->vars[v]) )
            continue;

         solval = SCIPsolGetRayVal(sol, set, stat, transprob->vars[v]);
         if( printzeros || !SCIPsetIsZero(set, solval) )
         {
            SCIPmessageFPrintInfo(messagehdlr, file, "%-32s", SCIPvarGetName(transprob->vars[v]));
            if( solval == SCIP_UNKNOWN ) /*lint !e777*/
               SCIPmessageFPrintInfo(messagehdlr, file, "              unknown");
            else if( SCIPsetIsInfinity(set, solval) )
               SCIPmessageFPrintInfo(messagehdlr, file, "            +infinity");
            else if( SCIPsetIsInfinity(set, -solval) )
               SCIPmessageFPrintInfo(messagehdlr, file, "            -infinity");
            else
               SCIPmessageFPrintInfo(messagehdlr, file, " % 20.15g", solval);
            SCIPmessageFPrintInfo(messagehdlr, file, " \t(obj:%.15g)\n", SCIPvarGetUnchangedObj(transprob->vars[v]));
         }
      }
   }

   return SCIP_OKAY;
}

/*
 * methods for accumulated numerical violations of a solution
 */

/** reset violations of a solution */
void SCIPsolResetViolations(
   SCIP_SOL*             sol                 /**< primal CIP solution */
   )
{
   assert(sol != NULL);

   sol->viol.absviolbounds = 0.0;
   sol->viol.relviolbounds = 0.0;
   sol->viol.absviolintegrality = 0.0;
   sol->viol.absviollprows = 0.0;
   sol->viol.relviollprows = 0.0;
   sol->viol.absviolcons = 0.0;
   sol->viol.relviolcons = 0.0;
}

/** update integrality violation of a solution */
void SCIPsolUpdateIntegralityViolation(
   SCIP_SOL*             sol,                /**< primal CIP solution */
   SCIP_Real             absviolintegrality  /**< absolute violation of integrality */
   )
{
   assert(sol != NULL);

   sol->viol.absviolintegrality = MAX(sol->viol.absviolintegrality, absviolintegrality);
}

/** update bound violation of a solution */
void SCIPsolUpdateBoundViolation(
   SCIP_SOL*             sol,                /**< primal CIP solution */
   SCIP_Real             absviolbounds,      /**< absolute violation of bounds */
   SCIP_Real             relviolbounds       /**< relative violation of bounds */
   )
{
   assert(sol != NULL);

   sol->viol.absviolbounds = MAX(sol->viol.absviolbounds, absviolbounds);
   sol->viol.relviolbounds = MAX(sol->viol.relviolbounds, relviolbounds);
}

/** update LP row violation of a solution */
void SCIPsolUpdateLPRowViolation(
   SCIP_SOL*             sol,                /**< primal CIP solution */
   SCIP_Real             absviollprows,      /**< absolute violation of LP rows */
   SCIP_Real             relviollprows       /**< relative violation of LP rows */
   )
{
   assert(sol != NULL);

   sol->viol.absviollprows = MAX(sol->viol.absviollprows, absviollprows);
   sol->viol.relviollprows = MAX(sol->viol.relviollprows, relviollprows);
}

/** update constraint violation of a solution */
void SCIPsolUpdateConsViolation(
   SCIP_SOL*             sol,                /**< primal CIP solution */
   SCIP_Real             absviolcons,        /**< absolute violation of constraint */
   SCIP_Real             relviolcons         /**< relative violation of constraint */
   )
{
   assert(sol != NULL);

   sol->viol.absviolcons = MAX(sol->viol.absviolcons, absviolcons);
   sol->viol.relviolcons = MAX(sol->viol.relviolcons, relviolcons);
}

/** update violation of a constraint that is represented in the LP */
void SCIPsolUpdateLPConsViolation(
   SCIP_SOL*             sol,                /**< primal CIP solution */
   SCIP_Real             absviol,            /**< absolute violation of constraint */
   SCIP_Real             relviol             /**< relative violation of constraint */
   )
{
   assert(sol != NULL);

   SCIPsolUpdateConsViolation(sol, absviol, relviol);
   SCIPsolUpdateLPRowViolation(sol, absviol, relviol);
}

/** get maximum absolute bound violation of solution */
SCIP_Real SCIPsolGetAbsBoundViolation(
   SCIP_SOL*             sol                 /**< primal CIP solution */
   )
{
   assert(sol != NULL);

   return sol->viol.absviolbounds;
}

/** get maximum relative bound violation of solution */
SCIP_Real SCIPsolGetRelBoundViolation(
   SCIP_SOL*             sol                 /**< primal CIP solution */
   )
{
   assert(sol != NULL);

   return sol->viol.relviolbounds;
}

/** get maximum absolute integrality violation of solution */
SCIP_Real SCIPsolGetAbsIntegralityViolation(
   SCIP_SOL*             sol                 /**< primal CIP solution */
   )
{
   assert(sol != NULL);

   return sol->viol.absviolintegrality;
}

/** get maximum absolute LP row violation of solution */
SCIP_Real SCIPsolGetAbsLPRowViolation(
   SCIP_SOL*             sol                 /**< primal CIP solution */
   )
{
   assert(sol != NULL);

   return sol->viol.absviollprows;
}

/** get maximum relative LP row violation of solution */
SCIP_Real SCIPsolGetRelLPRowViolation(
   SCIP_SOL*             sol                 /**< primal CIP solution */
   )
{
   assert(sol != NULL);

   return sol->viol.relviollprows;
}

/** get maximum absolute constraint violation of solution */
SCIP_Real SCIPsolGetAbsConsViolation(
   SCIP_SOL*             sol                 /**< primal CIP solution */
   )
{
   assert(sol != NULL);

   return sol->viol.absviolcons;
}

/** get maximum relative constraint violation of solution */
SCIP_Real SCIPsolGetRelConsViolation(
   SCIP_SOL*             sol                 /**< primal CIP solution */
   )
{
   assert(sol != NULL);

   return sol->viol.relviolcons;
}

/** returns whether a solution is an exact rational solution */
SCIP_Bool SCIPsolIsExact(
   SCIP_SOL*             sol                 /**< primal CIP solution */
   )
{
   assert(sol != NULL);

   return sol->valsexact != NULL;
}

/** overwrite FP solution with exact values */
SCIP_RETCODE SCIPsolOverwriteFPSolWithExact(
   SCIP_SOL*             sol,                /**< exact primal CIP solution */
   SCIP_SET*             set,                /**< global SCIP settings */
   SCIP_STAT*            stat,               /**< problem statistics data */
   SCIP_PROB*            origprob,           /**< problem data */
   SCIP_PROB*            transprob,          /**< problem data */
   SCIP_TREE*            tree                /**< branch and bound tree, or NULL */
   )
{
   SCIP_VAR** vars;
   SCIP_Rational* solval;
   SCIP_Rational* obj;
   int nvars;
   int i;

   assert(sol != NULL);
   assert(SCIPsolIsExact(sol));

   vars = SCIPprobGetVars(transprob);
   nvars = SCIPprobGetNVars(transprob);

   SCIP_CALL( RatCreateBuffer(set->buffer, &solval) );

   /* overwrite all the variables */
   for( i = 0; i < nvars; i++ )
   {
      SCIP_ROUNDMODE roundmode;
      SCIPsolGetValExact(solval, sol, set, stat, vars[i]);
      roundmode = vars[i]->obj > 0 ? SCIP_ROUND_UPWARDS : SCIP_ROUND_DOWNWARDS;

      RatDebugMessage("overwriting value %g of var %s with value %g (%q) \n", SCIPsolGetVal(sol, set, stat, vars[i]),
           vars[i]->name, RatRoundReal(solval, roundmode), solval);

      SCIP_CALL( SCIPsolSetVal(sol, set, stat, tree, vars[i],
         RatRoundReal(solval, roundmode)) );
   }

   obj = SCIPsolGetObjExact(sol, set, transprob, origprob);
   /* hard-set the obj value of the solution  */
   sol->obj = RatRoundReal(obj, SCIP_ROUND_UPWARDS);

   RatFreeBuffer(set->buffer, &solval);

   return SCIP_OKAY;
}

/*
 * simple functions implemented as defines
 */

/* In debug mode, the following methods are implemented as function calls to ensure
 * type validity.
 * In optimized mode, the methods are implemented as defines to improve performance.
 * However, we want to have them in the library anyways, so we have to undef the defines.
 */

#undef SCIPsolGetOrigin
#undef SCIPsolIsOriginal
#undef SCIPsolGetOrigObj
#undef SCIPsolGetTime
#undef SCIPsolGetNodenum
#undef SCIPsolGetRunnum
#undef SCIPsolGetDepth
#undef SCIPsolGetHeur
#undef SCIPsolGetRelax
#undef SCIPsolOrigAddObjval
#undef SCIPsolGetPrimalIndex
#undef SCIPsolSetPrimalIndex
#undef SCIPsolGetIndex
#undef SCIPsolGetType
#undef SCIPsolSetLPRelaxation
#undef SCIPsolSetStrongbranching
#undef SCIPsolSetPseudo

/** gets origin of solution */
SCIP_SOLORIGIN SCIPsolGetOrigin(
   SCIP_SOL*             sol                 /**< primal CIP solution */
   )
{
   assert(sol != NULL);

   return sol->solorigin;
}

/** returns whether the given solution is defined on original variables */
SCIP_Bool SCIPsolIsOriginal(
   SCIP_SOL*             sol                 /**< primal CIP solution */
   )
{
   assert(sol != NULL);

   return (sol->solorigin == SCIP_SOLORIGIN_ORIGINAL || sol->solorigin == SCIP_SOLORIGIN_PARTIAL);
}

/** returns whether the given solution is defined on original variables and containes unknown solution values */
SCIP_Bool SCIPsolIsPartial(
   SCIP_SOL*             sol                 /**< primal CIP solution */
   )
{
   assert(sol != NULL);

   return (sol->solorigin == SCIP_SOLORIGIN_PARTIAL);
}

/** gets objective value of primal CIP solution which lives in the original problem space */
SCIP_Real SCIPsolGetOrigObj(
   SCIP_SOL*             sol                 /**< primal CIP solution */
   )
{
   assert(sol != NULL);
   assert(SCIPsolIsOriginal(sol));

   return sol->obj;
}

/** gets objective value of primal CIP solution which lives in the original problem space */
SCIP_Rational* SCIPsolGetOrigObjExact(
   SCIP_SOL*             sol                 /**< primal CIP solution */
   )
{
   assert(sol != NULL);
   assert(SCIPsolIsOriginal(sol));
   assert(SCIPsolIsExact(sol));

   return sol->valsexact->obj;
}

/** adds value to the objective value of a given original primal CIP solution */
void SCIPsolOrigAddObjval(
   SCIP_SOL*             sol,                /**< primal CIP solution */
   SCIP_Real             addval              /**< offset value to add */
   )
{
   assert(sol != NULL);
   assert(sol->solorigin == SCIP_SOLORIGIN_ORIGINAL);

   sol->obj += addval;
}

/** gets clock time, when this solution was found */
SCIP_Real SCIPsolGetTime(
   SCIP_SOL*             sol                 /**< primal CIP solution */
   )
{
   assert(sol != NULL);

   return sol->time;
}

/** gets branch and bound run number, where this solution was found */
int SCIPsolGetRunnum(
   SCIP_SOL*             sol                 /**< primal CIP solution */
   )
{
   assert(sol != NULL);

   return sol->runnum;
}

/** gets node number, where this solution was found */
SCIP_Longint SCIPsolGetNodenum(
   SCIP_SOL*             sol                 /**< primal CIP solution */
   )
{
   assert(sol != NULL);

   return sol->nodenum;
}

/** gets node's depth, where this solution was found */
int SCIPsolGetDepth(
   SCIP_SOL*             sol                 /**< primal CIP solution */
   )
{
   assert(sol != NULL);

   return sol->depth;
}

/** gets heuristic, that found this solution or NULL if solution has type different than SCIP_SOLTYPE_HEUR */
SCIP_HEUR* SCIPsolGetHeur(
   SCIP_SOL*             sol                 /**< primal CIP solution */
   )
{
   assert(sol != NULL);

   return sol->type == SCIP_SOLTYPE_HEUR ? sol->creator.heur : NULL;
}

/** gets current position of solution in array of existing solutions of primal data */
int SCIPsolGetPrimalIndex(
   SCIP_SOL*             sol                 /**< primal CIP solution */
   )
{
   assert(sol != NULL);

   return sol->primalindex;
}

/** sets current position of solution in array of existing solutions of primal data */
void SCIPsolSetPrimalIndex(
   SCIP_SOL*             sol,                /**< primal CIP solution */
   int                   primalindex         /**< new primal index of solution */
   )
{
   assert(sol != NULL);

   sol->primalindex = primalindex;
}

/** returns unique index of given solution */
int SCIPsolGetIndex(
   SCIP_SOL*             sol                 /**< primal CIP solution */
   )
{
   assert(sol != NULL);

   return sol->index;
}

/** informs the solution that it now belongs to the given primal heuristic. For convenience and backwards compatibility,
 *  the method accepts NULL as input for \p heur, in which case the solution type is set to SCIP_SOLTYPE_LPRELAX.
 *
 *  @note Relaxation handlers should use SCIPsolSetRelax() instead.
 */
void SCIPsolSetHeur(
   SCIP_SOL*             sol,                /**< primal CIP solution */
   SCIP_HEUR*            heur                /**< primal heuristic that found the solution, or NULL for LP solutions */
   )
{
   assert(sol != NULL);

   if( heur == NULL )
      SCIPsolSetLPRelaxation(sol);
   else
   {
      sol->type = SCIP_SOLTYPE_HEUR;
      sol->creator.heur = heur;
   }
}

/** gets information if solution was found by the LP, a primal heuristic, or a custom relaxator */
SCIP_SOLTYPE SCIPsolGetType(
   SCIP_SOL*             sol                 /**< primal CIP solution */
   )
{
   assert(sol != NULL);

   return sol->type;
}

/** gets relaxation handler that found this solution, or NULL if solution has different type than SCIP_SOLTYPE_RELAX */
SCIP_RELAX* SCIPsolGetRelax(
   SCIP_SOL*             sol                 /**< primal CIP solution */
   )
{
   assert(sol != NULL);

   return sol->type == SCIP_SOLTYPE_RELAX ? sol->creator.relax : NULL;
}

/** informs the solution that it now belongs to the given relaxation handler */
void SCIPsolSetRelax(
   SCIP_SOL*             sol,                /**< primal CIP solution */
   SCIP_RELAX*           relax               /**< relaxator that found the solution */
   )
{
   assert(sol != NULL);
   assert(relax != NULL);

   sol->type = SCIP_SOLTYPE_RELAX;
   sol->creator.relax = relax;
}

/** informs the solution that it is an LP relaxation solution */
void SCIPsolSetLPRelaxation(
   SCIP_SOL*             sol                 /**< primal CIP solution */
   )
{
   assert(sol != NULL);

   sol->type = SCIP_SOLTYPE_LPRELAX;
}

/** informs the solution that it is a solution found during strong branching */
void SCIPsolSetStrongbranching(
   SCIP_SOL*             sol                 /**< primal CIP solution */
   )
{
   assert(sol != NULL);

   sol->type = SCIP_SOLTYPE_STRONGBRANCH;
}

/** informs the solution that it originates from a pseudo solution */
void SCIPsolSetPseudo(
   SCIP_SOL*             sol                 /**< primal CIP solution */
   )
{
   assert(sol != NULL);

   sol->type = SCIP_SOLTYPE_PSEUDO;
}
<|MERGE_RESOLUTION|>--- conflicted
+++ resolved
@@ -1510,11 +1510,7 @@
       {
          oldval = solGetArrayVal(sol, var);
 
-<<<<<<< HEAD
-         if( !SCIPsetIsEQ(set, val, oldval) || set->exact_enabled )
-=======
          if( val != oldval )  /*lint !e777*/
->>>>>>> 5885c2fb
          {
             SCIP_Real obj;
             SCIP_Real objcont;
@@ -1565,11 +1561,8 @@
       assert(sol->solorigin != SCIP_SOLORIGIN_LPSOL || SCIPboolarrayGetVal(sol->valid, SCIPvarGetIndex(var))
          || sol->lpcount == stat->lpcount);
       oldval = solGetArrayVal(sol, var);
-<<<<<<< HEAD
-      if( !SCIPsetIsEQ(set, val, oldval) || set->exact_enabled )
-=======
+
       if( val != oldval )  /*lint !e777*/
->>>>>>> 5885c2fb
       {
          SCIP_Real obj;
          SCIP_Real objcont;
