--- conflicted
+++ resolved
@@ -1261,13 +1261,8 @@
    assert(sol != NULL);
 
    /* for original solutions, sol->obj contains the external objective value */
-<<<<<<< HEAD
-   if( sol->solorigin == SCIP_SOLORIGIN_ORIGINAL )
+   if( SCIPsolIsOriginal(sol) )
       return SCIPprobInternObjval(transprob, origprob, set, sol->obj);
-=======
-   if( SCIPsolIsOriginal(sol) )
-      return SCIPprobInternObjval(prob, set, sol->obj);
->>>>>>> 3a618ad0
    else
       return sol->obj;
 }
