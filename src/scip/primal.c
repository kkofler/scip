/* * * * * * * * * * * * * * * * * * * * * * * * * * * * * * * * * * * * * * */
/*                                                                           */
/*                  This file is part of the program and library             */
/*         SCIP --- Solving Constraint Integer Programs                      */
/*                                                                           */
/*    Copyright (C) 2002-2012 Konrad-Zuse-Zentrum                            */
/*                            fuer Informationstechnik Berlin                */
/*                                                                           */
/*  SCIP is distributed under the terms of the ZIB Academic License.         */
/*                                                                           */
/*  You should have received a copy of the ZIB Academic License              */
/*  along with SCIP; see the file COPYING. If not email to scip@zib.de.      */
/*                                                                           */
/* * * * * * * * * * * * * * * * * * * * * * * * * * * * * * * * * * * * * * */

/**@file   primal.c
 * @brief  methods for collecting primal CIP solutions and primal informations
 * @author Tobias Achterberg
 */

/*---+----1----+----2----+----3----+----4----+----5----+----6----+----7----+----8----+----9----+----0----+----1----+----2*/

#include <assert.h>

#include "scip/def.h"
#include "scip/set.h"
#include "scip/stat.h"
#include "scip/vbc.h"
#include "scip/event.h"
#include "scip/lp.h"
#include "scip/var.h"
#include "scip/prob.h"
#include "scip/sol.h"
#include "scip/primal.h"
#include "scip/tree.h"
#include "scip/disp.h"
#include "scip/pub_message.h"



/*
 * memory growing methods for dynamically allocated arrays
 */

/** ensures, that sols array can store at least num entries */
static
SCIP_RETCODE ensureSolsSize(
   SCIP_PRIMAL*          primal,             /**< primal data */
   SCIP_SET*             set,                /**< global SCIP settings */
   int                   num                 /**< minimum number of entries to store */
   )
{
   assert(primal->nsols <= primal->solssize);
   
   if( num > primal->solssize )
   {
      int newsize;

      newsize = SCIPsetCalcMemGrowSize(set, num);
      SCIP_ALLOC( BMSreallocMemoryArray(&primal->sols, newsize) );
      primal->solssize = newsize;
   }
   assert(num <= primal->solssize);

   return SCIP_OKAY;
}

/** ensures, that existingsols array can store at least num entries */
static
SCIP_RETCODE ensureExistingsolsSize(
   SCIP_PRIMAL*          primal,             /**< primal data */
   SCIP_SET*             set,                /**< global SCIP settings */
   int                   num                 /**< minimum number of entries to store */
   )
{
   assert(primal->nexistingsols <= primal->existingsolssize);
   
   if( num > primal->existingsolssize )
   {
      int newsize;

      newsize = SCIPsetCalcMemGrowSize(set, num);
      SCIP_ALLOC( BMSreallocMemoryArray(&primal->existingsols, newsize) );
      primal->existingsolssize = newsize;
   }
   assert(num <= primal->existingsolssize);

   return SCIP_OKAY;
}

/** creates primal data */
SCIP_RETCODE SCIPprimalCreate(
   SCIP_PRIMAL**         primal              /**< pointer to primal data */
   )
{
   assert(primal != NULL);

   SCIP_ALLOC( BMSallocMemory(primal) );
   (*primal)->sols = NULL;
   (*primal)->existingsols = NULL;
   (*primal)->currentsol = NULL;
   (*primal)->primalray = NULL;
   (*primal)->solssize = 0;
   (*primal)->nsols = 0;
   (*primal)->existingsolssize = 0;
   (*primal)->nexistingsols = 0;
   (*primal)->nsolsfound = 0;
   (*primal)->nlimsolsfound = 0;
   (*primal)->nbestsolsfound = 0;
   (*primal)->nlimbestsolsfound = 0;
   (*primal)->upperbound = SCIP_INVALID;
   (*primal)->cutoffbound = SCIP_INVALID;

   return SCIP_OKAY;
}

/** frees primal data */
SCIP_RETCODE SCIPprimalFree(
   SCIP_PRIMAL**         primal,             /**< pointer to primal data */
   BMS_BLKMEM*           blkmem              /**< block memory */
   )
{
   int s;

   assert(primal != NULL);
   assert(*primal != NULL);

   /* free temporary solution for storing current solution */
   if( (*primal)->currentsol != NULL )
   {
      SCIP_CALL( SCIPsolFree(&(*primal)->currentsol, blkmem, *primal) );
   }

   /* free solution for storing primal ray */
   if( (*primal)->primalray != NULL )
   {
      SCIP_CALL( SCIPsolFree(&(*primal)->primalray, blkmem, *primal) );
   }

   /* free feasible primal CIP solutions */
   for( s = 0; s < (*primal)->nsols; ++s )
   {
      SCIP_CALL( SCIPsolFree(&(*primal)->sols[s], blkmem, *primal) );
   }
   assert((*primal)->nexistingsols == 0);

   BMSfreeMemoryArrayNull(&(*primal)->sols);
   BMSfreeMemoryArrayNull(&(*primal)->existingsols);
   BMSfreeMemory(primal);

   return SCIP_OKAY;
}

/** sets the cutoff bound in primal data and in LP solver */
static
SCIP_RETCODE primalSetCutoffbound(
   SCIP_PRIMAL*          primal,             /**< primal data */
   BMS_BLKMEM*           blkmem,             /**< block memory */
   SCIP_SET*             set,                /**< global SCIP settings */
   SCIP_STAT*            stat,               /**< problem statistics data */
   SCIP_PROB*            prob,               /**< problem data */
   SCIP_EVENTQUEUE*      eventqueue,         /**< event queue */
   SCIP_TREE*            tree,               /**< branch and bound tree */
   SCIP_LP*              lp,                 /**< current LP data */
   SCIP_Real             cutoffbound         /**< new cutoff bound */
   )
{
   assert(primal != NULL);
   assert(cutoffbound <= SCIPsetInfinity(set));
   assert(SCIPsetIsLE(set, cutoffbound, primal->upperbound));

   SCIPdebugMessage("changing cutoff bound from %g to %g\n", primal->cutoffbound, cutoffbound);

   primal->cutoffbound = MIN(cutoffbound, primal->upperbound); /* get rid of numerical issues */

   /* set cut off value in LP solver */
   SCIP_CALL( SCIPlpSetCutoffbound(lp, set, prob, primal->cutoffbound) );

   /* cut off leaves of the tree */
   SCIP_CALL( SCIPtreeCutoff(tree, blkmem, set, stat, eventqueue, lp, primal->cutoffbound) );

   return SCIP_OKAY;
}

/** sets the cutoff bound in primal data and in LP solver */
SCIP_RETCODE SCIPprimalSetCutoffbound(
   SCIP_PRIMAL*          primal,             /**< primal data */
   BMS_BLKMEM*           blkmem,             /**< block memory */
   SCIP_SET*             set,                /**< global SCIP settings */
   SCIP_STAT*            stat,               /**< problem statistics data */
   SCIP_EVENTQUEUE*      eventqueue,         /**< event queue */
   SCIP_PROB*            prob,               /**< problem data */
   SCIP_TREE*            tree,               /**< branch and bound tree */
   SCIP_LP*              lp,                 /**< current LP data */
   SCIP_Real             cutoffbound         /**< new cutoff bound */
   )
{
   assert(primal != NULL);
   assert(cutoffbound <= SCIPsetInfinity(set));
   assert(cutoffbound <= primal->upperbound);

   if( cutoffbound < primal->cutoffbound )
   {
      /* update cutoff bound */
      SCIP_CALL( primalSetCutoffbound(primal, blkmem, set, stat, prob, eventqueue, tree, lp, cutoffbound) );
   }
   else if( cutoffbound > primal->cutoffbound )
   {
      SCIPerrorMessage("invalid increase in cutoff bound\n");
      return SCIP_INVALIDDATA;
   }

   return SCIP_OKAY;
}

/** sets upper bound in primal data and in LP solver */
static
SCIP_RETCODE primalSetUpperbound(
   SCIP_PRIMAL*          primal,             /**< primal data */
   BMS_BLKMEM*           blkmem,             /**< block memory */
   SCIP_SET*             set,                /**< global SCIP settings */
   SCIP_STAT*            stat,               /**< problem statistics data */
   SCIP_EVENTQUEUE*      eventqueue,         /**< event queue */
   SCIP_PROB*            prob,               /**< transformed problem after presolve */
   SCIP_TREE*            tree,               /**< branch and bound tree */
   SCIP_LP*              lp,                 /**< current LP data */
   SCIP_Real             upperbound          /**< new upper bound */
   )
{
   SCIP_Real cutoffbound;

   assert(primal != NULL);
   assert(stat != NULL);
   assert(upperbound <= SCIPsetInfinity(set));
   assert(upperbound <= primal->upperbound || stat->nnodes == 0);

   SCIPdebugMessage("changing upper bound from %g to %g\n", primal->upperbound, upperbound);

   primal->upperbound = upperbound;

   /* if objective value is always integral, the cutoff bound can be reduced to nearly the previous integer number */
   if( SCIPprobIsObjIntegral(prob) && !SCIPsetIsInfinity(set, upperbound) )
   {
      SCIP_Real delta;

      delta = SCIPsetCutoffbounddelta(set);

      cutoffbound = SCIPsetFeasCeil(set, upperbound) - (1.0 - delta);
      cutoffbound = MIN(cutoffbound, upperbound); /* SCIPsetFeasCeil() can increase bound by almost 1.0 due to numerics
                                                   * and very large upperbound value */
   }
   else
      cutoffbound = upperbound;

   /* update cutoff bound */
   if( cutoffbound < primal->cutoffbound )
   {
      SCIP_CALL( primalSetCutoffbound(primal, blkmem, set, stat, prob, eventqueue, tree, lp, cutoffbound) );
   }

   /* update upper bound in VBC output */
   if( SCIPtreeGetCurrentDepth(tree) >= 0 )
   {
      SCIPvbcUpperbound(stat->vbc, stat, primal->upperbound);
   }

   return SCIP_OKAY;
}

/** sets upper bound in primal data and in LP solver */
SCIP_RETCODE SCIPprimalSetUpperbound(
   SCIP_PRIMAL*          primal,             /**< primal data */
   BMS_BLKMEM*           blkmem,             /**< block memory */
   SCIP_SET*             set,                /**< global SCIP settings */
   SCIP_STAT*            stat,               /**< problem statistics data */
   SCIP_EVENTQUEUE*      eventqueue,         /**< event queue */
   SCIP_PROB*            prob,               /**< transformed problem after presolve */
   SCIP_TREE*            tree,               /**< branch and bound tree */
   SCIP_LP*              lp,                 /**< current LP data */
   SCIP_Real             upperbound          /**< new upper bound */
   )
{
   assert(primal != NULL);
   assert(upperbound <= SCIPsetInfinity(set));

   if( upperbound < primal->upperbound )
   {
      /* update primal bound */
      SCIP_CALL( primalSetUpperbound(primal, blkmem, set, stat, eventqueue, prob, tree, lp, upperbound) );
   }
   else if( upperbound > primal->upperbound )
   {
      SCIPerrorMessage("invalid increase in upper bound\n");
      return SCIP_INVALIDDATA;
   }

   return SCIP_OKAY;
}

/** updates upper bound and cutoff bound in primal data after a tightening of the problem's objective limit */
SCIP_RETCODE SCIPprimalUpdateObjlimit(
   SCIP_PRIMAL*          primal,             /**< primal data */
   BMS_BLKMEM*           blkmem,             /**< block memory */
   SCIP_SET*             set,                /**< global SCIP settings */
   SCIP_STAT*            stat,               /**< problem statistics data */
   SCIP_EVENTQUEUE*      eventqueue,         /**< event queue */
   SCIP_PROB*            transprob,          /**< tranformed problem data */
   SCIP_PROB*            origprob,           /**< orginal problem data */
   SCIP_TREE*            tree,               /**< branch and bound tree */
   SCIP_LP*              lp                  /**< current LP data */
   )
{
   SCIP_Real objlimit;
   SCIP_Real inf;

   assert(primal != NULL);

   /* get internal objective limit */
   objlimit = SCIPprobInternObjval(transprob, origprob, set, SCIPprobGetObjlim(transprob, set));
   inf = SCIPsetInfinity(set);
   objlimit = MIN(objlimit, inf);

   /* update the cutoff bound */
   if( objlimit < primal->cutoffbound )
   {
      SCIP_CALL( primalSetCutoffbound(primal, blkmem, set, stat, transprob, eventqueue, tree, lp, objlimit) );
   }

   /* set new upper bound (and decrease cutoff bound, if objective value is always integral) */
   if( objlimit < primal->upperbound )
   {
      SCIP_CALL( primalSetUpperbound(primal, blkmem, set, stat, eventqueue, transprob, tree, lp, objlimit) );
   }

   return SCIP_OKAY;
}

/** recalculates upper bound and cutoff bound in primal data after a change of the problem's objective offset */
SCIP_RETCODE SCIPprimalUpdateObjoffset(
   SCIP_PRIMAL*          primal,             /**< primal data */
   BMS_BLKMEM*           blkmem,             /**< block memory */
   SCIP_SET*             set,                /**< global SCIP settings */
   SCIP_STAT*            stat,               /**< problem statistics data */
   SCIP_EVENTQUEUE*      eventqueue,         /**< event queue */
   SCIP_PROB*            transprob,          /**< tranformed problem data */
   SCIP_PROB*            origprob,           /**< orginal problem data */
   SCIP_TREE*            tree,               /**< branch and bound tree */
   SCIP_LP*              lp                  /**< current LP data */
   )
{
   SCIP_Real upperbound;
   SCIP_Real inf;
   int i;
#if 1
   SCIP_SOL* sol;
   SCIP_Real objval;
   int j;
#endif

   assert(primal != NULL);
   assert(SCIPsetGetStage(set) <= SCIP_STAGE_EXITPRESOLVE);

   /* recalculate internal objective limit */
   upperbound = SCIPprobInternObjval(transprob, origprob, set, SCIPprobGetObjlim(transprob, set));
   inf = SCIPsetInfinity(set);
   upperbound = MIN(upperbound, inf);

#if 1 /* check if the resorting is necessary */
   /* resort current primal solutions */
   for( i = 1; i < primal->nsols; ++i )
   {
      sol = primal->sols[i];
      objval = SCIPsolGetObj(sol, set, transprob, origprob);
      for( j = i; j > 0 && objval < SCIPsolGetObj(primal->sols[j-1], set, transprob, origprob); --j )
         primal->sols[j] = primal->sols[j-1];
      primal->sols[j] = sol;
   }
#endif
#ifndef NDEBUG
   assert(primal->nsols == 0 || SCIPsolGetOrigin(primal->sols[0]) == SCIP_SOLORIGIN_ORIGINAL);

   /* check current order of primal solutions */
   for( i = 1; i < primal->nsols; ++i )
   {
      assert(SCIPsolGetOrigin(primal->sols[i]) == SCIP_SOLORIGIN_ORIGINAL);
      assert(SCIPsetIsLE(set, SCIPsolGetObj(primal->sols[i-1], set, transprob, origprob), SCIPsolGetObj(primal->sols[i], set, transprob, origprob)));
   }
#endif

   /* compare objective limit to currently best solution */
   if( primal->nsols > 0 )
   {
      SCIP_Real obj;

      assert(SCIPsolIsOriginal(primal->sols[0]));
      obj = SCIPsolGetObj(primal->sols[0], set, transprob, origprob);

      upperbound = MIN(upperbound, obj);
   }

   /* invalidate old upper bound */
   SCIP_CALL( primalSetUpperbound(primal, blkmem, set, stat, eventqueue, transprob, tree, lp, SCIPsetInfinity(set)) );

   /* reset the cutoff bound */
   SCIP_CALL( primalSetCutoffbound(primal, blkmem, set, stat, transprob, eventqueue, tree, lp, upperbound) );

   /* set new upper bound (and decrease cutoff bound, if objective value is always integral) */
   SCIP_CALL( primalSetUpperbound(primal, blkmem, set, stat, eventqueue, transprob, tree, lp, upperbound) );

   return SCIP_OKAY;
}

/** adds additional objective offset in origanal space to all existing solution (in original space) */
void SCIPprimalAddOrigObjoffset(
   SCIP_PRIMAL*          primal,             /**< primal data */
   SCIP_SET*             set,                /**< global SCIP settings */
   SCIP_Real             addval              /**< additional objective offset in original space */
   )
{
   int i;

   assert(primal != NULL);
   assert(set != NULL);
   assert(SCIPsetGetStage(set) == SCIP_STAGE_PROBLEM);

#ifndef NDEBUG
   assert(primal->nsols == 0 || SCIPsolGetOrigin(primal->sols[0]) == SCIP_SOLORIGIN_ORIGINAL);

   /* check current order of primal solutions */
   for( i = 1; i < primal->nsols; ++i )
   {
      assert(SCIPsolGetOrigin(primal->sols[i]) == SCIP_SOLORIGIN_ORIGINAL);
      assert(SCIPsetIsLE(set, SCIPsolGetOrigObj(primal->sols[i-1]), SCIPsolGetOrigObj(primal->sols[i])));
   }
#endif

   /* check current order of primal solutions */
   for( i = 0; i < primal->nexistingsols; ++i )
   {
      assert(primal->existingsols[i] != NULL);
      SCIPsolOrigAddObjval(primal->existingsols[i], addval);
   }
}

/** returns whether the current primal bound is justified with a feasible primal solution; if not, the primal bound
 *  was set from the user as objective limit
 */
SCIP_Bool SCIPprimalUpperboundIsSol(
   SCIP_PRIMAL*          primal,             /**< primal data */
   SCIP_SET*             set,                /**< global SCIP settings */
   SCIP_PROB*            transprob,          /**< tranformed problem data */
   SCIP_PROB*            origprob            /**< orginal problem data */
   )
{
   assert(primal != NULL);

   return (primal->nsols > 0 && SCIPsetIsEQ(set, primal->upperbound, SCIPsolGetObj(primal->sols[0], set, transprob, origprob)));
}

/** adds primal solution to solution storage at given position */
static
SCIP_RETCODE primalAddSol(
   SCIP_PRIMAL*          primal,             /**< primal data */
   BMS_BLKMEM*           blkmem,             /**< block memory */
   SCIP_SET*             set,                /**< global SCIP settings */
   SCIP_MESSAGEHDLR*     messagehdlr,        /**< message handler */
   SCIP_STAT*            stat,               /**< problem statistics data */
   SCIP_PROB*            origprob,           /**< original problem */
   SCIP_PROB*            transprob,          /**< transformed problem after presolve */
   SCIP_TREE*            tree,               /**< branch and bound tree */
   SCIP_LP*              lp,                 /**< current LP data */
   SCIP_EVENTQUEUE*      eventqueue,         /**< event queue */
   SCIP_EVENTFILTER*     eventfilter,        /**< event filter for global (not variable dependent) events */
   SCIP_SOL**            solptr,             /**< pointer to primal CIP solution */
   int                   insertpos,          /**< position in solution storage to add solution to */
   SCIP_Bool             replace             /**< should the solution at insertpos be replaced by the new solution? */
   )
{
   SCIP_SOL* sol;
   SCIP_EVENT event;
   SCIP_Real obj;
   int pos;

   assert(primal != NULL);
   assert(set != NULL);
   assert(solptr != NULL);
   assert(stat != NULL);
   assert(transprob != NULL);
   assert(origprob != NULL);
   assert(0 <= insertpos && insertpos < set->limit_maxsol);

   sol = *solptr;
   assert(sol != NULL);
   obj = SCIPsolGetObj(sol, set, transprob);

   SCIPdebugMessage("insert primal solution %p with obj %g at position %d (replace=%u):\n",
<<<<<<< HEAD
      (void*)sol, SCIPsolGetObj(sol, set, transprob, origprob), insertpos, replace);

=======
      (void*)sol, obj, insertpos, replace);
>>>>>>> a5c1a606
   SCIPdebug( SCIP_CALL( SCIPsolPrint(sol, set, messagehdlr, stat, transprob, NULL, NULL, FALSE) ) );

#if 0
#ifndef NDEBUG
   /* check solution again completely
    * (this may fail, because in the LP solver, the feasibility tolerance is a relative measure against the row's norm
    */
   if( !SCIPsolIsOriginal(sol) )
   {
      SCIP_Bool feasible;

      SCIP_CALL( SCIPsolCheck(sol, set, messagehdlr, blkmem, stat, transprob, TRUE, TRUE, TRUE, &feasible) );

      if( !feasible )
      {
         SCIPerrorMessage("infeasible solution accepted:\n");
         SCIP_CALL( SCIPsolPrint(sol, set, stat, transprob, NULL, NULL, FALSE) );
      }
      assert(feasible);
   }
#endif
#endif

   /* completely fill the solution's own value array to unlink it from the LP or pseudo solution */
   SCIP_CALL( SCIPsolUnlink(sol, set, transprob) );

   /* allocate memory for solution storage */
   SCIP_CALL( ensureSolsSize(primal, set, set->limit_maxsol) );

   /* if set->limit_maxsol was decreased in the meantime, free all solutions exceeding the limit */
   for( pos = set->limit_maxsol; pos < primal->nsols; ++pos )
   {
      SCIP_CALL( SCIPsolFree(&primal->sols[pos], blkmem, primal) );
   }
   primal->nsols = MIN(primal->nsols, set->limit_maxsol);

   /* if the solution should replace an existing one, free this solution, otherwise,
    * free the last solution if the solution storage is full;
    */
   if( replace )
   {
      SCIP_CALL( SCIPsolTransform(primal->sols[insertpos], solptr, blkmem, set, primal) );
      sol = primal->sols[insertpos];
   }
   else
   {
      if( primal->nsols == set->limit_maxsol )
      {
         SCIP_CALL( SCIPsolFree(&primal->sols[set->limit_maxsol - 1], blkmem, primal) );
      }
      else
      {
         primal->nsols = primal->nsols + 1;
         assert(primal->nsols <= set->limit_maxsol);
      }

      /* move all solutions with worse objective value than the new solution */
      for( pos = primal->nsols-1; pos > insertpos; --pos )
         primal->sols[pos] = primal->sols[pos-1];

      /* insert solution at correct position */
      assert(0 <= insertpos && insertpos < primal->nsols);
      primal->sols[insertpos] = sol;
      primal->nsolsfound++;

      /* check if solution is better than objective limit */
      if( SCIPsetIsFeasLE(set, obj, SCIPprobInternObjval(transprob, set, SCIPprobGetObjlim(origprob, set))) )
         primal->nlimsolsfound++;
   }

   /* if its the first primal solution, store the relevant statistics */
   if( primal->nsolsfound == 1 )
   {
      SCIP_Real primalsolval;

      stat->nnodesbeforefirst = SCIPsolGetNodenum(sol);
      stat->nrunsbeforefirst = SCIPsolGetRunnum(sol);
      stat->firstprimalheur = SCIPsolGetHeur(sol);
      stat->firstprimaltime = SCIPsolGetTime(sol);
      stat->firstprimaldepth = SCIPsolGetDepth(sol);
<<<<<<< HEAD

      primalsolval = SCIPsolGetObj(sol, set, transprob, origprob);
      stat->firstprimalbound = SCIPprobExternObjval(transprob, origprob, set, primalsolval);

=======
      primalsolval = obj;
      stat->firstprimalbound = SCIPprobExternObjval(transprob, set, primalsolval);
>>>>>>> a5c1a606
      SCIPdebugMessage("First Solution stored in problem specific statistics.\n");
      SCIPdebugMessage("-> %"SCIP_LONGINT_FORMAT" nodes, %d runs, %.2g time, %d depth, %.15g objective\n", stat->nnodesbeforefirst, stat->nrunsbeforefirst,
         stat->firstprimaltime, stat->firstprimaldepth, stat->firstprimalbound);
   }

   SCIPdebugMessage(" -> stored at position %d of %d solutions, found %"SCIP_LONGINT_FORMAT" solutions\n", 
      insertpos, primal->nsols, primal->nsolsfound);

   /* update the solution value sums in variables */
   if( !SCIPsolIsOriginal(sol) )
   {
      SCIPsolUpdateVarsum(sol, set, stat, transprob,
         (SCIP_Real)(primal->nsols - insertpos)/(SCIP_Real)(2.0*primal->nsols - 1.0));
   }

   /* change color of node in VBC output */
   SCIPvbcFoundSolution(stat->vbc, set, stat, SCIPtreeGetCurrentNode(tree));

   /* check, if the global upper bound has to be updated */
<<<<<<< HEAD
   obj = SCIPsolGetObj(sol, set, transprob, origprob);

=======
>>>>>>> a5c1a606
   if( obj < primal->upperbound )
   {
      /* update the upper bound */
      SCIP_CALL( SCIPprimalSetUpperbound(primal, blkmem, set, stat, eventqueue, transprob, tree, lp, obj) );

      /* issue BESTSOLFOUND event */
      SCIP_CALL( SCIPeventChgType(&event, SCIP_EVENTTYPE_BESTSOLFOUND) );
      primal->nbestsolsfound++;
      stat->bestsolnode = stat->nnodes;
   }
   else
   {
      /* issue POORSOLFOUND event */
      SCIP_CALL( SCIPeventChgType(&event, SCIP_EVENTTYPE_POORSOLFOUND) );
   }
   SCIP_CALL( SCIPeventChgSol(&event, sol) );
   SCIP_CALL( SCIPeventProcess(&event, set, NULL, NULL, NULL, eventfilter) );

   /* display node information line */
   if( insertpos == 0 && !replace && set->stage >= SCIP_STAGE_SOLVING )
   {
      SCIP_CALL( SCIPdispPrintLine(set, messagehdlr, stat, NULL, TRUE) );
   }

   /* if an original solution was added during solving, try to transfer it to the transformed space */
   if( SCIPsolIsOriginal(sol) && SCIPsetGetStage(set) == SCIP_STAGE_SOLVING && set->misc_transorigsols )
   {
      SCIP_Bool added;

      SCIP_CALL( SCIPprimalTransformSol(primal, sol, blkmem, set, messagehdlr, stat, origprob, transprob, tree, lp,
            eventqueue, eventfilter, NULL, NULL, 0, &added) );

      SCIPdebugMessage("original solution %p was successfully transferred to the transformed problem space\n",
         (void*)sol);

   }

   return SCIP_OKAY;
}

/** adds primal solution to solution storage at given position */
static
SCIP_RETCODE primalAddOrigSol(
   SCIP_PRIMAL*          primal,             /**< primal data */
   BMS_BLKMEM*           blkmem,             /**< block memory */
   SCIP_SET*             set,                /**< global SCIP settings */
<<<<<<< HEAD
   SCIP_PROB*            transprob,          /**< tranformed problem data */
   SCIP_PROB*            origprob,           /**< orginal problem data */
=======
   SCIP_PROB*            prob,               /**< original problem */
>>>>>>> a5c1a606
   SCIP_SOL*             sol,                /**< primal CIP solution */
   int                   insertpos           /**< position in solution storage to add solution to */
   )
{
   int pos;

   assert(primal != NULL);
   assert(set != NULL);
   assert(prob != NULL);
   assert(sol != NULL);
   assert(0 <= insertpos && insertpos < set->limit_maxorigsol);

   SCIPdebugMessage("insert primal solution candidate %p with obj %g at position %d:\n", (void*)sol, SCIPsolGetObj(sol, set, transprob, origprob), insertpos);

   /* allocate memory for solution storage */
   SCIP_CALL( ensureSolsSize(primal, set, set->limit_maxorigsol) );

   /* if the solution storage is full, free the last solution(s)
    * more than one solution may be freed, if set->limit_maxorigsol was decreased in the meantime
    */
   for( pos = set->limit_maxorigsol-1; pos < primal->nsols; ++pos )
   {
      SCIP_CALL( SCIPsolFree(&primal->sols[pos], blkmem, primal) );
   }

   /* insert solution at correct position */
   primal->nsols = MIN(primal->nsols+1, set->limit_maxsol);
   for( pos = primal->nsols-1; pos > insertpos; --pos )
      primal->sols[pos] = primal->sols[pos-1];

   assert(0 <= insertpos && insertpos < primal->nsols);
   primal->sols[insertpos] = sol;
   primal->nsolsfound++;

   /* check if solution is better than objective limit */
   if( SCIPsetIsFeasLE(set, SCIPsolGetOrigObj(sol), prob->objlim) )
      primal->nlimsolsfound++;

   SCIPdebugMessage(" -> stored at position %d of %d solutions, found %"SCIP_LONGINT_FORMAT" solutions\n",
      insertpos, primal->nsols, primal->nsolsfound);

   return SCIP_OKAY;
}

/** uses binary search to find position in solution storage */
static
int primalSearchSolPos(
   SCIP_PRIMAL*          primal,             /**< primal data */
   SCIP_SET*             set,                /**< global SCIP settings */
   SCIP_PROB*            transprob,          /**< tranformed problem data */
   SCIP_PROB*            origprob,           /**< orginal problem data */
   SCIP_SOL*             sol                 /**< primal solution to search position for */
   )
{
   SCIP_SOL** sols;
   SCIP_Real obj;
   SCIP_Real middleobj;
   int left;
   int right;
   int middle;

   assert(primal != NULL);

   obj = SCIPsolGetObj(sol, set, transprob, origprob);
   sols = primal->sols;

   left = -1;
   right = primal->nsols;
   while( left < right-1 )
   {
      middle = (left+right)/2;
      assert(left < middle && middle < right);
      assert(0 <= middle && middle < primal->nsols);

      middleobj = SCIPsolGetObj(sols[middle], set, transprob, origprob);

      if( obj < middleobj )
         right = middle;
      else
         left = middle;
   }
   assert(left == right-1);

   /* prefer solutions that live in the transformed space */
   if( !SCIPsolIsOriginal(sol) )
   {
      while( right > 0 && SCIPsolIsOriginal(sols[right-1])
         && SCIPsetIsEQ(set, SCIPsolGetObj(sols[right-1], set, transprob, origprob), obj) )
         --right;
   }

   return right;
}

/** uses binary search to find position in solution storage */
static
int primalSearchOrigSolPos(
   SCIP_PRIMAL*          primal,             /**< primal data */
   SCIP_SOL*             sol                 /**< primal solution to search position for */
   )
{
   SCIP_Real obj;
   SCIP_Real middleobj;
   int left;
   int right;
   int middle;

   assert(primal != NULL);

   obj = SCIPsolGetOrigObj(sol);
   
   left = -1;
   right = primal->nsols;
   while( left < right-1 )
   {
      middle = (left+right)/2;
      assert(left < middle && middle < right);
      assert(0 <= middle && middle < primal->nsols);
      middleobj = SCIPsolGetOrigObj(primal->sols[middle]);
      if( obj < middleobj )
         right = middle;
      else
         left = middle;
   }
   assert(left == right-1);

   return right;
}

/** returns whether the given primal solution is already existent in the solution storage */
static
SCIP_Bool primalExistsSol(
   SCIP_PRIMAL*          primal,             /**< primal data */
   SCIP_SET*             set,                /**< global SCIP settings */
   SCIP_STAT*            stat,               /**< problem statistics data */
   SCIP_PROB*            origprob,           /**< original problem */
   SCIP_PROB*            transprob,          /**< transformed problem after presolve */
   SCIP_SOL*             sol,                /**< primal solution to search position for */
   int*                  insertpos,          /**< pointer to insertion position returned by primalSearchSolPos(); the
                                              *   position might be changed if an existing solution should be replaced */
   SCIP_Bool*            replace             /**< pointer to store whether the solution at insertpos should be replaced */
   )
{
   SCIP_Real obj;
   int i;

   assert(primal != NULL);
   assert(insertpos != NULL);
   assert(replace != NULL);
   assert(0 <= (*insertpos) && (*insertpos) <= primal->nsols);

   obj = SCIPsolGetObj(sol, set, transprob, origprob);

   assert(primal->sols != NULL || primal->nsols == 0);
   assert(primal->sols != NULL || (*insertpos) == 0);

   /* search in the better solutions */
   for( i = (*insertpos)-1; i >= 0; --i )
   {
      SCIP_Real solobj;

      solobj = SCIPsolGetObj(primal->sols[i], set, transprob, origprob);
      assert( SCIPsetIsLE(set, solobj, obj) );
     
      if( SCIPsetIsLT(set, solobj, obj) )
         break;
   
      if( SCIPsolsAreEqual(sol, primal->sols[i], set, stat, origprob, transprob) )
      {
         if( SCIPsolIsOriginal(primal->sols[i]) && !SCIPsolIsOriginal(sol) )
         {
            (*insertpos) = i;
            (*replace) = TRUE;
         }
         return TRUE;
      }
   }

   /* search in the worse solutions */
   for( i = (*insertpos); i < primal->nsols; ++i )
   {
      SCIP_Real solobj;

      solobj = SCIPsolGetObj(primal->sols[i], set, transprob, origprob);
      assert( SCIPsetIsGE(set, solobj, obj) );

      if( SCIPsetIsGT(set, solobj, obj) )
         break;

      if( SCIPsolsAreEqual(sol, primal->sols[i], set, stat, origprob, transprob) )
      {
         if( SCIPsolIsOriginal(primal->sols[i]) && !SCIPsolIsOriginal(sol) )
         {
            (*insertpos) = i;
            (*replace) = TRUE;
         }
         return TRUE;
      }
   }

   return FALSE;
}

/** returns whether the given primal solution is already existent in the original solution candidate storage */
static
SCIP_Bool primalExistsOrigSol(
   SCIP_PRIMAL*          primal,             /**< primal data */
   SCIP_SET*             set,                /**< global SCIP settings */
   SCIP_STAT*            stat,               /**< problem statistics data */
   SCIP_PROB*            prob,               /**< original problem */
   SCIP_SOL*             sol,                /**< primal solution to search position for */
   int                   insertpos           /**< insertion position returned by primalSearchOrigSolPos() */
   )
{
   SCIP_Real obj;
   int i;

   assert(primal != NULL);
   assert(0 <= insertpos && insertpos <= primal->nsols);

   obj = SCIPsolGetOrigObj(sol);

   /* search in the better solutions */
   for( i = insertpos-1; i >= 0; --i )
   {
      SCIP_Real solobj;

      solobj = SCIPsolGetOrigObj(primal->sols[i]);
      assert( SCIPsetIsLE(set, solobj, obj) );

      if( SCIPsetIsLT(set, solobj, obj) )
         break;

      if( SCIPsolsAreEqual(sol, primal->sols[i], set, stat, prob, NULL) )
         return TRUE;
   }

   /* search in the worse solutions */
   for( i = insertpos; i < primal->nsols; ++i )
   {
      SCIP_Real solobj;

      solobj = SCIPsolGetOrigObj(primal->sols[i]);
      assert( SCIPsetIsGE(set, solobj, obj) );

      if( SCIPsetIsGT(set, solobj, obj) )
         break;

      if( SCIPsolsAreEqual(sol, primal->sols[i], set, stat, prob, NULL) )
         return TRUE;
   }

   return FALSE;
}

/** check if we are willing to check the solution for feasibility */
static
SCIP_Bool solOfInterest(
   SCIP_PRIMAL*          primal,             /**< primal data */
   SCIP_SET*             set,                /**< global SCIP settings */
   SCIP_STAT*            stat,               /**< problem statistics data */
   SCIP_PROB*            origprob,           /**< original problem */
   SCIP_PROB*            transprob,          /**< transformed problem after presolve */
   SCIP_SOL*             sol,                /**< primal CIP solution */
   int*                  insertpos,          /**< pointer to store the insert position of that solution */
   SCIP_Bool*            replace             /**< pointer to store whether the solution at insertpos should be replaced
                                              *   (e.g., because it lives in the original space) */
   )
{
   SCIP_Real obj;

   obj = SCIPsolGetObj(sol, set, transprob, origprob);

   /* check if we are willing to check worse solutions; a solution is better if the objective is smaller than the
    * current cutoff bound; solutions with infinite objective value are never accepted
    */
   if( (!set->misc_improvingsols || obj < primal->cutoffbound) && !SCIPsetIsInfinity(set, obj) )
   {
      /* find insert position for the solution */
      (*insertpos) = primalSearchSolPos(primal, set, transprob, origprob, sol);
      (*replace) = FALSE;

      /* the solution should be added, if the insertpos is smaller than the maximum number of solutions to be stored
       * and it does not already exist or it does exist, but the existing solution should be replaced by the new one
       */
      if( (*insertpos) < set->limit_maxsol &&
         (!primalExistsSol(primal, set, stat, origprob, transprob, sol, insertpos, replace) || (*replace)) )
         return TRUE;
   }

   return FALSE;
}

/** check if we are willing to store the solution candidate for later checking */
static
SCIP_Bool origsolOfInterest(
   SCIP_PRIMAL*          primal,             /**< primal data */
   SCIP_SET*             set,                /**< global SCIP settings */
   SCIP_STAT*            stat,               /**< problem statistics data */
   SCIP_PROB*            origprob,           /**< original problem */
   SCIP_SOL*             sol,                /**< primal CIP solution */
   int*                  insertpos           /**< pointer to store the insert position of that solution */
   )
{
   assert(SCIPsolIsOriginal(sol));
   
   /* find insert position for the solution */
   (*insertpos) = primalSearchOrigSolPos(primal, sol);
      
   if( (*insertpos) < set->limit_maxorigsol && !primalExistsOrigSol(primal, set, stat, origprob, sol, *insertpos) )
      return TRUE;
   
   return FALSE;
}

/** adds primal solution to solution storage by copying it */
SCIP_RETCODE SCIPprimalAddSol(
   SCIP_PRIMAL*          primal,             /**< primal data */
   BMS_BLKMEM*           blkmem,             /**< block memory */
   SCIP_SET*             set,                /**< global SCIP settings */
   SCIP_MESSAGEHDLR*     messagehdlr,        /**< message handler */
   SCIP_STAT*            stat,               /**< problem statistics data */
   SCIP_PROB*            origprob,           /**< original problem */
   SCIP_PROB*            transprob,          /**< transformed problem after presolve */
   SCIP_TREE*            tree,               /**< branch and bound tree */
   SCIP_LP*              lp,                 /**< current LP data */
   SCIP_EVENTQUEUE*      eventqueue,         /**< event queue */
   SCIP_EVENTFILTER*     eventfilter,        /**< event filter for global (not variable dependent) events */
   SCIP_SOL*             sol,                /**< primal CIP solution */
   SCIP_Bool*            stored              /**< stores whether given solution was good enough to keep */
   )
{
   SCIP_Bool replace;
   int insertpos;

   assert(primal != NULL);
   assert(transprob != NULL);
   assert(origprob != NULL);
   assert(sol != NULL);
   assert(stored != NULL);

   insertpos = -1;

   if( solOfInterest(primal, set, stat, origprob, transprob, sol, &insertpos, &replace) )
   {
      SCIP_SOL* solcopy;

      assert(insertpos >= 0 && insertpos < set->limit_maxsol);

      /* create a copy of the solution */
      SCIP_CALL( SCIPsolCopy(&solcopy, blkmem, set, stat, primal, sol) );

      /* insert copied solution into solution storage */
      SCIP_CALL( primalAddSol(primal, blkmem, set, messagehdlr, stat, origprob, transprob,
            tree, lp, eventqueue, eventfilter, &solcopy, insertpos, replace) );

      *stored = TRUE;
   }
   else
      *stored = FALSE;

   return SCIP_OKAY;
}

/** adds primal solution to solution storage, frees the solution afterwards */
SCIP_RETCODE SCIPprimalAddSolFree(
   SCIP_PRIMAL*          primal,             /**< primal data */
   BMS_BLKMEM*           blkmem,             /**< block memory */
   SCIP_SET*             set,                /**< global SCIP settings */
   SCIP_MESSAGEHDLR*     messagehdlr,        /**< message handler */
   SCIP_STAT*            stat,               /**< problem statistics data */
   SCIP_PROB*            origprob,           /**< original problem */
   SCIP_PROB*            transprob,          /**< transformed problem after presolve */
   SCIP_TREE*            tree,               /**< branch and bound tree */
   SCIP_LP*              lp,                 /**< current LP data */
   SCIP_EVENTQUEUE*      eventqueue,         /**< event queue */
   SCIP_EVENTFILTER*     eventfilter,        /**< event filter for global (not variable dependent) events */
   SCIP_SOL**            sol,                /**< pointer to primal CIP solution; is cleared in function call */
   SCIP_Bool*            stored              /**< stores whether given solution was good enough to keep */
   )
{
   SCIP_Bool replace;
   int insertpos;

   assert(primal != NULL);
   assert(transprob != NULL);
   assert(origprob != NULL);
   assert(sol != NULL);
   assert(*sol != NULL);
   assert(stored != NULL);

   insertpos = -1;

   if( solOfInterest(primal, set, stat, origprob, transprob, *sol, &insertpos, &replace) )
   {
      assert(insertpos >= 0 && insertpos < set->limit_maxsol);

      /* insert solution into solution storage */
      SCIP_CALL( primalAddSol(primal, blkmem, set, messagehdlr, stat, origprob, transprob,
            tree, lp, eventqueue, eventfilter, sol, insertpos, replace) );

      /* clear the pointer, such that the user cannot access the solution anymore */
      *sol = NULL;

      *stored = TRUE;
   }
   else
   {
      /* the solution is too bad -> free it immediately */
      SCIP_CALL( SCIPsolFree(sol, blkmem, primal) );

      *stored = FALSE;
   }
   assert(*sol == NULL);

   return SCIP_OKAY;
}

/** adds primal solution to solution candidate storage of original problem space */
SCIP_RETCODE SCIPprimalAddOrigSol(
   SCIP_PRIMAL*          primal,             /**< primal data */
   BMS_BLKMEM*           blkmem,             /**< block memory */
   SCIP_SET*             set,                /**< global SCIP settings */
   SCIP_STAT*            stat,               /**< problem statistics data */
   SCIP_PROB*            transprob,          /**< tranformed problem data */
   SCIP_PROB*            origprob,           /**< orginal problem data */
   SCIP_SOL*             sol,                /**< primal CIP solution; is cleared in function call */
   SCIP_Bool*            stored              /**< stores whether given solution was good enough to keep */
   )
{
   int insertpos;

   assert(primal != NULL);
   assert(sol != NULL);
   assert(SCIPsolIsOriginal(sol));
   assert(stored != NULL);

   insertpos = -1;

   if( origsolOfInterest(primal, set, stat, origprob, sol, &insertpos) )
   {
      SCIP_SOL* solcopy;

      assert(insertpos >= 0 && insertpos < set->limit_maxorigsol);

      /* create a copy of the solution */
      SCIP_CALL( SCIPsolCopy(&solcopy, blkmem, set, stat, primal, sol) );

      /* insert solution into solution storage */
<<<<<<< HEAD
      SCIP_CALL( primalAddOrigSol(primal, blkmem, set, transprob, origprob, solcopy, insertpos) );
=======
      SCIP_CALL( primalAddOrigSol(primal, blkmem, set, prob, solcopy, insertpos) );
>>>>>>> a5c1a606

      *stored = TRUE;
   }
   else
      *stored = FALSE;

   return SCIP_OKAY;
}

/** adds primal solution to solution candidate storage of original problem space, frees the solution afterwards */
SCIP_RETCODE SCIPprimalAddOrigSolFree(
   SCIP_PRIMAL*          primal,             /**< primal data */
   BMS_BLKMEM*           blkmem,             /**< block memory */
   SCIP_SET*             set,                /**< global SCIP settings */
   SCIP_STAT*            stat,               /**< problem statistics data */
   SCIP_PROB*            transprob,          /**< tranformed problem data */
   SCIP_PROB*            origprob,           /**< orginal problem data */
   SCIP_SOL**            sol,                /**< pointer to primal CIP solution; is cleared in function call */
   SCIP_Bool*            stored              /**< stores whether given solution was good enough to keep */
   )
{
   int insertpos;

   assert(primal != NULL);
   assert(sol != NULL);
   assert(*sol != NULL);
   assert(SCIPsolIsOriginal(*sol));
   assert(stored != NULL);

   insertpos = -1;

   if( origsolOfInterest(primal, set, stat, origprob, *sol, &insertpos) )
   {
      assert(insertpos >= 0 && insertpos < set->limit_maxorigsol);

      /* insert solution into solution storage */
<<<<<<< HEAD
      SCIP_CALL( primalAddOrigSol(primal, blkmem, set, transprob, origprob, *sol, insertpos) );
=======
      SCIP_CALL( primalAddOrigSol(primal, blkmem, set, prob, *sol, insertpos) );
>>>>>>> a5c1a606

      /* clear the pointer, such that the user cannot access the solution anymore */
      *sol = NULL;

      *stored = TRUE;
   }
   else
   {
      /* the solution is too bad -> free it immediately */
      SCIP_CALL( SCIPsolFree(sol, blkmem, primal) );

      *stored = FALSE;
   }
   assert(*sol == NULL);

   return SCIP_OKAY;
}

/** links temporary solution of primal data to current solution */
static
SCIP_RETCODE primalLinkCurrentSol(
   SCIP_PRIMAL*          primal,             /**< primal data */
   BMS_BLKMEM*           blkmem,             /**< block memory */
   SCIP_SET*             set,                /**< global SCIP settings */
   SCIP_STAT*            stat,               /**< problem statistics data */
   SCIP_PROB*            prob,               /**< transformed problem data */
   SCIP_TREE*            tree,               /**< branch and bound tree */
   SCIP_LP*              lp,                 /**< current LP data */
   SCIP_HEUR*            heur                /**< heuristic that found the solution (or NULL if it's from the tree) */
   )
{
   assert(primal != NULL);

   if( primal->currentsol == NULL )
   {
      SCIP_CALL( SCIPsolCreateCurrentSol(&primal->currentsol, blkmem, set, stat, prob, primal, tree, lp, heur) );
   }
   else
   {
      SCIP_CALL( SCIPsolLinkCurrentSol(primal->currentsol, set, stat, prob, tree, lp) );
      SCIPsolSetHeur(primal->currentsol, heur);
   }

   return SCIP_OKAY;
}

/** adds current LP/pseudo solution to solution storage */
SCIP_RETCODE SCIPprimalAddCurrentSol(
   SCIP_PRIMAL*          primal,             /**< primal data */
   BMS_BLKMEM*           blkmem,             /**< block memory */
   SCIP_SET*             set,                /**< global SCIP settings */
   SCIP_MESSAGEHDLR*     messagehdlr,        /**< message handler */
   SCIP_STAT*            stat,               /**< problem statistics data */
   SCIP_PROB*            origprob,           /**< original problem */
   SCIP_PROB*            transprob,          /**< transformed problem after presolve */
   SCIP_TREE*            tree,               /**< branch and bound tree */
   SCIP_LP*              lp,                 /**< current LP data */
   SCIP_EVENTQUEUE*      eventqueue,         /**< event queue */
   SCIP_EVENTFILTER*     eventfilter,        /**< event filter for global (not variable dependent) events */
   SCIP_HEUR*            heur,               /**< heuristic that found the solution (or NULL if it's from the tree) */
   SCIP_Bool*            stored              /**< stores whether given solution was good enough to keep */
   )
{
   assert(primal != NULL);

   /* link temporary solution to current solution */
   SCIP_CALL( primalLinkCurrentSol(primal, blkmem, set, stat, transprob, tree, lp, heur) );

   /* add solution to solution storage */
   SCIP_CALL( SCIPprimalAddSol(primal, blkmem, set, messagehdlr, stat, origprob, transprob,
         tree, lp, eventqueue, eventfilter, primal->currentsol, stored) );

   return SCIP_OKAY;
}

/** checks primal solution; if feasible, adds it to storage by copying it */
SCIP_RETCODE SCIPprimalTrySol(
   SCIP_PRIMAL*          primal,             /**< primal data */
   BMS_BLKMEM*           blkmem,             /**< block memory */
   SCIP_SET*             set,                /**< global SCIP settings */
   SCIP_MESSAGEHDLR*     messagehdlr,        /**< message handler */
   SCIP_STAT*            stat,               /**< problem statistics data */
   SCIP_PROB*            origprob,           /**< original problem */
   SCIP_PROB*            transprob,          /**< transformed problem after presolve */
   SCIP_TREE*            tree,               /**< branch and bound tree */
   SCIP_LP*              lp,                 /**< current LP data */
   SCIP_EVENTQUEUE*      eventqueue,         /**< event queue */
   SCIP_EVENTFILTER*     eventfilter,        /**< event filter for global (not variable dependent) events */
   SCIP_SOL*             sol,                /**< primal CIP solution */
   SCIP_Bool             printreason,        /**< should all reasons of violations be printed? */
   SCIP_Bool             checkbounds,        /**< should the bounds of the variables be checked? */
   SCIP_Bool             checkintegrality,   /**< has integrality to be checked? */
   SCIP_Bool             checklprows,        /**< have current LP rows to be checked? */
   SCIP_Bool*            stored              /**< stores whether given solution was feasible and good enough to keep */
   )
{
   SCIP_Bool feasible;
   SCIP_Bool replace;
   int insertpos;

   assert(primal != NULL);
   assert(set != NULL);
   assert(transprob != NULL);
   assert(origprob != NULL);
   assert(tree != NULL);
   assert(sol != NULL);
   assert(stored != NULL);

   /* if we want to solve exactly, the constraint handlers cannot rely on the LP's feasibility */
   checklprows = checklprows || set->misc_exactsolve;

   insertpos = -1;

   if( solOfInterest(primal, set, stat, origprob, transprob, sol, &insertpos, &replace) )
   {
      /* check solution for feasibility */
      SCIP_CALL( SCIPsolCheck(sol, set, messagehdlr, blkmem, stat, transprob, printreason, checkbounds, checkintegrality, checklprows, &feasible) );
   }
   else
      feasible = FALSE;

   if( feasible )
   {
      SCIP_SOL* solcopy;

      assert(insertpos >= 0 && insertpos < set->limit_maxsol);

      /* create a copy of the solution */
      SCIP_CALL( SCIPsolCopy(&solcopy, blkmem, set, stat, primal, sol) );

      /* insert copied solution into solution storage */
      SCIP_CALL( primalAddSol(primal, blkmem, set, messagehdlr, stat, origprob, transprob,
            tree, lp, eventqueue, eventfilter, &solcopy, insertpos, replace) );

      *stored = TRUE;
   }
   else
      *stored = FALSE;

   return SCIP_OKAY;
}

/** checks primal solution; if feasible, adds it to storage; solution is freed afterwards */
SCIP_RETCODE SCIPprimalTrySolFree(
   SCIP_PRIMAL*          primal,             /**< primal data */
   BMS_BLKMEM*           blkmem,             /**< block memory */
   SCIP_SET*             set,                /**< global SCIP settings */
   SCIP_MESSAGEHDLR*     messagehdlr,        /**< message handler */
   SCIP_STAT*            stat,               /**< problem statistics data */
   SCIP_PROB*            origprob,           /**< original problem */
   SCIP_PROB*            transprob,          /**< transformed problem after presolve */
   SCIP_TREE*            tree,               /**< branch and bound tree */
   SCIP_LP*              lp,                 /**< current LP data */
   SCIP_EVENTQUEUE*      eventqueue,         /**< event queue */
   SCIP_EVENTFILTER*     eventfilter,        /**< event filter for global (not variable dependent) events */
   SCIP_SOL**            sol,                /**< pointer to primal CIP solution; is cleared in function call */
   SCIP_Bool             printreason,        /**< should all the reasons of violations be printed? */
   SCIP_Bool             checkbounds,        /**< should the bounds of the variables be checked? */
   SCIP_Bool             checkintegrality,   /**< has integrality to be checked? */
   SCIP_Bool             checklprows,        /**< have current LP rows to be checked? */
   SCIP_Bool*            stored              /**< stores whether solution was feasible and good enough to keep */
   )
{
   SCIP_Bool feasible;
   SCIP_Bool replace;
   int insertpos;

   assert(primal != NULL);
   assert(transprob != NULL);
   assert(origprob != NULL);
   assert(tree != NULL);
   assert(sol != NULL);
   assert(*sol != NULL);
   assert(stored != NULL);

   *stored = FALSE;

   /* if we want to solve exactly, the constraint handlers cannot rely on the LP's feasibility */
   checklprows = checklprows || set->misc_exactsolve;

   insertpos = -1;

   if( solOfInterest(primal, set, stat, origprob, transprob, *sol, &insertpos, &replace) )
   {
      /* check solution for feasibility */
      SCIP_CALL( SCIPsolCheck(*sol, set, messagehdlr, blkmem, stat, transprob, printreason, checkbounds, checkintegrality, checklprows, &feasible) );
   }
   else
      feasible = FALSE;

   if( feasible )
   {
      assert(insertpos >= 0 && insertpos < set->limit_maxsol);

      /* insert solution into solution storage */
      SCIP_CALL( primalAddSol(primal, blkmem, set, messagehdlr, stat, origprob, transprob,
            tree, lp, eventqueue, eventfilter, sol, insertpos, replace) );

      /* clear the pointer, such that the user cannot access the solution anymore */
      *sol = NULL;
      *stored = TRUE;
   }
   else
   {
      /* the solution is too bad or infeasible -> free it immediately */
      SCIP_CALL( SCIPsolFree(sol, blkmem, primal) );
      *stored = FALSE;
   }
   assert(*sol == NULL);

   return SCIP_OKAY;
}

/** checks current LP/pseudo solution; if feasible, adds it to storage */
SCIP_RETCODE SCIPprimalTryCurrentSol(
   SCIP_PRIMAL*          primal,             /**< primal data */
   BMS_BLKMEM*           blkmem,             /**< block memory */
   SCIP_SET*             set,                /**< global SCIP settings */
   SCIP_MESSAGEHDLR*     messagehdlr,        /**< message handler */
   SCIP_STAT*            stat,               /**< problem statistics data */
   SCIP_PROB*            origprob,           /**< original problem */
   SCIP_PROB*            transprob,          /**< transformed problem after presolve */
   SCIP_TREE*            tree,               /**< branch and bound tree */
   SCIP_LP*              lp,                 /**< current LP data */
   SCIP_EVENTQUEUE*      eventqueue,         /**< event queue */
   SCIP_EVENTFILTER*     eventfilter,        /**< event filter for global (not variable dependent) events */
   SCIP_HEUR*            heur,               /**< heuristic that found the solution (or NULL if it's from the tree) */
   SCIP_Bool             printreason,        /**< should all reasons of violations be printed? */
   SCIP_Bool             checkintegrality,   /**< has integrality to be checked? */
   SCIP_Bool             checklprows,        /**< have current LP rows to be checked? */
   SCIP_Bool*            stored              /**< stores whether given solution was good enough to keep */
   )
{
   assert(primal != NULL);

   /* link temporary solution to current solution */
   SCIP_CALL( primalLinkCurrentSol(primal, blkmem, set, stat, transprob, tree, lp, heur) );

   /* add solution to solution storage */
   SCIP_CALL( SCIPprimalTrySol(primal, blkmem, set, messagehdlr, stat, origprob, transprob,
         tree, lp, eventqueue, eventfilter, primal->currentsol,
         printreason, FALSE, checkintegrality, checklprows, stored) );

   return SCIP_OKAY;
}

/** inserts solution into the global array of all existing primal solutions */
SCIP_RETCODE SCIPprimalSolCreated(
   SCIP_PRIMAL*          primal,             /**< primal data */
   SCIP_SET*             set,                /**< global SCIP settings */
   SCIP_SOL*             sol                 /**< primal CIP solution */
   )
{
   assert(primal != NULL);
   assert(sol != NULL);
   assert(SCIPsolGetPrimalIndex(sol) == -1);

   /* allocate memory for solution storage */
   SCIP_CALL( ensureExistingsolsSize(primal, set, primal->nexistingsols+1) );

   /* append solution */
   SCIPsolSetPrimalIndex(sol, primal->nexistingsols);
   primal->existingsols[primal->nexistingsols] = sol;
   primal->nexistingsols++;

   return SCIP_OKAY;
}

/** removes solution from the global array of all existing primal solutions */
void SCIPprimalSolFreed(
   SCIP_PRIMAL*          primal,             /**< primal data */
   SCIP_SOL*             sol                 /**< primal CIP solution */
   )
{
   int idx;

   assert(primal != NULL);
   assert(sol != NULL);

   /* remove solution */
   idx = SCIPsolGetPrimalIndex(sol);
   assert(0 <= idx && idx < primal->nexistingsols);
   if( idx < primal->nexistingsols-1 )
   {
      primal->existingsols[idx] = primal->existingsols[primal->nexistingsols-1];
      SCIPsolSetPrimalIndex(primal->existingsols[idx], idx);
   }
   primal->nexistingsols--;
}

/** updates all existing primal solutions after a change in a variable's objective value */
void SCIPprimalUpdateVarObj(
   SCIP_PRIMAL*          primal,             /**< primal data */
   SCIP_VAR*             var,                /**< problem variable */
   SCIP_Real             oldobj,             /**< old objective value */
   SCIP_Real             newobj              /**< new objective value */
   )
{
   int i;

   assert(primal != NULL);

   for( i = 0; i < primal->nexistingsols; ++i )
   {
      if( !SCIPsolIsOriginal(primal->existingsols[i]) )
         SCIPsolUpdateVarObj(primal->existingsols[i], var, oldobj, newobj);
   }
}

/** retransforms all existing solutions to original problem space */
SCIP_RETCODE SCIPprimalRetransformSolutions(
   SCIP_PRIMAL*          primal,             /**< primal data */
   SCIP_SET*             set,                /**< global SCIP settings */
   SCIP_STAT*            stat,               /**< problem statistics data */
   SCIP_PROB*            origprob            /**< original problem */
   )
{
   int i;

   assert(primal != NULL);

   for( i = 0; i < primal->nexistingsols; ++i )
   {
      if( SCIPsolGetOrigin(primal->existingsols[i]) == SCIP_SOLORIGIN_ZERO )
      {
         SCIP_CALL( SCIPsolRetransform(primal->existingsols[i], set, stat, origprob) );
      }
   }

   return SCIP_OKAY;
}

/** tries to transform original solution to the transformed problem space */
SCIP_RETCODE SCIPprimalTransformSol(
   SCIP_PRIMAL*          primal,             /**< primal data */
   SCIP_SOL*             sol,                /**< primal solution */
   BMS_BLKMEM*           blkmem,             /**< block memory */
   SCIP_SET*             set,                /**< global SCIP settings */
   SCIP_MESSAGEHDLR*     messagehdlr,        /**< message handler */
   SCIP_STAT*            stat,               /**< problem statistics data */
   SCIP_PROB*            origprob,           /**< original problem */
   SCIP_PROB*            transprob,          /**< transformed problem after presolve */
   SCIP_TREE*            tree,               /**< branch and bound tree */
   SCIP_LP*              lp,                 /**< current LP data */
   SCIP_EVENTQUEUE*      eventqueue,         /**< event queue */
   SCIP_EVENTFILTER*     eventfilter,        /**< event filter for global (not variable dependent) events */
   SCIP_Real*            solvals,            /**< array for internal use to store solution values, or NULL;
                                              *   if the method is called multiple times in a row, an array with size >=
                                              *   number of active variables should be given for performance reasons */
   SCIP_Bool*            solvalset,          /**< array for internal use to store which solution values were set, or NULL;
                                              *   if the method is called multiple times in a row, an array with size >=
                                              *   number of active variables should be given for performance reasons */
   int                   solvalssize,        /**< size of solvals and solvalset arrays, should be >= number of active
                                              *   variables */
   SCIP_Bool*            added               /**< pointer to store whether the solution was added */
   )
{
   SCIP_VAR** origvars;
   SCIP_VAR** transvars;
   SCIP_VAR* var;
   SCIP_Real* localsolvals;
   SCIP_Bool* localsolvalset;
   SCIP_Real solval;
   SCIP_Real scalar;
   SCIP_Real constant;
   SCIP_Bool localarrays;
   SCIP_Bool feasible;
   int norigvars;
   int ntransvars;
   int nvarsset;
   int v;

   assert(origprob != NULL);
   assert(transprob != NULL);
   assert(SCIPsolIsOriginal(sol));
   assert(solvalssize == 0 || solvals != NULL);
   assert(solvalssize == 0 || solvalset != NULL);

   origvars = origprob->vars;
   norigvars = origprob->nvars;
   transvars = transprob->vars;
   ntransvars = transprob->nvars;
   assert(solvalssize == 0 || solvalssize >= ntransvars);

   SCIPdebugMessage("try to transfer original solution %p with objective %g into the transformed problem space\n",
      (void*)sol, SCIPsolGetOrigObj(sol));

   /* if no solvals and solvalset arrays are given, allocate local ones, otherwise use the given ones */
   localarrays = (solvalssize == 0);
   if( localarrays )
   {
      SCIP_CALL( SCIPsetAllocBufferArray(set, &localsolvals, ntransvars) );
      SCIP_CALL( SCIPsetAllocBufferArray(set, &localsolvalset, ntransvars) );
   }
   else
   {
      localsolvals = solvals;
      localsolvalset = solvalset;
   }

   BMSclearMemoryArray(localsolvalset, ntransvars);
   feasible = TRUE;
   (*added) = FALSE;
   nvarsset = 0;

   /* for each original variable, get the corresponding active, fixed or multi-aggregated variable;
    * if it resolves to an active variable, we set its solution value or check whether an already stored solution value
    * is consistent; if it resolves to a fixed variable, we check that the fixing matches the original solution value;
    * multi-aggregated variables are skipped, because their value is defined by setting solution values for the active
    * variables, anyway
    */
   for( v = 0; v < norigvars && feasible; ++v )
   {
      var = origvars[v];

      solval = SCIPsolGetVal(sol, set, stat, var);

      /* get corresponding active, fixed, or multi-aggregated variable */
      scalar = 1.0;
      constant = 0.0;
      SCIP_CALL( SCIPvarGetProbvarSum(&var, set, &scalar, &constant) );
      assert(SCIPvarIsActive(var) || SCIPvarGetStatus(var) == SCIP_VARSTATUS_FIXED
         || SCIPvarGetStatus(var) == SCIP_VARSTATUS_MULTAGGR);

      /* check whether the fixing corresponds to the solution value of the original variable */
      if( SCIPvarGetStatus(var) == SCIP_VARSTATUS_FIXED )
      {
         if( !SCIPsetIsEQ(set, solval, constant) )
         {
            SCIPdebugMessage("original variable <%s> (solval=%g) resolves to fixed variable <%s> (original solval=%g)\n",
               SCIPvarGetName(origvars[v]), solval, SCIPvarGetName(var), constant);
            feasible = FALSE;
         }
      }
      else if( SCIPvarIsActive(var) )
      {
         /* if we already assigned a solution value to the transformed variable, check that it corresponds to the
          * value obtained from the currently regarded original variable
          */
         if( localsolvalset[SCIPvarGetProbindex(var)] )
         {
            if( !SCIPsetIsEQ(set, solval, scalar * localsolvals[SCIPvarGetProbindex(var)] + constant) )
            {
               SCIPdebugMessage("original variable <%s> (solval=%g) resolves to active variable <%s> with assigned solval %g (original solval=%g)\n",
                  SCIPvarGetName(origvars[v]), solval, SCIPvarGetName(var), localsolvals[SCIPvarGetProbindex(var)],
                  scalar * localsolvals[SCIPvarGetProbindex(var)] + constant);
               feasible = FALSE;
            }
         }
         /* assign solution value to the transformed variable */
         else
         {
            assert(scalar != 0.0);

            localsolvals[SCIPvarGetProbindex(var)] = (solval - constant) / scalar;
            localsolvalset[SCIPvarGetProbindex(var)] = TRUE;
            ++nvarsset;
         }
      }
#ifndef NDEBUG
      /* we do not have to handle multi-aggregated variables here, since by assigning values to all active variabes,
       * we implicitly assign values to the multi-aggregated variables, too
       */
      else
         assert(SCIPvarGetStatus(var) == SCIP_VARSTATUS_MULTAGGR);
#endif
   }

   /* if the solution values of fixed and active variables lead to no contradiction, construct solution and try it */
   if( feasible )
   {
      SCIP_SOL* transsol;

      SCIP_CALL( SCIPsolCreate(&transsol, blkmem, set, stat, primal, tree, SCIPsolGetHeur(sol)) );

      /* set solution values for variables to which we assigned a value */
      for( v = 0; v < ntransvars; ++v )
      {
         if( localsolvalset[v] )
         {
            SCIP_CALL( SCIPsolSetVal(transsol, set, stat, tree, transvars[v], localsolvals[v]) );
         }
      }

      SCIP_CALL( SCIPprimalTrySolFree(primal, blkmem, set, messagehdlr, stat, origprob, transprob,
            tree, lp, eventqueue, eventfilter, &transsol, FALSE, TRUE, TRUE, TRUE, added) );

      SCIPdebugMessage("solution transferred, %d/%d active variables set (stored=%u)\n", nvarsset, ntransvars, *added);
   }
   else
      (*added) = FALSE;

   /* free local arrays, if needed */
   if( localarrays )
   {
      SCIPsetFreeBufferArray(set, &localsolvalset);
      SCIPsetFreeBufferArray(set, &localsolvals);
   }

   return SCIP_OKAY;
}<|MERGE_RESOLUTION|>--- conflicted
+++ resolved
@@ -316,7 +316,7 @@
    assert(primal != NULL);
 
    /* get internal objective limit */
-   objlimit = SCIPprobInternObjval(transprob, origprob, set, SCIPprobGetObjlim(transprob, set));
+   objlimit = SCIPprobInternObjval(transprob, origprob, set, SCIPprobGetObjlim(origprob, set));
    inf = SCIPsetInfinity(set);
    objlimit = MIN(objlimit, inf);
 
@@ -361,7 +361,7 @@
    assert(SCIPsetGetStage(set) <= SCIP_STAGE_EXITPRESOLVE);
 
    /* recalculate internal objective limit */
-   upperbound = SCIPprobInternObjval(transprob, origprob, set, SCIPprobGetObjlim(transprob, set));
+   upperbound = SCIPprobInternObjval(transprob, origprob, set, SCIPprobGetObjlim(origprob, set));
    inf = SCIPsetInfinity(set);
    upperbound = MIN(upperbound, inf);
 
@@ -491,15 +491,11 @@
 
    sol = *solptr;
    assert(sol != NULL);
-   obj = SCIPsolGetObj(sol, set, transprob);
+   obj = SCIPsolGetObj(sol, set, transprob, origprob);
 
    SCIPdebugMessage("insert primal solution %p with obj %g at position %d (replace=%u):\n",
-<<<<<<< HEAD
-      (void*)sol, SCIPsolGetObj(sol, set, transprob, origprob), insertpos, replace);
-
-=======
       (void*)sol, obj, insertpos, replace);
->>>>>>> a5c1a606
+
    SCIPdebug( SCIP_CALL( SCIPsolPrint(sol, set, messagehdlr, stat, transprob, NULL, NULL, FALSE) ) );
 
 #if 0
@@ -566,7 +562,7 @@
       primal->nsolsfound++;
 
       /* check if solution is better than objective limit */
-      if( SCIPsetIsFeasLE(set, obj, SCIPprobInternObjval(transprob, set, SCIPprobGetObjlim(origprob, set))) )
+      if( SCIPsetIsFeasLE(set, obj, SCIPprobInternObjval(transprob, origprob, set, SCIPprobGetObjlim(origprob, set))) )
          primal->nlimsolsfound++;
    }
 
@@ -580,15 +576,10 @@
       stat->firstprimalheur = SCIPsolGetHeur(sol);
       stat->firstprimaltime = SCIPsolGetTime(sol);
       stat->firstprimaldepth = SCIPsolGetDepth(sol);
-<<<<<<< HEAD
-
-      primalsolval = SCIPsolGetObj(sol, set, transprob, origprob);
+
+      primalsolval = obj;
       stat->firstprimalbound = SCIPprobExternObjval(transprob, origprob, set, primalsolval);
 
-=======
-      primalsolval = obj;
-      stat->firstprimalbound = SCIPprobExternObjval(transprob, set, primalsolval);
->>>>>>> a5c1a606
       SCIPdebugMessage("First Solution stored in problem specific statistics.\n");
       SCIPdebugMessage("-> %"SCIP_LONGINT_FORMAT" nodes, %d runs, %.2g time, %d depth, %.15g objective\n", stat->nnodesbeforefirst, stat->nrunsbeforefirst,
          stat->firstprimaltime, stat->firstprimaldepth, stat->firstprimalbound);
@@ -608,11 +599,6 @@
    SCIPvbcFoundSolution(stat->vbc, set, stat, SCIPtreeGetCurrentNode(tree));
 
    /* check, if the global upper bound has to be updated */
-<<<<<<< HEAD
-   obj = SCIPsolGetObj(sol, set, transprob, origprob);
-
-=======
->>>>>>> a5c1a606
    if( obj < primal->upperbound )
    {
       /* update the upper bound */
@@ -659,12 +645,8 @@
    SCIP_PRIMAL*          primal,             /**< primal data */
    BMS_BLKMEM*           blkmem,             /**< block memory */
    SCIP_SET*             set,                /**< global SCIP settings */
-<<<<<<< HEAD
    SCIP_PROB*            transprob,          /**< tranformed problem data */
    SCIP_PROB*            origprob,           /**< orginal problem data */
-=======
-   SCIP_PROB*            prob,               /**< original problem */
->>>>>>> a5c1a606
    SCIP_SOL*             sol,                /**< primal CIP solution */
    int                   insertpos           /**< position in solution storage to add solution to */
    )
@@ -673,7 +655,8 @@
 
    assert(primal != NULL);
    assert(set != NULL);
-   assert(prob != NULL);
+   assert(transprob != NULL);
+   assert(origprob != NULL);
    assert(sol != NULL);
    assert(0 <= insertpos && insertpos < set->limit_maxorigsol);
 
@@ -700,7 +683,7 @@
    primal->nsolsfound++;
 
    /* check if solution is better than objective limit */
-   if( SCIPsetIsFeasLE(set, SCIPsolGetOrigObj(sol), prob->objlim) )
+   if( SCIPsetIsFeasLE(set, SCIPsolGetOrigObj(sol), SCIPprobGetObjlim(origprob, set)) )
       primal->nlimsolsfound++;
 
    SCIPdebugMessage(" -> stored at position %d of %d solutions, found %"SCIP_LONGINT_FORMAT" solutions\n",
@@ -1114,11 +1097,7 @@
       SCIP_CALL( SCIPsolCopy(&solcopy, blkmem, set, stat, primal, sol) );
 
       /* insert solution into solution storage */
-<<<<<<< HEAD
       SCIP_CALL( primalAddOrigSol(primal, blkmem, set, transprob, origprob, solcopy, insertpos) );
-=======
-      SCIP_CALL( primalAddOrigSol(primal, blkmem, set, prob, solcopy, insertpos) );
->>>>>>> a5c1a606
 
       *stored = TRUE;
    }
@@ -1155,11 +1134,7 @@
       assert(insertpos >= 0 && insertpos < set->limit_maxorigsol);
 
       /* insert solution into solution storage */
-<<<<<<< HEAD
       SCIP_CALL( primalAddOrigSol(primal, blkmem, set, transprob, origprob, *sol, insertpos) );
-=======
-      SCIP_CALL( primalAddOrigSol(primal, blkmem, set, prob, *sol, insertpos) );
->>>>>>> a5c1a606
 
       /* clear the pointer, such that the user cannot access the solution anymore */
       *sol = NULL;
