--- conflicted
+++ resolved
@@ -248,20 +248,7 @@
    SCIP_CERTIFICATE*     certificate,        /**< certificate information */
    SCIP_Bool             isorigfile,         /**< should the original solution be printed or in transformed space */
    const char*           boundname,          /**< name of the bound constraint */
-<<<<<<< HEAD
-   SCIP_VAR*             var,                /**< index of the variable */
-   SCIP_Rational*        boundval,           /**< value of the bound */
-   SCIP_Bool             isupper             /**< is it the upper bound? */
-   );
-
-/** checks whether variable bound assumption is present; prints it if not; returns index */
-SCIP_Longint SCIPcertificatePrintBoundAssumption(
-   SCIP_CERTIFICATE*     certificate,        /**< certificate information */
-   const char*           assumptionname,     /**< name of the bound constraint */
-   SCIP_VAR*             var,                /**< variable */
-=======
    SCIP_VAR*             var,                /**< variable to print the bound cons for */
->>>>>>> 05ac3bb6
    SCIP_Rational*        boundval,           /**< value of the bound */
    SCIP_Bool             isupper             /**< is it the upper bound? */
    );
