--- conflicted
+++ resolved
@@ -5299,11 +5299,7 @@
       SCIPclockStart(stat->conflictlptime, set);
 
       /* resolve the LP */
-<<<<<<< HEAD
-      retcode = SCIPlpiSolveDual(lp->lpi);
-=======
       SCIP_CALL( SCIPlpiSolveDual(lp->lpi) );
->>>>>>> 70dc277f
 
       /* stop LP timer */
       SCIPclockStop(stat->conflictlptime, set);
