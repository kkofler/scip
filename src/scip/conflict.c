/* * * * * * * * * * * * * * * * * * * * * * * * * * * * * * * * * * * * * * */
/*                                                                           */
/*                  This file is part of the program and library             */
/*         SCIP --- Solving Constraint Integer Programs                      */
/*                                                                           */
/*    Copyright (C) 2002-2016 Konrad-Zuse-Zentrum                            */
/*                            fuer Informationstechnik Berlin                */
/*                                                                           */
/*  SCIP is distributed under the terms of the ZIB Academic License.         */
/*                                                                           */
/*  You should have received a copy of the ZIB Academic License              */
/*  along with SCIP; see the file COPYING. If not email to scip@zib.de.      */
/*                                                                           */
/* * * * * * * * * * * * * * * * * * * * * * * * * * * * * * * * * * * * * * */

/**@file   conflict.c
 * @brief  methods and datastructures for conflict analysis
 * @author Tobias Achterberg
 * @author Timo Berthold
 * @author Stefan Heinz
 * @author Marc Pfetsch
 * @author Michael Winkler
 * @author Jakob Witzig
 *
 * This file implements a conflict analysis method like the one used in modern
 * SAT solvers like zchaff. The algorithm works as follows:
 *
 * Given is a set of bound changes that are not allowed being applied simultaneously, because they
 * render the current node infeasible (e.g. because a single constraint is infeasible in the these
 * bounds, or because the LP relaxation is infeasible).  The goal is to deduce a clause on variables
 * -- a conflict clause -- representing the "reason" for this conflict, i.e., the branching decisions
 * or the deductions (applied e.g. in domain propagation) that lead to the conflict. This clause can
 * then be added to the constraint set to help cutting off similar parts of the branch and bound
 * tree, that would lead to the same conflict.  A conflict clause can also be generated, if the
 * conflict was detected by a locally valid constraint. In this case, the resulting conflict clause
 * is also locally valid in the same depth as the conflict detecting constraint. If all involved
 * variables are binary, a linear (set covering) constraint can be generated, otherwise a bound
 * disjunction constraint is generated. Details are given in
 *
 * Tobias Achterberg, Conflict Analysis in Mixed Integer Programming@n
 * Discrete Optimization, 4, 4-20 (2007)
 *
 * See also @ref CONF. Here is an outline of the algorithm:
 *
 * -#  Put all the given bound changes to a priority queue, which is ordered,
 *     such that the bound change that was applied last due to branching or deduction
 *     is at the top of the queue. The variables in the queue are always active
 *     problem variables. Because binary variables are preferred over general integer
 *     variables, integer variables are put on the priority queue prior to the binary 
 *     variables. Create an empty conflict set.
 * -#  Remove the top bound change b from the priority queue.
 * -#  Perform the following case distinction:
 *     -#  If the remaining queue is non-empty, and bound change b' (the one that is now
 *         on the top of the queue) was applied at the same depth level as b, and if
 *         b was a deduction with known inference reason, and if the inference constraint's
 *         valid depth is smaller or equal to the conflict detecting constraint's valid
 *         depth:
 *          - Resolve bound change b by asking the constraint that inferred the
 *            bound change to put all the bound changes on the priority queue, that
 *            lead to the deduction of b.
 *            Note that these bound changes have at most the same inference depth
 *            level as b, and were deduced earlier than b.
 *     -#  Otherwise, the bound change b was a branching decision or a deduction with
 *         missing inference reason, or the inference constraint's validity is more local
 *         than the one of the conflict detecting constraint.
 *          - If a the bound changed corresponds to a binary variable, add it or its 
 *            negation to the conflict set, depending on which of them is currently fixed to
 *            FALSE (i.e., the conflict set consists of literals that cannot be FALSE
 *            altogether at the same time).
 *          - Otherwise put the bound change into the conflict set.
 *         Note that if the bound change was a branching, all deduced bound changes
 *         remaining in the priority queue have smaller inference depth level than b,
 *         since deductions are always applied after the branching decisions. However,
 *         there is the possibility, that b was a deduction, where the inference
 *         reason was not given or the inference constraint was too local.
 *         With this lack of information, we must treat the deduced bound change like
 *         a branching, and there may exist other deduced bound changes of the same
 *         inference depth level in the priority queue.
 * -#  If priority queue is non-empty, goto step 2.
 * -#  The conflict set represents the conflict clause saying that at least one
 *     of the conflict variables must take a different value. The conflict set is then passed
 *     to the conflict handlers, that may create a corresponding constraint (e.g. a logicor 
 *     constraint or bound disjunction constraint) out of these conflict variables and 
 *     add it to the problem.
 *
 * If all deduced bound changes come with (global) inference information, depending on
 * the conflict analyzing strategy, the resulting conflict set has the following property:
 *  - 1-FirstUIP: In the depth level where the conflict was found, at most one variable
 *    assigned at that level is member of the conflict set. This conflict variable is the
 *    first unique implication point of its depth level (FUIP).
 *  - All-FirstUIP: For each depth level, at most one variable assigned at that level is
 *    member of the conflict set. This conflict variable is the first unique implication
 *    point of its depth level (FUIP).
 *
 * The user has to do the following to get the conflict analysis running in its
 * current implementation:
 *  - A constraint handler or propagator supporting the conflict analysis must implement
 *    the CONSRESPROP/PROPRESPROP call, that processes a bound change inference b and puts all
 *    the reason bounds leading to the application of b with calls to
 *    SCIPaddConflictBound() on the conflict queue (algorithm step 3.(a)).
 *  - If the current bounds lead to a deduction of a bound change (e.g. in domain
 *    propagation), a constraint handler should call SCIPinferVarLbCons() or
 *    SCIPinferVarUbCons(), thus providing the constraint that infered the bound change.
 *    A propagator should call SCIPinferVarLbProp() or SCIPinferVarUbProp() instead,
 *    thus providing a pointer to itself.
 *  - If (in the current bounds) an infeasibility is detected, the constraint handler or
 *    propagator should
 *     1. call SCIPinitConflictAnalysis() to initialize the conflict queue,
 *     2. call SCIPaddConflictBound() for each bound that lead to the conflict,
 *     3. call SCIPanalyzeConflictCons() or SCIPanalyzeConflict() to analyze the conflict
 *        and add an appropriate conflict constraint.
 */

/*---+----1----+----2----+----3----+----4----+----5----+----6----+----7----+----8----+----9----+----0----+----1----+----2*/

#include <assert.h>
#include <string.h>

#include "scip/def.h"
#include "scip/set.h"
#include "scip/stat.h"
#include "scip/clock.h"
#include "scip/visual.h"
#include "scip/history.h"
#include "scip/paramset.h"
#include "scip/lp.h"
#include "scip/var.h"
#include "scip/prob.h"
#include "scip/tree.h"
#include "scip/scip.h"
#include "scip/conflict.h"
#include "scip/cons.h"
#include "scip/prop.h"
#include "scip/presolve.h"
#include "scip/debug.h"
#include "scip/pub_message.h"
#include "scip/pub_misc.h"
#include "scip/cuts.h"
#include "lpi/lpi.h"

#include "scip/struct_conflict.h"
#include "scip/cons_linear.h"

#define BOUNDSWITCH                0.51 /**< threshold for bound switching - see SCIPcalcMIR() */
#define USEVBDS                   FALSE /**< use variable bounds - see SCIPcalcMIR() */
#define ALLOWLOCAL                FALSE /**< allow to generate local cuts - see SCIPcalcMIR() */
#define FIXINTEGRALRHS            FALSE /**< try to generate an integral rhs - see SCIPcalcMIR() */
#define MINFRAC                   0.05
#define MAXFRAC                   0.999
#define SCALE                     1.0

/*#define SCIP_CONFGRAPH*/


#ifdef SCIP_CONFGRAPH
/*
 * Output of Conflict Graph
 */

#include <stdio.h>

static FILE*             confgraphfile = NULL;              /**< output file for current conflict graph */
static SCIP_BDCHGINFO*   confgraphcurrentbdchginfo = NULL;  /**< currently resolved bound change */
static int               confgraphnconflictsets = 0;        /**< number of conflict sets marked in the graph */

/** writes a node section to the conflict graph file */
static
void confgraphWriteNode(
   void*                 idptr,              /**< id of the node */
   const char*           label,              /**< label of the node */
   const char*           nodetype,           /**< type of the node */
   const char*           fillcolor,          /**< color of the node's interior */
   const char*           bordercolor         /**< color of the node's border */
   )
{
   assert(confgraphfile != NULL);

   SCIPgmlWriteNode(confgraphfile, (unsigned int)(size_t)idptr, label, nodetype, fillcolor, bordercolor);
}

/** writes an edge section to the conflict graph file */
static
void confgraphWriteEdge(
   void*                 source,             /**< source node of the edge */
   void*                 target,             /**< target node of the edge */
   const char*           color               /**< color of the edge */
   )
{
   assert(confgraphfile != NULL);

#ifndef SCIP_CONFGRAPH_EDGE
   SCIPgmlWriteArc(confgraphfile, (unsigned int)(size_t)source, (unsigned int)(size_t)target, NULL, color);
#else
   SCIPgmlWriteEdge(confgraphfile, (unsigned int)(size_t)source, (unsigned int)(size_t)target, NULL, color);
#endif
}

/** creates a file to output the current conflict graph into; adds the conflict vertex to the graph */
static
SCIP_RETCODE confgraphCreate(
   SCIP_SET*             set,                /**< global SCIP settings */
   SCIP_CONFLICT*        conflict            /**< conflict analysis data */
   )
{
   char fname[SCIP_MAXSTRLEN];

   assert(conflict != NULL);
   assert(confgraphfile == NULL);

   (void) SCIPsnprintf(fname, SCIP_MAXSTRLEN, "conf%p%d.gml", conflict, conflict->count);
   SCIPinfoMessage(set->scip, NULL, "storing conflict graph in file <%s>\n", fname);

   confgraphfile = fopen(fname, "w");

   if( confgraphfile == NULL )
   {
      SCIPerrorMessage("cannot open graph file <%s>\n", fname);
      SCIPABORT(); /*lint !e527*/
      return SCIP_WRITEERROR;
   }

   SCIPgmlWriteOpening(confgraphfile, TRUE);

   confgraphWriteNode(NULL, "conflict", "ellipse", "#ff0000", "#000000");

   confgraphcurrentbdchginfo = NULL;

   return SCIP_OKAY;
}

/** closes conflict graph file */
static
void confgraphFree(
   void
   )
{
   if( confgraphfile != NULL )
   {
      SCIPgmlWriteClosing(confgraphfile);

      fclose(confgraphfile);

      confgraphfile = NULL;
      confgraphnconflictsets = 0;
   }
}

/** adds a bound change node to the conflict graph and links it to the currently resolved bound change */
static
void confgraphAddBdchg(
   SCIP_BDCHGINFO*       bdchginfo           /**< bound change to add to the conflict graph */
   )
{
   const char* colors[] = {
      "#8888ff", /* blue for constraint resolving */
      "#ffff00", /* yellow for propagator resolving */
      "#55ff55"  /* green branching decision */
   };
   char label[SCIP_MAXSTRLEN];
   char depth[SCIP_MAXSTRLEN];
   int col;


   switch( SCIPbdchginfoGetChgtype(bdchginfo) )
   {
   case SCIP_BOUNDCHGTYPE_BRANCHING:
      col = 2;
      break;
   case SCIP_BOUNDCHGTYPE_CONSINFER:
      col = 0;
      break;
   case SCIP_BOUNDCHGTYPE_PROPINFER:
      col = (SCIPbdchginfoGetInferProp(bdchginfo) == NULL ? 1 : 0);
      break;
   default:
      SCIPerrorMessage("invalid bound change type\n");
      col = 0;
      SCIPABORT();
      break;
   }

   if( SCIPbdchginfoGetDepth(bdchginfo) == INT_MAX )
      (void) SCIPsnprintf(depth, SCIP_MAXSTRLEN, "dive");
   else
      (void) SCIPsnprintf(depth, SCIP_MAXSTRLEN, "%d", SCIPbdchginfoGetDepth(bdchginfo));
   (void) SCIPsnprintf(label, SCIP_MAXSTRLEN, "%s %s %g\n[%s:%d]", SCIPvarGetName(SCIPbdchginfoGetVar(bdchginfo)),
      SCIPbdchginfoGetBoundtype(bdchginfo) == SCIP_BOUNDTYPE_LOWER ? ">=" : "<=",
      SCIPbdchginfoGetNewbound(bdchginfo), depth, SCIPbdchginfoGetPos(bdchginfo));
   confgraphWriteNode(bdchginfo, label, "ellipse", colors[col], "#000000");
   confgraphWriteEdge(bdchginfo, confgraphcurrentbdchginfo, "#000000");
}

/** links the already existing bound change node to the currently resolved bound change */
static
void confgraphLinkBdchg(
   SCIP_BDCHGINFO*       bdchginfo           /**< bound change to add to the conflict graph */
   )
{
   confgraphWriteEdge(bdchginfo, confgraphcurrentbdchginfo, "#000000");
}

/** marks the given bound change to be the currently resolved bound change */
static
void confgraphSetCurrentBdchg(
   SCIP_BDCHGINFO*       bdchginfo           /**< bound change to add to the conflict graph */
   )
{
   confgraphcurrentbdchginfo = bdchginfo;
}

/** marks given conflict set in the conflict graph */
static
void confgraphMarkConflictset(
   SCIP_CONFLICTSET*     conflictset         /**< conflict set */
   )
{
   char label[SCIP_MAXSTRLEN];
   int i;

   assert(conflictset != NULL);

   confgraphnconflictsets++;
   (void) SCIPsnprintf(label, SCIP_MAXSTRLEN, "conf %d (%d)", confgraphnconflictsets, conflictset->validdepth);
   confgraphWriteNode((void*)(size_t)confgraphnconflictsets, label, "rectangle", "#ff00ff", "#000000");
   for( i = 0; i < conflictset->nbdchginfos; ++i )
      confgraphWriteEdge((void*)(size_t)confgraphnconflictsets, conflictset->bdchginfos[i], "#ff00ff");
}

#endif



/*
 * Conflict Handler
 */

/** compares two conflict handlers w. r. to their priority */
SCIP_DECL_SORTPTRCOMP(SCIPconflicthdlrComp)
{  /*lint --e{715}*/
   return ((SCIP_CONFLICTHDLR*)elem2)->priority - ((SCIP_CONFLICTHDLR*)elem1)->priority;
}

/** comparison method for sorting conflict handler w.r.t. to their name */
SCIP_DECL_SORTPTRCOMP(SCIPconflicthdlrCompName)
{
   return strcmp(SCIPconflicthdlrGetName((SCIP_CONFLICTHDLR*)elem1), SCIPconflicthdlrGetName((SCIP_CONFLICTHDLR*)elem2));
}

/** method to call, when the priority of a conflict handler was changed */
static
SCIP_DECL_PARAMCHGD(paramChgdConflicthdlrPriority)
{  /*lint --e{715}*/
   SCIP_PARAMDATA* paramdata;

   paramdata = SCIPparamGetData(param);
   assert(paramdata != NULL);

   /* use SCIPsetConflicthdlrPriority() to mark the conflicthdlrs unsorted */
   SCIP_CALL( SCIPsetConflicthdlrPriority(scip, (SCIP_CONFLICTHDLR*)paramdata, SCIPparamGetInt(param)) ); /*lint !e740*/

   return SCIP_OKAY;
}

/** copies the given conflict handler to a new scip */
SCIP_RETCODE SCIPconflicthdlrCopyInclude(
   SCIP_CONFLICTHDLR*    conflicthdlr,       /**< conflict handler */
   SCIP_SET*             set                 /**< SCIP_SET of SCIP to copy to */
   )
{
   assert(conflicthdlr != NULL);
   assert(set != NULL);
   assert(set->scip != NULL);

   if( conflicthdlr->conflictcopy != NULL )
   {
      SCIPsetDebugMsg(set, "including conflict handler %s in subscip %p\n", SCIPconflicthdlrGetName(conflicthdlr), (void*)set->scip);
      SCIP_CALL( conflicthdlr->conflictcopy(set->scip, conflicthdlr) );
   }

   return SCIP_OKAY;
}

/** creates a conflict handler */
SCIP_RETCODE SCIPconflicthdlrCreate(
   SCIP_CONFLICTHDLR**   conflicthdlr,       /**< pointer to conflict handler data structure */
   SCIP_SET*             set,                /**< global SCIP settings */
   SCIP_MESSAGEHDLR*     messagehdlr,        /**< message handler */
   BMS_BLKMEM*           blkmem,             /**< block memory for parameter settings */
   const char*           name,               /**< name of conflict handler */
   const char*           desc,               /**< description of conflict handler */
   int                   priority,           /**< priority of the conflict handler */
   SCIP_DECL_CONFLICTCOPY((*conflictcopy)),  /**< copy method of conflict handler or NULL if you don't want to copy your plugin into sub-SCIPs */
   SCIP_DECL_CONFLICTFREE((*conflictfree)),  /**< destructor of conflict handler */
   SCIP_DECL_CONFLICTINIT((*conflictinit)),  /**< initialize conflict handler */
   SCIP_DECL_CONFLICTEXIT((*conflictexit)),  /**< deinitialize conflict handler */
   SCIP_DECL_CONFLICTINITSOL((*conflictinitsol)),/**< solving process initialization method of conflict handler */
   SCIP_DECL_CONFLICTEXITSOL((*conflictexitsol)),/**< solving process deinitialization method of conflict handler */
   SCIP_DECL_CONFLICTEXEC((*conflictexec)),  /**< conflict processing method of conflict handler */
   SCIP_CONFLICTHDLRDATA* conflicthdlrdata   /**< conflict handler data */
   )
{
   char paramname[SCIP_MAXSTRLEN];
   char paramdesc[SCIP_MAXSTRLEN];

   assert(conflicthdlr != NULL);
   assert(name != NULL);
   assert(desc != NULL);

   SCIP_ALLOC( BMSallocMemory(conflicthdlr) );
   SCIP_ALLOC( BMSduplicateMemoryArray(&(*conflicthdlr)->name, name, strlen(name)+1) );
   SCIP_ALLOC( BMSduplicateMemoryArray(&(*conflicthdlr)->desc, desc, strlen(desc)+1) );
   (*conflicthdlr)->priority = priority;
   (*conflicthdlr)->conflictcopy = conflictcopy;
   (*conflicthdlr)->conflictfree = conflictfree;
   (*conflicthdlr)->conflictinit = conflictinit;
   (*conflicthdlr)->conflictexit = conflictexit;
   (*conflicthdlr)->conflictinitsol = conflictinitsol;
   (*conflicthdlr)->conflictexitsol = conflictexitsol;
   (*conflicthdlr)->conflictexec = conflictexec;
   (*conflicthdlr)->conflicthdlrdata = conflicthdlrdata;
   (*conflicthdlr)->initialized = FALSE;

   SCIP_CALL( SCIPclockCreate(&(*conflicthdlr)->setuptime, SCIP_CLOCKTYPE_DEFAULT) );
   SCIP_CALL( SCIPclockCreate(&(*conflicthdlr)->conflicttime, SCIP_CLOCKTYPE_DEFAULT) );

   /* add parameters */
   (void) SCIPsnprintf(paramname, SCIP_MAXSTRLEN, "conflict/%s/priority", name);
   (void) SCIPsnprintf(paramdesc, SCIP_MAXSTRLEN, "priority of conflict handler <%s>", name);
   SCIP_CALL( SCIPsetAddIntParam(set, messagehdlr, blkmem, paramname, paramdesc,
         &(*conflicthdlr)->priority, TRUE, priority, INT_MIN, INT_MAX,
         paramChgdConflicthdlrPriority, (SCIP_PARAMDATA*)(*conflicthdlr)) ); /*lint !e740*/

   return SCIP_OKAY;
}

/** calls destructor and frees memory of conflict handler */
SCIP_RETCODE SCIPconflicthdlrFree(
   SCIP_CONFLICTHDLR**   conflicthdlr,       /**< pointer to conflict handler data structure */
   SCIP_SET*             set                 /**< global SCIP settings */
   )
{
   assert(conflicthdlr != NULL);
   assert(*conflicthdlr != NULL);
   assert(!(*conflicthdlr)->initialized);
   assert(set != NULL);

   /* call destructor of conflict handler */
   if( (*conflicthdlr)->conflictfree != NULL )
   {
      SCIP_CALL( (*conflicthdlr)->conflictfree(set->scip, *conflicthdlr) );
   }

   SCIPclockFree(&(*conflicthdlr)->conflicttime);
   SCIPclockFree(&(*conflicthdlr)->setuptime);

   BMSfreeMemoryArray(&(*conflicthdlr)->name);
   BMSfreeMemoryArray(&(*conflicthdlr)->desc);
   BMSfreeMemory(conflicthdlr);

   return SCIP_OKAY;
}

/** calls initialization method of conflict handler */
SCIP_RETCODE SCIPconflicthdlrInit(
   SCIP_CONFLICTHDLR*    conflicthdlr,       /**< conflict handler */
   SCIP_SET*             set                 /**< global SCIP settings */
   )
{
   assert(conflicthdlr != NULL);
   assert(set != NULL);

   if( conflicthdlr->initialized )
   {
      SCIPerrorMessage("conflict handler <%s> already initialized\n", conflicthdlr->name);
      return SCIP_INVALIDCALL;
   }

   if( set->misc_resetstat )
   {
      SCIPclockReset(conflicthdlr->setuptime);
      SCIPclockReset(conflicthdlr->conflicttime);
   }

   /* call initialization method of conflict handler */
   if( conflicthdlr->conflictinit != NULL )
   {
      /* start timing */
      SCIPclockStart(conflicthdlr->setuptime, set);

      SCIP_CALL( conflicthdlr->conflictinit(set->scip, conflicthdlr) );

      /* stop timing */
      SCIPclockStop(conflicthdlr->setuptime, set);
   }
   conflicthdlr->initialized = TRUE;

   return SCIP_OKAY;
}

/** calls exit method of conflict handler */
SCIP_RETCODE SCIPconflicthdlrExit(
   SCIP_CONFLICTHDLR*    conflicthdlr,       /**< conflict handler */
   SCIP_SET*             set                 /**< global SCIP settings */
   )
{
   assert(conflicthdlr != NULL);
   assert(set != NULL);

   if( !conflicthdlr->initialized )
   {
      SCIPerrorMessage("conflict handler <%s> not initialized\n", conflicthdlr->name);
      return SCIP_INVALIDCALL;
   }

   /* call deinitialization method of conflict handler */
   if( conflicthdlr->conflictexit != NULL )
   {
      /* start timing */
      SCIPclockStart(conflicthdlr->setuptime, set);

      SCIP_CALL( conflicthdlr->conflictexit(set->scip, conflicthdlr) );

      /* stop timing */
      SCIPclockStop(conflicthdlr->setuptime, set);
   }
   conflicthdlr->initialized = FALSE;

   return SCIP_OKAY;
}

/** informs conflict handler that the branch and bound process is being started */
SCIP_RETCODE SCIPconflicthdlrInitsol(
   SCIP_CONFLICTHDLR*    conflicthdlr,       /**< conflict handler */
   SCIP_SET*             set                 /**< global SCIP settings */
   )
{
   assert(conflicthdlr != NULL);
   assert(set != NULL);

   /* call solving process initialization method of conflict handler */
   if( conflicthdlr->conflictinitsol != NULL )
   {
      /* start timing */
      SCIPclockStart(conflicthdlr->setuptime, set);

      SCIP_CALL( conflicthdlr->conflictinitsol(set->scip, conflicthdlr) );

      /* stop timing */
      SCIPclockStop(conflicthdlr->setuptime, set);
   }

   return SCIP_OKAY;
}

/** informs conflict handler that the branch and bound process data is being freed */
SCIP_RETCODE SCIPconflicthdlrExitsol(
   SCIP_CONFLICTHDLR*    conflicthdlr,       /**< conflict handler */
   SCIP_SET*             set                 /**< global SCIP settings */
   )
{
   assert(conflicthdlr != NULL);
   assert(set != NULL);

   /* call solving process deinitialization method of conflict handler */
   if( conflicthdlr->conflictexitsol != NULL )
   {
      /* start timing */
      SCIPclockStart(conflicthdlr->setuptime, set);

      SCIP_CALL( conflicthdlr->conflictexitsol(set->scip, conflicthdlr) );

      /* stop timing */
      SCIPclockStop(conflicthdlr->setuptime, set);
   }

   return SCIP_OKAY;
}

/** calls execution method of conflict handler */
SCIP_RETCODE SCIPconflicthdlrExec(
   SCIP_CONFLICTHDLR*    conflicthdlr,       /**< conflict handler */
   SCIP_SET*             set,                /**< global SCIP settings */
   SCIP_NODE*            node,               /**< node to add conflict constraint to */
   SCIP_NODE*            validnode,          /**< node at which the constraint is valid */
   SCIP_BDCHGINFO**      bdchginfos,         /**< bound change resembling the conflict set */
   SCIP_Real*            relaxedbds,         /**< array with relaxed bounds which are efficient to create a valid conflict */
   int                   nbdchginfos,        /**< number of bound changes in the conflict set */
   SCIP_CONFTYPE         conftype,           /**< type of the conflict */
   SCIP_Bool             cutoffinvolved,     /**< depend the conflict on the cutoff bound? */
   SCIP_Bool             resolved,           /**< was the conflict set already used to create a constraint? */
   SCIP_RESULT*          result              /**< pointer to store the result of the callback method */
   )
{

   assert(conflicthdlr != NULL);
   assert(set != NULL);
   assert(bdchginfos != NULL || nbdchginfos == 0);
   assert(result != NULL);

   /* call solution start method of conflict handler */
   *result = SCIP_DIDNOTRUN;
   if( conflicthdlr->conflictexec != NULL )
   {
      /* start timing */
      SCIPclockStart(conflicthdlr->conflicttime, set);

      SCIP_CALL( conflicthdlr->conflictexec(set->scip, conflicthdlr, node, validnode, bdchginfos, relaxedbds, nbdchginfos,
            conftype, cutoffinvolved, set->conf_seperate, (SCIPnodeGetDepth(validnode) > 0), set->conf_dynamic,
            set->conf_removable, resolved, result) );

      /* stop timing */
      SCIPclockStop(conflicthdlr->conflicttime, set);

      if( *result != SCIP_CONSADDED
         && *result != SCIP_DIDNOTFIND
         && *result != SCIP_DIDNOTRUN )
      {
         SCIPerrorMessage("execution method of conflict handler <%s> returned invalid result <%d>\n",
            conflicthdlr->name, *result);
         return SCIP_INVALIDRESULT;
      }
   }

   return SCIP_OKAY;
}

/** gets user data of conflict handler */
SCIP_CONFLICTHDLRDATA* SCIPconflicthdlrGetData(
   SCIP_CONFLICTHDLR*    conflicthdlr        /**< conflict handler */
   )
{
   assert(conflicthdlr != NULL);

   return conflicthdlr->conflicthdlrdata;
}

/** sets user data of conflict handler; user has to free old data in advance! */
void SCIPconflicthdlrSetData(
   SCIP_CONFLICTHDLR*    conflicthdlr,       /**< conflict handler */
   SCIP_CONFLICTHDLRDATA* conflicthdlrdata   /**< new conflict handler user data */
   )
{
   assert(conflicthdlr != NULL);

   conflicthdlr->conflicthdlrdata = conflicthdlrdata;
}

/** set copy method of conflict handler */
void SCIPconflicthdlrSetCopy(
   SCIP_CONFLICTHDLR*    conflicthdlr,       /**< conflict handler */
   SCIP_DECL_CONFLICTCOPY((*conflictcopy))   /**< copy method of the conflict handler */
   )
{
   assert(conflicthdlr != NULL);

   conflicthdlr->conflictcopy = conflictcopy;
}

/** set destructor of conflict handler */
void SCIPconflicthdlrSetFree(
   SCIP_CONFLICTHDLR*    conflicthdlr,       /**< conflict handler */
   SCIP_DECL_CONFLICTFREE((*conflictfree))   /**< destructor of conflict handler */
   )
{
   assert(conflicthdlr != NULL);

   conflicthdlr->conflictfree = conflictfree;
}

/** set initialization method of conflict handler */
void SCIPconflicthdlrSetInit(
   SCIP_CONFLICTHDLR*    conflicthdlr,       /**< conflict handler */
   SCIP_DECL_CONFLICTINIT((*conflictinit))   /**< initialization method conflict handler */
   )
{
   assert(conflicthdlr != NULL);

   conflicthdlr->conflictinit = conflictinit;
}

/** set deinitialization method of conflict handler */
void SCIPconflicthdlrSetExit(
   SCIP_CONFLICTHDLR*    conflicthdlr,       /**< conflict handler */
   SCIP_DECL_CONFLICTEXIT((*conflictexit))   /**< deinitialization method conflict handler */
   )
{
   assert(conflicthdlr != NULL);

   conflicthdlr->conflictexit = conflictexit;
}

/** set solving process initialization method of conflict handler */
void SCIPconflicthdlrSetInitsol(
   SCIP_CONFLICTHDLR*    conflicthdlr,       /**< conflict handler */
   SCIP_DECL_CONFLICTINITSOL((*conflictinitsol))/**< solving process initialization method of conflict handler */
   )
{
   assert(conflicthdlr != NULL);

   conflicthdlr->conflictinitsol = conflictinitsol;
}

/** set solving process deinitialization method of conflict handler */
void SCIPconflicthdlrSetExitsol(
   SCIP_CONFLICTHDLR*    conflicthdlr,       /**< conflict handler */
   SCIP_DECL_CONFLICTEXITSOL((*conflictexitsol))/**< solving process deinitialization method of conflict handler */
   )
{
   assert(conflicthdlr != NULL);

   conflicthdlr->conflictexitsol = conflictexitsol;
}

/** gets name of conflict handler */
const char* SCIPconflicthdlrGetName(
   SCIP_CONFLICTHDLR*    conflicthdlr        /**< conflict handler */
   )
{
   assert(conflicthdlr != NULL);

   return conflicthdlr->name;
}

/** gets description of conflict handler */
const char* SCIPconflicthdlrGetDesc(
   SCIP_CONFLICTHDLR*    conflicthdlr        /**< conflict handler */
   )
{
   assert(conflicthdlr != NULL);

   return conflicthdlr->desc;
}

/** gets priority of conflict handler */
int SCIPconflicthdlrGetPriority(
   SCIP_CONFLICTHDLR*    conflicthdlr        /**< conflict handler */
   )
{
   assert(conflicthdlr != NULL);

   return conflicthdlr->priority;
}

/** sets priority of conflict handler */
void SCIPconflicthdlrSetPriority(
   SCIP_CONFLICTHDLR*    conflicthdlr,       /**< conflict handler */
   SCIP_SET*             set,                /**< global SCIP settings */
   int                   priority            /**< new priority of the conflict handler */
   )
{
   assert(conflicthdlr != NULL);
   assert(set != NULL);

   conflicthdlr->priority = priority;
   set->conflicthdlrssorted = FALSE;
}

/** is conflict handler initialized? */
SCIP_Bool SCIPconflicthdlrIsInitialized(
   SCIP_CONFLICTHDLR*    conflicthdlr        /**< conflict handler */
   )
{
   assert(conflicthdlr != NULL);

   return conflicthdlr->initialized;
}

/** enables or disables all clocks of \p conflicthdlr, depending on the value of the flag */
void SCIPconflicthdlrEnableOrDisableClocks(
   SCIP_CONFLICTHDLR*    conflicthdlr,       /**< the conflict handler for which all clocks should be enabled or disabled */
   SCIP_Bool             enable              /**< should the clocks of the conflict handler be enabled? */
   )
{
   assert(conflicthdlr != NULL);

   SCIPclockEnableOrDisable(conflicthdlr->setuptime, enable);
   SCIPclockEnableOrDisable(conflicthdlr->conflicttime, enable);
}

/** gets time in seconds used in this conflict handler for setting up for next stages */
SCIP_Real SCIPconflicthdlrGetSetupTime(
   SCIP_CONFLICTHDLR*    conflicthdlr        /**< conflict handler */
   )
{
   assert(conflicthdlr != NULL);

   return SCIPclockGetTime(conflicthdlr->setuptime);
}

/** gets time in seconds used in this conflict handler */
SCIP_Real SCIPconflicthdlrGetTime(
   SCIP_CONFLICTHDLR*    conflicthdlr        /**< conflict handler */
   )
{
   assert(conflicthdlr != NULL);

   return SCIPclockGetTime(conflicthdlr->conflicttime);
}

/*
 * Conflict LP Bound Changes
 */


/** create conflict LP bound change data structure */
static
SCIP_RETCODE lpbdchgsCreate(
   SCIP_LPBDCHGS**       lpbdchgs,           /**< pointer to store the conflict LP bound change data structure */
   SCIP_SET*             set,                /**< global SCIP settings */
   int                   ncols               /**< number of columns */
   )
{
   SCIP_CALL( SCIPsetAllocBuffer(set, lpbdchgs) );

   SCIP_CALL( SCIPsetAllocBufferArray(set, &(*lpbdchgs)->bdchginds, ncols) );
   SCIP_CALL( SCIPsetAllocBufferArray(set, &(*lpbdchgs)->bdchglbs, ncols) );
   SCIP_CALL( SCIPsetAllocBufferArray(set, &(*lpbdchgs)->bdchgubs, ncols) );
   SCIP_CALL( SCIPsetAllocBufferArray(set, &(*lpbdchgs)->bdchgcolinds, ncols) );
   SCIP_CALL( SCIPsetAllocBufferArray(set, &(*lpbdchgs)->usedcols, ncols) );
   BMSclearMemoryArray((*lpbdchgs)->usedcols, ncols);

   (*lpbdchgs)->nbdchgs = 0;

   return SCIP_OKAY;
}

/** reset conflict LP bound change data structure */
static
void lpbdchgsReset(
   SCIP_LPBDCHGS**       lpbdchgs,           /**< conflict LP bound change data structure */
   int                   ncols               /**< number of columns */
   )
{
   assert(lpbdchgs != NULL);

   BMSclearMemoryArray((*lpbdchgs)->usedcols, ncols);
   (*lpbdchgs)->nbdchgs = 0;
}

/** free conflict LP bound change data structure */
static
void lpbdchgsFree(
   SCIP_LPBDCHGS**       lpbdchgs,           /**< pointer to store the conflict LP bound change data structure */
   SCIP_SET*             set                 /**< global SCIP settings */
   )
{
   SCIPsetFreeBufferArray(set, &(*lpbdchgs)->usedcols);
   SCIPsetFreeBufferArray(set, &(*lpbdchgs)->bdchgcolinds);
   SCIPsetFreeBufferArray(set, &(*lpbdchgs)->bdchgubs);
   SCIPsetFreeBufferArray(set, &(*lpbdchgs)->bdchglbs);
   SCIPsetFreeBufferArray(set, &(*lpbdchgs)->bdchginds);

   SCIPsetFreeBuffer(set, lpbdchgs);
}

/*
 * Conflict Sets
 */

/** resizes the array of the temporary bound change informations to be able to store at least num bound change entries */
static
SCIP_RETCODE conflictEnsureTmpbdchginfosMem(
   SCIP_CONFLICT*        conflict,           /**< conflict analysis data */
   SCIP_SET*             set,                /**< global SCIP settings */
   int                   num                 /**< minimal number of slots in arrays */
   )
{
   assert(conflict != NULL);
   assert(set != NULL);

   if( num > conflict->tmpbdchginfossize )
   {
      int newsize;

      newsize = SCIPsetCalcMemGrowSize(set, num);
      SCIP_ALLOC( BMSreallocMemoryArray(&conflict->tmpbdchginfos, newsize) );
      conflict->tmpbdchginfossize = newsize;
   }
   assert(num <= conflict->tmpbdchginfossize);

   return SCIP_OKAY;
}

/** creates a temporary bound change information object that is destroyed after the conflict sets are flushed */
static
SCIP_RETCODE conflictCreateTmpBdchginfo(
   SCIP_CONFLICT*        conflict,           /**< conflict analysis data */
   BMS_BLKMEM*           blkmem,             /**< block memory */
   SCIP_SET*             set,                /**< global SCIP settings */
   SCIP_VAR*             var,                /**< active variable that changed the bounds */
   SCIP_BOUNDTYPE        boundtype,          /**< type of bound for var: lower or upper bound */
   SCIP_Real             oldbound,           /**< old value for bound */
   SCIP_Real             newbound,           /**< new value for bound */
   SCIP_BDCHGINFO**      bdchginfo           /**< pointer to store bound change information */
   )
{
   assert(conflict != NULL);

   SCIP_CALL( conflictEnsureTmpbdchginfosMem(conflict, set, conflict->ntmpbdchginfos+1) );
   SCIP_CALL( SCIPbdchginfoCreate(&conflict->tmpbdchginfos[conflict->ntmpbdchginfos], blkmem, 
         var, boundtype, oldbound, newbound) );
   *bdchginfo = conflict->tmpbdchginfos[conflict->ntmpbdchginfos];
   conflict->ntmpbdchginfos++;

   return SCIP_OKAY;
}

/** frees all temporarily created bound change information data */
static
void conflictFreeTmpBdchginfos(
   SCIP_CONFLICT*        conflict,           /**< conflict analysis data */
   BMS_BLKMEM*           blkmem              /**< block memory */
   )
{
   int i;

   assert(conflict != NULL);

   for( i = 0; i < conflict->ntmpbdchginfos; ++i )
      SCIPbdchginfoFree(&conflict->tmpbdchginfos[i], blkmem);
   conflict->ntmpbdchginfos = 0;
}

/** clears the given conflict set */
static
void conflictsetClear(
   SCIP_CONFLICTSET*     conflictset         /**< conflict set */
   )
{
   assert(conflictset != NULL);

   conflictset->nbdchginfos = 0;
   conflictset->validdepth = 0;
   conflictset->insertdepth = 0;
   conflictset->conflictdepth = 0;
   conflictset->repropdepth = 0;
   conflictset->repropagate = TRUE;
   conflictset->usescutoffbound = FALSE;
   conflictset->conflicttype = (unsigned int)SCIP_CONFTYPE_UNKNOWN;
}

/** creates an empty conflict set */
static
SCIP_RETCODE conflictsetCreate(
   SCIP_CONFLICTSET**    conflictset,        /**< pointer to store the conflict set */
   BMS_BLKMEM*           blkmem              /**< block memory of transformed problem */
   )
{
   assert(conflictset != NULL);

   SCIP_ALLOC( BMSallocBlockMemory(blkmem, conflictset) );
   (*conflictset)->bdchginfos = NULL;
   (*conflictset)->relaxedbds = NULL;
   (*conflictset)->sortvals = NULL;
   (*conflictset)->bdchginfossize = 0;

   conflictsetClear(*conflictset);

   return SCIP_OKAY;
}

/** creates a copy of the given conflict set, allocating an additional amount of memory */
static
SCIP_RETCODE conflictsetCopy(
   SCIP_CONFLICTSET**    targetconflictset,  /**< pointer to store the conflict set */
   BMS_BLKMEM*           blkmem,             /**< block memory of transformed problem */
   SCIP_CONFLICTSET*     sourceconflictset,  /**< source conflict set */
   int                   nadditionalelems    /**< number of additional elements to allocate memory for */
   )
{
   int targetsize;

   assert(targetconflictset != NULL);
   assert(sourceconflictset != NULL);

   targetsize = sourceconflictset->nbdchginfos + nadditionalelems;
   SCIP_ALLOC( BMSallocBlockMemory(blkmem, targetconflictset) );
   SCIP_ALLOC( BMSallocBlockMemoryArray(blkmem, &(*targetconflictset)->bdchginfos, targetsize) );
   SCIP_ALLOC( BMSallocBlockMemoryArray(blkmem, &(*targetconflictset)->relaxedbds, targetsize) );
   SCIP_ALLOC( BMSallocBlockMemoryArray(blkmem, &(*targetconflictset)->sortvals, targetsize) );
   (*targetconflictset)->bdchginfossize = targetsize;

   BMScopyMemoryArray((*targetconflictset)->bdchginfos, sourceconflictset->bdchginfos, sourceconflictset->nbdchginfos);
   BMScopyMemoryArray((*targetconflictset)->relaxedbds, sourceconflictset->relaxedbds, sourceconflictset->nbdchginfos);
   BMScopyMemoryArray((*targetconflictset)->sortvals, sourceconflictset->sortvals, sourceconflictset->nbdchginfos);

   (*targetconflictset)->nbdchginfos = sourceconflictset->nbdchginfos;
   (*targetconflictset)->validdepth = sourceconflictset->validdepth;
   (*targetconflictset)->insertdepth = sourceconflictset->insertdepth;
   (*targetconflictset)->conflictdepth = sourceconflictset->conflictdepth;
   (*targetconflictset)->repropdepth = sourceconflictset->repropdepth;
   (*targetconflictset)->usescutoffbound = sourceconflictset->usescutoffbound;
   (*targetconflictset)->conflicttype = sourceconflictset->conflicttype;

   return SCIP_OKAY;
}

/** frees a conflict set */
static
void conflictsetFree(
   SCIP_CONFLICTSET**    conflictset,        /**< pointer to the conflict set */
   BMS_BLKMEM*           blkmem              /**< block memory of transformed problem */
   )
{
   assert(conflictset != NULL);
   assert(*conflictset != NULL);

   BMSfreeBlockMemoryArrayNull(blkmem, &(*conflictset)->bdchginfos, (*conflictset)->bdchginfossize);
   BMSfreeBlockMemoryArrayNull(blkmem, &(*conflictset)->relaxedbds, (*conflictset)->bdchginfossize);
   BMSfreeBlockMemoryArrayNull(blkmem, &(*conflictset)->sortvals, (*conflictset)->bdchginfossize);
   BMSfreeBlockMemory(blkmem, conflictset);
}

/** resizes the arrays of the conflict set to be able to store at least num bound change entries */
static
SCIP_RETCODE conflictsetEnsureBdchginfosMem(
   SCIP_CONFLICTSET*     conflictset,        /**< conflict set */
   BMS_BLKMEM*           blkmem,             /**< block memory of transformed problem */
   SCIP_SET*             set,                /**< global SCIP settings */
   int                   num                 /**< minimal number of slots in arrays */
   )
{
   assert(conflictset != NULL);
   assert(set != NULL);

   if( num > conflictset->bdchginfossize )
   {
      int newsize;

      newsize = SCIPsetCalcMemGrowSize(set, num);
      SCIP_ALLOC( BMSreallocBlockMemoryArray(blkmem, &conflictset->bdchginfos, conflictset->bdchginfossize, newsize) );
      SCIP_ALLOC( BMSreallocBlockMemoryArray(blkmem, &conflictset->relaxedbds, conflictset->bdchginfossize, newsize) );
      SCIP_ALLOC( BMSreallocBlockMemoryArray(blkmem, &conflictset->sortvals, conflictset->bdchginfossize, newsize) );
      conflictset->bdchginfossize = newsize;
   }
   assert(num <= conflictset->bdchginfossize);

   return SCIP_OKAY;
}

/** calculates the score of the conflict set */
static
SCIP_Real conflictsetCalcScore(
   SCIP_CONFLICTSET*     conflictset,        /**< conflict set */
   SCIP_SET*             set                 /**< global SCIP settings */
   )
{
   assert(conflictset != NULL);

   return -(set->conf_weightsize * conflictset->nbdchginfos
         + set->conf_weightrepropdepth * conflictset->repropdepth
         + set->conf_weightvaliddepth * conflictset->validdepth);
}

static
SCIP_Real calcBdchgScore(
   SCIP_Real             prooflhs,
   SCIP_Real             proofact,
   SCIP_Real             proofactdelta,
   SCIP_Real             proofcoef,
   int                   depth,
   int                   currentdepth,
   SCIP_VAR*             var,
   SCIP_SET*             set
   )
{
   SCIP_COL* col;
   SCIP_Real score = 0.0;

   score = set->conf_proofscorefac * (1.0 - proofactdelta/(prooflhs - proofact));
   score = MAX(score, 0.0);
   score += set->conf_depthscorefac * (SCIP_Real)(depth+1)/(SCIP_Real)(currentdepth+1);

   if( SCIPvarGetStatus(var) == SCIP_VARSTATUS_COLUMN )
      col = SCIPvarGetCol(var);
   else
      col = NULL;

   if( proofcoef > 0.0 )
   {
      if( col != NULL )
         score += set->conf_uplockscorefac * (SCIP_Real)(SCIPvarGetNLocksUp(var))/(SCIP_Real)(SCIPcolGetNNonz(col));
      else
         score += set->conf_uplockscorefac * SCIPvarGetNLocksUp(var);
   }
   else
   {
      if( col != NULL )
         score += set->conf_downlockscorefac * (SCIP_Real)(SCIPvarGetNLocksDown(var))/(SCIP_Real)(SCIPcolGetNNonz(col));
      else
         score += set->conf_downlockscorefac * SCIPvarGetNLocksDown(var);
   }

   return score;
}

/** check if the bound change info (which is the potential next candidate which is queued) is valid for the current
 *  conflict analysis; a bound change info can get invalid if after this one was added to the queue, a weaker bound
 *  change was added to the queue (due the bound widening idea) which immediately makes this bound change redundant; due
 *  to the priority we did not removed that bound change info since that cost O(log(n)); hence we have to skip/ignore it
 *  now
 *
 *  The following situations can occur before for example the bound change info (x >= 3) is potentially popped from the
 *  queue.
 *
 *  Postcondition: the reason why (x >= 3) was queued is that at this time point no lower bound of x was involved yet in
 *                 the current conflict or the lower bound which was involved until then was stronger, e.g., (x >= 2).
 *
 *  1) during the time until (x >= 3) gets potentially popped no weaker lower bound was added to the queue, in that case
 *     the conflictlbcount is valid and conflictlb is 3; that is (var->conflictlbcount == conflict->count &&
 *     var->conflictlb == 3)
 *
 *  2) a weaker bound change info gets queued (e.g., x >= 4); this bound change is popped before (x >= 3) since it has
 *     higher priority (which is the time stamp of the bound change info and (x >= 4) has to be done after (x >= 3)
 *     during propagation or branching)
 *
 *    a) if (x >= 4) is popped and added to the conflict set the conflictlbcount is still valid and conflictlb is at
 *      most 4; that is (var->conflictlbcount == conflict->count && var->conflictlb >= 4); it follows that any bound
 *      change info which is stronger than (x >= 4) gets ignored (for example x >= 2)
 *
 *    b) if (x >= 4) is popped and resolved without introducing a new lower bound on x until (x >= 3) is a potentially
 *       candidate the conflictlbcount indicates that bound change is currently not present; that is
 *       (var->conflictlbcount != conflict->count)
 *
 *    c) if (x >= 4) is popped and resolved and a new lower bound on x (e.g., x >= 2) is introduced until (x >= 3) is
 *       pooped, the conflictlbcount indicates that bound change is currently present; that is (var->conflictlbcount ==
 *       conflict->count); however the (x >= 3) only has be explained if conflictlb matches that one; that is
 *       (var->conflictlb == bdchginfo->newbound); otherwise it redundant/invalid.
 */
static
SCIP_Bool bdchginfoIsInvalid(
   SCIP_CONFLICT*        conflict,           /**< conflict analysis data */
   SCIP_BDCHGINFO*       bdchginfo           /**< bound change information */
   )
{
   SCIP_VAR* var;

   assert(bdchginfo != NULL);

   var = SCIPbdchginfoGetVar(bdchginfo);
   assert(var != NULL);

   /* the bound change info of a binary (domained) variable can never be invalid since the concepts of relaxed bounds
    * and bound widening do not make sense for these type of variables
    */
   if( SCIPvarIsBinary(var) )
      return FALSE;

   /* check if the bdchginfo is invaild since a tight/weaker bound change was already explained */
   if( SCIPbdchginfoGetBoundtype(bdchginfo) == SCIP_BOUNDTYPE_LOWER )
   {
      if( var->conflictlbcount != conflict->count || var->conflictlb != SCIPbdchginfoGetNewbound(bdchginfo) ) /*lint !e777*/
      {
         assert(!SCIPvarIsBinary(var));
         return TRUE;
      }
   }
   else
   {
      assert(SCIPbdchginfoGetBoundtype(bdchginfo) == SCIP_BOUNDTYPE_UPPER);

      if( var->conflictubcount != conflict->count || var->conflictub != SCIPbdchginfoGetNewbound(bdchginfo) ) /*lint !e777*/
      {
         assert(!SCIPvarIsBinary(var));
         return TRUE;
      }
   }

   return FALSE;
}

/** adds a bound change to a conflict set */
static
SCIP_RETCODE conflictsetAddBound(
   SCIP_CONFLICTSET*     conflictset,        /**< conflict set */
   BMS_BLKMEM*           blkmem,             /**< block memory of transformed problem */
   SCIP_SET*             set,                /**< global SCIP settings */
   SCIP_BDCHGINFO*       bdchginfo,          /**< bound change to add to the conflict set */
   SCIP_Real             relaxedbd           /**< relaxed bound */
   )
{
   SCIP_BDCHGINFO** bdchginfos;
   SCIP_Real* relaxedbds;
   int* sortvals;
   SCIP_VAR* var;
   SCIP_BOUNDTYPE boundtype;
   int idx;
   int sortval;
   int pos;

   assert(conflictset != NULL);
   assert(bdchginfo != NULL);

   /* allocate memory for additional element */
   SCIP_CALL( conflictsetEnsureBdchginfosMem(conflictset, blkmem, set, conflictset->nbdchginfos+1) );

   /* insert the new bound change in the arrays sorted by increasing variable index and by bound type */
   bdchginfos = conflictset->bdchginfos;
   relaxedbds = conflictset->relaxedbds;
   sortvals = conflictset->sortvals;
   var = SCIPbdchginfoGetVar(bdchginfo);
   boundtype = SCIPbdchginfoGetBoundtype(bdchginfo);
   idx = SCIPvarGetIndex(var);
   assert(idx < INT_MAX/2);
   assert((int)boundtype == 0 || (int)boundtype == 1);
   sortval = 2*idx + (int)boundtype; /* first sorting criteria: variable index, second criteria: boundtype */

   /* insert new element into the sorted arrays; if an element exits with the same value insert the new element afterwards
    *
    * @todo check if it better (faster) to first search for the position O(log n) and compare the sort values and if
    *       they are equal just replace the element and if not run the insert method O(n)
    */

   SCIPsortedvecInsertIntPtrReal(sortvals, (void**)bdchginfos, relaxedbds, sortval, (void*)bdchginfo, relaxedbd, &conflictset->nbdchginfos, &pos);
   assert(pos == conflictset->nbdchginfos - 1 || sortval < sortvals[pos+1]);

   /* merge multiple bound changes */
   if( pos > 0 && sortval == sortvals[pos-1] )
   {
      /* this is a multiple bound change */
      if( SCIPbdchginfoIsTighter(bdchginfo, bdchginfos[pos-1]) )
      {
         /* remove the "old" bound change since the "new" one in tighter */
         SCIPsortedvecDelPosIntPtrReal(sortvals, (void**)bdchginfos, relaxedbds, pos-1, &conflictset->nbdchginfos);
      }
      else if( SCIPbdchginfoIsTighter(bdchginfos[pos-1], bdchginfo) )
      {
         /* remove the "new"  bound change since the "old" one is tighter */
         SCIPsortedvecDelPosIntPtrReal(sortvals, (void**)bdchginfos, relaxedbds, pos, &conflictset->nbdchginfos);
      }
      else
      {
         /* both bound change are equivalent; hence, keep the worse relaxed bound and remove one of them */
         relaxedbds[pos-1] = boundtype == SCIP_BOUNDTYPE_LOWER ? MAX(relaxedbds[pos-1], relaxedbd) : MIN(relaxedbds[pos-1], relaxedbd);
         SCIPsortedvecDelPosIntPtrReal(sortvals, (void**)bdchginfos, relaxedbds, pos, &conflictset->nbdchginfos);
      }
   }

   return SCIP_OKAY;
}

/** adds given bound changes to a conflict set */
static
SCIP_RETCODE conflictsetAddBounds(
   SCIP_CONFLICT*        conflict,           /**< conflict analysis data */
   SCIP_CONFLICTSET*     conflictset,        /**< conflict set */
   BMS_BLKMEM*           blkmem,             /**< block memory of transformed problem */
   SCIP_SET*             set,                /**< global SCIP settings */
   SCIP_BDCHGINFO**      bdchginfos,         /**< bound changes to add to the conflict set */
   int                   nbdchginfos         /**< number of bound changes to add */
   )
{
   SCIP_BDCHGINFO** confbdchginfos;
   SCIP_BDCHGINFO* bdchginfo;
   SCIP_Real* confrelaxedbds;
   int* confsortvals;
   int confnbdchginfos;
   int idx;
   int sortval;
   int i;
   SCIP_BOUNDTYPE boundtype;

   assert(conflict != NULL);
   assert(conflictset != NULL);
   assert(blkmem != NULL);
   assert(set != NULL);
   assert(bdchginfos != NULL || nbdchginfos == 0);

   /* nothing to add */
   if( nbdchginfos == 0 )
      return SCIP_OKAY;

   assert(bdchginfos != NULL);

   /* only one element to add, use the single insertion method */
   if( nbdchginfos == 1 )
   {
      bdchginfo = bdchginfos[0];
      assert(bdchginfo != NULL);

      if( !bdchginfoIsInvalid(conflict, bdchginfo) )
      {
         SCIP_CALL( conflictsetAddBound(conflictset, blkmem, set, bdchginfo, SCIPbdchginfoGetRelaxedBound(bdchginfo)) );
      }
      else
      {
         SCIPsetDebugMsg(set, "-> bound change info [%d:<%s> %s %g] is invaild -> ignore it\n", SCIPbdchginfoGetDepth(bdchginfo),
            SCIPvarGetName(SCIPbdchginfoGetVar(bdchginfo)),
            SCIPbdchginfoGetBoundtype(bdchginfo) == SCIP_BOUNDTYPE_LOWER ? ">=" : "<=",
            SCIPbdchginfoGetNewbound(bdchginfo));
      }

      return SCIP_OKAY;
   }

   confnbdchginfos = conflictset->nbdchginfos;

   /* allocate memory for additional element */
   SCIP_CALL( conflictsetEnsureBdchginfosMem(conflictset, blkmem, set, confnbdchginfos + nbdchginfos) );

   confbdchginfos = conflictset->bdchginfos;
   confrelaxedbds = conflictset->relaxedbds;
   confsortvals = conflictset->sortvals;

   assert(SCIP_BOUNDTYPE_LOWER == FALSE);/*lint !e641*/
   assert(SCIP_BOUNDTYPE_UPPER == TRUE);/*lint !e641*/

   for( i = 0; i < nbdchginfos; ++i )
   {
      bdchginfo = bdchginfos[i];
      assert(bdchginfo != NULL);

      /* add only valid bound change infos */
      if( !bdchginfoIsInvalid(conflict, bdchginfo) )
      {
         /* calculate sorting value */
         boundtype = SCIPbdchginfoGetBoundtype(bdchginfo);
         assert(SCIPbdchginfoGetVar(bdchginfo) != NULL);

         idx = SCIPvarGetIndex(SCIPbdchginfoGetVar(bdchginfo));
         assert(idx < INT_MAX/2);

         assert((int)boundtype == 0 || (int)boundtype == 1);
         sortval = 2*idx + (int)boundtype; /* first sorting criteria: variable index, second criteria: boundtype */

         /* add new element */
         confbdchginfos[confnbdchginfos] = bdchginfo;
         confrelaxedbds[confnbdchginfos] = SCIPbdchginfoGetRelaxedBound(bdchginfo);
         confsortvals[confnbdchginfos] = sortval;
         ++confnbdchginfos;
      }
      else
      {
         SCIPsetDebugMsg(set, "-> bound change info [%d:<%s> %s %g] is invaild -> ignore it\n", SCIPbdchginfoGetDepth(bdchginfo),
            SCIPvarGetName(SCIPbdchginfoGetVar(bdchginfo)),
            SCIPbdchginfoGetBoundtype(bdchginfo) == SCIP_BOUNDTYPE_LOWER ? ">=" : "<=",
            SCIPbdchginfoGetNewbound(bdchginfo));
      }
   }
   assert(confnbdchginfos <= conflictset->nbdchginfos + nbdchginfos);

   /* sort and merge the new conflict set */
   if( confnbdchginfos > conflictset->nbdchginfos )
   {
      int k = 0;

      /* sort array */
      SCIPsortIntPtrReal(confsortvals, (void**)confbdchginfos, confrelaxedbds, confnbdchginfos);

      i = 1;
      /* merge multiple bound changes */
      while( i < confnbdchginfos )
      {
         assert(i > k);

         /* is this a multiple bound change */
         if( confsortvals[k] == confsortvals[i] )
         {
            if( SCIPbdchginfoIsTighter(confbdchginfos[k], confbdchginfos[i]) )
               ++i;
            else if( SCIPbdchginfoIsTighter(confbdchginfos[i], confbdchginfos[k]) )
            {
               /* replace worse bound change info by tighter bound change info */
               confbdchginfos[k] = confbdchginfos[i];
               confrelaxedbds[k] = confrelaxedbds[i];
               confsortvals[k] = confsortvals[i];
               ++i;
            }
            else
            {
               assert(confsortvals[k] == confsortvals[i]);

               /* both bound change are equivalent; hence, keep the worse relaxed bound and remove one of them */
               confrelaxedbds[k] = (confsortvals[k] % 2 == 0) ? MAX(confrelaxedbds[k], confrelaxedbds[i]) : MIN(confrelaxedbds[k], confrelaxedbds[i]);
               ++i;
            }
         }
         else
         {
            /* all bound change infos must be valid */
            assert(!bdchginfoIsInvalid(conflict, confbdchginfos[k]));

            ++k;
            /* move next comparison element to the correct position */
            if( k != i )
            {
               confbdchginfos[k] = confbdchginfos[i];
               confrelaxedbds[k] = confrelaxedbds[i];
               confsortvals[k] = confsortvals[i];
            }
            ++i;
         }
      }
      /* last bound change infos must also be valid */
      assert(!bdchginfoIsInvalid(conflict, confbdchginfos[k]));
      /* the number of bound change infos cannot be decreased, it would mean that the conflict set was not merged
       * before
       */
      assert(conflictset->nbdchginfos <= k + 1 );
      assert(k + 1 <= confnbdchginfos);

      conflictset->nbdchginfos = k + 1;
   }

   return SCIP_OKAY;
}

/** calculates the conflict and the repropagation depths of the conflict set */
static
void conflictsetCalcConflictDepth(
   SCIP_CONFLICTSET*     conflictset         /**< conflict set */
   )
{
   int maxdepth[2];
   int i;

   assert(conflictset != NULL);
   assert(conflictset->validdepth <= conflictset->insertdepth);

   /* get the depth of the last and last but one bound change */
   maxdepth[0] = conflictset->validdepth;
   maxdepth[1] = conflictset->validdepth;
   for( i = 0; i < conflictset->nbdchginfos; ++i )
   {
      int depth;

      depth = SCIPbdchginfoGetDepth(conflictset->bdchginfos[i]);
      assert(depth >= 0);
      if( depth > maxdepth[0] )
      {
         maxdepth[1] = maxdepth[0];
         maxdepth[0] = depth;
      }
      else if( depth > maxdepth[1] )
         maxdepth[1] = depth;
   }
   assert(maxdepth[0] >= maxdepth[1]);

   conflictset->conflictdepth = maxdepth[0];
   conflictset->repropdepth = maxdepth[1];
}

/** identifies the depth, at which the conflict set should be added:
 *  - if the branching rule operates on variables only, and if all branching variables up to a certain
 *    depth level are member of the conflict, the conflict constraint can only be violated in the subtree
 *    of the node at that depth, because in all other nodes, at least one of these branching variables
 *    violates its conflicting bound, such that the conflict constraint is feasible
 *  - if there is at least one branching variable in a node, we assume, that this branching was performed
 *    on variables, and that the siblings of this node are disjunct w.r.t. the branching variables' fixings
 *  - we have to add the conflict set at least in the valid depth of the initial conflict set,
 *    so we start searching at the first branching after this depth level, i.e. validdepth+1
 */
static
SCIP_RETCODE conflictsetCalcInsertDepth(
   SCIP_CONFLICTSET*     conflictset,        /**< conflict set */
   SCIP_SET*             set,                /**< global SCIP settings */
   SCIP_TREE*            tree                /**< branch and bound tree */
   )
{
   SCIP_Bool* branchingincluded;
   int currentdepth;
   int i;

   assert(conflictset != NULL);
   assert(set != NULL);
   assert(tree != NULL);

   /* the conflict set must not be inserted prior to its valid depth */
   conflictset->insertdepth = conflictset->validdepth;
   assert(conflictset->insertdepth >= 0);

   currentdepth = SCIPtreeGetCurrentDepth(tree);
   assert(currentdepth == tree->pathlen-1);

   /* mark the levels for which a branching variable is included in the conflict set */
   SCIP_CALL( SCIPsetAllocBufferArray(set, &branchingincluded, currentdepth+2) );
   BMSclearMemoryArray(branchingincluded, currentdepth+2);
   for( i = 0; i < conflictset->nbdchginfos; ++i )
   {
      int depth;

      depth = SCIPbdchginfoGetDepth(conflictset->bdchginfos[i]);
      depth = MIN(depth, currentdepth+1); /* put diving/probing/strong branching changes in this depth level */
      branchingincluded[depth] = TRUE;
   }

   /* skip additional depth levels where branching on the conflict variables was applied */
   while( conflictset->insertdepth < currentdepth && branchingincluded[conflictset->insertdepth+1] )
      conflictset->insertdepth++;

   /* free temporary memory */
   SCIPsetFreeBufferArray(set, &branchingincluded);

   assert(conflictset->validdepth <= conflictset->insertdepth && conflictset->insertdepth <= currentdepth);

   return SCIP_OKAY;
}

/** checks whether the first conflict set is redundant to the second one */
static
SCIP_Bool conflictsetIsRedundant(
   SCIP_CONFLICTSET*     conflictset1,       /**< first conflict conflict set */
   SCIP_CONFLICTSET*     conflictset2        /**< second conflict conflict set */
   )
{
   int i1;
   int i2;

   assert(conflictset1 != NULL);
   assert(conflictset2 != NULL);

   /* if conflictset1 has smaller validdepth, it is definitely not redundant to conflictset2 */
   if( conflictset1->validdepth < conflictset2->validdepth )
      return FALSE;

   /* check, if all bound changes in conflictset2 are also present at least as tight in conflictset1;
    * we can stop immediately, if more bound changes are remaining in conflictset2 than in conflictset1
    */
   for( i1 = 0, i2 = 0; i2 < conflictset2->nbdchginfos && conflictset1->nbdchginfos - i1 >= conflictset2->nbdchginfos - i2;
        ++i1, ++i2 )
   {
      int sortval;

      assert(i2 == 0 || conflictset2->sortvals[i2-1] < conflictset2->sortvals[i2]);

      sortval = conflictset2->sortvals[i2];
      for( ; i1 < conflictset1->nbdchginfos && conflictset1->sortvals[i1] < sortval; ++i1 )
      {
         /* while scanning conflictset1, check consistency */
         assert(i1 == 0 || conflictset1->sortvals[i1-1] < conflictset1->sortvals[i1]);
      }
      if( i1 >= conflictset1->nbdchginfos || conflictset1->sortvals[i1] > sortval
         || SCIPbdchginfoIsTighter(conflictset2->bdchginfos[i2], conflictset1->bdchginfos[i1]) )
         return FALSE;
   }

   return (i2 == conflictset2->nbdchginfos);
}

#ifdef SCIP_DEBUG
/** prints a conflict set to the screen */
static
void conflictsetPrint(
   SCIP_CONFLICTSET*     conflictset         /**< conflict set */
   )
{
   int i;

   assert(conflictset != NULL);
   for( i = 0; i < conflictset->nbdchginfos; ++i )
   {
      SCIPdebugPrintf(" [%d:<%s> %s %g(%g)]", SCIPbdchginfoGetDepth(conflictset->bdchginfos[i]),
         SCIPvarGetName(SCIPbdchginfoGetVar(conflictset->bdchginfos[i])),
         SCIPbdchginfoGetBoundtype(conflictset->bdchginfos[i]) == SCIP_BOUNDTYPE_LOWER ? ">=" : "<=",
         SCIPbdchginfoGetNewbound(conflictset->bdchginfos[i]), conflictset->relaxedbds[i]);
   }
   SCIPdebugPrintf("\n");
}
#endif

/** resizes conflictsets array to be able to store at least num entries */
static
SCIP_RETCODE conflictEnsureConflictsetsMem(
   SCIP_CONFLICT*        conflict,           /**< conflict analysis data */
   SCIP_SET*             set,                /**< global SCIP settings */
   int                   num                 /**< minimal number of slots in array */
   )
{
   assert(conflict != NULL);
   assert(set != NULL);

   if( num > conflict->conflictsetssize )
   {
      int newsize;

      newsize = SCIPsetCalcMemGrowSize(set, num);
      SCIP_ALLOC( BMSreallocMemoryArray(&conflict->conflictsets, newsize) );
      SCIP_ALLOC( BMSreallocMemoryArray(&conflict->conflictsetscores, newsize) );
      conflict->conflictsetssize = newsize;
   }
   assert(num <= conflict->conflictsetssize);

   return SCIP_OKAY;
}

/** inserts conflict set into sorted conflictsets array and deletes the conflict set pointer */
static
SCIP_RETCODE conflictInsertConflictset(
   SCIP_CONFLICT*        conflict,           /**< conflict analysis data */
   BMS_BLKMEM*           blkmem,             /**< block memory of transformed problem */
   SCIP_SET*             set,                /**< global SCIP settings */
   SCIP_CONFLICTSET**    conflictset         /**< pointer to conflict set to insert */
   )
{
   SCIP_Real score;
   int pos;
   int i;
   int j;

   assert(conflict != NULL);
   assert(set != NULL);
   assert(conflictset != NULL);
   assert(*conflictset != NULL);
   assert((*conflictset)->validdepth <= (*conflictset)->insertdepth);
   assert(set->conf_allowlocal || (*conflictset)->validdepth == 0);

   /* calculate conflict and repropagation depth */
   conflictsetCalcConflictDepth(*conflictset);

   /* if we apply repropagations, the conflict set should be inserted at most at its repropdepth */
   if( set->conf_repropagate )
      (*conflictset)->insertdepth = MIN((*conflictset)->insertdepth, (*conflictset)->repropdepth);
   else
      (*conflictset)->repropdepth = INT_MAX;
   assert((*conflictset)->insertdepth <= (*conflictset)->repropdepth);

   SCIPsetDebugMsg(set, "inserting conflict set (valid: %d, insert: %d, conf: %d, reprop: %d):",
      (*conflictset)->validdepth, (*conflictset)->insertdepth, (*conflictset)->conflictdepth, (*conflictset)->repropdepth);
   SCIPdebug(conflictsetPrint(*conflictset));

   /* get the score of the conflict set */
   score = conflictsetCalcScore(*conflictset, set);

   /* check, if conflict set is redundant to a better conflict set */
   for( pos = 0; pos < conflict->nconflictsets && score < conflict->conflictsetscores[pos]; ++pos )
   {
      /* check if conflict set is redundant with respect to conflictsets[pos] */
      if( conflictsetIsRedundant(*conflictset, conflict->conflictsets[pos]) )
      {
         SCIPsetDebugMsg(set, " -> conflict set is redundant to: ");
         SCIPdebug(conflictsetPrint(conflict->conflictsets[pos]));
         conflictsetFree(conflictset, blkmem);
         return SCIP_OKAY;
      }

      /**@todo like in sepastore.c: calculate overlap between conflictsets -> large overlap reduces score */

   }

   /* insert conflictset into the sorted conflictsets array */
   SCIP_CALL( conflictEnsureConflictsetsMem(conflict, set, conflict->nconflictsets + 1) );
   for( i = conflict->nconflictsets; i > pos; --i )
   {
      assert(score >= conflict->conflictsetscores[i-1]);
      conflict->conflictsets[i] = conflict->conflictsets[i-1];
      conflict->conflictsetscores[i] = conflict->conflictsetscores[i-1];
   }
   conflict->conflictsets[pos] = *conflictset;
   conflict->conflictsetscores[pos] = score;
   conflict->nconflictsets++;

   /* remove worse conflictsets that are redundant to the new conflictset */
   for( i = pos+1, j = pos+1; i < conflict->nconflictsets; ++i )
   {
      if( conflictsetIsRedundant(conflict->conflictsets[i], *conflictset) )
      {
         SCIPsetDebugMsg(set, " -> conflict set dominates: ");
         SCIPdebug(conflictsetPrint(conflict->conflictsets[i]));
         conflictsetFree(&conflict->conflictsets[i], blkmem);
      }
      else
      {
         assert(j <= i);
         conflict->conflictsets[j] = conflict->conflictsets[i];
         conflict->conflictsetscores[j] = conflict->conflictsetscores[i];
         j++;
      }
   }
   assert(j <= conflict->nconflictsets);
   conflict->nconflictsets = j;

#ifdef SCIP_CONFGRAPH
   confgraphMarkConflictset(*conflictset);
#endif

   *conflictset = NULL; /* ownership of pointer is now in the conflictsets array */

   return SCIP_OKAY;
}

/** calculates the maximal size of conflict sets to be used */
static
int conflictCalcMaxsize(
   SCIP_SET*             set,                /**< global SCIP settings */
   SCIP_PROB*            prob                /**< problem data */
   )
{
   int maxsize;

   assert(set != NULL);
   assert(prob != NULL);

   maxsize = (int)(set->conf_maxvarsfac * (prob->nvars - prob->ncontvars));
   maxsize = MAX(maxsize, set->conf_minmaxvars);

   return maxsize;
}

/** increases the conflict score of the variable in the given direction */
static
SCIP_RETCODE incVSIDS(
   SCIP_VAR*             var,                /**< problem variable */
   BMS_BLKMEM*           blkmem,             /**< block memory */
   SCIP_SET*             set,                /**< global SCIP settings */
   SCIP_STAT*            stat,               /**< dynamic problem statistics */
   SCIP_BOUNDTYPE        boundtype,          /**< type of bound for which the score should be increased */
   SCIP_Real             value,              /**< value of the bound */
   SCIP_Real             weight              /**< weight of this VSIDS updates */
   )
{
   SCIP_BRANCHDIR branchdir;

   assert(var != NULL);
   assert(stat != NULL);

   /* weight the VSIDS by the given weight */
   weight *= stat->vsidsweight;

   if( SCIPsetIsZero(set, weight) )
      return SCIP_OKAY;

   branchdir = (boundtype == SCIP_BOUNDTYPE_LOWER ? SCIP_BRANCHDIR_UPWARDS : SCIP_BRANCHDIR_DOWNWARDS); /*lint !e641*/
   SCIP_CALL( SCIPvarIncVSIDS(var, blkmem, set, stat, branchdir, value, weight) );
   SCIPhistoryIncVSIDS(stat->glbhistory, branchdir,  weight);
   SCIPhistoryIncVSIDS(stat->glbhistorycrun, branchdir,  weight);

   return SCIP_OKAY;
}

/** update conflict statistics */
static
SCIP_RETCODE updateStatistics(
   SCIP_CONFLICT*        conflict,           /**< conflict analysis data */
   BMS_BLKMEM*           blkmem,             /**< block memory */
   SCIP_SET*             set,                /**< global SCIP settings */
   SCIP_STAT*            stat,               /**< dynamic problem statistics */
   SCIP_CONFLICTSET*     conflictset,        /**< conflict set to add to the tree */
   int                   insertdepth         /**< depth level at which the conflict set should be added */
   )
{
   if( insertdepth > 0 )
   {
      conflict->nappliedlocconss++;
      conflict->nappliedlocliterals += conflictset->nbdchginfos;
   }
   else
   {
      int i;
      int conflictlength;
      conflictlength = conflictset->nbdchginfos;

      for( i = 0; i < conflictlength; i++ )
      {
         SCIP_VAR* var;
         SCIP_BRANCHDIR branchdir;
         SCIP_BOUNDTYPE boundtype;
         SCIP_Real bound;

         assert(stat != NULL);

         var = conflictset->bdchginfos[i]->var;
         boundtype = SCIPbdchginfoGetBoundtype(conflictset->bdchginfos[i]);
         bound = conflictset->relaxedbds[i];

         branchdir = (boundtype == SCIP_BOUNDTYPE_LOWER ? SCIP_BRANCHDIR_UPWARDS : SCIP_BRANCHDIR_DOWNWARDS); /*lint !e641*/

         SCIP_CALL( SCIPvarIncNActiveConflicts(var, blkmem, set, stat,  branchdir, bound, (SCIP_Real)conflictlength) );
         SCIPhistoryIncNActiveConflicts(stat->glbhistory, branchdir, (SCIP_Real)conflictlength);
         SCIPhistoryIncNActiveConflicts(stat->glbhistorycrun, branchdir, (SCIP_Real)conflictlength);

         /* each variable which is part of the conflict gets an increase in the VSIDS */
         SCIP_CALL( incVSIDS(var, blkmem, set, stat, boundtype, bound, set->conf_conflictweight) );
      }
      conflict->nappliedglbconss++;
      conflict->nappliedglbliterals += conflictset->nbdchginfos;
   }

   return SCIP_OKAY;
}


/** check conflict set for redundancy, other conflicts in the same conflict analysis could have led to global reductions
 *  an made this conflict set redundant
 */
static
SCIP_Bool checkRedundancy(
   SCIP_SET*             set,                /**< global SCIP settings */
   SCIP_CONFLICTSET*     conflictset         /**< conflict set */
   )
{
   SCIP_BDCHGINFO** bdchginfos;
   SCIP_VAR* var;
   SCIP_Real* relaxedbds;
   SCIP_Real bound;
   int v;

   assert(set != NULL);
   assert(conflictset != NULL);

   bdchginfos = conflictset->bdchginfos;
   relaxedbds = conflictset->relaxedbds;
   assert(bdchginfos != NULL);
   assert(relaxedbds != NULL);

   /* check all boundtypes and bounds for redundancy */
   for( v = conflictset->nbdchginfos - 1; v >= 0; --v )
   {
      var = SCIPbdchginfoGetVar(bdchginfos[v]);
      assert(var != NULL);
      assert(SCIPvarGetProbindex(var) >= 0);

      /* check if the relaxed bound is really a relaxed bound */
      assert(SCIPbdchginfoGetBoundtype(bdchginfos[v]) == SCIP_BOUNDTYPE_LOWER || SCIPsetIsGE(set, relaxedbds[v], SCIPbdchginfoGetNewbound(bdchginfos[v])));
      assert(SCIPbdchginfoGetBoundtype(bdchginfos[v]) == SCIP_BOUNDTYPE_UPPER || SCIPsetIsLE(set, relaxedbds[v], SCIPbdchginfoGetNewbound(bdchginfos[v])));

      bound = relaxedbds[v];

      if( SCIPbdchginfoGetBoundtype(bdchginfos[v]) == SCIP_BOUNDTYPE_UPPER )
      {
         if( SCIPvarGetType(var) != SCIP_VARTYPE_CONTINUOUS )
         {
            assert(SCIPsetIsIntegral(set, bound));
            bound += 1.0;
         }

         /* check if the bound is already fulfilled globally */
         if( SCIPsetIsFeasGE(set, SCIPvarGetLbGlobal(var), bound) )
            return TRUE;
      }
      else
      {
         assert(SCIPbdchginfoGetBoundtype(bdchginfos[v]) == SCIP_BOUNDTYPE_LOWER);

         if( SCIPvarGetType(var) != SCIP_VARTYPE_CONTINUOUS )
         {
            assert(SCIPsetIsIntegral(set, bound));
            bound -= 1.0;
         }

         /* check if the bound is already fulfilled globally */
         if( SCIPsetIsFeasLE(set, SCIPvarGetUbGlobal(var), bound) )
            return TRUE;
      }
   }

   return FALSE;
}

/** find global fixings which can be derived from the new conflict set */
static
SCIP_RETCODE detectImpliedBounds(
   SCIP_SET*             set,                /**< global SCIP settings */
   SCIP_PROB*            prob,               /**< transformed problem after presolve */
   SCIP_CONFLICTSET*     conflictset,        /**< conflict set to add to the tree */
   int*                  nbdchgs,            /**< number of global deducted bound changes due to the conflict set */
   int*                  nredvars,           /**< number of redundant and removed variables from conflict set */
   SCIP_Bool*            redundant           /**< did we found a global reduction on a conflict set variable, which makes this conflict redundant */
   )
{
   SCIP_BDCHGINFO** bdchginfos;
   SCIP_Real* relaxedbds;
   SCIP_VAR* var;
   SCIP_Bool* boundtypes;
   SCIP_Real* bounds;
   SCIP_Longint* nbinimpls;
   int* sortvals;
   SCIP_Real bound;
   SCIP_Bool isupper;
   int ntrivialredvars;
   int nbdchginfos;
   int nzeroimpls;
   int v;

   assert(set != NULL);
   assert(prob != NULL);
   assert(SCIPprobIsTransformed(prob));
   assert(conflictset != NULL);
   assert(nbdchgs != NULL);
   assert(nredvars != NULL);
   /* only check conflict sets with more than one variable */
   assert(conflictset->nbdchginfos > 1);

   *nbdchgs = 0;
   *nredvars = 0;

   /* due to other conflict in the same conflict analysis, this conflict set might have become redundant */
   *redundant = checkRedundancy(set, conflictset);

   if( *redundant )
      return SCIP_OKAY;

   bdchginfos = conflictset->bdchginfos;
   relaxedbds = conflictset->relaxedbds;
   nbdchginfos = conflictset->nbdchginfos;
   sortvals = conflictset->sortvals;

   assert(bdchginfos != NULL);
   assert(relaxedbds != NULL);
   assert(sortvals != NULL);

   /* check if the boolean representation of boundtypes matches the 'standard' definition */
   assert(SCIP_BOUNDTYPE_LOWER == FALSE); /*lint !e641*/
   assert(SCIP_BOUNDTYPE_UPPER == TRUE); /*lint !e641*/

   ntrivialredvars = 0;

   /* due to multiple conflict sets for one conflict, it can happen, that we already have redundant information in the
    * conflict set
    */
   for( v = nbdchginfos - 1; v >= 0; --v )
   {
      var = SCIPbdchginfoGetVar(bdchginfos[v]);
      bound = relaxedbds[v];
      isupper = (SCIP_Bool) SCIPboundtypeOpposite(SCIPbdchginfoGetBoundtype(bdchginfos[v]));

      /* for integral variable we can increase/decrease the conflicting bound */
      if( SCIPvarIsIntegral(var) )
         bound += (isupper ? -1.0 : +1.0);

      /* if conflict variable cannot fulfill the conflict we can remove it */
      if( (isupper && SCIPsetIsFeasLT(set, bound, SCIPvarGetLbGlobal(var))) ||
         (!isupper && SCIPsetIsFeasGT(set, bound, SCIPvarGetUbGlobal(var))) )
      {
         SCIPsetDebugMsg(set, "remove redundant variable <%s> from conflict set\n", SCIPvarGetName(var));

         bdchginfos[v] = bdchginfos[nbdchginfos - 1];
         relaxedbds[v] = relaxedbds[nbdchginfos - 1];
         sortvals[v] = sortvals[nbdchginfos - 1];

         --nbdchginfos;
         ++ntrivialredvars;
      }
   }
   assert(ntrivialredvars + nbdchginfos == conflictset->nbdchginfos);

   SCIPsetDebugMsg(set, "trivially removed %d redundant of %d variables from conflictset (%p)\n", ntrivialredvars, conflictset->nbdchginfos, (void*)conflictset);
   conflictset->nbdchginfos = nbdchginfos;
   assert(conflictset->nbdchginfos > 0);

   /* do not check to big or trivial conflicts */
   if( conflictset->nbdchginfos > set->conf_maxvarsdetectimpliedbounds || conflictset->nbdchginfos <= 1 )
   {
      *nredvars = ntrivialredvars;
      return SCIP_OKAY;
   }

   /* create array of boundtypes, and bound values in conflict set */
   SCIP_CALL( SCIPsetAllocBufferArray(set, &boundtypes, nbdchginfos) );
   SCIP_CALL( SCIPsetAllocBufferArray(set, &bounds, nbdchginfos) );
   /* memory for the estimates for binary implications used for sorting */
   SCIP_CALL( SCIPsetAllocBufferArray(set, &nbinimpls, nbdchginfos) );

   nzeroimpls = 0;

   /* collect estimates and initialize variables, boundtypes, and bounds array */
   for( v = 0; v < nbdchginfos; ++v )
   {
      var = SCIPbdchginfoGetVar(bdchginfos[v]);
      boundtypes[v] = (SCIP_Bool) SCIPboundtypeOpposite(SCIPbdchginfoGetBoundtype(bdchginfos[v]));
      bounds[v] = relaxedbds[v];

      assert(SCIPvarGetProbindex(var) >= 0);

      /* check if the relaxed bound is really a relaxed bound */
      assert(SCIPbdchginfoGetBoundtype(bdchginfos[v]) == SCIP_BOUNDTYPE_LOWER || SCIPsetIsGE(set, relaxedbds[v], SCIPbdchginfoGetNewbound(bdchginfos[v])));
      assert(SCIPbdchginfoGetBoundtype(bdchginfos[v]) == SCIP_BOUNDTYPE_UPPER || SCIPsetIsLE(set, relaxedbds[v], SCIPbdchginfoGetNewbound(bdchginfos[v])));

      /* for continuous variables, we can only use the relaxed version of the bounds negation: !(x <= u) -> x >= u */
      if( SCIPvarIsBinary(var) )
      {
         if( !boundtypes[v] )
         {
            assert(SCIPsetIsZero(set, bounds[v]));
            bounds[v] = 1.0;
            nbinimpls[v] = (SCIP_Longint)SCIPvarGetNCliques(var, TRUE) * 2;
         }
         else
         {
            assert(SCIPsetIsEQ(set, bounds[v], 1.0));
            bounds[v] = 0.0;
            nbinimpls[v] = (SCIP_Longint)SCIPvarGetNCliques(var, FALSE) * 2;
         }
      }
      else if( SCIPvarIsIntegral(var) )
      {
         assert(SCIPsetIsIntegral(set, bounds[v]));

         bounds[v] += ((!boundtypes[v]) ? +1.0 : -1.0);
         nbinimpls[v] = (boundtypes[v] ? SCIPvarGetNVlbs(var) : SCIPvarGetNVubs(var));
      }
      else if( ((!boundtypes[v]) && SCIPsetIsFeasEQ(set, SCIPvarGetLbGlobal(var), bounds[v]))
         || ((boundtypes[v]) && SCIPsetIsFeasEQ(set, SCIPvarGetUbGlobal(var), bounds[v])) )
      {
         /* the literal is satisfied in global bounds (may happen due to weak "negation" of continuous variables)
          * -> discard the conflict constraint
          */
         break;
      }
      else
      {
         nbinimpls[v] = (boundtypes[v] ? SCIPvarGetNVlbs(var) : SCIPvarGetNVubs(var));
      }

      if( nbinimpls[v] == 0 )
         ++nzeroimpls;
   }

   /* starting to derive global bound changes */
   if( v == nbdchginfos && ((!set->conf_fullshortenconflict && nzeroimpls < 2) || (set->conf_fullshortenconflict && nzeroimpls < nbdchginfos)) )
   {
      SCIP_VAR** vars;
      SCIP_Bool* redundants;
      SCIP_Bool glbinfeas;

      /* sort variables in increasing order of binary implications to gain speed later on */
      SCIPsortLongPtrRealRealBool(nbinimpls, (void**)bdchginfos, relaxedbds, bounds, boundtypes, v);

      SCIPsetDebugMsg(set, "checking for global reductions and redundant conflict variables(in %s) on conflict:\n", SCIPprobGetName(prob));
      SCIPsetDebugMsg(set, "[");
      for( v = 0; v < nbdchginfos; ++v )
      {
         SCIPsetDebugMsgPrint(set, "%s %s %g", SCIPvarGetName(SCIPbdchginfoGetVar(bdchginfos[v])), (!boundtypes[v]) ? ">=" : "<=", bounds[v]);
         if( v < nbdchginfos - 1 )
            SCIPsetDebugMsgPrint(set, ", ");
      }
      SCIPsetDebugMsgPrint(set, "]\n");

      SCIP_CALL( SCIPsetAllocBufferArray(set, &vars, v) );
      SCIP_CALL( SCIPsetAllocCleanBufferArray(set, &redundants, v) );

      /* initialize conflict variable data */
      for( v = 0; v < nbdchginfos; ++v )
         vars[v] = SCIPbdchginfoGetVar(bdchginfos[v]);

      SCIP_CALL( SCIPshrinkDisjunctiveVarSet(set->scip, vars, bounds, boundtypes, redundants, nbdchginfos, nredvars,
            nbdchgs, redundant, &glbinfeas, set->conf_fullshortenconflict) );

      if( glbinfeas )
      {
         SCIPsetDebugMsg(set, "conflict set (%p) led to global infeasibility\n", (void*) conflictset);
         goto TERMINATE;
      }

#ifdef SCIP_DEBUG
      if( *nbdchgs > 0 )
      {
         SCIPsetDebugMsg(set, "conflict set (%p) led to %d global bound reductions\n", (void*) conflictset, *nbdchgs);
      }
#endif

      /* remove as redundant marked variables */
      if( *redundant )
      {
         SCIPsetDebugMsg(set, "conflict set (%p) is redundant because at least one global reduction, fulfills the conflict constraint\n", (void*)conflictset);

         BMSclearMemoryArray(redundants, nbdchginfos);
      }
      else if( *nredvars > 0 )
      {
         assert(bdchginfos == conflictset->bdchginfos);
         assert(relaxedbds == conflictset->relaxedbds);
         assert(sortvals == conflictset->sortvals);

         for( v = nbdchginfos - 1; v >= 0; --v )
         {
            /* if conflict variable was marked to be redundant remove it */
            if( redundants[v] )
            {
               SCIPsetDebugMsg(set, "remove redundant variable <%s> from conflict set\n", SCIPvarGetName(SCIPbdchginfoGetVar(bdchginfos[v])));

               bdchginfos[v] = bdchginfos[nbdchginfos - 1];
               relaxedbds[v] = relaxedbds[nbdchginfos - 1];
               sortvals[v] = sortvals[nbdchginfos - 1];

               /* reset redundants[v] to 0 */
               redundants[v] = 0;

               --nbdchginfos;
            }
         }
         assert((*nredvars) + nbdchginfos == conflictset->nbdchginfos);

         SCIPsetDebugMsg(set, "removed %d redundant of %d variables from conflictset (%p)\n", (*nredvars), conflictset->nbdchginfos, (void*)conflictset);
         conflictset->nbdchginfos = nbdchginfos;
      }

     TERMINATE:
      SCIPsetFreeCleanBufferArray(set, &redundants);
      SCIPsetFreeBufferArray(set, &vars);
   }

   /* free temporary memory */
   SCIPsetFreeBufferArray(set, &nbinimpls);
   SCIPsetFreeBufferArray(set, &bounds);
   SCIPsetFreeBufferArray(set, &boundtypes);

   *nredvars += ntrivialredvars;

   return SCIP_OKAY;
}

/** adds the given conflict set as conflict constraint to the problem */
static
SCIP_RETCODE conflictAddConflictCons(
   SCIP_CONFLICT*        conflict,           /**< conflict analysis data */
   BMS_BLKMEM*           blkmem,             /**< block memory */
   SCIP_SET*             set,                /**< global SCIP settings */
   SCIP_STAT*            stat,               /**< dynamic problem statistics */
   SCIP_PROB*            transprob,          /**< transformed problem after presolve */
   SCIP_PROB*            origprob,           /**< original problem */
   SCIP_TREE*            tree,               /**< branch and bound tree */
   SCIP_REOPT*           reopt,              /**< reoptimization data structure */
   SCIP_LP*              lp,                 /**< current LP data */
   SCIP_BRANCHCAND*      branchcand,         /**< branching candidate storage */
   SCIP_EVENTQUEUE*      eventqueue,         /**< event queue */
   SCIP_CLIQUETABLE*     cliquetable,        /**< clique table data structure */
   SCIP_CONFLICTSET*     conflictset,        /**< conflict set to add to the tree */
   int                   insertdepth,        /**< depth level at which the conflict set should be added */
   SCIP_Bool*            success             /**< pointer to store whether the addition was successful */
   )
{
   SCIP_Bool redundant;
   int h;

   assert(conflict != NULL);
   assert(tree != NULL);
   assert(tree->path != NULL);
   assert(conflictset != NULL);
   assert(conflictset->validdepth <= insertdepth);
   assert(success != NULL);

   *success = FALSE;
   redundant = FALSE;

   /* try to derive global bound changes and shorten the conflictset by using implication and clique and variable bound
    * information
    */
   if( conflictset->nbdchginfos > 1 && insertdepth == 0 )
   {
      int nbdchgs;
      int nredvars;
      int oldnbdchginfos = conflictset->nbdchginfos;

      assert(conflictset->validdepth == 0);

      SCIPclockStart(conflict->dIBclock, set);

      /* find global bound changes which can be derived from the new conflict set */
      SCIP_CALL( detectImpliedBounds(set, transprob, conflictset, &nbdchgs, &nredvars, &redundant) );

      /* debug check for reduced conflict set */
      if( nredvars > 0 )
      {
         /* check conflict set on debugging solution */
         SCIP_CALL( SCIPdebugCheckConflict(blkmem, set, tree->root, conflictset->bdchginfos, conflictset->relaxedbds, conflictset->nbdchginfos) ); /*lint !e506 !e774*/
      }

      SCIPsetDebugMsg(set, " -> conflict set removed %d redundant variables (old nvars %d, new nvars = %d)\n", nredvars, oldnbdchginfos, conflictset->nbdchginfos);
      SCIPsetDebugMsg(set, " -> conflict set led to %d global bound changes %s(cdpt:%d, fdpt:%d, confdpt:%d, len:%d):\n",
         nbdchgs, redundant ? "(conflict became redundant) " : "", SCIPtreeGetCurrentDepth(tree), SCIPtreeGetFocusDepth(tree),
         conflictset->conflictdepth, conflictset->nbdchginfos);
      SCIPdebug(conflictsetPrint(conflictset));

      SCIPclockStop(conflict->dIBclock, set);

      if( redundant )
      {
         if( nbdchgs > 0 )
            *success = TRUE;

         return SCIP_OKAY;
      }
   }

   /* in case the conflict set contains only one bound change which is globally valid we apply that bound change
    * directly (except if we are in strong branching or diving - in this case a bound change would yield an unflushed LP
    * and is not handled when restoring the information)
    *
    * @note A bound change can only be applied if it is are related to the active node or if is a global bound
    *       change. Bound changes which are related to any other node cannot be handled at point due to the internal
    *       data structure
    */
   if( conflictset->nbdchginfos == 1 && insertdepth == 0 && !lp->strongbranching && !lp->diving )
   {
      SCIP_VAR* var;
      SCIP_Real bound;
      SCIP_BOUNDTYPE boundtype;

      var = conflictset->bdchginfos[0]->var;
      assert(var != NULL);

      boundtype = SCIPboundtypeOpposite((SCIP_BOUNDTYPE) conflictset->bdchginfos[0]->boundtype);
      bound = conflictset->relaxedbds[0];

      /* for continuous variables, we can only use the relaxed version of the bounds negation: !(x <= u) -> x >= u */
      if( SCIPvarIsIntegral(var) )
      {
         assert(SCIPsetIsIntegral(set, bound));
         bound += (boundtype == SCIP_BOUNDTYPE_LOWER ? +1.0 : -1.0);
      }

      SCIPsetDebugMsg(set, " -> apply global bound change: <%s> %s %g\n",
         SCIPvarGetName(var), boundtype == SCIP_BOUNDTYPE_LOWER ? ">=" : "<=", bound);

      SCIP_CALL( SCIPnodeAddBoundchg(tree->path[conflictset->validdepth], blkmem, set, stat, transprob, origprob, tree,
            reopt, lp, branchcand, eventqueue, cliquetable, var, bound, boundtype, FALSE) );

      *success = TRUE;
      SCIP_CALL( updateStatistics(conflict, blkmem, set, stat, conflictset, insertdepth) );
   }
   else
   {
      /* sort conflict handlers by priority */
      SCIPsetSortConflicthdlrs(set);

      /* call conflict handlers to create a conflict constraint */
      for( h = 0; h < set->nconflicthdlrs; ++h )
      {
         SCIP_RESULT result;

         assert(conflictset->conflicttype != (unsigned int)SCIP_CONFTYPE_UNKNOWN);

         SCIP_CALL( SCIPconflicthdlrExec(set->conflicthdlrs[h], set, tree->path[insertdepth],
               tree->path[conflictset->validdepth], conflictset->bdchginfos, conflictset->relaxedbds,
               conflictset->nbdchginfos, conflictset->conflicttype, conflictset->usescutoffbound, *success, &result) );
         if( result == SCIP_CONSADDED )
         {
            *success = TRUE;
            SCIP_CALL( updateStatistics(conflict, blkmem, set, stat, conflictset, insertdepth) );
         }

         SCIPsetDebugMsg(set, " -> call conflict handler <%s> (prio=%d) to create conflict set with %d bounds returned result %d\n",
            SCIPconflicthdlrGetName(set->conflicthdlrs[h]), SCIPconflicthdlrGetPriority(set->conflicthdlrs[h]),
            conflictset->nbdchginfos, result);
      }
   }

   return SCIP_OKAY;
}

/** adds the collected conflict constraints to the corresponding nodes; the best set->conf_maxconss conflict constraints
 *  are added to the node of their validdepth; additionally (if not yet added, and if repropagation is activated), the
 *  conflict constraint that triggers the earliest repropagation is added to the node of its validdepth
 */
SCIP_RETCODE SCIPconflictFlushConss(
   SCIP_CONFLICT*        conflict,           /**< conflict analysis data */
   BMS_BLKMEM*           blkmem,             /**< block memory of transformed problem */
   SCIP_SET*             set,                /**< global SCIP settings */
   SCIP_STAT*            stat,               /**< dynamic problem statistics */
   SCIP_PROB*            transprob,          /**< transformed problem */
   SCIP_PROB*            origprob,           /**< original problem */
   SCIP_TREE*            tree,               /**< branch and bound tree */
   SCIP_REOPT*           reopt,              /**< reoptimization data structure */
   SCIP_LP*              lp,                 /**< current LP data */
   SCIP_BRANCHCAND*      branchcand,         /**< branching candidate storage */
   SCIP_EVENTQUEUE*      eventqueue,         /**< event queue */
   SCIP_CLIQUETABLE*     cliquetable         /**< clique table data structure */
   )
{
   assert(conflict != NULL);
   assert(set != NULL);
   assert(stat != NULL);
   assert(transprob != NULL);
   assert(tree != NULL);

   /* is there anything to do? */
   if( conflict->nconflictsets > 0 )
   {
      SCIP_CONFLICTSET* repropconflictset;
      int nconflictsetsused;
      int focusdepth;
#ifndef NDEBUG
      int currentdepth;
#endif
      int cutoffdepth;
      int repropdepth;
      int maxconflictsets;
      int maxsize;
      int i;

      /* calculate the maximal number of conflict sets to accept, and the maximal size of each accepted conflict set */
      maxconflictsets = (set->conf_maxconss == -1 ? INT_MAX : set->conf_maxconss);
      maxsize = conflictCalcMaxsize(set, transprob);

      focusdepth = SCIPtreeGetFocusDepth(tree);
#ifndef NDEBUG
      currentdepth = SCIPtreeGetCurrentDepth(tree);
      assert(focusdepth <= currentdepth);
      assert(currentdepth == tree->pathlen-1);
#endif

      SCIPsetDebugMsg(set, "flushing %d conflict sets at focus depth %d (maxconflictsets: %d, maxsize: %d)\n",
         conflict->nconflictsets, focusdepth, maxconflictsets, maxsize);

      /* mark the focus node to have produced conflict sets in the visualization output */
      SCIPvisualFoundConflict(stat->visual, stat, tree->path[focusdepth]);

      /* insert the conflict sets at the corresponding nodes */
      nconflictsetsused = 0;
      cutoffdepth = INT_MAX;
      repropdepth = INT_MAX;
      repropconflictset = NULL;
      for( i = 0; i < conflict->nconflictsets && nconflictsetsused < maxconflictsets; ++i )
      {
         SCIP_CONFLICTSET* conflictset;

         conflictset = conflict->conflictsets[i];
         assert(conflictset != NULL);
         assert(0 <= conflictset->validdepth);
         assert(conflictset->validdepth <= conflictset->insertdepth);
         assert(conflictset->insertdepth <= focusdepth);
         assert(conflictset->insertdepth <= conflictset->repropdepth);
         assert(conflictset->repropdepth <= currentdepth || conflictset->repropdepth == INT_MAX); /* INT_MAX for dive/probing/strong */
         assert(conflictset->conflictdepth <= currentdepth || conflictset->conflictdepth == INT_MAX); /* INT_MAX for dive/probing/strong */

         /* ignore conflict sets that are only valid at a node that was already cut off */
         if( conflictset->insertdepth >= cutoffdepth )
         {
            SCIPsetDebugMsg(set, " -> ignoring conflict set with insertdepth %d >= cutoffdepth %d\n",
               conflictset->validdepth, cutoffdepth);
            continue;
         }

         /* if no conflict bounds exist, the node and its sub tree in the conflict set's valid depth can be
          * cut off completely
          */
         if( conflictset->nbdchginfos == 0 )
         {
            SCIPsetDebugMsg(set, " -> empty conflict set in depth %d cuts off sub tree at depth %d\n",
               focusdepth, conflictset->validdepth);

            SCIP_CALL( SCIPnodeCutoff(tree->path[conflictset->validdepth], set, stat, tree, reopt, lp, blkmem) );
            cutoffdepth = conflictset->validdepth;
            continue;
         }

         /* if the conflict set is too long, use the conflict set only if it decreases the repropagation depth */
         if( conflictset->nbdchginfos > maxsize )
         {
            SCIPsetDebugMsg(set, " -> conflict set is too long: %d > %d literals\n", conflictset->nbdchginfos, maxsize);
            if( set->conf_keepreprop && conflictset->repropagate && conflictset->repropdepth < repropdepth )
            {
               repropdepth = conflictset->repropdepth;
               repropconflictset = conflictset;
            }
         }
         else
         {
            SCIP_Bool success;

            /* call conflict handlers to create a conflict constraint */
            SCIP_CALL( conflictAddConflictCons(conflict, blkmem, set, stat, transprob, origprob,
                  tree, reopt, lp, branchcand, eventqueue, cliquetable, conflictset, conflictset->insertdepth, &success) );

            if( success )
            {
               SCIPsetDebugMsg(set, " -> conflict set %d/%d added (cdpt:%d, fdpt:%d, insert:%d, valid:%d, conf:%d, reprop:%d, len:%d):\n",
                  nconflictsetsused+1, maxconflictsets, SCIPtreeGetCurrentDepth(tree), SCIPtreeGetFocusDepth(tree),
                  conflictset->insertdepth, conflictset->validdepth, conflictset->conflictdepth, conflictset->repropdepth,
                  conflictset->nbdchginfos);
               SCIPdebug(conflictsetPrint(conflictset));

               if( conflictset->repropagate && conflictset->repropdepth <= repropdepth )
               {
                  repropdepth = conflictset->repropdepth;
                  repropconflictset = NULL;
               }
               nconflictsetsused++;
            }
         }
      }

      /* reactivate propagation on the first node where one of the new conflict sets trigger a deduction */
      if( set->conf_repropagate && repropdepth < cutoffdepth && repropdepth < tree->pathlen )
      {
         assert(0 <= repropdepth && repropdepth < tree->pathlen);
         assert((int) tree->path[repropdepth]->depth == repropdepth);

         /* if the conflict constraint of smallest repropagation depth was not yet added, insert it now */
         if( repropconflictset != NULL )
         {
            SCIP_Bool success;

            assert(repropconflictset->repropagate);
            assert(repropconflictset->repropdepth == repropdepth);

            SCIP_CALL( conflictAddConflictCons(conflict, blkmem, set, stat, transprob, origprob,
                  tree, reopt, lp, branchcand, eventqueue, cliquetable, repropconflictset, repropdepth, &success) );
#ifdef SCIP_DEBUG
            if( success )
            {
               SCIPsetDebugMsg(set, " -> additional reprop conflict set added (cdpt:%d, fdpt:%d, insert:%d, valid:%d, conf:%d, reprop:%d, len:%d):\n",
                  SCIPtreeGetCurrentDepth(tree), SCIPtreeGetFocusDepth(tree),
                  repropconflictset->insertdepth, repropconflictset->validdepth, repropconflictset->conflictdepth,
                  repropconflictset->repropdepth, repropconflictset->nbdchginfos);
               SCIPdebug(conflictsetPrint(repropconflictset));
            }
#endif
         }

         /* mark the node in the repropdepth to be propagated again */
         SCIPnodePropagateAgain(tree->path[repropdepth], set, stat, tree);

         SCIPsetDebugMsg(set, "marked node %p in depth %d to be repropagated due to conflicts found in depth %d\n",
            (void*)tree->path[repropdepth], repropdepth, focusdepth);
      }

      /* free the conflict storage */
      for( i = 0; i < conflict->nconflictsets; ++i )
      {
         conflictsetFree(&conflict->conflictsets[i], blkmem);
      }
      conflict->nconflictsets = 0;
   }

   /* free all temporarily created bound change information data */
   conflictFreeTmpBdchginfos(conflict, blkmem);

   return SCIP_OKAY;
}

/** returns the current number of conflict sets in the conflict set storage */
int SCIPconflictGetNConflicts(
   SCIP_CONFLICT*        conflict            /**< conflict analysis data */
   )
{
   assert(conflict != NULL);

   return conflict->nconflictsets;
}

/** returns the total number of conflict constraints that were added to the problem */
SCIP_Longint SCIPconflictGetNAppliedConss(
   SCIP_CONFLICT*        conflict            /**< conflict analysis data */
   )
{
   assert(conflict != NULL);

   return conflict->nappliedglbconss + conflict->nappliedlocconss;
}

/** returns the total number of literals in conflict constraints that were added to the problem */
SCIP_Longint SCIPconflictGetNAppliedLiterals(
   SCIP_CONFLICT*        conflict            /**< conflict analysis data */
   )
{
   assert(conflict != NULL);

   return conflict->nappliedglbliterals + conflict->nappliedlocliterals;
}

/** returns the total number of global bound changes applied by the conflict analysis */
SCIP_Longint SCIPconflictGetNGlobalChgBds(
   SCIP_CONFLICT*        conflict            /**< conflict analysis data */
   )
{
   assert(conflict != NULL);

   return conflict->nglbchgbds;
}

/** returns the total number of conflict constraints that were added globally to the problem */
SCIP_Longint SCIPconflictGetNAppliedGlobalConss(
   SCIP_CONFLICT*        conflict            /**< conflict analysis data */
   )
{
   assert(conflict != NULL);

   return conflict->nappliedglbconss;
}

/** returns the total number of literals in conflict constraints that were added globally to the problem */
SCIP_Longint SCIPconflictGetNAppliedGlobalLiterals(
   SCIP_CONFLICT*        conflict            /**< conflict analysis data */
   )
{
   assert(conflict != NULL);

   return conflict->nappliedglbliterals;
}

/** returns the total number of local bound changes applied by the conflict analysis */
SCIP_Longint SCIPconflictGetNLocalChgBds(
   SCIP_CONFLICT*        conflict            /**< conflict analysis data */
   )
{
   assert(conflict != NULL);

   return conflict->nlocchgbds;
}

/** returns the total number of conflict constraints that were added locally to the problem */
SCIP_Longint SCIPconflictGetNAppliedLocalConss(
   SCIP_CONFLICT*        conflict            /**< conflict analysis data */
   )
{
   assert(conflict != NULL);

   return conflict->nappliedlocconss;
}

/** returns the total number of literals in conflict constraints that were added locally to the problem */
SCIP_Longint SCIPconflictGetNAppliedLocalLiterals(
   SCIP_CONFLICT*        conflict            /**< conflict analysis data */
   )
{
   assert(conflict != NULL);

   return conflict->nappliedlocliterals;
}




/*
 * Propagation Conflict Analysis
 */

/** returns whether bound change has a valid reason that can be resolved in conflict analysis */
static
SCIP_Bool bdchginfoIsResolvable(
   SCIP_BDCHGINFO*       bdchginfo           /**< bound change information */
   )
{
   assert(bdchginfo != NULL);
   assert(!SCIPbdchginfoIsRedundant(bdchginfo));

   return (SCIPbdchginfoGetChgtype(bdchginfo) == SCIP_BOUNDCHGTYPE_CONSINFER
      || (SCIPbdchginfoGetChgtype(bdchginfo) == SCIP_BOUNDCHGTYPE_PROPINFER
         && SCIPbdchginfoGetInferProp(bdchginfo) != NULL));
}

/** compares two conflict set entries, such that bound changes infered later are
 *  ordered prior to ones that were infered earlier
 */
static
SCIP_DECL_SORTPTRCOMP(conflictBdchginfoComp)
{  /*lint --e{715}*/
   SCIP_BDCHGINFO* bdchginfo1;
   SCIP_BDCHGINFO* bdchginfo2;

   bdchginfo1 = (SCIP_BDCHGINFO*)elem1;
   bdchginfo2 = (SCIP_BDCHGINFO*)elem2;
   assert(bdchginfo1 != NULL);
   assert(bdchginfo2 != NULL);
   assert(!SCIPbdchginfoIsRedundant(bdchginfo1));
   assert(!SCIPbdchginfoIsRedundant(bdchginfo2));

   if( !SCIPbdchgidxIsEarlierNonNull(SCIPbdchginfoGetIdx(bdchginfo1), SCIPbdchginfoGetIdx(bdchginfo2)) )
      return -1;
   else
      return +1;
}

/** return TRUE if conflict analysis is applicable; In case the function return FALSE there is no need to initialize the
 *  conflict analysis since it will not be applied
 */
SCIP_Bool SCIPconflictApplicable(
   SCIP_SET*             set                 /**< global SCIP settings */
   )
{
   /* check, if propagation conflict analysis is enabled */
   if( !set->conf_enable || !set->conf_useprop )
      return FALSE;

   /* check, if there are any conflict handlers to use a conflict set */
   if( set->nconflicthdlrs == 0 )
      return FALSE;

   return TRUE;
}

/** creates conflict analysis data for propagation conflicts */
SCIP_RETCODE SCIPconflictCreate(
   SCIP_CONFLICT**       conflict,           /**< pointer to conflict analysis data */
   BMS_BLKMEM*           blkmem,             /**< block memory of transformed problem */
   SCIP_SET*             set                 /**< global SCIP settings */
   )
{
   assert(conflict != NULL);

   SCIP_ALLOC( BMSallocMemory(conflict) );

   SCIP_CALL( SCIPclockCreate(&(*conflict)->dIBclock, SCIP_CLOCKTYPE_DEFAULT) );
   SCIP_CALL( SCIPclockCreate(&(*conflict)->propanalyzetime, SCIP_CLOCKTYPE_DEFAULT) );
   SCIP_CALL( SCIPclockCreate(&(*conflict)->inflpanalyzetime, SCIP_CLOCKTYPE_DEFAULT) );
   SCIP_CALL( SCIPclockCreate(&(*conflict)->boundlpanalyzetime, SCIP_CLOCKTYPE_DEFAULT) );
   SCIP_CALL( SCIPclockCreate(&(*conflict)->sbanalyzetime, SCIP_CLOCKTYPE_DEFAULT) );
   SCIP_CALL( SCIPclockCreate(&(*conflict)->pseudoanalyzetime, SCIP_CLOCKTYPE_DEFAULT) );
   SCIP_CALL( SCIPclockCreate(&(*conflict)->dualrayinftime, SCIP_CLOCKTYPE_DEFAULT) );

   /* enable or disable timing depending on the parameter statistic timing */
   SCIPconflictEnableOrDisableClocks((*conflict), set->time_statistictiming);

   SCIP_CALL( SCIPpqueueCreate(&(*conflict)->bdchgqueue, set->mem_arraygrowinit, set->mem_arraygrowfac,
         conflictBdchginfoComp) );
   SCIP_CALL( SCIPpqueueCreate(&(*conflict)->forcedbdchgqueue, set->mem_arraygrowinit, set->mem_arraygrowfac,
         conflictBdchginfoComp) );
   SCIP_CALL( conflictsetCreate(&(*conflict)->conflictset, blkmem) );
   (*conflict)->conflictsets = NULL;
   (*conflict)->conflictsetscores = NULL;
   (*conflict)->tmpbdchginfos = NULL;
   (*conflict)->conflictsetssize = 0;
   (*conflict)->nconflictsets = 0;
   (*conflict)->tmpbdchginfossize = 0;
   (*conflict)->ntmpbdchginfos = 0;
   (*conflict)->count = 0;
   (*conflict)->nglbchgbds = 0;
   (*conflict)->nappliedglbconss = 0;
   (*conflict)->nappliedglbliterals = 0;
   (*conflict)->nlocchgbds = 0;
   (*conflict)->nappliedlocconss = 0;
   (*conflict)->nappliedlocliterals = 0;
   (*conflict)->npropcalls = 0;
   (*conflict)->npropsuccess = 0;
   (*conflict)->npropconfconss = 0;
   (*conflict)->npropconfliterals = 0;
   (*conflict)->npropreconvconss = 0;
   (*conflict)->npropreconvliterals = 0;
   (*conflict)->ninflpcalls = 0;
   (*conflict)->ninflpsuccess = 0;
   (*conflict)->ninflpconfconss = 0;
   (*conflict)->ninflpconfliterals = 0;
   (*conflict)->ninflpreconvconss = 0;
   (*conflict)->ninflpreconvliterals = 0;
   (*conflict)->ninflpiterations = 0;
   (*conflict)->nboundlpcalls = 0;
   (*conflict)->nboundlpsuccess = 0;
   (*conflict)->nboundlpconfconss = 0;
   (*conflict)->nboundlpconfliterals = 0;
   (*conflict)->nboundlpreconvconss = 0;
   (*conflict)->nboundlpreconvliterals = 0;
   (*conflict)->nboundlpiterations = 0;
   (*conflict)->nsbcalls = 0;
   (*conflict)->nsbsuccess = 0;
   (*conflict)->nsbconfconss = 0;
   (*conflict)->nsbconfliterals = 0;
   (*conflict)->nsbreconvconss = 0;
   (*conflict)->nsbreconvliterals = 0;
   (*conflict)->nsbiterations = 0;
   (*conflict)->npseudocalls = 0;
   (*conflict)->npseudosuccess = 0;
   (*conflict)->npseudoconfconss = 0;
   (*conflict)->npseudoconfliterals = 0;
   (*conflict)->npseudoreconvconss = 0;
   (*conflict)->npseudoreconvliterals = 0;
   (*conflict)->ndualrayinfcalls = 0;
   (*conflict)->ndualrayinfsuccess = 0;
   (*conflict)->ndualrayinfseparoot = 0;
   (*conflict)->dualrayinfminlength = LONG_MAX;
   (*conflict)->dualrayinfmaxlength = 0;
   (*conflict)->dualrayinfavglength = 0.0;
   (*conflict)->dualrayinfdomreds = 0;

   return SCIP_OKAY;
}

/** frees conflict analysis data for propagation conflicts */
SCIP_RETCODE SCIPconflictFree(
   SCIP_CONFLICT**       conflict,           /**< pointer to conflict analysis data */
   BMS_BLKMEM*           blkmem              /**< block memory of transformed problem */
   )
{
   assert(conflict != NULL);
   assert(*conflict != NULL);
   assert((*conflict)->nconflictsets == 0);
   assert((*conflict)->ntmpbdchginfos == 0);

#ifdef SCIP_CONFGRAPH
   confgraphFree();
#endif

   SCIPclockFree(&(*conflict)->dIBclock);
   SCIPclockFree(&(*conflict)->propanalyzetime);
   SCIPclockFree(&(*conflict)->inflpanalyzetime);
   SCIPclockFree(&(*conflict)->boundlpanalyzetime);
   SCIPclockFree(&(*conflict)->sbanalyzetime);
   SCIPclockFree(&(*conflict)->pseudoanalyzetime);
   SCIPclockFree(&(*conflict)->dualrayinftime);
   SCIPpqueueFree(&(*conflict)->bdchgqueue);
   SCIPpqueueFree(&(*conflict)->forcedbdchgqueue);
   conflictsetFree(&(*conflict)->conflictset, blkmem);
   BMSfreeMemoryArrayNull(&(*conflict)->conflictsets);
   BMSfreeMemoryArrayNull(&(*conflict)->conflictsetscores);
   BMSfreeMemoryArrayNull(&(*conflict)->tmpbdchginfos);
   BMSfreeMemory(conflict);

   return SCIP_OKAY;
}

/** clears the conflict queue and the current conflict set */
static
void conflictClear(
   SCIP_CONFLICT*        conflict            /**< conflict analysis data */
   )
{
   assert(conflict != NULL);

   SCIPpqueueClear(conflict->bdchgqueue);
   SCIPpqueueClear(conflict->forcedbdchgqueue);
   conflictsetClear(conflict->conflictset);
}

/** initializes the propagation conflict analysis by clearing the conflict candidate queue */
SCIP_RETCODE SCIPconflictInit(
   SCIP_CONFLICT*        conflict,           /**< conflict analysis data */
   SCIP_SET*             set,                /**< global SCIP settings */
   SCIP_STAT*            stat,               /**< problem statistics */
   SCIP_PROB*            prob                /**< problem data */
   )
{
   assert(conflict != NULL);
   assert(set != NULL);
   assert(stat != NULL);
   assert(prob != NULL);

   SCIPsetDebugMsg(set, "initializing conflict analysis\n");

   /* clear the conflict candidate queue and the conflict set */
   conflictClear(conflict);

   /* increase the conflict counter, such that binary variables of new conflict set and new conflict queue are labeled
    * with this new counter
    */
   conflict->count++;
   if( conflict->count == 0 ) /* make sure, 0 is not a valid conflict counter (may happen due to integer overflow) */
      conflict->count = 1;

   /* increase the conflict score weight for history updates of future conflict reasons */
   if( stat->nnodes > stat->lastconflictnode )
   {
      assert(0.0 < set->conf_scorefac && set->conf_scorefac <= 1.0);
      stat->vsidsweight /= set->conf_scorefac;
      assert(stat->vsidsweight > 0.0);

      /* if the conflict score for the next conflict exceeds 1000.0, rescale all history conflict scores */
      if( stat->vsidsweight >= 1000.0 )
      {
         int v;

         for( v = 0; v < prob->nvars; ++v )
         {
            SCIP_CALL( SCIPvarScaleVSIDS(prob->vars[v], 1.0/stat->vsidsweight) );
         }
         SCIPhistoryScaleVSIDS(stat->glbhistory, 1.0/stat->vsidsweight);
         SCIPhistoryScaleVSIDS(stat->glbhistorycrun, 1.0/stat->vsidsweight);
         stat->vsidsweight = 1.0;
      }
      stat->lastconflictnode = stat->nnodes;
   }

#ifdef SCIP_CONFGRAPH
   confgraphFree();
   SCIP_CALL( confgraphCreate(set, conflict) );
#endif

   return SCIP_OKAY;
}

/** marks bound to be present in the current conflict and returns whether a bound which is at least as tight was already
 *  member of the current conflict (i.e., the given bound change does not need to be added)
 */
static
SCIP_Bool conflictMarkBoundCheckPresence(
   SCIP_CONFLICT*        conflict,           /**< conflict analysis data */
   SCIP_BDCHGINFO*       bdchginfo,          /**< bound change to add to the conflict set */
   SCIP_Real             relaxedbd           /**< relaxed bound */
   )
{
   SCIP_VAR* var;
   SCIP_Real newbound;

   assert(conflict != NULL);

   var = SCIPbdchginfoGetVar(bdchginfo);
   newbound = SCIPbdchginfoGetNewbound(bdchginfo);
   assert(var != NULL);

   switch( SCIPbdchginfoGetBoundtype(bdchginfo) )
   {
   case SCIP_BOUNDTYPE_LOWER:
      /* check if the variables lower bound is already member of the conflict */
      if( var->conflictlbcount == conflict->count )
      {
         /* the variable is already member of the conflict; hence check if the new bound is redundant */
         if( var->conflictlb > newbound )
         {
            SCIPdebugMessage("ignoring redundant bound change <%s> >= %g since a stronger lower bound exist <%s> >= %g\n",
               SCIPvarGetName(var), newbound, SCIPvarGetName(var), var->conflictlb);
            return TRUE;
         }
         else if( var->conflictlb == newbound ) /*lint !e777*/
         {
            SCIPdebugMessage("ignoring redundant bound change <%s> >= %g since this lower bound is already present\n", SCIPvarGetName(var), newbound);
            SCIPdebugMessage("adjust relaxed lower bound <%g> -> <%g>\n", var->conflictlb, relaxedbd);
            var->conflictrelaxedlb = MAX(var->conflictrelaxedlb, relaxedbd);
            return TRUE;
         }
      }

      /* add the variable lower bound to the current conflict */
      var->conflictlbcount = conflict->count;

      /* remember the lower bound and relaxed bound to allow only better/tighter lower bounds for that variables
       * w.r.t. this conflict
       */
      var->conflictlb = newbound;
      var->conflictrelaxedlb = relaxedbd;

      return FALSE;

   case SCIP_BOUNDTYPE_UPPER:
      /* check if the variables upper bound is already member of the conflict */
      if( var->conflictubcount == conflict->count )
      {
         /* the variable is already member of the conflict; hence check if the new bound is redundant */
         if( var->conflictub < newbound )
         {
            SCIPdebugMessage("ignoring redundant bound change <%s> <= %g since a stronger upper bound exist <%s> <= %g\n",
               SCIPvarGetName(var), newbound, SCIPvarGetName(var), var->conflictub);
            return TRUE;
         }
         else if( var->conflictub == newbound ) /*lint !e777*/
         {
            SCIPdebugMessage("ignoring redundant bound change <%s> <= %g since this upper bound is already present\n", SCIPvarGetName(var), newbound);
            SCIPdebugMessage("adjust relaxed upper bound <%g> -> <%g>\n", var->conflictub, relaxedbd);
            var->conflictrelaxedub = MIN(var->conflictrelaxedub, relaxedbd);
            return TRUE;
         }
      }

      /* add the variable upper bound to the current conflict */
      var->conflictubcount = conflict->count;

      /* remember the upper bound and relaxed bound to allow only better/tighter upper bounds for that variables
       * w.r.t. this conflict
       */
      var->conflictub = newbound;
      var->conflictrelaxedub = relaxedbd;

      return FALSE;

   default:
      SCIPerrorMessage("invalid bound type %d\n", SCIPbdchginfoGetBoundtype(bdchginfo));
      SCIPABORT();
      return FALSE; /*lint !e527*/
   }
}

/** puts bound change into the current conflict set */
static
SCIP_RETCODE conflictAddConflictBound(
   SCIP_CONFLICT*        conflict,           /**< conflict analysis data */
   BMS_BLKMEM*           blkmem,             /**< block memory of transformed problem */
   SCIP_SET*             set,                /**< global SCIP settings */
   SCIP_BDCHGINFO*       bdchginfo,          /**< bound change to add to the conflict set */
   SCIP_Real             relaxedbd           /**< relaxed bound */
   )
{
   assert(conflict != NULL);
   assert(!SCIPbdchginfoIsRedundant(bdchginfo));

   /* check if the relaxed bound is really a relaxed bound */
   assert(SCIPbdchginfoGetBoundtype(bdchginfo) == SCIP_BOUNDTYPE_LOWER || SCIPsetIsGE(set, relaxedbd, SCIPbdchginfoGetNewbound(bdchginfo)));
   assert(SCIPbdchginfoGetBoundtype(bdchginfo) == SCIP_BOUNDTYPE_UPPER || SCIPsetIsLE(set, relaxedbd, SCIPbdchginfoGetNewbound(bdchginfo)));

   SCIPsetDebugMsg(set, "putting bound change <%s> %s %g(%g) at depth %d to current conflict set\n",
      SCIPvarGetName(SCIPbdchginfoGetVar(bdchginfo)),
      SCIPbdchginfoGetBoundtype(bdchginfo) == SCIP_BOUNDTYPE_LOWER ? ">=" : "<=", SCIPbdchginfoGetNewbound(bdchginfo),
      relaxedbd, SCIPbdchginfoGetDepth(bdchginfo));

   /* mark the bound to be member of the conflict and check if a bound which is at least as tight is already member of
    * the conflict
    */
   if( !conflictMarkBoundCheckPresence(conflict, bdchginfo, relaxedbd) )
   {
      /* add the bound change to the current conflict set */
      SCIP_CALL( conflictsetAddBound(conflict->conflictset, blkmem, set, bdchginfo, relaxedbd) );

#ifdef SCIP_CONFGRAPH
      if( bdchginfo != confgraphcurrentbdchginfo )
         confgraphAddBdchg(bdchginfo);
#endif
   }
#ifdef SCIP_CONFGRAPH
   else
      confgraphLinkBdchg(bdchginfo);
#endif

   return SCIP_OKAY;
}

/** returns whether the negation of the given bound change would lead to a globally valid literal */
static
SCIP_Bool isBoundchgUseless(
   SCIP_SET*             set,                /**< global SCIP settings */
   SCIP_BDCHGINFO*       bdchginfo           /**< bound change information */
   )
{
   SCIP_VAR* var;
   SCIP_BOUNDTYPE boundtype;
   SCIP_Real bound;

   var = SCIPbdchginfoGetVar(bdchginfo);
   boundtype = SCIPbdchginfoGetBoundtype(bdchginfo);
   bound = SCIPbdchginfoGetNewbound(bdchginfo);

   return (SCIPvarGetType(var) == SCIP_VARTYPE_CONTINUOUS
      && ((boundtype == SCIP_BOUNDTYPE_LOWER && SCIPsetIsFeasGE(set, bound, SCIPvarGetUbGlobal(var)))
         || (boundtype == SCIP_BOUNDTYPE_UPPER && SCIPsetIsFeasLE(set, bound, SCIPvarGetLbGlobal(var)))));
}

/** adds given bound change information to the conflict candidate queue */
static
SCIP_RETCODE conflictQueueBound(
   SCIP_CONFLICT*        conflict,           /**< conflict analysis data */
   SCIP_SET*             set,                /**< global SCIP settings */
   SCIP_BDCHGINFO*       bdchginfo,          /**< bound change information */
   SCIP_Real             relaxedbd           /**< relaxed bound */
   )
{
   assert(conflict != NULL);
   assert(set != NULL);
   assert(bdchginfo != NULL);
   assert(!SCIPbdchginfoIsRedundant(bdchginfo));

   /* check if the relaxed bound is really a relaxed bound */
   assert(SCIPbdchginfoGetBoundtype(bdchginfo) == SCIP_BOUNDTYPE_LOWER || SCIPsetIsGE(set, relaxedbd, SCIPbdchginfoGetNewbound(bdchginfo)));
   assert(SCIPbdchginfoGetBoundtype(bdchginfo) == SCIP_BOUNDTYPE_UPPER || SCIPsetIsLE(set, relaxedbd, SCIPbdchginfoGetNewbound(bdchginfo)));

   /* mark the bound to be member of the conflict and check if a bound which is at least as tight is already member of
    * the conflict
    */
   if( !conflictMarkBoundCheckPresence(conflict, bdchginfo, relaxedbd) )
   {
      /* insert the bound change into the conflict queue */
      if( (!set->conf_preferbinary || SCIPvarIsBinary(SCIPbdchginfoGetVar(bdchginfo)))
         && !isBoundchgUseless(set, bdchginfo) )
      {
         SCIP_CALL( SCIPpqueueInsert(conflict->bdchgqueue, (void*)bdchginfo) );
      }
      else
      {
         SCIP_CALL( SCIPpqueueInsert(conflict->forcedbdchgqueue, (void*)bdchginfo) );
      }

#ifdef SCIP_CONFGRAPH
      confgraphAddBdchg(bdchginfo);
#endif
   }
#ifdef SCIP_CONFGRAPH
   else
      confgraphLinkBdchg(bdchginfo);
#endif

   return SCIP_OKAY;
}

/** convert variable and bound change to active variable */
static
SCIP_RETCODE convertToActiveVar(
   SCIP_VAR**            var,                /**< pointer to variable */
   SCIP_SET*             set,                /**< global SCIP settings */
   SCIP_BOUNDTYPE*       boundtype,          /**< pointer to type of bound that was changed: lower or upper bound */
   SCIP_Real*            bound               /**< pointer to bound to convert, or NULL */
   )
{
   SCIP_Real scalar;
   SCIP_Real constant;

   scalar = 1.0;
   constant = 0.0;

   /* transform given varibale to active varibale */
   SCIP_CALL( SCIPvarGetProbvarSum(var, set, &scalar, &constant) );
   assert(SCIPvarGetStatus(*var) == SCIP_VARSTATUS_FIXED || scalar != 0.0); /*lint !e777*/

   if( SCIPvarGetStatus(*var) == SCIP_VARSTATUS_FIXED )
      return SCIP_OKAY;

   /* if the scalar of the aggregation is negative, we have to switch the bound type */
   if( scalar < 0.0 )
      (*boundtype) = SCIPboundtypeOpposite(*boundtype);

   if( bound != NULL )
   {
      (*bound) -= constant;
      (*bound) /= scalar;
   }

   return SCIP_OKAY;
}

/** adds variable's bound to conflict candidate queue */
static
SCIP_RETCODE conflictAddBound(
   SCIP_CONFLICT*        conflict,           /**< conflict analysis data */
   BMS_BLKMEM*           blkmem,             /**< block memory */
   SCIP_SET*             set,                /**< global SCIP settings */
   SCIP_STAT*            stat,               /**< dynamic problem statistics */
   SCIP_VAR*             var,                /**< problem variable */
   SCIP_BOUNDTYPE        boundtype,          /**< type of bound that was changed: lower or upper bound */
   SCIP_BDCHGINFO*       bdchginfo,          /**< bound change info, or NULL */
   SCIP_Real             relaxedbd           /**< relaxed bound */
   )
{
   assert(SCIPvarIsActive(var));
   assert(bdchginfo != NULL);
   assert(!SCIPbdchginfoIsRedundant(bdchginfo));

   SCIPsetDebugMsg(set, " -> adding bound <%s> %s %.15g(%.15g) [status:%d, type:%d, depth:%d, pos:%d, reason:<%s>, info:%d] to candidates\n",
      SCIPvarGetName(var),
      boundtype == SCIP_BOUNDTYPE_LOWER ? ">=" : "<=",
      SCIPbdchginfoGetNewbound(bdchginfo), relaxedbd,
      SCIPvarGetStatus(var), SCIPvarGetType(var),
      SCIPbdchginfoGetDepth(bdchginfo), SCIPbdchginfoGetPos(bdchginfo),
      SCIPbdchginfoGetChgtype(bdchginfo) == SCIP_BOUNDCHGTYPE_BRANCHING ? "branch"
      : (SCIPbdchginfoGetChgtype(bdchginfo) == SCIP_BOUNDCHGTYPE_CONSINFER
         ? SCIPconsGetName(SCIPbdchginfoGetInferCons(bdchginfo))
         : (SCIPbdchginfoGetInferProp(bdchginfo) != NULL ? SCIPpropGetName(SCIPbdchginfoGetInferProp(bdchginfo))
            : "none")),
      SCIPbdchginfoGetChgtype(bdchginfo) != SCIP_BOUNDCHGTYPE_BRANCHING ? SCIPbdchginfoGetInferInfo(bdchginfo) : -1);

   /* the local bound change may be resolved and has to be put on the candidate queue;
    * we even put bound changes without inference information on the queue in order to automatically
    * eliminate multiple insertions of the same bound change
    */
   assert(SCIPbdchginfoGetVar(bdchginfo) == var);
   assert(SCIPbdchginfoGetBoundtype(bdchginfo) == boundtype);
   assert(SCIPbdchginfoGetDepth(bdchginfo) >= 0);
   assert(SCIPbdchginfoGetPos(bdchginfo) >= 0);

   /* the relaxed bound should be a relaxation */
   assert(boundtype == SCIP_BOUNDTYPE_LOWER ? SCIPsetIsLE(set, relaxedbd, SCIPbdchginfoGetNewbound(bdchginfo)) : SCIPsetIsGE(set, relaxedbd, SCIPbdchginfoGetNewbound(bdchginfo)));

   /* the relaxed bound should be worse then the old bound of the bound change info */
   assert(boundtype == SCIP_BOUNDTYPE_LOWER ? SCIPsetIsGT(set, relaxedbd, SCIPbdchginfoGetOldbound(bdchginfo)) : SCIPsetIsLT(set, relaxedbd, SCIPbdchginfoGetOldbound(bdchginfo)));

   /* put bound change information into priority queue */
   SCIP_CALL( conflictQueueBound(conflict, set, bdchginfo, relaxedbd) );

   /* each variable which is add to the conflict graph gets an increase in the VSIDS
    *
    * @note That is different to the VSIDS preseted in the literature
    */
   SCIP_CALL( incVSIDS(var, blkmem, set, stat, boundtype, relaxedbd, set->conf_conflictgraphweight) );

   return SCIP_OKAY;
}

/** adds variable's bound to conflict candidate queue */
SCIP_RETCODE SCIPconflictAddBound(
   SCIP_CONFLICT*        conflict,           /**< conflict analysis data */
   BMS_BLKMEM*           blkmem,             /**< block memory */
   SCIP_SET*             set,                /**< global SCIP settings */
   SCIP_STAT*            stat,               /**< dynamic problem statistics */
   SCIP_VAR*             var,                /**< problem variable */
   SCIP_BOUNDTYPE        boundtype,          /**< type of bound that was changed: lower or upper bound */
   SCIP_BDCHGIDX*        bdchgidx            /**< bound change index (time stamp of bound change), or NULL for current time */
   )
{
   SCIP_BDCHGINFO* bdchginfo;

   assert(conflict != NULL);
   assert(stat != NULL);
   assert(var != NULL);

   /* convert bound to active problem variable */
   SCIP_CALL( convertToActiveVar(&var, set, &boundtype, NULL) );

   /* we can ignore fixed variables */
   if( SCIPvarGetStatus(var) == SCIP_VARSTATUS_FIXED )
      return SCIP_OKAY;

   /* if the variable is multi-aggregated, add the bounds of all aggregation variables */
   if( SCIPvarGetStatus(var) == SCIP_VARSTATUS_MULTAGGR )
   {
      SCIP_VAR** vars;
      SCIP_Real* scalars;
      int nvars;
      int i;

      vars = SCIPvarGetMultaggrVars(var);
      scalars = SCIPvarGetMultaggrScalars(var);
      nvars = SCIPvarGetMultaggrNVars(var);
      for( i = 0; i < nvars; ++i )
      {
         SCIP_CALL( SCIPconflictAddBound(conflict, blkmem, set, stat, vars[i],
               (scalars[i] < 0.0 ? SCIPboundtypeOpposite(boundtype) : boundtype), bdchgidx) );
      }

      return SCIP_OKAY;
   }
   assert(SCIPvarIsActive(var));

   /* get bound change information */
   bdchginfo = SCIPvarGetBdchgInfo(var, boundtype, bdchgidx, FALSE);

   /* if bound of variable was not changed (this means it is still the global bound), we can ignore the conflicting
    * bound
    */
   if( bdchginfo == NULL )
      return SCIP_OKAY;

   assert(SCIPbdchgidxIsEarlier(SCIPbdchginfoGetIdx(bdchginfo), bdchgidx));

   SCIP_CALL( conflictAddBound(conflict, blkmem, set, stat, var, boundtype, bdchginfo, SCIPbdchginfoGetNewbound(bdchginfo)) );

   return SCIP_OKAY;
}

/** adds variable's bound to conflict candidate queue */
SCIP_RETCODE SCIPconflictAddRelaxedBound(
   SCIP_CONFLICT*        conflict,           /**< conflict analysis data */
   BMS_BLKMEM*           blkmem,             /**< block memory */
   SCIP_SET*             set,                /**< global SCIP settings */
   SCIP_STAT*            stat,               /**< dynamic problem statistics */
   SCIP_VAR*             var,                /**< problem variable */
   SCIP_BOUNDTYPE        boundtype,          /**< type of bound that was changed: lower or upper bound */
   SCIP_BDCHGIDX*        bdchgidx,           /**< bound change index (time stamp of bound change), or NULL for current time */
   SCIP_Real             relaxedbd           /**< the relaxed bound */
   )
{
   SCIP_BDCHGINFO* bdchginfo;
   int nbdchgs;

   assert(conflict != NULL);
   assert(stat != NULL);
   assert(var != NULL);

   if( !SCIPvarIsActive(var) )
   {
      /* convert bound to active problem variable */
      SCIP_CALL( convertToActiveVar(&var, set, &boundtype, &relaxedbd) );

      /* we can ignore fixed variables */
      if( SCIPvarGetStatus(var) == SCIP_VARSTATUS_FIXED )
         return SCIP_OKAY;

      /* if the variable is multi-aggregated, add the bounds of all aggregation variables */
      if(SCIPvarGetStatus(var) == SCIP_VARSTATUS_MULTAGGR )
      {
         SCIPsetDebugMsg(set, "ignoring relaxed bound information since variable <%s> is multi-aggregated active\n", SCIPvarGetName(var));

         SCIP_CALL( SCIPconflictAddBound(conflict, blkmem, set, stat, var, boundtype, bdchgidx) );

         return SCIP_OKAY;
      }
   }
   assert(SCIPvarIsActive(var));

   /* get bound change information */
   bdchginfo = SCIPvarGetBdchgInfo(var, boundtype, bdchgidx, FALSE);

   /* if bound of variable was not changed (this means it is still the global bound), we can ignore the conflicting
    * bound
    */
   if( bdchginfo == NULL )
      return SCIP_OKAY;

   /* check that the bound change info is not a temporary one */
   assert(SCIPbdchgidxGetPos(&bdchginfo->bdchgidx) >= 0);

   /* get the position of the bound change information within the bound change array of the variable */
   nbdchgs = (int) bdchginfo->pos;
   assert(nbdchgs >= 0);

   /* if the relaxed bound should be ignored, set the relaxed bound to the bound given by the bdchgidx; that ensures
    * that the loop(s) below will be skipped
    */
   if( set->conf_ignorerelaxedbd )
      relaxedbd = SCIPbdchginfoGetNewbound(bdchginfo);

   /* search for the bound change information which includes the relaxed bound */
   if( boundtype == SCIP_BOUNDTYPE_LOWER )
   {
      SCIP_Real newbound;

      /* adjust relaxed lower bound w.r.t. variable type */
      SCIPvarAdjustLb(var, set, &relaxedbd);

      /* due to numericis we compare the relaxed lower bound to the one present at the particular time point and take
       * the better one
       */
      newbound = SCIPbdchginfoGetNewbound(bdchginfo);
      relaxedbd = MIN(relaxedbd, newbound);

      /* check if relaxed lower bound is smaller or equal to global lower bound; if so we can ignore the conflicting
       * bound
       */
      if( SCIPsetIsLE(set, relaxedbd, SCIPvarGetLbGlobal(var)) )
         return SCIP_OKAY;

      while( nbdchgs > 0 )
      {
         assert(SCIPsetIsLE(set, relaxedbd, SCIPbdchginfoGetNewbound(bdchginfo)));

         /* check if the old lower bound is greater than or equal to relaxed lower bound; if not we found the bound
          * change info which we need to report
          */
         if( SCIPsetIsGT(set, relaxedbd, SCIPbdchginfoGetOldbound(bdchginfo)) )
            break;

         bdchginfo = SCIPvarGetBdchgInfoLb(var, nbdchgs-1);

         SCIPsetDebugMsg(set, "lower bound change %d oldbd=%.15g, newbd=%.15g, depth=%d, pos=%d, redundant=%u\n",
            nbdchgs, SCIPbdchginfoGetOldbound(bdchginfo), SCIPbdchginfoGetNewbound(bdchginfo),
            SCIPbdchginfoGetDepth(bdchginfo), SCIPbdchginfoGetPos(bdchginfo),
            SCIPbdchginfoIsRedundant(bdchginfo));

         /* if bound change is redundant (this means it now a global bound), we can ignore the conflicting bound */
         if( SCIPbdchginfoIsRedundant(bdchginfo) )
            return SCIP_OKAY;

         nbdchgs--;
      }
      assert(SCIPsetIsGT(set, relaxedbd, SCIPbdchginfoGetOldbound(bdchginfo)));
   }
   else
   {
      SCIP_Real newbound;

      assert(boundtype == SCIP_BOUNDTYPE_UPPER);

      /* adjust relaxed upper bound w.r.t. variable type */
      SCIPvarAdjustUb(var, set, &relaxedbd);

      /* due to numericis we compare the relaxed upper bound to the one present at the particular time point and take
       * the better one
       */
      newbound = SCIPbdchginfoGetNewbound(bdchginfo);
      relaxedbd = MAX(relaxedbd, newbound);

      /* check if relaxed upper bound is greater or equal to global upper bound; if so we can ignore the conflicting
       * bound
       */
      if( SCIPsetIsGE(set, relaxedbd, SCIPvarGetUbGlobal(var)) )
         return SCIP_OKAY;

      while( nbdchgs > 0 )
      {
         assert(SCIPsetIsGE(set, relaxedbd, SCIPbdchginfoGetNewbound(bdchginfo)));

         /* check if the old upper bound is smaller than or equal to the relaxed upper bound; if not we found the
          * bound change info which we need to report
          */
         if( SCIPsetIsLT(set, relaxedbd, SCIPbdchginfoGetOldbound(bdchginfo)) )
            break;

         bdchginfo = SCIPvarGetBdchgInfoUb(var, nbdchgs-1);

         SCIPsetDebugMsg(set, "upper bound change %d oldbd=%.15g, newbd=%.15g, depth=%d, pos=%d, redundant=%u\n",
            nbdchgs, SCIPbdchginfoGetOldbound(bdchginfo), SCIPbdchginfoGetNewbound(bdchginfo),
            SCIPbdchginfoGetDepth(bdchginfo), SCIPbdchginfoGetPos(bdchginfo),
            SCIPbdchginfoIsRedundant(bdchginfo));

         /* if bound change is redundant (this means it now a global bound), we can ignore the conflicting bound */
         if( SCIPbdchginfoIsRedundant(bdchginfo) )
            return SCIP_OKAY;

         nbdchgs--;
      }
      assert(SCIPsetIsLT(set, relaxedbd, SCIPbdchginfoGetOldbound(bdchginfo)));
   }

   assert(SCIPbdchgidxIsEarlier(SCIPbdchginfoGetIdx(bdchginfo), bdchgidx));

   /* put bound change information into priority queue */
   SCIP_CALL( conflictAddBound(conflict, blkmem, set, stat, var, boundtype, bdchginfo, relaxedbd) );

   return SCIP_OKAY;
}

/** checks if the given variable is already part of the current conflict set or queued for resolving with the same or
 *  even stronger bound
 */
SCIP_RETCODE SCIPconflictIsVarUsed(
   SCIP_CONFLICT*        conflict,           /**< conflict analysis data */
   SCIP_VAR*             var,                /**< problem variable */
   SCIP_SET*             set,                /**< global SCIP settings */
   SCIP_BOUNDTYPE        boundtype,          /**< type of bound for which the score should be increased */
   SCIP_BDCHGIDX*        bdchgidx,           /**< bound change index (time stamp of bound change), or NULL for current time */
   SCIP_Bool*            used                /**< pointer to store if the variable is already used */
   )
{
   SCIP_Real newbound;

   /* convert bound to active problem variable */
   SCIP_CALL( convertToActiveVar(&var, set, &boundtype, NULL) );

   if( SCIPvarGetStatus(var) == SCIP_VARSTATUS_FIXED || SCIPvarGetStatus(var) == SCIP_VARSTATUS_MULTAGGR )
      *used = FALSE;
   else
   {
      assert(SCIPvarIsActive(var));
      assert(var != NULL);

      switch( boundtype )
      {
      case SCIP_BOUNDTYPE_LOWER:

         newbound = SCIPgetVarLbAtIndex(set->scip, var, bdchgidx, FALSE);

         if( var->conflictlbcount == conflict->count && var->conflictlb >= newbound )
         {
            SCIPsetDebugMsg(set, "already queued bound change <%s> >= %g\n", SCIPvarGetName(var), newbound);
            *used = TRUE;
         }
         else
            *used = FALSE;
         break;
      case SCIP_BOUNDTYPE_UPPER:

         newbound = SCIPgetVarUbAtIndex(set->scip, var, bdchgidx, FALSE);

         if( var->conflictubcount == conflict->count && var->conflictub <= newbound )
         {
            SCIPsetDebugMsg(set, "already queued bound change <%s> <= %g\n", SCIPvarGetName(var), newbound);
            *used = TRUE;
         }
         else
            *used = FALSE;
         break;
      default:
         SCIPerrorMessage("invalid bound type %d\n", boundtype);
         SCIPABORT();
         *used = FALSE; /*lint !e527*/
      }
   }

   return SCIP_OKAY;
}

/** returns the conflict lower bound if the variable is present in the current conflict set; otherwise the global lower
 *  bound
 */
SCIP_Real SCIPconflictGetVarLb(
   SCIP_CONFLICT*        conflict,           /**< conflict analysis data */
   SCIP_VAR*             var                 /**< problem variable */
   )
{
   if( var->conflictlbcount == conflict->count )
   {
      assert(EPSGE(var->conflictlb, var->conflictrelaxedlb, 1e-09));
      return var->conflictrelaxedlb;
   }

   return SCIPvarGetLbGlobal(var);
}

/** returns the conflict upper bound if the variable is present in the current conflict set; otherwise the global upper
 *  bound
 */
SCIP_Real SCIPconflictGetVarUb(
   SCIP_CONFLICT*        conflict,           /**< conflict analysis data */
   SCIP_VAR*             var                 /**< problem variable */
   )
{
   if( var->conflictubcount == conflict->count )
   {
      assert(EPSLE(var->conflictub, var->conflictrelaxedub, 1e-09));
      return var->conflictrelaxedub;
   }

   return SCIPvarGetUbGlobal(var);
}

/** removes and returns next conflict analysis candidate from the candidate queue */
static
SCIP_BDCHGINFO* conflictRemoveCand(
   SCIP_CONFLICT*        conflict            /**< conflict analysis data */
   )
{
   SCIP_BDCHGINFO* bdchginfo;
   SCIP_VAR* var;

   assert(conflict != NULL);

   if( SCIPpqueueNElems(conflict->forcedbdchgqueue) > 0 )
      bdchginfo = (SCIP_BDCHGINFO*)(SCIPpqueueRemove(conflict->forcedbdchgqueue));
   else
      bdchginfo = (SCIP_BDCHGINFO*)(SCIPpqueueRemove(conflict->bdchgqueue));

   assert(!SCIPbdchginfoIsRedundant(bdchginfo));

   /* if we have a candidate this one should be valid for the current conflict analysis */
   assert(!bdchginfoIsInvalid(conflict, bdchginfo));

   /* mark the bound change to be no longer in the conflict (it will be either added again to the conflict set or
    * replaced by resolving, which might add a weaker change on the same bound to the queue)
    */
   var = SCIPbdchginfoGetVar(bdchginfo);
   if( SCIPbdchginfoGetBoundtype(bdchginfo) == SCIP_BOUNDTYPE_LOWER )
   {
      var->conflictlbcount = 0;
      var->conflictrelaxedlb = SCIP_REAL_MIN;
   }
   else
   {
      assert(SCIPbdchginfoGetBoundtype(bdchginfo) == SCIP_BOUNDTYPE_UPPER);
      var->conflictubcount = 0;
      var->conflictrelaxedub = SCIP_REAL_MAX;
   }

#ifdef SCIP_CONFGRAPH
   confgraphSetCurrentBdchg(bdchginfo);
#endif

   return bdchginfo;
}

/** returns next conflict analysis candidate from the candidate queue without removing it */
static
SCIP_BDCHGINFO* conflictFirstCand(
   SCIP_CONFLICT*        conflict            /**< conflict analysis data */
   )
{
   SCIP_BDCHGINFO* bdchginfo;

   assert(conflict != NULL);

   if( SCIPpqueueNElems(conflict->forcedbdchgqueue) > 0 )
   {
      /* get next potetioal candidate */
      bdchginfo = (SCIP_BDCHGINFO*)(SCIPpqueueFirst(conflict->forcedbdchgqueue));

      /* check if this candidate is valid */
      if( bdchginfoIsInvalid(conflict, bdchginfo) )
      {
         SCIPdebugMessage("bound change info [%d:<%s> %s %g] is invaild -> pop it from the force queue\n", SCIPbdchginfoGetDepth(bdchginfo),
            SCIPvarGetName(SCIPbdchginfoGetVar(bdchginfo)),
            SCIPbdchginfoGetBoundtype(bdchginfo) == SCIP_BOUNDTYPE_LOWER ? ">=" : "<=",
            SCIPbdchginfoGetNewbound(bdchginfo));

         /* pop the invalid bound change info from the queue */
         (void)(SCIPpqueueRemove(conflict->forcedbdchgqueue));

         /* call method recursively to get next conflict analysis candidate */
         bdchginfo = conflictFirstCand(conflict);
      }
   }
   else
   {
      bdchginfo = (SCIP_BDCHGINFO*)(SCIPpqueueFirst(conflict->bdchgqueue));

      /* check if this candidate is valid */
      if( bdchginfo != NULL && bdchginfoIsInvalid(conflict, bdchginfo) )
      {
         SCIPdebugMessage("bound change info [%d:<%s> %s %g] is invaild -> pop it from the queue\n", SCIPbdchginfoGetDepth(bdchginfo),
            SCIPvarGetName(SCIPbdchginfoGetVar(bdchginfo)),
            SCIPbdchginfoGetBoundtype(bdchginfo) == SCIP_BOUNDTYPE_LOWER ? ">=" : "<=",
            SCIPbdchginfoGetNewbound(bdchginfo));

         /* pop the invalid bound change info from the queue */
         (void)(SCIPpqueueRemove(conflict->bdchgqueue));

         /* call method recursively to get next conflict analysis candidate */
         bdchginfo = conflictFirstCand(conflict);
      }
   }
   assert(bdchginfo == NULL || !SCIPbdchginfoIsRedundant(bdchginfo));

   return bdchginfo;
}

/** adds the current conflict set (extended by all remaining bound changes in the queue) to the pool of conflict sets */
static
SCIP_RETCODE conflictAddConflictset(
   SCIP_CONFLICT*        conflict,           /**< conflict analysis data */
   BMS_BLKMEM*           blkmem,             /**< block memory of transformed problem */
   SCIP_SET*             set,                /**< global SCIP settings */
   SCIP_STAT*            stat,               /**< dynamic problem statistics */
   SCIP_TREE*            tree,               /**< branch and bound tree */
   int                   validdepth,         /**< minimal depth level at which the conflict set is valid */
   SCIP_Bool             diving,             /**< are we in strong branching or diving mode? */
   SCIP_Bool             repropagate,        /**< should the constraint trigger a repropagation? */
   SCIP_Bool*            success,            /**< pointer to store whether the conflict set is valid */
   int*                  nliterals           /**< pointer to store the number of literals in the generated conflictset */
   )
{
   SCIP_CONFLICTSET* conflictset;
   SCIP_BDCHGINFO** bdchginfos;
   int nbdchginfos;
   int currentdepth;
   int focusdepth;

   assert(conflict != NULL);
   assert(conflict->conflictset != NULL);
   assert(set != NULL);
   assert(stat != NULL);
   assert(tree != NULL);
   assert(success != NULL);
   assert(nliterals != NULL);
   assert(SCIPpqueueNElems(conflict->forcedbdchgqueue) == 0);

   *success = FALSE;
   *nliterals = 0;

   /* check, whether local conflicts are allowed */
   validdepth = MAX(validdepth, conflict->conflictset->validdepth);
   if( !set->conf_allowlocal && validdepth > 0 )
      return SCIP_OKAY;

   focusdepth = SCIPtreeGetFocusDepth(tree);
   currentdepth = SCIPtreeGetCurrentDepth(tree);
   assert(currentdepth == tree->pathlen-1);
   assert(focusdepth <= currentdepth);
   assert(0 <= conflict->conflictset->validdepth && conflict->conflictset->validdepth <= currentdepth);
   assert(0 <= validdepth && validdepth <= currentdepth);

   /* get the elements of the bound change queue */
   bdchginfos = (SCIP_BDCHGINFO**)SCIPpqueueElems(conflict->bdchgqueue);
   nbdchginfos = SCIPpqueueNElems(conflict->bdchgqueue);

   /* create a copy of the current conflict set, allocating memory for the additional elements of the queue */
   SCIP_CALL( conflictsetCopy(&conflictset, blkmem, conflict->conflictset, nbdchginfos) );
   conflictset->validdepth = validdepth;
   conflictset->repropagate = repropagate;

   /* add the valid queue elements to the conflict set  */
   SCIPsetDebugMsg(set, "adding %d variables from the queue as temporary conflict variables\n", nbdchginfos);
   SCIP_CALL( conflictsetAddBounds(conflict, conflictset, blkmem, set, bdchginfos, nbdchginfos) );

   /* calculate the depth, at which the conflictset should be inserted */
   SCIP_CALL( conflictsetCalcInsertDepth(conflictset, set, tree) );
   assert(conflictset->validdepth <= conflictset->insertdepth && conflictset->insertdepth <= currentdepth);
   SCIPsetDebugMsg(set, " -> conflict with %d literals found at depth %d is active in depth %d and valid in depth %d\n",
      conflictset->nbdchginfos, currentdepth, conflictset->insertdepth, conflictset->validdepth);

   /* if all branching variables are in the conflict set, the conflict set is of no use;
    * don't use conflict sets that are only valid in the probing path but not in the problem tree
    */
   if( (diving || conflictset->insertdepth < currentdepth) && conflictset->insertdepth <= focusdepth )
   {
      /* if the conflict should not be located only in the subtree where it is useful, put it to its valid depth level */
      if( !set->conf_settlelocal )
         conflictset->insertdepth = conflictset->validdepth;

      *nliterals = conflictset->nbdchginfos;
      SCIPsetDebugMsg(set, " -> final conflict set has %d literals\n", *nliterals);

      /* check conflict set on debugging solution */
      SCIP_CALL( SCIPdebugCheckConflict(blkmem, set, tree->path[validdepth],
            conflictset->bdchginfos, conflictset->relaxedbds, conflictset->nbdchginfos) ); /*lint !e506 !e774*/

      /* move conflictset to the conflictset storage */
      SCIP_CALL( conflictInsertConflictset(conflict, blkmem, set, &conflictset) );
      *success = TRUE;
   }
   else
   {
      /* free the temporary conflict set */
      conflictsetFree(&conflictset, blkmem);
   }

   return SCIP_OKAY;
}

/** tries to resolve given bound change
 *   - resolutions on local constraints are only applied, if the constraint is valid at the
 *     current minimal valid depth level, because this depth level is the topmost level to add the conflict
 *     constraint to anyways
 *
 *  @note it is sufficient to explain the relaxed bound change
 */
static
SCIP_RETCODE conflictResolveBound(
   SCIP_CONFLICT*        conflict,           /**< conflict analysis data */
   SCIP_SET*             set,                /**< global SCIP settings */
   SCIP_BDCHGINFO*       bdchginfo,          /**< bound change to resolve */
   SCIP_Real             relaxedbd,          /**< the relaxed bound */
   int                   validdepth,         /**< minimal depth level at which the conflict is valid */
   SCIP_Bool*            resolved            /**< pointer to store whether the bound change was resolved */
   )
{
   SCIP_VAR* actvar;
   SCIP_CONS* infercons;
   SCIP_PROP* inferprop;
   SCIP_RESULT result;

#ifndef NDEBUG
   int nforcedbdchgqueue;
   int nbdchgqueue;
   int i;

   /* store the current size of the conflict queues */
   assert(conflict != NULL);
   nforcedbdchgqueue = SCIPpqueueNElems(conflict->forcedbdchgqueue);
   nbdchgqueue = SCIPpqueueNElems(conflict->bdchgqueue);
#else
   assert(conflict != NULL);
#endif

   assert(resolved != NULL);
   assert(!SCIPbdchginfoIsRedundant(bdchginfo));

   *resolved = FALSE;

   actvar = SCIPbdchginfoGetVar(bdchginfo);
   assert(actvar != NULL);
   assert(SCIPvarIsActive(actvar));

   SCIPsetDebugMsg(set, "processing next conflicting bound (depth: %d, valid depth: %d, bdchgtype: %s [%s], vartype: %d): [<%s> %s %g(%g)]\n",
      SCIPbdchginfoGetDepth(bdchginfo), validdepth,
      SCIPbdchginfoGetChgtype(bdchginfo) == SCIP_BOUNDCHGTYPE_BRANCHING ? "branch"
      : SCIPbdchginfoGetChgtype(bdchginfo) == SCIP_BOUNDCHGTYPE_CONSINFER ? "cons" : "prop",
      SCIPbdchginfoGetChgtype(bdchginfo) == SCIP_BOUNDCHGTYPE_BRANCHING ? "-"
      : SCIPbdchginfoGetChgtype(bdchginfo) == SCIP_BOUNDCHGTYPE_CONSINFER
      ? SCIPconsGetName(SCIPbdchginfoGetInferCons(bdchginfo))
      : SCIPbdchginfoGetInferProp(bdchginfo) == NULL ? "-"
      : SCIPpropGetName(SCIPbdchginfoGetInferProp(bdchginfo)),
      SCIPvarGetType(actvar), SCIPvarGetName(actvar),
      SCIPbdchginfoGetBoundtype(bdchginfo) == SCIP_BOUNDTYPE_LOWER ? ">=" : "<=",
      SCIPbdchginfoGetNewbound(bdchginfo), relaxedbd);
   SCIPsetDebugMsg(set, " - conflict set       :");

#ifndef NDEBUG
   for( i = 0; i < conflict->conflictset->nbdchginfos; ++i )
   {
      SCIPsetDebugMsgPrint(set, " [%d:<%s> %s %g(%g)]", SCIPbdchginfoGetDepth(conflict->conflictset->bdchginfos[i]),
         SCIPvarGetName(SCIPbdchginfoGetVar(conflict->conflictset->bdchginfos[i])),
         SCIPbdchginfoGetBoundtype(conflict->conflictset->bdchginfos[i]) == SCIP_BOUNDTYPE_LOWER ? ">=" : "<=",
         SCIPbdchginfoGetNewbound(conflict->conflictset->bdchginfos[i]), conflict->conflictset->relaxedbds[i]);
   }
   SCIPsetDebugMsgPrint(set, "\n");
   SCIPsetDebugMsg(set, " - forced candidates  :");

   for( i = 0; i < nforcedbdchgqueue; ++i )
   {
      SCIP_BDCHGINFO* info = (SCIP_BDCHGINFO*)(SCIPpqueueElems(conflict->forcedbdchgqueue)[i]);
      SCIPsetDebugMsgPrint(set, " [%d:<%s> %s %g(%g)]", SCIPbdchginfoGetDepth(info), SCIPvarGetName(SCIPbdchginfoGetVar(info)),
         bdchginfoIsInvalid(conflict, info) ? "<!>" : SCIPbdchginfoGetBoundtype(info) == SCIP_BOUNDTYPE_LOWER ? ">=" : "<=",
         SCIPbdchginfoGetNewbound(info), SCIPbdchginfoGetRelaxedBound(info));
   }
   SCIPsetDebugMsgPrint(set, "\n");
   SCIPsetDebugMsg(set, " - optional candidates:");

   for( i = 0; i < nbdchgqueue; ++i )
   {
      SCIP_BDCHGINFO* info = (SCIP_BDCHGINFO*)(SCIPpqueueElems(conflict->bdchgqueue)[i]);
      SCIPsetDebugMsgPrint(set, " [%d:<%s> %s %g(%g)]", SCIPbdchginfoGetDepth(info), SCIPvarGetName(SCIPbdchginfoGetVar(info)),
         bdchginfoIsInvalid(conflict, info) ? "<!>" : SCIPbdchginfoGetBoundtype(info) == SCIP_BOUNDTYPE_LOWER ? ">=" : "<=",
         SCIPbdchginfoGetNewbound(info), SCIPbdchginfoGetRelaxedBound(info));
   }
   SCIPsetDebugMsgPrint(set, "\n");
#endif

   /* check, if the bound change can and should be resolved:
    *  - resolutions on local constraints should only be applied, if the constraint is valid at the
    *    current minimal valid depth level (which is initialized with the valid depth level of the initial
    *    conflict set), because this depth level is the topmost level to add the conflict constraint to anyways
    */
   switch( SCIPbdchginfoGetChgtype(bdchginfo) )
   {
   case SCIP_BOUNDCHGTYPE_CONSINFER:
      infercons = SCIPbdchginfoGetInferCons(bdchginfo);
      assert(infercons != NULL);

      if( SCIPconsIsGlobal(infercons) || SCIPconsGetValidDepth(infercons) <= validdepth )
      {
         SCIP_VAR* infervar;
         int inferinfo;
         SCIP_BOUNDTYPE inferboundtype;
         SCIP_BDCHGIDX* bdchgidx;

         /* resolve bound change by asking the constraint that infered the bound to put all bounds that were
          * the reasons for the conflicting bound change on the priority queue
          */
         infervar = SCIPbdchginfoGetInferVar(bdchginfo);
         inferinfo = SCIPbdchginfoGetInferInfo(bdchginfo);
         inferboundtype = SCIPbdchginfoGetInferBoundtype(bdchginfo);
         bdchgidx = SCIPbdchginfoGetIdx(bdchginfo);
         assert(infervar != NULL);

         SCIPsetDebugMsg(set, "resolving bound <%s> %s %g(%g) [status:%d, type:%d, depth:%d, pos:%d]: <%s> %s %g [cons:<%s>(%s), info:%d]\n",
            SCIPvarGetName(actvar),
            SCIPbdchginfoGetBoundtype(bdchginfo) == SCIP_BOUNDTYPE_LOWER ? ">=" : "<=",
            SCIPbdchginfoGetNewbound(bdchginfo), relaxedbd,
            SCIPvarGetStatus(actvar), SCIPvarGetType(actvar),
            SCIPbdchginfoGetDepth(bdchginfo), SCIPbdchginfoGetPos(bdchginfo),
            SCIPvarGetName(infervar),
            inferboundtype == SCIP_BOUNDTYPE_LOWER ? ">=" : "<=",
            SCIPgetVarBdAtIndex(set->scip, infervar, inferboundtype, bdchgidx, TRUE),
            SCIPconsGetName(infercons),
            SCIPconsIsGlobal(infercons) ? "global" : "local",
            inferinfo);

         /* in case the inference variables is not an active variables, we need to transform the relaxed bound */
         if( actvar != infervar )
         {
            SCIP_VAR* var;
            SCIP_Real scalar;
            SCIP_Real constant;

            assert(SCIPvarGetStatus(infervar) == SCIP_VARSTATUS_AGGREGATED
               || SCIPvarGetStatus(infervar) == SCIP_VARSTATUS_NEGATED
               || (SCIPvarGetStatus(infervar) == SCIP_VARSTATUS_MULTAGGR && SCIPvarGetMultaggrNVars(infervar) == 1));

            scalar = 1.0;
            constant = 0.0;

            var = infervar;

            /* transform given varibale to active varibale */
            SCIP_CALL( SCIPvarGetProbvarSum(&var, set, &scalar, &constant) );
            assert(var == actvar);

            relaxedbd *= scalar;
            relaxedbd += constant;
         }

         SCIP_CALL( SCIPconsResolvePropagation(infercons, set, infervar, inferinfo, inferboundtype, bdchgidx, relaxedbd, &result) );
         *resolved = (result == SCIP_SUCCESS);
      }
      break;

   case SCIP_BOUNDCHGTYPE_PROPINFER:
      inferprop = SCIPbdchginfoGetInferProp(bdchginfo);
      if( inferprop != NULL )
      {
         SCIP_VAR* infervar;
         int inferinfo;
         SCIP_BOUNDTYPE inferboundtype;
         SCIP_BDCHGIDX* bdchgidx;

         /* resolve bound change by asking the propagator that infered the bound to put all bounds that were
          * the reasons for the conflicting bound change on the priority queue
          */
         infervar = SCIPbdchginfoGetInferVar(bdchginfo);
         inferinfo = SCIPbdchginfoGetInferInfo(bdchginfo);
         inferboundtype = SCIPbdchginfoGetInferBoundtype(bdchginfo);
         bdchgidx = SCIPbdchginfoGetIdx(bdchginfo);
         assert(infervar != NULL);

         SCIPsetDebugMsg(set, "resolving bound <%s> %s %g(%g) [status:%d, depth:%d, pos:%d]: <%s> %s %g [prop:<%s>, info:%d]\n",
            SCIPvarGetName(actvar),
            SCIPbdchginfoGetBoundtype(bdchginfo) == SCIP_BOUNDTYPE_LOWER ? ">=" : "<=",
            SCIPbdchginfoGetNewbound(bdchginfo), relaxedbd,
            SCIPvarGetStatus(actvar), SCIPbdchginfoGetDepth(bdchginfo), SCIPbdchginfoGetPos(bdchginfo),
            SCIPvarGetName(infervar),
            inferboundtype == SCIP_BOUNDTYPE_LOWER ? ">=" : "<=",
            SCIPgetVarBdAtIndex(set->scip, infervar, inferboundtype, bdchgidx, TRUE),
            SCIPpropGetName(inferprop), inferinfo);

         SCIP_CALL( SCIPpropResolvePropagation(inferprop, set, infervar, inferinfo, inferboundtype, bdchgidx, relaxedbd, &result) );
         *resolved = (result == SCIP_SUCCESS);
      }
      break;

   case SCIP_BOUNDCHGTYPE_BRANCHING:
      assert(!(*resolved));
      break;

   default:
      SCIPerrorMessage("invalid bound change type <%d>\n", SCIPbdchginfoGetChgtype(bdchginfo));
      return SCIP_INVALIDDATA;
   }

   SCIPsetDebugMsg(set, "resolving status: %u\n", *resolved);

#ifndef NDEBUG
   /* subract the size of the conflicq queues */
   nforcedbdchgqueue -= SCIPpqueueNElems(conflict->forcedbdchgqueue);
   nbdchgqueue -= SCIPpqueueNElems(conflict->bdchgqueue);

   /* in case the bound change was not resolved, the conflict queues should have the same size (contents) */
   assert((*resolved) || (nforcedbdchgqueue == 0 && nbdchgqueue == 0));
#endif

   return SCIP_OKAY;
}

/** if only one conflicting bound change of the last depth level was used, and if this can be resolved,
 *  creates GRASP-like reconvergence conflict constraints in the conflict graph up to the branching variable of this
 *  depth level
 */
static
SCIP_RETCODE conflictCreateReconvergenceConss(
   SCIP_CONFLICT*        conflict,           /**< conflict analysis data */
   BMS_BLKMEM*           blkmem,             /**< block memory of transformed problem */
   SCIP_SET*             set,                /**< global SCIP settings */
   SCIP_STAT*            stat,               /**< problem statistics */
   SCIP_PROB*            prob,               /**< problem data */
   SCIP_TREE*            tree,               /**< branch and bound tree */
   SCIP_Bool             diving,             /**< are we in strong branching or diving mode? */
   int                   validdepth,         /**< minimal depth level at which the initial conflict set is valid */
   SCIP_BDCHGINFO*       firstuip,           /**< first UIP of conflict graph */
   int*                  nreconvconss,       /**< pointer to store the number of generated reconvergence constraints */
   int*                  nreconvliterals     /**< pointer to store the number of literals generated reconvergence constraints */
   )
{
   SCIP_BDCHGINFO* uip;
   SCIP_CONFTYPE conftype;
   SCIP_Bool usescutoffbound;
   int firstuipdepth;
   int focusdepth;
   int currentdepth;
   int maxvaliddepth;

   assert(conflict != NULL);
   assert(firstuip != NULL);
   assert(nreconvconss != NULL);
   assert(nreconvliterals != NULL);
   assert(!SCIPbdchginfoIsRedundant(firstuip));

   focusdepth = SCIPtreeGetFocusDepth(tree);
   currentdepth = SCIPtreeGetCurrentDepth(tree);
   assert(currentdepth == tree->pathlen-1);
   assert(focusdepth <= currentdepth);

   /* check, whether local constraints are allowed; however, don't generate reconvergence constraints that are only valid
    * in the probing path and not in the problem tree (i.e. that exceed the focusdepth)
    */
   maxvaliddepth = (set->conf_allowlocal ? MIN(currentdepth-1, focusdepth) : 0);
   if( validdepth > maxvaliddepth )
      return SCIP_OKAY;

   firstuipdepth = SCIPbdchginfoGetDepth(firstuip);

   conftype = (SCIP_CONFTYPE) conflict->conflictset->conflicttype;
   usescutoffbound = conflict->conflictset->usescutoffbound;

   /* for each succeeding UIP pair of the last depth level, create one reconvergence constraint */
   uip = firstuip;
   while( uip != NULL && SCIPbdchginfoGetDepth(uip) == SCIPbdchginfoGetDepth(firstuip) && bdchginfoIsResolvable(uip) )
   {
      SCIP_BDCHGINFO* oppositeuip;
      SCIP_BDCHGINFO* bdchginfo;
      SCIP_BDCHGINFO* nextuip;
      SCIP_VAR* uipvar;
      SCIP_Real oppositeuipbound;
      SCIP_BOUNDTYPE oppositeuipboundtype;
      int nresolutions;

      assert(!SCIPbdchginfoIsRedundant(uip));

      SCIPsetDebugMsg(set, "creating reconvergence constraint for UIP <%s> %s %g in depth %d pos %d\n",
         SCIPvarGetName(SCIPbdchginfoGetVar(uip)), SCIPbdchginfoGetBoundtype(uip) == SCIP_BOUNDTYPE_LOWER ? ">=" : "<=",
         SCIPbdchginfoGetNewbound(uip), SCIPbdchginfoGetDepth(uip), SCIPbdchginfoGetPos(uip));

      /* initialize conflict data */
      SCIP_CALL( SCIPconflictInit(conflict, set, stat, prob) );

      conflict->conflictset->conflicttype = (unsigned int) conftype;
      conflict->conflictset->usescutoffbound = usescutoffbound;

      /* create a temporary bound change information for the negation of the UIP's bound change;
       * this bound change information is freed in the SCIPconflictFlushConss() call;
       * for reconvergence constraints for continuous variables we can only use the "negation" !(x <= u) == (x >= u);
       * during conflict analysis, we treat a continuous bound "x >= u" in the conflict set as "x > u", and in the
       * generated constraint this is negated again to "x <= u" which is correct.
       */
      uipvar = SCIPbdchginfoGetVar(uip);
      oppositeuipboundtype = SCIPboundtypeOpposite(SCIPbdchginfoGetBoundtype(uip));
      oppositeuipbound = SCIPbdchginfoGetNewbound(uip);
      if( SCIPvarIsIntegral(uipvar) )
      {
         assert(SCIPsetIsIntegral(set, oppositeuipbound));
         oppositeuipbound += (oppositeuipboundtype == SCIP_BOUNDTYPE_LOWER ? +1.0 : -1.0);
      }
      SCIP_CALL( conflictCreateTmpBdchginfo(conflict, blkmem, set, uipvar,
            oppositeuipboundtype, oppositeuipboundtype == SCIP_BOUNDTYPE_LOWER ? SCIP_REAL_MIN : SCIP_REAL_MAX,
            oppositeuipbound, &oppositeuip) );

      /* put the negated UIP into the conflict set */
      SCIP_CALL( conflictAddConflictBound(conflict, blkmem, set, oppositeuip, oppositeuipbound) );

      /* put positive UIP into priority queue */
      SCIP_CALL( conflictQueueBound(conflict, set, uip, SCIPbdchginfoGetNewbound(uip) ) );

      /* resolve the queue until the next UIP is reached */
      bdchginfo = conflictFirstCand(conflict);
      nextuip = NULL;
      nresolutions = 0;
      while( bdchginfo != NULL && validdepth <= maxvaliddepth )
      {
         SCIP_BDCHGINFO* nextbdchginfo;
         SCIP_Real relaxedbd;
         SCIP_Bool forceresolve;
         int bdchgdepth;

         /* check if the next bound change must be resolved in every case */
         forceresolve = (SCIPpqueueNElems(conflict->forcedbdchgqueue) > 0);

         /* remove currently processed candidate and get next conflicting bound from the conflict candidate queue before
          * we remove the candidate we have to collect the relaxed bound since removing the candidate from the queue
          * invalidates the relaxed bound
          */
         assert(bdchginfo == conflictFirstCand(conflict));
         relaxedbd = SCIPbdchginfoGetRelaxedBound(bdchginfo);
         bdchginfo = conflictRemoveCand(conflict);
         nextbdchginfo = conflictFirstCand(conflict);
         bdchgdepth = SCIPbdchginfoGetDepth(bdchginfo);
         assert(bdchginfo != NULL);
         assert(!SCIPbdchginfoIsRedundant(bdchginfo));
         assert(nextbdchginfo == NULL || SCIPbdchginfoGetDepth(bdchginfo) >= SCIPbdchginfoGetDepth(nextbdchginfo)
            || forceresolve);
         assert(bdchgdepth <= firstuipdepth);

         /* bound changes that are higher in the tree than the valid depth of the conflict can be ignored;
          * multiple insertions of the same bound change can be ignored
          */
         if( bdchgdepth > validdepth && bdchginfo != nextbdchginfo )
         {
            SCIP_VAR* actvar;
            SCIP_Bool resolved;

            actvar = SCIPbdchginfoGetVar(bdchginfo);
            assert(actvar != NULL);
            assert(SCIPvarIsActive(actvar));

            /* check if we have to resolve the bound change in this depth level
             *  - the starting uip has to be resolved
             *  - a bound change should be resolved, if it is in the fuip's depth level and not the
             *    next uip (i.e., if it is not the last bound change in the fuip's depth level)
             *  - a forced bound change must be resolved in any case
             */
            resolved = FALSE;
            if( bdchginfo == uip
               || (bdchgdepth == firstuipdepth
                  && nextbdchginfo != NULL
                  && SCIPbdchginfoGetDepth(nextbdchginfo) == bdchgdepth)
               || forceresolve )
            {
               SCIP_CALL( conflictResolveBound(conflict, set, bdchginfo, relaxedbd, validdepth, &resolved) );
            }

            if( resolved )
               nresolutions++;
            else if( forceresolve )
            {
               /* variable cannot enter the conflict clause: we have to make the conflict clause local, s.t.
                * the unresolved bound change is active in the whole sub tree of the conflict clause
                */
               assert(bdchgdepth >= validdepth);
               validdepth = bdchgdepth;

               SCIPsetDebugMsg(set, "couldn't resolve forced bound change on <%s> -> new valid depth: %d\n",
                  SCIPvarGetName(actvar), validdepth);
            }
            else if( bdchginfo != uip )
            {
               assert(conflict->conflictset != NULL);
               assert(conflict->conflictset->nbdchginfos >= 1); /* starting UIP is already member of the conflict set */

               /* if this is the first variable of the conflict set besides the current starting UIP, it is the next
                * UIP (or the first unresolvable bound change)
                */
               if( bdchgdepth == firstuipdepth && conflict->conflictset->nbdchginfos == 1 )
               {
                  assert(nextuip == NULL);
                  nextuip = bdchginfo;
               }

               /* put bound change into the conflict set */
               SCIP_CALL( conflictAddConflictBound(conflict, blkmem, set, bdchginfo, relaxedbd) );
               assert(conflict->conflictset->nbdchginfos >= 2);
            }
            else
               assert(conflictFirstCand(conflict) == NULL); /* the starting UIP was not resolved */
         }

         /* get next conflicting bound from the conflict candidate queue (this does not need to be nextbdchginfo, because
          * due to resolving the bound changes, a variable could be added to the queue which must be
          * resolved before nextbdchginfo)
          */
         bdchginfo = conflictFirstCand(conflict);
      }
      assert(nextuip != uip);

      /* if only one propagation was resolved, the reconvergence constraint is already member of the constraint set
       * (it is exactly the constraint that produced the propagation)
       */
      if( nextuip != NULL && nresolutions >= 2 && bdchginfo == NULL && validdepth <= maxvaliddepth )
      {
         int nlits;
         SCIP_Bool success;

         assert(SCIPbdchginfoGetDepth(nextuip) == SCIPbdchginfoGetDepth(uip));

         /* check conflict graph frontier on debugging solution */
         SCIP_CALL( SCIPdebugCheckConflictFrontier(blkmem, set, tree->path[validdepth],
               bdchginfo, conflict->conflictset->bdchginfos, conflict->conflictset->relaxedbds,
               conflict->conflictset->nbdchginfos, conflict->bdchgqueue, conflict->forcedbdchgqueue) ); /*lint !e506 !e774*/

         SCIPsetDebugMsg(set, "creating reconvergence constraint from UIP <%s> to UIP <%s> in depth %d with %d literals after %d resolutions\n",
            SCIPvarGetName(SCIPbdchginfoGetVar(uip)), SCIPvarGetName(SCIPbdchginfoGetVar(nextuip)),
            SCIPbdchginfoGetDepth(uip), conflict->conflictset->nbdchginfos, nresolutions);

         /* call the conflict handlers to create a conflict set */
         SCIP_CALL( conflictAddConflictset(conflict, blkmem, set, stat, tree, validdepth, diving, FALSE,
               &success, &nlits) );
         if( success )
         {
            (*nreconvconss)++;
            (*nreconvliterals) += nlits;
         }
      }

      /* clear the conflict candidate queue and the conflict set (to make sure, oppositeuip is not referenced anymore) */
      conflictClear(conflict);

      uip = nextuip;
   }

   conflict->conflictset->conflicttype = (unsigned int) conftype;
   conflict->conflictset->usescutoffbound = usescutoffbound;


   return SCIP_OKAY;
}

/** analyzes conflicting bound changes that were added with calls to SCIPconflictAddBound() and
 *  SCIPconflictAddRelaxedBound(), and on success, calls the conflict handlers to create a conflict constraint out of
 *  the resulting conflict set; afterwards the conflict queue and the conflict set is cleared
 */
static
SCIP_RETCODE conflictAnalyze(
   SCIP_CONFLICT*        conflict,           /**< conflict analysis data */
   BMS_BLKMEM*           blkmem,             /**< block memory of transformed problem */
   SCIP_SET*             set,                /**< global SCIP settings */
   SCIP_STAT*            stat,               /**< problem statistics */
   SCIP_PROB*            prob,               /**< problem data */
   SCIP_TREE*            tree,               /**< branch and bound tree */
   SCIP_Bool             diving,             /**< are we in strong branching or diving mode? */
   int                   validdepth,         /**< minimal depth level at which the initial conflict set is valid */
   SCIP_Bool             mustresolve,        /**< should the conflict set only be used, if a resolution was applied? */
   int*                  nconss,             /**< pointer to store the number of generated conflict constraints */
   int*                  nliterals,          /**< pointer to store the number of literals in generated conflict constraints */
   int*                  nreconvconss,       /**< pointer to store the number of generated reconvergence constraints */
   int*                  nreconvliterals     /**< pointer to store the number of literals generated reconvergence constraints */
   )
{
   SCIP_BDCHGINFO* bdchginfo;
   SCIP_BDCHGINFO** firstuips;
   int nfirstuips;
   int focusdepth;
   int currentdepth;
   int maxvaliddepth;
   int resolvedepth;
   int nresolutions;
   int lastconsnresolutions;
   int lastconsresoldepth;

   assert(conflict != NULL);
   assert(conflict->conflictset != NULL);
   assert(conflict->conflictset->nbdchginfos >= 0);
   assert(set != NULL);
   assert(stat != NULL);
   assert(0 <= validdepth && validdepth <= SCIPtreeGetCurrentDepth(tree));
   assert(nconss != NULL);
   assert(nliterals != NULL);
   assert(nreconvconss != NULL);
   assert(nreconvliterals != NULL);

   focusdepth = SCIPtreeGetFocusDepth(tree);
   currentdepth = SCIPtreeGetCurrentDepth(tree);
   assert(currentdepth == tree->pathlen-1);
   assert(focusdepth <= currentdepth);

   resolvedepth = ((set->conf_fuiplevels >= 0 && set->conf_fuiplevels <= currentdepth)
      ? currentdepth - set->conf_fuiplevels + 1 : 0);
   assert(0 <= resolvedepth && resolvedepth <= currentdepth + 1);

   /* if we must resolve at least one bound change, find the first UIP at least in the last depth level */
   if( mustresolve )
      resolvedepth = MIN(resolvedepth, currentdepth);

   SCIPsetDebugMsg(set, "analyzing conflict with %d+%d conflict candidates and starting conflict set of size %d in depth %d (resolvedepth=%d)\n",
      SCIPpqueueNElems(conflict->forcedbdchgqueue), SCIPpqueueNElems(conflict->bdchgqueue),
      conflict->conflictset->nbdchginfos, currentdepth, resolvedepth);

   *nconss = 0;
   *nliterals = 0;
   *nreconvconss = 0;
   *nreconvliterals = 0;

   /* check, whether local conflicts are allowed; however, don't generate conflict constraints that are only valid in the
    * probing path and not in the problem tree (i.e. that exceed the focusdepth)
    */
   maxvaliddepth = (set->conf_allowlocal ? MIN(currentdepth-1, focusdepth) : 0);
   if( validdepth > maxvaliddepth )
      return SCIP_OKAY;

   /* allocate temporary memory for storing first UIPs (in each depth level, at most two bound changes can be flagged
    * as UIP, namely a binary and a non-binary bound change)
    */
   SCIP_CALL( SCIPsetAllocBufferArray(set, &firstuips, 2*(currentdepth+1)) ); /*lint !e647*/

   /* process all bound changes in the conflict candidate queue */
   nresolutions = 0;
   lastconsnresolutions = (mustresolve ? 0 : -1);
   lastconsresoldepth = (mustresolve ? currentdepth : INT_MAX);
   bdchginfo = conflictFirstCand(conflict);
   nfirstuips = 0;

   /* check if the initial reason on debugging solution */
   SCIP_CALL( SCIPdebugCheckConflictFrontier(blkmem, set, tree->path[validdepth],
         NULL, conflict->conflictset->bdchginfos, conflict->conflictset->relaxedbds, conflict->conflictset->nbdchginfos,
         conflict->bdchgqueue, conflict->forcedbdchgqueue) ); /*lint !e506 !e774*/

   while( bdchginfo != NULL && validdepth <= maxvaliddepth )
   {
      SCIP_BDCHGINFO* nextbdchginfo;
      SCIP_Real relaxedbd;
      SCIP_Bool forceresolve;
      int bdchgdepth;

      assert(!SCIPbdchginfoIsRedundant(bdchginfo));

      /* check if the next bound change must be resolved in every case */
      forceresolve = (SCIPpqueueNElems(conflict->forcedbdchgqueue) > 0);

      /* resolve next bound change in queue */
      bdchgdepth = SCIPbdchginfoGetDepth(bdchginfo);
      assert(0 <= bdchgdepth && bdchgdepth <= currentdepth);
      assert(SCIPvarIsActive(SCIPbdchginfoGetVar(bdchginfo)));
      assert(bdchgdepth < tree->pathlen);
      assert(tree->path[bdchgdepth] != NULL);
      assert(tree->path[bdchgdepth]->domchg != NULL);
      assert(SCIPbdchginfoGetPos(bdchginfo) < (int)tree->path[bdchgdepth]->domchg->domchgbound.nboundchgs);
      assert(tree->path[bdchgdepth]->domchg->domchgbound.boundchgs[SCIPbdchginfoGetPos(bdchginfo)].var
         == SCIPbdchginfoGetVar(bdchginfo));
      assert(tree->path[bdchgdepth]->domchg->domchgbound.boundchgs[SCIPbdchginfoGetPos(bdchginfo)].newbound
         == SCIPbdchginfoGetNewbound(bdchginfo)
         || (SCIPbdchginfoGetBoundtype(bdchginfo) == SCIP_BOUNDTYPE_LOWER
            ? SCIPvarGetLbGlobal(SCIPbdchginfoGetVar(bdchginfo)) : SCIPvarGetUbGlobal(SCIPbdchginfoGetVar(bdchginfo)))
         == SCIPbdchginfoGetNewbound(bdchginfo)); /*lint !e777*/
      assert((SCIP_BOUNDTYPE)tree->path[bdchgdepth]->domchg->domchgbound.boundchgs[SCIPbdchginfoGetPos(bdchginfo)].boundtype
         == SCIPbdchginfoGetBoundtype(bdchginfo));

      /* create intermediate conflict constraint */
      assert(nresolutions >= lastconsnresolutions);
      if( !forceresolve )
      {
         if( nresolutions == lastconsnresolutions )
            lastconsresoldepth = bdchgdepth; /* all intermediate depth levels consisted of only unresolved bound changes */
         else if( bdchgdepth < lastconsresoldepth && (set->conf_interconss == -1 || *nconss < set->conf_interconss) )
         {
            int nlits;
            SCIP_Bool success;

            /* call the conflict handlers to create a conflict set */
            SCIPsetDebugMsg(set, "creating intermediate conflictset after %d resolutions up to depth %d (valid at depth %d): %d conflict bounds, %d bounds in queue\n",
               nresolutions, bdchgdepth, validdepth, conflict->conflictset->nbdchginfos,
               SCIPpqueueNElems(conflict->bdchgqueue));

            SCIP_CALL( conflictAddConflictset(conflict, blkmem, set, stat, tree, validdepth, diving, TRUE,
                  &success, &nlits) );
            lastconsnresolutions = nresolutions;
            lastconsresoldepth = bdchgdepth;
            if( success )
            {
               (*nconss)++;
               (*nliterals) += nlits;
            }
         }
      }

      /* remove currently processed candidate and get next conflicting bound from the conflict candidate queue before
       * we remove the candidate we have to collect the relaxed bound since removing the candidate from the queue
       * invalidates the relaxed bound
       */
      assert(bdchginfo == conflictFirstCand(conflict));
      relaxedbd = SCIPbdchginfoGetRelaxedBound(bdchginfo);
      bdchginfo = conflictRemoveCand(conflict);
      nextbdchginfo = conflictFirstCand(conflict);
      assert(bdchginfo != NULL);
      assert(!SCIPbdchginfoIsRedundant(bdchginfo));
      assert(nextbdchginfo == NULL || SCIPbdchginfoGetDepth(bdchginfo) >= SCIPbdchginfoGetDepth(nextbdchginfo)
         || forceresolve);

      /* we don't need to resolve bound changes that are already active in the valid depth of the current conflict set,
       * because the conflict set can only be added locally at the valid depth, and all bound changes applied in this
       * depth or earlier can be removed from the conflict constraint, since they are already applied in the constraint's
       * subtree;
       * if the next bound change on the remaining queue is equal to the current bound change,
       * this is a multiple insertion in the conflict candidate queue and we can ignore the current
       * bound change
       */
      if( bdchgdepth > validdepth && bdchginfo != nextbdchginfo )
      {
         SCIP_VAR* actvar;
         SCIP_Bool resolved;

         actvar = SCIPbdchginfoGetVar(bdchginfo);
         assert(actvar != NULL);
         assert(SCIPvarIsActive(actvar));

         /* check if we want to resolve the bound change in this depth level
          *  - bound changes should be resolved, if
          *     (i)   we must apply at least one resolution and didn't resolve a bound change yet, or
          *     (ii)  their depth level is at least equal to the minimal resolving depth, and
          *           they are not the last remaining conflicting bound change in their depth level
          *     (iii) the bound change resolving is forced (i.e., the forced queue was non-empty)
          */
         resolved = FALSE;
         if( (mustresolve && nresolutions == 0)
            || (bdchgdepth >= resolvedepth
               && nextbdchginfo != NULL
               && SCIPbdchginfoGetDepth(nextbdchginfo) == bdchgdepth)
            || forceresolve )
         {
            SCIP_CALL( conflictResolveBound(conflict, set, bdchginfo, relaxedbd, validdepth, &resolved) );
         }

         if( resolved )
            nresolutions++;
         else if( forceresolve )
         {
            /* variable cannot enter the conflict clause: we have to make the conflict clause local, s.t.
             * the unresolved bound change is active in the whole sub tree of the conflict clause
             */
            assert(bdchgdepth >= validdepth);
            validdepth = bdchgdepth;

            SCIPsetDebugMsg(set, "couldn't resolve forced bound change on <%s> -> new valid depth: %d\n",
               SCIPvarGetName(actvar), validdepth);
         }
         else
         {
            /* if this is a UIP (the last bound change in its depth level), it can be used to generate a
             * UIP reconvergence constraint
             */
            if( nextbdchginfo == NULL || SCIPbdchginfoGetDepth(nextbdchginfo) != bdchgdepth )
            {
               assert(nfirstuips < 2*(currentdepth+1));
               firstuips[nfirstuips] = bdchginfo;
               nfirstuips++;
            }

            /* put variable into the conflict set, using the literal that is currently fixed to FALSE */
            SCIP_CALL( conflictAddConflictBound(conflict, blkmem, set, bdchginfo, relaxedbd) );
         }
      }

      /* check conflict graph frontier on debugging solution */
      SCIP_CALL( SCIPdebugCheckConflictFrontier(blkmem, set, tree->path[validdepth],
            bdchginfo, conflict->conflictset->bdchginfos, conflict->conflictset->relaxedbds, conflict->conflictset->nbdchginfos,
            conflict->bdchgqueue, conflict->forcedbdchgqueue) ); /*lint !e506 !e774*/

      /* get next conflicting bound from the conflict candidate queue (this needs not to be nextbdchginfo, because
       * due to resolving the bound changes, a bound change could be added to the queue which must be
       * resolved before nextbdchginfo)
       */
      bdchginfo = conflictFirstCand(conflict);
   }

   /* check, if a valid conflict set was found */
   if( bdchginfo == NULL
      && nresolutions > lastconsnresolutions
      && validdepth <= maxvaliddepth
      && (!mustresolve || nresolutions > 0 || conflict->conflictset->nbdchginfos == 0)
      && SCIPpqueueNElems(conflict->forcedbdchgqueue) == 0 )
   {
      int nlits;
      SCIP_Bool success;

      /* call the conflict handlers to create a conflict set */
      SCIP_CALL( conflictAddConflictset(conflict, blkmem, set, stat, tree, validdepth, diving, TRUE, &success, &nlits) );
      if( success )
      {
         (*nconss)++;
         (*nliterals) += nlits;
      }
   }

   /* produce reconvergence constraints defined by succeeding UIP's of the last depth level */
   if( set->conf_reconvlevels != 0 && validdepth <= maxvaliddepth )
   {
      int reconvlevels;
      int i;

      reconvlevels = (set->conf_reconvlevels == -1 ? INT_MAX : set->conf_reconvlevels);
      for( i = 0; i < nfirstuips; ++i )
      {
         if( SCIPbdchginfoHasInferenceReason(firstuips[i])
            && currentdepth - SCIPbdchginfoGetDepth(firstuips[i]) < reconvlevels )
         {
            SCIP_CALL( conflictCreateReconvergenceConss(conflict, blkmem, set, stat, prob, tree, diving,
                  validdepth, firstuips[i], nreconvconss, nreconvliterals) );
         }
      }
   }

   /* free the temporary memory */
   SCIPsetFreeBufferArray(set, &firstuips);

   /* clear the conflict candidate queue and the conflict set */
   conflictClear(conflict);

   return SCIP_OKAY;
}

/** analyzes conflicting bound changes that were added with calls to SCIPconflictAddBound(), and on success, calls the
 *  conflict handlers to create a conflict constraint out of the resulting conflict set;
 *  updates statistics for propagation conflict analysis
 */
SCIP_RETCODE SCIPconflictAnalyze(
   SCIP_CONFLICT*        conflict,           /**< conflict analysis data */
   BMS_BLKMEM*           blkmem,             /**< block memory of transformed problem */
   SCIP_SET*             set,                /**< global SCIP settings */
   SCIP_STAT*            stat,               /**< problem statistics */
   SCIP_PROB*            prob,               /**< problem data */
   SCIP_TREE*            tree,               /**< branch and bound tree */
   int                   validdepth,         /**< minimal depth level at which the initial conflict set is valid */
   SCIP_Bool*            success             /**< pointer to store whether a conflict constraint was created, or NULL */
   )
{
   int nconss;
   int nliterals;
   int nreconvconss;
   int nreconvliterals;

   assert(conflict != NULL);
   assert(conflict->conflictset != NULL);
   assert(set != NULL);
   assert(prob != NULL);

   if( success != NULL )
      *success = FALSE;

   /* check if the conflict analysis is applicable */
   if( !set->conf_enable )
      return SCIP_OKAY;

   /* check, if the conflict set will get too large with high probability */
   if( conflict->conflictset->nbdchginfos + SCIPpqueueNElems(conflict->bdchgqueue)
      + SCIPpqueueNElems(conflict->forcedbdchgqueue) >= 2*conflictCalcMaxsize(set, prob) )
      return SCIP_OKAY;

   SCIPsetDebugMsg(set, "analyzing conflict after infeasible propagation in depth %d\n", SCIPtreeGetCurrentDepth(tree));

   /* start timing */
   SCIPclockStart(conflict->propanalyzetime, set);

   conflict->npropcalls++;

   /* analyze the conflict set, and create a conflict constraint on success */
   SCIP_CALL( conflictAnalyze(conflict, blkmem, set, stat, prob, tree, FALSE, validdepth, TRUE,
         &nconss, &nliterals, &nreconvconss, &nreconvliterals) );
   conflict->npropsuccess += (nconss > 0 ? 1 : 0);
   conflict->npropconfconss += nconss;
   conflict->npropconfliterals += nliterals;
   conflict->npropreconvconss += nreconvconss;
   conflict->npropreconvliterals += nreconvliterals;
   if( success != NULL )
      *success = (nconss > 0);

   /* stop timing */
   SCIPclockStop(conflict->propanalyzetime, set);

   return SCIP_OKAY;
}

/** gets time in seconds used for preprocessing global conflict constraint before appliance */
SCIP_Real SCIPconflictGetGlobalApplTime(
   SCIP_CONFLICT*        conflict            /**< conflict analysis data */
   )
{
   assert(conflict != NULL);

   return SCIPclockGetTime(conflict->dIBclock);
}

/** gets time in seconds used for analyzing propagation conflicts */
SCIP_Real SCIPconflictGetPropTime(
   SCIP_CONFLICT*        conflict            /**< conflict analysis data */
   )
{
   assert(conflict != NULL);

   return SCIPclockGetTime(conflict->propanalyzetime);
}

/** gets number of calls to propagation conflict analysis */
SCIP_Longint SCIPconflictGetNPropCalls(
   SCIP_CONFLICT*        conflict            /**< conflict analysis data */
   )
{
   assert(conflict != NULL);

   return conflict->npropcalls;
}

/** gets number of calls to propagation conflict analysis that yield at least one conflict constraint */
SCIP_Longint SCIPconflictGetNPropSuccess(
   SCIP_CONFLICT*        conflict            /**< conflict analysis data */
   )
{
   assert(conflict != NULL);

   return conflict->npropsuccess;
}

/** gets number of conflict constraints detected in propagation conflict analysis */
SCIP_Longint SCIPconflictGetNPropConflictConss(
   SCIP_CONFLICT*        conflict            /**< conflict analysis data */
   )
{
   assert(conflict != NULL);

   return conflict->npropconfconss;
}

/** gets total number of literals in conflict constraints created in propagation conflict analysis */
SCIP_Longint SCIPconflictGetNPropConflictLiterals(
   SCIP_CONFLICT*        conflict            /**< conflict analysis data */
   )
{
   assert(conflict != NULL);

   return conflict->npropconfliterals;
}

/** gets number of reconvergence constraints detected in propagation conflict analysis */
SCIP_Longint SCIPconflictGetNPropReconvergenceConss(
   SCIP_CONFLICT*        conflict            /**< conflict analysis data */
   )
{
   assert(conflict != NULL);

   return conflict->npropreconvconss;
}

/** gets total number of literals in reconvergence constraints created in propagation conflict analysis */
SCIP_Longint SCIPconflictGetNPropReconvergenceLiterals(
   SCIP_CONFLICT*        conflict            /**< conflict analysis data */
   )
{
   assert(conflict != NULL);

   return conflict->npropreconvliterals;
}




/*
 * Infeasible LP Conflict Analysis
 */

/** ensures, that side change arrays can store at least num entries */
static
SCIP_RETCODE ensureSidechgsSize(
   SCIP_SET*             set,                /**< global SCIP settings */
   int**                 sidechginds,        /**< pointer to side change index array */
   SCIP_Real**           sidechgoldlhss,     /**< pointer to side change old left hand sides array */
   SCIP_Real**           sidechgoldrhss,     /**< pointer to side change old right hand sides array */
   SCIP_Real**           sidechgnewlhss,     /**< pointer to side change new left hand sides array */
   SCIP_Real**           sidechgnewrhss,     /**< pointer to side change new right hand sides array */
   int*                  sidechgssize,       /**< pointer to size of side change arrays */
   int                   num                 /**< minimal number of entries to be able to store in side change arrays */
   )
{
   assert(sidechginds != NULL);
   assert(sidechgoldlhss != NULL);
   assert(sidechgoldrhss != NULL);
   assert(sidechgnewlhss != NULL);
   assert(sidechgnewrhss != NULL);
   assert(sidechgssize != NULL);

   if( num > *sidechgssize )
   {
      int newsize;

      newsize = SCIPsetCalcMemGrowSize(set, num);
      SCIP_CALL( SCIPsetReallocBufferArray(set, sidechginds, newsize) );
      SCIP_CALL( SCIPsetReallocBufferArray(set, sidechgoldlhss, newsize) );
      SCIP_CALL( SCIPsetReallocBufferArray(set, sidechgoldrhss, newsize) );
      SCIP_CALL( SCIPsetReallocBufferArray(set, sidechgnewlhss, newsize) );
      SCIP_CALL( SCIPsetReallocBufferArray(set, sidechgnewrhss, newsize) );
      *sidechgssize = newsize;
   }
   assert(num <= *sidechgssize);

   return SCIP_OKAY;
}

/** adds removal of row's side to side change arrays; finite sides are only replaced by near infinite sides, such
 *  that the row's sense in the LP solver is not changed
 */
static
SCIP_RETCODE addSideRemoval(
   SCIP_SET*             set,                /**< global SCIP settings */
   SCIP_ROW*             row,                /**< LP row to change the sides for */
   SCIP_Real             lpiinfinity,        /**< value treated as infinity in LP solver */
   int**                 sidechginds,        /**< pointer to side change index array */
   SCIP_Real**           sidechgoldlhss,     /**< pointer to side change old left hand sides array */
   SCIP_Real**           sidechgoldrhss,     /**< pointer to side change old right hand sides array */
   SCIP_Real**           sidechgnewlhss,     /**< pointer to side change new left hand sides array */
   SCIP_Real**           sidechgnewrhss,     /**< pointer to side change new right hand sides array */
   int*                  sidechgssize,       /**< pointer to size of side change arrays */
   int*                  nsidechgs           /**< pointer to number of used slots in side change arrays */
   )
{
   SCIP_Real lhs;
   SCIP_Real rhs;
   SCIP_Real constant;

   assert(sidechginds != NULL);
   assert(sidechgoldlhss != NULL);
   assert(sidechgoldrhss != NULL);
   assert(sidechgnewlhss != NULL);
   assert(sidechgnewrhss != NULL);
   assert(sidechgssize != NULL);
   assert(nsidechgs != NULL);

   lhs = SCIProwGetLhs(row);
   rhs = SCIProwGetRhs(row);
   constant = SCIProwGetConstant(row);
   assert(!SCIPsetIsInfinity(set, -lhs) || !SCIPsetIsInfinity(set, rhs));

   /* get memory to store additional side change */
   SCIP_CALL( ensureSidechgsSize(set, sidechginds, sidechgoldlhss, sidechgoldrhss, sidechgnewlhss, sidechgnewrhss,
         sidechgssize, (*nsidechgs)+1) );
   assert(*nsidechgs < *sidechgssize);
   assert(*sidechginds != NULL);
   assert(*sidechgoldlhss != NULL);
   assert(*sidechgoldrhss != NULL);
   assert(*sidechgnewlhss != NULL);
   assert(*sidechgnewrhss != NULL);

   /* store side change */
   (*sidechginds)[*nsidechgs] = SCIProwGetLPPos(row);
   if( SCIPsetIsInfinity(set, -lhs) )
   {
      (*sidechgoldlhss)[*nsidechgs] = -lpiinfinity;
      (*sidechgnewlhss)[*nsidechgs] = -lpiinfinity;
   }
   else
   {
      (*sidechgoldlhss)[*nsidechgs] = lhs - constant;
      (*sidechgnewlhss)[*nsidechgs] = -lpiinfinity;
   }
   if( SCIPsetIsInfinity(set, rhs) )
   {
      (*sidechgoldrhss)[*nsidechgs] = lpiinfinity;
      (*sidechgnewrhss)[*nsidechgs] = lpiinfinity;
   }
   else
   {
      (*sidechgoldrhss)[*nsidechgs] = rhs - constant;
      (*sidechgnewrhss)[*nsidechgs] = lpiinfinity;
   }
   (*nsidechgs)++;

   return SCIP_OKAY;
}

/** inserts variable's new bounds into bound change arrays */
static
SCIP_RETCODE addBdchg(
   SCIP_SET*             set,                /**< global SCIP settings */
   SCIP_VAR*             var,                /**< variable to change the LP bounds for */
   SCIP_Real             newlb,              /**< new lower bound */
   SCIP_Real             newub,              /**< new upper bound */
   SCIP_LPBDCHGS*        oldlpbdchgs,        /**< old LP bound changes used for reset the LP bound change, or NULL */
   SCIP_LPBDCHGS*        relaxedlpbdchgs,    /**< relaxed LP bound changes used for reset the LP bound change, or NULL */
   SCIP_LPI*             lpi                 /**< pointer to LPi to access infinity of LP solver; necessary to set correct value */
   )
{
   assert(newlb <= newub);
   assert(oldlpbdchgs != NULL); /* ?????? this can be NULL, see comment above */
   assert(relaxedlpbdchgs != NULL);

   if( SCIPvarGetStatus(var) == SCIP_VARSTATUS_COLUMN )
   {
      SCIP_COL* col;
      int idx;
      int c;

      col = SCIPvarGetCol(var);
      c = SCIPcolGetLPPos(col);

      if( c >= 0 )
      {
         /* store old bound change for resetting the LP later */
         if( !oldlpbdchgs->usedcols[c] )
         {
            idx = oldlpbdchgs->nbdchgs;
            oldlpbdchgs->usedcols[c] = TRUE;
            oldlpbdchgs->bdchgcolinds[c] = idx;
            oldlpbdchgs->nbdchgs++;

            oldlpbdchgs->bdchginds[idx] = c;
            oldlpbdchgs->bdchglbs[idx] = SCIPvarGetLbLP(var, set);
            oldlpbdchgs->bdchgubs[idx] = SCIPvarGetUbLP(var, set);
         }
         assert(oldlpbdchgs->bdchginds[oldlpbdchgs->bdchgcolinds[c]] == c);
         assert((SCIPlpiIsInfinity(lpi, -oldlpbdchgs->bdchglbs[oldlpbdchgs->bdchgcolinds[c]]) && SCIPsetIsInfinity(set, -SCIPvarGetLbLP(var, set))) ||
            SCIPsetIsEQ(set, oldlpbdchgs->bdchglbs[oldlpbdchgs->bdchgcolinds[c]], SCIPvarGetLbLP(var, set)));
         assert((SCIPlpiIsInfinity(lpi, oldlpbdchgs->bdchgubs[oldlpbdchgs->bdchgcolinds[c]]) && SCIPsetIsInfinity(set, SCIPvarGetUbLP(var, set))) ||
            SCIPsetIsEQ(set, oldlpbdchgs->bdchgubs[oldlpbdchgs->bdchgcolinds[c]], SCIPvarGetUbLP(var, set)));

         /* store bound change for conflict analysis */
         if( !relaxedlpbdchgs->usedcols[c] )
         {
            idx = relaxedlpbdchgs->nbdchgs;
            relaxedlpbdchgs->usedcols[c] = TRUE;
            relaxedlpbdchgs->bdchgcolinds[c] = idx;
            relaxedlpbdchgs->nbdchgs++;

            /* remember the positive for later further bound widenings */
            relaxedlpbdchgs->bdchginds[idx] = c;
         }
         else
         {
            idx = relaxedlpbdchgs->bdchgcolinds[c];
            assert(relaxedlpbdchgs->bdchginds[idx] == c);

            /* the new bound should be the same or more relaxed */
            assert(relaxedlpbdchgs->bdchglbs[idx] >= newlb ||
               (SCIPlpiIsInfinity(lpi, -relaxedlpbdchgs->bdchglbs[idx]) && SCIPsetIsInfinity(set, -newlb)));
            assert(relaxedlpbdchgs->bdchgubs[idx] <= newub ||
               (SCIPlpiIsInfinity(lpi, relaxedlpbdchgs->bdchgubs[idx]) && SCIPsetIsInfinity(set, newub)));
         }

         /* set the new bounds for the LP with the correct infinity value */
         relaxedlpbdchgs->bdchglbs[idx] = SCIPsetIsInfinity(set, -newlb) ? -SCIPlpiInfinity(lpi) : newlb;
         relaxedlpbdchgs->bdchgubs[idx] = SCIPsetIsInfinity(set, newub) ? SCIPlpiInfinity(lpi) : newub;
         if( SCIPsetIsInfinity(set, -oldlpbdchgs->bdchglbs[idx]) )
            oldlpbdchgs->bdchglbs[idx] = -SCIPlpiInfinity(lpi);
         if( SCIPsetIsInfinity(set, oldlpbdchgs->bdchgubs[idx]) )
            oldlpbdchgs->bdchgubs[idx] = SCIPlpiInfinity(lpi);
      }
   }

   return SCIP_OKAY;
}

/** ensures, that candidate array can store at least num entries */
static
SCIP_RETCODE ensureCandsSize(
   SCIP_SET*             set,                /**< global SCIP settings */
   SCIP_VAR***           cands,              /**< pointer to candidate array */
   SCIP_Real**           candscores,         /**< pointer to candidate score array */
   SCIP_Real**           newbounds,          /**< pointer to candidate new bounds array */
   SCIP_Real**           proofactdeltas,     /**< pointer to candidate proof delta array */
   int*                  candssize,          /**< pointer to size of array */
   int                   num                 /**< minimal number of candidates to store in array */
   )
{
   assert(cands != NULL);
   assert(candssize != NULL);

   if( num > *candssize )
   {
      int newsize;

      newsize = SCIPsetCalcMemGrowSize(set, num);
      SCIP_CALL( SCIPsetReallocBufferArray(set, cands, newsize) );
      SCIP_CALL( SCIPsetReallocBufferArray(set, candscores, newsize) );
      SCIP_CALL( SCIPsetReallocBufferArray(set, newbounds, newsize) );
      SCIP_CALL( SCIPsetReallocBufferArray(set, proofactdeltas, newsize) );
      *candssize = newsize;
   }
   assert(num <= *candssize);

   return SCIP_OKAY;
}

/** adds variable to candidate list, if the current best bound corresponding to the proof coefficient is local;
 *  returns the array position in the candidate list, where the new candidate was inserted, or -1 if the
 *  variable can relaxed to global bounds immediately without increasing the proof's activity;
 *  the candidates are sorted with respect to the following two criteria:
 *  - prefer bound changes that have been applied deeper in the tree, to get a more global conflict
 *  - prefer variables with small Farkas coefficient to get rid of as many bound changes as possible
 */
static
SCIP_RETCODE addCand(
   SCIP_SET*             set,                /**< global SCIP settings */
   int                   currentdepth,       /**< current depth in the tree */
   SCIP_VAR*             var,                /**< variable to add to candidate array */
   int                   lbchginfopos,       /**< positions of currently active lower bound change information in variable's array */
   int                   ubchginfopos,       /**< positions of currently active upper bound change information in variable's array */
   SCIP_Real             proofcoef,          /**< coefficient of variable in infeasibility/bound proof */
   SCIP_Real             prooflhs,           /**< left hand side of infeasibility/bound proof */
   SCIP_Real             proofact,           /**< activity of infeasibility/bound proof row */
   SCIP_VAR***           cands,              /**< pointer to candidate array for undoing bound changes */
   SCIP_Real**           candscores,         /**< pointer to candidate score array for undoing bound changes */
   SCIP_Real**           newbounds,          /**< pointer to candidate new bounds array for undoing bound changes */
   SCIP_Real**           proofactdeltas,     /**< pointer to proof activity increase array for undoing bound changes */
   int*                  candssize,          /**< pointer to size of cands arrays */
   int*                  ncands,             /**< pointer to count number of candidates in bound change list */
   int                   firstcand           /**< position of first unprocessed bound change candidate */
   )
{
   SCIP_Real oldbound;
   SCIP_Real newbound;
   SCIP_Real proofactdelta;
   SCIP_Real score;
   int depth;
   int i;
   SCIP_Bool resolvable;

   assert(set != NULL);
   assert(var != NULL);
   assert(-1 <= lbchginfopos && lbchginfopos <= var->nlbchginfos);
   assert(-1 <= ubchginfopos && ubchginfopos <= var->nubchginfos);
   assert(!SCIPsetIsZero(set, proofcoef));
   assert(SCIPsetIsGT(set, prooflhs, proofact));
   assert(cands != NULL);
   assert(candscores != NULL);
   assert(newbounds != NULL);
   assert(proofactdeltas != NULL);
   assert(candssize != NULL);
   assert(ncands != NULL);
   assert(*ncands <= *candssize);
   assert(0 <= firstcand && firstcand <= *ncands);

   /* in the infeasibility or dual bound proof, the variable's bound is chosen to maximize the proof's activity */
   if( proofcoef > 0.0 )
   {
      assert(ubchginfopos >= 0); /* otherwise, undoBdchgsProof() should already have relaxed the local bound */

      /* calculate the difference of current bound to the previous bound the variable was set to */
      if( ubchginfopos == var->nubchginfos )
      {
         /* current bound is the strong branching or diving bound */
         oldbound = SCIPvarGetUbLP(var, set);
         newbound = SCIPvarGetUbLocal(var);
         depth = currentdepth+1;
         resolvable = FALSE;
      }
      else
      {
         /* current bound is the result of a local bound change */
         resolvable = bdchginfoIsResolvable(&var->ubchginfos[ubchginfopos]);
         depth = var->ubchginfos[ubchginfopos].bdchgidx.depth;
         oldbound = var->ubchginfos[ubchginfopos].newbound;
         newbound = var->ubchginfos[ubchginfopos].oldbound;
      }
   }
   else
   {
      assert(lbchginfopos >= 0); /* otherwise, undoBdchgsProof() should already have relaxed the local bound */

      /* calculate the difference of current bound to the previous bound the variable was set to */
      if( lbchginfopos == var->nlbchginfos )
      {
         /* current bound is the strong branching or diving bound */
         oldbound = SCIPvarGetLbLP(var, set);
         newbound = SCIPvarGetLbLocal(var);
         depth = currentdepth+1;
         resolvable = FALSE;
      }
      else
      {
         /* current bound is the result of a local bound change */
         resolvable = bdchginfoIsResolvable(&var->lbchginfos[lbchginfopos]);
         depth = var->lbchginfos[lbchginfopos].bdchgidx.depth;
         oldbound = var->lbchginfos[lbchginfopos].newbound;
         newbound = var->lbchginfos[lbchginfopos].oldbound;
      }
   }

   /* calculate the increase in the proof's activity */
   proofactdelta = (newbound - oldbound)*proofcoef;
   assert(proofactdelta > 0.0);


   /* calculate score for undoing the bound change */
   score = calcBdchgScore(prooflhs, proofact, proofactdelta, proofcoef, depth, currentdepth, var, set);

   if( !resolvable )
   {
      score += 10.0;
      if( !SCIPvarIsBinary(var) )
         score += 10.0;
   }

   /* get enough memory to store new candidate */
   SCIP_CALL( ensureCandsSize(set, cands, candscores, newbounds, proofactdeltas, candssize, (*ncands)+1) );
   assert(*cands != NULL);
   assert(*candscores != NULL);
   assert(*newbounds != NULL);
   assert(*proofactdeltas != NULL);

   SCIPsetDebugMsg(set, " -> local <%s> %s %g, relax <%s> %s %g, proofcoef=%g, dpt=%d, resolve=%u, delta=%g, score=%g\n",
      SCIPvarGetName(var), proofcoef > 0.0 ? "<=" : ">=", oldbound,
      SCIPvarGetName(var), proofcoef > 0.0 ? "<=" : ">=", newbound,
      proofcoef, depth, resolvable, proofactdelta, score);

   /* insert variable in candidate list without touching the already processed candidates */
   for( i = *ncands; i > firstcand && score > (*candscores)[i-1]; --i )
   {
      (*cands)[i] = (*cands)[i-1];
      (*candscores)[i] = (*candscores)[i-1];
      (*newbounds)[i] = (*newbounds)[i-1];
      (*proofactdeltas)[i] = (*proofactdeltas)[i-1];
   }
   (*cands)[i] = var;
   (*candscores)[i] = score;
   (*newbounds)[i] = newbound;
   (*proofactdeltas)[i] = proofactdelta;
   (*ncands)++;

   return SCIP_OKAY;
}

/** after changing the global bound of a variable, the bdchginfos that are now redundant are replaced with
 *  oldbound = newbound = global bound; if the current bdchginfo is of such kind, the bound is equal to the
 *  global bound and we can ignore it by installing a -1 as the corresponding bound change info position
 */
static
void skipRedundantBdchginfos(
   SCIP_VAR*             var,                /**< problem variable */
   int*                  lbchginfopos,       /**< pointer to lower bound change information position */
   int*                  ubchginfopos        /**< pointer to upper bound change information position */
   )
{
   assert(var != NULL);
   assert(lbchginfopos != NULL);
   assert(ubchginfopos != NULL);
   assert(-1 <= *lbchginfopos && *lbchginfopos <= var->nlbchginfos);
   assert(-1 <= *ubchginfopos && *ubchginfopos <= var->nubchginfos);
   assert(*lbchginfopos == -1 || *lbchginfopos == var->nlbchginfos
      || var->lbchginfos[*lbchginfopos].redundant
      == (var->lbchginfos[*lbchginfopos].oldbound == var->lbchginfos[*lbchginfopos].newbound)); /*lint !e777*/
   assert(*ubchginfopos == -1 || *ubchginfopos == var->nubchginfos
      || var->ubchginfos[*ubchginfopos].redundant
      == (var->ubchginfos[*ubchginfopos].oldbound == var->ubchginfos[*ubchginfopos].newbound)); /*lint !e777*/

   if( *lbchginfopos >= 0 && *lbchginfopos < var->nlbchginfos && var->lbchginfos[*lbchginfopos].redundant )
   {
      assert(SCIPvarGetLbGlobal(var) == var->lbchginfos[*lbchginfopos].oldbound); /*lint !e777*/
      *lbchginfopos = -1;
   }
   if( *ubchginfopos >= 0 && *ubchginfopos < var->nubchginfos && var->ubchginfos[*ubchginfopos].redundant )
   {
      assert(SCIPvarGetUbGlobal(var) == var->ubchginfos[*ubchginfopos].oldbound); /*lint !e777*/
      *ubchginfopos = -1;
   }
}

/** undoes bound changes on variables, still leaving the given infeasibility proof valid */
static
SCIP_RETCODE undoBdchgsProof(
   SCIP_SET*             set,                /**< global SCIP settings */
   SCIP_PROB*            prob,               /**< problem data */
   int                   currentdepth,       /**< current depth in the tree */
   SCIP_Real*            proofcoefs,         /**< coefficients in infeasibility proof */
   SCIP_Real             prooflhs,           /**< left hand side of proof */
   SCIP_Real             proofact,           /**< current activity of proof */
   SCIP_Real*            curvarlbs,          /**< current lower bounds of active problem variables */
   SCIP_Real*            curvarubs,          /**< current upper bounds of active problem variables */
   int*                  lbchginfoposs,      /**< positions of currently active lower bound change information in variables' arrays */
   int*                  ubchginfoposs,      /**< positions of currently active upper bound change information in variables' arrays */
   SCIP_LPBDCHGS*        oldlpbdchgs,        /**< old LP bound changes used for reset the LP bound change, or NULL */
   SCIP_LPBDCHGS*        relaxedlpbdchgs,    /**< relaxed LP bound changes used for reset the LP bound change, or NULL */
   SCIP_Bool*            resolve,            /**< pointer to store whether the changed LP should be resolved again, or NULL */
   SCIP_LPI*             lpi                 /**< pointer to LPi to access infinity of LP solver; necessary to set correct values */
   )
{
   SCIP_VAR** vars;
   SCIP_VAR** cands;
   SCIP_Real* candscores;
   SCIP_Real* newbounds;
   SCIP_Real* proofactdeltas;
   int nvars;
   int ncands;
   int candssize;
   int v;
   int i;

   assert(prob != NULL);
   assert(proofcoefs != NULL);
   assert(SCIPsetIsFeasGT(set, prooflhs, proofact));
   assert(curvarlbs != NULL);
   assert(curvarubs != NULL);
   assert(lbchginfoposs != NULL);
   assert(ubchginfoposs != NULL);

   if( resolve != NULL )
      *resolve = FALSE;

   vars = prob->vars;
   nvars = prob->nvars;
   assert(nvars == 0 || vars != NULL);

   /* calculate the order in which the bound changes are tried to be undone, and relax all bounds if this doesn't
    * increase the proof's activity
    */
   SCIP_CALL( SCIPsetAllocBufferArray(set, &cands, nvars) );
   SCIP_CALL( SCIPsetAllocBufferArray(set, &candscores, nvars) );
   SCIP_CALL( SCIPsetAllocBufferArray(set, &newbounds, nvars) );
   SCIP_CALL( SCIPsetAllocBufferArray(set, &proofactdeltas, nvars) );
   ncands = 0;
   candssize = nvars;
   for( v = 0; v < nvars; ++v )
   {
      SCIP_VAR* var;
      SCIP_Bool relaxed;

      var = vars[v];

      /* after changing the global bound of a variable, the bdchginfos that are now redundant are replaced with
       * oldbound = newbound = global bound; if the current bdchginfo is of such kind, the bound is equal to the
       * global bound and we can ignore it
       */
      skipRedundantBdchginfos(var, &lbchginfoposs[v], &ubchginfoposs[v]);

      /* ignore variables already relaxed to global bounds */
      if( (lbchginfoposs[v] == -1 && ubchginfoposs[v] == -1) )
      {
         proofcoefs[v] = 0.0;
         continue;
      }

      /* relax bounds that are not used in the proof to the global bounds */
      relaxed = FALSE;
      if( !SCIPsetIsNegative(set, proofcoefs[v]) )
      {
         /* the lower bound is not used */
         if( lbchginfoposs[v] >= 0 )
         {
            SCIPsetDebugMsg(set, " -> relaxing variable <%s>[%g,%g] to [%g,%g]: proofcoef=%g, %g <= %g\n",
               SCIPvarGetName(var), curvarlbs[v], curvarubs[v], SCIPvarGetLbGlobal(var), curvarubs[v],
               proofcoefs[v], prooflhs, proofact);
            curvarlbs[v] = SCIPvarGetLbGlobal(var);
            curvarlbs[v] = SCIPvarGetLbGlobal(var);
            lbchginfoposs[v] = -1;
            relaxed = TRUE;
         }
      }
      if( !SCIPsetIsPositive(set, proofcoefs[v]) )
      {
         /* the upper bound is not used */
         if( ubchginfoposs[v] >= 0 )
         {
            SCIPsetDebugMsg(set, " -> relaxing variable <%s>[%g,%g] to [%g,%g]: proofcoef=%g, %g <= %g\n",
               SCIPvarGetName(var), curvarlbs[v], curvarubs[v], curvarlbs[v], SCIPvarGetUbGlobal(var),
               proofcoefs[v], prooflhs, proofact);
            curvarubs[v] = SCIPvarGetUbGlobal(var);
            ubchginfoposs[v] = -1;
            relaxed = TRUE;
         }
      }
      if( relaxed && oldlpbdchgs != NULL )
      {
         SCIP_CALL( addBdchg(set, var, curvarlbs[v], curvarubs[v], oldlpbdchgs, relaxedlpbdchgs, lpi) );
      }

      /* add bound to candidate list */
      if( lbchginfoposs[v] >= 0 || ubchginfoposs[v] >= 0 )
      {
         SCIP_CALL( addCand(set, currentdepth, var, lbchginfoposs[v], ubchginfoposs[v], proofcoefs[v],
               prooflhs, proofact, &cands, &candscores, &newbounds, &proofactdeltas, &candssize, &ncands, 0) );
      }
      /* we can set the proof coefficient to zero, because the varibale is not needed */
      else
         proofcoefs[v] = 0.0;
   }

   /* try to undo remaining local bound changes while still keeping the proof row violated:
    * bound changes can be undone, if prooflhs > proofact + proofactdelta;
    * afterwards, the current proof activity has to be updated
    */
   for( i = 0; i < ncands; ++i )
   {
      assert(proofactdeltas[i] > 0.0);
      assert((lbchginfoposs[SCIPvarGetProbindex(cands[i])] >= 0) != (ubchginfoposs[SCIPvarGetProbindex(cands[i])] >= 0));

      /* when relaxing a constraint we still need to stay infeasible; therefore we need to do the comparison in
       * feasibility tolerance because if 'prooflhs' is (feas-))equal to 'proofact + proofactdeltas[i]' it would mean
       * that there is no violation
       */
      if( SCIPsetIsFeasGT(set, prooflhs, proofact + proofactdeltas[i]) )
      {
         v = SCIPvarGetProbindex(cands[i]);
         assert(0 <= v && v < nvars);
         assert((lbchginfoposs[v] >= 0) != (ubchginfoposs[v] >= 0));

         SCIPsetDebugMsg(set, " -> relaxing variable <%s>[%g,%g] to [%g,%g]: proofcoef=%g, %g <= %g + %g\n",
            SCIPvarGetName(cands[i]), curvarlbs[v], curvarubs[v],
            proofcoefs[v] > 0.0 ? curvarlbs[v] : newbounds[i],
            proofcoefs[v] > 0.0 ? newbounds[i] : curvarubs[v],
            proofcoefs[v], prooflhs, proofact, proofactdeltas[i]);

         assert((SCIPsetIsPositive(set, proofcoefs[v]) && SCIPsetIsGT(set, newbounds[i], curvarubs[v]))
            || (SCIPsetIsNegative(set, proofcoefs[v]) && SCIPsetIsLT(set, newbounds[i], curvarlbs[v])));
         assert((SCIPsetIsPositive(set, proofcoefs[v])
               && SCIPsetIsEQ(set, proofactdeltas[i], (newbounds[i] - curvarubs[v])*proofcoefs[v]))
            || (SCIPsetIsNegative(set, proofcoefs[v])
               && SCIPsetIsEQ(set, proofactdeltas[i], (newbounds[i] - curvarlbs[v])*proofcoefs[v])));
         assert(!SCIPsetIsZero(set, proofcoefs[v]));

         if( proofcoefs[v] > 0.0 )
         {
            assert(ubchginfoposs[v] >= 0);
            assert(lbchginfoposs[v] == -1);
            curvarubs[v] = newbounds[i];
            ubchginfoposs[v]--;
         }
         else
         {
            assert(lbchginfoposs[v] >= 0);
            assert(ubchginfoposs[v] == -1);
            curvarlbs[v] = newbounds[i];
            lbchginfoposs[v]--;
         }
         if( oldlpbdchgs != NULL )
         {
            SCIP_CALL( addBdchg(set, cands[i], curvarlbs[v], curvarubs[v], oldlpbdchgs, relaxedlpbdchgs, lpi) );
         }
         proofact += proofactdeltas[i];
         if( resolve != NULL && SCIPvarIsInLP(cands[i]) )
            *resolve = TRUE;

         /* after changing the global bound of a variable, the bdchginfos that are now redundant are replaced with
          * oldbound = newbound = global bound; if the current bdchginfo is of such kind, the bound is equal to the
          * global bound and we can ignore it
          */
         skipRedundantBdchginfos(cands[i], &lbchginfoposs[v], &ubchginfoposs[v]);

         /* insert the new local bound of the variable into the candidate list */
         if( lbchginfoposs[v] >= 0 || ubchginfoposs[v] >= 0 )
         {
            SCIP_CALL( addCand(set, currentdepth, cands[i], lbchginfoposs[v], ubchginfoposs[v], proofcoefs[v],
                  prooflhs, proofact, &cands, &candscores, &newbounds, &proofactdeltas, &candssize, &ncands, i+1) );
         }
         else
            proofcoefs[v] = 0.0;
      }
   }

   /* free the buffer for the sorted bound change candidates */
   SCIPsetFreeBufferArray(set, &proofactdeltas);
   SCIPsetFreeBufferArray(set, &newbounds);
   SCIPsetFreeBufferArray(set, &candscores);
   SCIPsetFreeBufferArray(set, &cands);

   return SCIP_OKAY;
}

/* because calculations might cancel out some values, we stop the infeasibility analysis if a value is bigger than
 * 2^53 = 9007199254740992
 */
#define NUMSTOP 9007199254740992.0

/** analyzes an infeasible LP and undoes additional bound changes while staying infeasible */
static
SCIP_RETCODE undoBdchgsDualfarkas(
   SCIP_SET*             set,                /**< global SCIP settings */
   SCIP_PROB*            prob,               /**< problem data */
   SCIP_LP*              lp,                 /**< LP data */
   int                   currentdepth,       /**< current depth in the tree */
   SCIP_Real*            curvarlbs,          /**< current lower bounds of active problem variables */
   SCIP_Real*            curvarubs,          /**< current upper bounds of active problem variables */
   int*                  lbchginfoposs,      /**< positions of currently active lower bound change information in variables' arrays */
   int*                  ubchginfoposs,      /**< positions of currently active upper bound change information in variables' arrays */
   SCIP_LPBDCHGS*        oldlpbdchgs,        /**< old LP bound changes used for reset the LP bound change, or NULL */
   SCIP_LPBDCHGS*        relaxedlpbdchgs,    /**< relaxed LP bound changes used for reset the LP bound change, or NULL */
   SCIP_Bool*            valid,              /**< pointer to store whether the unfixings are valid */
   SCIP_Bool*            resolve,            /**< pointer to store whether the changed LP should be resolved again */
   SCIP_Real*            farkascoefs,        /**< coefficients in the proof constraint */
   SCIP_Real*            farkaslhs,          /**< lhs of the proof constraint */
   SCIP_Real*            farkasactivity      /**< maximal activity of the proof constraint */
   )
{
   SCIP_LPI* lpi;

   assert(prob != NULL);
   assert(lp != NULL);
   assert(lp->flushed);
   assert(lp->solved);
   assert(curvarlbs != NULL);
   assert(curvarubs != NULL);
   assert(lbchginfoposs != NULL);
   assert(ubchginfoposs != NULL);
   assert(valid != NULL);
   assert(resolve != NULL);

   SCIPsetDebugMsg(set, "undoing bound changes in infeasible LP: cutoff=%g\n", lp->cutoffbound);

   *valid = FALSE;
   *resolve = FALSE;

   lpi = SCIPlpGetLPI(lp);

<<<<<<< HEAD
=======
   /* if solve for some reason did not produce a dual ray, e.g. because of numerical instabilities, abort conflict analysis */
   if( ! SCIPlpiHasDualRay(lpi) )
      return SCIP_OKAY;

   /* get LP rows and problem variables */
   rows = SCIPlpGetRows(lp);
   nrows = SCIPlpGetNRows(lp);
   vars = prob->vars;
   nvars = prob->nvars;
   assert(nrows == 0 || rows != NULL);
   assert(nrows == lp->nlpirows);

   /* allocate temporary memory */
   SCIP_CALL( SCIPsetAllocBufferArray(set, &dualfarkas, nrows) );
   SCIP_CALL( SCIPsetAllocBufferArray(set, &farkascoefs, nvars) );

   /* get dual Farkas values of rows */
   retcode = SCIPlpiGetDualfarkas(lpi, dualfarkas);
   if( retcode == SCIP_LPERROR ) /* on an error in the LP solver, just abort the conflict analysis */
      goto TERMINATE;
   SCIP_CALL( retcode );

   /* calculate the Farkas row */
   BMSclearMemoryArray(farkascoefs, nvars);
   farkaslhs = 0.0;
   for( r = 0; r < nrows; ++r )
   {
      row = rows[r];
      assert(row != NULL);
      assert(row->len == 0 || row->cols != NULL);
      assert(row->len == 0 || row->vals != NULL);
      assert(row == lp->lpirows[r]);

      /* ignore local rows and rows with Farkas value 0.0 */
      if( !row->local && !SCIPsetIsZero(set, dualfarkas[r]) )
      {
#ifndef NDEBUG
         {
            SCIP_Real lpilhs;
            SCIP_Real lpirhs;

            SCIP_CALL( SCIPlpiGetSides(lpi, r, r, &lpilhs, &lpirhs) );
            assert((SCIPsetIsInfinity(set, -lpilhs) && SCIPsetIsInfinity(set, -row->lhs))
               || SCIPsetIsRelEQ(set, lpilhs, row->lhs - row->constant));
            assert((SCIPsetIsInfinity(set, lpirhs) && SCIPsetIsInfinity(set, row->rhs))
               || SCIPsetIsRelEQ(set, lpirhs, row->rhs - row->constant));
         }
#endif

         /* add row side to Farkas row lhs: dualfarkas > 0 -> lhs, dualfarkas < 0 -> rhs */
         if( dualfarkas[r] > 0.0 )
         {
            /* check if sign of dual Farkas value is valid */
            if( SCIPsetIsInfinity(set, -row->lhs) )
               continue;

            /* due to numerical reasons we want to stop */
            if( REALABS(dualfarkas[r] * (row->lhs - row->constant)) > NUMSTOP )
               goto TERMINATE;

            farkaslhs += dualfarkas[r] * (row->lhs - row->constant);
         }
         else
         {
            /* check if sign of dual Farkas value is valid */
            if( SCIPsetIsInfinity(set, row->rhs) )
               continue;

            /* due to numerical reasons we want to stop */
            if( REALABS(dualfarkas[r] * (row->rhs - row->constant)) > NUMSTOP )
               goto TERMINATE;

            farkaslhs += dualfarkas[r] * (row->rhs - row->constant);
         }
         SCIPsetDebugMsg(set, " -> farkaslhs: %g<%s>[%g,%g] -> %g\n", dualfarkas[r], SCIProwGetName(row),
            row->lhs - row->constant, row->rhs - row->constant, farkaslhs);

         /* due to numerical reasons we want to stop */
         if( REALABS(farkaslhs) > NUMSTOP )
            goto TERMINATE;

         /* add row coefficients to Farkas row */
         for( i = 0; i < row->len; ++i )
         {
            v = SCIPvarGetProbindex(SCIPcolGetVar(row->cols[i]));
            assert(0 <= v && v < nvars);
            farkascoefs[v] += dualfarkas[r] * row->vals[i];
         }
      }
#ifdef SCIP_DEBUG
      else if( !SCIPsetIsZero(set, dualfarkas[r]) )
      {
         SCIPsetDebugMsg(set, " -> ignoring %s row <%s> with dual Farkas value %.10f (lhs=%g, rhs=%g)\n",
            row->local ? "local" : "global", SCIProwGetName(row), dualfarkas[r],
            row->lhs - row->constant, row->rhs - row->constant);
      }
#endif
   }

   /* calculate the current Farkas activity, always using the best bound w.r.t. the Farkas coefficient */
   farkasact = 0.0;
   for( v = 0; v < nvars; ++v )
   {
      var = vars[v];
      assert(SCIPvarGetProbindex(var) == v);

      /* ignore coefficients close to 0.0 */
      if( SCIPsetIsZero(set, farkascoefs[v]) )
         farkascoefs[v] = 0.0;
      else if( farkascoefs[v] > 0.0 )
      {
         assert((SCIPvarGetStatus(var) == SCIP_VARSTATUS_COLUMN && SCIPcolGetLPPos(SCIPvarGetCol(var)) >= 0)
            || !SCIPsetIsPositive(set, SCIPvarGetUbLP(var, set)));
         if( SCIPsetIsInfinity(set, curvarubs[v]) )
            goto TERMINATE;
         farkasact += farkascoefs[v] * curvarubs[v];
         SCIPsetDebugMsg(set, " -> farkasact: %g<%s>[%g,%g] -> %g\n", farkascoefs[v], SCIPvarGetName(var),
            curvarlbs[v], curvarubs[v], farkasact);
      }
      else
      {
         assert((SCIPvarGetStatus(var) == SCIP_VARSTATUS_COLUMN && SCIPcolGetLPPos(SCIPvarGetCol(var)) >= 0)
            || !SCIPsetIsNegative(set, SCIPvarGetLbLP(var, set)));
         if( SCIPsetIsInfinity(set, -curvarlbs[v]) )
            goto TERMINATE;
         farkasact += farkascoefs[v] * curvarlbs[v];
         SCIPsetDebugMsg(set, " -> farkasact: %g<%s>[%g,%g] -> %g\n", farkascoefs[v], SCIPvarGetName(var),
            curvarlbs[v], curvarubs[v], farkasact);
      }
   }
   SCIPsetDebugMsg(set, " -> farkaslhs=%g, farkasact=%g\n", farkaslhs, farkasact);

>>>>>>> b712ad46
   /* check, if the Farkas row is still violated (using current bounds and ignoring local rows) */
   if( SCIPsetIsFeasGT(set, *farkaslhs, *farkasactivity) )
   {
      /* undo bound changes while keeping the infeasibility proof valid */
      SCIP_CALL( undoBdchgsProof(set, prob, currentdepth, farkascoefs, *farkaslhs, *farkasactivity,
            curvarlbs, curvarubs, lbchginfoposs, ubchginfoposs, oldlpbdchgs, relaxedlpbdchgs, resolve, lpi) );

      *valid = TRUE;

      /* resolving does not make sense: the old dual ray is still valid -> resolving will not change the solution */
      *resolve = FALSE;
   }

   return SCIP_OKAY;
}

/** analyzes an LP exceeding the objective limit and undoes additional bound changes while staying beyond the
 *  objective limit
 */
static
SCIP_RETCODE undoBdchgsDualsol(
   SCIP_SET*             set,                /**< global SCIP settings */
   SCIP_PROB*            prob,               /**< problem data */
   SCIP_LP*              lp,                 /**< LP data */
   int                   currentdepth,       /**< current depth in the tree */
   SCIP_Real*            curvarlbs,          /**< current lower bounds of active problem variables */
   SCIP_Real*            curvarubs,          /**< current upper bounds of active problem variables */
   int*                  lbchginfoposs,      /**< positions of currently active lower bound change information in variables' arrays */
   int*                  ubchginfoposs,      /**< positions of currently active upper bound change information in variables' arrays */
   SCIP_LPBDCHGS*        oldlpbdchgs,        /**< old LP bound changes used for reset the LP bound change, or NULL */
   SCIP_LPBDCHGS*        relaxedlpbdchgs,    /**< relaxed LP bound changes used for reset the LP bound change, or NULL */
   SCIP_Bool*            valid,              /**< pointer to store whether the unfixings are valid */
   SCIP_Bool*            resolve             /**< pointer to store whether the changed LP should be resolved again */
   )
{
   SCIP_RETCODE retcode;
   SCIP_LPI* lpi;
   SCIP_ROW** rows;
   SCIP_VAR** vars;
   SCIP_ROW* row;
   SCIP_VAR* var;
   SCIP_Real* primsols;
   SCIP_Real* dualsols;
   SCIP_Real* redcosts;
   SCIP_Real* dualcoefs;
   SCIP_Real* varredcosts;
   SCIP_Real duallhs;
   SCIP_Real dualact;
   int nrows;
   int ncols;
   int nvars;
   int r;
   int v;
   int i;

   assert(set != NULL);
   assert(prob != NULL);
   assert(lp != NULL);
   assert(lp->flushed);
   assert(lp->solved);
   assert(curvarlbs != NULL);
   assert(curvarubs != NULL);
   assert(lbchginfoposs != NULL);
   assert(ubchginfoposs != NULL);
   assert(valid != NULL);
   assert(resolve != NULL);

   *valid = FALSE;
   *resolve = FALSE;

   SCIPsetDebugMsg(set, "undoing bound changes in LP exceeding cutoff: cutoff=%g\n", lp->cutoffbound);

   /* get LP solver interface */
   lpi = SCIPlpGetLPI(lp);

   /* get LP rows and problem variables */
   rows = SCIPlpGetRows(lp);
   nrows = SCIPlpGetNRows(lp);
   ncols = SCIPlpGetNCols(lp);
   vars = prob->vars;
   nvars = prob->nvars;
   assert(nrows == 0 || rows != NULL);
   assert(nrows == lp->nlpirows);

   /* get temporary memory */
   SCIP_CALL( SCIPsetAllocBufferArray(set, &primsols, nrows) );
   SCIP_CALL( SCIPsetAllocBufferArray(set, &dualsols, nrows) );
   SCIP_CALL( SCIPsetAllocBufferArray(set, &redcosts, ncols) );
   SCIP_CALL( SCIPsetAllocBufferArray(set, &dualcoefs, nvars) );
   SCIP_CALL( SCIPsetAllocBufferArray(set, &varredcosts, nvars) );

   /* get solution from LPI */
   retcode = SCIPlpiGetSol(lpi, NULL, primsols, dualsols, NULL, redcosts);
   if( retcode == SCIP_LPERROR ) /* on an error in the LP solver, just abort the conflict analysis */
      goto TERMINATE;
   SCIP_CALL( retcode );
#ifdef SCIP_DEBUG
   {
      SCIP_Real objval;
      SCIP_CALL( SCIPlpiGetObjval(lpi, &objval) );
      SCIPsetDebugMsg(set, " -> LP objval: %g\n", objval);
   }
#endif

   /* Let y be the dual solution and r be the reduced cost vector. Let z be defined as
    *    z_i := y_i if i is a global row,
    *    z_i := 0   if i is a local row.
    * Define the set X := {x | lhs <= Ax <= rhs, lb <= x <= ub, c^Tx <= c*}, with c* being the current primal bound.
    * Then the following inequalities are valid for all x \in X:
    *                                 - c* <= -c^Tx
    *   <=>                     z^TAx - c* <= (z^TA - c^T) x
    *   <=>                     z^TAx - c* <= (y^TA - c^T - (y-z)^TA) x
    *   <=>                     z^TAx - c* <= (-r^T - (y-z)^TA) x         (dual feasibility of (y,r): y^TA + r^T == c^T)
    * Because lhs <= Ax <= rhs and lb <= x <= ub, the inequality can be relaxed to give
    *     min{z^Tq | lhs <= q <= rhs} - c* <= max{(-r^T - (y-z)^TA) x | lb <= x <= ub}, or X = {}.
    *
    * The resulting dual row is:  z^T{lhs,rhs} - c* <= (-r^T - (y-z)^TA){lb,ub},
    * where lhs, rhs, lb, and ub are selected in order to maximize the feasibility of the row.
    */

   BMSclearMemoryArray(dualcoefs, nvars);

   /* use a slightly tighter cutoff bound, because solutions with equal objective value should also be declared
    * infeasible
    */
   duallhs = -(lp->cutoffbound - SCIPsetSumepsilon(set));
   dualact = 0.0;

   /* dual row: z^T{lhs,rhs} - c* <= (-r^T - (y-z)^TA){lb,ub}
    * process rows: add z^T{lhs,rhs} to the dual row's left hand side, and -(y-z)^TA to the dual row's coefficients
    */
   for( r = 0; r < nrows; ++r )
   {
      row = rows[r];
      assert(row != NULL);
      assert(row->len == 0 || row->cols != NULL);
      assert(row->len == 0 || row->vals != NULL);
      assert(row == lp->lpirows[r]);

      /* ignore dual solution values of 0.0 (in this case: y_i == z_i == 0) */
      if( SCIPsetIsZero(set, dualsols[r]) )
         continue;

      /* check dual feasibility */
      if( (SCIPsetIsInfinity(set, -row->lhs) && dualsols[r] > 0.0) || (SCIPsetIsInfinity(set, row->rhs) && dualsols[r] < 0.0) )
      {
         SCIPsetDebugMsg(set, " -> infeasible dual solution %g in row <%s>: lhs=%g, rhs=%g\n",
            dualsols[r], SCIProwGetName(row), row->lhs, row->rhs);
         goto TERMINATE;
      }

      /* local rows add up to the dual row's coefficients (because z_i == 0 => -(y_i - z_i) == -y_i),
       * global rows add up to the dual row's left hand side (because z_i == y_i != 0)
       */
      if( row->local )
      {
         /* add -y_i A_i to coefficients of dual row */
         for( i = 0; i < row->len; ++i )
         {
            v = SCIPvarGetProbindex(SCIPcolGetVar(row->cols[i]));
            assert(0 <= v && v < nvars);
            dualcoefs[v] -= dualsols[r] * row->vals[i];
         }
         SCIPsetDebugMsg(set, " -> local row <%s>: dual=%g\n", SCIProwGetName(row), dualsols[r]);
      }
      else
      {
         /* add minimal value to dual row's left hand side: z_i == y_i > 0 -> lhs, z_i == y_i < 0 -> rhs */
         if( dualsols[r] > 0.0 )
         {
            assert(!SCIPsetIsInfinity(set, -row->lhs));
            duallhs += dualsols[r] * (row->lhs - row->constant);
         }
         else
         {
            assert(!SCIPsetIsInfinity(set, row->rhs));
            duallhs += dualsols[r] * (row->rhs - row->constant);
         }
         SCIPsetDebugMsg(set, " -> global row <%s>[%g,%g]: dual=%g -> duallhs=%g\n",
            SCIProwGetName(row), row->lhs - row->constant, row->rhs - row->constant, dualsols[r], duallhs);
      }
   }

   /* dual row: z^T{lhs,rhs} - c* <= (-r^T - (y-z)^TA){lb,ub}
    * process variables: subtract reduced costs from dual row's coefficients, and calculate current maximal dual
    *                    activity by multiplying the resultant coefficient with lb or ub
    */
   for( v = 0; v < nvars; ++v )
   {
      var = vars[v];
      assert(SCIPvarGetProbindex(var) == v);

      if( SCIPvarGetStatus(var) == SCIP_VARSTATUS_LOOSE )
      {
         /* reduced costs for loose variables are equal to the objective value */
         varredcosts[v] = SCIPvarGetObj(var);
      }
      else
      {
         SCIP_Real capped_primsol;          /* we're not primal feasible, primsol may exceed SCIP_INFINITY */
         SCIP_COL* col;
         int c;

         assert(SCIPvarGetStatus(var) == SCIP_VARSTATUS_COLUMN);
         col = SCIPvarGetCol(var);
         c = SCIPcolGetLPPos(col);
         assert(c == -1 || col == lp->cols[c]);
         assert(c == -1 || col == lp->lpicols[c]);

         /* get reduced costs from LPI, or calculate it manually if the column is not in current LP */
         varredcosts[v] = (c >= 0 ? redcosts[c] : SCIPcolCalcRedcost(col, dualsols));

         /* cap primal solution */
         capped_primsol = primsols[c];
         if( SCIPsetIsInfinity(set, primsols[c]) )
            capped_primsol = SCIPsetInfinity(set);
         else if( SCIPsetIsInfinity(set, -primsols[c]) )
            capped_primsol = -SCIPsetInfinity(set);

         /* check dual feasibility */
         if( (SCIPsetIsGT(set, capped_primsol, curvarlbs[v]) && SCIPsetIsDualfeasPositive(set, varredcosts[v]))
            || (SCIPsetIsLT(set, capped_primsol, curvarubs[v]) && SCIPsetIsDualfeasNegative(set, varredcosts[v])) )
         {
            SCIPsetDebugMsg(set, " -> infeasible reduced costs %g in var <%s>: lb=%g, ub=%g\n",
               varredcosts[v], SCIPvarGetName(var), curvarlbs[v], curvarubs[v]);
            goto TERMINATE;
         }
      }

      /* subtract reduced costs from dual row's coefficients */
      dualcoefs[v] -= varredcosts[v];

      /* add maximal value to dual row's activity: dualcoef > 0 -> ub, dualcoef < 0 -> lb */
      if( dualcoefs[v] > 0.0 )
      {
         if( SCIPsetIsInfinity(set, curvarubs[v]) )
            goto TERMINATE;
         dualact += dualcoefs[v] * curvarubs[v];
      }
      else
      {
         if( SCIPsetIsInfinity(set, -curvarlbs[v]) )
            goto TERMINATE;
         dualact += dualcoefs[v] * curvarlbs[v];
      }
   }
   SCIPsetDebugMsg(set, " -> final dual values: lhs=%g, act=%g\n", duallhs, dualact);

   /* check, if the dual row is still violated (using current bounds and ignoring local rows) */
   if( SCIPsetIsFeasGT(set, duallhs, dualact) )
   {
      /* undo bound changes while keeping the infeasibility proof valid */
      SCIP_CALL( undoBdchgsProof(set, prob, currentdepth, dualcoefs, duallhs, dualact,
            curvarlbs, curvarubs, lbchginfoposs, ubchginfoposs, oldlpbdchgs, relaxedlpbdchgs, resolve, lpi) );

      *valid = TRUE;
   }

 TERMINATE:

   /* free temporary memory */
   SCIPsetFreeBufferArray(set, &varredcosts);
   SCIPsetFreeBufferArray(set, &dualcoefs);
   SCIPsetFreeBufferArray(set, &redcosts);
   SCIPsetFreeBufferArray(set, &dualsols);
   SCIPsetFreeBufferArray(set, &primsols);

   return SCIP_OKAY;
}

/** applies conflict analysis starting with given bound changes, that could not be undone during previous
 *  infeasibility analysis
 */
static
SCIP_RETCODE conflictAnalyzeRemainingBdchgs(
   SCIP_CONFLICT*        conflict,           /**< conflict analysis data */
   BMS_BLKMEM*           blkmem,             /**< block memory of transformed problem */
   SCIP_SET*             set,                /**< global SCIP settings */
   SCIP_STAT*            stat,               /**< problem statistics */
   SCIP_PROB*            prob,               /**< problem data */
   SCIP_TREE*            tree,               /**< branch and bound tree */
   SCIP_Bool             diving,             /**< are we in strong branching or diving mode? */
   int*                  lbchginfoposs,      /**< positions of currently active lower bound change information in variables' arrays */
   int*                  ubchginfoposs,      /**< positions of currently active upper bound change information in variables' arrays */
   int*                  nconss,             /**< pointer to store the number of generated conflict constraints */
   int*                  nliterals,          /**< pointer to store the number of literals in generated conflict constraints */
   int*                  nreconvconss,       /**< pointer to store the number of generated reconvergence constraints */
   int*                  nreconvliterals     /**< pointer to store the number of literals generated reconvergence constraints */
   )
{
   SCIP_VAR** vars;
   SCIP_VAR* var;
   SCIP_CONFTYPE conftype;
   SCIP_Bool cutoffinvolved;
   int nvars;
   int v;
   int nbdchgs;
   int maxsize;

   assert(prob != NULL);
   assert(lbchginfoposs != NULL);
   assert(ubchginfoposs != NULL);
   assert(nconss != NULL);
   assert(nliterals != NULL);
   assert(nreconvconss != NULL);
   assert(nreconvliterals != NULL);

   *nconss = 0;
   *nliterals = 0;
   *nreconvconss = 0;
   *nreconvliterals = 0;

   vars = prob->vars;
   nvars = prob->nvars;
   assert(nvars == 0 || vars != NULL);

   maxsize = 2*conflictCalcMaxsize(set, prob);

   /* initialize conflict data */
   conftype = (SCIP_CONFTYPE) conflict->conflictset->conflicttype;
   cutoffinvolved = conflict->conflictset->usescutoffbound;

   SCIP_CALL( SCIPconflictInit(conflict, set, stat, prob) );

   conflict->conflictset->conflicttype = (unsigned int) conftype;
   conflict->conflictset->usescutoffbound = cutoffinvolved;

   /* add remaining bound changes to conflict queue */
<<<<<<< HEAD
   SCIPdebugMessage("initial conflict set after undoing bound changes:\n");

=======
   SCIPsetDebugMsg(set, "initial conflict set after undoing bound changes:\n");
>>>>>>> b712ad46
   nbdchgs = 0;
   for( v = 0; v < nvars && nbdchgs < maxsize; ++v )
   {
      var = vars[v];
      assert(var != NULL);
      assert(var->nlbchginfos >= 0);
      assert(var->nubchginfos >= 0);
      assert(-1 <= lbchginfoposs[v] && lbchginfoposs[v] <= var->nlbchginfos);
      assert(-1 <= ubchginfoposs[v] && ubchginfoposs[v] <= var->nubchginfos);

      if( lbchginfoposs[v] == var->nlbchginfos || ubchginfoposs[v] == var->nubchginfos )
      {
         SCIP_BDCHGINFO* bdchginfo;
         SCIP_Real relaxedbd;

         /* the strong branching or diving bound stored in the column is responsible for the conflict:
          * it cannot be resolved and therefore has to be directly put into the conflict set
          */
         assert((lbchginfoposs[v] == var->nlbchginfos) != (ubchginfoposs[v] == var->nubchginfos)); /* only one can be tight in the dual! */
         assert(lbchginfoposs[v] < var->nlbchginfos || SCIPvarGetLbLP(var, set) > SCIPvarGetLbLocal(var));
         assert(ubchginfoposs[v] < var->nubchginfos || SCIPvarGetUbLP(var, set) < SCIPvarGetUbLocal(var));

         /* create an artificial bound change information for the diving/strong branching bound change;
          * they are freed in the SCIPconflictFlushConss() call
          */
         if( lbchginfoposs[v] == var->nlbchginfos )
         {
            SCIP_CALL( conflictCreateTmpBdchginfo(conflict, blkmem, set, var, SCIP_BOUNDTYPE_LOWER,
                  SCIPvarGetLbLocal(var), SCIPvarGetLbLP(var, set), &bdchginfo) );
            relaxedbd = SCIPvarGetLbLP(var, set);
         }
         else
         {
            SCIP_CALL( conflictCreateTmpBdchginfo(conflict, blkmem, set, var, SCIP_BOUNDTYPE_UPPER,
                  SCIPvarGetUbLocal(var), SCIPvarGetUbLP(var, set), &bdchginfo) );
            relaxedbd = SCIPvarGetUbLP(var, set);
         }

         /* put variable into the conflict set */
         SCIPsetDebugMsg(set, "   force: <%s> %s %g [status: %d, type: %d, dive/strong]\n",
            SCIPvarGetName(var), lbchginfoposs[v] == var->nlbchginfos ? ">=" : "<=",
            lbchginfoposs[v] == var->nlbchginfos ? SCIPvarGetLbLP(var, set) : SCIPvarGetUbLP(var, set),
            SCIPvarGetStatus(var), SCIPvarGetType(var));
         SCIP_CALL( conflictAddConflictBound(conflict, blkmem, set, bdchginfo, relaxedbd) );

         /* each variable which is add to the conflict graph gets an increase in the VSIDS
          *
          * @note That is different to the VSIDS preseted in the literature
          */
         SCIP_CALL( incVSIDS(var, blkmem, set, stat, SCIPbdchginfoGetBoundtype(bdchginfo), relaxedbd, set->conf_conflictgraphweight) );
         nbdchgs++;
      }
      else
      {
         /* put remaining bound changes into conflict candidate queue */
         if( lbchginfoposs[v] >= 0 )
         {
            SCIP_CALL( conflictAddBound(conflict, blkmem, set, stat, var, SCIP_BOUNDTYPE_LOWER, &var->lbchginfos[lbchginfoposs[v]], SCIPbdchginfoGetNewbound(&var->lbchginfos[lbchginfoposs[v]])) );
            nbdchgs++;
         }
         if( ubchginfoposs[v] >= 0 )
         {
            assert(!SCIPbdchginfoIsRedundant(&var->ubchginfos[ubchginfoposs[v]]));
            SCIP_CALL( conflictAddBound(conflict, blkmem, set, stat, var, SCIP_BOUNDTYPE_UPPER, &var->ubchginfos[ubchginfoposs[v]], SCIPbdchginfoGetNewbound(&var->ubchginfos[ubchginfoposs[v]])) );
            nbdchgs++;
         }
      }
   }

   if( v == nvars )
   {
      /* analyze the conflict set, and create conflict constraints on success */
      SCIP_CALL( conflictAnalyze(conflict, blkmem, set, stat, prob, tree, diving, 0, FALSE,
            nconss, nliterals, nreconvconss, nreconvliterals) );
   }

   return SCIP_OKAY;
}

/** calculates a Farkas proof from the current dual LP solution */
static
SCIP_RETCODE getFarkasProof(
   SCIP_SET*             set,                /**< global SCIP settings */
   SCIP_STAT*            stat,               /**< dynamic SCIP statistics */
   SCIP_PROB*            prob,               /**< transformed problem */
   SCIP_LP*              lp,                 /**< LP data */
   SCIP_LPI*             lpi,                /**< LPI data */
   SCIP_Real*            farkascoefs,        /**< coefficients in the proof constraint */
   SCIP_Real*            farkaslhs,          /**< lhs of the proof constraint */
   SCIP_Real*            farkasact,          /**< maximal activity of the proof constraint */
   SCIP_Real*            curvarlbs,          /**< current lower bounds of active problem variables */
   SCIP_Real*            curvarubs,          /**< current upper bounds of active problem variables */
   SCIP_Bool*            stopped             /**< pointer store whether we can stop analyzing the proof constraint */
   )
{
   SCIP_ROW** rows;
   SCIP_VAR** vars;
   SCIP_VAR* var;
   SCIP_Real* dualfarkas;
   SCIP_ROW* row;
   int nrows;
   int nvars;
   int i;
   int r;
   int v;

   /* get LP rows and problem variables */
   rows = SCIPlpGetRows(lp);
   nrows = SCIPlpGetNRows(lp);
   vars = prob->vars;
   nvars = prob->nvars;
   assert(nrows == 0 || rows != NULL);
   assert(nrows == lp->nlpirows);

   /* allocate temporary memory */
   SCIP_CALL( SCIPsetAllocBufferArray(set, &dualfarkas, nrows) );

   /* get dual Farkas values of rows */
   SCIP_CALL( SCIPlpiGetDualfarkas(lpi, dualfarkas) );

   /* calculate the Farkas row */
   (*farkaslhs) = 0.0;
   (*stopped) = FALSE;
   for( r = 0; r < nrows; ++r )
   {
      row = rows[r];
      assert(row != NULL);
      assert(row->len == 0 || row->cols != NULL);
      assert(row->len == 0 || row->vals != NULL);
      assert(row == lp->lpirows[r]);

      /* ignore local rows and rows with Farkas value 0.0 */
      if( !row->local && !SCIPsetIsZero(set, dualfarkas[r]) )
      {
#ifndef NDEBUG
         {
            SCIP_Real lpilhs;
            SCIP_Real lpirhs;

            SCIP_CALL( SCIPlpiGetSides(lpi, r, r, &lpilhs, &lpirhs) );
            assert((SCIPsetIsInfinity(set, -lpilhs) && SCIPsetIsInfinity(set, -row->lhs))
               || SCIPsetIsRelEQ(set, lpilhs, row->lhs - row->constant));
            assert((SCIPsetIsInfinity(set, lpirhs) && SCIPsetIsInfinity(set, row->rhs))
               || SCIPsetIsRelEQ(set, lpirhs, row->rhs - row->constant));
         }
#endif

         /* add row side to Farkas row lhs: dualfarkas > 0 -> lhs, dualfarkas < 0 -> rhs */
         if( dualfarkas[r] > 0.0 )
         {
            /* check if sign of dual Farkas value is valid */
            if( SCIPsetIsInfinity(set, -row->lhs) )
               continue;

<<<<<<< HEAD
            /* due to numerical reasons we want to stop */
            if( REALABS(dualfarkas[r] * (row->lhs - row->constant)) > NUMSTOP )
            {
               (*stopped) = TRUE;
               goto TERMINATE;
            }
            (*farkaslhs) += dualfarkas[r] * (row->lhs - row->constant);
=======
            /* count number of LP iterations */
            SCIP_CALL( SCIPlpiGetIterations(lpi, &iter) );
            (*iterations) += iter;
            stat->nconflictlps++;
            stat->nconflictlpiterations += iter;
            SCIPsetDebugMsg(set, " -> resolved objlim exceeding LP in %d iterations (total: %" SCIP_LONGINT_FORMAT ") (infeasible:%u, objlim: %u, optimal:%u)\n",
               iter, stat->nconflictlpiterations, SCIPlpiIsPrimalInfeasible(lpi), SCIPlpiIsObjlimExc(lpi),
               SCIPlpiIsOptimal(lpi));
            valid = (SCIPlpiIsObjlimExc(lpi) || SCIPlpiIsPrimalInfeasible(lpi) || SCIPlpiIsDualFeasible(lpi));
>>>>>>> b712ad46
         }
         else
         {
            /* check if sign of dual Farkas value is valid */
            if( SCIPsetIsInfinity(set, row->rhs) )
               continue;

            /* due to numerical reasons we want to stop */
            if( REALABS(dualfarkas[r] * (row->rhs - row->constant)) > NUMSTOP )
            {
               (*stopped) = TRUE;
               goto TERMINATE;
            }

            (*farkaslhs) += dualfarkas[r] * (row->rhs - row->constant);
         }
         SCIPdebugMessage(" -> farkaslhs: %g<%s>[%g,%g] -> %g\n", dualfarkas[r], SCIProwGetName(row),
            row->lhs - row->constant, row->rhs - row->constant, *farkaslhs);

         /* due to numerical reasons we want to stop */
         if( REALABS(*farkaslhs) > NUMSTOP )
         {
            (*stopped) = TRUE;
            goto TERMINATE;
         }

<<<<<<< HEAD
         /* add row coefficients to Farkas row */
         for( i = 0; i < row->len; ++i )
         {
            v = SCIPvarGetProbindex(SCIPcolGetVar(row->cols[i]));
            assert(0 <= v && v < nvars);
            farkascoefs[v] += dualfarkas[r] * row->vals[i];
         }
=======
      SCIP_CALL( SCIPlpiGetObjval(lpi, &objval) );
      if( objval < lp->lpiuobjlim )
      {
         SCIPsetDebugMsg(set, " -> LP does not exceed the cutoff bound: obj=%g, cutoff=%g\n", objval, lp->lpiuobjlim);
         return SCIP_OKAY;
>>>>>>> b712ad46
      }
#ifdef SCIP_DEBUG
      else if( !SCIPsetIsZero(set, dualfarkas[r]) )
      {
<<<<<<< HEAD
         SCIPdebugMessage(" -> ignoring %s row <%s> with dual Farkas value %.10f (lhs=%g, rhs=%g)\n",
            row->local ? "local" : "global", SCIProwGetName(row), dualfarkas[r],
            row->lhs - row->constant, row->rhs - row->constant);
      }
=======
         SCIPsetDebugMsg(set, " -> LP exceeds the cutoff bound: obj=%g, cutoff=%g\n", objval, lp->lpiuobjlim);
      }
   }

   SCIPsetDebugMsg(set, "analyzing conflict on infeasible LP (infeasible: %u, objlimexc: %u, optimal:%u) in depth %d (diving: %u)\n",
      SCIPlpiIsPrimalInfeasible(lpi), SCIPlpiIsObjlimExc(lpi), SCIPlpiIsOptimal(lpi), SCIPtreeGetCurrentDepth(tree), diving);
#ifdef SCIP_DEBUG
   {
      SCIP_Real uobjlim;

      SCIP_CALL( SCIPlpiGetRealpar(lpi, SCIP_LPPAR_UOBJLIM, &uobjlim) );
      SCIPsetDebugMsg(set, " -> objective limit in LP solver: %g (in LP: %g)\n", uobjlim, lp->lpiuobjlim);
   }
>>>>>>> b712ad46
#endif
   }

   /* calculate the current Farkas activity, always using the best bound w.r.t. the Farkas coefficient */
   (*farkasact) = 0.0;
   for( v = 0; v < nvars; ++v )
   {
      var = vars[v];
      assert(SCIPvarGetProbindex(var) == v);

      /* ignore coefficients close to 0.0 */
      if( SCIPsetIsZero(set, farkascoefs[v]) )
         farkascoefs[v] = 0.0;
      else if( farkascoefs[v] > 0.0 )
      {
         assert((SCIPvarGetStatus(var) == SCIP_VARSTATUS_COLUMN && SCIPcolGetLPPos(SCIPvarGetCol(var)) >= 0)
            || !SCIPsetIsPositive(set, SCIPvarGetUbLP(var, set)));
         if( SCIPsetIsInfinity(set, curvarubs[v]) )
         {
            (*stopped) = TRUE;
            goto TERMINATE;
         }
         (*farkasact) += farkascoefs[v] * curvarubs[v];
         SCIPdebugMessage(" -> farkasact: %g<%s>[%g,%g] -> %g\n", farkascoefs[v], SCIPvarGetName(var),
            curvarlbs[v], curvarubs[v], (*farkasact));
      }
      else
      {
         assert((SCIPvarGetStatus(var) == SCIP_VARSTATUS_COLUMN && SCIPcolGetLPPos(SCIPvarGetCol(var)) >= 0)
            || !SCIPsetIsNegative(set, SCIPvarGetLbLP(var, set)));
         if( SCIPsetIsInfinity(set, -curvarlbs[v]) )
         {
            (*stopped) = TRUE;
            goto TERMINATE;
         }
         (*farkasact) += farkascoefs[v] * curvarlbs[v];
         SCIPdebugMessage(" -> farkasact: %g<%s>[%g,%g] -> %g\n", farkascoefs[v], SCIPvarGetName(var),
            curvarlbs[v], curvarubs[v], (*farkasact));
      }
   }
   SCIPdebugMessage(" -> farkaslhs=%g, farkasact=%g\n", *farkaslhs, (*farkasact));

  TERMINATE:
   SCIPsetFreeBufferArray(set, &dualfarkas);

   return SCIP_OKAY;
}

/** try to find a subset of changed bounds leading to an infeasible LP
 *
 *  1. call undoBdchgsDualfarkas() or undoBdchgsDualsol()
 *     -> update lb/ubchginfoposs arrays
 *     -> store additional changes in bdchg and curvarlbs/ubs arrays
 *     -> apply additional changes to the LPI
 *  2. (optional) if additional bound changes were undone:
 *     -> resolve LP
 *     -> goto 1.
 *  3. redo all bound changes in the LPI to restore the LPI to its original state
 *  4. analyze conflict
 *     -> put remaining changed bounds (see lb/ubchginfoposs arrays) into starting conflict set
 */
static
SCIP_RETCODE runBoundHeuristic(
   SCIP_SET*             set,                /**< global SCIP settings */
   SCIP_STAT*            stat,               /**< problem statistics */
   SCIP_PROB*            transprob,          /**< transformed problem */
   SCIP_TREE*            tree,               /**< branch and bound tree */
   SCIP_LP*              lp,                 /**< LP data */
   SCIP_LPI*             lpi,                /**< LPI data */
   SCIP_Real*            farkascoefs,        /**< coefficients in the proof constraint */
   SCIP_Real*            farkaslhs,          /**< lhs of the proof constraint */
   SCIP_Real*            farkasactivity      /**< maximal activity of the proof constraint */,
   SCIP_Real*            curvarlbs,          /**< current lower bounds of active problem variables */
   SCIP_Real*            curvarubs,          /**< current upper bounds of active problem variables */
   int*                  lbchginfoposs,      /**< positions of currently active lower bound change information in variables' arrays */
   int*                  ubchginfoposs,      /**< positions of currently active upper bound change information in variables' arrays */
   int*                  iterations,         /**< pointer to store the total number of LP iterations used */
   SCIP_Bool             diving,             /**< are we in strong branching or diving mode? */
   SCIP_Bool             marklpunsolved,     /**< whether LP should be marked unsolved after analysis (needed for strong branching) */
   SCIP_Bool*            valid
   )
{
   SCIP_LPBDCHGS* oldlpbdchgs;
   SCIP_LPBDCHGS* relaxedlpbdchgs;
   SCIP_Bool solvelp;
   SCIP_Bool resolve;
   int ncols;

   /* get number of columns in the LP */
   ncols = SCIPlpGetNCols(lp);

   /* get temporary memory for remembering bound changes on LPI columns */
   SCIP_CALL( lpbdchgsCreate(&oldlpbdchgs, set, ncols) );
   SCIP_CALL( lpbdchgsCreate(&relaxedlpbdchgs, set, ncols) );

   /* undo as many bound changes as possible with the current LP solution */
   resolve = FALSE;
   if( (*valid) )
   {
      int currentdepth;
      currentdepth = SCIPtreeGetCurrentDepth(tree);

      if( SCIPlpiIsPrimalInfeasible(lpi) )
      {
         SCIP_CALL( undoBdchgsDualfarkas(set, transprob, lp, currentdepth, curvarlbs, curvarubs, lbchginfoposs,
               ubchginfoposs, oldlpbdchgs, relaxedlpbdchgs, valid, &resolve, farkascoefs, farkaslhs, farkasactivity) );
      }
      else
      {
         assert(SCIPlpiIsDualFeasible(lpi) || SCIPlpiIsObjlimExc(lpi));
         SCIP_CALL( undoBdchgsDualsol(set, transprob, lp, currentdepth, curvarlbs, curvarubs, lbchginfoposs, ubchginfoposs,
               oldlpbdchgs, relaxedlpbdchgs, valid, &resolve) );
      }
   }

   /* check if we want to solve the LP */
   assert(SCIPprobAllColsInLP(transprob, set, lp));
   solvelp = (set->conf_maxlploops != 0 && set->conf_lpiterations != 0);

   if( (*valid) && resolve && solvelp )
   {
      SCIP_RETCODE retcode;
      SCIP_ROW** rows;
      int* sidechginds;
      SCIP_Real* sidechgoldlhss;
      SCIP_Real* sidechgoldrhss;
      SCIP_Real* sidechgnewlhss;
      SCIP_Real* sidechgnewrhss;
      SCIP_Real lpiinfinity;
      int maxlploops;
      int lpiterations;
      int sidechgssize;
      int nsidechgs;
      int nrows;
      int nloops;
      int r;

      /* get infinity value of LP solver */
      lpiinfinity = SCIPlpiInfinity(lpi);

      /* temporarily disable objective limit and install an iteration limit */
      maxlploops = (set->conf_maxlploops >= 0 ? set->conf_maxlploops : INT_MAX);
      lpiterations = (set->conf_lpiterations >= 0 ? set->conf_lpiterations : INT_MAX);
      SCIP_CALL( SCIPlpiSetRealpar(lpi, SCIP_LPPAR_UOBJLIM, lpiinfinity) );
      SCIP_CALL( SCIPlpiSetIntpar(lpi, SCIP_LPPAR_LPITLIM, lpiterations) );

      /* get LP rows */
      rows = SCIPlpGetRows(lp);
      nrows = SCIPlpGetNRows(lp);
      assert(nrows == 0 || rows != NULL);

      /* get temporary memory for remembering side changes on LPI rows */
      SCIP_CALL( SCIPsetAllocBufferArray(set, &sidechginds, nrows) );
      SCIP_CALL( SCIPsetAllocBufferArray(set, &sidechgoldlhss, nrows) );
      SCIP_CALL( SCIPsetAllocBufferArray(set, &sidechgoldrhss, nrows) );
      SCIP_CALL( SCIPsetAllocBufferArray(set, &sidechgnewlhss, nrows) );
      SCIP_CALL( SCIPsetAllocBufferArray(set, &sidechgnewrhss, nrows) );
      sidechgssize = nrows;
      nsidechgs = 0;

      /* remove all local rows by setting their sides to infinity;
       * finite sides are only changed to near infinity, such that the row's sense in the LP solver
       * is not affected (e.g. CPLEX cannot handle free rows)
       */
      for( r = 0 ; r < nrows; ++r )
      {
         assert(SCIProwGetLPPos(rows[r]) == r);

         if( SCIProwIsLocal(rows[r]) )
         {
            SCIPsetDebugMsg(set, " -> removing local row <%s> [%g,%g]\n",
               SCIProwGetName(rows[r]), SCIProwGetLhs(rows[r]), SCIProwGetRhs(rows[r]));
            SCIP_CALL( addSideRemoval(set, rows[r], lpiinfinity, &sidechginds, &sidechgoldlhss, &sidechgoldrhss,
                  &sidechgnewlhss, &sidechgnewrhss, &sidechgssize, &nsidechgs) );
         }
      }

      /* apply changes of local rows to the LP solver */
      if( nsidechgs > 0 )
      {
         SCIP_CALL( SCIPlpiChgSides(lpi, nsidechgs, sidechginds, sidechgnewlhss, sidechgnewrhss) );
      }

      /* undo as many additional bound changes as possible by resolving the LP */
      assert((*valid));
      assert(resolve);
      nloops = 0;
      while( (*valid) && resolve && nloops < maxlploops )
      {
         int iter;

         nloops++;
         resolve = FALSE;

         SCIPdebugMessage("infeasible LP conflict analysis loop %d (changed col bounds: %d)\n", nloops, relaxedlpbdchgs->nbdchgs);

         /* apply bound changes to the LP solver */
         assert(relaxedlpbdchgs->nbdchgs >= 0);
         if( relaxedlpbdchgs->nbdchgs > 0 )
         {
            SCIPdebugMessage(" -> applying %d bound changes to the LP solver\n", relaxedlpbdchgs->nbdchgs);
            SCIP_CALL( SCIPlpiChgBounds(lpi, relaxedlpbdchgs->nbdchgs,
                  relaxedlpbdchgs->bdchginds, relaxedlpbdchgs->bdchglbs, relaxedlpbdchgs->bdchgubs) );

            /* reset conflict LP bound change data structure */
            lpbdchgsReset(&relaxedlpbdchgs, ncols);
         }

         /* start LP timer */
         SCIPclockStart(stat->conflictlptime, set);

         /* resolve LP */
         retcode = SCIPlpiSolveDual(lpi);

         /* stop LP timer */
         SCIPclockStop(stat->conflictlptime, set);

         /* check return code of LP solving call */
         if( retcode == SCIP_LPERROR )
         {
            (*valid) = FALSE;
            break;
         }
         SCIP_CALL( retcode );

         /* count number of LP iterations */
         SCIP_CALL( SCIPlpiGetIterations(lpi, &iter) );
         (*iterations) += iter;
         stat->nconflictlps++;
         stat->nconflictlpiterations += iter;
         SCIPdebugMessage(" -> resolved LP in %d iterations (total: %" SCIP_LONGINT_FORMAT ") (infeasible:%u)\n",
            iter, stat->nconflictlpiterations, SCIPlpiIsPrimalInfeasible(lpi));

         /* evaluate result */
         if( SCIPlpiIsDualFeasible(lpi) || SCIPlpiIsObjlimExc(lpi) )
         {
            SCIP_Real objval;

            SCIP_CALL( SCIPlpiGetObjval(lpi, &objval) );
            (*valid) = (objval >= lp->lpiuobjlim && !SCIPlpDivingObjChanged(lp));
         }
         else
            (*valid) = SCIPlpiIsPrimalInfeasible(lpi);

         if( (*valid) )
         {
            int currentdepth;
            currentdepth = SCIPtreeGetCurrentDepth(tree);

            /* undo additional bound changes */
            if( SCIPlpiIsPrimalInfeasible(lpi) )
            {
               SCIP_Bool stopped = FALSE;

               /* the original LP exceeds the current cutoff bound, thus, we have not constructed the farkas proof */
               SCIP_CALL( getFarkasProof(set, stat, transprob, lp, lpi, farkascoefs, farkaslhs, farkasactivity,
                     curvarlbs, curvarubs, &stopped) );

               /* TODO analyse the dual ray */

               SCIP_CALL( undoBdchgsDualfarkas(set, transprob, lp, currentdepth, curvarlbs, curvarubs,
                     lbchginfoposs, ubchginfoposs,  oldlpbdchgs, relaxedlpbdchgs, valid, &resolve,
                     farkascoefs, farkaslhs, farkasactivity) );
            }
            else
            {
               assert(SCIPlpiIsDualFeasible(lpi) || SCIPlpiIsObjlimExc(lpi));
               SCIP_CALL( undoBdchgsDualsol(set, transprob, lp, currentdepth, curvarlbs, curvarubs,
                     lbchginfoposs, ubchginfoposs, oldlpbdchgs, relaxedlpbdchgs, valid, &resolve) );
            }
         }
         assert(!resolve || (*valid));
         assert(!resolve || relaxedlpbdchgs->nbdchgs > 0);
         SCIPdebugMessage(" -> finished infeasible LP conflict analysis loop %d (iter: %d, nbdchgs: %d)\n",
            nloops, iter, relaxedlpbdchgs->nbdchgs);
      }

      SCIPdebugMessage("finished undoing bound changes after %d loops (valid=%u, nbdchgs: %d)\n",
         nloops, (*valid), oldlpbdchgs->nbdchgs);

      /* reset variables to local bounds */
      if( oldlpbdchgs->nbdchgs > 0 )
      {
         SCIP_CALL( SCIPlpiChgBounds(lpi, oldlpbdchgs->nbdchgs,
               oldlpbdchgs->bdchginds, oldlpbdchgs->bdchglbs, oldlpbdchgs->bdchgubs) );
      }

      /* reset changes of local rows */
      if( nsidechgs > 0 )
      {
         SCIP_CALL( SCIPlpiChgSides(lpi, nsidechgs, sidechginds, sidechgoldlhss, sidechgoldrhss) );
      }

      /* mark the LP unsolved */
      if( oldlpbdchgs->nbdchgs > 0 || nsidechgs > 0 )
      {
         /* The LPI data are out of sync with LP data. Thus, the LP should be marked
          * unsolved. However, for strong branching calls, the LP has to have status 'solved'; in
          * this case, marklpunsolved is FALSE and synchronization is performed later. */
         if ( marklpunsolved )
         {
            lp->solved = FALSE;
            lp->primalfeasible = FALSE;
            lp->dualfeasible = FALSE;
            lp->lpobjval = SCIP_INVALID;
            lp->lpsolstat = SCIP_LPSOLSTAT_NOTSOLVED;
         }
      }

      /* reinstall old objective and iteration limits in LP solver */
      SCIP_CALL( SCIPlpiSetRealpar(lpi, SCIP_LPPAR_UOBJLIM, lp->lpiuobjlim) );
      SCIP_CALL( SCIPlpiSetIntpar(lpi, SCIP_LPPAR_LPITLIM, lp->lpiitlim) );

      /* free temporary memory */
      SCIPsetFreeBufferArray(set, &sidechgnewrhss);
      SCIPsetFreeBufferArray(set, &sidechgnewlhss);
      SCIPsetFreeBufferArray(set, &sidechgoldrhss);
      SCIPsetFreeBufferArray(set, &sidechgoldlhss);
      SCIPsetFreeBufferArray(set, &sidechginds);
   }

   /* free temporary memory */
   lpbdchgsFree(&relaxedlpbdchgs, set);
   lpbdchgsFree(&oldlpbdchgs, set);

   return SCIP_OKAY;
}

/** calculates the minimal activity of a given set of bounds and coefficients */
static
SCIP_Real getMinActivity(
   SCIP_SET*             set,                /**< global SCIP settings */
   SCIP_PROB*            transprob,          /**< transformed problem */
   SCIP_Real*            vals,               /**< array of values */
   int*                  varinds,            /**< sparse data of variable indices */
   int                   nvarinds,           /**< number of variable indices*/
   SCIP_Real*            curvarlbs,          /**< current lower bounds of active problem variables */
   SCIP_Real*            curvarubs           /**< current upper bounds of active problem variables */
   )
{
   SCIP_Real minact = 0.0;
   int i;

   for( i = 0; i < nvarinds; i++ )
   {
      int v = SCIPvarGetProbindex(transprob->vars[varinds[i]]);

      /* calculate the minimal activity */
      if( vals[v] > 0.0 )
         minact += vals[v] * curvarlbs[v];
      else
         minact += vals[v] * curvarubs[v];
   }

   return minact;
}

/** returns true if the given constraint (represented by variables, coefficients, and side) separates the root LP solution */
static
SCIP_Bool cutoffRootSol(
   SCIP_SET*             set,                /**< global SCIP settings */
   SCIP_PROB*            transprob,          /**< transformed problem */
   SCIP_VAR**            vars,               /**< array of problem variables */
   SCIP_Real*            vals,               /**< array of variable coefficients */
   SCIP_Real             side,               /**< side (lhs/rhs) of the constraint */
   int                   nvars,              /**< number of variables */
   SCIP_Bool             haslhs              /**< true iff the side is a lhs */
   )
{
   SCIP_Real activity;
   SCIP_Bool cutoff;
   int i;

   activity = 0.0;
   for( i = 0; i < nvars; i++ )
   {
      assert(vars[i] != NULL);
      activity += (vals[i] * SCIPvarGetRootSol(vars[i]));
   }

   cutoff = FALSE;

   if( haslhs )
      cutoff = SCIPsetIsLT(set, activity, side);
   else
      cutoff = SCIPsetIsGT(set, activity, side);

   return cutoff;
}

/** tighten a given infeasibility proof
 *
 *  TODO: write detailed description
 */
static
SCIP_RETCODE tightenDualray(
   SCIP_SET*             set,                /**< global SCIP settings */
   SCIP_PROB*            transprob,          /**< transformed problem */
   SCIP_Real*            vals,               /**< coefficients of the proof constraint */
   SCIP_Real*            rhs,                /**< rhs of the proof constraint */
   int*                  varinds,            /**< sparse data of variable indices */
   int*                  nvarinds,           /**< number of variable indices*/
   SCIP_Bool*            varused,            /**< bool array indicating whether a variable is part of the proof constraint */
   SCIP_Real*            curvarlbs,          /**< current lower bounds of active problem variables */
   SCIP_Real*            curvarubs,          /**< current upper bounds of active problem variables */
   int*                  lbchginfoposs,      /**< positions of currently active lower bound change information in variables' arrays */
   int*                  ubchginfoposs,      /**< positions of currently active upper bound change information in variables' arrays */
   SCIP_Bool*            success             /**< success pointer */
   )
{
   SCIP_Real* wc_vals;
   SCIP_Bool* wc_varused;
   int* wc_varinds;
   SCIP_Real wc_rhs;
   SCIP_Real minact;
   SCIP_Real violation;
   SCIP_Real newviolation;
   SCIP_Bool islocal;
   SCIP_Bool tightened;
   SCIP_Bool stop;
   int wc_nvars;
   int round;
   int nvars;

   nvars = transprob->nvars;

   /* create working copies of values and rhs */
   SCIP_CALL( SCIPsetDuplicateBufferArray(set, &wc_vals, vals, nvars) );
   SCIP_CALL( SCIPsetDuplicateBufferArray(set, &wc_varused, varused, nvars) );
   SCIP_CALL( SCIPsetDuplicateBufferArray(set, &wc_varinds, varinds, nvars) );
   wc_rhs = (*rhs);
   wc_nvars = (*nvarinds);

   SCIPdebugMessage("start dualray tightening:\n");

   stop = FALSE;
   violation = SCIP_UNKNOWN;
   newviolation = SCIP_UNKNOWN;
   round = 0;

#if 0
   /* order bound changes */
   SCIP_CALL( SCIPsetAllocBufferArray(set, &depth, (*nvarinds)) );
   SCIP_CALL( SCIPsetAllocBufferArray(set, &sorted_varinds, (*nvarinds)) );

   for( i = 0; i < (*nvarinds); i++ )
   {
      SCIP_VAR* var = transprob->vars[varinds[i]];

      v = SCIPvarGetProbindex(var);

      depth[i] = var->lbchginfos[lbchginfoposs[v]].bdchgidx.depth;
      sorted_varinds[i] = varinds[i];
   }
   SCIPsortDownIntInt(depth, sorted_varinds, (*nvarinds));

   SCIP_COL* col = SCIPvarGetCol(transprob->vars[sorted_varinds[0]]);
   for( i = 0; i < SCIPcolGetNNonz(col); i++ )
   {
      printf("row %d (%d): val=%g, size=%d\n", i, SCIProwGetIndex(col->rows[i]), col->vals[i], SCIProwGetNNonz(col->rows[i]));
   }
#endif

   while( !stop )
   {
      ++round;

      /* in the first round the data was already update due to the SCIPsetDuplicateBufferArray call */
      if( round > 1 )
      {
         BMScopyMemoryArray(wc_vals, vals, nvars);
         BMScopyMemoryArray(wc_varused, varused, nvars);
         BMScopyMemoryArray(wc_varinds, varinds, nvars);
         wc_rhs = (*rhs);
         wc_nvars = (*nvarinds);
      }

      /* get minimal activity */
      minact = getMinActivity(set, transprob, wc_vals, wc_varinds, wc_nvars, curvarlbs, curvarubs);

      /* calculate the violation */
      newviolation = minact-wc_rhs;

      /* in the first iteration both violations are equal */
      if( violation == SCIP_UNKNOWN )
         violation = newviolation;

      SCIPdebugMessage("round %d: constraint has nvars=%d minact=%g rhs=%g violation=%g\n", round, wc_nvars, minact, wc_rhs, newviolation);

      islocal = FALSE;
      minact = 0.0;

      if( set->conf_applymir )
      {
         SCIP_CALL( SCIPcutsApplyMIR(set->scip, BOUNDSWITCH, USEVBDS, ALLOWLOCAL, FIXINTEGRALRHS, NULL, NULL, MINFRAC, MAXFRAC, SCALE,
               NULL, NULL, wc_vals, &wc_rhs, wc_varinds, &wc_nvars, &minact, wc_varused, success, &islocal) );
         assert(!islocal);

         if( *success )
         {
            /* get minimal activity */
            minact = getMinActivity(set, transprob, wc_vals, wc_varinds, wc_nvars, curvarlbs, curvarubs);

            /* calculate the violation */
            newviolation = minact-wc_rhs;

            /* check whether we still have a proof */
            if( SCIPsetIsLE(set, minact, wc_rhs) )
            {
               tightened = FALSE;
               *success = FALSE;
            }
            else
            {
               /* check whether the new constraint cuts of the root LP solution */
               if( cutoffRootSol(set, transprob, transprob->vars, wc_vals, wc_rhs, transprob->nvars, FALSE) )
                  tightened = TRUE;
               else
                  tightened = FALSE;
            }

            /* the new constraint is tighter and we keep it */
            if( *success && tightened )
            {
               BMScopyMemoryArray(vals, wc_vals, nvars);
               BMScopyMemoryArray(varused, wc_varused, nvars);
               BMScopyMemoryArray(varinds, wc_varinds, nvars);
               (*rhs) = wc_rhs;
               (*nvarinds) = wc_nvars;
               violation = newviolation;

               stop = TRUE;
            }
         }
      }
      else
         *success = FALSE;

      // only tmp
      stop = TRUE;
   }

   /* free buffer memory */
   SCIPsetFreeBufferArray(set, &wc_varinds);
   SCIPsetFreeBufferArray(set, &wc_varused);
   SCIPsetFreeBufferArray(set, &wc_vals);

   return SCIP_OKAY;
}

/** creates a constraint and tries to add it to the storage */
static
SCIP_RETCODE createAndAddDualray(
   SCIP_CONFLICT*        conflict,           /**< conflict analysis data */
   SCIP_CONFLICTSTORE*   conflictstore,      /**< conflict pool data */
   SCIP_SET*             set,                /**< global SCIP settings */
   SCIP_STAT*            stat,               /**< dynamic SCIP statistics */
   SCIP_PROB*            prob,               /**< transformed problem */
   SCIP_TREE*            tree,               /**< tree data */
   BMS_BLKMEM*           blkmem,             /**< block memory */
   int                   nvars,              /**< number of variables in the proof constraint */
   SCIP_VAR**            vars,               /**< problem variables */
   SCIP_Real*            vals,               /**< coefficients of the proof constraint */
   SCIP_Real             lhs,                /**< lhs of the proof constraint */
   SCIP_Real             rhs,                /**< rhs of the proof constraint */
   SCIP_Bool             separate            /**< should the constraint be separable? */
   )
{
   SCIP_CONS* cons;
   SCIP_Real orthogonality;
   SCIP_Real prod;
   SCIP_Real normcons;
   SCIP_Real normobj;
   char name[SCIP_MAXSTRLEN];
   SCIP_Bool success;
   int nnonzeros;
   int i;

   prod = 0.0;
   normcons = 0.0;
   normobj = 0.0;
   nnonzeros = 0;
   for( i = 0; i < nvars; i++ )
   {
      if( !SCIPsetIsZero(set, vals[i]) )
      {
         ++nnonzeros;
         normcons += (vals[i] * vals[i]);
         prod += (vals[i] * SCIPvarGetObj(vars[i]));
      }

      normobj += (SCIPvarGetObj(vars[i]) * SCIPvarGetObj(vars[i]));
   }
   assert(!SCIPsetIsZero(set, normcons));

   /* don't store dualrays that are to long / have to much non-zeros */
   if( set->conf_minmaxvars < nnonzeros && nnonzeros > set->conf_maxvarsfac * prob->nvars )
      return SCIP_OKAY;

   /* check whether the ray is orthogonal enough */
   if( SCIPsetIsZero(set, normobj) )
      orthogonality = 1.0;
   else
      orthogonality = 1.0 - REALABS(prod) / (SQRT(normcons) * SQRT(normobj));

   if( set->conf_minmaxvars < nnonzeros && SCIPsetIsLT(set, orthogonality, set->sepa_minortho) )
      return SCIP_OKAY;

   if( conflict->conflictset->conflicttype == SCIP_CONFTYPE_INFEASLP )
      (void)SCIPsnprintf(name, SCIP_MAXSTRLEN, "dualray_inf_%d", conflict->ndualrayinfsuccess);
   else
      return SCIP_INVALIDCALL;

   /* TODO: check if a more specialized constraint can be created */
   SCIP_CALL( SCIPcreateConsLinear(set->scip, &cons, name, nvars, vars, vals, lhs, rhs,
         FALSE, separate, FALSE, FALSE, TRUE, FALSE, FALSE, TRUE, TRUE, FALSE) );

   success = FALSE;
   SCIP_CALL( SCIPconflictstoreAddDualray(conflictstore, cons, blkmem, set, stat, prob, &success) );

   if( success )
   {
      SCIPdebugPrintCons(set->scip, cons, NULL);

      SCIP_CALL( SCIPaddCons(set->scip, cons) );

      if( (!SCIPsetIsInfinity(set, -lhs) && cutoffRootSol(set, prob, vars, vals, lhs, nvars, TRUE))
         || (!SCIPsetIsInfinity(set, rhs) && cutoffRootSol(set, prob, vars, vals, rhs, nvars, FALSE)) )
         ++conflict->ndualrayinfseparoot;

      SCIP_CALL( SCIPconsGetNVars(cons, set, &nvars, &success) );
      assert(success);

      conflict->dualrayinfavglength += nvars;

      if( nvars < conflict->dualrayinfminlength )
         conflict->dualrayinfminlength = nvars;
      if( nvars > conflict->dualrayinfmaxlength )
         conflict->dualrayinfmaxlength = nvars;

      ++conflict->ndualrayinfsuccess;
   }
   else
   {
      SCIP_CALL( SCIPconsDelete(cons, blkmem, set, stat, prob) );
   }

   SCIP_CALL( SCIPreleaseCons(set->scip, &cons) );

   return SCIP_OKAY;
}

/* tighten the bound of a singleton variable in a constraint */
static
SCIP_RETCODE handleSingleVar(
   SCIP_CONFLICT*        conflict,           /**< conflict analysis data */
   SCIP_CONFLICTSTORE*   conflictstore,      /**< conflict pool data */
   SCIP_SET*             set,                /**< global SCIP settings */
   SCIP_STAT*            stat,               /**< dynamic SCIP statistics */
   SCIP_TREE*            tree,               /**< tree data */
   BMS_BLKMEM*           blkmem,             /**< block memory */
   SCIP_PROB*            origprob,           /**< original problem */
   SCIP_PROB*            transprob,          /**< transformed problem */
   SCIP_REOPT*           reopt,              /**< reoptimization data */
   SCIP_LP*              lp,                 /**< LP data */
   SCIP_BRANCHCAND*      branchcand,         /**< branching candidates */
   SCIP_EVENTQUEUE*      eventqueue,         /**< event queue */
   SCIP_CLIQUETABLE*     cliquetable,        /**< clique table */
   SCIP_VAR*             var,                /**< problem varibale */
   SCIP_Real             val,                /**< coefficient of the variable */
   SCIP_Real             rhs                 /**< rhs of the constraint */
   )
{
   SCIP_Real newbound;
   SCIP_BOUNDTYPE boundtype;

   assert(tree != NULL);

   newbound = rhs/val;
   boundtype = (val > 0.0 ? SCIP_BOUNDTYPE_UPPER : SCIP_BOUNDTYPE_LOWER);

   /* the new bound contradicts a global bound, we need to add a constraint of size 1 that enforces detection
    * of global infeasibility
    */
   if( (boundtype == SCIP_BOUNDTYPE_LOWER && SCIPsetIsGT(set, newbound, SCIPvarGetUbGlobal(var)))
      || (boundtype == SCIP_BOUNDTYPE_UPPER && SCIPsetIsLT(set, newbound, SCIPvarGetLbGlobal(var))) )
   {
      SCIPdebugMessage("detect global infeasibility at var <%s>: locdom=[%g,%g] glbdom=[%g,%g] new %s bound=%g\n",
            SCIPvarGetName(var), SCIPvarGetLbLocal(var), SCIPvarGetUbLocal(var), SCIPvarGetLbGlobal(var),
            SCIPvarGetUbGlobal(var), (boundtype == SCIP_BOUNDTYPE_LOWER ? "lower" : "upper"), newbound);

      SCIP_CALL( createAndAddDualray(conflict, conflictstore, set, stat, transprob, tree, blkmem, 1, &var, &val,
            -SCIPsetInfinity(set), rhs, set->conf_seperate) );
   }
   else
   {
      SCIPdebugMessage("change %s bound of <%s>: %g -> %g\n", (boundtype == SCIP_BOUNDTYPE_LOWER ? "lower" : "upper"),
            SCIPvarGetName(var), (boundtype == SCIP_BOUNDTYPE_LOWER ? SCIPvarGetLbGlobal(var) : SCIPvarGetUbGlobal(var)),
            newbound);

      SCIP_CALL( SCIPnodeAddBoundchg(tree->root, blkmem, set, stat, transprob, origprob, tree, reopt, lp, branchcand,
            eventqueue, cliquetable, var, newbound, boundtype, FALSE) );
   }

   ++conflict->dualrayinfdomreds;
   ++conflict->ndualrayinfsuccess;

   return SCIP_OKAY;
}

/** perform conflict analysis */
static
SCIP_RETCODE performDualRayAnalysis(
   SCIP_CONFLICT*        conflict,           /**< conflict analysis data */
   SCIP_SET*             set,                /**< global SCIP settings */
   SCIP_STAT*            stat,               /**< dynamic SCIP statistics */
   BMS_BLKMEM*           blkmem,             /**< block memory */
   SCIP_PROB*            origprob,           /**< original problem */
   SCIP_PROB*            transprob,          /**< transformed problem */
   SCIP_TREE*            tree,               /**< tree data */
   SCIP_REOPT*           reopt,              /**< reoptimization data */
   SCIP_LP*              lp,                 /**< LP data */
   SCIP_BRANCHCAND*      branchcand,         /**< branching candidates */
   SCIP_EVENTQUEUE*      eventqueue,         /**< event queue */
   SCIP_CLIQUETABLE*     cliquetable,        /**< clique table */
   SCIP_CONFLICTSTORE*   conflictstore,      /**< conflict store */
   SCIP_Real*            farkascoefs,        /**< coefficients in the proof constraint */
   SCIP_Real             farkaslhs,          /**< lhs of the proof constraint */
   SCIP_Real*            curvarlbs,          /**< current lower bounds of active problem variables */
   SCIP_Real*            curvarubs,          /**< current upper bounds of active problem variables */
   int*                  lbchginfoposs,      /**< positions of currently active lower bound change information in variables' arrays */
   int*                  ubchginfoposs,      /**< positions of currently active upper bound change information in variables' arrays */
   SCIP_Bool             diving
   )
{
   SCIP_VAR** mirvars;
   SCIP_Real* mirvals;
   int* varinds;
   SCIP_Bool* varused;
   SCIP_Real mirrhs;
   SCIP_Real minact;
   SCIP_Bool success;
   int ndualrayvars;
   int nmirvars;
   int v;

   assert(set != NULL);
   assert(transprob != NULL);
   assert(farkascoefs != NULL);
   assert(!SCIPsetIsInfinity(set, !farkaslhs));

   /* start time for dualŕay analysis of infeasible LPs */
   SCIPclockStart(conflict->dualrayinftime, set);
   ++conflict->ndualrayinfcalls;

   ndualrayvars = transprob->nvars;
   SCIP_CALL( SCIPsetDuplicateBufferArray(set, &mirvars, transprob->vars, ndualrayvars) );
   SCIP_CALL( SCIPsetDuplicateBufferArray(set, &mirvals, farkascoefs, ndualrayvars) );
   SCIP_CALL( SCIPsetAllocBufferArray(set, &varinds, ndualrayvars) );
   SCIP_CALL( SCIPsetAllocBufferArray(set, &varused, ndualrayvars) );

   minact = 0.0;
   nmirvars = 0;

   /* the farkas proof a constraint of type lhs <= a^T x, such that the maximal activity of a^T x is strict less than lhs.
    * the MIR function implemented in cuts.c only supports constraints of type a^T x <= rhs, thus, we multiply with -1.0
    */
   mirrhs = -farkaslhs;

   for( v = 0; v < transprob->nvars; v++ )
   {
      if( SCIPsetIsZero(set, mirvals[v]) )
      {
         mirvals[v] = 0.0;
         varused[v] = FALSE;
      }
      else
      {
         /* the farkas proof a constraint of type lhs <= a^T x, such that the maximal activity of a^T x is strict less than lhs.
          * the MIR function implemented in cuts.c only supports constraints of type a^T x <= rhs, thus, we multiply with -1.0
          */
         mirvals[v] *= -1.0;

         varused[v] = TRUE;

         /* calculate the minimal activity */
         if( mirvals[v] > 0.0 )
            minact += mirvals[v] * curvarlbs[v];
         else
            minact += mirvals[v] * curvarubs[v];

         varinds[nmirvars] = v;
         ++nmirvars;
      }
   }
   assert(SCIPsetIsGT(set, minact, mirrhs));
   assert(nmirvars >= 1);

   success = FALSE;

   /* only one variable has a coefficient different to zero, we add this bound change instead of a constraint */
   if( nmirvars == 1 && !diving )
   {
      SCIP_CALL( handleSingleVar(conflict, conflictstore, set, stat, tree, blkmem, origprob, transprob, reopt, lp,
            branchcand, eventqueue, cliquetable, mirvars[varinds[0]], mirvals[varinds[0]], mirrhs) );

      goto TERMINATE;
   }
   else
   {
      SCIP_CALL( tightenDualray(set, transprob, mirvals, &mirrhs, varinds, &nmirvars, varused, curvarlbs, curvarubs,
            lbchginfoposs, ubchginfoposs, &success) );
   }

   /* only one variable has a coefficient different to zero, we add this bound change instead of a constraint */
   if( nmirvars == 1 && success && !diving )
   {
      SCIP_CALL( handleSingleVar(conflict, conflictstore, set, stat, tree, blkmem, origprob, transprob, reopt, lp,
            branchcand, eventqueue, cliquetable, mirvars[varinds[0]], mirvals[varinds[0]], mirrhs) );

      goto TERMINATE;
   }
   else
   {
      /* appling the MIR function yields a valid constraint */
      if( success )
      {
         /* create and add the alternative proof */
         SCIP_CALL( createAndAddDualray(conflict, conflictstore, set, stat, transprob, tree, blkmem, ndualrayvars, mirvars,
               mirvals, -SCIPsetInfinity(set), mirrhs, set->conf_seperate) );
      }

      if( !success || (success && !set->conf_onlybest) )
      {
         /* create and add the original proof */
         SCIP_CALL( createAndAddDualray(conflict, conflictstore, set, stat, transprob, tree, blkmem, ndualrayvars, mirvars,
               farkascoefs, farkaslhs, SCIPsetInfinity(set), set->conf_seperate) );
      }
   }

  TERMINATE:
   SCIPsetFreeBufferArray(set, &varused);
   SCIPsetFreeBufferArray(set, &varinds);
   SCIPsetFreeBufferArray(set, &mirvals);
   SCIPsetFreeBufferArray(set, &mirvars);

   /* stop time for dualŕay analysis of infeasible LPs */
   SCIPclockStop(conflict->dualrayinftime, set);

   return SCIP_OKAY;
}

/** actually performs analysis of infeasible LP */
static
SCIP_RETCODE conflictAnalyzeLP(
   SCIP_CONFLICT*        conflict,           /**< conflict analysis data */
   SCIP_CONFLICTSTORE*   conflictstore,      /**< conflict store */
   BMS_BLKMEM*           blkmem,             /**< block memory of transformed problem */
   SCIP_SET*             set,                /**< global SCIP settings */
   SCIP_STAT*            stat,               /**< problem statistics */
   SCIP_PROB*            transprob,          /**< transformed problem */
   SCIP_PROB*            origprob,           /**< original problem */
   SCIP_TREE*            tree,               /**< branch and bound tree */
   SCIP_REOPT*           reopt,              /**< reoptimization data structure */
   SCIP_LP*              lp,                 /**< LP data */
   SCIP_BRANCHCAND*      branchcand,         /**< branching candidate storage */
   SCIP_EVENTQUEUE*      eventqueue,         /**< event queue */
   SCIP_CLIQUETABLE*     cliquetable,        /**< clique table data structure */
   SCIP_Bool             diving,             /**< are we in strong branching or diving mode? */
   int*                  iterations,         /**< pointer to store the total number of LP iterations used */
   int*                  nconss,             /**< pointer to store the number of generated conflict constraints */
   int*                  nliterals,          /**< pointer to store the number of literals in generated conflict constraints */
   int*                  nreconvconss,       /**< pointer to store the number of generated reconvergence constraints */
   int*                  nreconvliterals,    /**< pointer to store the number of literals generated reconvergence constraints */
   SCIP_Bool             marklpunsolved      /**< whether LP should be marked unsolved after analysis (needed for strong branching) */
   )
{
   SCIP_VAR** vars;
   SCIP_LPI* lpi;
   SCIP_Bool valid;
   SCIP_Bool stopped;
   int nvars;
   int v;

   assert(conflict != NULL);
   assert(conflict->nconflictsets == 0);
   assert(set != NULL);
   assert(SCIPprobAllColsInLP(transprob, set, lp)); /* LP conflict analysis is only valid, if all variables are known */
   assert(stat != NULL);
   assert(transprob != NULL);
   assert(lp != NULL);
   assert(lp->flushed);
   assert(lp->solved);
   assert(iterations != NULL);
   assert(nconss != NULL);
   assert(nliterals != NULL);
   assert(nreconvconss != NULL);
   assert(nreconvliterals != NULL);

   *iterations = 0;
   *nconss = 0;
   *nliterals = 0;
   *nreconvconss = 0;
   *nreconvliterals = 0;

   vars = transprob->vars;
   nvars = transprob->nvars;

   valid = TRUE;

   /* get LP solver interface */
   lpi = SCIPlpGetLPI(lp);
   assert(SCIPlpiIsPrimalInfeasible(lpi) || SCIPlpiIsObjlimExc(lpi) || SCIPlpiIsDualFeasible(lpi));
   assert(SCIPlpiIsPrimalInfeasible(lpi) || !SCIPlpDivingObjChanged(lp));

<<<<<<< HEAD
   if( !SCIPlpiIsPrimalInfeasible(lpi) )
   {
      SCIP_Real objval;

      assert(!SCIPlpDivingObjChanged(lp));
=======
         SCIPsetDebugMsg(set, "infeasible LP conflict analysis loop %d (changed col bounds: %d)\n", nloops, relaxedlpbdchgs->nbdchgs);

         /* apply bound changes to the LP solver */
         assert(relaxedlpbdchgs->nbdchgs >= 0);
         if( relaxedlpbdchgs->nbdchgs > 0 )
         {
            SCIPsetDebugMsg(set, " -> applying %d bound changes to the LP solver\n", relaxedlpbdchgs->nbdchgs);
            SCIP_CALL( SCIPlpiChgBounds(lpi, relaxedlpbdchgs->nbdchgs,
                  relaxedlpbdchgs->bdchginds, relaxedlpbdchgs->bdchglbs, relaxedlpbdchgs->bdchgubs) );
>>>>>>> b712ad46

      /* make sure, a dual feasible solution exists, that exceeds the objective limit;
       * With FASTMIP setting, CPLEX does not apply the final pivot to reach the dual solution exceeding the objective
       * limit. Therefore, we have to either turn off FASTMIP and resolve the problem or continue solving it without
       * objective limit for at least one iteration. It seems that the strategy to continue with FASTMIP for one
       * additional simplex iteration yields better results.
       */
      SCIP_CALL( SCIPlpiGetObjval(lpi, &objval) );
      if( objval < lp->lpiuobjlim )
      {
         SCIP_RETCODE retcode;

         /* temporarily disable objective limit and install an iteration limit */
         SCIP_CALL( SCIPlpiSetRealpar(lpi, SCIP_LPPAR_UOBJLIM, SCIPlpiInfinity(lpi)) );
         SCIP_CALL( SCIPlpiSetIntpar(lpi, SCIP_LPPAR_LPITLIM, 1) );

         /* start LP timer */
         SCIPclockStart(stat->conflictlptime, set);

         /* resolve LP */
         retcode = SCIPlpiSolveDual(lpi);

         /* stop LP timer */
         SCIPclockStop(stat->conflictlptime, set);

         /* check return code of LP solving call */
         valid = (retcode != SCIP_LPERROR);
         if( valid )
         {
            int iter;

            SCIP_CALL( retcode );

            /* count number of LP iterations */
            SCIP_CALL( SCIPlpiGetIterations(lpi, &iter) );
            (*iterations) += iter;
            stat->nconflictlps++;
            stat->nconflictlpiterations += iter;
            SCIPdebugMessage(" -> resolved objlim exceeding LP in %d iterations (total: %" SCIP_LONGINT_FORMAT ") (infeasible:%u, objlim: %u, optimal:%u)\n",
               iter, stat->nconflictlpiterations, SCIPlpiIsPrimalInfeasible(lpi), SCIPlpiIsObjlimExc(lpi), SCIPlpiIsOptimal(lpi));
            valid = (SCIPlpiIsObjlimExc(lpi) || SCIPlpiIsPrimalInfeasible(lpi) || SCIPlpiIsDualFeasible(lpi));
         }

<<<<<<< HEAD
         /* reinstall old objective and iteration limits in LP solver */
         SCIP_CALL( SCIPlpiSetRealpar(lpi, SCIP_LPPAR_UOBJLIM, lp->lpiuobjlim) );
         SCIP_CALL( SCIPlpiSetIntpar(lpi, SCIP_LPPAR_LPITLIM, lp->lpiitlim) );
=======
         /* count number of LP iterations */
         SCIP_CALL( SCIPlpiGetIterations(lpi, &iter) );
         (*iterations) += iter;
         stat->nconflictlps++;
         stat->nconflictlpiterations += iter;
         SCIPsetDebugMsg(set, " -> resolved LP in %d iterations (total: %" SCIP_LONGINT_FORMAT ") (infeasible:%u)\n",
            iter, stat->nconflictlpiterations, SCIPlpiIsPrimalInfeasible(lpi));
>>>>>>> b712ad46

         /* abort, if the LP produced an error */
         if( !valid )
            return SCIP_OKAY;
      }
   }
   assert(SCIPlpiIsPrimalInfeasible(lpi) || SCIPlpiIsObjlimExc(lpi) || SCIPlpiIsDualFeasible(lpi));

   if( !SCIPlpiIsPrimalInfeasible(lpi) )
   {
      SCIP_Real objval;

      assert(!SCIPlpDivingObjChanged(lp));

      SCIP_CALL( SCIPlpiGetObjval(lpi, &objval) );
      if( objval < lp->lpiuobjlim )
      {
         SCIPdebugMessage(" -> LP does not exceed the cutoff bound: obj=%g, cutoff=%g\n", objval, lp->lpiuobjlim);
         return SCIP_OKAY;
      }
      else
      {
         SCIPdebugMessage(" -> LP exceeds the cutoff bound: obj=%g, cutoff=%g\n", objval, lp->lpiuobjlim);
      }
   }

   if( valid )
   {
      int* lbchginfoposs;
      int* ubchginfoposs;
      SCIP_Real* curvarlbs;
      SCIP_Real* curvarubs;
      SCIP_Real* farkascoefs;
      SCIP_Real farkaslhs;
      SCIP_Real farkasactivity;

      SCIP_CALL( SCIPsetAllocBufferArray(set, &lbchginfoposs, transprob->nvars) );
      SCIP_CALL( SCIPsetAllocBufferArray(set, &ubchginfoposs, transprob->nvars) );
      SCIP_CALL( SCIPsetAllocBufferArray(set, &farkascoefs, SCIPprobGetNVars(transprob)) );
      BMSclearMemoryArray(farkascoefs, SCIPprobGetNVars(transprob));

      farkasactivity = 0.0;
      farkaslhs = 0.0;

      /* get temporary memory for remembering variables' current bounds and corresponding bound change information
       * positions in variable's bound change information arrays
       */
      SCIP_CALL( SCIPsetAllocBufferArray(set, &curvarlbs, nvars) );
      SCIP_CALL( SCIPsetAllocBufferArray(set, &curvarubs, nvars) );


      /* get current bounds and current positions in lb/ubchginfos arrays of variables */
      valid = TRUE;
      for( v = 0; v < nvars && valid; ++v )
      {
         SCIP_VAR* var;

         var = vars[v];

         curvarlbs[v] = SCIPvarGetLbLP(var, set);
         curvarubs[v] = SCIPvarGetUbLP(var, set);
         lbchginfoposs[v] = var->nlbchginfos-1;
         ubchginfoposs[v] = var->nubchginfos-1;
         assert(diving || SCIPsetIsEQ(set, curvarlbs[v], SCIPvarGetLbLocal(var)));
         assert(diving || SCIPsetIsEQ(set, curvarubs[v], SCIPvarGetUbLocal(var)));

         /* check, if last bound changes were due to strong branching or diving */
         if( diving )
         {
            SCIP_Real lb;
            SCIP_Real ub;

            lb = SCIPvarGetLbLocal(var);
            ub = SCIPvarGetUbLocal(var);
            if( SCIPsetIsGT(set, curvarlbs[v], lb) )
               lbchginfoposs[v] = var->nlbchginfos;
            else if( SCIPsetIsLT(set, curvarlbs[v], lb) )
            {
               /* the bound in the diving LP was relaxed -> the LP is not a subproblem of the current node -> abort! */
               /**@todo we could still analyze such a conflict, but we would have to take care with our data structures */
               valid = FALSE;
            }
            if( SCIPsetIsLT(set, curvarubs[v], ub) )
               ubchginfoposs[v] = var->nubchginfos;
            else if( SCIPsetIsGT(set, curvarubs[v], ub) )
            {
               /* the bound in the diving LP was relaxed -> the LP is not a subproblem of the current node -> abort! */
               /**@todo we could still analyze such a conflict, but we would have to take care with our data structures */
               valid = FALSE;
            }
         }
<<<<<<< HEAD
      }

      if( !valid )
         goto TERMINATE;
=======
         assert(!resolve || valid);
         assert(!resolve || relaxedlpbdchgs->nbdchgs > 0);
         SCIPsetDebugMsg(set, " -> finished infeasible LP conflict analysis loop %d (iter: %d, nbdchgs: %d)\n",
            nloops, iter, relaxedlpbdchgs->nbdchgs);
      }

      SCIPsetDebugMsg(set, "finished undoing bound changes after %d loops (valid=%u, nbdchgs: %d)\n",
         nloops, valid, oldlpbdchgs->nbdchgs);
>>>>>>> b712ad46

      stopped = FALSE;
      if( SCIPlpiIsPrimalInfeasible(lpi) )
      {
         SCIP_CALL( getFarkasProof(set, stat, transprob, lp, lpi, farkascoefs, &farkaslhs, &farkasactivity, curvarlbs,
               curvarubs, &stopped) );
      }

      if( stopped )
         goto TERMINATE;

      /* start dual ray analysis */
      if( SCIPlpiIsPrimalInfeasible(lpi) && set->conf_enabledualray
            && conflict->conflictset->conflicttype == SCIP_CONFTYPE_INFEASLP )
      {
         /* start dual ray analysis */
         SCIP_CALL( performDualRayAnalysis(conflict, set, stat, blkmem, origprob, transprob, tree, reopt, lp, branchcand,
               eventqueue, cliquetable, conflictstore, farkascoefs, farkaslhs, curvarlbs, curvarubs, lbchginfoposs,
               ubchginfoposs, diving) );
      }

      /* start conflict analysis */
      if( set->conf_enablegraph && valid )
      {
         SCIP_CALL( runBoundHeuristic(set, stat, transprob, tree, lp, lpi, farkascoefs, &farkaslhs, &farkasactivity,
               curvarlbs, curvarubs, lbchginfoposs, ubchginfoposs, iterations, diving, marklpunsolved, &valid) );

         if( !valid )
            goto TERMINATE;

         /* analyze the conflict starting with remaining bound changes */
         SCIP_CALL( conflictAnalyzeRemainingBdchgs(conflict, blkmem, set, stat, transprob, tree, diving,
               lbchginfoposs, ubchginfoposs, nconss, nliterals, nreconvconss, nreconvliterals) );

         /* flush conflict set storage */
         SCIP_CALL( SCIPconflictFlushConss(conflict, blkmem, set, stat, transprob, origprob, tree, reopt, lp, branchcand, eventqueue, cliquetable) );
      }

     TERMINATE:
      SCIPsetFreeBufferArray(set, &curvarubs);
      SCIPsetFreeBufferArray(set, &curvarlbs);
      SCIPsetFreeBufferArray(set, &farkascoefs);
      SCIPsetFreeBufferArray(set, &ubchginfoposs);
      SCIPsetFreeBufferArray(set, &lbchginfoposs);
   }

#ifdef SCIP_DEBUG
   if( !valid || stopped )
   {
      SCIPdebugMessage("analyzing conflict on infeasible LP (infeasible: %u, objlimexc: %u, optimal:%u) in depth %d (diving: %u)\n",
         SCIPlpiIsPrimalInfeasible(lpi), SCIPlpiIsObjlimExc(lpi), SCIPlpiIsOptimal(lpi), SCIPtreeGetCurrentDepth(tree), diving);
         SCIP_Real uobjlim;

      SCIP_CALL( SCIPlpiGetRealpar(lpi, SCIP_LPPAR_UOBJLIM, &uobjlim) );
      SCIPdebugMessage(" -> objective limit in LP solver: %g (in LP: %g)\n", uobjlim, lp->lpiuobjlim);
   }
#endif

   return SCIP_OKAY;
}

/** analyzes an infeasible LP to find out the bound changes on variables that were responsible for the infeasibility;
 *  on success, calls standard conflict analysis with the responsible variables as starting conflict set, thus creating
 *  a conflict constraint out of the resulting conflict set;
 *  updates statistics for infeasible LP conflict analysis
 */
static
SCIP_RETCODE conflictAnalyzeInfeasibleLP(
   SCIP_CONFLICT*        conflict,           /**< conflict analysis data */
   SCIP_CONFLICTSTORE*   conflictstore,      /**< conflict store */
   BMS_BLKMEM*           blkmem,             /**< block memory of transformed problem */
   SCIP_SET*             set,                /**< global SCIP settings */
   SCIP_STAT*            stat,               /**< problem statistics */
   SCIP_PROB*            transprob,          /**< transformed problem */
   SCIP_PROB*            origprob,           /**< original problem */
   SCIP_TREE*            tree,               /**< branch and bound tree */
   SCIP_REOPT*           reopt,              /**< reoptimization data structure */
   SCIP_LP*              lp,                 /**< LP data */
   SCIP_BRANCHCAND*      branchcand,         /**< branching candidate storage */
   SCIP_EVENTQUEUE*      eventqueue,         /**< event queue */
   SCIP_CLIQUETABLE*     cliquetable,        /**< clique table data structure */
   SCIP_Bool*            success             /**< pointer to store whether a conflict constraint was created, or NULL */
   )
{
   int iterations;
   int nconss;
   int nliterals;
   int nreconvconss;
   int nreconvliterals;

   assert(conflict != NULL);
   assert(set != NULL);
   assert(lp != NULL);
   assert(SCIPprobAllColsInLP(transprob, set, lp)); /* LP conflict analysis is only valid, if all variables are known */

   assert(success == NULL || *success == FALSE);

   /* check, if infeasible LP conflict analysis is enabled */
   if( !set->conf_enable || !set->conf_useinflp )
      return SCIP_OKAY;

   /* check, if there are any conflict handlers to use a conflict set */
   if( set->nconflicthdlrs == 0 )
      return SCIP_OKAY;

   SCIPsetDebugMsg(set, "analyzing conflict on infeasible LP in depth %d (solstat: %d, objchanged: %u)\n",
      SCIPtreeGetCurrentDepth(tree), SCIPlpGetSolstat(lp), SCIPlpDivingObjChanged(lp));

   /* start timing */
   SCIPclockStart(conflict->inflpanalyzetime, set);
   conflict->ninflpcalls++;

   conflict->conflictset->conflicttype = (unsigned int) SCIP_CONFTYPE_INFEASLP;

   /* perform conflict analysis */
   SCIP_CALL( conflictAnalyzeLP(conflict, conflictstore, blkmem, set, stat, transprob, origprob, tree, reopt, lp, branchcand, eventqueue,
         cliquetable, SCIPlpDiving(lp), &iterations, &nconss, &nliterals, &nreconvconss, &nreconvliterals, TRUE) );
   conflict->ninflpsuccess += (nconss > 0 ? 1 : 0);
   conflict->ninflpiterations += iterations;
   conflict->ninflpconfconss += nconss;
   conflict->ninflpconfliterals += nliterals;
   conflict->ninflpreconvconss += nreconvconss;
   conflict->ninflpreconvliterals += nreconvliterals;
   if( success != NULL )
      *success = (nconss > 0);

   /* stop timing */
   SCIPclockStop(conflict->inflpanalyzetime, set);

   return SCIP_OKAY;
}

/** analyzes a bound exceeding LP to find out the bound changes on variables that were responsible for exceeding the
 *  primal bound;
 *  on success, calls standard conflict analysis with the responsible variables as starting conflict set, thus creating
 *  a conflict constraint out of the resulting conflict set;
 *  updates statistics for bound exceeding LP conflict analysis
 */
static
SCIP_RETCODE conflictAnalyzeBoundexceedingLP(
   SCIP_CONFLICT*        conflict,           /**< conflict analysis data */
   SCIP_CONFLICTSTORE*   conflictstore,      /**< conflict store */
   BMS_BLKMEM*           blkmem,             /**< block memory of transformed problem */
   SCIP_SET*             set,                /**< global SCIP settings */
   SCIP_STAT*            stat,               /**< problem statistics */
   SCIP_PROB*            transprob,          /**< transformed problem */
   SCIP_PROB*            origprob,           /**< original problem */
   SCIP_TREE*            tree,               /**< branch and bound tree */
   SCIP_REOPT*           reopt,              /**< reoptimization data structure */
   SCIP_LP*              lp,                 /**< LP data */
   SCIP_BRANCHCAND*      branchcand,         /**< branching candidate storage */
   SCIP_EVENTQUEUE*      eventqueue,         /**< event queue */
   SCIP_CLIQUETABLE*     cliquetable,        /**< clique table data structure */
   SCIP_Bool*            success             /**< pointer to store whether a conflict constraint was created, or NULL */
   )
{
   int iterations;
   int nconss;
   int nliterals;
   int nreconvconss;
   int nreconvliterals;

   assert(conflict != NULL);
   assert(set != NULL);
   assert(lp != NULL);
   assert(!SCIPlpDivingObjChanged(lp));
   assert(SCIPprobAllColsInLP(transprob, set, lp)); /* LP conflict analysis is only valid, if all variables are known */

   assert(success == NULL || *success == FALSE);

   /* check, if bound exceeding LP conflict analysis is enabled */
   if( !set->conf_enable || !set->conf_useboundlp )
      return SCIP_OKAY;

   /* check, if there are any conflict handlers to use a conflict set */
   if( set->nconflicthdlrs == 0 )
      return SCIP_OKAY;

   SCIPsetDebugMsg(set, "analyzing conflict on bound exceeding LP in depth %d (solstat: %d)\n",
      SCIPtreeGetCurrentDepth(tree), SCIPlpGetSolstat(lp));

   /* start timing */
   SCIPclockStart(conflict->boundlpanalyzetime, set);
   conflict->nboundlpcalls++;

   /* mark the conflict to depend on the cutoff bound */
   conflict->conflictset->conflicttype = (unsigned int) SCIP_CONFTYPE_BNDEXCEEDING;
   conflict->conflictset->usescutoffbound = TRUE;

   /* perform conflict analysis */
   SCIP_CALL( conflictAnalyzeLP(conflict, conflictstore, blkmem, set, stat, transprob, origprob, tree, reopt, lp, branchcand, eventqueue,
         cliquetable, SCIPlpDiving(lp), &iterations, &nconss, &nliterals, &nreconvconss, &nreconvliterals, TRUE) );
   conflict->nboundlpsuccess += (nconss > 0 ? 1 : 0);
   conflict->nboundlpiterations += iterations;
   conflict->nboundlpconfconss += nconss;
   conflict->nboundlpconfliterals += nliterals;
   conflict->nboundlpreconvconss += nreconvconss;
   conflict->nboundlpreconvliterals += nreconvliterals;
   if( success != NULL )
      *success = (nconss > 0);

   /* stop timing */
   SCIPclockStop(conflict->boundlpanalyzetime, set);

   return SCIP_OKAY;
}

/** analyzes an infeasible or bound exceeding LP to find out the bound changes on variables that were responsible for the
 *  infeasibility or for exceeding the primal bound;
 *  on success, calls standard conflict analysis with the responsible variables as starting conflict set, thus creating
 *  a conflict constraint out of the resulting conflict set;
 *  updates statistics for infeasible or bound exceeding LP conflict analysis;
 *  may only be called if SCIPprobAllColsInLP()
 */
SCIP_RETCODE SCIPconflictAnalyzeLP(
   SCIP_CONFLICT*        conflict,           /**< conflict analysis data */
   SCIP_CONFLICTSTORE*   conflictstore,      /**< conflict store */
   BMS_BLKMEM*           blkmem,             /**< block memory of transformed problem */
   SCIP_SET*             set,                /**< global SCIP settings */
   SCIP_STAT*            stat,               /**< problem statistics */
   SCIP_PROB*            transprob,          /**< transformed problem */
   SCIP_PROB*            origprob,           /**< original problem */
   SCIP_TREE*            tree,               /**< branch and bound tree */
   SCIP_REOPT*           reopt,              /**< reoptimization data structure */
   SCIP_LP*              lp,                 /**< LP data */
   SCIP_BRANCHCAND*      branchcand,         /**< branching candidate storage */
   SCIP_EVENTQUEUE*      eventqueue,         /**< event queue */
   SCIP_CLIQUETABLE*     cliquetable,        /**< clique table data structure */
   SCIP_Bool*            success             /**< pointer to store whether a conflict constraint was created, or NULL */
   )
{
   SCIP_LPSOLVALS storedsolvals;
   SCIP_COLSOLVALS* storedcolsolvals;
   SCIP_ROWSOLVALS* storedrowsolvals;
   int c;
   int r;

   if( success != NULL )
      *success = FALSE;

   /* check if the conflict analysis is applicable */
   if( !set->conf_enable )
      return SCIP_OKAY;

   /* in rare cases, it might happen that the solution stati of the LP and the LPI are out of sync; in particular this
    * happens when a new incumbent which cuts off the current node is found during the LP solving loop; in this case the
    * LP has status objlimit, but if diving has been used, the LPI only has the basis information, but is not solved
    *
    * @todo: alternatively, solve the LPI
    */
   if( !SCIPlpiWasSolved(SCIPlpGetLPI(lp)) )
      return SCIP_OKAY;

   /* LP conflict analysis is only valid, if all variables are known */
   assert( SCIPprobAllColsInLP(transprob, set, lp) );
   assert( SCIPlpGetSolstat(lp) == SCIP_LPSOLSTAT_INFEASIBLE || SCIPlpGetSolstat(lp) == SCIP_LPSOLSTAT_OBJLIMIT
      || (SCIPlpGetSolstat(lp) == SCIP_LPSOLSTAT_OPTIMAL && set->lp_disablecutoff == 1) );

   /* save status */
   storedsolvals.lpsolstat = lp->lpsolstat;
   storedsolvals.lpobjval = lp->lpobjval;
   storedsolvals.primalfeasible = lp->primalfeasible;
   storedsolvals.dualfeasible = lp->dualfeasible;
   storedsolvals.solisbasic = lp->solisbasic;
   storedsolvals.lpissolved = lp->solved;

   /* store solution values */
   SCIP_CALL( SCIPsetAllocBufferArray(set, &storedcolsolvals, lp->ncols) );
   SCIP_CALL( SCIPsetAllocBufferArray(set, &storedrowsolvals, lp->nrows) );
   for (c = 0; c < lp->ncols; ++c)
   {
      SCIP_COL* col;

      col = lp->cols[c];
      assert( col != NULL );

      storedcolsolvals[c].primsol = col->primsol;
      storedcolsolvals[c].redcost = col->redcost;
      storedcolsolvals[c].basisstatus = col->basisstatus; /*lint !e641 !e732*/
   }
   for (r = 0; r < lp->nrows; ++r)
   {
      SCIP_ROW* row;

      row = lp->rows[r];
      assert( row != NULL );

      if ( lp->lpsolstat == SCIP_LPSOLSTAT_INFEASIBLE )
         storedrowsolvals[r].dualsol = row->dualfarkas;
      else
      {
         assert( lp->lpsolstat == SCIP_LPSOLSTAT_OBJLIMIT ||
            (SCIPlpGetSolstat(lp) == SCIP_LPSOLSTAT_OPTIMAL && set->lp_disablecutoff == 1) );
         storedrowsolvals[r].dualsol = row->dualsol;
      }
      storedrowsolvals[r].activity = row->activity;
      storedrowsolvals[r].basisstatus = row->basisstatus; /*lint !e641 !e732*/
   }

   /* check, if the LP was infeasible or bound exceeding */
   if( SCIPlpiIsPrimalInfeasible(SCIPlpGetLPI(lp)) )
   {
      SCIP_CALL( conflictAnalyzeInfeasibleLP(conflict, conflictstore, blkmem, set, stat, transprob, origprob, tree, reopt, lp,
            branchcand, eventqueue, cliquetable, success) );
   }
   else
   {
      SCIP_CALL( conflictAnalyzeBoundexceedingLP(conflict, conflictstore, blkmem, set, stat, transprob, origprob, tree, reopt, lp,
            branchcand, eventqueue, cliquetable, success) );
   }

   /* possibly restore solution values */
   if( lp->flushed && SCIPlpGetSolstat(lp) == SCIP_LPSOLSTAT_NOTSOLVED )
   {
      /* restore status */
      lp->lpsolstat = storedsolvals.lpsolstat;
      lp->lpobjval = storedsolvals.lpobjval;
      lp->primalfeasible = storedsolvals.primalfeasible;
      lp->dualfeasible = storedsolvals.dualfeasible;
      lp->solisbasic = storedsolvals.solisbasic;
      lp->solved = storedsolvals.lpissolved;

      for (c = 0; c < lp->ncols; ++c)
      {
         SCIP_COL* col;

         col = lp->cols[c];
         assert( col != NULL );
         col->primsol = storedcolsolvals[c].primsol;
         col->redcost = storedcolsolvals[c].redcost;
         col->basisstatus = storedcolsolvals[c].basisstatus; /*lint !e641 !e732*/
      }
      for (r = 0; r < lp->nrows; ++r)
      {
         SCIP_ROW* row;

         row = lp->rows[r];
         assert( row != NULL );

         if ( lp->lpsolstat == SCIP_LPSOLSTAT_INFEASIBLE )
            row->dualfarkas = storedrowsolvals[r].dualsol;
         else
         {
            assert( lp->lpsolstat == SCIP_LPSOLSTAT_OBJLIMIT );
            row->dualsol = storedrowsolvals[r].dualsol;
         }
         row->activity = storedrowsolvals[r].activity;
         row->basisstatus = storedrowsolvals[r].basisstatus; /*lint !e641 !e732*/
      }
   }
   SCIPsetFreeBufferArray(set, &storedrowsolvals);
   SCIPsetFreeBufferArray(set, &storedcolsolvals);

   return SCIP_OKAY;
}

/** gets time in seconds used for analyzing infeasible LP conflicts */
SCIP_Real SCIPconflictGetInfeasibleLPTime(
   SCIP_CONFLICT*        conflict            /**< conflict analysis data */
   )
{
   assert(conflict != NULL);

   return SCIPclockGetTime(conflict->inflpanalyzetime);
}

/** gets number of calls to infeasible LP conflict analysis */
SCIP_Longint SCIPconflictGetNInfeasibleLPCalls(
   SCIP_CONFLICT*        conflict            /**< conflict analysis data */
   )
{
   assert(conflict != NULL);

   return conflict->ninflpcalls;
}

/** gets number of calls to infeasible LP conflict analysis that yield at least one conflict constraint */
SCIP_Longint SCIPconflictGetNInfeasibleLPSuccess(
   SCIP_CONFLICT*        conflict            /**< conflict analysis data */
   )
{
   assert(conflict != NULL);

   return conflict->ninflpsuccess;
}

/** gets number of conflict constraints detected in infeasible LP conflict analysis */
SCIP_Longint SCIPconflictGetNInfeasibleLPConflictConss(
   SCIP_CONFLICT*        conflict            /**< conflict analysis data */
   )
{
   assert(conflict != NULL);

   return conflict->ninflpconfconss;
}

/** gets total number of literals in conflict constraints created in infeasible LP conflict analysis */
SCIP_Longint SCIPconflictGetNInfeasibleLPConflictLiterals(
   SCIP_CONFLICT*        conflict            /**< conflict analysis data */
   )
{
   assert(conflict != NULL);

   return conflict->ninflpconfliterals;
}

/** gets number of reconvergence constraints detected in infeasible LP conflict analysis */
SCIP_Longint SCIPconflictGetNInfeasibleLPReconvergenceConss(
   SCIP_CONFLICT*        conflict            /**< conflict analysis data */
   )
{
   assert(conflict != NULL);

   return conflict->ninflpreconvconss;
}

/** gets total number of literals in reconvergence constraints created in infeasible LP conflict analysis */
SCIP_Longint SCIPconflictGetNInfeasibleLPReconvergenceLiterals(
   SCIP_CONFLICT*        conflict            /**< conflict analysis data */
   )
{
   assert(conflict != NULL);

   return conflict->ninflpreconvliterals;
}

/** gets number of LP iterations in infeasible LP conflict analysis */
SCIP_Longint SCIPconflictGetNInfeasibleLPIterations(
   SCIP_CONFLICT*        conflict            /**< conflict analysis data */
   )
{
   assert(conflict != NULL);

   return conflict->ninflpiterations;
}

/** gets time in seconds used for analyzing bound exceeding LP conflicts */
SCIP_Real SCIPconflictGetBoundexceedingLPTime(
   SCIP_CONFLICT*        conflict            /**< conflict analysis data */
   )
{
   assert(conflict != NULL);

   return SCIPclockGetTime(conflict->boundlpanalyzetime);
}

/** gets number of calls to bound exceeding LP conflict analysis */
SCIP_Longint SCIPconflictGetNBoundexceedingLPCalls(
   SCIP_CONFLICT*        conflict            /**< conflict analysis data */
   )
{
   assert(conflict != NULL);

   return conflict->nboundlpcalls;
}

/** gets number of calls to bound exceeding LP conflict analysis that yield at least one conflict constraint */
SCIP_Longint SCIPconflictGetNBoundexceedingLPSuccess(
   SCIP_CONFLICT*        conflict            /**< conflict analysis data */
   )
{
   assert(conflict != NULL);

   return conflict->nboundlpsuccess;
}

/** gets number of conflict constraints detected in bound exceeding LP conflict analysis */
SCIP_Longint SCIPconflictGetNBoundexceedingLPConflictConss(
   SCIP_CONFLICT*        conflict            /**< conflict analysis data */
   )
{
   assert(conflict != NULL);

   return conflict->nboundlpconfconss;
}

/** gets total number of literals in conflict constraints created in bound exceeding LP conflict analysis */
SCIP_Longint SCIPconflictGetNBoundexceedingLPConflictLiterals(
   SCIP_CONFLICT*        conflict            /**< conflict analysis data */
   )
{
   assert(conflict != NULL);

   return conflict->nboundlpconfliterals;
}

/** gets number of reconvergence constraints detected in bound exceeding LP conflict analysis */
SCIP_Longint SCIPconflictGetNBoundexceedingLPReconvergenceConss(
   SCIP_CONFLICT*        conflict            /**< conflict analysis data */
   )
{
   assert(conflict != NULL);

   return conflict->nboundlpreconvconss;
}

/** gets total number of literals in reconvergence constraints created in bound exceeding LP conflict analysis */
SCIP_Longint SCIPconflictGetNBoundexceedingLPReconvergenceLiterals(
   SCIP_CONFLICT*        conflict            /**< conflict analysis data */
   )
{
   assert(conflict != NULL);

   return conflict->nboundlpreconvliterals;
}

/** gets number of LP iterations in bound exceeding LP conflict analysis */
SCIP_Longint SCIPconflictGetNBoundexceedingLPIterations(
   SCIP_CONFLICT*        conflict            /**< conflict analysis data */
   )
{
   assert(conflict != NULL);

   return conflict->nboundlpiterations;
}




/*
 * infeasible strong branching conflict analysis
 */

/** analyses infeasible strong branching sub problems for conflicts */
SCIP_RETCODE SCIPconflictAnalyzeStrongbranch(
   SCIP_CONFLICT*        conflict,           /**< conflict analysis data */
   SCIP_CONFLICTSTORE*   conflictstore,      /**< conflict store */
   BMS_BLKMEM*           blkmem,             /**< block memory buffers */
   SCIP_SET*             set,                /**< global SCIP settings */
   SCIP_STAT*            stat,               /**< dynamic problem statistics */
   SCIP_PROB*            transprob,          /**< transformed problem */
   SCIP_PROB*            origprob,           /**< original problem */
   SCIP_TREE*            tree,               /**< branch and bound tree */
   SCIP_REOPT*           reopt,              /**< reoptimization data structure */
   SCIP_LP*              lp,                 /**< LP data */
   SCIP_BRANCHCAND*      branchcand,         /**< branching candidate storage */
   SCIP_EVENTQUEUE*      eventqueue,         /**< event queue */
   SCIP_CLIQUETABLE*     cliquetable,        /**< clique table data structure */
   SCIP_COL*             col,                /**< LP column with at least one infeasible strong branching subproblem */
   SCIP_Bool*            downconflict,       /**< pointer to store whether a conflict constraint was created for an
                                              *   infeasible downwards branch, or NULL */
   SCIP_Bool*            upconflict          /**< pointer to store whether a conflict constraint was created for an
                                              *   infeasible upwards branch, or NULL */
   )
{
   int* cstat;
   int* rstat;
   SCIP_RETCODE retcode;
   SCIP_Bool resolve;
   SCIP_Real oldlb;
   SCIP_Real oldub;
   SCIP_Real newlb;
   SCIP_Real newub;
   int iter;
   int nconss;
   int nliterals;
   int nreconvconss;
   int nreconvliterals;

   assert(stat != NULL);
   assert(lp != NULL);
   assert(lp->flushed);
   assert(lp->solved);
   assert(SCIPprobAllColsInLP(transprob, set, lp)); /* LP conflict analysis is only valid, if all variables are known */
   assert(col != NULL);
   assert((col->sbdownvalid && SCIPsetIsGE(set, col->sbdown, lp->cutoffbound)
         && SCIPsetFeasCeil(set, col->primsol-1.0) >= col->lb - 0.5)
      || (col->sbupvalid && SCIPsetIsGE(set, col->sbup, lp->cutoffbound)
         && SCIPsetFeasFloor(set, col->primsol+1.0) <= col->ub + 0.5));
   assert(SCIPtreeGetCurrentDepth(tree) > 0);

   if( downconflict != NULL )
      *downconflict = FALSE;
   if( upconflict != NULL )
      *upconflict = FALSE;

   /* check, if infeasible LP conflict analysis is enabled */
   if( !set->conf_enable || !set->conf_usesb )
      return SCIP_OKAY;

   /* check, if there are any conflict handlers to use a conflict set */
   if( set->nconflicthdlrs == 0 )
      return SCIP_OKAY;

   /* inform the LPI that strong branch is (temporarily) finished */
   SCIP_CALL( SCIPlpiEndStrongbranch(lp->lpi) );

   /* start timing */
   SCIPclockStart(conflict->sbanalyzetime, set);

   /* get temporary memory for storing current LP basis */
   SCIP_CALL( SCIPsetAllocBufferArray(set, &cstat, lp->nlpicols) );
   SCIP_CALL( SCIPsetAllocBufferArray(set, &rstat, lp->nlpirows) );

   /* get current LP basis */
   SCIP_CALL( SCIPlpiGetBase(lp->lpi, cstat, rstat) );

   /* remember old bounds */
   oldlb = col->lb;
   oldub = col->ub;

   resolve = FALSE;

   /* is down branch infeasible? */
   if( col->sbdownvalid && SCIPsetIsGE(set, col->sbdown, lp->cutoffbound) )
   {
      newub = SCIPsetFeasCeil(set, col->primsol-1.0);
      if( newub >= col->lb - 0.5 )
      {
         SCIPsetDebugMsg(set, "analyzing conflict on infeasible downwards strongbranch for variable <%s>[%g,%g] in depth %d\n",
            SCIPvarGetName(SCIPcolGetVar(col)), SCIPvarGetLbLocal(SCIPcolGetVar(col)), SCIPvarGetUbLocal(SCIPcolGetVar(col)), 
            SCIPtreeGetCurrentDepth(tree));

         conflict->conflictset->conflicttype = (unsigned int)SCIP_CONFTYPE_INFEASLP;
         conflict->nsbcalls++;

         /* change the upper bound */
         col->ub = newub;
         SCIP_CALL( SCIPlpiChgBounds(lp->lpi, 1, &col->lpipos, &col->lb, &col->ub) );

         /* start LP timer */
         SCIPclockStart(stat->conflictlptime, set);

         /* resolve the LP */
         retcode = SCIPlpiSolveDual(lp->lpi);

         /* stop LP timer */
         SCIPclockStop(stat->conflictlptime, set);

         /* check return code of LP solving call */
         if( retcode != SCIP_LPERROR )
         {
            SCIP_CALL( retcode );

            /* count number of LP iterations */
            SCIP_CALL( SCIPlpiGetIterations(lp->lpi, &iter) );
            stat->nconflictlps++;
            stat->nconflictlpiterations += iter;
            conflict->nsbiterations += iter;
            SCIPsetDebugMsg(set, " -> resolved downwards strong branching LP in %d iterations\n", iter);

            /* perform conflict analysis on infeasible LP; last parameter guarantees status 'solved' on return */
            SCIP_CALL( conflictAnalyzeLP(conflict, conflictstore, blkmem, set, stat, transprob, origprob, tree, reopt, lp, branchcand,
                  eventqueue, cliquetable, TRUE, &iter, &nconss, &nliterals, &nreconvconss, &nreconvliterals, FALSE) );
            conflict->nsbsuccess += (nconss > 0 ? 1 : 0);
            conflict->nsbiterations += iter;
            conflict->nsbconfconss += nconss;
            conflict->nsbconfliterals += nliterals;
            conflict->nsbreconvconss += nreconvconss;
            conflict->nsbreconvliterals += nreconvliterals;
            if( downconflict != NULL )
               *downconflict = (nconss > 0);
         }

         /* reset the upper bound */
         col->ub = oldub;
         SCIP_CALL( SCIPlpiChgBounds(lp->lpi, 1, &col->lpipos, &col->lb, &col->ub) );

         /* reset LP basis */
         SCIP_CALL( SCIPlpiSetBase(lp->lpi, cstat, rstat) );

         /* mark the LP to be resolved at the end */
         resolve = TRUE;
      }
   }

   /* is up branch infeasible? */
   if( col->sbupvalid && SCIPsetIsGE(set, col->sbup, lp->cutoffbound) )
   {
      newlb = SCIPsetFeasFloor(set, col->primsol+1.0);
      if( newlb <= col->ub + 0.5 )
      {
         SCIPsetDebugMsg(set, "analyzing conflict on infeasible upwards strongbranch for variable <%s>[%g,%g] in depth %d\n",
            SCIPvarGetName(SCIPcolGetVar(col)), SCIPvarGetLbLocal(SCIPcolGetVar(col)), SCIPvarGetUbLocal(SCIPcolGetVar(col)), 
            SCIPtreeGetCurrentDepth(tree));

         conflict->conflictset->conflicttype = (unsigned int)SCIP_CONFTYPE_INFEASLP;
         conflict->nsbcalls++;

         /* change the lower bound */
         col->lb = newlb;
         SCIP_CALL( SCIPlpiChgBounds(lp->lpi, 1, &col->lpipos, &col->lb, &col->ub) );

         /* start LP timer */
         SCIPclockStart(stat->conflictlptime, set);

         /* resolve the LP */
         retcode = SCIPlpiSolveDual(lp->lpi);

         /* stop LP timer */
         SCIPclockStop(stat->conflictlptime, set);

         /* check return code of LP solving call */
         if( retcode != SCIP_LPERROR )
         {
            SCIP_CALL( retcode );

            /* count number of LP iterations */
            SCIP_CALL( SCIPlpiGetIterations(lp->lpi, &iter) );
            stat->nconflictlps++;
            stat->nconflictlpiterations += iter;
            conflict->nsbiterations += iter;
            SCIPsetDebugMsg(set, " -> resolved upwards strong branching LP in %d iterations\n", iter);

            /* perform conflict analysis on infeasible LP; last parameter guarantees status 'solved' on return */
            SCIP_CALL( conflictAnalyzeLP(conflict, conflictstore, blkmem, set, stat, transprob, origprob, tree, reopt, lp, branchcand,
                  eventqueue, cliquetable, TRUE, &iter, &nconss, &nliterals, &nreconvconss, &nreconvliterals, FALSE) );
            conflict->nsbsuccess += (nconss > 0 ? 1 : 0);
            conflict->nsbiterations += iter;
            conflict->nsbconfconss += nconss;
            conflict->nsbconfliterals += nliterals;
            conflict->nsbreconvconss += nreconvconss;
            conflict->nsbreconvliterals += nreconvliterals;
            if( upconflict != NULL )
               *upconflict = (nconss > 0);
         }

         /* reset the lower bound */
         col->lb = oldlb;
         SCIP_CALL( SCIPlpiChgBounds(lp->lpi, 1, &col->lpipos, &col->lb, &col->ub) );

         /* reset LP basis */
         SCIP_CALL( SCIPlpiSetBase(lp->lpi, cstat, rstat) );

         /* mark the LP to be resolved at the end */
         resolve = TRUE;
      }
   }

   /* free temporary memory for storing current LP basis */
   SCIPsetFreeBufferArray(set, &rstat);
   SCIPsetFreeBufferArray(set, &cstat);

   assert(lp->flushed);

   /* resolve LP if something has changed in order to synchronize LPI and LP */
   if ( resolve )
   {
      /* start LP timer */
      SCIPclockStart(stat->conflictlptime, set);

      /* resolve the LP */
      SCIP_CALL( SCIPlpiSolveDual(lp->lpi) );

      /* stop LP timer */
      SCIPclockStop(stat->conflictlptime, set);
   }

   /* stop timing */
   SCIPclockStop(conflict->sbanalyzetime, set);

   /* inform the LPI that strong branch starts (again) */
   SCIP_CALL( SCIPlpiStartStrongbranch(lp->lpi) );

   return SCIP_OKAY;
}

/** gets time in seconds used for analyzing infeasible strong branching conflicts */
SCIP_Real SCIPconflictGetStrongbranchTime(
   SCIP_CONFLICT*        conflict            /**< conflict analysis data */
   )
{
   assert(conflict != NULL);

   return SCIPclockGetTime(conflict->sbanalyzetime);
}

/** gets number of calls to infeasible dualray analysis */
SCIP_Longint SCIPconflictGetNDualrayInfCalls(
   SCIP_CONFLICT*        conflict            /**< conflict analysis data */
   )
{
   assert(conflict != NULL);

   return conflict->ndualrayinfcalls;
}

/** gets number of successful calls to infeasible dualray analysis */
SCIP_Longint SCIPconflictGetNDualrayInfSuccess(
   SCIP_CONFLICT*        conflict            /**< conflict analysis data */
   )
{
   assert(conflict != NULL);

   return conflict->ndualrayinfsuccess;
}

/** gets number of infeasible dualrays separating root LP solution */
SCIP_Longint SCIPconflictGetNDualrayInfSepaRootsol(
   SCIP_CONFLICT*        conflict            /**< conflict analysis data */
   )
{
   assert(conflict != NULL);

   return conflict->ndualrayinfseparoot;
}

/** gets minimal length of infeasible dualrays */
SCIP_Longint SCIPconflictGetDualrayInfLengthMin(
   SCIP_CONFLICT*        conflict            /**< conflict analysis data */
   )
{
   assert(conflict != NULL);

   if( conflict->dualrayinfminlength == LONG_MAX )
      return 0;
   else
      return conflict->dualrayinfminlength;
}

/** gets average length of infeasible dualrays */
SCIP_Real SCIPconflictGetDualrayInfLengthAvg(
   SCIP_CONFLICT*        conflict            /**< conflict analysis data */
   )
{
   assert(conflict != NULL);

   if( conflict->ndualrayinfsuccess == 0 )
      return 0.0;
   else
      return conflict->dualrayinfavglength/conflict->ndualrayinfsuccess;
}

/** gets maximal length of infeasible dualrays */
SCIP_Longint SCIPconflictGetDualrayInfLengthMax(
   SCIP_CONFLICT*        conflict            /**< conflict analysis data */
   )
{
   assert(conflict != NULL);

   return conflict->dualrayinfmaxlength;
}

/** gets number of domain reductions get from infeasible dualrays */
SCIP_Longint SCIPconflictGetDualrayInfDomreds(
   SCIP_CONFLICT*        conflict            /**< conflict analysis data */
   )
{
   assert(conflict != NULL);

   return conflict->dualrayinfdomreds;
}

/** gets number of calls to infeasible strong branching conflict analysis */
SCIP_Longint SCIPconflictGetNStrongbranchCalls(
   SCIP_CONFLICT*        conflict            /**< conflict analysis data */
   )
{
   assert(conflict != NULL);

   return conflict->nsbcalls;
}

/** gets number of calls to infeasible strong branching conflict analysis that yield at least one conflict constraint */
SCIP_Longint SCIPconflictGetNStrongbranchSuccess(
   SCIP_CONFLICT*        conflict            /**< conflict analysis data */
   )
{
   assert(conflict != NULL);

   return conflict->nsbsuccess;
}

/** gets number of conflict constraints detected in infeasible strong branching conflict analysis */
SCIP_Longint SCIPconflictGetNStrongbranchConflictConss(
   SCIP_CONFLICT*        conflict            /**< conflict analysis data */
   )
{
   assert(conflict != NULL);

   return conflict->nsbconfconss;
}

/** gets total number of literals in conflict constraints created in infeasible strong branching conflict analysis */
SCIP_Longint SCIPconflictGetNStrongbranchConflictLiterals(
   SCIP_CONFLICT*        conflict            /**< conflict analysis data */
   )
{
   assert(conflict != NULL);

   return conflict->nsbconfliterals;
}

/** gets number of reconvergence constraints detected in infeasible strong branching conflict analysis */
SCIP_Longint SCIPconflictGetNStrongbranchReconvergenceConss(
   SCIP_CONFLICT*        conflict            /**< conflict analysis data */
   )
{
   assert(conflict != NULL);

   return conflict->nsbreconvconss;
}

/** gets total number of literals in reconvergence constraints created in infeasible strong branching conflict analysis */
SCIP_Longint SCIPconflictGetNStrongbranchReconvergenceLiterals(
   SCIP_CONFLICT*        conflict            /**< conflict analysis data */
   )
{
   assert(conflict != NULL);

   return conflict->nsbreconvliterals;
}

/** gets number of LP iterations in infeasible strong branching conflict analysis */
SCIP_Longint SCIPconflictGetNStrongbranchIterations(
   SCIP_CONFLICT*        conflict            /**< conflict analysis data */
   )
{
   assert(conflict != NULL);

   return conflict->nsbiterations;
}




/*
 * pseudo solution conflict analysis
 */

/** analyzes a pseudo solution with objective value exceeding the current cutoff to find out the bound changes on
 *  variables that were responsible for the objective value degradation;
 *  on success, calls standard conflict analysis with the responsible variables as starting conflict set, thus creating
 *  a conflict constraint out of the resulting conflict set;
 *  updates statistics for pseudo solution conflict analysis
 */
SCIP_RETCODE SCIPconflictAnalyzePseudo(
   SCIP_CONFLICT*        conflict,           /**< conflict analysis data */
   BMS_BLKMEM*           blkmem,             /**< block memory of transformed problem */
   SCIP_SET*             set,                /**< global SCIP settings */
   SCIP_STAT*            stat,               /**< problem statistics */
   SCIP_PROB*            transprob,          /**< transformed problem */
   SCIP_PROB*            origprob,           /**< original problem */
   SCIP_TREE*            tree,               /**< branch and bound tree */
   SCIP_REOPT*           reopt,              /**< reoptimization data structure */
   SCIP_LP*              lp,                 /**< LP data */
   SCIP_BRANCHCAND*      branchcand,         /**< branching candidate storage */
   SCIP_EVENTQUEUE*      eventqueue,         /**< event queue */
   SCIP_CLIQUETABLE*     cliquetable,        /**< clique table data structure */
   SCIP_Bool*            success             /**< pointer to store whether a conflict constraint was created, or NULL */
   )
{
   SCIP_VAR** vars;
   SCIP_VAR* var;
   SCIP_Real* curvarlbs;
   SCIP_Real* curvarubs;
   int* lbchginfoposs;
   int* ubchginfoposs;
   SCIP_Real* pseudocoefs;
   SCIP_Real pseudolhs;
   SCIP_Real pseudoact;
   int nvars;
   int v;

   assert(conflict != NULL);
   assert(conflict->nconflictsets == 0);
   assert(set != NULL);
   assert(stat != NULL);
   assert(transprob != NULL);
   assert(lp != NULL);
   assert(!SCIPsetIsInfinity(set, -SCIPlpGetPseudoObjval(lp, set, transprob)));
   assert(!SCIPsetIsInfinity(set, lp->cutoffbound));

   if( success != NULL )
      *success = FALSE;

   /* check, if pseudo solution conflict analysis is enabled */
   if( !set->conf_enable || !set->conf_usepseudo )
      return SCIP_OKAY;

   /* check, if there are any conflict handlers to use a conflict set */
   if( set->nconflicthdlrs == 0 )
      return SCIP_OKAY;

   SCIPsetDebugMsg(set, "analyzing pseudo solution (obj: %g) that exceeds objective limit (%g)\n",
      SCIPlpGetPseudoObjval(lp, set, transprob), lp->cutoffbound);

   conflict->conflictset->conflicttype = (unsigned int) SCIP_CONFTYPE_BNDEXCEEDING;
   conflict->conflictset->usescutoffbound = TRUE;

   /* start timing */
   SCIPclockStart(conflict->pseudoanalyzetime, set);
   conflict->npseudocalls++;

   vars = transprob->vars;
   nvars = transprob->nvars;
   assert(nvars == 0 || vars != NULL);

   /* The current primal bound c* gives an upper bound for the current pseudo objective value:
    *   min{c^T x | lb <= x <= ub} <= c*.
    * We have to transform this row into a >= inequality in order to use methods above:
    *                          -c* <= max{-c^T x | lb <= x <= ub}.
    * In the local subproblem, this row is violated. We want to undo bound changes while still keeping the
    * row violated.
    */

   /* get temporary memory for remembering variables' current bounds and corresponding bound change information
    * positions in variable's bound change information arrays
    */
   SCIP_CALL( SCIPsetAllocBufferArray(set, &curvarlbs, nvars) );
   SCIP_CALL( SCIPsetAllocBufferArray(set, &curvarubs, nvars) );
   SCIP_CALL( SCIPsetAllocBufferArray(set, &lbchginfoposs, nvars) );
   SCIP_CALL( SCIPsetAllocBufferArray(set, &ubchginfoposs, nvars) );

   /* get temporary memory for infeasibility proof coefficients */
   SCIP_CALL( SCIPsetAllocBufferArray(set, &pseudocoefs, nvars) );

   /* use a slightly tighter cutoff bound, because solutions with equal objective value should also be declared
    * infeasible
    */
   pseudolhs = -(lp->cutoffbound - SCIPsetSumepsilon(set));

   /* store the objective values as infeasibility proof coefficients, and recalculate the pseudo activity */
   pseudoact = 0.0;
   for( v = 0; v < nvars; ++v )
   {
      var = vars[v];
      pseudocoefs[v] = -SCIPvarGetObj(var);
      curvarlbs[v] = SCIPvarGetLbLocal(var);
      curvarubs[v] = SCIPvarGetUbLocal(var);
      if( pseudocoefs[v] > 0.0 )
         pseudoact += pseudocoefs[v] * curvarubs[v];
      else
         pseudoact += pseudocoefs[v] * curvarlbs[v];
      lbchginfoposs[v] = var->nlbchginfos-1;
      ubchginfoposs[v] = var->nubchginfos-1;
   }
   assert(SCIPsetIsFeasEQ(set, pseudoact, -SCIPlpGetPseudoObjval(lp, set, transprob)));
   SCIPsetDebugMsg(set, "  -> recalculated pseudo infeasibility proof:  %g <= %g\n", pseudolhs, pseudoact);

   /* check, if the pseudo row is still violated (after recalculation of pseudo activity) */
   if( SCIPsetIsFeasGT(set, pseudolhs, pseudoact) )
   {
      int nconss;
      int nliterals;
      int nreconvconss;
      int nreconvliterals;

      // todo add dual ray stuff

      /* undo bound changes without destroying the infeasibility proof */
      SCIP_CALL( undoBdchgsProof(set, transprob, SCIPtreeGetCurrentDepth(tree), pseudocoefs, pseudolhs, pseudoact,
            curvarlbs, curvarubs, lbchginfoposs, ubchginfoposs, NULL, NULL, NULL, lp->lpi) );

      /* analyze conflict on remaining bound changes */
      SCIP_CALL( conflictAnalyzeRemainingBdchgs(conflict, blkmem, set, stat, transprob, tree, FALSE,
            lbchginfoposs, ubchginfoposs, &nconss, &nliterals, &nreconvconss, &nreconvliterals) );
      conflict->npseudosuccess += (nconss > 0 ? 1 : 0);
      conflict->npseudoconfconss += nconss;
      conflict->npseudoconfliterals += nliterals;
      conflict->npseudoreconvconss += nreconvconss;
      conflict->npseudoreconvliterals += nreconvliterals;
      if( success != NULL )
         *success = (nconss > 0);
   }

   /* free temporary memory */
   SCIPsetFreeBufferArray(set, &pseudocoefs);
   SCIPsetFreeBufferArray(set, &ubchginfoposs);
   SCIPsetFreeBufferArray(set, &lbchginfoposs);
   SCIPsetFreeBufferArray(set, &curvarubs);
   SCIPsetFreeBufferArray(set, &curvarlbs);

   /* flush conflict set storage */
   SCIP_CALL( SCIPconflictFlushConss(conflict, blkmem, set, stat, transprob, origprob, tree, reopt, lp, branchcand, eventqueue, cliquetable) );

   /* stop timing */
   SCIPclockStop(conflict->pseudoanalyzetime, set);

   return SCIP_OKAY;
}

/** gets time in seconds used for analyzing dualray of infeasible LPs */
SCIP_Real SCIPconflictGetDualrayInfTime(
   SCIP_CONFLICT*        conflict            /**< conflict analysis data */
   )
{
   assert(conflict != NULL);

   return SCIPclockGetTime(conflict->dualrayinftime);
}

/** gets time in seconds used for analyzing pseudo solution conflicts */
SCIP_Real SCIPconflictGetPseudoTime(
   SCIP_CONFLICT*        conflict            /**< conflict analysis data */
   )
{
   assert(conflict != NULL);

   return SCIPclockGetTime(conflict->pseudoanalyzetime);
}

/** gets number of calls to pseudo solution conflict analysis */
SCIP_Longint SCIPconflictGetNPseudoCalls(
   SCIP_CONFLICT*        conflict            /**< conflict analysis data */
   )
{
   assert(conflict != NULL);

   return conflict->npseudocalls;
}

/** gets number of calls to pseudo solution conflict analysis that yield at least one conflict constraint */
SCIP_Longint SCIPconflictGetNPseudoSuccess(
   SCIP_CONFLICT*        conflict            /**< conflict analysis data */
   )
{
   assert(conflict != NULL);

   return conflict->npseudosuccess;
}

/** gets number of conflict constraints detected in pseudo solution conflict analysis */
SCIP_Longint SCIPconflictGetNPseudoConflictConss(
   SCIP_CONFLICT*        conflict            /**< conflict analysis data */
   )
{
   assert(conflict != NULL);

   return conflict->npseudoconfconss;
}

/** gets total number of literals in conflict constraints created in pseudo solution conflict analysis */
SCIP_Longint SCIPconflictGetNPseudoConflictLiterals(
   SCIP_CONFLICT*        conflict            /**< conflict analysis data */
   )
{
   assert(conflict != NULL);

   return conflict->npseudoconfliterals;
}

/** gets number of reconvergence constraints detected in pseudo solution conflict analysis */
SCIP_Longint SCIPconflictGetNPseudoReconvergenceConss(
   SCIP_CONFLICT*        conflict            /**< conflict analysis data */
   )
{
   assert(conflict != NULL);

   return conflict->npseudoreconvconss;
}

/** gets total number of literals in reconvergence constraints created in pseudo solution conflict analysis */
SCIP_Longint SCIPconflictGetNPseudoReconvergenceLiterals(
   SCIP_CONFLICT*        conflict            /**< conflict analysis data */
   )
{
   assert(conflict != NULL);

   return conflict->npseudoreconvliterals;
}


/** enables or disables all clocks of \p conflict, depending on the value of the flag */
void SCIPconflictEnableOrDisableClocks(
   SCIP_CONFLICT*        conflict,           /**< the conflict analysis data for which all clocks should be enabled or disabled */
   SCIP_Bool             enable              /**< should the clocks of the conflict analysis data be enabled? */
   )
{
   assert(conflict != NULL);

   SCIPclockEnableOrDisable(conflict->boundlpanalyzetime, enable);
   SCIPclockEnableOrDisable(conflict->dIBclock, enable);
   SCIPclockEnableOrDisable(conflict->inflpanalyzetime, enable);
   SCIPclockEnableOrDisable(conflict->propanalyzetime, enable);
   SCIPclockEnableOrDisable(conflict->pseudoanalyzetime, enable);
   SCIPclockEnableOrDisable(conflict->dualrayinftime, enable);
   SCIPclockEnableOrDisable(conflict->sbanalyzetime, enable);
}

/** marg the conflict to depend on the current cutoff bound */
void SCIPconflictsetSetCutoffInvolved(
   SCIP_CONFLICT*        conflict
   )
{
   assert(conflict != NULL);
   assert(conflict->conflictset != NULL);

   conflict->conflictset->usescutoffbound = TRUE;
}

/** set the type of the conflict */
void SCIPconflictSetType(
   SCIP_CONFLICT*        conflict,
   SCIP_CONFTYPE         conftype
   )
{
   assert(conflict != NULL);
   assert(conftype == SCIP_CONFTYPE_BNDEXCEEDING || conftype == SCIP_CONFTYPE_INFEASLP
       || conftype == SCIP_CONFTYPE_PROPAGATION);

   conflict->conflictset->conflicttype = (unsigned int)conftype;
}<|MERGE_RESOLUTION|>--- conflicted
+++ resolved
@@ -5079,141 +5079,6 @@
 
    lpi = SCIPlpGetLPI(lp);
 
-<<<<<<< HEAD
-=======
-   /* if solve for some reason did not produce a dual ray, e.g. because of numerical instabilities, abort conflict analysis */
-   if( ! SCIPlpiHasDualRay(lpi) )
-      return SCIP_OKAY;
-
-   /* get LP rows and problem variables */
-   rows = SCIPlpGetRows(lp);
-   nrows = SCIPlpGetNRows(lp);
-   vars = prob->vars;
-   nvars = prob->nvars;
-   assert(nrows == 0 || rows != NULL);
-   assert(nrows == lp->nlpirows);
-
-   /* allocate temporary memory */
-   SCIP_CALL( SCIPsetAllocBufferArray(set, &dualfarkas, nrows) );
-   SCIP_CALL( SCIPsetAllocBufferArray(set, &farkascoefs, nvars) );
-
-   /* get dual Farkas values of rows */
-   retcode = SCIPlpiGetDualfarkas(lpi, dualfarkas);
-   if( retcode == SCIP_LPERROR ) /* on an error in the LP solver, just abort the conflict analysis */
-      goto TERMINATE;
-   SCIP_CALL( retcode );
-
-   /* calculate the Farkas row */
-   BMSclearMemoryArray(farkascoefs, nvars);
-   farkaslhs = 0.0;
-   for( r = 0; r < nrows; ++r )
-   {
-      row = rows[r];
-      assert(row != NULL);
-      assert(row->len == 0 || row->cols != NULL);
-      assert(row->len == 0 || row->vals != NULL);
-      assert(row == lp->lpirows[r]);
-
-      /* ignore local rows and rows with Farkas value 0.0 */
-      if( !row->local && !SCIPsetIsZero(set, dualfarkas[r]) )
-      {
-#ifndef NDEBUG
-         {
-            SCIP_Real lpilhs;
-            SCIP_Real lpirhs;
-
-            SCIP_CALL( SCIPlpiGetSides(lpi, r, r, &lpilhs, &lpirhs) );
-            assert((SCIPsetIsInfinity(set, -lpilhs) && SCIPsetIsInfinity(set, -row->lhs))
-               || SCIPsetIsRelEQ(set, lpilhs, row->lhs - row->constant));
-            assert((SCIPsetIsInfinity(set, lpirhs) && SCIPsetIsInfinity(set, row->rhs))
-               || SCIPsetIsRelEQ(set, lpirhs, row->rhs - row->constant));
-         }
-#endif
-
-         /* add row side to Farkas row lhs: dualfarkas > 0 -> lhs, dualfarkas < 0 -> rhs */
-         if( dualfarkas[r] > 0.0 )
-         {
-            /* check if sign of dual Farkas value is valid */
-            if( SCIPsetIsInfinity(set, -row->lhs) )
-               continue;
-
-            /* due to numerical reasons we want to stop */
-            if( REALABS(dualfarkas[r] * (row->lhs - row->constant)) > NUMSTOP )
-               goto TERMINATE;
-
-            farkaslhs += dualfarkas[r] * (row->lhs - row->constant);
-         }
-         else
-         {
-            /* check if sign of dual Farkas value is valid */
-            if( SCIPsetIsInfinity(set, row->rhs) )
-               continue;
-
-            /* due to numerical reasons we want to stop */
-            if( REALABS(dualfarkas[r] * (row->rhs - row->constant)) > NUMSTOP )
-               goto TERMINATE;
-
-            farkaslhs += dualfarkas[r] * (row->rhs - row->constant);
-         }
-         SCIPsetDebugMsg(set, " -> farkaslhs: %g<%s>[%g,%g] -> %g\n", dualfarkas[r], SCIProwGetName(row),
-            row->lhs - row->constant, row->rhs - row->constant, farkaslhs);
-
-         /* due to numerical reasons we want to stop */
-         if( REALABS(farkaslhs) > NUMSTOP )
-            goto TERMINATE;
-
-         /* add row coefficients to Farkas row */
-         for( i = 0; i < row->len; ++i )
-         {
-            v = SCIPvarGetProbindex(SCIPcolGetVar(row->cols[i]));
-            assert(0 <= v && v < nvars);
-            farkascoefs[v] += dualfarkas[r] * row->vals[i];
-         }
-      }
-#ifdef SCIP_DEBUG
-      else if( !SCIPsetIsZero(set, dualfarkas[r]) )
-      {
-         SCIPsetDebugMsg(set, " -> ignoring %s row <%s> with dual Farkas value %.10f (lhs=%g, rhs=%g)\n",
-            row->local ? "local" : "global", SCIProwGetName(row), dualfarkas[r],
-            row->lhs - row->constant, row->rhs - row->constant);
-      }
-#endif
-   }
-
-   /* calculate the current Farkas activity, always using the best bound w.r.t. the Farkas coefficient */
-   farkasact = 0.0;
-   for( v = 0; v < nvars; ++v )
-   {
-      var = vars[v];
-      assert(SCIPvarGetProbindex(var) == v);
-
-      /* ignore coefficients close to 0.0 */
-      if( SCIPsetIsZero(set, farkascoefs[v]) )
-         farkascoefs[v] = 0.0;
-      else if( farkascoefs[v] > 0.0 )
-      {
-         assert((SCIPvarGetStatus(var) == SCIP_VARSTATUS_COLUMN && SCIPcolGetLPPos(SCIPvarGetCol(var)) >= 0)
-            || !SCIPsetIsPositive(set, SCIPvarGetUbLP(var, set)));
-         if( SCIPsetIsInfinity(set, curvarubs[v]) )
-            goto TERMINATE;
-         farkasact += farkascoefs[v] * curvarubs[v];
-         SCIPsetDebugMsg(set, " -> farkasact: %g<%s>[%g,%g] -> %g\n", farkascoefs[v], SCIPvarGetName(var),
-            curvarlbs[v], curvarubs[v], farkasact);
-      }
-      else
-      {
-         assert((SCIPvarGetStatus(var) == SCIP_VARSTATUS_COLUMN && SCIPcolGetLPPos(SCIPvarGetCol(var)) >= 0)
-            || !SCIPsetIsNegative(set, SCIPvarGetLbLP(var, set)));
-         if( SCIPsetIsInfinity(set, -curvarlbs[v]) )
-            goto TERMINATE;
-         farkasact += farkascoefs[v] * curvarlbs[v];
-         SCIPsetDebugMsg(set, " -> farkasact: %g<%s>[%g,%g] -> %g\n", farkascoefs[v], SCIPvarGetName(var),
-            curvarlbs[v], curvarubs[v], farkasact);
-      }
-   }
-   SCIPsetDebugMsg(set, " -> farkaslhs=%g, farkasact=%g\n", farkaslhs, farkasact);
-
->>>>>>> b712ad46
    /* check, if the Farkas row is still violated (using current bounds and ignoring local rows) */
    if( SCIPsetIsFeasGT(set, *farkaslhs, *farkasactivity) )
    {
@@ -5542,12 +5407,8 @@
    conflict->conflictset->usescutoffbound = cutoffinvolved;
 
    /* add remaining bound changes to conflict queue */
-<<<<<<< HEAD
-   SCIPdebugMessage("initial conflict set after undoing bound changes:\n");
-
-=======
    SCIPsetDebugMsg(set, "initial conflict set after undoing bound changes:\n");
->>>>>>> b712ad46
+
    nbdchgs = 0;
    for( v = 0; v < nvars && nbdchgs < maxsize; ++v )
    {
@@ -5702,7 +5563,6 @@
             if( SCIPsetIsInfinity(set, -row->lhs) )
                continue;
 
-<<<<<<< HEAD
             /* due to numerical reasons we want to stop */
             if( REALABS(dualfarkas[r] * (row->lhs - row->constant)) > NUMSTOP )
             {
@@ -5710,17 +5570,6 @@
                goto TERMINATE;
             }
             (*farkaslhs) += dualfarkas[r] * (row->lhs - row->constant);
-=======
-            /* count number of LP iterations */
-            SCIP_CALL( SCIPlpiGetIterations(lpi, &iter) );
-            (*iterations) += iter;
-            stat->nconflictlps++;
-            stat->nconflictlpiterations += iter;
-            SCIPsetDebugMsg(set, " -> resolved objlim exceeding LP in %d iterations (total: %" SCIP_LONGINT_FORMAT ") (infeasible:%u, objlim: %u, optimal:%u)\n",
-               iter, stat->nconflictlpiterations, SCIPlpiIsPrimalInfeasible(lpi), SCIPlpiIsObjlimExc(lpi),
-               SCIPlpiIsOptimal(lpi));
-            valid = (SCIPlpiIsObjlimExc(lpi) || SCIPlpiIsPrimalInfeasible(lpi) || SCIPlpiIsDualFeasible(lpi));
->>>>>>> b712ad46
          }
          else
          {
@@ -5747,7 +5596,6 @@
             goto TERMINATE;
          }
 
-<<<<<<< HEAD
          /* add row coefficients to Farkas row */
          for( i = 0; i < row->len; ++i )
          {
@@ -5755,37 +5603,14 @@
             assert(0 <= v && v < nvars);
             farkascoefs[v] += dualfarkas[r] * row->vals[i];
          }
-=======
-      SCIP_CALL( SCIPlpiGetObjval(lpi, &objval) );
-      if( objval < lp->lpiuobjlim )
-      {
-         SCIPsetDebugMsg(set, " -> LP does not exceed the cutoff bound: obj=%g, cutoff=%g\n", objval, lp->lpiuobjlim);
-         return SCIP_OKAY;
->>>>>>> b712ad46
       }
 #ifdef SCIP_DEBUG
       else if( !SCIPsetIsZero(set, dualfarkas[r]) )
       {
-<<<<<<< HEAD
-         SCIPdebugMessage(" -> ignoring %s row <%s> with dual Farkas value %.10f (lhs=%g, rhs=%g)\n",
+         SCIPsetDebugMsg(set, " -> ignoring %s row <%s> with dual Farkas value %.10f (lhs=%g, rhs=%g)\n",
             row->local ? "local" : "global", SCIProwGetName(row), dualfarkas[r],
             row->lhs - row->constant, row->rhs - row->constant);
       }
-=======
-         SCIPsetDebugMsg(set, " -> LP exceeds the cutoff bound: obj=%g, cutoff=%g\n", objval, lp->lpiuobjlim);
-      }
-   }
-
-   SCIPsetDebugMsg(set, "analyzing conflict on infeasible LP (infeasible: %u, objlimexc: %u, optimal:%u) in depth %d (diving: %u)\n",
-      SCIPlpiIsPrimalInfeasible(lpi), SCIPlpiIsObjlimExc(lpi), SCIPlpiIsOptimal(lpi), SCIPtreeGetCurrentDepth(tree), diving);
-#ifdef SCIP_DEBUG
-   {
-      SCIP_Real uobjlim;
-
-      SCIP_CALL( SCIPlpiGetRealpar(lpi, SCIP_LPPAR_UOBJLIM, &uobjlim) );
-      SCIPsetDebugMsg(set, " -> objective limit in LP solver: %g (in LP: %g)\n", uobjlim, lp->lpiuobjlim);
-   }
->>>>>>> b712ad46
 #endif
    }
 
@@ -6701,23 +6526,11 @@
    assert(SCIPlpiIsPrimalInfeasible(lpi) || SCIPlpiIsObjlimExc(lpi) || SCIPlpiIsDualFeasible(lpi));
    assert(SCIPlpiIsPrimalInfeasible(lpi) || !SCIPlpDivingObjChanged(lp));
 
-<<<<<<< HEAD
    if( !SCIPlpiIsPrimalInfeasible(lpi) )
    {
       SCIP_Real objval;
 
       assert(!SCIPlpDivingObjChanged(lp));
-=======
-         SCIPsetDebugMsg(set, "infeasible LP conflict analysis loop %d (changed col bounds: %d)\n", nloops, relaxedlpbdchgs->nbdchgs);
-
-         /* apply bound changes to the LP solver */
-         assert(relaxedlpbdchgs->nbdchgs >= 0);
-         if( relaxedlpbdchgs->nbdchgs > 0 )
-         {
-            SCIPsetDebugMsg(set, " -> applying %d bound changes to the LP solver\n", relaxedlpbdchgs->nbdchgs);
-            SCIP_CALL( SCIPlpiChgBounds(lpi, relaxedlpbdchgs->nbdchgs,
-                  relaxedlpbdchgs->bdchginds, relaxedlpbdchgs->bdchglbs, relaxedlpbdchgs->bdchgubs) );
->>>>>>> b712ad46
 
       /* make sure, a dual feasible solution exists, that exceeds the objective limit;
        * With FASTMIP setting, CPLEX does not apply the final pivot to reach the dual solution exceeding the objective
@@ -6761,19 +6574,9 @@
             valid = (SCIPlpiIsObjlimExc(lpi) || SCIPlpiIsPrimalInfeasible(lpi) || SCIPlpiIsDualFeasible(lpi));
          }
 
-<<<<<<< HEAD
          /* reinstall old objective and iteration limits in LP solver */
          SCIP_CALL( SCIPlpiSetRealpar(lpi, SCIP_LPPAR_UOBJLIM, lp->lpiuobjlim) );
          SCIP_CALL( SCIPlpiSetIntpar(lpi, SCIP_LPPAR_LPITLIM, lp->lpiitlim) );
-=======
-         /* count number of LP iterations */
-         SCIP_CALL( SCIPlpiGetIterations(lpi, &iter) );
-         (*iterations) += iter;
-         stat->nconflictlps++;
-         stat->nconflictlpiterations += iter;
-         SCIPsetDebugMsg(set, " -> resolved LP in %d iterations (total: %" SCIP_LONGINT_FORMAT ") (infeasible:%u)\n",
-            iter, stat->nconflictlpiterations, SCIPlpiIsPrimalInfeasible(lpi));
->>>>>>> b712ad46
 
          /* abort, if the LP produced an error */
          if( !valid )
@@ -6865,21 +6668,10 @@
                valid = FALSE;
             }
          }
-<<<<<<< HEAD
       }
 
       if( !valid )
          goto TERMINATE;
-=======
-         assert(!resolve || valid);
-         assert(!resolve || relaxedlpbdchgs->nbdchgs > 0);
-         SCIPsetDebugMsg(set, " -> finished infeasible LP conflict analysis loop %d (iter: %d, nbdchgs: %d)\n",
-            nloops, iter, relaxedlpbdchgs->nbdchgs);
-      }
-
-      SCIPsetDebugMsg(set, "finished undoing bound changes after %d loops (valid=%u, nbdchgs: %d)\n",
-         nloops, valid, oldlpbdchgs->nbdchgs);
->>>>>>> b712ad46
 
       stopped = FALSE;
       if( SCIPlpiIsPrimalInfeasible(lpi) )
