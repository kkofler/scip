/* * * * * * * * * * * * * * * * * * * * * * * * * * * * * * * * * * * * * * */
/*                                                                           */
/*                  This file is part of the program and library             */
/*         SCIP --- Solving Constraint Integer Programs                      */
/*                                                                           */
/*    Copyright (C) 2002-2016 Konrad-Zuse-Zentrum                            */
/*                            fuer Informationstechnik Berlin                */
/*                                                                           */
/*  SCIP is distributed under the terms of the ZIB Academic License.         */
/*                                                                           */
/*  You should have received a copy of the ZIB Academic License              */
/*  along with SCIP; see the file COPYING. If not email to scip@zib.de.      */
/*                                                                           */
/* * * * * * * * * * * * * * * * * * * * * * * * * * * * * * * * * * * * * * */

/**@file   type_lpi.h
 * @brief  type definitions for specific LP solvers interface
 * @author Tobias Achterberg
 */

/*---+----1----+----2----+----3----+----4----+----5----+----6----+----7----+----8----+----9----+----0----+----1----+----2*/

#ifndef __SCIP_TYPE_LPI_H__
#define __SCIP_TYPE_LPI_H__

#ifdef __cplusplus
extern "C" {
#endif

/** objective sense */
enum SCIP_ObjSen
{
   SCIP_OBJSEN_MAXIMIZE = -1,           /**< maximize objective function */
   SCIP_OBJSEN_MINIMIZE = +1            /**< minimize objective function */
};
typedef enum SCIP_ObjSen SCIP_OBJSEN;

/** LP solver parameters */
enum SCIP_LPParam
{
   SCIP_LPPAR_FROMSCRATCH    =  0,      /**< solver should start from scratch at next call? */
   SCIP_LPPAR_FASTMIP        =  1,      /**< fast mip setting of LP solver */
   SCIP_LPPAR_SCALING        =  2,      /**< should LP solver use scaling? */
   SCIP_LPPAR_PRESOLVING     =  3,      /**< should LP solver use presolving? */
   SCIP_LPPAR_PRICING        =  4,      /**< pricing strategy */
   SCIP_LPPAR_LPINFO         =  5,      /**< should LP solver output information to the screen? */
   SCIP_LPPAR_FEASTOL        =  6,      /**< feasibility tolerance for primal variables and slacks */
   SCIP_LPPAR_DUALFEASTOL    =  7,      /**< feasibility tolerance for dual variables and reduced costs */
   SCIP_LPPAR_BARRIERCONVTOL =  8,      /**< convergence tolerance used in barrier algorithm */
   SCIP_LPPAR_LOBJLIM        =  9,      /**< lower objective limit */
   SCIP_LPPAR_UOBJLIM        = 10,      /**< upper objective limit */
   SCIP_LPPAR_LPITLIM        = 11,      /**< LP iteration limit */
   SCIP_LPPAR_LPTILIM        = 12,      /**< LP time limit */
   SCIP_LPPAR_MARKOWITZ      = 13,      /**< Markowitz tolerance */
   SCIP_LPPAR_ROWREPSWITCH   = 14,      /**< simplex algorithm shall use row representation of the basis
                                         *   if number of rows divided by number of columns exceeds this value */
   SCIP_LPPAR_THREADS        = 15,      /**< number of threads used to solve the LP */
   SCIP_LPPAR_CONDITIONLIMIT = 16,      /**< maximum condition number of LP basis counted as stable */
   SCIP_LPPAR_TIMING         = 17,      /**< type of timer (1 - cpu, 2 - wallclock, 0 - off) */
   SCIP_LPPAR_RANDOMSEED     = 18,      /**< inital random seed, e.g. for perturbations in the simplex (0: LP default) */
<<<<<<< HEAD
   SCIP_LPPAR_POLISHING      = 19       /**< set solution polishing direction (min or max fractionality) */
=======
   SCIP_LPPAR_POLISHING      = 19,      /**< set solution polishing (0 - disable, 1 - enable) */
   SCIP_LPPAR_PERSISTENTSCALING = 20    /**< use persistent LP scaling during branch and bound */
>>>>>>> 49ffff5d
};
typedef enum SCIP_LPParam SCIP_LPPARAM;

/** LP pricing strategy */
enum SCIP_Pricing
{
   SCIP_PRICING_LPIDEFAULT  = 0,        /**< the SCIP/LP interface should use its preferred strategy */
   SCIP_PRICING_AUTO        = 1,        /**< the LP solver should use its preferred strategy */
   SCIP_PRICING_FULL        = 2,        /**< full pricing */
   SCIP_PRICING_PARTIAL     = 3,        /**< partial pricing */
   SCIP_PRICING_STEEP       = 4,        /**< steepest edge pricing */
   SCIP_PRICING_STEEPQSTART = 5,        /**< steepest edge pricing without initial dual norms */
   SCIP_PRICING_DEVEX       = 6         /**< devex pricing */
};
typedef enum SCIP_Pricing SCIP_PRICING;

/** basis status for columns and rows */
enum SCIP_BaseStat
{
   SCIP_BASESTAT_LOWER = 0,             /**< (slack) variable is at its lower bound */
   SCIP_BASESTAT_BASIC = 1,             /**< (slack) variable is basic */
   SCIP_BASESTAT_UPPER = 2,             /**< (slack) variable is at its upper bound */
   SCIP_BASESTAT_ZERO  = 3              /**< free variable is non-basic and set to zero */
};
typedef enum SCIP_BaseStat SCIP_BASESTAT;

/** LP solution quality quantities */
enum SCIP_LPSolQuality
{
   SCIP_LPSOLQUALITY_ESTIMCONDITION = 0,    /**< estimated condition number of (scaled) basis matrix (SCIP_Real) */
   SCIP_LPSOLQUALITY_EXACTCONDITION = 1     /**< exact condition number of (scaled) basis matrix (SCIP_Real) */
};
typedef enum SCIP_LPSolQuality SCIP_LPSOLQUALITY;

typedef struct SCIP_LPi SCIP_LPI;                 /**< solver dependent LP interface */
typedef struct SCIP_LPiState SCIP_LPISTATE;       /**< complete LP state (i.e. basis information) */
typedef struct SCIP_LPiNorms SCIP_LPINORMS;       /**< LP pricing norms information */

#ifdef __cplusplus
}
#endif

#endif<|MERGE_RESOLUTION|>--- conflicted
+++ resolved
@@ -58,12 +58,8 @@
    SCIP_LPPAR_CONDITIONLIMIT = 16,      /**< maximum condition number of LP basis counted as stable */
    SCIP_LPPAR_TIMING         = 17,      /**< type of timer (1 - cpu, 2 - wallclock, 0 - off) */
    SCIP_LPPAR_RANDOMSEED     = 18,      /**< inital random seed, e.g. for perturbations in the simplex (0: LP default) */
-<<<<<<< HEAD
-   SCIP_LPPAR_POLISHING      = 19       /**< set solution polishing direction (min or max fractionality) */
-=======
    SCIP_LPPAR_POLISHING      = 19,      /**< set solution polishing (0 - disable, 1 - enable) */
    SCIP_LPPAR_PERSISTENTSCALING = 20    /**< use persistent LP scaling during branch and bound */
->>>>>>> 49ffff5d
 };
 typedef enum SCIP_LPParam SCIP_LPPARAM;
 
