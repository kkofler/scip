/* * * * * * * * * * * * * * * * * * * * * * * * * * * * * * * * * * * * * * */
/*                                                                           */
/*                  This file is part of the program and library             */
/*         SCIP --- Solving Constraint Integer Programs                      */
/*                                                                           */
/*    Copyright (C) 2002-2020 Konrad-Zuse-Zentrum                            */
/*                            fuer Informationstechnik Berlin                */
/*                                                                           */
/*  SCIP is distributed under the terms of the ZIB Academic License.         */
/*                                                                           */
/*  You should have received a copy of the ZIB Academic License              */
/*  along with SCIP; see the file COPYING. If not email to scip@zib.de.      */
/*                                                                           */
/* * * * * * * * * * * * * * * * * * * * * * * * * * * * * * * * * * * * * * */

/**@file   lpiexact_qsoex.c
 * @brief  LP interface for QSopt_ex version >= 2.5.4 (r239)
 * @author Leon Eifler
 * @author Daniel Espinoza
 * @author Marc Pfetsch
 * @author Kati Wolter
*/

/*---+----1----+----2----+----3----+----4----+----5----+----6----+----7----+----8----+----9----+----0----+----1----+----2*/
/* #define VERIFY_OUT */ /** uncomment to get info of QSopt_ex about verifying dual feasibility of the basis */

/* #define USEOBJLIM */  /** uncomment to pass objlimit to exact lp solver; same as in cons_exactlp.c;  warning: QSopt_ex allows objlimits but the support is buggy; if the limit is reached, QSopt_ex does not stop but increasess the precision */
#define SCIP_DEBUG
#include "scip/def.h"

#ifdef SCIP_WITH_GMP
#include "EGlib.h"
#include "QSopt_ex.h"
#endif

#include <string.h>

#include "scip/bitencode.h"
#include "scip/scip_mem.h"
#include "lpiexact/type_lpiexact.h"
#include "lpiexact/lpiexact.h"
#include "scip/pub_message.h"


/** solver name */
static char __qsstr[1024];
static char __egstr[1024];

#ifdef SCIP_WITH_GMP

typedef SCIP_DUALPACKET COLPACKET;           /* each column needs two bits of information (basic/on_lower/on_upper) */
#define COLS_PER_PACKET SCIP_DUALPACKETSIZE
typedef SCIP_DUALPACKET ROWPACKET;           /* each row needs two bit of information (basic/on_lower/on_upper) */
#define ROWS_PER_PACKET SCIP_DUALPACKETSIZE

/** LP interface */
struct SCIP_LPiExact
{
   mpq_QSprob prob;      /**< LP struct pointer */
   int solstat;	       /**< solution status of last optimization call */
   int previt;	          /**< previous number of simplex iterations performed */
   int rowspace;         /**< current size of internal row-related arrays */
   char* isen;	          /**< array of length rowspace */
   mpq_t* irhs;          /**< array of rhs rowspace */
   mpq_t* irng;          /**< array of range rowspace */
   int* ircnt;	          /**< array of count rowspace */
   int* irbeg;	          /**< array of begining index rowspace */
   int colspace;         /**< current size of internal column-related arrays */
   int* iccnt;	          /**< array of length colspace */
   char* iccha;	       /**< array of type colspace */
   int tbsz;	          /**< current size of tableau-related arrays */
   mpq_t* itab;          /**< array of length tbsz */
   char* ibas; 	       /**< array of length tbsz */
   int pricing;	       /**< SCIP pricing option */
   mpq_factor_work* factor; /**< factorized matrix  */
};



/*
 * local defines
 */

/** print location of the calling line */
#define __QS_PRINTLOC__ fprintf(stderr,", in (%s:%d)\n", __FILE__, __LINE__);

/** This macro is to print error messages and jump to the given point in the code, it also print the
 * file and line where this happend */
#define QS_TESTG(A,B,...) do{{\
	 if (A){				\
	    fprintf(stderr,__VA_ARGS__);	\
	    __QS_PRINTLOC__;			\
	    goto B;}}}while(0)

/** This macro is to print error messages and to exit with SCIP_LPERROR */
#define QS_ERROR(A,...) do{{\
	 if (A){				\
	    fprintf(stderr,__VA_ARGS__);	\
	    __QS_PRINTLOC__;			\
	    return SCIP_LPERROR;}}}while(0)

/** return value macro, if the value is non-zero, write to standard error the returning code and
 * where this happened, and return SCIP_ERROR, otherwise return normal SCIP_OKAY termination code. */
#define QS_RETURN(A) do{\
      const int __RVAL__ = (A);						\
      if (__RVAL__){							\
	 fprintf(stderr,"LP Error: QSopt_ex returned %d",__RVAL__);	\
	 __QS_PRINTLOC__;						\
	 return SCIP_ERROR;}						\
      return SCIP_OKAY;}while(0)

/** return value macro, if the value is non-zero, write to standard error the returning code and
 * where this happened, and return SCIP_ERROR, otherwise do nothing. */
#define QS_CONDRET(A) do{\
      const int __RVAL__ = (A);						\
      if (__RVAL__){							\
	 fprintf(stderr,"LP Error: QSopt_ex returned %d",__RVAL__);	\
	 __QS_PRINTLOC__;						\
	 return SCIP_LPERROR;}						\
   }while(0)



/*
 * LPi state methods
 */


/** LPi state stores basis information */
struct SCIP_LPiState
{
   int                   ncols;              /**< number of LP columns */
   int                   nrows;              /**< number of LP rows */
   COLPACKET*            packcstat;          /**< column basis status in compressed form */
   ROWPACKET*            packrstat;          /**< row basis status in compressed form */
};

static
void printGMP(
   const mpq_t           val
   )
{
   char* buffer;
   buffer = (char*) malloc(mpz_sizeinbase(mpq_numref(val),
                                          10) + mpz_sizeinbase(mpq_denref(val), 10) + 3);
   mpq_get_str(buffer, 10, val);
   printf("%s \n", buffer);
   free(buffer);
}

/** returns the number of packets needed to store column packet information */
static
int colpacketNum(
   int                   ncols               /**< number of columns to store */
   )
{
   return (ncols + (int)COLS_PER_PACKET-1)/(int)COLS_PER_PACKET;
}

/** returns the number of packets needed to store row packet information */
static
int rowpacketNum(
   int                   nrows               /**< number of rows to store */
   )
{
   return (nrows + (int)ROWS_PER_PACKET-1)/(int)ROWS_PER_PACKET;
}

/** store row and column basis status in a packed LPi state object */
static
void lpistatePack(
   SCIP_LPISTATE*       lpistate,            /**< pointer to LPi state data */
   const int*           cstat,               /**< basis status of columns in unpacked format */
   const int*           rstat                /**< basis status of rows in unpacked format */
   )
{
   assert(lpistate != NULL);
   assert(lpistate->packcstat != NULL);
   assert(lpistate->packrstat != NULL);

   SCIPencodeDualBit(cstat, lpistate->packcstat, lpistate->ncols);
   SCIPencodeDualBit(rstat, lpistate->packrstat, lpistate->nrows);
}

/** unpacks row and column basis status from a packed LPi state object */
static
void lpistateUnpack(
   const SCIP_LPISTATE*  lpistate,           /**< pointer to LPi state data */
   int*                  cstat,              /**< buffer for storing basis status of columns in unpacked format */
   int*                  rstat               /**< buffer for storing basis status of rows in unpacked format */
   )
{
   assert(lpistate != NULL);
   assert(lpistate->packcstat != NULL);
   assert(lpistate->packrstat != NULL);

   SCIPdecodeDualBit(lpistate->packcstat, cstat, lpistate->ncols);
   SCIPdecodeDualBit(lpistate->packrstat, rstat, lpistate->nrows);
}

/** creates LPi state information object */
static
SCIP_RETCODE lpistateCreate(
   SCIP_LPISTATE**       lpistate,           /**< pointer to LPi state */
   BMS_BLKMEM*           blkmem,             /**< block memory */
   int                   ncols,              /**< number of columns to store */
   int                   nrows               /**< number of rows to store */
   )
{
   assert(lpistate != NULL);
   assert(blkmem != NULL);
   assert(ncols >= 0);
   assert(nrows >= 0);

   SCIP_ALLOC( BMSallocBlockMemory(blkmem, lpistate) );
   SCIP_ALLOC( BMSallocBlockMemoryArray(blkmem, &(*lpistate)->packcstat, colpacketNum(ncols)) );
   SCIP_ALLOC( BMSallocBlockMemoryArray(blkmem, &(*lpistate)->packrstat, rowpacketNum(nrows)) );

   return SCIP_OKAY;
}

/** frees LPi state information */
static
void lpistateFree(
   SCIP_LPISTATE**       lpistate,           /**< pointer to LPi state information (like basis information) */
   BMS_BLKMEM*           blkmem              /**< block memory */
   )
{
   assert(blkmem != NULL);
   assert(lpistate != NULL);
   assert(*lpistate != NULL);

   BMSfreeBlockMemoryArray(blkmem, &(*lpistate)->packcstat, colpacketNum((*lpistate)->ncols));
   BMSfreeBlockMemoryArray(blkmem, &(*lpistate)->packrstat, rowpacketNum((*lpistate)->nrows));
   BMSfreeBlockMemory(blkmem, lpistate);
}


/*
 * local functions
 */

/** ensure size of column-related arrays */
static inline
SCIP_RETCODE ensureTabMem(
   SCIP_LPIEXACT*        lpi,
   int const             sz
   )
{
   register int i;
   if( lpi->tbsz < sz )
   {
      SCIP_ALLOC( BMSreallocMemoryArray(&(lpi->itab), sz*2) );
      SCIP_ALLOC( BMSreallocMemoryArray(&(lpi->ibas), sz*2) );
      for( i = lpi->tbsz ; i < sz * 2 ; i++ )
	      mpq_init(lpi->itab[i]);
      lpi->tbsz = sz*2;
   }
   return SCIP_OKAY;
}

/** ensure size of column-related arrays */
static inline
SCIP_RETCODE ensureColMem(
   SCIP_LPIEXACT*        lpi,
   int const             ncols
   )
{
   if( lpi->colspace < ncols )
   {
      lpi->colspace = ncols * 2;
      SCIP_ALLOC( BMSreallocMemoryArray(&(lpi->iccnt), lpi->colspace) );
      SCIP_ALLOC( BMSreallocMemoryArray(&(lpi->iccha), lpi->colspace) );
   }
   return SCIP_OKAY;
}

/** ensure size of row-related arrays */
static inline
SCIP_RETCODE ensureRowMem(
   SCIP_LPIEXACT*        lpi,
   int const             nrows
   )
{
   register int i;
   if( lpi->rowspace < nrows )
   {
      SCIP_ALLOC( BMSreallocMemoryArray(&(lpi->isen), nrows * 2) );
      SCIP_ALLOC( BMSreallocMemoryArray(&(lpi->irhs), nrows * 2) );
      SCIP_ALLOC( BMSreallocMemoryArray(&(lpi->irng), nrows * 2) );
      SCIP_ALLOC( BMSreallocMemoryArray(&(lpi->ircnt), nrows * 2) );
      SCIP_ALLOC( BMSreallocMemoryArray(&(lpi->irbeg), nrows * 2) );
      for (i = lpi->rowspace ; i < nrows * 2; i++)
      {
	      mpq_init(lpi->irhs[i]);
	      mpq_init(lpi->irng[i]);
      }
      lpi->rowspace = nrows * 2;
   }
   return SCIP_OKAY;
}

/** transform lhs/rhs into qsopt format */
static inline
SCIP_RETCODE convertSides(
   SCIP_LPIEXACT* const  lpi,
   int const             nrows,
   SCIP_Rational**       lhs,
   SCIP_Rational**       rhs
   )
{
   int state;
   register int i;

   for( i = 0; i < nrows; ++i )
   {
      mpq_t* lhsg;
      mpq_t* rhsg;
      int state1;
      int state2;

      lhsg = RatGetGMP(lhs[i]);
      rhsg = RatGetGMP(rhs[i]);

      state1 = ((mpq_cmp(*lhsg, mpq_ILL_MINDOUBLE) <= 0) ? 1U : 0U);
      state2 = ((mpq_cmp(*rhsg, mpq_ILL_MAXDOUBLE) >= 0) ? 2U : 0U);
      state = state1 | state2;
      //state = (((mpq_cmp(*lhsg, mpq_ILL_MINDOUBLE) <= 0) ? 1U : 0U) | ((mpq_cmp(*rhsg, mpq_ILL_MAXDOUBLE) >= 0) ? 2U : 0U));
      lpi->ircnt[i] = 0;
      lpi->irbeg[i] = 0;
      switch( state )
      {
      case 0:
         if( RatIsEqual(lhs[i], rhs[i]) )
         {
            lpi->isen[i] = 'E';
            mpq_set(lpi->irhs[i], *lhsg);
            mpq_set_ui(lpi->irng[i], 0UL, 1UL);
         }
         else
         {
            lpi->isen[i] = 'R';
            mpq_set(lpi->irhs[i], *lhsg);
            mpq_sub(lpi->irng[i], *rhsg, *lhsg);
            assert( mpq_sgn(lpi->irng[i]) >=0 );
         }
         break;
      case 1:
         lpi->isen[i] = 'L';
         mpq_set(lpi->irhs[i], *rhsg);
         mpq_set_ui(lpi->irng[i], 0UL, 1UL);
         break;
      case 2:
         lpi->isen[i] = 'G';
         mpq_set(lpi->irhs[i], *lhsg);
         mpq_set_ui(lpi->irng[i], 0UL, 1UL);
         break;
      default:
         SCIPerrorMessage("Error, constraint %d has no bounds!",i);
         SCIPABORT();
      }
   }
   return SCIP_OKAY;
}


/*
 * Miscellaneous Methods
 */

/**@name Miscellaneous Methods */
/**@{ */


#endif
/** gets name and version of LP solver */
const char* SCIPlpiExactGetSolverName(
   void
   )
{
#ifdef SCIP_WITH_GMP
   sprintf(__qsstr, "QSopt_ex %s", string_QSopt_ex);
#else
   sprintf(__qsstr, "QSopt_ex");
#endif

   return __qsstr;
}

/** gets description of LP solver (developer, webpage, ...) */
const char* SCIPlpiExactGetSolverDesc(
   void
   )
{
   return "Exact Linear Programming Solver by D. Espinoza, W. Cook, S. Dash, and D. Applegate (dii.uchile.cl/~daespino/QSoptExact_doc/main.html)";
}

/** gets name and version of external package required for LP solver */
const char* SCIPlpiExactGetExternalCodeName(
   void
   )
{
#ifdef SCIP_WITH_GMP
   sprintf(__egstr, "EGlib %s", string_EGlib);
#else
   sprintf(__egstr, "EGlib");
#endif

   return __egstr;
}

/** gets description of external package required for LP solver (developer, webpage, ...) */
const char* SCIPlpiExactGetExternalCodeDesc(
   void
   )
{
   return "Library for basic structures and utilities by D. Espinoza and M. Goycoolea (dii.uchile.cl/~daespino/EGlib_doc/main.html)";
}

#ifdef SCIP_WITH_GMP

/** gets pointer for LP solver - use only with great care */
void* SCIPlpiExactGetSolverPointer(
   SCIP_LPIEXACT*        lpi                 /**< pointer to an LP interface structure */
   )
{
   return (void*) lpi->prob;
}

/**@} */


/*
 * LPI Creation and Destruction Methods
 */

/**@name LPI Creation and Destruction Methods */
/**@{ */

/** calls initializator of LP solver (if this did not already happen); this is mainly needed for defining constants in extended and rational precision */
void SCIPlpiExactStart(
   void
   )
{
   if( !__QSexact_setup )
      QSexactStart();
}

/** calls deinitializator of LP solver; this is needed for freeing all internal data of the solver, like constants in
 *  extended and rational precision
 */
void SCIPlpiExactEnd(
   void
   )
{
   if( __QSexact_setup )
      QSexactClear();
}

/** creates an LP problem object
 *
 *  @return \ref SCIP_OKAY is returned if everything worked. Otherwise a suitable error code is passed. See \ref
 *          SCIP_Retcode "SCIP_RETCODE" for a complete list of error codes.
 */
SCIP_RETCODE SCIPlpiExactCreate(
   SCIP_LPIEXACT**       lpi,                /**< pointer to an LP interface structure */
   SCIP_MESSAGEHDLR*     messagehdlr,        /**< message handler to use for printing messages, or NULL */
   const char*           name,               /**< problem name */
   SCIP_OBJSEN           objsen              /**< objective sense */
   )
{
   register int i;

   /* QSopt_ex only works with bools as integers */
   assert(sizeof (SCIP_Bool) == sizeof (int));
   assert(lpi != NULL);

   SCIPdebugMessage("SCIPlpiExactCreate()\n");

   /* create LP */
   SCIP_ALLOC( BMSallocMemory(lpi) );
   SCIPlpiExactStart();
   memset(*lpi, 0, sizeof(struct SCIP_LPiExact));

   /* factor work is NULL unless used */
   (*lpi)->factor =  (mpq_factor_work*) NULL;

   (*lpi)->prob = mpq_QScreate_prob(name, (int) objsen);
   if( (*lpi)->prob == NULL )
   {
      SCIPerrorMessage("No memory\n");
      return SCIP_LPERROR;
   }

   (*lpi)->rowspace = 1024;
   SCIP_ALLOC( BMSallocMemoryArray(&((*lpi)->isen), 1024) );
   SCIP_ALLOC( BMSallocMemoryArray(&((*lpi)->irhs), 1024) );
   SCIP_ALLOC( BMSallocMemoryArray(&((*lpi)->irng), 1024) );
   SCIP_ALLOC( BMSallocMemoryArray(&((*lpi)->irbeg), 1024) );
   SCIP_ALLOC( BMSallocMemoryArray(&((*lpi)->ircnt), 1024) );

   (*lpi)->colspace = 1024;
   SCIP_ALLOC( BMSallocMemoryArray(&((*lpi)->iccnt), 1024) );
   SCIP_ALLOC( BMSallocMemoryArray(&((*lpi)->iccha), 1024) );

   (*lpi)->tbsz = 1024;
   SCIP_ALLOC( BMSallocMemoryArray(&((*lpi)->itab), 1024) );
   SCIP_ALLOC( BMSallocMemoryArray(&((*lpi)->ibas), 1024) );
   for( i = 0; i < 1024; i++ )
   {
      mpq_init((*lpi)->irhs[i]);
      mpq_init((*lpi)->irng[i]);
      mpq_init((*lpi)->itab[i]);
   }

   return SCIP_OKAY;
}

/** deletes an LP problem object */
SCIP_RETCODE SCIPlpiExactFree(
   SCIP_LPIEXACT**         lpi               /**< pointer to an LP interface structure */
   )
{
   register int i;
   assert(lpi != NULL);
   assert(*lpi != NULL);

   SCIPdebugMessage("SCIPlpiExactFree()\n");

   /* free factor work */
   if( (*lpi)->factor != NULL )
   {
      mpq_ILLfactor_free_factor_work((*lpi)->factor);
      BMSfreeMemoryArray( &((*lpi)->factor) );
   }

   /* free LP */
   mpq_QSfree_prob((*lpi)->prob);
   for( i = 0; i < (*lpi)->tbsz; ++i )
      mpq_clear((*lpi)->itab[i]);
   for( i = 0; i < (*lpi)->rowspace; ++i )
   {
      mpq_clear((*lpi)->irng[i]);
      mpq_clear((*lpi)->irhs[i]);
   }
   BMSfreeMemoryArray(&((*lpi)->isen));
   BMSfreeMemoryArray(&((*lpi)->irhs));
   BMSfreeMemoryArray(&((*lpi)->irng));
   BMSfreeMemoryArray(&((*lpi)->ircnt));
   BMSfreeMemoryArray(&((*lpi)->irbeg));
   BMSfreeMemoryArray(&((*lpi)->iccnt));
   BMSfreeMemoryArray(&((*lpi)->iccha));
   BMSfreeMemoryArray(&((*lpi)->itab));
   BMSfreeMemoryArray(&((*lpi)->ibas));

   /* free memory */
   BMSfreeMemory(lpi);

   return SCIP_OKAY;
}
/**@} */


/*
 * Modification Methods
 */

/**@name Modification Methods */
/**@{ */


/** copies LP data with column matrix into LP solver */
SCIP_RETCODE SCIPlpiExactLoadColLP(
   SCIP_LPIEXACT*        lpi,                /**< LP interface structure */
   SCIP_OBJSEN           objsen,             /**< objective sense */
   int                   ncols,              /**< number of columns */
   SCIP_Rational**       obj,                /**< objective function values of columns */
   SCIP_Rational**       lb,                 /**< lower bounds of columns */
   SCIP_Rational**       ub,                 /**< upper bounds of columns */
   char**                colnames,           /**< column names, or NULL */
   int                   nrows,              /**< number of rows */
   SCIP_Rational**       lhs,                /**< left hand sides of rows */
   SCIP_Rational**       rhs,                /**< right hand sides of rows */
   char**                rownames,           /**< row names, or NULL */
   int                   nnonz,              /**< number of nonzero elements in the constraint matrix */
   int*                  beg,                /**< start index of each column in ind- and val-array */
   int*                  ind,                /**< row indices of constraint matrix entries */
   SCIP_Rational**       val                 /**< values of constraint matrix entries */
   )
{
   register int i;
   int rval = 0;

   assert(lpi != NULL);
   assert(lpi->prob != NULL);

   lpi->solstat = 0;
   SCIPdebugMessage("loading LP in column format into QSopt_ex: %d cols, %d rows\n", ncols, nrows);

   /* delete old LP */
   SCIP_CALL( SCIPlpiExactClear(lpi) );

   /* set sense */
   if( objsen == SCIP_OBJSEN_MAXIMIZE )
   {
      rval = mpq_QSchange_objsense(lpi->prob, QS_MAX);
      QS_CONDRET(rval);
   }
   else
   {
      rval = mpq_QSchange_objsense(lpi->prob, QS_MIN);
      QS_CONDRET(rval);
   }

   /* add rows with no matrix, and then the columns, first ensure space */
   SCIP_CALL( ensureRowMem(lpi, nrows) );

   /* convert lhs/rhs into sen/rhs/range tuples */
   SCIP_CALL( convertSides(lpi, nrows, lhs, rhs) );

   /* now we add the rows */
   rval = mpq_QSadd_ranged_rows(lpi->prob, nrows, lpi->ircnt, lpi->irbeg, 0, (const mpq_t*) 0, (const mpq_t*) lpi->irhs,
      lpi->isen, (const mpq_t*) lpi->irng, (const char**)rownames);
   QS_CONDRET(rval);

   SCIPlpiExactAddCols(lpi, ncols, obj, lb, ub, colnames, nnonz, beg, ind, val);

   QS_RETURN(rval);
}

/** @todo exip: check whether I implemented handling of case beg=ind=val=NULL correctly */
/** adds columns to the LP */
SCIP_RETCODE SCIPlpiExactAddCols(
   SCIP_LPIEXACT*        lpi,                /**< LP interface structure */
   int                   ncols,              /**< number of columns to be added */
   SCIP_Rational**       obj,                /**< objective function values of new columns */
   SCIP_Rational**       lb,                 /**< lower bounds of new columns */
   SCIP_Rational**       ub,                 /**< upper bounds of new columns */
   char**                colnames,           /**< column names, or NULL */
   int                   nnonz,              /**< number of nonzero elements to be added to the constraint matrix */
   int*                  beg,                /**< start index of each column in ind- and val-array, or NULL if nnonz == 0 */
   int*                  ind,                /**< row indices of constraint matrix entries, or NULL if nnonz == 0 */
   SCIP_Rational**       val                 /**< values of constraint matrix entries, or NULL if nnonz == 0 */
   )
{
   mpq_t* valgmp;
   int rval = 0;
   register int i;

   assert(lpi != NULL);
   assert(lpi->prob != NULL);

   SCIPdebugMessage("adding %d columns with %d nonzeros to QSopt_ex\n", ncols, nnonz);

   lpi->solstat = 0;

   /* ensure column size */
   SCIP_CALL( ensureColMem(lpi, ncols) );

   if( nnonz > 0 )
   {
      /* compute column lengths */
      for( i = 0; i < ncols - 1; ++i )
      {
         lpi->iccnt[i] = beg[i+1] - beg[i];
         assert(lpi->iccnt[i] >= 0);
      }
      if( ncols > 0 )
      {
         lpi->iccnt[ncols-1] = nnonz - beg[ncols-1];
         assert( lpi->iccnt[ncols-1] >= 0 );
      }

      SCIP_ALLOC( BMSallocMemoryArray(&valgmp, nnonz) );
      RatSetGMPArray(valgmp, val, nnonz);

      /* and add the columns */
      for( i = 0; i < ncols; ++i )
      {
         mpq_QSadd_col(lpi->prob, lpi->iccnt[i], &ind[beg[i]], &(valgmp[beg[i]]),
            *RatGetGMP(obj[i]), *RatGetGMP(lb[i]), *RatGetGMP(ub[i]), (const char*) colnames[i]);
      }

      RatClearGMPArray(valgmp, nnonz);
      BMSfreeMemoryArray(&valgmp);
   }
   else
   {
      for( i = 0; i < ncols; ++i )
      {
         rval = mpq_QSnew_col(lpi->prob, *RatGetGMP(obj[i]), *RatGetGMP(lb[i]), *RatGetGMP(ub[i]), (const char*) colnames[i]);
      }
   }

   QS_RETURN(rval);
}

/** deletes all columns in the given range from LP */
SCIP_RETCODE SCIPlpiExactDelCols(
   SCIP_LPIEXACT*        lpi,                /**< LP interface structure */
   int                   firstcol,           /**< first column to be deleted */
   int                   lastcol             /**< last column to be deleted */
   )
{
   const int len = lastcol - firstcol +1;
   int rval = 0;
   register int i;

   assert(lpi != NULL);
   assert(lpi->prob != NULL);

   lpi->solstat = 0;
   assert(0 <= firstcol && len > 0 && lastcol < mpq_QSget_colcount (lpi->prob));

   SCIPdebugMessage("deleting %d columns from QSopt_ex\n", len);

   SCIP_CALL(ensureColMem(lpi, len));
   for( i = firstcol ; i <= lastcol ; i++ )
      lpi->iccnt[i-firstcol] = i;

   rval = mpq_QSdelete_cols(lpi->prob, len, lpi->iccnt);

   QS_RETURN(rval);
}

/** deletes columns from SCIP_LP; the new position of a column must not be greater that its old position */
SCIP_RETCODE SCIPlpiExactDelColset(
   SCIP_LPIEXACT*        lpi,                /**< LP interface structure */
   int*                  dstat               /**< deletion status of columns
                                              *   input:  1 if column should be deleted, 0 if not
                                              *   output: new position of column, -1 if column was deleted */
   )
{
   int rval = 0, ncols, ccnt;
   register int i;

   assert(lpi != NULL);
   assert(lpi->prob != NULL);

   ncols = mpq_QSget_colcount(lpi->prob);
   lpi->solstat = 0;

   SCIPdebugMessage("deleting a column set from QSopt_ex\n");

   rval = mpq_QSdelete_setcols(lpi->prob,dstat);
   QS_CONDRET(rval);

   for( i = 0, ccnt = 0; i < ncols; i++ )
   {
      if( dstat[i] )
	      dstat[i] = -1;
      else
	      dstat[i] = ccnt++;
   }
   return SCIP_OKAY;
}

/** adds rows to the LP */
SCIP_EXPORT
SCIP_RETCODE SCIPlpiExactAddRows(
   SCIP_LPIEXACT*        lpi,                /**< LP interface structure */
   int                   nrows,              /**< number of rows to be added */
   SCIP_Rational**       lhs,                /**< left hand sides of new rows */
   SCIP_Rational**       rhs,                /**< right hand sides of new rows */
   char**                rownames,           /**< row names, or NULL */
   int                   nnonz,              /**< number of nonzero elements to be added to the constraint matrix */
   int*                  beg,                /**< start index of each row in ind- and val-array, or NULL if nnonz == 0 */
   int*                  ind,                /**< column indices of constraint matrix entries, or NULL if nnonz == 0 */
   SCIP_Rational**       val                 /**< values of constraint matrix entries, or NULL if nnonz == 0 */
   )
{
   register int i;
   int rval = 0;
   mpq_t* valgmp;

   assert(lpi != NULL);
   assert(lpi->prob != NULL);

   lpi->solstat = 0;
   SCIPdebugMessage("adding %d rows with %d nonzeros to QSopt_ex\n", nrows, nnonz);

   /* add rows with no matrix, and then the columns, first ensure space */
   SCIP_CALL( ensureRowMem (lpi, nrows) );

   /* convert lhs/rhs into sen/rhs/range tuples */
   SCIP_CALL( convertSides(lpi, nrows, lhs, rhs) );

   /* compute row count */
   for( i = 0; i < nrows - 1; i++ )
   {
      lpi->ircnt[i] = beg[i + 1] - beg[i];
      assert(lpi->ircnt[i] >= 0);
   }
   if( nrows > 0 )
   {
      lpi->ircnt[nrows - 1] = nnonz - beg[nrows - 1];
      assert(lpi->ircnt[nrows - 1] >= 0);
   }

   SCIP_ALLOC( BMSallocMemoryArray(&valgmp, nnonz) );
   RatSetGMPArray(valgmp, val, nnonz);

   rval = mpq_QSadd_ranged_rows(lpi->prob, nrows, lpi->ircnt, beg, ind, valgmp, lpi->irhs, lpi->isen, lpi->irng, (const char**) rownames);
   QS_CONDRET(rval);

   RatClearGMPArray(valgmp, nnonz);
   BMSfreeMemoryArray(&valgmp);

   return SCIP_OKAY;
}


/** deletes all rows in the given range from LP */
SCIP_RETCODE SCIPlpiExactDelRows(
   SCIP_LPIEXACT*        lpi,                /**< LP interface structure */
   int                   firstrow,           /**< first row to be deleted */
   int                   lastrow             /**< last row to be deleted */
   )
{
   const int len = lastrow - firstrow +1;
   int rval = 0;
   register int i;

   assert(lpi != NULL);
   assert(lpi->prob != NULL);

   lpi->solstat = 0;
   assert(0 <= firstrow && len > 0 && lastrow < mpq_QSget_rowcount (lpi->prob));

   SCIPdebugMessage("deleting %d rows from QSopt_ex\n", len);

   SCIP_CALL( ensureRowMem(lpi, len) );
   for( i = firstrow; i <= lastrow; i++ )
      lpi->ircnt[i - firstrow] = i;
   rval = mpq_QSdelete_rows(lpi->prob, len, lpi->ircnt);

   QS_RETURN(rval);
}


/** deletes rows from SCIP_LP; the new position of a row must not be greater that its old position */
SCIP_RETCODE SCIPlpiExactDelRowset(
   SCIP_LPIEXACT*        lpi,                /**< LP interface structure */
   int*                  dstat               /**< deletion status of rows
                                              *   input:  1 if row should be deleted, 0 if not
                                              *   output: new position of row, -1 if row was deleted */
   )
{
   int rval = 0, nrows, ccnt, ndel=0;
   register int i;

   assert(lpi != NULL);
   assert(lpi->prob != NULL);

   nrows = mpq_QSget_rowcount(lpi->prob);
   lpi->solstat = 0;

   for( i = 0; i < nrows; ++i )
   {
      if( dstat[i] == 1 )
	      ndel++;
   }

   SCIPdebugMessage("deleting a row set from QSopt_ex (%d)\n",ndel);

   rval = mpq_QSdelete_setrows(lpi->prob,dstat);
   QS_CONDRET(rval);

   for( i = 0, ccnt = 0; i < nrows; ++i )
   {
      if( dstat[i] )
	      dstat[i] = -1;
      else
	      dstat[i] = ccnt++;
   }
   return SCIP_OKAY;
}

/** clears the whole LP */
SCIP_RETCODE SCIPlpiExactClear(
   SCIP_LPIEXACT*        lpi                 /**< LP interface structure */
   )
{
   register int i;
   int ncols, nrows, rval = 0;

   assert(lpi != NULL);
   assert(lpi->prob != NULL);

   SCIPdebugMessage("clearing QSopt_ex LP\n");
   lpi->solstat = 0;

   ncols = mpq_QSget_colcount(lpi->prob);
   nrows = mpq_QSget_rowcount(lpi->prob);
   if( ncols >=  1 )
   {
      SCIP_CALL( ensureColMem(lpi,ncols) );
      for (i = 0; i < ncols; ++i)
	      lpi->iccnt[i] = i;
      rval = mpq_QSdelete_cols(lpi->prob, ncols, lpi->iccnt);
      QS_CONDRET(rval);
   }

   if( nrows >= 1 )
   {
      SCIP_CALL( ensureRowMem(lpi, nrows) );
      for (i = 0; i < nrows; ++i)
	      lpi->ircnt[i] = i;
      rval = mpq_QSdelete_rows(lpi->prob, nrows, lpi->ircnt);
      QS_CONDRET(rval);
   }
   return SCIP_OKAY;
}


/** changes lower and upper bounds of columns */
SCIP_RETCODE SCIPlpiExactChgBounds(
   SCIP_LPIEXACT*        lpi,                /**< LP interface structure */
   int                   ncols,              /**< number of columns to change bounds for */
   int*                  ind,                /**< column indices */
   SCIP_Rational**       lb,                 /**< values for the new lower bounds, or NULL */
   SCIP_Rational**       ub                  /**< values for the new upper bounds, or NULL */
   )
{
   register int i;
   int rval = 0;

   assert(lpi != NULL);
   assert(lpi->prob != NULL);
   assert(lb != NULL || ub != NULL);

   lpi->solstat = 0;

   SCIPdebugMessage("changing %d bounds in QSopt_ex\n", ncols);
#ifdef SCIP_DEBUG
   {
      int j;
      char s[SCIP_MAXSTRLEN];

      for( j = 0; j < ncols; ++j )
      {
         if( lb == NULL)
            gmp_snprintf(s, SCIP_MAXSTRLEN, "  col %d: [--,%Qd]\n", ind[j], *RatGetGMP(ub[j]));
         else if( ub == NULL )
            gmp_snprintf(s, SCIP_MAXSTRLEN, "  col %d: [%Qd,--]\n", ind[j], *RatGetGMP(lb[j]));
         else
            gmp_snprintf(s, SCIP_MAXSTRLEN, "  col %d: [%Qd,%Qd]\n", ind[j], *RatGetGMP(lb[j]), *RatGetGMP(ub[j]));
         SCIPdebugPrintf(s);
      }
   }
#endif

   SCIP_CALL( ensureColMem(lpi, ncols) );

   if( lb != NULL )
   {
      for( i = 0; i < ncols; i++ )
      {
         lpi->iccha[i] = 'L';
         rval = mpq_QSchange_bound(lpi->prob, ind[i], lpi->iccha[i], *RatGetGMP(lb[i]));
         QS_CONDRET(rval);
      }
   }

   if( ub != NULL )
   {
      for( i = 0; i < ncols; i++ )
      {
         lpi->iccha[i] = 'U';
         rval = mpq_QSchange_bound(lpi->prob, ind[i], lpi->iccha[i], *RatGetGMP(ub[i]));
         QS_CONDRET(rval);
      }
   }
   QS_RETURN(rval);
}

/** changes left and right hand sides of rows */
SCIP_RETCODE SCIPlpiExactChgSides(
   SCIP_LPIEXACT*        lpi,                /**< LP interface structure */
   int                   nrows,              /**< number of rows to change sides for */
   int*                  ind,                /**< row indices */
   SCIP_Rational**       lhs,                /**< new values for left hand sides */
   SCIP_Rational**       rhs                 /**< new values for right hand sides */
   )
{
   register int i;
   int rval = 0;

   assert(lpi != NULL);
   assert(lpi->prob != NULL);

   lpi->solstat = 0;
   SCIPdebugMessage("changing %d sides in QSopt_ex\n", nrows);

   SCIP_CALL( ensureRowMem(lpi, nrows) );

   /* convert lhs/rhs into sen/rhs/range tuples */
   SCIP_CALL( convertSides(lpi, nrows, lhs, rhs) );

   /* now we change all rows */
   for( i = 0; i < nrows; ++i )
   {
      rval = mpq_QSchange_sense(lpi->prob, ind[i], lpi->isen[i]);
      QS_CONDRET(rval);

      rval = mpq_QSchange_rhscoef(lpi->prob, ind[i], lpi->irhs[i]);
      QS_CONDRET(rval);

      if (lpi->isen[i] == 'R')
      {
	      rval = mpq_QSchange_range(lpi->prob, ind[i], lpi->irng[i]);
	      QS_CONDRET(rval);
      }
   }

   return SCIP_OKAY;
}

/** changes a single coefficient */
SCIP_RETCODE SCIPlpiExactChgCoef(
   SCIP_LPIEXACT*        lpi,                /**< LP interface structure */
   int                   row,                /**< row number of coefficient to change */
   int                   col,                /**< column number of coefficient to change */
   SCIP_Rational*        newval              /**< new value of coefficient */
   )
{
   int rval = 0;

   assert(lpi != NULL);
   assert(lpi->prob != NULL);

   lpi->solstat = 0;

   SCIPdebugMessage("changing coefficient row %d, column %d in QSopt_ex to %g\n", row, col, RatApproxReal(newval));

   rval = mpq_QSchange_coef(lpi->prob, row, col, *RatGetGMP(newval));

   QS_RETURN(rval);
}

/** changes the objective sense */
SCIP_RETCODE SCIPlpiExactChgObjsen(
   SCIP_LPIEXACT*        lpi,                /**< LP interface structure */
   SCIP_OBJSEN           objsen              /**< new objective sense */
   )
{
   int rval = 0;

   assert(lpi != NULL);
   assert(lpi->prob != NULL);

   lpi->solstat = 0;
   SCIPdebugMessage("changing objective sense in QSopt_ex to %d\n", objsen);

   /* set sense */
   if( objsen == SCIP_OBJSEN_MAXIMIZE )
   {
      rval = mpq_QSchange_objsense(lpi->prob, QS_MAX);
      QS_CONDRET(rval);
   }
   else
   {
      rval = mpq_QSchange_objsense(lpi->prob, QS_MIN);
      QS_CONDRET(rval);
   }
   return SCIP_OKAY;
}

/** changes objective values of columns in the LP */
SCIP_RETCODE SCIPlpiExactChgObj(
   SCIP_LPIEXACT*        lpi,                /**< LP interface structure */
   int                   ncols,              /**< number of columns to change objective value for */
   int*                  ind,                /**< column indices to change objective value for */
   SCIP_Rational**       obj                 /**< new objective values for columns */
   )
{
   register int i;
   int rval = 0;

   assert(lpi != NULL);
   assert(lpi->prob != NULL);

   lpi->solstat = 0;
   SCIPdebugMessage("changing %d objective values in QSopt_ex\n", ncols);

   for( i = 0; i < ncols; ++i )
   {
      rval = mpq_QSchange_objcoef(lpi->prob, ind[i], *RatGetGMP(obj[i]));
      QS_CONDRET(rval);
   }
   return SCIP_OKAY;
}

/** multiplies a row with a non-zero scalar; for negative scalars, the row's sense is switched accordingly */
SCIP_RETCODE SCIPlpiExactScaleRow(
   SCIP_LPIEXACT*        lpi,                /**< LP interface structure */
   int                   row,                /**< row number to scale */
   SCIP_Rational*        scaleval            /**< scaling multiplier */
   )
{
   register int i;
   int rowlist[1];
   int* rowcnt = NULL, *rowbeg = NULL, *rowind = NULL;
   mpq_t* rowval = NULL, *rhs = NULL, *range = NULL;
   char* sense = NULL;
   int rval = 0;
   mpq_t svl;

   assert(lpi != NULL);
   assert(lpi->prob != NULL);

   mpq_init(svl);
   lpi->solstat = 0;
   RatDebugMessage("scaling row %d with factor %g in QSopt_ex\n", row, scaleval);

   rowlist[0] = row;
   /* get row */
   rval = mpq_QSget_ranged_rows_list(lpi->prob, 1, rowlist, &rowcnt, &rowbeg, &rowind, &rowval, &rhs, &sense, &range, 0);
   QS_TESTG(rval, CLEANUP, " ");

   /* change all coefficients in the constraint */
   for( i = 0; i < rowcnt[0]; ++i )
   {
      mpq_mul(svl, rowval[i], *RatGetGMP(scaleval));
      rval = mpq_QSchange_coef(lpi->prob, row, rowind[i], svl);
      QS_TESTG(rval, CLEANUP, " ");
   }

   /* if we have a positive scalar, we just scale rhs and range */
   if( RatGetSign(scaleval) >= 0 )
   {
      mpq_mul(svl, *RatGetGMP(scaleval), rhs[0]);
      rval = mpq_QSchange_rhscoef(lpi->prob, row, svl);
      QS_TESTG(rval, CLEANUP, " ");
      if (sense[0] == 'R')
      {
	 mpq_mul(svl, range[0], *RatGetGMP(scaleval));
	 rval = mpq_QSchange_range(lpi->prob, row, svl);
	 QS_TESTG(rval, CLEANUP, " ");
      }
   }
   /* otherwise, we must change everything */
   else
   {
      switch( sense[0] )
      {
      case 'E':
         mpq_mul(svl, rhs[0], *RatGetGMP(scaleval));
         rval = mpq_QSchange_rhscoef(lpi->prob, row, svl);
         QS_TESTG(rval, CLEANUP, " ");
         break;
      case 'L':
         mpq_mul(svl, rhs[0], *RatGetGMP(scaleval));
         rval = mpq_QSchange_rhscoef(lpi->prob, row, svl);
         QS_TESTG(rval, CLEANUP, " ");
         rval = mpq_QSchange_sense(lpi->prob, row, 'G');
         QS_TESTG(rval, CLEANUP, " ");
	      break;
      case 'G':
         mpq_mul(svl, rhs[0], *RatGetGMP(scaleval));
         rval = mpq_QSchange_rhscoef(lpi->prob, row, svl);
         QS_TESTG(rval, CLEANUP, " ");
         rval = mpq_QSchange_sense(lpi->prob, row, 'L');
         QS_TESTG(rval, CLEANUP, " ");
         break;
      case 'R':
         mpq_add(svl, rhs[0], range[0]);
         mpq_mul(svl, svl, *RatGetGMP(scaleval));
         rval = mpq_QSchange_rhscoef(lpi->prob, row, svl);
         QS_TESTG(rval, CLEANUP, " ");
         mpq_abs(svl,*RatGetGMP(scaleval));
         mpq_mul(svl, svl, range[0]);
         rval = mpq_QSchange_range(lpi->prob, row, svl);
         QS_TESTG(rval, CLEANUP, " ");
         break;
      default:
         SCIPerrorMessage("Imposible! received sense %c (not E L G R)", sense[0]);
         rval = 1;
         goto CLEANUP;
      }
   }
   /* now we must free all received arrays */
   /* ending */
 CLEANUP:
   if (rowcnt) mpq_QSfree(rowcnt);
   if (rowbeg) mpq_QSfree(rowbeg);
   if (rowind) mpq_QSfree(rowind);
   if (rowval) mpq_EGlpNumFreeArray(rowval);
   if (rhs) mpq_EGlpNumFreeArray(rhs);
   if (sense) mpq_QSfree(sense);
   if (range) mpq_EGlpNumFreeArray(range);
   mpq_clear(svl);

   QS_RETURN(rval);
}

/** multiplies a column with a non-zero scalar; the objective value is multiplied with the scalar, and the bounds
 *  are divided by the scalar; for negative scalars, the column's bounds are switched
 */
SCIP_RETCODE SCIPlpiExactScaleCol(
   SCIP_LPIEXACT*        lpi,                /**< LP interface structure */
   int                   col,                /**< column number to scale */
   SCIP_Rational*        scaleval            /**< scaling multiplier */
   )
{
   register int i;
   int collist[1];
   int* colcnt=0, *colbeg=0, *colind=0;
   mpq_t* colval=0, *lb=0, *ub=0, *obj=0;
   int rval = 0;
   mpq_t svl;

   assert(lpi != NULL);
   assert(lpi->prob != NULL);

   mpq_init(svl);
   lpi->solstat = 0;
   SCIPdebugMessage("scaling column %d with factor %g in QSopt_ex\n",
      col, RatApproxReal(scaleval));

   /* get the column */
   collist[0] = col;
   rval = mpq_QSget_columns_list(lpi->prob, 1, collist, &colcnt, &colbeg, &colind, &colval, &obj, &lb, &ub, 0);
   QS_TESTG(rval,CLEANUP," ");

   /* scale column coefficients */
   for( i = 0; i < colcnt[0]; ++i )
   {
      mpq_mul(svl, colval[i], *RatGetGMP(scaleval));
      rval = mpq_QSchange_coef(lpi->prob, colind[i], col, svl);
      QS_TESTG(rval,CLEANUP," ");
   }

   /* scale objective value */
   mpq_mul(svl, obj[0], *RatGetGMP(scaleval));
   rval = mpq_QSchange_objcoef(lpi->prob, col, svl);
   QS_TESTG(rval,CLEANUP," ");

   /* scale column bounds */
   if( mpq_sgn(*RatGetGMP(scaleval)) < 0 )
   {
      mpq_set(obj[0], lb[0]);
      mpq_neg(lb[0], ub[0]);
      mpq_neg(ub[0], obj[0]);
   }
   if( mpq_cmp(lb[0],mpq_ILL_MINDOUBLE) > 0 )
   {
      mpq_abs(svl,*RatGetGMP(scaleval));
      mpq_mul(lb[0], lb[0], svl);
   }
   if( mpq_cmp(ub[0], mpq_ILL_MAXDOUBLE) < 0 )
   {
      mpq_abs(svl, *RatGetGMP(scaleval));
      mpq_mul(ub[0], ub[0], svl);
   }

   if( mpq_cmp(lb[0], mpq_ILL_MINDOUBLE) < 0 )
      mpq_set(lb[0], mpq_ILL_MINDOUBLE);
   if( mpq_cmp(ub[0], mpq_ILL_MAXDOUBLE) > 0 )
      mpq_set(ub[0], mpq_ILL_MAXDOUBLE);

   rval = mpq_QSchange_bound(lpi->prob, col, 'L', lb[0]);
   QS_TESTG(rval, CLEANUP, " ");
   rval = mpq_QSchange_bound(lpi->prob, col, 'U', ub[0]);
   QS_TESTG(rval, CLEANUP, " ");

   /* ending */
 CLEANUP:
   if (colcnt) mpq_QSfree(colcnt);
   if (colbeg) mpq_QSfree(colbeg);
   if (colind) mpq_QSfree(colind);
   if (colval) mpq_EGlpNumFreeArray(colval);
   if (obj) mpq_EGlpNumFreeArray(obj);
   if (lb) mpq_EGlpNumFreeArray(lb);
   if (ub) mpq_EGlpNumFreeArray(ub);
   mpq_clear(svl);

   QS_RETURN(rval);
}
/**@} */

/*
 * Data Accessing Methods
 */

/**@name Data Accessing Methods */
/**@{ */

/** gets the number of rows in the LP */
SCIP_RETCODE SCIPlpiExactGetNRows(
   SCIP_LPIEXACT*        lpi,                /**< LP interface structure */
   int*                  nrows               /**< pointer to store the number of rows */
   )
{
   assert(lpi != NULL);
   assert(lpi->prob != NULL);
   assert(nrows != NULL);

   SCIPdebugMessage("getting number of rows\n");

   *nrows = mpq_QSget_rowcount(lpi->prob);

   return SCIP_OKAY;
}

/** gets the number of columns in the LP */
SCIP_RETCODE SCIPlpiExactGetNCols(
   SCIP_LPIEXACT*        lpi,                /**< LP interface structure */
   int*                  ncols               /**< pointer to store the number of cols */
   )
{
   assert(lpi != NULL);
   assert(lpi->prob != NULL);
   assert(ncols != NULL);

   SCIPdebugMessage("getting number of columns\n");

   *ncols = mpq_QSget_colcount(lpi->prob);

   return SCIP_OKAY;
}

/** gets the number of nonzero elements in the LP constraint matrix */
SCIP_RETCODE SCIPlpiExactGetNNonz(
   SCIP_LPIEXACT*        lpi,                /**< LP interface structure */
   int*                  nnonz               /**< pointer to store the number of nonzeros */
   )
{
   assert(lpi != NULL);
   assert(lpi->prob != NULL);

   SCIPdebugMessage("getting number of columns\n");

   *nnonz = mpq_QSget_nzcount(lpi->prob);

   return SCIP_OKAY;
}

/** gets columns from LP problem object; the arrays have to be large enough to store all values
 *  Either both, lb and ub, have to be NULL, or both have to be non-NULL,
 *  either nnonz, beg, ind, and val have to be NULL, or all of them have to be non-NULL.
 */
SCIP_RETCODE SCIPlpiExactGetCols(
   SCIP_LPIEXACT*        lpi,                /**< LP interface structure */
   int                   firstcol,           /**< first column to get from LP */
   int                   lastcol,            /**< last column to get from LP */
   SCIP_Rational**       lb,                 /**< buffer to store the lower bound vector, or NULL */
   SCIP_Rational**       ub,                 /**< buffer to store the upper bound vector, or NULL */
   int*                  nnonz,              /**< pointer to store the number of nonzero elements returned, or NULL */
   int*                  beg,                /**< buffer to store start index of each column in ind- and val-array, or NULL */
   int*                  ind,                /**< buffer to store column indices of constraint matrix entries, or NULL */
   SCIP_Rational**       val                 /**< buffer to store values of constraint matrix entries, or NULL */
   )
{
   int len;
   register int i;
   mpq_t* lval = NULL;
   mpq_t* llb = NULL;
   mpq_t* lub = NULL;
   int rval = 0;
   int* lcnt = NULL;
   int* lbeg = NULL;
   int* lind = NULL;

   assert(lpi != NULL);
   assert(lpi->prob != NULL);
   assert( 0 <= firstcol && firstcol <= lastcol && lastcol < mpq_QSget_colcount (lpi->prob) );
   assert( (lb == 0 && ub == 0) || (lb != 0 && ub != 0));
   assert( (nnonz != 0 && beg != 0 && ind != 0 && val != 0) || (nnonz == 0 && beg == 0 && ind == 0 && val == 0) );

   SCIPdebugMessage("getting columns %d to %d\n", firstcol, lastcol);

   /* build col-list */
   len = lastcol - firstcol + 1;
   SCIP_CALL( ensureColMem(lpi,len) );
   for( i = 0; i < len; ++i )
      lpi->iccnt[i] = i + firstcol;

   /* get data from qsopt */
   rval = mpq_QSget_columns_list(lpi->prob, len, lpi->iccnt, nnonz ? (&lcnt) : 0, nnonz ? (&lbeg) : 0, nnonz ? (&lind) : 0,
      nnonz ? (&lval) : 0, 0, lb ? (&llb) : 0, lb ? (&lub) : 0, 0);

   QS_TESTG(rval, CLEANUP, " ");

   /* store in the user-provided data */
   if( nnonz )
   {
      assert( lbeg != NULL );
      assert( lcnt != NULL );
      assert( lind != NULL );
      assert( lval != NULL );

      *nnonz = lbeg[len-1] + lcnt[len-1];
      for( i = 0 ; i < len ; i++ )
	      beg[i] = lbeg[i];  /*lint !e613*/
      for( i = 0; i < *nnonz; ++i )
      {
	      ind[i] = lind[i];  /*lint !e613*/
         RatSetGMP(val[i], lval[i]);
      }
   }
   if( lb )
   {
      assert(llb != NULL);
      assert(lub != NULL);

      for( i = 0; i < len; ++i )
      {
         RatSetGMP(lb[i], llb[i]);
         RatSetGMP(ub[i], lub[i]);   /*lint !e613*/
      }
   }

 CLEANUP:
   if (lval) mpq_EGlpNumFreeArray(lval);
   if (lub) mpq_EGlpNumFreeArray(lub);
   if (llb) mpq_EGlpNumFreeArray(llb);
   if (lind) mpq_QSfree(lind);
   if (lbeg) mpq_QSfree(lbeg);
   if (lcnt) mpq_QSfree(lcnt);

   QS_RETURN(rval);
}

/** gets rows from LP problem object; the arrays have to be large enough to store all values.
 *  Either both, lhs and rhs, have to be NULL, or both have to be non-NULL,
 *  either nnonz, beg, ind, and val have to be NULL, or all of them have to be non-NULL.
 */
SCIP_RETCODE SCIPlpiExactGetRows(
   SCIP_LPIEXACT*        lpi,                /**< LP interface structure */
   int                   firstrow,           /**< first row to get from LP */
   int                   lastrow,            /**< last row to get from LP */
   SCIP_Rational**       lhs,                /**< buffer to store left hand side vector, or NULL */
   SCIP_Rational**       rhs,                /**< buffer to store right hand side vector, or NULL */
   int*                  nnonz,              /**< pointer to store the number of nonzero elements returned, or NULL */
   int*                  beg,                /**< buffer to store start index of each row in ind- and val-array, or NULL */
   int*                  ind,                /**< buffer to store row indices of constraint matrix entries, or NULL */
   SCIP_Rational**       val                 /**< buffer to store values of constraint matrix entries, or NULL */
   )
{
   const int len = lastrow - firstrow + 1;
   register int i;
   mpq_t* lval = NULL;
   mpq_t* lrhs = NULL;
   mpq_t* lrng = NULL;
   int rval = 0;
   int* lcnt = NULL;
   int* lbeg = NULL;
   int* lind = NULL;
   char* lsense = NULL;

   assert(lpi != NULL);
   assert(lpi->prob != NULL);
   assert(0 <= firstrow && firstrow <= lastrow && lastrow < mpq_QSget_rowcount (lpi->prob));
   assert( (lhs == 0 && rhs == 0) || (rhs != 0 && lhs != 0));
   assert( (nnonz != 0 && beg != 0 && ind != 0 && val != 0) || (nnonz == 0 && beg == 0 && ind == 0 && val == 0));

   SCIPdebugMessage("getting rows %d to %d\n", firstrow, lastrow);

   /* build row-list */
   SCIP_CALL( ensureRowMem(lpi, len) );
   for( i = 0; i < len; ++i )
      lpi->ircnt[i] = i + firstrow;

   /* get data from qsopt */
   rval = mpq_QSget_ranged_rows_list(lpi->prob, len, lpi->ircnt, nnonz ? (&lcnt) : 0, nnonz ? (&lbeg) : 0, nnonz ? (&lind) : 0,
      nnonz ? (&lval) : 0, rhs ? (&lrhs) : 0, rhs ? (&lsense) : 0, rhs ? (&lrng) : 0, 0);
   QS_TESTG(rval, CLEANUP, " ");

   /* store in the user-provided data */
   if( nnonz )
   {
      assert(lbeg != NULL);
      assert(lcnt != NULL);
      assert(lind != NULL);
      assert(lval != NULL);

      *nnonz = lbeg[len-1] + lcnt[len-1];
      for( i = 0; i < len; i++ )
	      beg[i] = lbeg[i];  /*lint !e613*/
      for( i = 0; i < *nnonz; ++i )
      {
	      ind[i] = lind[i];  /*lint !e613*/
	      RatSetGMP(val[i], lval[i]);  /*lint !e613*/
      }
   }
   if( rhs )
   {
      assert(lrhs != NULL);
      assert(lrng != NULL);
      assert(lsense != NULL);

      for( i = 0; i < len; ++i )
      {
         switch( lsense[i] )
         {
         case 'R':
            RatSetGMP(lhs[i], lrhs[i]);
            RatSetGMP(rhs[i], lrng[i]);
            RatAdd(rhs[i], rhs[i], lhs[i]);
            break;
         case 'E':
            RatSetGMP(lhs[i], lrhs[i]);
            RatSetGMP(rhs[i], lrhs[i]);
            break;
         case 'L':
            RatSetGMP(rhs[i], lrhs[i]);
            RatSetGMP(lhs[i], mpq_ILL_MINDOUBLE);      /*lint !e613*/
            break;
         case 'G':
            RatSetGMP(lhs[i], lrhs[i]);
            RatSetGMP(rhs[i], mpq_ILL_MAXDOUBLE);
            break;
         default:
            SCIPerrorMessage("Unknown sense %c from QSopt_ex", lsense[i]);
            SCIPABORT();
         }
      }
   }

 CLEANUP:
   if (lsense) mpq_QSfree(lsense);
   if (lrng) mpq_EGlpNumFreeArray(lrng);
   if (lrhs) mpq_EGlpNumFreeArray(lrhs);
   if (lval) mpq_EGlpNumFreeArray(lval);
   if (lind) mpq_QSfree(lind);
   if (lbeg) mpq_QSfree(lbeg);
   if (lcnt) mpq_QSfree(lcnt);

   QS_RETURN(rval);
}

/** gets objective coefficients from LP problem object */
SCIP_RETCODE SCIPlpiExactGetObj(
   SCIP_LPIEXACT*        lpi,                /**< LP interface structure */
   int                   firstcol,           /**< first column to get objective coefficient for */
   int                   lastcol,            /**< last column to get objective coefficient for */
   SCIP_Rational**       vals                /**< array to store objective coefficients */
   )
{
   const int len = lastcol - firstcol + 1;
   int rval = 0;
   register int i;
   mpq_t* valgmp;

   assert(lpi != NULL);
   assert(lpi->prob != NULL);
   assert(0 <= firstcol && firstcol <= lastcol && lastcol < mpq_QSget_colcount (lpi->prob));

   SCIPdebugMessage("getting objective values %d to %d\n", firstcol, lastcol);

   /* build col-list */
   SCIP_CALL( ensureColMem(lpi,len) );
   for( i = 0; i < len; ++i )
      lpi->iccnt[i] = i + firstcol;

   SCIP_ALLOC( BMSallocMemoryArray(&valgmp, len) );
   RatSetGMPArray(valgmp, vals, len);
   /* get data from qsopt */
   rval = mpq_QSget_obj_list(lpi->prob, len, lpi->iccnt, valgmp);
   RatSetArrayGMP(vals, valgmp, len);

   RatClearGMPArray(valgmp, len);
   BMSfreeMemoryArray(&valgmp);

   QS_RETURN(rval);
}

/** gets current bounds from LP problem object */
SCIP_RETCODE SCIPlpiExactGetBounds(
   SCIP_LPIEXACT*        lpi,                /**< LP interface structure */
   int                   firstcol,           /**< first column to get objective value for */
   int                   lastcol,            /**< last column to get objective value for */
   SCIP_Rational**       lbs,                /**< array to store lower bound values, or NULL */
   SCIP_Rational**       ubs                 /**< array to store upper bound values, or NULL */
   )
{
   const int len = lastcol - firstcol + 1;
   int rval = 0;
   register int i;

   assert(lpi != NULL);
   assert(lpi->prob != NULL);
   assert(0 <= firstcol && firstcol <= lastcol&& lastcol < mpq_QSget_colcount (lpi->prob));

   SCIPdebugMessage("getting bound values %d to %d\n", firstcol, lastcol);

   /* build col-list */
   SCIP_CALL(ensureColMem(lpi,len));
   for( i = 0; i < len; ++i )
   {
      if( lbs != NULL )
<<<<<<< HEAD
      {
         QS_CONDRET( mpq_QSget_bound(lpi->prob, i + firstcol, 'L', RatGetGMP(lbs[i + firstcol])) );
         RatCheckInfByValue(lbs[i + firstcol]);
      }
      if( ubs != NULL )
      {
         QS_CONDRET( mpq_QSget_bound(lpi->prob, i + firstcol, 'U', RatGetGMP(ubs[i + firstcol])) );
         RatCheckInfByValue(ubs[i + firstcol]);
      }
=======
         QS_CONDRET( mpq_QSget_bound(lpi->prob, i + firstcol, 'L', RatGetGMP(lbs[i])) );
      if( ubs != NULL )
         QS_CONDRET( mpq_QSget_bound(lpi->prob, i + firstcol, 'U', RatGetGMP(ubs[i])) );
>>>>>>> 783acaeb
   }

   return SCIP_OKAY;
}

/** gets current row sides from LP problem object */
SCIP_RETCODE SCIPlpiExactGetSides(
   SCIP_LPIEXACT*        lpi,                /**< LP interface structure */
   int                   firstrow,           /**< first row to get sides for */
   int                   lastrow,            /**< last row to get sides for */
   SCIP_Rational**       lhss,               /**< array to store left hand side values, or NULL */
   SCIP_Rational**       rhss                /**< array to store right hand side values, or NULL */
   )
{
   const int len = lastrow - firstrow + 1;
   register int i;
   mpq_t* lrhs=0, *lrng=0;
   int rval = 0;
   char* lsense=0;

   assert(lpi != NULL);
   assert(lpi->prob != NULL);
   assert(0 <= firstrow && firstrow <= lastrow && lastrow < mpq_QSget_rowcount (lpi->prob));
   assert(rhss != 0 && lhss != 0);

   SCIPdebugMessage("getting row sides %d to %d\n", firstrow, lastrow);

   /* build row-list */
   SCIP_CALL( ensureRowMem(lpi, len) );
   for( i = 0; i < len; ++i )
      lpi->ircnt[i] = i + firstrow;

   /* get data from qsopt */
   rval = mpq_QSget_ranged_rows_list(lpi->prob, len, lpi->ircnt, 0, 0, 0, 0, &lrhs,	&lsense, &lrng, 0);
   QS_TESTG(rval, CLEANUP, " ");

   /* store in the user-provided data */
   for( i = 0; i < len; ++i )
   {
      switch (lsense[i])
      {
      case 'R':
         RatSetGMP(lhss[i], lrhs[i]);
         RatSetGMP(rhss[i], lrng[i]);
         RatAdd(rhss[i], rhss[i], lhss[i]);
         break;
      case 'E':
         RatSetGMP(lhss[i], lrhs[i]);
         RatSetGMP(rhss[i], lrhs[i]);
         break;
      case 'L':
         RatSetGMP(rhss[i], lrhs[i]);
         RatSetGMP(lhss[i], mpq_ILL_MINDOUBLE);
         break;
      case 'G':
         RatSetGMP(lhss[i], lrhs[i]);
         RatSetGMP(rhss[i], mpq_ILL_MAXDOUBLE);
         break;
      default:
         SCIPerrorMessage("Unknown sense %c from QSopt_ex", lsense[i]);
         SCIPABORT();
      }
   }

 CLEANUP:
   if (lsense)
      mpq_QSfree(lsense);
   if (lrng)
      mpq_EGlpNumFreeArray(lrng);
   if (lrhs)
      mpq_EGlpNumFreeArray(lrhs);

   QS_RETURN(rval);
}

/** gets a single coefficient */
SCIP_RETCODE SCIPlpiExactGetCoef(
   SCIP_LPIEXACT*        lpi,                /**< LP interface structure */
   int                   row,                /**< row number of coefficient */
   int                   col,                /**< column number of coefficient */
   SCIP_Rational*        val                 /**< pointer to store the value of the coefficient */
   )
{
   int rval = 0;

   assert(lpi != NULL);
   assert(lpi->prob != NULL);

   SCIPdebugMessage("getting coefficient of row %d col %d\n", row, col);

   rval = mpq_QSget_coef(lpi->prob, row, col, RatGetGMP(val));
   RatCheckInfByValue(val);

   QS_RETURN(rval);
}

/**@} */

/*
 * Solving Methods
 */

/**@name Solving Methods */
/**@{ */

/** calls primal simplex to solve the LP */
SCIP_RETCODE SCIPlpiExactSolvePrimal(
   SCIP_LPIEXACT*        lpi                 /**< LP interface structure */
   )
{
   int rval = 0;
   QSbasis* B;

   assert(lpi != NULL);
   assert(lpi->prob != NULL);

   SCIPdebugMessage("calling QSopt_ex primal simplex: %d cols, %d rows, %d nz\n", mpq_QSget_colcount(lpi->prob),
      mpq_QSget_rowcount(lpi->prob), mpq_QSget_nzcount(lpi->prob));

   B = mpq_QSget_basis(lpi->prob);
   rval = QSexact_solver(lpi->prob, 0, 0, B, PRIMAL_SIMPLEX, &(lpi->solstat));
   if( B )
      mpq_QSfree_basis(B);

   QS_RETURN(rval);
}

/** calls dual simplex to solve the LP */
SCIP_RETCODE SCIPlpiExactSolveDual(
   SCIP_LPIEXACT*        lpi                 /**< LP interface structure */
   )
{
   int rval = 0;
   QSbasis* B;

   assert(lpi != NULL);
   assert(lpi->prob != NULL);

   SCIPdebugMessage("calling QSopt_ex dual simplex: %d cols, %d rows, %d nz\n", mpq_QSget_colcount(lpi->prob),
      mpq_QSget_rowcount(lpi->prob), mpq_QSget_nzcount(lpi->prob));

   B = mpq_QSget_basis(lpi->prob);
   rval = QSexact_solver(lpi->prob, 0, 0, B, DUAL_SIMPLEX, &(lpi->solstat));
   if( B )
      mpq_QSfree_basis(B);

   QS_RETURN(rval);
}

/** calls barrier or interior point algorithm to solve the LP with crossover to simplex basis */
SCIP_RETCODE SCIPlpiExactSolveBarrier(
   SCIP_LPIEXACT*        lpi,                /**< LP interface structure */
   SCIP_Bool             crossover           /**< perform crossover */
   )
{  /*lint --e{715}*/
   return SCIPlpiExactSolveDual(lpi);
}

/**@} */

/*
 * Solution Information Methods
 */

/**@name Solution Information Methods */
/**@{ */

/** returns whether a solve method was called after the last modification of the LP */
SCIP_Bool SCIPlpiExactWasSolved(
   SCIP_LPIEXACT*        lpi                 /**< LP interface structure */
   )
{
   assert(lpi!=NULL);
   assert(lpi->prob!=NULL);

   return (lpi->solstat != 0 && lpi->solstat != QS_LP_MODIFIED && lpi->solstat != QS_LP_CHANGE_PREC);
}

/** gets information about primal and dual feasibility of the current LP solution */
SCIP_RETCODE SCIPlpiExactGetSolFeasibility(
   SCIP_LPIEXACT*        lpi,                /**< LP interface structure */
   SCIP_Bool*            primalfeasible,     /**< stores primal feasibility status */
   SCIP_Bool*            dualfeasible        /**< stores dual feasibility status */
   )
{
   assert(lpi != NULL);
   assert(lpi->prob != NULL);

   SCIPdebugMessage("getting solution feasibility\n");

   *primalfeasible = FALSE;
   *dualfeasible = FALSE;

   if( lpi->solstat == QS_LP_OPTIMAL || lpi->solstat == QS_LP_UNBOUNDED )
      *primalfeasible = TRUE;

   /* @todo: check why we can conclude dual feasibility from primal infeasibility. in theory, the LP could be primal and
    * dual infeasible as well; see also SCIPlpiExactIsDualFeasible() and SCIPlpiExactIsDualInfeasible()
    */
#ifdef USEOBJLIM
   if( lpi->solstat == QS_LP_OPTIMAL || lpi->solstat == QS_LP_INFEASIBLE || lpi->solstat == QS_LP_OBJ_LIMIT )
#else
   if( lpi->solstat == QS_LP_OPTIMAL || lpi->solstat == QS_LP_INFEASIBLE )
#endif
      *dualfeasible = TRUE;

   return SCIP_OKAY;
}

/** returns TRUE iff LP is proven to have a primal unbounded ray (but not necessary a primal feasible point);
 *  this does not necessarily mean, that the solver knows and can return the primal ray
 */
SCIP_Bool SCIPlpiExactExistsPrimalRay(
   SCIP_LPIEXACT*        lpi                 /**< LP interface structure */
   )
{
   assert(lpi != NULL);
   assert(lpi->prob != NULL);

   SCIPdebugMessage("checking primal ray existance\n");

   return (lpi->solstat == QS_LP_UNBOUNDED);
}

/** returns TRUE iff LP is proven to have a primal unbounded ray (but not necessary a primal feasible point),
 *  and the solver knows and can return the primal ray
 */
SCIP_Bool SCIPlpiExactHasPrimalRay(
   SCIP_LPIEXACT*        lpi                 /**< LP interface structure */
   )
{
   assert(lpi != NULL);
   assert(lpi->prob != NULL);

   SCIPdebugMessage("checking for primal ray\n");

   /* the current version of QSopt_ex can not give a primal certificate of unboundness */
   return FALSE;
}

/** returns TRUE iff LP is proven to be primal unbounded */
SCIP_Bool SCIPlpiExactIsPrimalUnbounded(
   SCIP_LPIEXACT*        lpi                 /**< LP interface structure */
   )
{
   assert(lpi != NULL);
   assert(lpi->prob != NULL);

   SCIPdebugMessage("checking for primal unboundness\n");

   return (lpi->solstat == QS_LP_UNBOUNDED);
}

/** returns TRUE iff LP is proven to be primal infeasible */
SCIP_Bool SCIPlpiExactIsPrimalInfeasible(
   SCIP_LPIEXACT*        lpi                 /**< LP interface structure */
   )
{
   assert(lpi != NULL);
   assert(lpi->prob != NULL);

   SCIPdebugMessage("checking for primal infeasibility\n");

   return (lpi->solstat == QS_LP_INFEASIBLE);
}

/** returns TRUE iff LP is proven to be primal feasible */
SCIP_Bool SCIPlpiExactIsPrimalFeasible(
   SCIP_LPIEXACT*        lpi                 /**< LP interface structure */
   )
{
   assert(lpi != NULL);
   assert(lpi->prob != NULL);

   SCIPdebugMessage("checking for primal feasibility\n");

   return (lpi->solstat == QS_LP_OPTIMAL || lpi->solstat == QS_LP_UNBOUNDED);
}

/** returns TRUE iff LP is proven to have a dual unbounded ray (but not necessary a dual feasible point);
 *  this does not necessarily mean, that the solver knows and can return the dual ray
 */
SCIP_Bool SCIPlpiExactExistsDualRay(
   SCIP_LPIEXACT*        lpi                 /**< LP interface structure */
   )
{
   assert(lpi != NULL);
   assert(lpi->prob != NULL);

   SCIPdebugMessage("checking for dual ray availability\n");

   return (lpi->solstat == QS_LP_INFEASIBLE);
}

/** returns TRUE iff LP is proven to have a dual unbounded ray (but not necessary a dual feasible point),
 *  and the solver knows and can return the dual ray
 */
SCIP_Bool SCIPlpiExactHasDualRay(
   SCIP_LPIEXACT*        lpi                 /**< LP interface structure */
   )
{
   assert(lpi != NULL);
   assert(lpi->prob != NULL);

   SCIPdebugMessage("checking for dual ray availability\n");

   return (lpi->solstat == QS_LP_INFEASIBLE);
}

/** returns TRUE iff LP is dual unbounded */
SCIP_Bool SCIPlpiExactIsDualUnbounded(
   SCIP_LPIEXACT*        lpi                 /**< LP interface structure */
   )
{
   assert(lpi != NULL);
   assert(lpi->prob != NULL);

   SCIPdebugMessage("checking for dual unboundness\n");

   return (lpi->solstat == QS_LP_INFEASIBLE);
}

/** returns TRUE iff LP is dual infeasible */
SCIP_Bool SCIPlpiExactIsDualInfeasible(
   SCIP_LPIEXACT*        lpi                 /**< LP interface structure */
   )
{
   assert(lpi != NULL);
   assert(lpi->prob != NULL);

   SCIPdebugMessage("checking for dual infeasibility\n");

   return (lpi->solstat == QS_LP_UNBOUNDED);
}

/** returns TRUE iff LP is proven to be dual feasible */
SCIP_Bool SCIPlpiExactIsDualFeasible(
   SCIP_LPIEXACT*        lpi                 /**< LP interface structure */
   )
{
   assert(lpi != NULL);
   assert(lpi->prob != NULL);

   SCIPdebugMessage("checking for dual feasibility\n");

#ifdef USEOBJLIM
   return (lpi->solstat == QS_LP_OPTIMAL || lpi->solstat == QS_LP_OBJ_LIMIT );
#else
   return (lpi->solstat == QS_LP_OPTIMAL);
#endif
}

/** returns TRUE iff LP was solved to optimality */
SCIP_Bool SCIPlpiExactIsOptimal(
   SCIP_LPIEXACT*        lpi                 /**< LP interface structure */
   )
{
   assert(lpi != NULL);
   assert(lpi->prob != NULL);

   SCIPdebugMessage("checking for optimality\n");

   return (lpi->solstat == QS_LP_OPTIMAL);
}

/** returns TRUE iff current LP basis is stable */
SCIP_Bool SCIPlpiExactIsStable(
   SCIP_LPIEXACT*        lpi                 /**< LP interface structure */
   )
{
   assert(lpi != NULL);
   assert(lpi->prob != NULL);

   SCIPdebugMessage("checking for numerical stability\n");

   return (lpi->solstat != QS_LP_NUMERR);
}

/** returns TRUE iff the objective limit was reached */
SCIP_Bool SCIPlpiExactIsObjlimExc(
   SCIP_LPIEXACT*        lpi                 /**< LP interface structure */
   )
{
   assert(lpi != NULL);
   assert(lpi->prob != NULL);

   SCIPdebugMessage("checking for objective limit exceeded\n");

#ifdef USEOBJLIM
   return (lpi->solstat == QS_LP_OBJ_LIMIT);
#else
   return FALSE;
#endif
}

/** returns TRUE iff the iteration limit was reached */
SCIP_Bool SCIPlpiExactIsIterlimExc(
   SCIP_LPIEXACT*        lpi                 /**< LP interface structure */
   )
{
   assert(lpi != NULL);
   assert(lpi->prob != NULL);

   SCIPdebugMessage("checking for iteration limit exceeded\n");

   return (lpi->solstat == QS_LP_ITER_LIMIT);
}

/** returns TRUE iff the time limit was reached */
SCIP_Bool SCIPlpiExactIsTimelimExc(
   SCIP_LPIEXACT*        lpi                 /**< LP interface structure */
   )
{
   assert(lpi != NULL);
   assert(lpi->prob != NULL);

   SCIPdebugMessage("checking for time limit exceeded\n");

   return (lpi->solstat == QS_LP_TIME_LIMIT);
}

/** returns the internal solution status of the solver */
int SCIPlpiExactGetInternalStatus(
   SCIP_LPIEXACT*        lpi                 /**< LP interface structure */
   )
{
   assert(lpi != NULL);
   assert(lpi->prob != NULL);

   SCIPdebugMessage("getting internal solution status\n");

   return lpi->solstat;
}

/** tries to reset the internal status of the LP solver in order to ignore an instability of the last solving call */
SCIP_RETCODE SCIPlpiExactIgnoreInstability(
   SCIP_LPIEXACT*        lpi,                /**< LP interface structure */
   SCIP_Bool*            success             /**< pointer to store, whether the instability could be ignored */
   )
{
   assert(lpi != NULL);
   assert(lpi->prob != NULL);

   SCIPdebugMessage("ignore instability (will fail)\n");

   /* it seems that in QSopt_ex this does not make much sense */
   *success = FALSE;

   return SCIP_OKAY;
}

/** gets objective value of solution */
SCIP_RETCODE SCIPlpiExactGetObjval(
   SCIP_LPIEXACT*        lpi,                /**< LP interface structure */
   SCIP_Rational*        objval              /**< stores the objective value */
   )
{
   int rval = 0;

   assert(lpi != NULL);
   assert(lpi->prob != NULL);

   SCIPdebugMessage("getting solution's objective value\n");

   rval = mpq_QSget_objval(lpi->prob, RatGetGMP(objval));
   RatCheckInfByValue(objval);

   QS_RETURN(rval);
}

/** gets primal and dual solution vectors */
SCIP_RETCODE SCIPlpiExactGetSol(
   SCIP_LPIEXACT*        lpi,                /**< LP interface structure */
   SCIP_Rational*        objval,             /**< stores the objective value, may be NULL if not needed */
   SCIP_Rational**       primsol,            /**< primal solution vector, may be NULL if not needed */
   SCIP_Rational**       dualsol,            /**< dual solution vector, may be NULL if not needed */
   SCIP_Rational**       activity,           /**< row activity vector, may be NULL if not needed */
   SCIP_Rational**       redcost             /**< reduced cost vector, may be NULL if not needed */
   )
{
   int rval = 0, nrows, ncols;
   register int i;
   mpq_t* primsolgmp, *dualsolgmp, *redcostgmp, *objvalgmp;
   mpq_t* primsolvec;
   mpq_t* dualsolvec;
   mpq_t* redcostvec;

   assert(lpi != NULL);
   assert(lpi->prob != NULL);

   SCIPdebugMessage("getting solution\n");

   nrows = mpq_QSget_rowcount(lpi->prob);
   ncols = mpq_QSget_colcount(lpi->prob);
   SCIP_CALL( ensureRowMem(lpi, nrows) );

   SCIP_ALLOC( BMSallocMemoryArray(&redcostvec, ncols) );
   SCIP_ALLOC( BMSallocMemoryArray(&primsolvec, ncols) );
   SCIP_ALLOC( BMSallocMemoryArray(&dualsolvec, ncols) );

   if( primsol == NULL )
      primsolgmp = NULL;
   else
   {
      primsolgmp = primsolvec;
      RatSetGMPArray(primsolgmp, primsol, ncols);
   }
   if( redcost == NULL )
      redcostgmp = NULL;
   else
   {
      redcostgmp = redcostvec;
      RatSetGMPArray(redcostgmp, redcost, ncols);
   }
   if( dualsol == NULL )
      dualsolgmp = NULL;
   else
   {
      dualsolgmp = dualsolvec;
      RatSetGMPArray(dualsolgmp, dualsol, nrows);
   }
   if( objval != NULL )
      objvalgmp = RatGetGMP(objval);
   else
      objvalgmp = NULL;

<<<<<<< HEAD
   rval = mpq_QSget_solution(lpi->prob, RatGetGMP(objval), primsolgmp, dualsolgmp, lpi->irng, redcostgmp);
   RatCheckInfByValue(objval);
=======
   rval = mpq_QSget_solution(lpi->prob, objvalgmp, primsolgmp, dualsolgmp, lpi->irng, redcostgmp);
>>>>>>> 783acaeb

   if( redcost != NULL )
   {
      RatSetArrayGMP(redcost, redcostgmp, ncols);
      RatClearGMPArray(redcostgmp, ncols);
   }
   if( primsol != NULL )
   {
      RatSetArrayGMP(primsol, primsolgmp, ncols);
      RatClearGMPArray(primsolgmp, ncols);
   }
   if( dualsol != NULL )
   {
      RatSetArrayGMP(dualsol, dualsolgmp, nrows);
      RatClearGMPArray(dualsolgmp, nrows);
   }

   BMSfreeMemoryArray(&redcostvec);
   BMSfreeMemoryArray(&primsolvec);
   BMSfreeMemoryArray(&dualsolvec);

   QS_CONDRET(rval);

   rval = mpq_QSget_rhs(lpi->prob, lpi->irhs);
   QS_CONDRET(rval);
   rval = mpq_QSget_senses(lpi->prob, lpi->isen);
   QS_CONDRET(rval);

   /* build back the activity */
   if( activity != NULL )
   {
      for( i = 0; i < nrows; ++i )
      {
         switch (lpi->isen[i])
         {
         case 'R':
         case 'E':
         case 'G':
            mpq_add(*RatGetGMP(activity[i]), lpi->irhs[i], lpi->irng[i]);
            RatCheckInfByValue(activity[i]);
            break;
         case 'L':
            mpq_sub(*RatGetGMP(activity[i]), lpi->irhs[i], lpi->irng[i]);
            RatCheckInfByValue(activity[i]);
            break;
         default:
            SCIPerrorMessage("unknown sense %c\n", lpi->isen[i]);
            SCIPABORT();
         }
      }
   }

   return SCIP_OKAY;
}

/** gets primal ray for unbounded LPs */
SCIP_RETCODE SCIPlpiExactGetPrimalRay(
   SCIP_LPIEXACT*        lpi,                /**< LP interface structure */
   SCIP_Rational**       ray                 /**< primal ray */
   )
{  /*lint --e{715}*/
   assert(lpi != NULL);
   assert(lpi->prob != NULL);

   SCIPerrorMessage("SCIPlpiExactGetPrimalRay() not supported by QSopt_ex.\n");

   return SCIP_ERROR;
}

/** gets dual farkas proof for infeasibility */
SCIP_RETCODE SCIPlpiExactGetDualfarkas(
   SCIP_LPIEXACT*        lpi,                /**< LP interface structure */
   SCIP_Rational**       dualfarkas          /**< dual farkas row multipliers */
   )
{
   int rval = 0;
   int nrows;
   mpq_t* dualfarkasgmp;

   assert(lpi != NULL);
   assert(lpi->prob != NULL);
   assert(dualfarkas != NULL);

   SCIPdebugMessage("calling QSopt_ex dual farkas: %d cols, %d rows, %d non zeros\n", mpq_QSget_colcount (lpi->prob),
      mpq_QSget_rowcount(lpi->prob), mpq_QSget_nzcount(lpi->prob));

   nrows = mpq_QSget_rowcount(lpi->prob);\
   SCIP_ALLOC( BMSallocMemoryArray(&dualfarkasgmp, nrows) );
   RatSetGMPArray(dualfarkasgmp, dualfarkas, nrows);

   rval = mpq_QSget_infeas_array(lpi->prob, dualfarkasgmp);

   RatSetArrayGMP(dualfarkas, dualfarkasgmp, nrows);
   RatClearGMPArray(dualfarkasgmp, nrows);
   BMSfreeMemoryArray(&dualfarkasgmp);

   QS_RETURN(rval);
}

/** gets the number of LP iterations of the last solve call */
SCIP_RETCODE SCIPlpiExactGetIterations(
   SCIP_LPIEXACT*        lpi,                /**< LP interface structure */
   int*                  iterations          /**< pointer to store the number of iterations of the last solve call */
   )
{
   int rval = 0, nit;

   assert(lpi != NULL);
   assert(lpi->prob != NULL);

   rval = mpq_QSget_itcnt(lpi->prob, 0, 0, 0, 0, &nit);
   QS_CONDRET(rval);

   *iterations = nit - lpi->previt;
   lpi->previt = nit;

   return SCIP_OKAY;
}

/**@} */

/*
 * LP Basis Methods
 */

/**@name LP Basis Methods */
/**@{ */

/** gets current basis status for columns and rows; arrays must be large enough to store the basis status */
SCIP_RETCODE SCIPlpiExactGetBase(
   SCIP_LPIEXACT*        lpi,                /**< LP interface structure */
   int*                  cstat,              /**< array to store column basis status, or NULL */
   int*                  rstat               /**< array to store row basis status, or NULL */
   )
{
   int rval = 0, ncols, nrows;
   char* icstat = NULL;
   char* irstat = NULL;
   register int i;

   assert(lpi != NULL);
   assert(lpi->prob != NULL);

   SCIPdebugMessage("saving QSopt_ex basis into %p/%p\n", (void *) cstat, (void *) rstat);

   ncols = mpq_QSget_colcount(lpi->prob);
   nrows = mpq_QSget_rowcount(lpi->prob);

   SCIP_CALL(ensureTabMem(lpi, nrows + ncols));

   icstat = lpi->ibas;
   irstat = lpi->ibas+ncols;
   rval = mpq_QSget_basis_array(lpi->prob, icstat, irstat);
   QS_CONDRET(rval);

   /* now we must transform QSopt_ex codes into SCIP codes */
   for( i = 0; i < nrows; ++i )
   {
      switch (irstat[i])
      {
      case QS_ROW_BSTAT_LOWER:
         rstat[i] = SCIP_BASESTAT_LOWER; /*lint !e641*/
         break;
      case QS_ROW_BSTAT_BASIC:
         rstat[i] = SCIP_BASESTAT_BASIC; /*lint !e641*/
         break;
      case QS_ROW_BSTAT_UPPER:
         rstat[i] = SCIP_BASESTAT_UPPER; /*lint !e641*/
         break;
      default:
         SCIPerrorMessage("Unknown row basic status %c", rstat[i]);
         SCIPABORT();
      }
   }
   for( i = 0; i < ncols; ++i )
   {
      switch(icstat[i])
      {
      case QS_COL_BSTAT_LOWER:
         cstat[i] = SCIP_BASESTAT_LOWER; /*lint !e641*/
         break;
      case QS_COL_BSTAT_BASIC:
         cstat[i] = SCIP_BASESTAT_BASIC; /*lint !e641*/
         break;
      case QS_COL_BSTAT_UPPER:
         cstat[i] = SCIP_BASESTAT_UPPER; /*lint !e641*/
         break;
      case QS_COL_BSTAT_FREE:
         cstat[i] = SCIP_BASESTAT_ZERO; /*lint !e641*/
         break;
      default:
         SCIPerrorMessage("Unknown column basic status %c", cstat[i]);
         SCIPABORT();
      }
   }
   return SCIP_OKAY;
}

/** sets current basis status for columns and rows */
SCIP_RETCODE SCIPlpiExactSetBase(
   SCIP_LPIEXACT*        lpi,                /**< LP interface structure */
   int*                  cstat,              /**< array with column basis status */
   int*                  rstat               /**< array with row basis status */
   )
{
   int rval = 0, ncols, nrows;
   register int i;
   char* icstat=0, *irstat = 0;

   assert(lpi != NULL);
   assert(lpi->prob != NULL);

   SCIPdebugMessage("loading basis %p/%p into QSopt_ex\n", (void *) cstat, (void *) rstat);

   ncols = mpq_QSget_colcount(lpi->prob);
   nrows = mpq_QSget_rowcount(lpi->prob);

   SCIP_CALL(ensureTabMem(lpi, ncols));

   icstat = lpi->ibas;
   irstat = lpi->ibas + ncols;

   /* now we must transform QSopt_ex codes into SCIP codes */
   for( i = 0; i < nrows; ++i )
   {
      switch(rstat[i])
      {
      case SCIP_BASESTAT_LOWER:
         irstat[i] = QS_ROW_BSTAT_LOWER; /*lint !e641*/
         break;
      case SCIP_BASESTAT_BASIC:
         irstat[i] = QS_ROW_BSTAT_BASIC; /*lint !e641*/
         break;
      case SCIP_BASESTAT_UPPER:
         irstat[i] = QS_ROW_BSTAT_UPPER; /*lint !e641*/
         break;
      default:
         SCIPerrorMessage("Unknown row basic status %d", rstat[i]);
         SCIPABORT();
      }
   }
   for( i = 0; i < ncols; ++i )
   {
      switch(cstat[i])
      {
      case SCIP_BASESTAT_LOWER:
	      icstat[i] = QS_COL_BSTAT_LOWER; /*lint !e641*/
	      break;
      case SCIP_BASESTAT_BASIC:
	      icstat[i] = QS_COL_BSTAT_BASIC; /*lint !e641*/
	      break;
      case SCIP_BASESTAT_UPPER:
	      icstat[i] = QS_COL_BSTAT_UPPER; /*lint !e641*/
	      break;
      case SCIP_BASESTAT_ZERO:
	      icstat[i] = QS_COL_BSTAT_FREE; /*lint !e641*/
	      break;
      default:
	      SCIPerrorMessage("Unknown column basic status %d", cstat[i]);
	      SCIPABORT();
      }
   }

   /* set the basis */
   rval = mpq_QSload_basis_array(lpi->prob, icstat, irstat);
   QS_RETURN(rval);
}

/** returns the indices of the basic columns and rows */
SCIP_RETCODE SCIPlpiExactGetBasisInd(
   SCIP_LPIEXACT*        lpi,                /**< LP interface structure */
   int*                  ind                 /**< basic column n gives value n, basic row m gives value -1-m */
   )
{
   int rval = 0, nrows, ncols;
   register int i;

   assert(lpi!=NULL);
   assert(lpi->prob!=NULL);

   SCIPdebugMessage("getting basis information\n");

   nrows = mpq_QSget_rowcount(lpi->prob);
   ncols = mpq_QSget_colcount(lpi->prob);
   rval = mpq_QSget_basis_order(lpi->prob, ind);
   QS_CONDRET(rval);

   /* transform QSopt_ex basis header into SCIP format */
   for( i = 0; i < nrows; ++i )
   {
      if( ind[i] >= ncols )
	      ind[i] = -(ind[i] - ncols - 1);
   }

   return SCIP_OKAY;
}

/**@} */

/*
 * LP State Methods
 */

/**@name LP State Methods */
/**@{ */

/** stores LPi state (like basis information) into lpistate object */
SCIP_RETCODE SCIPlpiExactGetState(
   SCIP_LPIEXACT*        lpi,                /**< LP interface structure */
   BMS_BLKMEM*           blkmem,             /**< block memory */
   SCIP_LPISTATE**       lpistate            /**< pointer to LPi state information (like basis information) */
   )
{
   int ncols, nrows;

   assert(lpi != NULL);
   assert(lpi->prob != NULL);
   assert(blkmem != NULL);
   assert(lpistate != NULL);

   ncols = mpq_QSget_colcount(lpi->prob);
   nrows = mpq_QSget_rowcount(lpi->prob);

   assert(ncols >= 0);
   assert(nrows >= 0);

   /* allocate lpistate data */
   SCIP_CALL( lpistateCreate(lpistate, blkmem, ncols, nrows));
   SCIPdebugMessage("storing QSopt_ex LPI state in %p (%d cols, %d rows)\n", (void *) *lpistate, ncols, nrows);

   /* get unpacked basis information from QSopt_ex */
   SCIP_CALL( ensureColMem(lpi, ncols) );
   SCIP_CALL( ensureRowMem(lpi, nrows) );
   SCIP_CALL( SCIPlpiExactGetBase(lpi, lpi->iccnt, lpi->ircnt) );

   /* pack LPi state data */
   (*lpistate)->ncols = ncols;
   (*lpistate)->nrows = nrows;
   lpistatePack(*lpistate, lpi->iccnt, lpi->ircnt);

   return SCIP_OKAY;
}

/** loads LPi state (like basis information) into solver; note that the LP might have been extended with additional
 *  columns and rows since the state was stored with SCIPlpiExactGetState()
 */
SCIP_RETCODE SCIPlpiExactSetState(
   SCIP_LPIEXACT*        lpi,                /**< LP interface structure */
   BMS_BLKMEM*           blkmem,             /**< block memory */
   SCIP_LPISTATE*        lpistate            /**< LPi state information (like basis information) */
   )
{  /*lint --e{715} */
   register int i;
   int rval = 0, ncols, nrows;
   char* icstat=0, *irstat=0;

   assert(lpi != NULL);
   assert(lpi->prob != NULL);

   /* if there was no basis information available, LPI state was not stored */
   if (lpistate == NULL)
      return SCIP_OKAY;

   /* continue test */
   ncols = mpq_QSget_colcount(lpi->prob);
   nrows = mpq_QSget_rowcount(lpi->prob);

   assert(ncols >= 0);
   assert(nrows >= 0);
   assert(lpistate->ncols <= ncols);
   assert(lpistate->nrows <= nrows);

   SCIPdebugMessage("loading LPI state %p (%d cols, %d rows) into QSopt_ex LP (%d cols and %d rows)\n", (void*) lpistate,
      lpistate->ncols, lpistate->nrows, ncols, nrows);

   if( lpistate->ncols == 0 || lpistate->nrows == 0 )
      return SCIP_OKAY;

   /* allocate enough memory for storing uncompressed basis information */
   SCIP_CALL( ensureColMem(lpi, ncols) );
   SCIP_CALL( ensureRowMem(lpi, nrows) );
   SCIP_CALL( ensureTabMem(lpi, nrows+ncols) );

   icstat = lpi->ibas;
   irstat = lpi->ibas + ncols;

   /* unpack LPi state data */
   lpistateUnpack(lpistate, lpi->iccnt, lpi->ircnt);

   /* extend the basis to the current LP */
   for( i = lpistate->ncols; i < ncols; ++i )
      lpi->iccnt[i] = SCIP_BASESTAT_LOWER; /*lint !e641*/ /**@todo this has to be corrected for lb = -infinity */
   for( i = lpistate->nrows; i < nrows; ++i )
      lpi->ircnt[i] = SCIP_BASESTAT_BASIC; /*lint !e641*/

   /* convert the loaded basis into QSopt_ex format */
   SCIPdebugMessage("basis status of SCIP lpistate rows (nrows=%d):\n", lpistate->nrows);
   for( i = 0; i < nrows; ++i )
   {
      SCIPdebugMessage("row_%d: %d (%s)\n", i, lpi->ircnt[i],
         lpi->ircnt[i] == SCIP_BASESTAT_LOWER ? "lower" : lpi->ircnt[i] == SCIP_BASESTAT_BASIC ? "basic" : "upper");

      switch( lpi->ircnt[i] )
      {
      case SCIP_BASESTAT_LOWER:
         irstat[i] = QS_ROW_BSTAT_LOWER;
	      break;
      case SCIP_BASESTAT_BASIC:
         irstat[i] = QS_ROW_BSTAT_BASIC;
	      break;
      case SCIP_BASESTAT_UPPER:
         /* sense of inexact LP row is R (ranged row) since this is the only case where the basis status of the
          * slack variable is allowed to be UPPER
          */
         if( lpi->isen[i] == 'R' )
            /* sense of LPEX row is R, too */
            irstat[i] = QS_ROW_BSTAT_UPPER;
         else
            /* sense of LPEX row is L, G or E, thus, basis status must be LOWER/BASIC. we use non-basic status LOWER
             * instead of non-basic status UPPER for slack variable in LPEX. this might happen when the inexact LP
             * is an FP relaxation of the exact LP
             */
            irstat[i] = QS_ROW_BSTAT_LOWER;
	      break;
      default:
         SCIPerrorMessage("Unknown row basic status %d", lpi->ircnt[i]);
         SCIPABORT();
         break;
      }
   }
   for( i = 0; i < ncols; ++i )
   {
      switch(lpi->iccnt[i])
      {
      case SCIP_BASESTAT_LOWER:
         icstat[i] = QS_COL_BSTAT_LOWER;
	      break;
      case SCIP_BASESTAT_BASIC:
         icstat[i] = QS_COL_BSTAT_BASIC;
         break;
      case SCIP_BASESTAT_UPPER:
         icstat[i] = QS_COL_BSTAT_UPPER;
         break;
      case SCIP_BASESTAT_ZERO:
         icstat[i] = QS_COL_BSTAT_FREE;
         break;
      default:
         SCIPerrorMessage("Unknown column basic status %d", lpi->iccnt[i]);
         SCIPABORT();
         break;
      }
   }

   /* set the basis */
   rval = mpq_QSload_basis_array(lpi->prob, icstat, irstat);
   QS_RETURN(rval);
}

/** frees LPi state information */
SCIP_RETCODE SCIPlpiExactFreeState(
   SCIP_LPIEXACT*        lpi,                /**< LP interface structure */
   BMS_BLKMEM*           blkmem,             /**< block memory */
   SCIP_LPISTATE**       lpistate            /**< pointer to LPi state information (like basis information) */
   )
{
   assert(lpi != NULL);
   assert(lpistate != NULL);

   if( *lpistate != NULL )
      lpistateFree(lpistate, blkmem);

   return SCIP_OKAY;
}

/** checks, whether the given LP state contains simplex basis information */
SCIP_Bool SCIPlpiExactHasStateBasis(
   SCIP_LPIEXACT*        lpi,                /**< LP interface structure */
   SCIP_LPISTATE*        lpistate            /**< LP state information (like basis information) */
   )
{  /*lint --e{715} */
   return (lpistate != NULL);
}

/** reads LP state (like basis information from a file */
SCIP_RETCODE SCIPlpiExactReadState(
   SCIP_LPIEXACT*        lpi,               /**< LP interface structure */
   const char*           fname              /**< file name */
   )
{
   int rval = 0;

   assert(lpi != NULL);
   assert(lpi->prob != NULL);

   SCIPdebugMessage("reading QSopt_ex LP state from file <%s>\n", fname);

   rval = mpq_QSread_and_load_basis(lpi->prob, fname);
   if( rval )
   {
      SCIPerrorMessage("Error while loading basis from file <%s>.\n", fname);
      return SCIP_READERROR;
   }

   return SCIP_OKAY;
}

/** writes LP state (like basis information) to a file */
SCIP_RETCODE SCIPlpiExactWriteState(
   SCIP_LPIEXACT*        lpi,            /**< LP interface structure */
   const char*           fname           /**< file name */
   )
{
   QSbasis* bas = 0;
   int rval = 0;

   assert(lpi != NULL);
   assert(lpi->prob != NULL);

   SCIPdebugMessage("writing QSopt_ex LP state to file <%s>\n", fname);

   bas = mpq_QSget_basis(lpi->prob);
   QS_ERROR(bas == 0, "Could not get basis from problem.");   /*lint !e820*/
   assert( bas );

   rval = mpq_QSwrite_basis(lpi->prob, bas, fname);
   mpq_QSfree(bas);
   if( rval )
   {
      SCIPerrorMessage("Could not write basis to file <%s>.\n", fname);
      return SCIP_WRITEERROR;
   }

   return SCIP_OKAY;
}

#ifdef SCIP_DISABLED_CODE
/** checks whether LPi state (i.e. basis information) is dual feasible and returns corresponding dual objective value.
 *  if wanted it will first directly test the corresponding approximate dual and primal solution
 *  (corrected via dual variables for bounds and primal variables for slacks if possible) for optimality
 *  before performing the dual feasibility test on the more expensive exact basic solution.
 */
SCIP_RETCODE SCIPlpiExactStateDualFeasible(
   SCIP_LPIEXACT*        lpi,                /**< LP interface structure */
   BMS_BLKMEM*           blkmem,             /**< block memory */
   SCIP_LPISTATE*        lpistate,           /**< LPi state information (like basis information) */
   SCIP_Bool             useprestep,         /**< should approximate primal and dual solution first */
   SCIP_Real*            primalsol,          /**< approximate primal solution; or NULL to compute by exact LP solver */
   SCIP_Real*            dualsol,            /**< approximate dual solution; or NULL to compute by exact LP solver */
   SCIP_Bool*            result,             /**< pointer to store whether given LPi state is dual feasible */
   mpq_t*                dualobjval          /**< pointer to store dual objective value in case of dual feasibility */
   )
{  /*lint --e{715} */
   int rval = 0;
   QSbasis* B;

   *result = FALSE;

   /* loads LPi state (like basis information) into solver */
   SCIP_CALL( SCIPlpiExactSetState(lpi, blkmem, lpistate) );

   /* checks whether basis just loaded into the solver is dual feasible */
   B =  mpq_QSget_basis(lpi->prob);

#ifdef VERIFY_OUT
   rval = QSexact_verify(lpi->prob, B, (int) useprestep, primalsol, dualsol, (char*) result, dualobjval, 0);
#else
   rval = QSexact_verify(lpi->prob, B, (int) useprestep, primalsol, dualsol, (char*) result, dualobjval, 1);
#endif

   if( B )
      mpq_QSfree_basis(B);

   QS_RETURN(rval);
}
#endif

/**@} */

/*
 * Parameter Methods
 */

/**@name Parameter Methods */
/**@{ */

/** gets integer parameter of LP */
SCIP_RETCODE SCIPlpiExactGetIntpar(
   SCIP_LPIEXACT*        lpi,                /**< LP interface structure */
   SCIP_LPPARAM          type,               /**< parameter number */
   int*                  ival                /**< buffer to store the parameter value */
   )
{
   int rval = 0;

   assert(lpi != NULL);
   assert(lpi->prob != NULL);
   assert(ival != NULL);

   SCIPdebugMessage("getting int parameter %d\n", type);

   switch( type )
   {
   case SCIP_LPPAR_FROMSCRATCH:
   case SCIP_LPPAR_FASTMIP:
   case SCIP_LPPAR_PRESOLVING:
      return SCIP_PARAMETERUNKNOWN;
   case SCIP_LPPAR_SCALING:
      rval = mpq_QSget_param(lpi->prob, QS_PARAM_SIMPLEX_SCALING, ival);
      if( *ival )
	      *ival = TRUE;
      else
	      *ival = FALSE;
      break;
   case SCIP_LPPAR_PRICING:
      *ival = lpi->pricing;
      break;
   case SCIP_LPPAR_LPINFO:
      rval = mpq_QSget_param(lpi->prob, QS_PARAM_SIMPLEX_DISPLAY, ival);
      if( *ival )
	      *ival = TRUE;
      else
	      *ival = FALSE;
      break;
   case SCIP_LPPAR_LPITLIM:
      rval = mpq_QSget_param(lpi->prob, QS_PARAM_SIMPLEX_MAX_ITERATIONS, ival);
      break;
   default:
      return SCIP_PARAMETERUNKNOWN;
   }  /*lint !e788*/

   QS_RETURN(rval);
}

/** sets integer parameter of LP */
SCIP_RETCODE SCIPlpiExactSetIntpar(
   SCIP_LPIEXACT*        lpi,                /**< LP interface structure */
   SCIP_LPPARAM          type,               /**< parameter number */
   int                   ival                /**< parameter value */
   )
{
   int rval = 0;

   assert(lpi != NULL);
   assert(lpi->prob != NULL);

   SCIPdebugMessage("setting int parameter %d to %d\n", type, ival);

   switch (type)
   {
   case SCIP_LPPAR_SCALING:
      if( ival == TRUE )
	 rval = mpq_QSset_param(lpi->prob, QS_PARAM_SIMPLEX_SCALING, 1);
      else
	 rval = mpq_QSset_param(lpi->prob, QS_PARAM_SIMPLEX_SCALING, 0);
      break;
   case SCIP_LPPAR_PRICING:
      lpi->pricing = ival;
      switch( ival )
      {
      case SCIP_PRICING_AUTO:
      case SCIP_PRICING_LPIDEFAULT:
      case SCIP_PRICING_FULL:
      case SCIP_PRICING_STEEP:
      case SCIP_PRICING_STEEPQSTART:
         rval = mpq_QSset_param(lpi->prob, QS_PARAM_PRIMAL_PRICING, QS_PRICE_PSTEEP);
         rval += mpq_QSset_param(lpi->prob, QS_PARAM_DUAL_PRICING, QS_PRICE_DSTEEP);
         break;
      case SCIP_PRICING_PARTIAL:
         rval = mpq_QSset_param(lpi->prob,QS_PARAM_PRIMAL_PRICING,QS_PRICE_PMULTPARTIAL);
         rval += mpq_QSset_param(lpi->prob,QS_PARAM_DUAL_PRICING,QS_PRICE_DMULTPARTIAL);
         break;
      case SCIP_PRICING_DEVEX:
         rval = mpq_QSset_param(lpi->prob,QS_PARAM_PRIMAL_PRICING,QS_PRICE_PDEVEX);
         rval += mpq_QSset_param(lpi->prob,QS_PARAM_DUAL_PRICING,QS_PRICE_DDEVEX);
         break;
      default:
	       return SCIP_LPERROR;
      }
      break;
   case SCIP_LPPAR_LPINFO:
      if( ival == TRUE )
	      rval = mpq_QSset_param(lpi->prob, QS_PARAM_SIMPLEX_DISPLAY, 1);
      else
	      rval = mpq_QSset_param(lpi->prob, QS_PARAM_SIMPLEX_DISPLAY, 0);
      break;
   case SCIP_LPPAR_LPITLIM:
      rval = mpq_QSset_param(lpi->prob, QS_PARAM_SIMPLEX_MAX_ITERATIONS, ival);
      break;
   default:
      return SCIP_PARAMETERUNKNOWN;
   }  /*lint !e788*/

   QS_RETURN(rval);
}

/** gets floating point parameter of LP */
SCIP_RETCODE SCIPlpiExactGetRealpar(
   SCIP_LPIEXACT*        lpi,                /**< LP interface structure */
   SCIP_LPPARAM          type,               /**< parameter number */
   SCIP_Real*            dval                /**< buffer to store the parameter value */
   )
{
   int rval = 0;
   mpq_t tmpval;
   mpq_init(tmpval);

   assert(lpi != NULL);
   assert(lpi->prob != NULL);
   assert(dval != NULL);

   SCIPdebugMessage("getting real parameter %d\n", type);

   switch( type )
   {
   case SCIP_LPPAR_OBJLIM:
      rval = mpq_QSget_param_EGlpNum(lpi->prob, QS_PARAM_OBJLLIM, &tmpval);
      break;
   case SCIP_LPPAR_LPTILIM:
      rval = mpq_QSget_param_EGlpNum(lpi->prob, QS_PARAM_SIMPLEX_MAX_TIME, &tmpval);
      break;
   default:
   case SCIP_LPPAR_MARKOWITZ:
   case SCIP_LPPAR_BARRIERCONVTOL:
   case SCIP_LPPAR_DUALFEASTOL:
   case SCIP_LPPAR_FEASTOL:
      return SCIP_PARAMETERUNKNOWN;
   }  /*lint !e788*/

   *dval = mpq_get_d(tmpval);
   mpq_clear(tmpval);

   QS_RETURN(rval);
}

/** sets floating point parameter of LP */
SCIP_RETCODE SCIPlpiExactSetRealpar(
   SCIP_LPIEXACT*        lpi,                /**< LP interface structure */
   SCIP_LPPARAM          type,               /**< parameter number */
   SCIP_Real             dval                /**< parameter value */
   )
{
   int rval = 0;
   mpq_t tmpval;
   mpq_init(tmpval);
   mpq_set_d(tmpval, dval);

   assert(lpi != NULL);
   assert(lpi->prob != NULL);

   SCIPdebugMessage("setting real parameter %d to %g\n", type, dval);

   switch( type )
   {
   case SCIP_LPPAR_LPTILIM:
      rval = mpq_QSset_param_EGlpNum(lpi->prob, QS_PARAM_SIMPLEX_MAX_TIME, tmpval);
      break;
   case SCIP_LPPAR_OBJLIM:
      rval = mpq_QSset_param_EGlpNum(lpi->prob, QS_PARAM_OBJLLIM, tmpval);
	 break;
   case SCIP_LPPAR_FEASTOL:
   case SCIP_LPPAR_DUALFEASTOL:
   case SCIP_LPPAR_BARRIERCONVTOL:
   case SCIP_LPPAR_MARKOWITZ:
   default:
      return SCIP_PARAMETERUNKNOWN;
   }  /*lint !e788*/

   mpq_clear(tmpval);

   QS_RETURN(rval);
}

/**@} */

/*
 * Numerical Methods
 */

/**@name Numerical Methods */
/**@{ */

/** returns value treated as positive infinity in the LP solver */
void SCIPlpiExactPosInfinity(
   SCIP_LPIEXACT*        lpi,            /**< LP interface structure */
   SCIP_Rational*        infval          /**< pointer to store positive infinity value of LP solver */
   )
{
   assert(infval != NULL);

   RatSetGMP(infval, mpq_ILL_MAXDOUBLE);
}

/** checks if given value is treated as positive infinity in the LP solver */
SCIP_Bool SCIPlpiExactIsPosInfinity(
   SCIP_LPIEXACT*        lpi,            /**< LP interface structure */
   SCIP_Rational*        val             /**< given value */
   )
{  /*lint --e{715} */
   return (mpq_cmp(*RatGetGMP(val), mpq_ILL_MAXDOUBLE) >= 0);
}

/** returns value treated as negative infinity in the LP solver */
void SCIPlpiExactNegInfinity(
   SCIP_LPIEXACT*        lpi,            /**< LP interface structure */
   SCIP_Rational*        infval          /**< pointer to store negative infinity value of LP solver */
   )
{  /*lint --e{715} */
   assert(infval != NULL);

   RatSetGMP(infval, mpq_ILL_MINDOUBLE);
}

/** checks if given value is treated as negative infinity in the LP solver */
SCIP_Bool SCIPlpiExactIsNegInfinity(
   SCIP_LPIEXACT*        lpi,            /**< LP interface structure */
   SCIP_Rational*        val             /**< given value */
   )
{  /*lint --e{715} */
   return (mpq_cmp(*RatGetGMP(val), mpq_ILL_MINDOUBLE) <= 0);
}

/** returns value treated as negative infinity in the LP solver */
SCIP_Real SCIPlpiExactInfinity(
   SCIP_LPIEXACT*        lpi                 /**< LP interface structure */
   )
{  /*lint --e{715} */
   assert(lpi != NULL);

   return mpq_get_d(mpq_ILL_MAXDOUBLE);
}

/** checks if given value is treated as negative infinity in the LP solver */
SCIP_Bool SCIPlpiExactIsInfinity(
   SCIP_LPIEXACT*        lpi,            /**< LP interface structure */
   SCIP_Real             val             /**< given value */
   )
{  /*lint --e{715} */
   return val >= mpq_get_d(mpq_ILL_MAXDOUBLE);
}

/**@} */

/*
 * File Interface Methods
 */

/**@name File Interface Methods */
/**@{ */

/** reads LP from a file */
SCIP_RETCODE SCIPlpiExactReadLP(
   SCIP_LPIEXACT*        lpi,                /**< LP interface structure */
   const char*           fname               /**< file name */
   )
{
   int j;

   assert(lpi != NULL);
   assert(lpi->prob != NULL);

   SCIPdebugMessage("reading LP from file <%s>\n", fname);

   if( lpi->prob )
      mpq_QSfree_prob(lpi->prob);

   lpi->solstat = 0;
   lpi->previt = 0;

   /* try to extract file type */
   j = strlen(fname)-1;
   while( j >= 0 && fname[j] != '.'  )
      --j;
   if( fname[j] == '.' )
      ++j;

   /* load problem */
   lpi->prob = mpq_QSread_prob(fname, &(fname[j]));
   if( lpi->prob == 0 )
      return SCIP_READERROR;

   return SCIP_OKAY;
}

/** writes LP to a file */
SCIP_RETCODE SCIPlpiExactWriteLP(
   SCIP_LPIEXACT*        lpi,                /**< LP interface structure */
   const char*           fname               /**< file name */
   )
{
   int j;

   assert(lpi != NULL);
   assert(lpi->prob != NULL);

   SCIPdebugMessage("writing LP to file <%s>\n", fname);

   /* try to extract file type */
   j = strlen(fname) - 1;
   while( j >= 0 && fname[j] != '.' )
      --j;
   if( fname[j] == '.' )
      ++j;

   /* write problem */
   if( mpq_QSwrite_prob(lpi->prob, fname, &(fname[j])) )
      return SCIP_WRITEERROR;

   return SCIP_OKAY;
}

/** prints additional lpiex internal info */
void SCIPlpiExactPrintInfo(
   SCIP_LPIEXACT*          lpi                 /**< pointer to an LP interface structure */
   )
{
   mpq_lpinfo* lp;
   lp = lpi->prob->lp;
   SCIPerrorMessage("solstat= %d\n (solstat values: QS_LP_OPTIMAL=1, QS_LP_INFEASIBLE=2, QS_LP_UNBOUNDED=3, QS_LP_ITER_LIMIT=4, QS_LP_TIME_LIMIT=5, QS_LP_UNSOLVED=6, QS_LP_ABORTED=7, QS_LP_NUMERR=8, QS_LP_OBJ_LIMIT=9, QS_MODIFIED=100)\n", lpi->solstat );
   SCIPerrorMessage("probstat.optimal= %d\n", lp->probstat.optimal );
   SCIPerrorMessage("probstat.primal_feasible= %d\n", lp->probstat.primal_feasible );
   SCIPerrorMessage("probstat.primal_infeasible= %d\n", lp->probstat.primal_infeasible );
   SCIPerrorMessage("probstat.primal_unbounded= %d\n", lp->probstat.primal_unbounded );
   SCIPerrorMessage("probstat.dual_feasible= %d\n", lp->probstat.dual_feasible );
   SCIPerrorMessage("probstat.dual_infeasible= %d\n", lp->probstat.dual_infeasible );
   SCIPerrorMessage("probstat.dual_unbounded= %d\n", lp->probstat.dual_unbounded );
   SCIPerrorMessage("basisstat.primal_feasible= %d\n", lp->basisstat.primal_feasible );
   SCIPerrorMessage("basisstat.primal_infeasible= %d\n", lp->basisstat.primal_infeasible );
   SCIPerrorMessage("basisstat.dual_feasible= %d\n", lp->basisstat.dual_feasible );
   SCIPerrorMessage("basisstat.dual_infeasible= %d\n", lp->basisstat.dual_infeasible );
}
/**@} */
#endif<|MERGE_RESOLUTION|>--- conflicted
+++ resolved
@@ -1590,21 +1590,15 @@
    for( i = 0; i < len; ++i )
    {
       if( lbs != NULL )
-<<<<<<< HEAD
       {
-         QS_CONDRET( mpq_QSget_bound(lpi->prob, i + firstcol, 'L', RatGetGMP(lbs[i + firstcol])) );
-         RatCheckInfByValue(lbs[i + firstcol]);
+         QS_CONDRET( mpq_QSget_bound(lpi->prob, i + firstcol, 'L', RatGetGMP(lbs[i])) );
+         RatCheckInfByValue(lbs[i]);
       }
       if( ubs != NULL )
       {
-         QS_CONDRET( mpq_QSget_bound(lpi->prob, i + firstcol, 'U', RatGetGMP(ubs[i + firstcol])) );
-         RatCheckInfByValue(ubs[i + firstcol]);
+         QS_CONDRET( mpq_QSget_bound(lpi->prob, i + firstcol, 'U', RatGetGMP(ubs[i])) );
+         RatCheckInfByValue(ubs[i]);
       }
-=======
-         QS_CONDRET( mpq_QSget_bound(lpi->prob, i + firstcol, 'L', RatGetGMP(lbs[i])) );
-      if( ubs != NULL )
-         QS_CONDRET( mpq_QSget_bound(lpi->prob, i + firstcol, 'U', RatGetGMP(ubs[i])) );
->>>>>>> 783acaeb
    }
 
    return SCIP_OKAY;
@@ -2131,12 +2125,8 @@
    else
       objvalgmp = NULL;
 
-<<<<<<< HEAD
-   rval = mpq_QSget_solution(lpi->prob, RatGetGMP(objval), primsolgmp, dualsolgmp, lpi->irng, redcostgmp);
+   rval = mpq_QSget_solution(lpi->prob, objvalgmp, primsolgmp, dualsolgmp, lpi->irng, redcostgmp);
    RatCheckInfByValue(objval);
-=======
-   rval = mpq_QSget_solution(lpi->prob, objvalgmp, primsolgmp, dualsolgmp, lpi->irng, redcostgmp);
->>>>>>> 783acaeb
 
    if( redcost != NULL )
    {
