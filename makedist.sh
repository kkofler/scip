--- conflicted
+++ resolved
@@ -2,11 +2,7 @@
 
 # For release versions, only use VERSION="x.x.x".
 # For development versions, use VERSION="x.x.x.x" with subversion number.
-<<<<<<< HEAD
-VERSION="3.1.1-sap"
-=======
 VERSION="3.2.0"
->>>>>>> 42883ff9
 NAME="scip-$VERSION"
 rm -f $NAME
 ln -s . $NAME
