#!/bin/bash -e

# For release versions, only use VERSION="x.x.x".
# For development versions, use VERSION="x.x.x.x" with subversion number.
<<<<<<< HEAD
VERSION="7.0.1.3"
=======
VERSION="7.0.3"
>>>>>>> ecad83fc
NAME="scip-$VERSION"
if test ! -e release
then
    mkdir release
fi
rm -f release/$NAME.tgz
rm -f $NAME.tar

echo "store git hash"
GITHASH=`git describe --always --dirty  | sed 's/^.*-g//'`
echo "#define SCIP_GITHASH \"$GITHASH\"" > src/scip/githash.c

# Before we create a tarball change the director and file rights in a command way
echo "adjust file modes"
git ls-files | xargs dirname | sort -u | xargs chmod 750
git ls-files | xargs chmod 640
git ls-files "*.sh" "scripts/split_scip/*.py" | xargs chmod 750

chmod 750 scripts/* interfaces/ampl/get.ASL check/cmpres.awk cmake/Modules/asan-wrapper applications/PolySCIP/mult_zimpl/mult_zimpl_to_mop.py

# pack files tracked by git and append $NAME to the front
echo "pack files"
git ls-files -c | xargs tar --transform "s|^|${NAME}/|" -chf $NAME.tar \
--exclude="*~" \
--exclude=".*" \
--exclude="scripts/*" \
--exclude="license/*" \
--exclude="lint/*" \
--exclude="make/local/*" \
--exclude="makedist.sh" \
--exclude="makepictures.sh" \
--exclude="suppressions.*" \
--exclude="tex/*" \
--exclude="interfaces/matlab" \
--exclude="check/check_*" \
--exclude="check/*cluster*" \
--exclude="check/checkcuts.py" \
--exclude="check/evalcheck_*" \
--exclude="check/schulz.sh" \
--exclude="check/testset/*"

# append additional files that were excluded before
tar --transform "s|^|${NAME}/|" -rf $NAME.tar \
check/check_count.awk \
check/check_count.sh \
check/check_coverage.sh \
check/evalcheck_count.sh \
check/evalcheck_cluster.sh \
check/testset/short.test \
check/testset/short.solu \
check/testset/coverage.test \
check/testset/stochastic.test \
applications/*/check/testset/* \
examples/*/check/testset/* \
interfaces/*/check/testset/* \
src/scip/githash.c \
scripts/trainEstimation/

# compress the archive
gzip -c $NAME.tar > release/$NAME.tgz

# remove temporary archive
rm -f $NAME.tar

echo ""
echo "check version numbers ($VERSION):"
grep -H "SCIP_VERSION" src/scip/def.h
grep -H "@version" doc/xternal.c
grep -H "^SCIP_VERSION" make/make.project
grep -H "SCIP_VERSION" CMakeLists.txt
echo ""
tail src/scip/githash.c<|MERGE_RESOLUTION|>--- conflicted
+++ resolved
@@ -2,11 +2,7 @@
 
 # For release versions, only use VERSION="x.x.x".
 # For development versions, use VERSION="x.x.x.x" with subversion number.
-<<<<<<< HEAD
-VERSION="7.0.1.3"
-=======
-VERSION="7.0.3"
->>>>>>> ecad83fc
+VERSION="7.0.2.4"
 NAME="scip-$VERSION"
 if test ! -e release
 then
