* * * * * * * * * * * * * * * * * * * * * * * * * * * * * * * * * * * * * * *
*                                                                           *
*                  This file is part of the program and library             *
*         SCIP --- Solving Constraint Integer Programs                      *
*                                                                           *
*    Copyright (C) 2002-2012 Konrad-Zuse-Zentrum                            *
*                            fuer Informationstechnik Berlin                *
*                                                                           *
*  SCIP is distributed under the terms of the ZIB Academic License.         *
*                                                                           *
*  You should have received a copy of the ZIB Academic License              *
*  along with SCIP; see the file COPYING. If not email to scip@zib.de.      *
*                                                                           *
* * * * * * * * * * * * * * * * * * * * * * * * * * * * * * * * * * * * * * *

In most cases (LINUX and MAC) it is quite easy to compile and install
SCIP. Therefore, reading the section "Brief installation description"
should usually be enough. If this is not the case you find "Detailed
installation description" below as well as some examples.

Content
*******

I    Brief installation description:
II   Detailed installation description:
III  Examples


I Brief installation description
********************************

The easiest way to install SCIP is to use the ZIB Optimization Suite which
contains SCIP, SoPlex, and ZIMPL. For that we refer to the INSTALL file of
the ZIB Optimization Suite (In case of the ZIB Optimization Suite, there is
not need to specify any directories, the compiling process is fully
automated).

Compiling SCIP directly can be done as follows:

1) unpack the tarball "tar xvf scip-x.y.z.tgz"
2) change into the directory "cd scip-x.y.z"
3) start compiling SCIP "make"
4) (optional) install the header, libraries, and binary "make install INSTALLDIR="/usr/local/"

On your first compilation you will be asked for some soft-link targets,
depending on the LP solver you want to use. Usually, SCIP needs the
following information
 (a) the directory where the include files of the LP solver lie
 (b) the library file(s) "lib*.a" or/and "lib*.so"

Beside that SCIP needs the some soft-link targets, for ZIMPL lie
 (a) the directory where the include files of ZIMPL
 (b) the library file(s) "lib*.a" or/and "lib*.so"

You will need either the .a or the .so files and can skip the others by
just pressing return.

II Detailed installation description
************************************

In the following, some of the names depend on your machine and your
compilation settings:

- $(OSTYPE):  the operating system
              the string returned by "uname -s" in lower case with the following
              replacements:
              - "cygwin*" is replaced by only "cygwin"
              - "irix??" is replaced by only "irix"
              - "windows*" is replaced by only "windows"
              - "mingw*" is replaced by only "mingw"

- $(ARCH):    the architecture
              the string returned by "uname -m", modified by the following
              rules to subsume some architectures:
               - "sun??" is replaced by "sparc"
               - "i?86", "i86pc", and "[0-9]86" are replaced by "x86"
               - "amd64" is replaced by "x86_64"
               - "IP??" is replaced by "mips"
               - "9000????" is replaced by "hppa"
               - "Power Macintosh" is replaced by "ppc"
               - "00??????????" is replaced by "pwr4"

- $(COMP):    the compiler
              "gnu", "intel", "compaq", "sun", "insure", ... (see make/ directory)

- $(OPT):     the optimization level of compilation
              "dbg", "opt", or "prf" 

- $(LPS):     the LP solver to use
              "spx", "clp", "cpx", "xprs", "msk", "grb", "qso", "none"

- $(EXPRINT): the expressions interpreter (code that computes derivatives and hessians) to use
              "none", "cppad"

For example, if you want to install SCIP on a Linux system with a x86 processor
using the gnu compiler in debug mode, using Soplex version >= 1.4.0 as LP solver,
and no expressions interpreter you would have the following names:
- $(OSTYPE)  = linux
- $(ARCH)    = x86
- $(COMP)    = gnu
- $(OPT)     = dbg
- $(LPS)     = spx
- $(EXPRINT) = none

-----------------------------------------------------------------------------

Here is what you have to do to get SCIP running:

1. Compile the library and the solver program:
   In your SCIP main directory, enter "make [options]" with the following options:
   - "OPT=opt"         to use optimized compilation mode (default)
   - "OPT=dbg"         to use debug compilation mode
   - "OPT=prf"         to use performance analysis compilation mode
   - "OPT=opt-gccold"  to use optimized compilation mode and gnu gcc compiler version less than 4.2

   - "LPS=spx"         to use SOPLEX Version >= 1.4.0 as LP solver (default)
   - "LPS=spx132"      to use SOPLEX Version 1.3.2 as LP solver
   - "LPS=cpx"         to use CPLEX as LP solver
   - "LPS=xprs"        to use XPRESS as LP solver
   - "LPS=msk"         to use MOSEK as LP solver
   - "LPS=clp"         to use CLP as LP solver
   - "LPS=grb"         to use Gurobi as LP solver
   - "LPS=qso"         to use QSopt as LP solver
   - "LPS=none"        to use no LP solver

   - "COMP=gnu"        to use GNU c/c++ compiler (default)
   - other compilers are available (see make/ directory)

   - "ZLIB=true"       to use zlib and enable reading of compressed files (default)
   - "ZLIB=false"      disable zlib usage

   - "READLINE=true"   to enable readline library for interactive shell (default)
   - "READLINE=false"  to disable readline library

   - "ZIMPL=true"      to enable ZIMPL file reader (default; needs ZIMPL, ZLIB, and GMP to be installed, see 2. (g))
   - "ZIMPL=false"     to disable ZIMPL file reader

   - "GMP=true"        to use GMP library for exact counting
   - "GMP=false"       disable GMP usage; Note that GMP=false is not compatible with ZIMP=true since ZIMPL needs the GMP library
   - "GMP=auto"        to automaticaly link the GMP library in case ZIMPL is enabled (default)
<<<<<<< HEAD

=======
   
   - "IPOPT=true"      to enable IPOPT interface (needs IPOPT)
   - "IPOPT=false"     to disable IPOPT interface (default)
   
   - "EXPRINT=cppad"   to use CppAD as expressions interpreter
   - "EXPRINT=none"    to use no expressions interpreter (default)
 
>>>>>>> 9948ed2b
   - "VERBOSE=false"   to suppress display of compiler and linker invocations (default)
   - "VERBOSE=true"    to display compiler and linker invocations

   - "SHARED=false"    to suppress shared libraries
   - "SHARED=true"     to create shared libraries

   On some machines, you should use gmake instead of make.

   On your first compilation you will be asked for some soft-link targets, depending on the
   LP solver you want to use. Usually, SCIP needs the following information
     (a) the directory where the include files of the LP solver
     (b) the library file(s) "lib*.a" or/and "lib*.so"
   You will need either the .a or the .so files and can skip the others by just pressing return.

2. Installing SCIP
   After compiling you can install the headers, the libraries, and the binay. Therefore you use the command:

   make install INSATLLDIR=<dirctory>

   - "INSTALLDIR="     directory as install directory (dafault) 
   - "INSTALLDIR=/usr/local" 
                       to install the headers (/usr/local/include/), the libraries (/usr/local/lib/),
                        and binary (/usr/loacl/bin/) in the directory /usr/local

   For un-installing SCIP there exist the target "uninstall" which can be used in the same way as "install".

III Examples
************

   Example 1 (defaults: SoPlex, with ZIMPL support):
   =================================================

   Typing "make" uses SoPlex as LP solver and includes support for the modeling language ZIMPL.
   You will be asked the following questions on the first call to "make" (example answers are already given):

---
make[1]: Entering directory `/sw/scip'

** creating softlinks: LPS=spx OSTYPE=linux ARCH=x86 COMP=gnu SUFFIX= ZIMPL=true ZIMPLOPT=opt IPOPT=false IPOPTOPT=opt EXPRINT=none

** creating directory "lib/zimplinc"
** missing soft-link "lib/spxinc"
** enter soft-link target file or directory for "lib/spxinc" (return if not needed): /sw/soplex/src
-> creating softlink "lib/spxinc" -> "/sw/soplex/src"

** missing soft-link "lib/libsoplex.linux.x86.gnu.a"
** enter soft-link target file or directory for "lib/libsoplex.linux.x86.gnu.a" (return if not needed): /sw/soplex/lib/libsoplex.linux.x86.gnu.opt.a
-> creating softlink "lib/libsoplex.linux.x86.gnu.a" -> "/sw/soplex/lib/libsoplex.linux.x86.gnu.opt.a"

** missing soft-link "lib/libsoplex.linux.x86.gnu.so"
** this soft-link is not necessarily needed since "lib/libsoplex.linux.x86.gnu.a" already exists - press return to skip
** enter soft-link target file or directory for "lib/libsoplex.linux.x86.gnu.so" (return if not needed):
-> skipped creation of softlink "lib/libsoplex.linux.x86.gnu.so". Call "make links" if needed later.

** missing soft-link "lib/zimplinc/zimpl"
** enter soft-link target file or directory for "lib/zimplinc/zimpl" (return if not needed): /sw/zimpl/src
-> creating softlink "lib/zimplinc/zimpl" -> "/sw/zimpl/src"

** missing soft-link "lib/libzimpl.linux.x86.gnu.a"
** enter soft-link target file or directory for "lib/libzimpl.linux.x86.gnu.a" (return if not needed): /sw/zimpl/lib/libzimpl.linux.x86.gnu.opt.a
-> creating softlink "lib/libzimpl.linux.x86.gnu.a" -> "/sw/zimpl/lib/libzimpl.linux.x86.gnu.opt.a"

** missing soft-link "lib/libzimpl.linux.x86.gnu.so"
** this soft-link is not necessarily needed since "lib/libzimpl.linux.x86.gnu.a" already exists - press return to skip
** enter soft-link target file or directory for "lib/libzimpl.linux.x86.gnu.so" (return if not needed):
-> skipped creation of softlink "lib/libzimpl.linux.x86.gnu.so". Call "make links" if needed later.

make[1]: Leaving directory `/sw/scip'
---

   Example 2 (CPLEX, no ZIMPL):
   ============================

   Typing "make LPS=cpx ZIMPL=false" uses CPLEX as LP solver. You will be
   asked the following questions on
   the first call to "make" (example answers are already given):

---
make[1]: Entering directory `/sw/scip'

** creating softlinks: LPS=cpx OSTYPE=linux ARCH=x86 COMP=gnu SUFFIX= ZIMPL=false

** missing soft-link "lib/cpxinc"
** enter soft-link target file or directory for "lib/cpxinc" (return to skip): /sw/cplex/include/ilcplex
-> creating softlink "lib/cpxinc" -> "/sw/cplex/include/ilcplex"

** missing soft-link "lib/libcplex.linux.x86.gnu.a"
** enter soft-link target file or directory for "lib/libcplex.linux.x86.gnu.a" (return to skip): /sw/cplex/lib/x86_rhel4.0_3.4/static_pic/libcplex.a
-> creating softlink "lib/libcplex.linux.x86.gnu.a" -> "/sw/cplex/lib/x86_rhel4.0_3.4/static_pic/libcplex.a"

** missing soft-link "lib/libcplex.linux.x86.gnu.so"
** enter soft-link target file or directory for "lib/libcplex.linux.x86.gnu.so" (return to skip):
-> skipped creation of softlink "lib/libcplex.linux.x86.gnu.so". Call "make links" if needed later.

make[1]: Leaving directory `/sw/scip'
---

   Example 3 (CLP, IPOPT, CppAD, no ZIMPL):
   ========================================

   Typing "make LPS=clp ZIMPL=false IPOPT=true EXPRINT=cppad" uses CLP as LP solver, and activates
   the interfaces to IPOPT and CppAD. You will be asked the following questions on
   the first call to "make" (example answers are already given):

---
make[1]: Entering directory `/sw/scip'

- Current settings: LPS=clp OSTYPE=linux ARCH=x86_64 COMP=gnu SUFFIX= ZIMPL=false ZIMPLOPT=opt IPOPT=true IPOPTOPT=opt EXPRINT=cppad

* SCIP needs some softlinks to external programs, in particular, LP-solvers.
* Please insert the paths to the corresponding directories/libraries below.
* The links will be installed in the 'lib' directory.
* For more information and if you experience problems see the INSTALL file.

  -> "clp.*" is a directory containing the Clp installation, i.e., "clp.*/include/coin/ClpModel.hpp" should exist.
  -> "ipopt.*" is a directory containing the ipopt installation, i.e., "ipopt.*/include/coin/IpIpoptApplication.hpp", "ipopt.*/lib/libipopt*", ... should exist.
  -> "cppad" is a directory containing the CppAD header files, i.e., "cppad/cppad.hpp" should exist.

- preparing missing soft-link "lib/clp.linux.x86_64.gnu.opt":
> Enter soft-link target file or directory for "lib/clp.linux.x86_64.gnu.opt" (return if not needed): 
> /sw/Clp-1.11/build
-> creating softlink "lib/clp.linux.x86_64.gnu.opt" -> "/sw/Clp-1.11/build"

- preparing missing soft-link "lib/ipopt.linux.x86_64.gnu.opt":
> Enter soft-link target file or directory for "lib/ipopt.linux.x86_64.gnu.opt" (return if not needed):
> /sw/ia64_lx26/ipopt-3.10.0/
-> creating softlink "lib/ipopt.linux.x86_64.gnu.opt" -> "/sw/ia64_lx26/ipopt-3.10.0/"

make[1]: Leaving directory `/sw/scip'
---


   If you ever need to modify the soft-link targets, delete the soft-links in the "lib/" subdirectory
   and enter "make links" to generate them again.

   After the soft-links have been created, the compilation of the source files should start.


   Compilation problems:
   =====================

   If the soft-link query script does not work on your machine, read step 2 for instructions on manually
   creating the soft-links.

   If you get an error message of the type
   "make: *** No rule to make target `lib/???', needed by `obj/O.linux.x86.gnu.opt/lib/scip/???.o'.  Stop."
   the corresponding soft-link was not created or points to a wrong location.
   Check the soft-link targets in the "lib/" subdirectory. Try to delete all soft-links from the "lib/" directory
   and call "make links" to generate them again. If this still fails, read step 2 for instructions on manually
   creating the soft-links.

   If you get an error message of the type
   "make: *** No rule to make target `make/make.?.?.?.?.?'.  Stop.",
   the corresponding machine dependent makefile for your architecture and compiler is missing.
   Create one of the given name in the "make/" subdirectory. You may take
   "make/make.linux.x86.gnu.opt" or any other file in the make subdirectory as example.

   The readline library seems to differ sligtly on different OS distributions. Some versions
   do not support the remove_history() call.
   In this case, you have to either add "-DNO_REMOVE_HISTORY" to the FLAGS in the
   appropriate make/make.* file, or to compile with "make USRFLAGS=-DNO_REMOVE_HISTORY".
   Make sure, the file "src/scip/dialog.c" is recompiled.
   If this doesn't work either, disable the readline library with "make READLINE=false".

   On some systems, the sigaction() method is not available.
   In this case, you have to either add "-DNO_SIGACTION" to the FLAGS in the
   appropriate make/make.* file, or to compile with "make USRFLAGS=-DNO_SIGACTION".
   Make sure, the file "src/scip/interrupt.c" is recompiled.

   On some systems, the rand_r() method is not available.
   In this case, you have to either add "-DNO_RAND_R" to the FLAGS in the
   appropriate make/make.* file, or to compile with "make USRFLAGS=-DNO_RAND_R".
   Make sure, the file "src/scip/misc.c" is recompiled.

   On some systems, the strtok_r() method is not available.
   In this case, you have to either add "-DNO_STRTOK_R" to the FLAGS in the
   appropriate make/make.* file, or to compile with "make USRFLAGS=-DNO_STRTOK_R".
   Make sure, the file "src/scip/misc.c" is recompiled.

   On some systems, the strerror_r() method is not available.
   In this case, you have to either add "-DNO_STRERROR_R" to the FLAGS in the
   appropriate make/make.* file, or to compile with "make USRFLAGS=-DNO_STRERROR_R".
   Make sure, the file "src/scip/misc.c" is recompiled.

   On some systems, the option [-e] is not available for the read command.
   You have to compile with READ=read.
   
   In some situations, it may be necessary to adjust the flags for
   linking against Clp. SCIP's Makefile tries to find the file
   "clp_addlibs.txt", which specifies the needed libraries. The first
   thing you should check is whether "clp_addlibs.txt" is present at
   in path "libclp.*/share/coin/doc/Clp/" (you may have to correct
   this path for some Clp versions). If this file is not present in
   your Clp version, SCIP tries to guess the paths and libraries: it
   assumes that Blas and Lapack are installed as system libraries
   (libblas.a, liblapack.a) and are not build into the CoinUtils
   library. If that is different in your build of Clp, you may have to
   remove $(LINKCXX_l)lapack$(LINKLIBSUFFIX) from the LPSLDFLAGS in
   Makefile or make.project. Also removing
   $(LINKCXX_l)bz2$(LINKLIBSUFFIX) may help in some cases.

   If you encounter other compiler or linker errors, you should recompile with
   "make VERBOSE=true ..." in order to get the full compiler invocation. This might help to
   fix the corresponding machine dependent makefile in the make subdirectory.


3. Instructions for manually creating the soft-links, if the query script fails:

   Create necessary soft-links in the "lib/" subdirectory of SCIP:

   (a) to use SOPLEX (Version >= 1.4.0)
       - ln -s <path to SOPLEX' *.h files> <path to SCIP>/lib/spxinc
       - ln -s <file libsoplex.[...].a> <path to SCIP>/lib/libsoplex.$(OSTYPE).$(ARCH).$(COMP).a
         for each operating system and architecture to use
         (e.g. "cd scip; ln -s /soplex/lib/libsoplex.linux.x86.gnu.opt.a lib/libsoplex.linux.x86.gnu.a")
         Warning! The ".opt" in the name of the SOPLEX library does not appear in the name of the soft-link.

   (b) to use SOPLEX (Version 1.3.2)
       - ln -s <path to SOPLEX' *.h files> <path to SCIP>/lib/spx132inc
       - ln -s <file libsoplex.[...].a> <path to SCIP>/lib/libsoplex132.$(OSTYPE).$(ARCH).$(COMP).a
         for each operating system and architecture to use
         (e.g. "cd scip; ln -s /soplex132/lib/libsoplex.linux.x86.gnu.opt.a lib/libsoplex132.linux.x86.gnu.a")
         Warning! The ".opt" in the name of the SOPLEX library does not appear in the name of the soft-link.

   (c) to use CPLEX (Version >= 10.0)
       - ln -s <path to directory of cplex.h> <path to SCIP>/lib/cpxinc
         (e.g. "cd scip; ln -s /cplex121/include/ilcplex lib/cpxinc")
       - ln -s <file libcplex.a> <path to SCIP>/lib/libcplex.$(OSTYPE).$(ARCH).$(COMP).a
         for each operation system and architecture to use
         (e.g. "cd scip; ln -s /cplex121/lib/x86-64_debian4.0_4.1/static_pic/libcplex.a lib/libcplex.linux.x86.gnu.a")

   (d) to use XPRESS
       - ln -s <path to directory of xprs.h> <path to SCIP>/lib/xprsinc
         (e.g. "cd scip; ln -s /xpressmp/include lib/xprsinc")
       - ln -s <file libxprs.a> <path to SCIP>/lib/libxprs.$(OSTYPE).$(ARCH).$(COMP).a
         for each operation system and architecture to use
         (e.g. "cd scip; ln -s /xpressmp/lib/libxprs.a lib/libxprs.linux.x86.gnu.a")

   (e) to use MOSEK
       - ln -s <path to directory of mosek.h> <path to SCIP>/lib/mskinc
         (e.g. "cd scip; ln -s /mosek/4/tools/platform/linux32x86/h lib/mskinc")
       - ln -s <file libmosek.so> <path to SCIP>/lib/libmosek.$(OSTYPE).$(ARCH).$(COMP).so
         for each operation system and architecture to use
         (e.g. "cd scip; ln -s /mosek/4/tools/platform/linux32x86/bin/libmosek.so lib/libmosek.linux.x86.gnu.so")
       - since MOSEK is a shared library, make sure your LD_LIBRARY_PATH contains <path to SCIP>/lib

   (f) to use CLP
       - ln -s <path to Clp main directory> <path to SCIP>/lib/libclp.$(OSTYPE).$(ARCH).$(COMP).$(LPSOPT)
         for each operating system and architecture to use
         (e.g. "cd scip; ln -s /Coin-Clp lib/libclp.linux.x86.gnu.opt")

   (g) to use ZIMPL as additional file reader for reading *.zpl files
       - mkdir <path to SCIP>/lib/zimplinc
       - ln -s <path to ZIMPL's *.h files> <path to SCIP>/lib/zimplinc/zimpl
       - ln -s <file libzimpl-<version>.<options>.a> <path to SCIP>/lib/libzimpl.$(OSTYPE).$(ARCH).$(COMP).a
       Note that ZIMPL needs the GNU multiprecision library (GMP) and the Z compression library (ZLIB) to be
       installed on your system.

   (h) to use IPOPT as NLP solver
       - ln -s <path to IPOPT installation> <path to SCIP>/lib/ipopt.$(OSTYPE).$(ARCH).$(COMP).$(IPOPTOPT)
         (e.g. "cd scip; ln -s /Ipopt lib/ipopt.linux.x86.gnu.opt")
         The path to the IPOPT installation is the path under where the Ipopt build has been installed.
         It should contain the directories include/coin with the Ipopt header files, the directory lib with the Ipopt libraries,
         and the directory share/coin/doc/Ipopt (Ipopt >= 3.9.0) or share/doc/coin/Ipopt (Ipopt < 3.9.0) with the ipopt_addlibs_cpp.txt file.

   (i) to use CppAD as expressions interpreter
       - ln -s <path to CppAD's header files> <path to SCIP>/lib/cppad
         (e.g. "cd scip; ln -s /CppAD/cppad lib/cppad")

4. To run the program enter "bin/scip.$(OSTYPE).$(ARCH).$(COMP).$(OPT).$(LPS)"
   (e.g. "bin/scip.linux.x86.gnu.opt.spx") or just "bin/scip" for the last compiled version

5. To generate the documentation, you need to have doxygen installed, and
   enter "make doc"

6. To check the code with lint, you need to have flexelint installed, and
   enter "make lint"

7. To run the MIPLIB 3 test bench, download the MIPLIB instances from
   "http://scip.zib.de/download/files/scip-miplib3.zip" and extract the archive into the SCIP base directory.
   The instances will be unziped into the subdirectory "check/IP/miplib3/". Afterwards, enter
   "make [options] test" with the same options with which you compiled SCIP in step 1.



-----------------------------------------------
Remarks on Installing under Windows using MinGW
-----------------------------------------------

To build your own Windows binaries under Windows, we recommend using the MinGW-Compiler with MSYS from mingw.org

First install MSYS, then MinGW to the mingw folder inside the msys folder.
Now you need to install the following packages to the mingw folder:
- zlib (or use ZLIB=false ZIMPL=false since zlib is needed for ZIMPL and ZIMPL-support in SCIP)
- pcre (or use ZIMPL=false since pcre is needed for ZIMPL and ZIMPL-support in SCIP)
- gmplib (or use ZIMPL=false since gmplib is needed for ZIMPL and ZIMPL-support in SCIP)

(After calling "make clean" in the ZIMPL folder you will also need flex and bison to remake ZIMPL.
 We recommend NOT to use "make clean" inside the ZIMPL-folder if you do not have these packages installed.)

You can download these additional packages as precompiled binaries for example from:
http://gnuwin32.sourceforge.net/packages.html (zlib&pcre)
http://cs.nyu.edu/exact/core/gmp/ (gmplib)
or compile the source on your own from the project homepages:
http://www.zlib.net/
http://www.pcre.org/
http://www.gmplib.org/
(The command "./configure --prefix=/mingw ; make ; make install" should succeed without problems and installs the packages into the mingw folder.)

Now "make READLINE=false" should be compiling without errors.
<<<<<<< HEAD
Please note that we do NOT support creating the doxygen documentation and readline-usage under windows.



---------------------------------------------------------------------
Installing SCIP in Exact Solving Mode (without Floating-Point Errors)
---------------------------------------------------------------------

This version of SCIP can solve MIP instances exactly over the rational
numbers. So far the branch-and-bound algorithm of SCIP has been adapted for
exact MIP solving. It works with safe primal and dual bounds and supports
the branching plugins of SCIP. All additional plugins, like separators,
primal heuristics, and presolvers must not be included (adding them might
introduce rounding errors).


The following variables were added to the Makefile to enable compiling SCIP
for exact MIP solving.


- $(REDUCEDSOLVE): whether to reduce SCIP to a pure branch-and-bound algorithm, excluding all additional plugins
             "true", "false"

- $(BRANCHPLGS): whether to include all branching plugins
  	     (otherwise the branch-and-bound algorithm will apply first-fractional variable branching)
             "true", "false"

- $(EXACTSOLVE): whether to run the branch-and-bound algorithm in exact solving mode
             "true", "false"

- $(LPSEX):  the exact LP solver to use
             "qsoex", "none"


Here is what you have to do to get SCIP running in exact mode:


1. Install and link the following software packages.

   Package: GNU Multiple Precision Arithmetic Library (GMP) -- tested with version 4.3.1
   =====================================================================================

   GMP is required for the exact LP solver QSopt_ex, SCIP in exact solving
   mode, ZIMPL, and the GNU MPFR library. It can be downloaded from
   "ftp://ftp.gnu.org/gnu/gmp". For correct behavior in QSopt_ex, it must
   be compiled using the option "--enable-alloca=malloc-reentrant" which
   avoids memory overwriting problems. You can use the following commands
   for correctly installing GMP (see also "Installing GMP" on
   "http://gmplib.org/manual").

   - "cd <path>/gmp-4.3.1"
   - "./configure --disable-shared --enable-static --enable-alloca=malloc-reentrant --prefix=<path>/gmp-4.3.1/lib"
   - "make"
   - "make check"
   - "make install"

   If you need to use a local GMP installation for SCIP, please provide the
   corresponding path via a new local makefile
   "myscip/make/local/make.$(HOSTNAME)". For example,
   "myscip/make/local/make.alibaba" could contain lines of the form

   FLAGS	      +=	-I<path>/gmp-4.3.1/lib/include
   LDFLAGS	      +=	-L<path>/gmp-4.3.1/lib/lib


   Package: GNU MPFR Library (MPFR) -- tested with version 2.4.2
   =============================================================

   SCIP in exact solving mode requires MPFR. It can be downloaded from
   "ftp://ftp.gnu.org/gnu/mpfr". You can use the following commands
   for correctly installing MPFR (see also "Installing MPFR" on
   "http://www.mpfr.org/mpfr-current/mpfr.html").

   - "cd <path>/mpfr-2.4.2
   - "./configure --disable-shared --enable-static --prefix=<path>/mpfr-2.4.2/lib"
   - "make"
   - "make check"
   - "make install"

   If you need to use a local MPFR installation for SCIP, please provide
   the corresponding path via a (new) local makefile
   "myscip/make/local/make.$(HOSTNAME)". For example,
   "myscip/make/local/make.alibaba" could contain lines of the form

   FLAGS           +=      -I<path>/mpfr-2.4.2/lib/include
   LDFLAGS         +=      -L<path>/mpfr-2.4.2/lib/lib


   Package: ZIMPL version 3.0.0
   ============================

   SCIP in exact solving mode requires ZIMPL for reading in a MIP instance
   without floating-point errors. Please stick to version 3.0.0; the ZIMPL
   reader of the present SCIP version is not compatible with newer ZIMPL
   versions. It can be downloaded from "http://zimpl.zib.de/download". You
   can use the following commands for installing ZIMPL.

   - "cd <path>/zimpl-3.0.0
   - "make"
   - "make check"

   SCIP will automatically ask for the path to ZIMPL while compiling (see
   standard SCIP instructions above).

   Note that for some larger MIP instances, ZIMPL 3.0.0 only works if the
   stack size is large enough, otherwise you will get a segmentation
   fault. In a bash shell, the command "ulimit -s unlimited" corrects this
   problem.

   To convert files given in mps-format to files in zpl-format for ZIMPL,
   you can use the script "mps2zpl.sh"; see Step 5.


   Package: Standard LP solver
   ===========================

   You will need a standard LP solver based on floating-point
   arithmetic. SCIP will automatically ask for the path to the standard LP
   solver while compiling (see standard SCIP instructions above).


   Package: QSopt_ex version 2.5.5
   ===============================

   You need the exact LP solver QSopt_ex. You can obtain it via

   - "svn co https://conexo.dii.uchile.cl/SVN/ESolver/tags/QSopt_ex-2.5.5 QSopt_ex-2.5.5".

   Please stick to version 2.5.5. We tested the interface of SCIP for this
   version and, in particular, the following required replacement will only
   work for QSopt_ex 2.5.5. You need to add the functions
   "QSexact_verify()" and "QSexact_basis_dualstatus()" to QSopt_ex, which
   test a given basis for dual feasibility. For this, please, replace the
   files

   - "QSopt_ex-2.5.5/EXact/exact.c"
   - "QSopt_ex-2.5.5/EXact/exact.h"
   - "QSopt_ex-2.5.5/include/QSopt_ex.h"

   by the ones provided in the directory "QSopt_ex-2.5.5-replace".

   For installing the QSopt_ex, we refer to the file
   "QSopt_ex-2.5.5/README". The most important point is that QSopt_ex
   requires the GMP library to be compiled using the option
   "--enable-alloca=malloc-reentrant", which avoids memory overwriting
   problems (see point "Package: GMP").

   Before compiling QSopt_ex, make sure to update the GMP path in
   "QSopt_ex-2.5.5/make.conf" (copy of "QSopt_ex-2.5.5/make.conf.default")
   and "QSopt_ex-2.5.5/EGlib/make.conf". For example, replace the the
   "GNUMP_LIB_DIR" and "GNUMP_INCLUDE_DIR" lines in both files by

   GNUMP_LIB_DIR += <path>/gmp-4.3.1/lib/lib
   GNUMP_INCLUDE_DIR += <path>/gmp-4.3.1/lib/include

   You can use the following commands for installing QSopt_ex.

   - "cd <path>/QSopt_ex-2.5.5
   - "make"

   SCIP will automatically ask for missing links to QSopt_ex while
   compiling (see Step 2).


2. Compile the library and the solver program: In your SCIP main directory,
   enter "make [options]" with the options "OPT", "COMP", "LPS", "ZLIB",
   and "READLINE", explained in the standard SCIP instructions above, and the
   following additional options:


   - "ZIMPL=true"       to enable ZIMPL file reader (default)
   - "ZIMPL=false"      to disable ZIMPL file reader (not compatible with "EXACTSOLVE=true")

   - "GMP=true"         to use GMP library
   - "GMP=false"        to disable GMP usage (not compatible with "EXACTSOLVE=true" or "ZIMPL=true")
   - "GMP=auto"         to automatically link the GMP library in case "ZIMPL" or "EXACTSOLVE" is enabled (default)

   - "REDUCEDSOLVE=true"  to reduce SCIP to a pure branch-and-bound algorithm, excluding all additional plugins
   - "REDUCEDSOLVE=false" to use SCIP with all default plugins (default; not compatible with "EXACTSOLVE=true")

   - "BRANCHPLGS=true"  to include all branching plugins (default)
   - "BRANCHPLGS=false" to exclude all branching plugins and thus use first-fractional variable branching
                        Note: the value of "BRANCHPLGS" has no effect if "REDUCEDSOLVE=false".

   - "LPSEX=qsoex"      to use QSopt_ex as exact LP solver
   - "LPSEX=none        to use no exact LP solver (default; not compatible with "EXACTSOLVE=true")

   - "EXACTSOLVE=true"  to run SCIP in exact solving mode (requires "ZIMPL=true", "GMP=auto/true", "REDUCEDSOLVE=true", "LPSEX=qsoex")
   - "EXACTSOLVE=false" to run SCIP in standard, floating-point, solving mode (default)

   On your first compilation with "LPSEX=qsoex" you will be asked for
   additional soft-link targets. SCIP needs the following information

     (a) the directory with the include files of QSopt_ex
     (b) the library file(s) "lib*.a" or/and "lib*.so" of QSopt_ex

     (c) the directory with the include files of EGlib (part of the QSopt_ex distribution)
     (d) the library file(s) "lib*.a" or/and "lib*.so" of the EGlib library

     (e) include- and lib-info for ZIMPL (see standard SCIP instructions above)

   See also Step 3 for more details about the soft-links. You will need
   either the ".a" or the ".so" files and can skip the others by just
   pressing "return".


   Example 1 (Branch-and-bound algorithm in exact solving mode, all branching plugins)
   ===================================================================================

   Typing

   "make LPS=cpx LPSEX=qsoex REDUCEDSOLVE=true EXACTSOLVE=true"

   uses CPLEX as standard LP solver and QSopt_ex as exact LP solver. It
   results in a reduced version of SCIP (only branch-and-bound) with SCIP's
   default branching plugins. It will solve a MIP instance exactly.


   Example 2 (Branch-and-bound algorithm in exact solving mode, no branching plugins)
   ==================================================================================

   Typing

   "make LPS=cpx LPSEX=qsoex REDUCEDSOLVE=true EXACTSOLVE=true BRANCHPLGS=false"

   uses CPLEX as standard LP solver and QSopt_ex as exact LP solver. It
   results in a reduced version of SCIP (only branch-and-bound) with only
   first-fractional variable branching. It will solve a MIP instance
   exactly.


   Example 3 (Branch-and-bound algorithm in standard solving mode, all branching plugins)
   ======================================================================================

   Typing

   "make LPS=cpx REDUCEDSOLVE=true"

   uses CPLEX as standard LP solver and no exact LP solver. It results in a
   reduced version of SCIP (only branch-and-bound) with SCIP's default
   branching plugins. It will solve a MIP instance with floating-point
   arithmetic and thus cannot guarantee to produce correct results.


   Example 4 (Branch-and-bound algorithm in standard solving mode, no branching plugins)
   =====================================================================================

   Typing

   "make LPS=cpx REDUCEDSOLVE=true BRANCHPLGS=false"

   uses CPLEX as standard LP solver and no exact LP solver. It results in a
   reduced version of SCIP (only branch-and-bound) with only
   first-fractional variable branching. It will solve a MIP instance with
   floating-point arithmetic and thus cannot guarantee to produce correct
   results.


3. Instructions for manually creating the soft-links, if the query script
   fails:

   Create necessary soft-links in the "lib/" subdirectory of SCIP:

   (a1) to use QSopt_ex
       - ln -s <path to directory of QSopt_ex.h> <path to SCIP>/lib/qsexinc
         (e.g. "cd scip; ln -s /QSopt_ex-2.5.5/include lib/qsexinc")
       - ln -s <file QSopt_ex.a> <path to SCIP>/lib/libqsoptex.$(OSTYPE).$(ARCH).$(COMP).a
         for each operation system and architecture to use
         (e.g. "cd scip; ln -s /QSopt_ex-2.5.5/lib/QSopt_ex.a lib/libqsoptex.linux.x86.gnu.a")

   (a2) to use EGlib
       - ln -s <path to directory of EGlib.h> <path to SCIP>/lib/EGlibinc
         (e.g. "cd scip; ln -s /QSopt_ex-2.5.5/EGlib/include lib/EGlibinc")
       - ln -s <file EGlib.a> <path to SCIP>/lib/libeglib.$(OSTYPE).$(ARCH).$(COMP).a
         for each operation system and architecture to use
         (e.g. "cd scip; ln -s /QSopt_ex-2.5.5/EGlib/lib/EGlib.a lib/libeglib.linux.x86.gnu.a")

4. To run the program enter
   "bin/scip.$(OSTYPE).$(ARCH).$(COMP).$(OPT).$(LPS)"
   (e.g. "bin/scip.linux.x86.gnu.opt.cpx") or just "bin/scip" for the last
   compiled version. NOTE: In the interactive shell, you can change the
   default values of the user parameters. The parameter "misc/usefprelax"
   has to be set before a MIP instance is read in as it influences the
   behavior of the ZIMPL reader.

5. To run some of the MIPLIB test instances, download the MIPLIB 3.0 test
   set from "http://scip.zib.de/download/files/scip-miplib3.zip" and
   extract the archive into the SCIP base directory. The instances will be
   unziped into the subdirectory "check/IP/miplib3/". For the exact version
   of SCIP you have to convert the downloaded mps-files into zpl-files (to
   be able to read them via the ZIMPL reader). Please, use the "mps2zpl.sh"
   script, which you will find in the SCIP base directory, to convert all
   instances stated in "check/shortmiplibex.test". For example, run

   "mps2zpl.sh check/IP/miplib3/air03.mps"

   Afterwards, enter

   "make [options] TEST=shortmiplibex test"

   with the same options with which you compiled SCIP in step 1.


=======
Please note that we do NOT support creating the doxygen documentation or readline-usage under Windows.

Since there are no real symlinks in MSYS, the include and library files of SoPlex and ZIMPL are actually copied into the SCIP-lib-folder.
When you recompile ZIMPL or SoPlex after compiling SCIP you have to copy the libraries manually into the SCIP-lib-folder and recompile SCIP afterwards.
>>>>>>> 9948ed2b
<|MERGE_RESOLUTION|>--- conflicted
+++ resolved
@@ -138,17 +138,13 @@
    - "GMP=true"        to use GMP library for exact counting
    - "GMP=false"       disable GMP usage; Note that GMP=false is not compatible with ZIMP=true since ZIMPL needs the GMP library
    - "GMP=auto"        to automaticaly link the GMP library in case ZIMPL is enabled (default)
-<<<<<<< HEAD
-
-=======
-   
+
    - "IPOPT=true"      to enable IPOPT interface (needs IPOPT)
    - "IPOPT=false"     to disable IPOPT interface (default)
-   
+
    - "EXPRINT=cppad"   to use CppAD as expressions interpreter
    - "EXPRINT=none"    to use no expressions interpreter (default)
- 
->>>>>>> 9948ed2b
+
    - "VERBOSE=false"   to suppress display of compiler and linker invocations (default)
    - "VERBOSE=true"    to display compiler and linker invocations
 
@@ -459,8 +455,11 @@
 (The command "./configure --prefix=/mingw ; make ; make install" should succeed without problems and installs the packages into the mingw folder.)
 
 Now "make READLINE=false" should be compiling without errors.
-<<<<<<< HEAD
-Please note that we do NOT support creating the doxygen documentation and readline-usage under windows.
+
+Please note that we do NOT support creating the doxygen documentation or readline-usage under Windows.
+
+Since there are no real symlinks in MSYS, the include and library files of SoPlex and ZIMPL are actually copied into the SCIP-lib-folder.
+When you recompile ZIMPL or SoPlex after compiling SCIP you have to copy the libraries manually into the SCIP-lib-folder and recompile SCIP afterwards.
 
 
 
@@ -760,12 +759,4 @@
 
    "make [options] TEST=shortmiplibex test"
 
-   with the same options with which you compiled SCIP in step 1.
-
-
-=======
-Please note that we do NOT support creating the doxygen documentation or readline-usage under Windows.
-
-Since there are no real symlinks in MSYS, the include and library files of SoPlex and ZIMPL are actually copied into the SCIP-lib-folder.
-When you recompile ZIMPL or SoPlex after compiling SCIP you have to copy the libraries manually into the SCIP-lib-folder and recompile SCIP afterwards.
->>>>>>> 9948ed2b
+   with the same options with which you compiled SCIP in step 1.