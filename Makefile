#* * * * * * * * * * * * * * * * * * * * * * * * * * * * * * * * * * * * * * *
#*                                                                           *
#*                  This file is part of the program and library             *
#*         SCIP --- Solving Constraint Integer Programs                      *
#*                                                                           *
#*    Copyright (C) 2002-2012 Konrad-Zuse-Zentrum                            *
#*                            fuer Informationstechnik Berlin                *
#*                                                                           *
#*  SCIP is distributed under the terms of the ZIB Academic Licence.         *
#*                                                                           *
#*  You should have received a copy of the ZIB Academic License              *
#*  along with SCIP; see the file COPYING. If not email to scip@zib.de.      *
#*                                                                           *
#* * * * * * * * * * * * * * * * * * * * * * * * * * * * * * * * * * * * * * *

#@file    Makefile
#@brief   SCIP Makefile
#@author  Thorsten Koch
#@author  Tobias Achterberg
#@author  Marc Pfetsch

#-----------------------------------------------------------------------------
# detect host architecture
#-----------------------------------------------------------------------------
include make/make.detecthost



#-----------------------------------------------------------------------------
# default settings
#-----------------------------------------------------------------------------

<<<<<<< HEAD
VERSION		:=	2.1.1.3
=======
VERSION		:=	2.1.1.4
>>>>>>> 70dc277f

TIME     	=  	3600
NODES           =       2100000000
MEM		=	6144
THREADS         =       1
DISPFREQ	=	10000
FEASTOL		=	default
TEST		=	short
SETTINGS        =       default
CONTINUE	=	false
LOCK		=	false
VALGRIND	=	false

VERBOSE		=	false
OPT		=	opt
COMP		=	gnu
LPS		=	spx
STATICLIBEXT	=	a
SHAREDLIBEXT	=	so
LIBEXT		=	$(STATICLIBEXT)
LINKER  	=	C
SOFTLINKS	=

INSTALLDIR	=	

#will this be compiled for parascip, necessary for dbg-builds to make it threadsafe
PARASCIP	=	false

SHARED		=	false
MAKESOFTLINKS	=	true
READLINE	=	true
ZLIB		=	true
GMP		=	auto
ZIMPL		=	true
IPOPT		=	false
EXPRINT		=	none
LPSCHECK	=	false
LPSOPT		=	opt
ZIMPLOPT	=	opt
IPOPTOPT	=	opt

CC		=	gcc
CC_c		=	-c # the trailing space is important
CC_o		=	-o # the trailing space is important
CXX		=	g++
CXX_c		=	-c # the trailing space is important
CXX_o		=	-o # the trailing space is important
LINKCC		=	gcc
LINKCC_L	=	-L
LINKCC_l	=	-l
LINKCC_o	=	-o # the trailing space is important
LINKCXX		=	g++
LINKCXX_L	=	-L
LINKCXX_l	=	-l
LINKCXX_o	=	-o # the trailing space is important
LINKLIBSUFFIX	=
LINKRPATH	=	-Wl,-rpath,
DCC		=	gcc
DCXX		=	g++
AR		=	ar
AR_o		=
RANLIB		=	ranlib
LIBBUILD	=	$(AR)
LIBBUILD_o	=	$(AR_o)
LIBBUILDFLAGS	=       $(ARFLAGS)
LINT		=	flexelint
DOXY		=	doxygen
CPLEX		=	cplex
CBC		=	cbc
CBCPARALLEL	=	cbc-parallel
MOSEK           =       mosek
GUROBI          =       gurobi.sh
GLPK            =       glpsol
SYMPHONY        =       symphony
BLIS            =       blis
GAMS            =       gams


SHELL		= 	bash
READ		=	read -e
LN_s		= 	ln -s

FLAGS		=	-I$(SRCDIR) -DWITH_SCIPDEF
OFLAGS		=
CFLAGS		=	
CXXFLAGS	=	
LDFLAGS		=	$(LINKCC_l)m$(LINKLIBSUFFIX)
ARFLAGS		=	cr
DFLAGS		=	-MM

GCCWARN		=	-Wall -W -Wpointer-arith -Wcast-align -Wwrite-strings -Wshadow \
			-Wno-unknown-pragmas -Wno-unused-parameter \
			-Wredundant-decls -Wdisabled-optimization \
			-Wsign-compare -Wstrict-prototypes \
			-Wmissing-declarations -Wmissing-prototypes # -Wdeclaration-after-statement

GXXWARN		=	-Wall -W -Wpointer-arith -Wcast-align -Wwrite-strings -Wshadow \
			-Wno-unknown-pragmas -Wno-unused-parameter \
			-Wredundant-decls -Wdisabled-optimization \
			-Wctor-dtor-privacy -Wnon-virtual-dtor -Wreorder \
			-Woverloaded-virtual -Wsign-promo -Wsynth \
			-Wcast-qual -Wno-unused-parameter # -Wold-style-cast -Wshadow -Wundef

BASE		=	$(OSTYPE).$(ARCH).$(COMP).$(OPT)
OBJDIR		=	obj/O.$(BASE)
BINOBJDIR	=	$(OBJDIR)/bin
LIBOBJDIR	=	$(OBJDIR)/lib
LIBOBJSUBDIRS	=       scip objscip blockmemshell tclique nlpi xml dijkstra
SRCDIR		=	src
LIBDIR		=	lib
BINDIR		=	bin
INCLUDEDIR	=	include
EXEEXTENSION	=
ALLSRC		=

# define to be able to locate library files
SCIPDIR		=	$(realpath .)

#-----------------------------------------------------------------------------
include make/make.$(BASE)
-include make/local/make.$(HOSTNAME)
-include make/local/make.$(HOSTNAME).$(COMP)
-include make/local/make.$(HOSTNAME).$(COMP).$(OPT)
#-----------------------------------------------------------------------------

FLAGS		+=	$(USRFLAGS)
OFLAGS		+=	$(USROFLAGS)
CFLAGS		+=	$(USRCFLAGS)
CXXFLAGS	+=	$(USRCXXFLAGS)
LDFLAGS		+=	$(USRLDFLAGS)
ARFLAGS		+=	$(USRARFLAGS)
DFLAGS		+=	$(USRDFLAGS)


#-----------------------------------------------------------------------------
# Memory Management
#-----------------------------------------------------------------------------

#FLAGS		+=	-DBMS_NOSAFEMEM
#FLAGS		+=	-DBMS_NOBLOCKMEM

#-----------------------------------------------------------------------------
# SHARED Libaries
#-----------------------------------------------------------------------------

ifeq ($(SHARED),true)
FLAGS		+=	-fPIC
LIBEXT		=	$(SHAREDLIBEXT)
LIBBUILD	=	$(LINKCC)
LIBBUILDFLAGS	+=      -shared
LIBBUILD_o	= 	-o # the trailing space is important
ARFLAGS		=
RANLIB		=
endif

#-----------------------------------------------------------------------------
# PARASCIP
#-----------------------------------------------------------------------------

ifeq ($(PARASCIP),false)
FLAGS		+=	-DNPARASCIP
else
LDFLAGS         +=      -lpthread
endif

#-----------------------------------------------------------------------------
# LP Solver Interface
#-----------------------------------------------------------------------------

LPILIBSHORTNAME	=	lpi$(LPS)
LPILIBNAME	=	$(LPILIBSHORTNAME)-$(VERSION)
LPILIBOBJ	=
LPSOPTIONS	=
LPIINSTMSG	=

LPSCHECKDEP	:=	$(SRCDIR)/depend.lpscheck
LPSCHECKSRC	:=	$(shell cat $(LPSCHECKDEP))

LPSOPTIONS	+=	cpx
ifeq ($(LPS),cpx)
FLAGS		+=	-I$(LIBDIR)/cpxinc
LPSLDFLAGS	+=	$(LINKCC_l)cplex.$(OSTYPE).$(ARCH).$(COMP)$(LINKLIBSUFFIX) $(LINKCC_l)pthread$(LINKLIBSUFFIX)
LPILIBOBJ	=	scip/lpi_cpx.o scip/bitencode.o blockmemshell/memory.o scip/message.o
LPILIBSRC  	=	$(addprefix $(SRCDIR)/,$(LPILIBOBJ:.o=.c))
SOFTLINKS	+=	$(LIBDIR)/cpxinc
SOFTLINKS	+=	$(LIBDIR)/libcplex.$(OSTYPE).$(ARCH).$(COMP).$(STATICLIBEXT)
SOFTLINKS	+=	$(LIBDIR)/libcplex.$(OSTYPE).$(ARCH).$(COMP).$(SHAREDLIBEXT)
LPIINSTMSG	=	"  -> \"cpxinc\" is the path to the CPLEX \"include\" directory, e.g., \"<CPLEX-path>/include/ilcplex\".\n"
LPIINSTMSG	+=	" -> \"libcplex.*\" is the path to the CPLEX library, e.g., \"<CPLEX-path>/lib/x86_rhel4.0_3.4/static_pic/libcplex.a\""
endif

LPSOPTIONS	+=	xprs
ifeq ($(LPS),xprs)
FLAGS		+=	-I$(LIBDIR)/xprsinc
LPSLDFLAGS	+=	$(LINKCC_l)xpress.$(OSTYPE).$(ARCH).$(COMP)$(LINKLIBSUFFIX)  $(LINKCC_l)pthread$(LINKLIBSUFFIX)  $(LINKCC_l)dl$(LINKLIBSUFFIX)
LPILIBOBJ	=	scip/lpi_xprs.o scip/bitencode.o blockmemshell/memory.o scip/message.o
LPILIBSRC  	=	$(addprefix $(SRCDIR)/,$(LPILIBOBJ:.o=.c))
SOFTLINKS	+=	$(LIBDIR)/xprsinc
SOFTLINKS	+=	$(LIBDIR)/libxpress.$(OSTYPE).$(ARCH).$(COMP).$(STATICLIBEXT)
SOFTLINKS	+=	$(LIBDIR)/libxpress.$(OSTYPE).$(ARCH).$(COMP).$(SHAREDLIBEXT)
LPIINSTMSG	=	"  -> \"xprsinc\" is the path to the XPRESS \"include\" directory, e.g., \"<XPRESS-path>/include\".\n"
LPIINSTMSG	+=	" -> \"libpress.*\" is the path to the XPRESS library, e.g., \"<XPRESS-path>/lib/libxpress.a\""
endif

LPSOPTIONS	+=	msk
ifeq ($(LPS),msk)
FLAGS		+=	-I$(LIBDIR)/mskinc
LPSLDFLAGS	+=	$(LINKCC_l)mosek.$(OSTYPE).$(ARCH).$(COMP)$(LINKLIBSUFFIX) \
			$(LINKCXX_l)iomp5.$(OSTYPE).$(ARCH).$(COMP)$(LINKLIBSUFFIX) $(LINKCC_l)pthread$(LINKLIBSUFFIX)
LPILIBOBJ	=	scip/lpi_msk.o scip/bitencode.o blockmemshell/memory.o scip/message.o
LPILIBSRC  	=	$(addprefix $(SRCDIR)/,$(LPILIBOBJ:.o=.c))
SOFTLINKS	+=	$(LIBDIR)/mskinc
SOFTLINKS	+=	$(LIBDIR)/libmosek.$(OSTYPE).$(ARCH).$(COMP).$(STATICLIBEXT)
SOFTLINKS	+=	$(LIBDIR)/libmosek.$(OSTYPE).$(ARCH).$(COMP).$(SHAREDLIBEXT)
SOFTLINKS	+=	$(LIBDIR)/libiomp5.$(OSTYPE).$(ARCH).$(COMP).$(STATICLIBEXT)
SOFTLINKS	+=	$(LIBDIR)/libiomp5.$(OSTYPE).$(ARCH).$(COMP).$(SHAREDLIBEXT)
LPIINSTMSG	=	"  -> \"mskinc\" is the path to the Mosek \"include\" directory, e.g., \"<Mosek-path>/include\".\n"
LPIINSTMSG	+=	" -> \"libmosek.*\" is the path to the Mosek library, e.g., \"<Mosek-path>/lib/libmosek.a\".\n"
LPIINSTMSG	+=	" -> \"libiomp5.*\" is the path to the libiomp5, e.g., \"<Mosek-path>/lib/libiomp5.a\""
endif

LPSOPTIONS	+=	spx
ifeq ($(LPS),spx)
LINKER		=	CPP
FLAGS		+=	-I$(LIBDIR)/spxinc
LPSLDFLAGS	+=	$(LINKCXX_l)soplex.$(OSTYPE).$(ARCH).$(COMP).$(LPSOPT)$(LINKLIBSUFFIX)
LPILIBOBJ	=	scip/lpi_spx.o scip/bitencode.o blockmemshell/memory.o scip/message.o
LPILIBSRC	=	$(SRCDIR)/scip/lpi_spx.cpp $(SRCDIR)/scip/bitencode.c $(SRCDIR)/blockmemshell/memory.c $(SRCDIR)/scip/message.c
SOFTLINKS	+=	$(LIBDIR)/spxinc
SOFTLINKS	+=	$(LIBDIR)/libsoplex.$(OSTYPE).$(ARCH).$(COMP).$(LPSOPT).$(STATICLIBEXT)
SOFTLINKS	+=	$(LIBDIR)/libsoplex.$(OSTYPE).$(ARCH).$(COMP).$(LPSOPT).$(SHAREDLIBEXT)
LPIINSTMSG	=	"  -> \"spxinc\" is the path to the SoPlex \"src\" directory, e.g., \"../../soplex/src\".\n"
LPIINSTMSG	+=	" -> \"libsoplex.*\" is the path to the SoPlex library, e.g., \"../../soplex/lib/libsoplex.linux.x86.gnu.opt.a\""
ifeq ($(LPSCHECK),true)
FLAGS		+=	-DWITH_LPSCHECK -I$(LIBDIR)/cpxinc
LPSLDFLAGS	+=	$(LINKCC_l)cplex.$(OSTYPE).$(ARCH).$(COMP)$(LINKLIBSUFFIX) $(LINKCC_l)pthread$(LINKLIBSUFFIX)
SOFTLINKS	+=	$(LIBDIR)/cpxinc
SOFTLINKS	+=	$(LIBDIR)/libcplex.$(OSTYPE).$(ARCH).$(COMP).$(STATICLIBEXT)
SOFTLINKS	+=	$(LIBDIR)/libcplex.$(OSTYPE).$(ARCH).$(COMP).$(SHAREDLIBEXT)
LPIINSTMSG	+=	"  -> \"cpxinc\" is the path to the CPLEX \"include\" directory, e.g., \"<CPLEX-path>/include/ilcplex\".\n"
LPIINSTMSG	+=	" -> \"libcplex.*\" is the path to the CPLEX library, e.g., \"<CPLEX-path>/lib/x86_rhel4.0_3.4/static_pic/libcplex.a\""
endif
endif

LPSOPTIONS	+=	spx132
ifeq ($(LPS),spx132)
LINKER		=	CPP
FLAGS		+=	-I$(LIBDIR)/spx132inc
LPSLDFLAGS	+=	$(LINKCXX_l)soplex132.$(OSTYPE).$(ARCH).$(COMP).$(LPSOPT)$(LINKLIBSUFFIX)
LPILIBOBJ	=	scip/lpi_spx132.o scip/bitencode.o blockmemshell/memory.o scip/message.o
LPILIBSRC	=	$(SRCDIR)/scip/lpi_spx132.cpp $(SRCDIR)/scip/bitencode.c $(SRCDIR)/blockmemshell/memory.c $(SRCDIR)/scip/message.c
SOFTLINKS	+=	$(LIBDIR)/spx132inc
SOFTLINKS	+=	$(LIBDIR)/libsoplex132.$(OSTYPE).$(ARCH).$(COMP).$(LPSOPT).$(STATICLIBEXT)
SOFTLINKS	+=	$(LIBDIR)/libsoplex132.$(OSTYPE).$(ARCH).$(COMP).$(LPSOPT).$(SHAREDLIBEXT)
LPIINSTMSG	=	"  -> \"spxinc\" is the path to the SoPlex 1.3.2 \"src\" directory, e.g., \"../../soplex-132/src\".\n"
LPIINSTMSG	+=	" -> \"libsoplex.*\" is the path to the SoPlex library, e.g., \"../../soplex/lib/libsoplex-1.3.2.linux.x86.gnu.opt.a\""
endif

LPSOPTIONS	+=	clp
ifeq ($(LPS),clp)
LINKER		=	CPP
CLPDIR		= 	$(LIBDIR)/clp.$(OSTYPE).$(ARCH).$(COMP).$(LPSOPT)
FLAGS		+=	-I$(CLPDIR)/include/coin
# for newer Clp versions all linker flags are in share/coin/doc/Clp/clp_addlibs.txt
LPSLDFLAGS	+=	$(shell test -e $(CLPDIR)/share/coin/doc/Clp/clp_addlibs.txt && cat $(CLPDIR)/share/coin/doc/Clp/clp_addlibs.txt)
# if we could not find clp_addlibs file, try to guess linker flags
ifeq ($(LPSLDFLAGS),)
LPSLDFLAGS	+=	$(LINKCXX_L)$(CLPDIR)/lib $(LINKCXX_l)Clp$(LINKLIBSUFFIX) \
			$(LINKCXX_l)CoinUtils$(LINKLIBSUFFIX) \
			$(LINKCXX_l)bz2$(LINKLIBSUFFIX) $(LINKCXX_l)lapack$(LINKLIBSUFFIX)
endif
# ensure that also shared libraries are found while running the binary
ifneq ($(LINKRPATH),)
CLPFULLPATH	:=	$(realpath $(CURDIR)/$(CLPDIR))
LPSLDFLAGS	+=	$(LINKRPATH)$(CLPFULLPATH)/lib
endif
LPILIBOBJ	=	scip/lpi_clp.o scip/bitencode.o blockmemshell/memory.o scip/message.o
LPILIBSRC	=	$(SRCDIR)/scip/lpi_clp.cpp $(SRCDIR)/scip/bitencode.c $(SRCDIR)/blockmemshell/memory.c $(SRCDIR)/scip/message.c
SOFTLINKS	+=	$(CLPDIR)
LPIINSTMSG	=	"  -> \"clp.*\" is a directory containing the Clp installation, i.e., \"clp.*/include/coin/ClpModel.hpp\" should exist.\n"
endif

LPSOPTIONS	+=	qso
ifeq ($(LPS),qso)
FLAGS         	+=      -I$(LIBDIR)/qsinc
LPSLDFLAGS    	+=       $(LINKCC_l)qsopt.$(OSTYPE).$(ARCH).$(COMP)$(LINKLIBSUFFIX) $(LINKCC_l)pthread$(LINKLIBSUFFIX)
LPILIBOBJ     	= 	scip/lpi_qso.o scip/bitencode.o blockmemshell/memory.o scip/message.o
LPILIBSRC     	=       $(addprefix $(SRCDIR)/,$(LPILIBOBJ:.o=.c))
SOFTLINKS     	+=      $(LIBDIR)/qsinc
SOFTLINKS     	+=      $(LIBDIR)/libqsopt.$(OSTYPE).$(ARCH).$(COMP).$(STATICLIBEXT)
LPIINSTMSG	=	"  -> \"qsinc\" is the path to the QSopt \"include\" directory, e.g., \"<QSopt-path>\".\n"
LPIINSTMSG	+=	" -> \"libqsopt.*\" is the path to the QSopt library, e.g., \"<QSopt-path>/libqsopt.a\""
endif

LPSOPTIONS	+=	grb
ifeq ($(LPS),grb)
FLAGS		+=	-I$(LIBDIR)/grbinc
LPSLDFLAGS	+=	$(LINKCC_l)gurobi.$(OSTYPE).$(ARCH).$(COMP)$(LINKLIBSUFFIX) $(LINKCC_l)pthread$(LINKLIBSUFFIX)
LPILIBOBJ	=	scip/lpi_grb.o blockmemshell/memory.o scip/message.o
LPILIBSRC  	=	$(addprefix $(SRCDIR)/,$(LPILIBOBJ:.o=.c))
SOFTLINKS	+=	$(LIBDIR)/grbinc
SOFTLINKS	+=	$(LIBDIR)/libgurobi.$(OSTYPE).$(ARCH).$(COMP).$(STATICLIBEXT)
SOFTLINKS	+=	$(LIBDIR)/libgurobi.$(OSTYPE).$(ARCH).$(COMP).$(SHAREDLIBEXT)
LPIINSTMSG	=	"  -> \"grbinc\" is the path to the Gurobi \"include\" directory, e.g., \"<Gurobi-path>/include\".\n"
LPIINSTMSG	+=	" -> \"libgurobi.*\" is the path to the Gurobi library, e.g., \"<Gurobi-path>/lib/libgurobi.so\""
endif

LPSOPTIONS	+=	none
ifeq ($(LPS),none)
LPILIBOBJ	=	scip/lpi_none.o blockmemshell/memory.o scip/message.o
LPILIBSRC  	=	$(addprefix $(SRCDIR)/,$(LPILIBOBJ:.o=.c))
endif

LPILIB		=	$(LPILIBNAME).$(BASE)
LPILIBFILE	=	$(LIBDIR)/lib$(LPILIB).$(LIBEXT)
LPILIBOBJFILES	=	$(addprefix $(LIBOBJDIR)/,$(LPILIBOBJ))
LPILIBDEP	=	$(SRCDIR)/depend.lpilib.$(LPS).$(OPT)
LPILIBLINK	=	$(LIBDIR)/lib$(LPILIBSHORTNAME).$(BASE).$(LIBEXT)
LPILIBSHORTLINK = 	$(LIBDIR)/lib$(LPILIBSHORTNAME).$(LIBEXT)
ALLSRC		+=	$(LPILIBSRC)


#-----------------------------------------------------------------------------
# NLP Solver Interfaces and expression interpreter 
#-----------------------------------------------------------------------------

NLPILIBCOBJ	= nlpi/nlpi.o \
		  nlpi/nlpioracle.o \
		  nlpi/expr.o \

NLPILIBCXXOBJ	= nlpi/intervalarith.o

NLPILIBSCIPOBJ	= blockmemshell/memory.o \
		  scip/misc.o \
		  scip/intervalarith.o \
		  scip/interrupt.o \
		  scip/message.o

ifeq ($(EXPRINT),none)
NLPILIBCOBJ += 	nlpi/exprinterpret_none.o
endif
ifeq ($(EXPRINT),cppad)
NLPILIBCXXOBJ += nlpi/exprinterpret_cppad.o
NLPILIBSHORTNAMECPPAD = .cppad
endif

ifeq ($(IPOPT),true)
NLPILIBSHORTNAME = $(NLPILIBSHORTNAME).ipopt
NLPILIBSHORTNAMEIPOPT = .ipopt
NLPILIBCXXOBJ	+= nlpi/nlpi_ipopt.o
else
NLPILIBCOBJ	+= nlpi/nlpi_ipopt_dummy.o
endif

NLPILIBSHORTNAME = nlpi$(NLPILIBSHORTNAMECPPAD)$(NLPILIBSHORTNAMEIPOPT)
NLPILIBNAME	=	$(NLPILIBSHORTNAME)-$(VERSION)
NLPILIB		=	$(NLPILIBNAME).$(BASE)
NLPILIBFILE	=	$(LIBDIR)/lib$(NLPILIB).$(LIBEXT)
NLPILIBOBJFILES =	$(addprefix $(LIBOBJDIR)/,$(NLPILIBCOBJ)) $(addprefix $(LIBOBJDIR)/,$(NLPILIBCXXOBJ))
NLPILIBSCIPOBJFILES =	$(addprefix $(LIBOBJDIR)/,$(NLPILIBSCIPOBJ))
NLPILIBSRC	=	$(addprefix $(SRCDIR)/,$(NLPILIBCOBJ:.o=.c)) $(addprefix $(SRCDIR)/,$(NLPILIBCXXOBJ:.o=.cpp))
NLPILIBDEP	=	$(SRCDIR)/depend.nlpilib$(NLPILIBSHORTNAMECPPAD)$(NLPILIBSHORTNAMEIPOPT).$(OPT)
NLPILIBLINK	=	$(LIBDIR)/lib$(NLPILIBSHORTNAME).$(BASE).$(LIBEXT)
NLPILIBSHORTLINK	=	$(LIBDIR)/lib$(NLPILIBSHORTNAME).$(LIBEXT)
ALLSRC		+=	$(NLPILIBSRC)

#-----------------------------------------------------------------------------
# External Libraries
#-----------------------------------------------------------------------------

ZLIBDEP		:=	$(SRCDIR)/depend.zlib
ZLIBSRC		:=	$(shell cat $(ZLIBDEP))
ifeq ($(ZLIB_LDFLAGS),)
ZLIB		=	false
endif

GMPDEP		:=	$(SRCDIR)/depend.gmp
GMPSRC		:=	$(shell cat $(GMPDEP))
ifeq ($(GMP),auto)
GMP		=	$(ZIMPL)
endif
ifeq ($(GMP_LDFLAGS),)
GMP		=	false
endif

READLINEDEP	:=	$(SRCDIR)/depend.readline
READLINESRC	:=	$(shell cat $(READLINEDEP))
ifeq ($(READLINE_LDFLAGS),)
READLINE	=	false
endif

ZIMPLDEP	:=	$(SRCDIR)/depend.zimpl
ZIMPLSRC	:=	$(shell cat $(ZIMPLDEP))
ifeq ($(ZIMPL),true)
ifeq ($(ZLIB),false)
$(error ZIMPL requires the ZLIB to be linked. Use either ZIMPL=false or ZLIB=true)
endif
ifeq ($(GMP),false)
$(error ZIMPL requires the GMP to be linked. Use either ZIMPL=false or GMP=auto)
endif
FLAGS		+=	-DWITH_ZIMPL -I$(LIBDIR)/zimplinc $(ZIMPL_FLAGS)
LDFLAGS		+=	$(LINKCC_l)zimpl.$(OSTYPE).$(ARCH).$(COMP).$(ZIMPLOPT)$(LINKLIBSUFFIX) $(ZIMPL_LDFLAGS)
DIRECTORIES	+=	$(LIBDIR)/zimplinc
SOFTLINKS	+=	$(LIBDIR)/zimplinc/zimpl
SOFTLINKS	+=	$(LIBDIR)/libzimpl.$(OSTYPE).$(ARCH).$(COMP).$(ZIMPLOPT).$(STATICLIBEXT)
SOFTLINKS	+=	$(LIBDIR)/libzimpl.$(OSTYPE).$(ARCH).$(COMP).$(ZIMPLOPT).$(SHAREDLIBEXT)
LPIINSTMSG	+=	"\n  -> \"zimplinc\" is a directory containing the path to the ZIMPL \"src\" directory, e.g., \"../../../zimpl/src\".\n"
LPIINSTMSG	+=	" -> \"libzimpl.*\" is the path to the ZIMPL library, e.g., \"../../zimpl/lib/libzimpl.linux.x86.gnu.opt.a\""
endif

ifeq ($(IPOPT),true)
LINKER		=	CPP
FLAGS		+=	-I$(LIBDIR)/ipopt.$(OSTYPE).$(ARCH).$(COMP).$(IPOPTOPT)/include/coin $(IPOPT_FLAGS)
# for Ipopt >= 3.9.0, all linker flags are in share/coin/doc/Ipopt/ipopt_addlibs_cpp.txt
# for Ipopt < 3.9.0, we need to link against libipopt from the lib directory, plus the additional flags given in share/doc/coin/Ipopt/ipopt_addlibs_cpp.txt
# finally, if no ipopt_addlibs_cpp.txt is present in the ipopt installation but a user put one into SCIP's libdir, take this one
LDFLAGS		+=	$(shell test -e $(LIBDIR)/ipopt.$(OSTYPE).$(ARCH).$(COMP).$(IPOPTOPT)/share/coin/doc/Ipopt/ipopt_addlibs_cpp.txt && \
  cat $(LIBDIR)/ipopt.$(OSTYPE).$(ARCH).$(COMP).$(IPOPTOPT)/share/coin/doc/Ipopt/ipopt_addlibs_cpp.txt)
LDFLAGS		+=	$(shell test -e $(LIBDIR)/ipopt.$(OSTYPE).$(ARCH).$(COMP).$(IPOPTOPT)/share/doc/coin/Ipopt/ipopt_addlibs_cpp.txt && \
  (echo $(LINKCXX_L)$(LIBDIR)/ipopt.$(OSTYPE).$(ARCH).$(COMP).$(IPOPTOPT)/lib $(LINKCXX_l)ipopt$(LINKLIBSUFFIX); cat $(LIBDIR)/ipopt.$(OSTYPE).$(ARCH).$(COMP).$(IPOPTOPT)/share/doc/coin/Ipopt/ipopt_addlibs_cpp.txt))
LDFLAGS		+=	$(shell test -e $(LIBDIR)/ipopt_addlibs_cpp.txt && \
  (echo $(LINKCXX_L)$(LIBDIR)/ipopt.$(OSTYPE).$(ARCH).$(COMP).$(IPOPTOPT)/lib $(LINKCXX_l)ipopt; cat $(LIBDIR)/ipopt_addlibs_cpp.txt))
# ensure that also shared libraries are found while running the binary
# for Ipopt 3.9.x, the libraries are installed in the lib/coin and lib/coin/ThirdParty subdirectories
# for Ipopt != 3.9.x, they are installed into the lib subdirectory
ifneq ($(LINKRPATH),)
IPOPTFULLPATH	:=	$(realpath $(CURDIR)/$(LIBDIR)/ipopt.$(OSTYPE).$(ARCH).$(COMP).$(IPOPTOPT))
LDFLAGS		+=	$(LINKRPATH)$(IPOPTFULLPATH)/lib
LDFLAGS		+=	$(shell test -e $(IPOPTFULLPATH)/lib/coin && echo $(LINKRPATH)$(IPOPTFULLPATH)/lib/coin)
LDFLAGS		+=	$(shell test -e $(IPOPTFULLPATH)/lib/coin/ThirdParty && echo $(LINKRPATH)$(IPOPTFULLPATH)/lib/coin/ThirdParty)
endif
SOFTLINKS	+=	$(LIBDIR)/ipopt.$(OSTYPE).$(ARCH).$(COMP).$(IPOPTOPT)
LPIINSTMSG	+=	"\n  -> \"ipopt.$(OSTYPE).$(ARCH).$(COMP).$(IPOPTOPT)\" is a directory containing the ipopt installation, i.e., \"ipopt.$(OSTYPE).$(ARCH).$(COMP).$(IPOPTOPT)/include/coin/IpIpoptApplication.hpp\", \"ipopt.$(OSTYPE).$(ARCH).$(COMP).$(IPOPTOPT)/lib/libipopt*\", ... should exist.\n"
endif

ifeq ($(EXPRINT),cppad)
LINKER		=	CPP
FLAGS		+=	-I$(LIBDIR) $(CPPAD_FLAGS)
SOFTLINKS	+=	$(LIBDIR)/cppad
LPIINSTMSG	+=	" -> \"cppad\" is a directory containing the CppAD header files, i.e., \"cppad/cppad.hpp\" should exist.\n"
endif

ifeq ($(READLINE),true)
FLAGS		+=	-DWITH_READLINE $(READLINE_FLAGS)
LDFLAGS		+=	$(READLINE_LDFLAGS)
endif

ifeq ($(GMP),true)
FLAGS		+=	-DWITH_GMP $(GMP_FLAGS)
LDFLAGS		+=	$(GMP_LDFLAGS)
endif

ifeq ($(ZLIB),true)
FLAGS		+=	-DWITH_ZLIB $(ZLIB_FLAGS)
LDFLAGS		+=	$(ZLIB_LDFLAGS)
endif

#-----------------------------------------------------------------------------
# SCIP Library
#-----------------------------------------------------------------------------

SCIPLIBSHORTNAME=	scip
SCIPLIBNAME	=	$(SCIPLIBSHORTNAME)-$(VERSION)
SCIPPLUGINLIBOBJ=       scip/branch_allfullstrong.o \
			scip/branch_fullstrong.o \
			scip/branch_inference.o \
			scip/branch_mostinf.o \
			scip/branch_leastinf.o \
			scip/branch_pscost.o \
			scip/branch_random.o \
			scip/branch_relpscost.o \
			scip/cons_abspower.o \
			scip/cons_and.o \
			scip/cons_bivariate.o \
			scip/cons_bounddisjunction.o \
			scip/cons_conjunction.o \
			scip/cons_countsols.o \
			scip/cons_cumulative.o \
			scip/cons_disjunction.o \
			scip/cons_indicator.o \
			scip/cons_integral.o \
			scip/cons_knapsack.o \
			scip/cons_linear.o \
			scip/cons_linking.o \
			scip/cons_logicor.o \
			scip/cons_nonlinear.o \
			scip/cons_or.o \
			scip/cons_orbitope.o \
			scip/cons_pseudoboolean.o \
			scip/cons_quadratic.o \
			scip/cons_setppc.o \
			scip/cons_soc.o \
			scip/cons_sos1.o \
			scip/cons_sos2.o \
			scip/cons_varbound.o \
			scip/cons_xor.o \
			scip/dialog_default.o \
			scip/disp_default.o \
			scip/heur_actconsdiving.o \
			scip/heur_clique.o \
			scip/heur_coefdiving.o \
			scip/heur_crossover.o \
			scip/heur_dins.o \
			scip/heur_feaspump.o \
			scip/heur_fixandinfer.o \
			scip/heur_fracdiving.o \
			scip/heur_guideddiving.o \
			scip/heur_intdiving.o \
			scip/heur_intshifting.o \
			scip/heur_linesearchdiving.o \
			scip/heur_localbranching.o \
			scip/heur_mutation.o \
			scip/heur_nlpdiving.o \
			scip/heur_objpscostdiving.o \
			scip/heur_octane.o \
			scip/heur_oneopt.o \
			scip/heur_pscostdiving.o \
			scip/heur_rens.o \
			scip/heur_rins.o \
			scip/heur_rootsoldiving.o \
			scip/heur_rounding.o \
			scip/heur_shiftandpropagate.o \
			scip/heur_shifting.o \
			scip/heur_simplerounding.o \
			scip/heur_subnlp.o \
			scip/heur_trivial.o \
			scip/heur_trysol.o \
			scip/heur_twoopt.o \
			scip/heur_undercover.o \
			scip/heur_vbounds.o \
			scip/heur_veclendiving.o \
			scip/heur_zirounding.o \
			scip/message_default.o \
			scip/nodesel_bfs.o \
			scip/nodesel_dfs.o \
			scip/nodesel_estimate.o \
			scip/nodesel_hybridestim.o \
			scip/nodesel_restartdfs.o \
			scip/presol_boundshift.o \
			scip/presol_convertinttobin.o \
			scip/presol_dualfix.o \
			scip/presol_gateextraction.o \
			scip/presol_implics.o \
			scip/presol_inttobinary.o \
			scip/presol_trivial.o \
			scip/presol_components.o \
<<<<<<< HEAD
			scip/presol_domcol.o\
=======
>>>>>>> 70dc277f
			scip/prop_probing.o \
			scip/prop_pseudoobj.o \
			scip/prop_redcost.o \
			scip/prop_rootredcost.o \
			scip/prop_vbounds.o \
			scip/reader_bnd.o \
			scip/reader_ccg.o \
			scip/reader_cip.o \
			scip/reader_cnf.o \
			scip/reader_fix.o \
			scip/reader_fzn.o \
			scip/reader_gms.o \
			scip/reader_lp.o \
			scip/reader_mps.o \
			scip/reader_opb.o \
			scip/reader_pip.o \
			scip/reader_ppm.o \
			scip/reader_rlp.o \
			scip/reader_sol.o \
			scip/reader_wbo.o \
			scip/reader_zpl.o \
			scip/sepa_clique.o \
			scip/sepa_closecuts.o \
			scip/sepa_cgmip.o \
			scip/sepa_cmir.o \
			scip/sepa_flowcover.o \
			scip/sepa_gomory.o \
			scip/sepa_impliedbounds.o \
			scip/sepa_intobj.o \
			scip/sepa_mcf.o \
			scip/sepa_oddcycle.o \
			scip/sepa_rapidlearning.o \
			scip/sepa_strongcg.o \
			scip/sepa_zerohalf.o

SCIPLIBOBJ	=	scip/branch.o \
			scip/buffer.o \
			scip/clock.o \
			scip/conflict.o \
			scip/cons.o \
			scip/cutpool.o \
			scip/debug.o \
			scip/dialog.o \
			scip/disp.o \
			scip/event.o \
			scip/fileio.o \
			scip/heur.o \
			scip/history.o \
			scip/implics.o \
			scip/interrupt.o \
			scip/intervalarith.o \
			scip/lp.o \
			scip/mem.o \
			scip/misc.o \
			scip/nlp.o \
			scip/nodesel.o \
			scip/paramset.o \
			scip/presol.o \
			scip/pricestore.o \
			scip/pricer.o \
			scip/primal.o \
			scip/prob.o \
			scip/prop.o \
			scip/reader.o \
			scip/relax.o \
			scip/retcode.o \
			scip/scip.o \
			scip/scipdefplugins.o \
			scip/scipgithash.o \
			scip/scipshell.o \
			scip/sepa.o \
			scip/sepastore.o \
			scip/set.o \
			scip/sol.o \
			scip/solve.o \
			scip/stat.o \
			scip/tree.o \
			scip/var.o \
			scip/vbc.o \
			tclique/tclique_branch.o \
			tclique/tclique_coloring.o \
			tclique/tclique_graph.o \
			dijkstra/dijkstra.o \
			xml/xmlparse.o

SCIPLIB		=	$(SCIPLIBNAME).$(BASE)
SCIPLIBFILE	=	$(LIBDIR)/lib$(SCIPLIB).$(LIBEXT)
SCIPLIBOBJFILES	=	$(addprefix $(LIBOBJDIR)/,$(SCIPPLUGINLIBOBJ))
SCIPLIBOBJFILES	+=	$(addprefix $(LIBOBJDIR)/,$(SCIPLIBOBJ))
SCIPLIBSRC	=	$(addprefix $(SRCDIR)/,$(SCIPPLUGINLIBOBJ:.o=.c))
SCIPLIBSRC	+=	$(addprefix $(SRCDIR)/,$(SCIPLIBOBJ:.o=.c))
SCIPPLUGININCSRC=	$(addprefix $(SRCDIR)/,$(SCIPPLUGINLIBOBJ:.o=.h))
SCIPLIBDEP	=	$(SRCDIR)/depend.sciplib.$(OPT)
SCIPLIBLINK	=	$(LIBDIR)/lib$(SCIPLIBSHORTNAME).$(BASE).$(LIBEXT)
SCIPLIBSHORTLINK = 	$(LIBDIR)/lib$(SCIPLIBSHORTNAME).$(LIBEXT)

ALLSRC		+=	$(SCIPLIBSRC)

#-----------------------------------------------------------------------------
# Objective SCIP Library
#-----------------------------------------------------------------------------

OBJSCIPLIBSHORTNAME=	objscip
OBJSCIPLIBNAME	=	$(OBJSCIPLIBSHORTNAME)-$(VERSION)
OBJSCIPLIBOBJ	=	objscip/objbranchrule.o \
			objscip/objconshdlr.o \
			objscip/objdialog.o \
			objscip/objdisp.o \
			objscip/objeventhdlr.o \
			objscip/objheur.o \
			objscip/objmessagehdlr.o \
			objscip/objnodesel.o \
			objscip/objpresol.o \
			objscip/objpricer.o \
			objscip/objprobdata.o \
			objscip/objprop.o \
			objscip/objreader.o \
			objscip/objrelax.o \
			objscip/objsepa.o \
			objscip/objvardata.o

OBJSCIPLIB	=	$(OBJSCIPLIBNAME).$(BASE)
OBJSCIPLIBFILE	=	$(LIBDIR)/lib$(OBJSCIPLIB).$(LIBEXT)
OBJSCIPLIBOBJFILES=	$(addprefix $(LIBOBJDIR)/,$(OBJSCIPLIBOBJ))
OBJSCIPLIBSRC	=	$(addprefix $(SRCDIR)/,$(OBJSCIPLIBOBJ:.o=.cpp))
OBJSCIPINCSRC	=	$(addprefix $(SRCDIR)/,$(OBJSCIPLIBOBJ:.o=.h))
OBJSCIPLIBDEP	=	$(SRCDIR)/depend.objsciplib.$(OPT)
OBJSCIPLIBLINK	=	$(LIBDIR)/lib$(OBJSCIPLIBSHORTNAME).$(BASE).$(LIBEXT)
OBJSCIPLIBSHORTLINK=	$(LIBDIR)/lib$(OBJSCIPLIBSHORTNAME).$(LIBEXT)
ALLSRC		+=	$(OBJSCIPLIBSRC)


#-----------------------------------------------------------------------------
# Main Program
#-----------------------------------------------------------------------------

MAINSHORTNAME	=	scip
MAINNAME	=	$(MAINSHORTNAME)-$(VERSION)

ifeq ($(LINKER),C)
MAINOBJ		=	cmain.o
MAINSRC		=	$(addprefix $(SRCDIR)/,$(MAINOBJ:.o=.c))
MAINDEP		=	$(SRCDIR)/depend.cmain.$(OPT)
endif
ifeq ($(LINKER),CPP)
MAINOBJ		=	cppmain.o
MAINSRC		=	$(addprefix $(SRCDIR)/,$(MAINOBJ:.o=.cpp))
MAINDEP		=	$(SRCDIR)/depend.cppmain.$(OPT)
endif

MAINFILE	=	$(BINDIR)/$(MAINNAME).$(BASE).$(LPS)$(EXEEXTENSION)
MAINOBJFILES	=	$(addprefix $(BINOBJDIR)/,$(MAINOBJ))
MAINLINK	=	$(BINDIR)/$(MAINSHORTNAME).$(BASE).$(LPS)$(EXEEXTENSION)
MAINSHORTLINK	=	$(BINDIR)/$(MAINSHORTNAME)$(EXEEXTENSION)
ALLSRC		+=	$(MAINSRC)

ifneq ($(LINKRPATH),)
LDFLAGS		+=	$(LINKRPATH)$(SCIPDIR)/$(LIBDIR)
endif


LINKSMARKERFILE	=	$(LIBDIR)/linkscreated.$(LPS)-$(LPSOPT).$(OSTYPE).$(ARCH).$(COMP)$(LINKLIBSUFFIX).$(ZIMPL)-$(ZIMPLOPT).$(IPOPT)-$(IPOPTOPT).$(EXPRINT)
LASTSETTINGS	=	$(OBJDIR)/make.lastsettings

#-----------------------------------------------------------------------------
# Rules
#-----------------------------------------------------------------------------

ifeq ($(VERBOSE),false)
.SILENT:	$(MAINFILE) $(SCIPLIBFILE) $(OBJSCIPLIBFILE) $(LPILIBFILE) $(NLPILIBFILE) \
		$(LPILIBLINK) $(LPILIBSHORTLINK) $(SCIPLIBLINK) $(SCIPLIBSHORTLINK) \
		$(OBJSCIPLIBLINK) $(OBJSCIPLIBSHORTLINK) $(NLPILIBLINK) $(NLPILIBSHORTLINK) \
		$(MAINLINK) $(MAINSHORTLINK) \
		$(LPILIBOBJFILES) $(NLPILIBOBJFILES) $(SCIPLIBOBJFILES) $(OBJSCIPLIBOBJFILES) $(MAINOBJFILES)
endif

all: 		githash libs $(MAINFILE) $(MAINLINK) $(MAINSHORTLINK)

libs: 		$(LINKSMARKERFILE) $(SCIPLIBFILE) $(OBJSCIPLIBFILE) $(LPILIBFILE) $(NLPILIBFILE) $(LPILIBLINK) $(LPILIBSHORTLINK) $(NLPILIBLINK) $(NLPILIBSHORTLINK) $(SCIPLIBLINK) $(SCIPLIBSHORTLINK) $(OBJSCIPLIBLINK) $(OBJSCIPLIBSHORTLINK) 

.PHONY: lint
lint:		$(SCIPLIBSRC) $(OBJSCIPLIBSRC) $(LPILIBSRC) $(NLPILIBSRC) $(MAINSRC)
		-rm -f lint.out
ifeq ($(FILES),)
		$(SHELL) -ec 'for i in $^; \
			do \
			echo $$i; \
			$(LINT) lint/$(MAINSHORTNAME).lnt +os\(lint.out\) -u -zero \
			$(FLAGS) -UNDEBUG -UWITH_READLINE -UROUNDING_FE $$i; \
			done'
else
		$(SHELL) -ec  'for i in $(FILES); \
			do \
			echo $$i; \
			$(LINT) lint/$(MAINSHORTNAME).lnt +os\(lint.out\) -u -zero \
			$(FLAGS) -UNDEBUG -UWITH_READLINE -UROUNDING_FE $$i; \
			done'
endif

.PHONY: doc
doc: 		
		cd doc; $(DOXY) $(MAINSHORTNAME).dxy ; $(DOXY) $(MAINSHORTNAME)devel.dxy


.PHONY: check
check:		test

.PHONY: test
test:
		cd check; \
		$(SHELL) ./check.sh $(TEST) $(MAINFILE) $(SETTINGS) $(notdir $(MAINFILE)).$(HOSTNAME) $(TIME) $(NODES) $(MEM) $(THREADS) $(FEASTOL) $(DISPFREQ) $(CONTINUE) $(LOCK) $(VERSION) $(LPS) $(VALGRIND);

.PHONY: testcount
testcount:		
		cd check; \
		$(SHELL) ./check_count.sh $(TEST) $(MAINFILE) $(SETTINGS) $(notdir $(MAINFILE)).$(HOSTNAME) $(TIME) $(NODES) $(MEM) $(FEASTOL) $(DISPFREQ) $(CONTINUE) $(LOCK) $(VERSION) $(LPS);

.PHONY: testcplex
testcplex:		
		cd check; \
		$(SHELL) ./check_cplex.sh $(TEST) $(CPLEX) $(SETTINGS) $(OSTYPE).$(ARCH).$(HOSTNAME) $(TIME) $(NODES) $(MEM) $(THREADS) $(FEASTOL) $(DISPFREQ) $(CONTINUE);

.PHONY: testmosek
testmosek:		
		cd check; \
		$(SHELL) ./check_mosek.sh $(TEST) $(MOSEK) $(SETTINGS) $(OSTYPE).$(ARCH).$(HOSTNAME) $(TIME) $(NODES) $(MEM) $(THREADS) $(FEASTOL) $(DISPFREQ) $(CONTINUE);

.PHONY: testcbc
testcbc:		
		cd check; \
		$(SHELL) ./check_cbc.sh $(TEST) $(CBC) $(SETTINGS) $(OSTYPE).$(ARCH).$(HOSTNAME) $(TIME) $(NODES) $(MEM) $(THREADS) $(FEASTOL) $(CONTINUE);

.PHONY: testcbcparallel
testcbcparallel:                
		cd check; \
                $(SHELL) ./check_cbc.sh $(TEST) $(CBCPARALLEL) $(SETTINGS) $(OSTYPE).$(ARCH).$(HOSTNAME) $(TIME) $(NODES) $(MEM) $(THREADS) $(FEASTOL) $(CONTINUE);

.PHONY: testgurobi
testgurobi:		
		cd check; \
		$(SHELL) ./check_gurobi.sh $(TEST) $(GUROBI) $(SETTINGS) $(OSTYPE).$(ARCH).$(HOSTNAME) $(TIME) $(NODES) $(MEM) $(THREADS) $(FEASTOL) $(DISPFREQ) $(CONTINUE);

.PHONY: testglpk
testglpk:		
		cd check; \
		$(SHELL) ./check_glpk.sh $(TEST) $(GLPK) $(SETTINGS) $(OSTYPE).$(ARCH).$(HOSTNAME) $(TIME) $(NODES) $(MEM) $(THREADS) $(FEASTOL) $(DISPFREQ) $(CONTINUE);

.PHONY: testsymphony
testsymphony:		
		cd check; \
		$(SHELL) ./check_symphony.sh $(TEST) $(SYMPHONY) $(SETTINGS) $(OSTYPE).$(ARCH).$(HOSTNAME) $(TIME) $(NODES) $(MEM) $(THREADS) $(FEASTOL) $(DISPFREQ) $(CONTINUE);

.PHONY: testblis
testblis:		
		cd check; \
		$(SHELL) ./check_blis.sh $(TEST) $(BLIS) $(SETTINGS) $(OSTYPE).$(ARCH).$(HOSTNAME) $(TIME) $(NODES) $(MEM) $(THREADS) $(FEASTOL) $(DISPFREQ) $(CONTINUE);

.PHONY: testgams
testgams:
		cd check; \
		$(SHELL) ./check_gams.sh $(TEST) $(GAMS) "$(GAMSSOLVER)" $(SETTINGS) $(OSTYPE).$(ARCH).$(HOSTNAME) $(TIME) $(NODES) "$(GAP)" $(THREADS) $(CONTINUE) "$(SCRDIR)" "$(CONVERTSCIP)";

.PHONY: tags
tags:
		rm -f TAGS; ctags -e -R -h ".c.cpp.h" --exclude=".*" src/; 

# include target to detect the current git hash 
-include make/local/make.detectgithash

# this empty target is needed for the SCIP release versions
githash::	# do not remove the double-colon

# include local targets 
-include make/local/make.targets

# include install/uninstall targets
-include make/make.install

$(LPILIBLINK):	$(LPILIBFILE)
		@rm -f $@
		cd $(dir $@) && $(LN_s) $(notdir $(LPILIBFILE)) $(notdir $@)

$(LPILIBSHORTLINK):	$(LPILIBFILE)
		@rm -f $@
		cd $(dir $@) && $(LN_s) $(notdir $(LPILIBFILE)) $(notdir $@)

$(NLPILIBLINK):	$(NLPILIBFILE)
		@rm -f $@
		cd $(dir $@) && $(LN_s) $(notdir $(NLPILIBFILE)) $(notdir $@)

$(NLPILIBSHORTLINK):	$(NLPILIBFILE)
		@rm -f $@
		cd $(dir $@) && $(LN_s) $(notdir $(NLPILIBFILE)) $(notdir $@)

$(SCIPLIBLINK):	$(SCIPLIBFILE)
		@rm -f $@
		cd $(dir $@) && $(LN_s) $(notdir $(SCIPLIBFILE)) $(notdir $@)

$(SCIPLIBSHORTLINK):	$(SCIPLIBFILE)
		@rm -f $@
		cd $(dir $@) && $(LN_s) $(notdir $(SCIPLIBFILE)) $(notdir $@)

$(OBJSCIPLIBLINK):	$(OBJSCIPLIBFILE)
		@rm -f $@
		cd $(dir $@) && $(LN_s) $(notdir $(OBJSCIPLIBFILE)) $(notdir $@)

$(OBJSCIPLIBSHORTLINK):	$(OBJSCIPLIBFILE)
		@rm -f $@
		cd $(dir $@) && $(LN_s) $(notdir $(OBJSCIPLIBFILE)) $(notdir $@)

$(MAINLINK) $(MAINSHORTLINK):	$(MAINFILE)
		@rm -f $@
		cd $(dir $@) && $(LN_s) $(notdir $(MAINFILE)) $(notdir $@)

$(OBJDIR):	
		@-mkdir -p $(OBJDIR)

$(BINOBJDIR):	$(OBJDIR)
		@-mkdir -p $(BINOBJDIR)

$(LIBOBJDIR):	$(OBJDIR)
		@-mkdir -p $(LIBOBJDIR)

$(LIBOBJSUBDIRS):	$(LIBOBJDIR)
		@-mkdir -p $(LIBOBJDIR)/$@

$(LIBDIR):	
		@-mkdir -p $(LIBDIR)

$(BINDIR):	
		@-mkdir -p $(BINDIR)

.PHONY: clean
clean:          cleanlib cleanbin $(LIBOBJSUBDIRS) $(LIBOBJDIR) $(BINOBJDIR) $(OBJDIR)
ifneq ($(LIBOBJDIR),)
		@-(cd $(LIBOBJDIR) && rm -f */*.o && rmdir $(LIBOBJSUBDIRS));
		@-rmdir $(LIBOBJDIR)
endif
ifneq ($(BINOBJDIR),)
		@-rm -f $(BINOBJDIR)/*.o && rmdir $(BINOBJDIR)
endif
ifneq ($(OBJDIR),)
		@-rm -f $(LASTSETTINGS)
		@-rmdir $(OBJDIR)
endif

.PHONY: cleanlib
cleanlib:       $(LIBDIR)
		@echo "-> remove library $(SCIPLIBFILE)"
		@-rm -f $(SCIPLIBFILE) $(SCIPLIBLINK) $(SCIPLIBSHORTLINK)
		@echo "-> remove library $(OBJSCIPLIBFILE)"
		@-rm -f $(OBJSCIPLIBFILE) $(OBJSCIPLIBLINK) $(OBJSCIPLIBSHORTLINK)
		@echo "-> remove library $(LPILIBFILE)"
		@-rm -f $(LPILIBFILE) $(LPILIBLINK) $(LPILIBSHORTLINK)
		@echo "-> remove library $(NLPILIBFILE)"
		@-rm -f $(NLPILIBFILE) $(NLPILIBLINK) $(NLPILIBSHORTLINK)

.PHONY: cleanbin
cleanbin:       $(BINDIR) 
		@echo "-> remove binary $(MAINFILE)"
		@-rm -f $(MAINFILE) $(MAINLINK) $(MAINSHORTLINK)

.PHONY: lpidepend
lpidepend:
ifeq ($(LINKER),C)
		$(SHELL) -ec '$(DCC) $(FLAGS) $(DFLAGS) $(LPILIBSRC) \
		| sed '\''s|^\([0-9A-Za-z\_]\{1,\}\)\.o *: *$(SRCDIR)/\([0-9A-Za-z_/]*\).c|$$\(LIBOBJDIR\)/\2.o: $(SRCDIR)/\2.c|g'\'' \
		| sed '\''s|$(LIBDIR)/cpxinc/cpxconst.h||g'\'' \
		>$(LPILIBDEP)'
endif
ifeq ($(LINKER),CPP)
		$(SHELL) -ec '$(DCXX) $(FLAGS) $(DFLAGS) $(LPILIBSRC) \
		| sed '\''s|^\([0-9A-Za-z\_]\{1,\}\)\.o *: *$(SRCDIR)/\([0-9A-Za-z_/]*\).c|$$\(LIBOBJDIR\)/\2.o: $(SRCDIR)/\2.c|g'\'' \
		| sed '\''s|$(LIBDIR)/clp[^ ]*||g'\'' \
		| sed '\''s|$(LIBDIR)/spxinc[^ ]*||g'\'' \
		>$(LPILIBDEP)'
endif
		@#we explicitely add all lpi's here, since the content of depend.lpscheck should be independent of the currently selected LPI, but contain all LPI's that use the WITH_LPSCHECK define
		@echo `grep -l "WITH_LPSCHECK" $(SCIPLIBSRC) $(OBJSCIPLIBSRC) $(MAINSRC) $(NLPILIBSRC) src/scip/lpi*.{c,cpp}` >$(LPSCHECKDEP)

.PHONY: nlpidepend
nlpidepend:
ifeq ($(LINKER),C)
		$(SHELL) -ec '$(DCC) $(FLAGS) $(DFLAGS) $(NLPILIBSRC) \
		| sed '\''s|^\([0-9A-Za-z\_]\{1,\}\)\.o *: *$(SRCDIR)/\([0-9A-Za-z_/]*\).c|$$\(LIBOBJDIR\)/\2.o: $(SRCDIR)/\2.c|g'\'' \
		>$(NLPILIBDEP)'
endif
ifeq ($(LINKER),CPP)
		$(SHELL) -ec '$(DCXX) $(FLAGS) $(DFLAGS) $(NLPILIBSRC) \
		| sed '\''s|^\([0-9A-Za-z\_]\{1,\}\)\.o *: *$(SRCDIR)/\([0-9A-Za-z_/]*\).c|$$\(LIBOBJDIR\)/\2.o: $(SRCDIR)/\2.c|g'\'' \
		| sed '\''s|$(LIBDIR)/ipopt[^ ]*||g'\'' \
		| sed '\''s|$(LIBDIR)/cppad[^ ]*||g'\'' \
		>$(NLPILIBDEP)'
endif

.PHONY: maindepend
maindepend:
ifeq ($(LINKER),C)
		$(SHELL) -ec '$(DCC) $(FLAGS) $(DFLAGS) $(MAINSRC) \
		| sed '\''s|^\([0-9A-Za-z\_]\{1,\}\)\.o *: *$(SRCDIR)/\([0-9A-Za-z_/]*\).c|$$\(BINOBJDIR\)/\2.o: $(SRCDIR)/\2.c|g'\'' \
		>$(MAINDEP)'
endif
ifeq ($(LINKER),CPP)
		$(SHELL) -ec '$(DCXX) $(FLAGS) $(DFLAGS) $(MAINSRC) \
		| sed '\''s|^\([0-9A-Za-z\_]\{1,\}\)\.o *: *$(SRCDIR)/\([0-9A-Za-z_/]*\).c|$$\(BINOBJDIR\)/\2.o: $(SRCDIR)/\2.c|g'\'' \
		>$(MAINDEP)'
endif

.PHONY: scipdepend
scipdepend:
		$(SHELL) -ec '$(DCC) $(FLAGS) $(DFLAGS) $(SCIPLIBSRC) \
		| sed '\''s|^\([0-9A-Za-z\_]\{1,\}\)\.o *: *$(SRCDIR)/\([0-9A-Za-z_/]*\).c|$$\(LIBOBJDIR\)/\2.o: $(SRCDIR)/\2.c|g'\'' \
		>$(SCIPLIBDEP)'
		$(SHELL) -ec '$(DCXX) $(FLAGS) $(DFLAGS) $(OBJSCIPLIBSRC) \
		| sed '\''s|^\([0-9A-Za-z\_]\{1,\}\)\.o *: *$(SRCDIR)/\([0-9A-Za-z_/]*\).c|$$\(LIBOBJDIR\)/\2.o: $(SRCDIR)/\2.c|g'\'' \
		>$(OBJSCIPLIBDEP)'
		@echo `grep -l "WITH_ZLIB" $(ALLSRC)` >$(ZLIBDEP)
		@echo `grep -l "WITH_GMP" $(ALLSRC)` >$(GMPDEP)
		@echo `grep -l "WITH_READLINE" $(ALLSRC)` >$(READLINEDEP)
		@echo `grep -l "WITH_ZIMPL" $(ALLSRC)` >$(ZIMPLDEP)

depend:		scipdepend lpidepend nlpidepend maindepend

-include	$(MAINDEP)
-include	$(SCIPLIBDEP)
-include	$(OBJSCIPLIBDEP)
-include	$(LPILIBDEP)
-include	$(NLPILIBDEP)

$(MAINFILE):	$(BINDIR) $(BINOBJDIR) $(LIBOBJSUBDIRS) $(SCIPLIBOBJFILES) $(LPILIBOBJFILES) $(NLPILIBOBJFILES) $(MAINOBJFILES)
		@echo "-> linking $@"
ifeq ($(LINKER),C)
		$(LINKCC) $(MAINOBJFILES) \
		$(LINKCC_L)$(LIBDIR) $(SCIPLIBOBJFILES) $(LPILIBOBJFILES) $(NLPILIBOBJFILES) \
		$(OFLAGS) $(LPSLDFLAGS) $(LDFLAGS) $(LINKCC_o)$@
endif
ifeq ($(LINKER),CPP)
		$(LINKCXX) $(MAINOBJFILES) \
		$(LINKCXX_L)$(LIBDIR) $(SCIPLIBOBJFILES) $(LPILIBOBJFILES) $(NLPILIBOBJFILES) \
		$(OFLAGS) $(LPSLDFLAGS) $(LDFLAGS) $(LINKCXX_o)$@
endif

$(SCIPLIBFILE):	checklpsdefine $(LIBDIR) $(LIBOBJSUBDIRS) touchexternal $(SCIPLIBOBJFILES)
		@echo "-> generating library $@"
		-rm -f $@
		$(LIBBUILD) $(LIBBUILDFLAGS) $(LIBBUILD_o)$@ $(SCIPLIBOBJFILES)
ifneq ($(RANLIB),)
		$(RANLIB) $@
endif

$(OBJSCIPLIBFILE):	$(LIBOBJSUBDIRS) $(LIBDIR) $(OBJSCIPLIBOBJFILES) 
		@echo "-> generating library $@"
		-rm -f $@
		$(LIBBUILD) $(LIBBUILDFLAGS) $(LIBBUILD_o)$@ $(OBJSCIPLIBOBJFILES) 
ifneq ($(RANLIB),)
		$(RANLIB) $@
endif

$(LPILIBFILE):	$(LIBOBJSUBDIRS) $(LIBDIR) $(LPILIBOBJFILES)
		@echo "-> generating library $@"
		-rm -f $@
		$(LIBBUILD) $(LIBBUILDFLAGS) $(LIBBUILD_o)$@ $(LPILIBOBJFILES)
ifneq ($(RANLIB),)
		$(RANLIB) $@
endif

$(NLPILIBFILE):	$(LIBOBJSUBDIRS) $(LIBDIR) $(NLPILIBOBJFILES) $(NLPILIBSCIPOBJFILES) 
		@echo "-> generating library $@"
		-rm -f $@
		$(LIBBUILD) $(LIBBUILDFLAGS) $(LIBBUILD_o)$@ $(NLPILIBOBJFILES) $(NLPILIBSCIPOBJFILES) 
ifneq ($(RANLIB),)
		$(RANLIB) $@
endif

$(BINOBJDIR)/%.o:	$(SRCDIR)/%.c $(BINOBJDIR)
		@echo "-> compiling $@"
		$(CC) $(FLAGS) $(OFLAGS) $(BINOFLAGS) $(CFLAGS) $(CC_c)$< $(CC_o)$@

$(BINOBJDIR)/%.o:	$(SRCDIR)/%.cpp $(BINOBJDIR)
		@echo "-> compiling $@"
		$(CXX) $(FLAGS) $(OFLAGS) $(BINOFLAGS) $(CXXFLAGS) $(CXX_c)$< $(CXX_o)$@

$(LIBOBJDIR)/%.o:	$(SRCDIR)/%.c $(LIBOBJDIR) 
		@echo "-> compiling $@"
		$(CC) $(FLAGS) $(OFLAGS) $(LIBOFLAGS) $(CFLAGS) $(CC_c)$< $(CC_o)$@

$(LIBOBJDIR)/%.o:	$(SRCDIR)/%.cpp $(LIBOBJDIR)
		@echo "-> compiling $@"
		$(CXX) $(FLAGS) $(OFLAGS) $(LIBOFLAGS) $(CXXFLAGS) $(CXX_c)$< $(CXX_o)$@

-include $(LASTSETTINGS)

.PHONY: touchexternal
touchexternal:	$(ZLIBDEP) $(GMPDEP) $(READLINEDEP) $(ZIMPLDEP) $(LPSCHECKDEP)
ifneq ($(ZLIB),$(LAST_ZLIB))
		@-touch $(ZLIBSRC)
endif
ifneq ($(GMP),$(LAST_GMP))
		@-touch $(GMPSRC)
endif
ifneq ($(READLINE),$(LAST_READLINE))
		@-touch $(READLINESRC)
endif
ifneq ($(ZIMPL),$(LAST_ZIMPL))
		@-touch $(ZIMPLSRC)
endif
ifneq ($(LPSCHECK),$(LAST_LPSCHECK))
		@-touch $(LPSCHECKSRC)
endif
ifneq ($(SHARED),$(LAST_SHARED))
		@-touch $(ALLSRC)
endif
ifneq ($(USRCFLAGS),$(LAST_USRCFLAGS))
		@-touch $(ALLSRC)
endif
ifneq ($(USRCXXFLAGS),$(LAST_USRCXXFLAGS))
		@-touch $(ALLSRC)
endif
		@-rm -f $(LASTSETTINGS)
		@echo "LAST_ZLIB=$(ZLIB)" >> $(LASTSETTINGS)
		@echo "LAST_GMP=$(GMP)" >> $(LASTSETTINGS)
		@echo "LAST_READLINE=$(READLINE)" >> $(LASTSETTINGS)
		@echo "LAST_ZIMPL=$(ZIMPL)" >> $(LASTSETTINGS)
		@echo "LAST_LPSCHECK=$(LPSCHECK)" >> $(LASTSETTINGS)
		@echo "LAST_SHARED=$(SHARED)" >> $(LASTSETTINGS)
		@echo "LAST_USRCFLAGS=$(USRCFLAGS)" >> $(LASTSETTINGS)
		@echo "LAST_USRCXXFLAGS=$(USRCXXFLAGS)" >> $(LASTSETTINGS)

$(LINKSMARKERFILE):
		@$(MAKE) links

.PHONY: links
links:		echosoftlinks $(LIBDIR) $(DIRECTORIES) $(SOFTLINKS)
		@rm -f $(LINKSMARKERFILE)
		@echo "this is only a marker" > $(LINKSMARKERFILE)

.PHONY: echosoftlinks
echosoftlinks:
		@echo
		@echo "- Current settings: LPS=$(LPS) OSTYPE=$(OSTYPE) ARCH=$(ARCH) COMP=$(COMP) SUFFIX=$(LINKLIBSUFFIX) ZIMPL=$(ZIMPL) ZIMPLOPT=$(ZIMPLOPT) IPOPT=$(IPOPT) IPOPTOPT=$(IPOPTOPT) EXPRINT=$(EXPRINT)"
		@echo
		@echo "* SCIP needs some softlinks to external programs, in particular, LP-solvers."
		@echo "* Please insert the paths to the corresponding directories/libraries below."
		@echo "* The links will be installed in the 'lib' directory."
		@echo "* For more information and if you experience problems see the INSTALL file."
		@echo
		@echo -e $(LPIINSTMSG)

$(DIRECTORIES):
		@echo
		@echo "- creating directory \"$@\""
		@-mkdir -p $@



.PHONY: $(SOFTLINKS)
$(SOFTLINKS):
ifeq ($(MAKESOFTLINKS), true)
		@$(SHELL) -ec 'if test ! -e $@ ; \
			then \
				DIRNAME=`dirname $@` ; \
				BASENAMEA=`basename $@ .$(STATICLIBEXT)` ; \
				BASENAMESO=`basename $@ .$(SHAREDLIBEXT)` ; \
				echo ; \
				echo "- preparing missing soft-link \"$@\":" ; \
				if test -e $$DIRNAME/$$BASENAMEA.$(SHAREDLIBEXT) ; \
				then \
					echo "* this soft-link is not necessarily needed since \"$$DIRNAME/$$BASENAMEA.$(SHAREDLIBEXT)\" already exists - press return to skip" ; \
				fi ; \
				if test -e $$DIRNAME/$$BASENAMESO.$(STATICLIBEXT) ; \
				then \
					echo "* this soft-link is not necessarily needed since \"$$DIRNAME/$$BASENAMESO.$(STATICLIBEXT)\" already exists - press return to skip" ; \
				fi ; \
				echo "> Enter soft-link target file or directory for \"$@\" (return if not needed): " ; \
				echo -n "> " ; \
				cd $$DIRNAME ; \
				eval $(READ) TARGET ; \
				cd $(SCIPDIR) ; \
				if test "$$TARGET" != "" ; \
				then \
					echo "-> creating softlink \"$@\" -> \"$$TARGET\"" ; \
					rm -f $@ ; \
					$(LN_s) $$TARGET $@ ; \
				else \
					echo "* skipped creation of softlink \"$@\". Call \"make links\" if needed later." ; \
				fi ; \
				echo ; \
			fi'
endif

.PHONY: checklpsdefine
checklpsdefine:
ifeq ($(LPILIBOBJ),)
		$(error invalid LP solver selected: LPS=$(LPS). Possible options are: $(LPSOPTIONS))
endif

# --- EOF ---------------------------------------------------------------------
# DO NOT DELETE<|MERGE_RESOLUTION|>--- conflicted
+++ resolved
@@ -30,11 +30,7 @@
 # default settings
 #-----------------------------------------------------------------------------
 
-<<<<<<< HEAD
-VERSION		:=	2.1.1.3
-=======
 VERSION		:=	2.1.1.4
->>>>>>> 70dc277f
 
 TIME     	=  	3600
 NODES           =       2100000000
@@ -581,10 +577,7 @@
 			scip/presol_inttobinary.o \
 			scip/presol_trivial.o \
 			scip/presol_components.o \
-<<<<<<< HEAD
 			scip/presol_domcol.o\
-=======
->>>>>>> 70dc277f
 			scip/prop_probing.o \
 			scip/prop_pseudoobj.o \
 			scip/prop_redcost.o \
