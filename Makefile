--- conflicted
+++ resolved
@@ -43,11 +43,7 @@
 # default settings
 #-----------------------------------------------------------------------------
 
-<<<<<<< HEAD
 VERSION		=	3.1.1.1
-=======
-VERSION		=	3.1.2
->>>>>>> e581a76d
 SCIPGITHASH	=
 SOFTLINKS	=
 MAKESOFTLINKS	=	true
