--- conflicted
+++ resolved
@@ -28,13 +28,9 @@
   + now for all lp interfaces consistent requirements on SCIP_LPPAR:
     LPITLIM and BARRIERCONVTOL positive or zero; FEASTOL, DUALFEASTOL, LPTILIM strictly positive
   + now projecting SCIP_LPPAR values on feasible values for each lp interface
-<<<<<<< HEAD
 - Symmetry:
   + removed method SCIP_RETCODE SCIPseparateCoversOrbisack() in cons_orbisack.h since the orbitope constraint
     handler has its own implementation of this routine with advanced features now
-=======
-
->>>>>>> 8e3c4d01
 - SCIPallowObjProp() and SCIPallowDualReds() are deprecated and replaced by SCIPallowWeakDualReds() and SCIPallowStrongDualReds(), respectively
 
 ### New API functions
@@ -49,20 +45,14 @@
 
 - Parameter "misc/allowdualreds" is now called "misc/allowstrongdualreds"
 - Parameter "misc/allowobjprop" is now called "misc/allowweakdualreds"
-<<<<<<< HEAD
 - changed default values of propagation and separation frequency in cons_orbitope.c
-=======
->>>>>>> 8e3c4d01
 
 ### New parameters
 
 - the possibility to define the Benders' decomposition auxiliary variables as implicit integer is provided. This
   behavior is controlled with an additional parameter in the Benders' decomposition framework.
-<<<<<<< HEAD
 - the possibility to propagate orbitope constraints by reordering the rows based on the branching strategy is
   provided
-=======
->>>>>>> 8e3c4d01
 
 ### Data structures
 
