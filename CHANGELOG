--- conflicted
+++ resolved
@@ -619,14 +619,11 @@
 - fixed creation of (Lagrangian) variable bounds in the OBBT propagator
 - fixed sorting of primal solutions
 - fixed cleaning of clean buffer in conflict analysis
-<<<<<<< HEAD
-- fixed wrong assert in updateLazyBounds()
-=======
 - avoid probing on variables with huge bounds in shift and propagate heuristic
 - fix issue in printing solutions for variables that have been added by the dual sparsify presolver
 - fix issue related to fixing redundant logic-or constraints after presolving
 - fixed bug when parsing logic-or and and-constraints
->>>>>>> d943a320
+- fixed wrong assert in updateLazyBounds()
 
 Miscellaneous
 -------------
