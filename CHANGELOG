--- conflicted
+++ resolved
@@ -55,12 +55,9 @@
 - fixed wrong unboundedness result in case not all constraints were already in the LP and enforcement was
   skipped because an optimal solution was found
 - fixed wrong enforcement of constraints in the disjunction constraint handler
-<<<<<<< HEAD
-- aggregate non-artificial integer variable for XOR constraints with two binary variables and delete constraint
-=======
 - fixed wrong behavior of concurrent solve ignoring initial solutions
 - fixed bug in concurrent solve when problem was already solved in presolving
->>>>>>> 6edd101f
+- aggregate non-artificial integer variable for XOR constraints with two binary variables and delete constraint
 
 Miscellaneous
 -------------
