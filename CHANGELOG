--- conflicted
+++ resolved
@@ -75,11 +75,8 @@
 - Fixed sign bug during creation of conflict constraints with almost zero left-hand side.
 - Disabled call of conflict handler for conflict sets that contain relaxation-only variables.
 - Fixed bug in cons_symresack by initializing all constraint data in constrans
-<<<<<<< HEAD
 - Avoid allowing the upgrade of linear constraints corresponding to indicators in propagation of nodes.
-=======
 - Fixed bug in computing lex. min/max faces in dynamic orbitope propagation.
->>>>>>> 8c264ccc
 
 
 Miscellaneous
