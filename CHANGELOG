<<<<<<< HEAD
@page RNNEXT Release notes for SCIP NEXT
=======
@page RN Release notes for SCIP NEXT
>>>>>>> 6283bf4e

@section RNNEXT SCIP NEXT
*************************

Features
--------

- Variables that were marked as relaxation-only and that were not used in any solution (SCIP_SOL)
  are now deleted when during a restart.
- New symmetry handling method, symmetry handling inequalities based on the Schreier Sims table,
  which is able to handle symmetries of arbitrary kinds of variables.
<<<<<<< HEAD
=======
- Revise way in which external memory (e.g., of LP-solver) is estimated.
>>>>>>> 6283bf4e
- The symmetry code can now heuristically search for orbitopes that do not completely handle
  a symmetry component and add certain Schreier Sims cuts to such components.
- The LPIs for Gurobi and Mosek are thread-safe now.
- The complete code is now thread-safe by default.
<<<<<<< HEAD
=======
- New separator to generate mixing cuts (works well for stochastic programming with probabilistic constraint).
- New parsing routines for cons_orbisack and cons_symresack.
- Variables can now be marked to forbid aggregation
>>>>>>> 6283bf4e

Performance improvements
------------------------

- Use the objective cutoff row as base row for separation in sepa_aggregation.c
- Separate lifted cover cuts based on newer lifting function of Letchford and Souli (2019) in sepa_aggregation.c
- In-tree restarts due to tree size estimation have been made compatible with orbital fixing.
- improved upgrade of orbisacks to packing/partitioning orbitopes
- Improved running time of symresack cover separation.
<<<<<<< HEAD
=======
- Improved propagation algorithm for orbisack and symresack.
>>>>>>> 6283bf4e

Examples and applications
-------------------------

<<<<<<< HEAD
=======
- Add c++ Sudoku example

>>>>>>> 6283bf4e
Interface changes
-----------------
### New and changed callbacks

- extend SEPAEXEC{LP,SOL} callbacks by parameter "depth", which should be used within separation instead of SCIPgetCurrentDepth()
- extend SCIPseparateSolCutpool() by parameter "pretendroot", which is passed to SCIPcutpoolSeparate() instead of SCIPtreeGetCurrentDepth(scip->tree) == 0

### Deleted and changed API methods

- If SCIPvarMarkRelaxationOnly() is called for a variable, then this now need to happen before the
  variable is added to the transformed problem (SCIPaddVar()).
  SCIPvarMarkRelaxationOnly() will automatically call SCIPvarMarkDeletable().
- SCIPcomputeOrbitsFilterSym() and SCIPcomputeComponentsSym(): Type of argument componentblocked
  changed from SCIP_Shortbool* to unsigned*.
- removed SCIPsetParam()
- SCIPcreateConsOrbitope() and SCIPcreateConsBasicOrbitope() have two new arguments "usedynamicprop"
  and "mayinteract" to encode whether a dynamic reordering of the orbitope rows shall be used in
  full orbitope propagation and whether the orbitope might interact with other symmetry handling
  methods, respectively.
- internal function SCIPgetPropertiesPerm() has been replaced by SCIPisInvolutionPerm()
- internal function SCIPgenerateOrbitopeVarsMatrix() has new arguments "storelexorder", "lexorder",
  "nvarsorder", "maxnvarsorder" to compute and store the lexicographic order defined by an orbitope
- renamed SCIPcomputeArraysIntersection() and SCIPcomputeArraysSetminus() to
  SCIPcomputeArraysIntersectionInt() and SCIPcomputeArraysSetminusInt(), respectively, and changed
  their return type from SCIP_RETCODE (which _always_ was SCIP_OKAY) to void
<<<<<<< HEAD
=======
- removed SCIPincludeDialogDefault(), use SCIPincludeDialogDefaultBasic() instead and check whether you also need SCIPincludeDialogDefaultSet() and SCIPincludeDialogDefaultFix()
>>>>>>> 6283bf4e

### New API functions

- added SCIPallocClearMemory() and SCIPallocClearBlockMemory() to allocate a chunk of (block) memory
  that is initialized to zeros
- New internal functions for changing the default values of parameters:
    SCIPparamsetSetDefaultLongint(), SCIPparamsetSetDefaultReal(), SCIPparamsetSetDefaultChar(),
    SCIPparamsetSetDefaultString() and
    SCIPparamSetDefaultLongint(), SCIPparamSetDefaultReal(), SCIPparamSetDefaultChar(),
    SCIPparamSetDefaultString()
- new internal function SCIPisPackingPartitioningOrbitope() to check whether an orbitope is of
  packing or partitioning type
- new internal function SCIPcomputeOrbitVar() to compute the symmetry orbit of a variable
- added SCIPcalcFibHash(SCIP_Real) to hash a floating-point value to an unsigned integer
- added SCIPcomputeArraysIntersectionPtr() to compute intersection of two sorted arrays of pointers
<<<<<<< HEAD
=======
- new function SCIPinterruptLP() (intended to be called from a different thread) that interrupts ongoing lp solve
- added SCIPcreateConsIndicatorGeneric() and SCIPcreateConsIndicatorGenericLinCons()
  which copy the interface of SCIPcreateConsIndicator() and SCIPcreateConsIndicatorLinCons() and
  add an activeone argument to specify whether the indicator constraint should be activated on 0 or 1.
- added SCIPmarkDoNotAggrVar() to mark that a variable should not be aggregated
- added SCIPdoNotAggrVar() to query whether a variable should not be aggregated
- added SCIPincludeDialogDefaultBasic()
>>>>>>> 6283bf4e

### Command line interface
### Interfaces to external software

- removed GAMS interface (originally in interfaces/gams) and reading capability of gms reader;
  the removed interface was a poorly maintained copy of the GAMS/SCIP interface that is available at
  https://github.com/coin-or/GAMSlinks

### Changed parameters

- Extended range of parameter "misc/usesymmetry" from [0,3] to [0,7], changed default from 3 to 7
- deleted parameter "constraints/orbitope/usedynamicprop"
<<<<<<< HEAD
=======
- changed type of parameter "propagating/symmetry/recomputerestart" from SCIP_Bool to int with range [0,2]
- deleted parameter "propagating/symmetry/disableofrestart"
>>>>>>> 6283bf4e

### New parameters

- It is now possible to add orbitope constraints to handle symmetries even if not all variables
  in a component of the symmetry group are binary. This feature can be enabled using the
  parameter "propagating/symmetry/onlybinorbitope".

- new parameter "propagating/symmetry/sstleaderrule" to select a rule for selecting the
  leader in SST cuts
- new parameter "propagating/symmetry/ssttiebreakrule" to select a tiebreak rule for selecting the
  leader in SST cuts
- new parameter "propagating/symmetry/sstleadervartype" to select the possible variable types
  for a leader in SST cuts
- new parameter "propagating/symmetry/addconflictcuts" to control whether SST cuts are added if
  a binary leader variable is in conflict with a variable in its orbit
- new parameter "propagating/symmetry/sstaddcuts" to control whether SST cuts are added
- new parameter "propagating/symmetry/sstmixedcomponents" to control whether SST cuts are added
  if a symmetry component contains variables of different types
- new parameter "propagating/symmetry/detectsubgroups" to search for orbitopes defined by subgroups
- new parameter "propagating/symmetry/addweaksbcs" to add Schreier Sims cuts for a single
  variable orbit in case an orbitope subgroup is detected
- new parameter "propagating/symmetry/addstrongsbcs" to add symretope facets for a single
  variable orbit on which the symmetry group acts like a symmetric group
- new parameter "propagating/symmetry/maxnconsssubgroup" to control up to which number of
  constraints subgroups are detected
- new parameter "propagating/symmetry/preferlessrows" to control whether orbitopes with
  smallest number of rows shall be computed by the subgroup detection heuristic
- new parameter "propagating/symmetry/usedynamicprop" to control if rows of full orbitope
  shall be ordered dynamically in propagation
<<<<<<< HEAD

=======
- new parameter "separating/filtercutpoolrel" to control whether cutpool uses
  a dynamic strategy to separate only cuts with high relative efficacy
>>>>>>> 6283bf4e


### Data structures

Deleted files
-------------

<<<<<<< HEAD
=======
- interfaces/gams/*

>>>>>>> 6283bf4e
Unit tests
----------

Testing
-------

Build system
------------
### Cmake

- replace flag PARASCIP by THREADSAFE
<<<<<<< HEAD
	
### Makefile
	
=======

### Makefile

>>>>>>> 6283bf4e
- replace flag PARASCIP by THREADSAFE

Fixed bugs
----------

Miscellaneous
-------------

- in LP, use absolute instead of relative tolerances to check whether solutions from LP solver are primal feasible
- when a restart occurs, SCIP now asserts (during EXITSOLVE) that all relaxation-only variables are unlocked and
  only captured by the transformed problem.
- Avoid redundant calls to LP solver when LP is already flushed and solved
- In SCIPdebugMsg(), SCIPsetDebugMsg(), SCIPstatDebugMsg() strip directory from filename.
- Recompute activity of rows when checking LP solutions instead of trusting the value given by the LP solver
- The define NPARASCIP has been replaced by SCIP_THREADSAFE

Known bugs
----------

@page RN70 Release notes for SCIP 7.0

@section RN000 SCIP 7.0.4
*************************

Features
--------

Performance improvements
------------------------

Examples and applications
-------------------------

Interface changes
-----------------

### New and changed callbacks

### Deleted and changed API methods

- add missing SCIP_EXPORT to SCIPexprCreateQuadratic(), thanks to Liding Xu
- When calling SCIPdelVar() in the SCIP_STAGE_PROBLEM stage, it is now documented as the user's responsibility to ensure
  the variable is not present in any constraints. Otherwise, SCIPsolve() now returns SCIP_INVALIDDATA.

### New API functions

### Command line interface

### Interfaces to external software

### Changed parameters

### New parameters

### Data structures

Deleted files
-------------

Unit tests
----------

Testing
-------

Build system
------------

### Cmake

- add -D_XOPEN_SOURCE=600 cflag for compilation on systems other than windows

### Makefile

- prefix PKG_CONFIG_PATH with Ipopt's pkgconfig dir instead of postfixing

Fixed bugs
----------

- fixed domain propagation in presolving of abspower constraints

Miscellaneous
-------------

Known bugs
----------

@section RN703 SCIP 7.0.3
*************************

Interface changes
-----------------

### New API functions

- added function SCIPwithDebugSol() to determine whether SCIP was compiled with WITH_DEBUG_SOLUTION

- New function SCIPcreateConsBounddisjunctionRedundant() and SCIPcreateConsBasicBounddisjunctionRedundant() that allow
  the input to contain redundant literals.

### Changed API functions

- added __attribute__((format(printf,,,))) to variadic SCIP message printing functions;
  this enables warnings about mismatches between format string and variadic function arguments if using GCC.

### Interfaces to external software

- removed MATLAB interface from interfaces/matlab

Build system
------------

- Compilation will now also work in a raw tarball of the scip git repository

### Cmake

- Make find_package more verbose and require packages to be found. Now enabled packages that are not found result in an error.

Fixed bugs
----------

- Fixed numerical bug by creating and checking the empty solution when problem vanishes in presolving.
- Fixed several bugs in reoptimization.
- Fixed bug in cons_bounddisjunction in which a constraint leads to a cutoff.
- Fixed bug in reoptimization by avoiding redundant literals for bound disjunctions.
- Replace wrong usage of CMAKE_BINARY_DIR by PROJECT_BINARY_DIR in CMake system
- Fixed lpi_glop to use absl flag instead of GFlags
- Fixed invalid initialization of limits/softtime parameter in cons_components
- Fixed MIN macro not defined in some cases.
- Safeguard some API methods for querying solving statistics against segmentation faults after SCIPpresolve()
- Fixed unfreed solution in concurrent solving
- Make sure that logicor constraints are enforced/separated if genlogicor is true in cons_indicator.
  Thus, do not change constraints/logicor/sepafreq anymore, but output warning.
- Fixed assert that assumed infeasibility cannot occur in presol_boundshift.
- Fixed sign bug during creation of conflict constraints with almost zero left-hand side.
- Disabled call of conflict handler for conflict sets that contain relaxation-only variables.
- Fixed bug in cons_symresack by initializing all constraint data in constrans
- Avoid allowing the upgrade of linear constraints corresponding to indicators in propagation of nodes.
- Fixed bug in computing lex. min/max faces in dynamic orbitope propagation.
- Limit vbounds propagator to one sweep through all bounds per call in order to avoid an infinite loop.
- Fixed mismatches between formatter strings and arguments in calls to SCIP message printing functions.

Miscellaneous
-------------

- To avoid performance variablity during reoptimization, the active constraints are now stored in the same order as in the
  original problem.
- Added workaround for bug in MSVS 2019 when compiling CppAD source.
- The original order of variables is now only restored after presolve if `randomization/permutevars` is set to FALSE.

@section RN702 SCIP 7.0.2
*************************

Features
--------

- Extended check for valid variable and constraint names in PIP writer.
- Indicator constraints now write the name of the linear constraint in CIP format. This avoids a complicated
  name matching during parsing. The old format is still supported.
- The objective scale and offset are now taken into account when reading/writing problems in lp/mps/fzn/pip format.
  This often changes the behavior when writing transformed problems.

Performance improvements
------------------------

Examples and applications
-------------------------

- Add c++ Sudoku example

Interface changes
-----------------

### New and changed callbacks

### Deleted and changed API methods

- deprecated SCIPsetParam(); use SCIPsetIntParam(), SCIPsetRealParam(), etc, instead

### New API functions

- new function SCIPcolGetVarProbindex() for accessing the probindex of a variable corresponding to a column
- added new sorting functions SCIPsortPtrRealRealBoolBool()

### Command line interface

### Interfaces to external software

### Changed parameters

### New parameters

### Data structures

Deleted files
-------------

Unit tests
----------

Testing
-------

Build system
------------

### Cmake

### Makefile

Fixed bugs
----------

- Fixed a sign bug occuring for some cases in the computation of the directed cutoff distance
- Fixed overflow in inference information of cumulative constraint handler
- Fixed problem with propfreq == 0 in cons_linear.c
- Fixed aggregation heuristic in sepa_aggregation.c to not use local rows when that is requested nor modifiable rows
- Fixed problem with incompatibility of symmetry handling in Benders decomposition
- Fixed parsing of small number in CIP format of nonlinear constraint
- Fixed problem in upgrading full orbitopes to partitioning orbitopes
- Fixed treatment of negated variables in parsing orbitope constraints
- Fixed potential indexing error in prop_vbounds.c
- Fixed bug in writing fzn format
- Revert to old parameter value when parameter change is rejected in PARAMCHGD callback
- Fixed order of linker flags when building AMPL interface with cmake system.
- Fixed bug with ofsymcomptiming == 0: now symmetry is actually computed
- Improved separation for SOC constraint with multiaggregated variable on right-hand-side.
- Fixed bug in presol_boundshift: do not shift non-active variables
- Fixed bug in domain propagation for SOC constraints with negative coefficient for variable on right-hand-side.
- Fixed bug with multi-aggregated integer variables in cons_xor.
- Fixed bug with changed number of variables in storing relaxation solution in probing/diving.
- Fixed issues with scip statistics
- Fixed issue with multi-aggregated variables
- Fixed issue in with buffer memory in cons_cumulative

Miscellaneous
-------------

Known bugs
----------

@section RN701 SCIP 7.0.1
*************************

Build system
------------

### Cmake

- Fixed cmake module for Ipopt to support Ipopt 3.13
- Added cmake variable BLISS_LIBRARY_DIR to pass a bliss library
- Added warning to require minimal GCC version 4.8
- Renamed FindCriterion cmake findmodule to FindCRITERION

### Makefile

- Updated make/make.project for macOS
- Add SANITZERFLAGS (only OPT=dbg) to LDFLAGS also if SHARED=true (and rename SANITZERFLAGS to SANITIZERFLAGS)
- Fixed GCC version check in make/make.linux.gnu.dbg

Fixed bugs
----------

- Fixed handling of constant term in quadratic objective of pip-reader
- Fixed incorrect value string for parameter estimation/completiontype
- Fixed initialization of first LP which led to wrong output about LPs not resolved correctly
- Fixed bug in SCIPcutpoolClear() function not clearing internal datastructures properly
- Fixed inability to set a value in a solution if it was within epsilon to the current value
- Fixed problems for linking optimized code with debug library of SCIP (and vice versa) by moving debug-only members
  to end of SCIP structs

Miscellaneous
-------------

- Variables that are marked as relaxation-only are no longer checked against debug solutions if
  they are captured by the transformed problem only.

@section RN700 SCIP 7.0.0
*************************

Features
--------

- Using the parameter "propagating/symmetry/recomputerestart" one can now decide to recompute symmetries after a
  restart or not. Previously one could just turn off symmetry computation after a restart. If orbital fixing
  has found a reduction before the restart occured, symmetries have to be updated to ensure correctness.
  To this end, the user can decide via "propagating/symmetry/disableofrestart" whether orbital fixing is disabled or
   whether symmetries are recomputed.

- extended relaxators statistics in solve statistics about information on number of cutoffs, improved bounds, etc.

- extends SMPS file reader for the stochastic information, the sto files, to read a lower bound for the discrete
  scenarios. The lower bound is used when creating the auxiliary variables for Benders' decomposition.

- extended Benders framework to solve NLPs and generate optimality and feasibility cuts from their solution
  when the subproblem is convex nonlinear.

- extended Benders framework to create copies of Benders decompositions that can be used in a multithreading environment

- additional functionality has been added to enable the transfer of Benders' decomposition cuts between different SCIP
  instances, e.g., when used in UG

- LP rows (SCIP_ROW) can now store pointer to a constraint from which the row originates

- Trust region, a new LNS heuristic, has been added to SCIP as both a standalone primal heuristic heur_trustregion.c
  and as a neighborhood inside of Adaptive Large Neighborhood Search (heur_alns.c). This heuristic is designed to improve the
  heuristic performance of the Benders' decomposition algorithm. It builds upon the successful trust region approaches
  applied to Benders' decomposition.

- Modularity of symmetry handling has been increased. It is now possible to use orbitopes (i.e., polyhedral symmetry
  handling techniques) and orbital fixing on the same instance.

- cut strengthening enabled within the Benders' decomposition framework. This uses a mix of the Improved Magnanti-Wong
  method and Kelly's method. The cut strengthening is enabled by setting the paramemter
  "benders/<bendersname>/cutstrengthenenabled" to TRUE. The parameters "cutstrengthenmult", "noimprovelimit" and
  "corepointperturb" control the behavior of the cut strengthening method. Additionally, the parameter
  "cutstrengthenintpoint" allows the user to specify the solution that is used to initialize the core point. The options
  are the first LP solution, the first integer feasible solution, a relative interior point, a solution vector of all
  ones and a solution vector of all zeros. Also, the core point can be reinitialized after each update to the incumbent
  solution.

- added option to adjust weights of different scores in relpscost (hybrid) branching rule based on degeneracy information
  and skip strong branching for very high degeneracy rates

- added new SCIP_DECOMP* object to store user decompositions. The user can specify one or several decompositions by assigning variable
  and/or constraint labels either through the API or by reading a file in DEC format (which is one of the formats that GCG writes).
  This format specifies constraint labels, variable labels are inferred from that. The decomposition is transformed after presolving.
- statistics regarding the number of blocks, the largest and smallest blocks, the border, and the constraint graph are printed for the original decomposition,
  and for each decomposition after presolving.
- the decomposition can be used as initial decomposition for the Benders functionality of SCIP.
- new subsection "How to provide a problem decomposition" in the SCIP documentation

- GINS heuristic can make use of a user-provided decomposition labels in two ways:
 1. by selecting a block of variables that maximizes the potential, and randomly selecting a start variable for the neighborhood and/or
 2. by selecting an interval of consecutive blocks as neighborhood, until fixing rate is reached. In this case, no variable is randomly selected.

- extend potential parameter of GINS to allow computation based on local LP solution, as well

- new primal heuristic Adaptive Diving, which registers all publicly available dive sets from other diving heuristics.
  At each call, it selects one of the available dive sets based on the user's score type choice (heuristics/adaptivediving/scoretype).
  During the solution process, the heuristics learns online which divesets reach the best score, and executes them more frequently.
  The statistic output for Diving heuristics has been extended to incorporate the statistics of each dive set within Adaptive diving.

- Added new penalty alternating direction method (PADM) primal heuristic that splits the problem into several sub-SCIPs
  according to a user-provided decomposition. The sub-SCIPs are solved on an alternating basis until a feasible solution of
  the original problem is found.

- Symmetry handling constraints (cons_orbisack, cons_orbitope, cons_symresack) now have an additional parameter to encode
  whether they are model constraints, i.e., define the problem, or whether they are only present to handle symmetries.

- The symmetry code has been completely restructured. The presolvers presol_symbreak and presol_symmetry as well as the propagator
  prop_orbitalfixing have been merged into the single propagator prop_symmetry to avoid storing the same information
  multiple times. This propagator is now responsible for adding symmetry handling constraints as well as activating orbital
  fixing. Moreover, the new file symmetry.c contains general functions for symmetry computations like orbit computations.

- Variables can now be marked as "relaxation-only". This flag should be used to introduce new variables that are required
  to define a relaxation, but that are not part of any checked constraints. Essentially, these variables should only be used
  in the current SCIP solve and disregarded after a restart or in SCIP copies. Hence, these variables are not copied by SCIPcopy and
  SCIPgetVarCopy, they are currently not used in conflict constraints, and cuts involving them are not upgraded to linear constraints.
  Relaxation-only variables cannot appear in the objective function.

- The OSiL reader now supports nonlinear expressions of type "signpower".

- Expressions of form abs(x)^p * x in a nonlinear constraint are now sometimes recognized and handled by abspower constraints.

- If polyhedral symmetry handling methods are used (cons_orbisack, cons_orbitope, cons_symresack), it is now possible to
  recompute symmetries if a restart occured.

- upgrade some more quadratic constraints to second-order cone constraints, that is,
  handle linear binary variables as if squared in simple upgrade and
  do not require bounds for variables that have a zero entry in the computed eigenvectors in the non-simple upgrade

- new variable event when changing the variable type

- It is no longer necessary to provide a SCIP pointer for the subproblem in SCIPaddBendersSubproblem if custom solving
  methods are defined. A NULL pointer can be supplied to SCIPaddBendersSubproblem. In this case, no internal Benders'
  cut generation methods can be used.

- Using the parameter "constraints/symresack/checkmonotonicity" one can now decide to upgrade to packing/partitioning
  symresacks even if the underlying permutation is not monotone.

- New branching rule `vanillafullstrong`, mostly for scientific purpose, with the following features:
  1) no cutoff or domain reduction: only branching;
  2) idempotent (optional): leave SCIP, as much as possible, in the same state before / after the strong branching calls
     - basically, do not update any statistic;
  3) donotbranch (optional): do no perform branching. So that the brancher can be called as an oracle only
     (on which variable would you branch ? But do not branch please);
  4) scoreall (optional): keep scoring variables, even if infeasibility is detected;
  5) collectscores (optional): store the candidate scores from the last call, which can then be retrieved by calling SCIPgetVanillafullstrongData();
  6) integralcands (optional): consider integral candidates for branching,
     i.e., get candidates from SCIPgetPseudoBranchCands() instead of SCIPgetLPBranchCands().

- If a reference value (misc/referencevalue) is given, the primal-reference and reference-dual integrals are calculated automatically and printed within the SCIP statistics.

- Locally valid cuts / rows are now considered for dual proof analysis when `conflict/uselocalrows` is set to TRUE.

- Linking variables in the linking constraint handler (cons_linking.{ch}) can now be integer or continuous. The coefficients of the binary variables are therefore now stored as SCIP_Real.

- To save memory, it is now possible to remove all variables from the internal symmetry data structures that are
  not affected by any symmetry.

- Allow to filter first variables from orbits and transfer pseudo cost information to variables in orbit

- Add integration of external MILP presolve library as a SCIP presolver plugin that runs on MILP problems

- Parallelisation can be used when applying Benders' decomposition. There are two different forms of parallelisation
  available. The first is applying Benders' decomposition within a parallel branch-and-bound. This is achieved through
  the integration with the UG framework. The second is the use of shared memory parallelisation for solving the Benders'
  decomposition subproblems. A priority queue has been added to help with load balancing.

- The Benders' decomposition framework can handle MINLPs. If a convex relaxation of the MINLP exists, then this is
  solved to generate optimality and feasibility cuts. The extensions to the framework are:
  - New generic solving methods to solve convex NLP subproblems.
  - Modification to benderscut_opt and benderscut_feas to enable the generation of cuts from convex NLPs.
  - Addition of benderscut_feasalt to generate feasibility cuts from an alternative subproblem that minimises the
    violation of infeasible problems.
  - Better handling of subproblem solution results

- Adds a feasibility phase to the Benders' decomposition subproblem solving methods. The feasibility phase adds slack
  variables to each of the constraints to ensure feasibility of the subproblem. A large coefficient is given to these
  slack variables in the objective function to penalise constraint violations. The coefficients are progressively
  increased until all slack variables take the value 0.0.

- Improved convexity check for Benders' decomposition subproblems. The constraints of the subproblem are now checked for
  convexity in the initialisation of the Benders' decomposition algorithm. This enables the solving of convex NLPs as
  Benders' decomposition subproblems.

- Benders' decomposition can be applied using decomposition supplied in the DEC format. To apply Benders' decomposition
  the parameters decomposition/benderslabels and decomposition/applybenders must be set to TRUE.

- new event handler event_estim.c/h that approximates search tree completion and estimates tree size
  to trigger restarts; many approximations of search tree completion and estimation, including WBE, SSG, and tree profile method
- new display column that reports approx. search tree completion during the search, and an overview in the statistics table
- added resources (script, tutorial, test data) to adapt tree size estimation to user instances.

- Orbital Fixing uses a list of variables that have been fixed globally since the computation of symmetries to filter
  symmetries. Previously, some plugins were disabled, which is not necessary anymore.

- A new presolver "dualsparsify" was added. It tries to combine columns (i.e. variables) to cancel nonzero coefficients in the constraint matrix.

- The presolver "tworowbnd" was implemented with better performance.

- To be able to calculate better bounds for the dual variables, the presolver "dualinfer" was extended by the ability to perform convex combinations of continuous columns.

- allow disabling of pricers during solving process

- added emphasis setting for numerically challenging instances

Performance improvements
------------------------

- Extended cut presolving by removing variables that been fixed at their bounds

- Improved branching point selection when branching on externals branching candidates. Instead of using exactly the
  LP solution, a point closer to the middle of the variables domain is chosen.

- Matrix presolvers that do not work on incomplete matrices now skip matrix creation if unsupported constraint types are detected.

- consLockBenders callback implemented to add down locks on the Benders' decomposition auxiliary variables and
  up and down locks per subproblem for all master problem variables. This allows the use of presolving and propagation
  with Benders' decomposition.

- improved performance of orbital fixing in several ways:
  store permutations in transposed form to improve cache efficency;
  reverse order to speed up filtering of permutations;
  handle variables globally fixed to 1 in list;
  use event handler to catch global fixings;
  speed up orbit computations;
  change handling of restarts;
  use only permutations that can contribute to a variable's orbit;

- allow rapid learning at local nodes

- allow to recompute cut without using fractional values for sepa_cgmip

- restrict the number of the clique table nonzeros relative to the number of problem nonzeros, which could be a performance bottleneck.

- variable fixings of LP face heuristic are now computed earlier; subproblem creation is skipped if not enough variables are fixed.

- Improved domcol presolver to not require a complete representation of all constraints in the matrix

- performance improvement of adaptive large neighborhood search heuristic on merely continuous problems. The heuristic
  stops if presolving in the sub-SCIP fixes less than 50 % of the current target fixing rate over all variables
  (including continuous).

- reduce memory usage in symmetry detection by a staggered allocation with decreasing overhead for larger instances

- improved full orbitope propagation using a static implementation or a dynamic reordering of orbitope rows by a global rank function

- improved detection of packing/partitioning orbitopes

- enable an in-tree restart if after a reasonable initialization, the estimated size of the remaining tree is large.


Examples and applications
-------------------------

- added methods to set and get hmin and hmax for optcumulative constraints

Interface changes
-----------------

### New and changed callbacks

- new optional callback `SCIP_DECL_DIVESETAVAILABLE` to check preconditions for this dive set, e.g., if an incumbent solution is available,
  which is passed as new argument to SCIPcreateDiveset(). SCIPcreateDiveset() has another new parameter "ispublic".

- new callback `SCIP_DECL_CONSHDLRCOPY` and `SCIP_DECL_CONSCOPY` in cons_orbisack and cons_symresack

- new `idempotent` argument to SCIPgetVarStrongbranchInt() and SCIPgetVarStrongbranchFrac(),
  so that statistics are not updated during the call. Likewise, new `updatecol` and `updatestat` arguments to SCIPcolGetStrongbranch().

- callback `SCIP_DECL_CONSHDLRENFOLP` can now also return SCIP_SOLVELP as *result, which indicates to the SCIP core that the LP relaxation
  should be solved again because the primal feasibility tolerance of the LP has been tightened (using SCIPsetLPFeastol())

- extension of SCIP_PQUEUE by a new callback SCIP_DECL_PQUEUEELEMCHGPOS to catch swaps as well as functionality to delete arbitrary elements from the priority queue.

### Deleted and changed API methods

- LPI:
  + now for all lp interfaces consistent requirements on SCIP_LPPAR:
    LPITLIM and BARRIERCONVTOL positive or zero; FEASTOL, DUALFEASTOL, LPTILIM strictly positive
  + now projecting SCIP_LPPAR values on feasible values for each lp interface
  + add interface to Glop
  + fixed mapping between scaling parameter values in Gurobi LPI lpi_grb
- Symmetry:
  + removed method SCIPseparateCoversOrbisack() in cons_orbisack.h since the orbitope constraint
    handler has its own implementation of this routine with advanced features now
  + renamed SCIPgetGeneratorsSymmetry() to SCIPgetSymmetry() and removed two arguments
  + extended method SCIPgetSymmetry(): It is possible to access both the original and
    transposed permutations matrix as well as the (independent symmetry) components of a permutation group now.
  + arguments of functions SCIPcreateConsOrbisack(), SCIPcreateConsBasicOrbisack(), SCIPcreateConsOrbitope(),
    SCIPcreateConsBasicOrbitope(), SCIPcreateConsSymresack(), SCIPcreateConsBasicSymresack(), and SCIPcreateSymbreakCons() extended
    by "ismodelcons" to encode whether the constraints are model constraints or not
  + the function SCIPgetSymmetry() no longer accepts the parameter recompute, but has parameter permvarmap as new input
  + removed SCIPgetPermvarsObjSymmetry(), SCIPsetSymmetryComponentblocked(), SCIPgetSymmetryComponentblocked(),
    SCIPgetSyminfoGloballyFixedVars(), SCIPcomputeGroupOrbitsSymbreak, SCIPincludePresolSymmetry(),SCIPincludePresolSymbreak(),
    and SCIPincludePropOrbitalfixing()
  + add function SCIPcomputeOrbitsComponentsSym() to compute orbits without filtering permutations and indices of orbits for each variable
- SCIPallowObjProp() and SCIPallowDualReds() are deprecated and replaced by SCIPallowWeakDualReds() and SCIPallowStrongDualReds(), respectively
- Benders' decomposition
  + changed SCIPstoreBenderscutCut() in scip_benders.c to SCIPstoreBendersCut(). Where this function used to take a
    SCIP_BENDERSCUT pointer, it now accepts a SCIP_BENDERS pointer.
  + the functions SCIPsolveBendersSubproblem() no longer accepts the parameter type. The type is not a necessary
    argument for the subproblem solving method.
  + arguments of functions SCIPbendersSolveSubproblemLP(), SCIPbendersSolveSubproblemCIP(), and SCIPbendersOnlyCheckConvexRelax() changed
  - removed SCIPbenderscutGetNAddedCuts() and SCIPbenderscutGetAddedCutData()


### New API functions
<<<<<<< HEAD
=======
=======

>>>>>>> 6283bf4e
- new argument "onlyifcomplete" in SCIPmatrixCreate() to skip matrix creation right after detecting unsupported constraint types
  and new arguments to count statistics when doing a clean-up of inactive variables in the constraints before building the matrix

- new argument "threadsafe" in SCIPcopy(), SCIPcopyConsCompression(), SCIPcopyOrig(), SCIPcopyOrigConsCompression and
  SCIPcopyBenders(). This argument must only be set to TRUE if the source and target SCIP instances are to be solved in
  parallel. Setting this argument to TRUE has a performance cost.

- new argument "append" in SCIPsetModifiedDefaultSettingsIpopt()
- functions SCIPclearRelaxSolVals(), SCIPsetRelaxSolVal(), SCIPsetRelaxSolVals(), SCIPsetRelaxSolValsSol(), and SCIPmarkRelaxSolValid()
  receive an additional argument "relax" to store the relaxation handler as creator of the relaxation solution.

- LP:
  - SCIProwGetOriginCons() now returns a SCIP_CONS* instead of a SCIP_CONSHDLR*, use SCIProwGetOriginConshdlr() for the previous behavior
  - SCIPcreateRowCons() and SCIPcreateEmptyRowCons() now expect a SCIP_CONS* instead of a SCIP_CONSHDLR*,
    use SCIPcreateRowConshdlr() and SCIPcreateEmptyRowConshdlr(), respectively, for the previous behavior
  - deprecated SCIPlpfeastol() and SCIPchgLpfeastol(), use SCIPgetLPFeastol() and SCIPsetLPFeastol()

- new parameter "divecontext" for every method that queries statistics for a diveset. The context can be used to distinguish between the dive set
  as single (standalone) heuristic or within Adaptive Diving.
- new parameters "divecontext" and "iterlim" to SCIPperformGenericDivingAlgorithm() to control in which context (single,adaptive) statistics are updated.

- SCIPcopyVars, SCIPcopy, SCIPcopyConsCompression, and SCIPgetVarCopy do not copy variables that are marked as relaxation-only,
  thus it cannot be assumed anymore that each active variable from the master SCIP also has a counterpart in the copy.
  SCIPcopy, SCIPcopyConsCompression, and SCIPcopyConss can now return *valid=TRUE if some non-checked and non-enforced constraints were not copied, e.g.,
  because they involved relaxation-only variables. Thus, a copy is already regarded as valid if all checked or enforced constraints were copied successfully.

- linking constraint handler:
  - changed type of vals argument from int* to SCIP_Real* in SCIPcreateConsLinking() and SCIPcreateConsBasicLinking()
  - SCIPgetIntvarLinking() has been renamed to SCIPgetLinkvarLinking().
  - changed return value of SCIPgetValsLinking() from int* to SCIP_Real*.
  - new method SCIPgetBinvarsDataLinking().

- SCIPbendersCheckSubproblemOptimality() now returns a boolean indicating whether the subproblem is optimal or not.
  Previously this result was returned through a parameter. The change was required to facilitate the integration with
  the UG framework.

- deleted SCIPcombineTwoInt(), SCIPcombineThreeInt(), SCIPcombineFourInt(); use the appropriate SCIPhashTwo(), ..., SCIPhashSeven() method instead

- SCIPsetupBendersSubproblem takes a parameter of the enforcement type.

- SCIPcreateNlpiProb takes a hashmap to store the map between the nlrows and the index in the nlrow array.

### New API functions

- SCIPallowWeakDualReds() and SCIPallowStrongDualReds() replace the deprecated SCIPallowObjProp() and SCIPallowDualReds(), respectively
- methods have been added to facilitate the transfer of Benders' decomposition cuts between solvers in UG. These include
  SCIPapplyBendersStoredCuts(), SCIPbendersGetNStoredCuts(), SCIPbendersGetStoredCutData() and
  SCIPbendersGetStoredCutOrigData().
- added SCIPisConvexAbspower()
- new functions SCIPsolGetType(), SCIPsolGetRelax(), SCIPsolSetRelax(), SCIPsolSetLPRelaxation(), SCIPsolSetStrongbranch(),
  SCIPsolSetPseudo to set or query the new type attribute of a primal solution. The type attribute gives information
  about the origin of the solution, ie, whether it was created by a relaxation handler,
  by the LP relaxation, by strong branching, by the current pseudo solution, or by a primal heuristic.
  The meaning of the argument 'heur' in all creation methods for primal solutions such as SCIPcreateSol() stays unchanged.
- added SCIProwGetOriginConshdlr(), SCIPcreateRowConshdlr(), SCIPcreateEmptyRowConshdlr()
- new API functions SCIPsetCommonSubscipParams(), SCIPtranslateSubSol(), and SCIPtranslateSubSols() shared by several Large Neighborhood Search heuristics.
- new API function SCIPgetLPDualDegeneracy() to get two measures for the dual degeneracy of the current LP
- new API functions SCIPdivesetIsAvailable() to check preconditions of a dive set and SCIPdivesetIsPublic() to check if the dive set can be used
  by other primal heuristics.
- new API functions SCIPcomputeOrbitsSym(), SCIPcomputeOrbitsFilterSym(), SCIPgetPropertiesPerm(), SCIPdetermineBinvarAffectedSym(),
  SCIPdetermineNVarsAffectedSym(), SCIPcomputeComponentsSym(), and SCIPextendSubOrbitope(), SCIPgenerateOrbitopeVarsMatrix() for symmetry computations
- new API functions SCIPvarIsRelaxationOnly() and SCIPvarMarkRelaxationOnly() to query and set, resp., whether a variable is marked as relaxation-only
- new API functions SCIPconshdlrGetNUpdateConss() and SCIPconshdlrGetUpdateConss(), for expert users only
- new API function SCIPgetNConflictDualproofsApplied()
- new API functions SCIPeventGetOldtype() and SCIPeventGetNewtype() for the new event when changing the variable type
- new API function SCIPisConvexConsQuadratic() to check whether a quadratic constraint is convex when a given set of variables would be fixed
- new API functions SCIPgetLPFeastol(), SCIPsetLPFeastol(), and SCIPresetLPFeastol() to get, set, and reset (to the default), respectively, the primal
  feasibility tolerance for the LP relaxation
- new API functions SCIPcleanupConss{Linear,Varbound,Setppc,Logicor,Knapsack}() to clean up inactive variables from those types of linear constraints
- new API function SCIPsetBendersSubproblemComp() used to add a custom comparison method for ordering the Benders'
  decomposition subproblem solves. The comparison method is used to help with load balancing.
- new API function SCIPgetRowObjParallelism to get the objective parallelism of a row
- new API function SCIPcolGetAge to get the age of a column
- added SCIPhashThree(), SCIPhashFive(), SCIPhashSix(), and SCIPhashSeven() that complement SCIPhashTwo(), SCIPhashFour() to combine 32bit integers to
  a 32bit hash value
- new API function SCIPgenerateAndApplyBendersOptCut is used to generate a Benders' optimality cut using the dual
  solutions. This function can be supplied vectors for the primal and dual solution for generating an optimality cut.
  This avoids the need for a SCIP instance to solve the Benders' decomposition subproblem and generating cuts.
- new API function SCIPconsAddCoef used for adding a coefficient to a linear-type constraint.
- new API functions SCIPconsNonlinearGetRhs, SCIPconsNonlinearGetLhs and SCIPconsNonlinearAddLinearCoef for getting the
  RHS and LHS from a nonlinear-type constraint and adding a linear coefficient to the constraint.
- new API function SCIPbendersSolSlackVarsActive for checking whether any slack variables from the feasibility phase are
  active in the subproblem solution.
- new API functions SCIPbendersSetSubproblemType and SCIPbendersGetSubproblemType sets and gets the subproblem type.
  This is either:
  - Convex constraints with continuous variables
  - Convex constraints with discrete variables
  - Non-convex constraints with continuous variables
  - Non-convex constraints with discrete variables
- new API functions SCIPbendersSetSubproblemIsNonlinear() and SCIPbendersSubproblemIsNonlinear() for setting and
  identifying whether the Benders' decomposition subproblems contain nonlinear constraints. Similarly, the functions
  SCIPbendersSetMasterIsNonlinear() and SCIPbendersMasterIsNonlinear() sets and identifies whether the Benders'
  decomposition master problem contains nonlinear constraints.
- new API function SCIPapplyBendersDecomposition for applying Benders' decomposition given a decomposition in the DEC
  format
- new API function SCIPwasNodeLastBranchParent to query if a node has been the parent of the most recent branching in the tree
- new API functions SCIPtreemodelInit(), SCIPtreemodelFree(), SCIPtreemodelIsEnabled(), SCIPtreemodelSelectCandidate() related to the new
  treemodel way of comparing branching candidates. These functions are only currently used for reliability pscost branching, but they can be used
  in other parts of the code.
- New function SCIPcalcChildEstimateIncrease() to compute the increase in the child estimation
- new API functions SCIPisOrbitalfixingEnabled() and SCIPgetSymmetryNGenerators() to check whether orbital fixing is
  enabled and to get the number of generators of the current symmetry group, respectively
- new API function SCIPdelNlRow() to remove a row from the NLP

### Event system

- new event type SCIP_EVENTTYPE_NODEDELETE to react on nodes that are about to be deleted from the tree

### Changed parameters

- renamed parameter "propagating/orbitalfixing/enableafterrestart" to ".../symmetry/recomputerestart"
- Parameter "misc/allowdualreds" is now called "misc/allowstrongdualreds"
- Parameter "misc/allowobjprop" is now called "misc/allowweakdualreds"
- changed default values of propagation (new value: 1, old value: 5) and separation frequency (new value: -1, old value: 5) in cons_orbitope.c
- all primal heuristics that use sub-SCIPs are disabled within the heuristics fast emphasis setting
- deleted parameter heuristics/localbranching/useuct, use heuristics/useuctsubscip instead
- changed default value of "presolving/symbreak/detectorbitopes" (new value: TRUE, old value: FALSE)
- extended range of "misc/usesymmetry" (new range: [0,3], old range: [0,2])
- deleted parameter "constraints/orbisack/checkalwaysfeas"
- deleted parameter "constraints/orbitope/checkalwaysfeas"
- deleted parameter "constraints/symresack/checkalwaysfeas"
- deleted parameter "presolving/symmetry/maxgenerators"
- deleted parameter "presolving/symmetry/checksymmetries"
- deleted parameter "presolving/symmetry/displaynorbitvars"
- deleted parameter "presolving/symbreak/conssaddlp"
- deleted parameter "presolving/symbreak/addsymresacks"
- deleted parameter "presolving/symbreak/computeorbits"
- deleted parameter "presolving/symbreak/detectorbitopes"
- deleted parameter "presolving/symbreak/addconsstiming"
- deleted parameter "propagating/orbitalfixing/symcomptiming"
- deleted parameter "propagating/orbitalfixing/performpresolving"
- deleted parameter "propagating/orbitalfixing/recomputerestart"
- changed default value of "heuristics/coefdiving/freq" (old: 10, new: -1)
- changed default value of "heuristics/conflictdiving/freq" (old: -1, new: 10)
- changed default value of "heuristics/conflictdiving/lockweight" (old: 1.0, new: 0.75)
- replaced parameter "numerics/lpfeastol" by "numerics/lpfeastolfactor" to specify which factor should be applied to the SCIP feasibility
  tolerance to initialize the primal feasibility tolerance of the LP solver
- enabling aggressive presolving now activates all available presolving plugins,
  and decreases the presolving/restartfac parameter correctly with respect to default.
- changed default value of heuristics/rins/nodesquot to 0.3 (was 0.1), to compensate
  the removal of a hard coded factor of 3.0 in the code without affecting the default behavior
  of the RINS heuristic.
- changed default value of "constraints/quadratic/empathy4and" (old: 0, new: 2)
- changed default value of "propagating/redcost/useimplics" (old: TRUE, new: FALSE)

### New parameters

- the possibility to define the Benders' decomposition auxiliary variables as implicit integer is provided. This
  behavior is controlled with an additional parameter in the Benders' decomposition framework.
- added parameter benders/<bendersname>/cutcheck to enable the generation of Benders' decomposition cuts during solution
  checking.
- constraints/orbitope/usedynamicprop: the possibility to propagate orbitope constraints by reordering the rows based on the
  branching strategy is provided (only possible for non-model constraints)

- new parameters heuristics/shiftandpropagate/minfixingratelp and heuristics/locks/minfixingratelp to stop the
  heuristics after propagating integer fixings if no sufficient fixing of the all variables (including continuous)
  could be achieved. These parameters help to avoid solving LP's that are comparable in hardness to the main root LP.

- Added parameters branching/midpull and branching/midpullreldomtrig to control by how much to move
  the branching point for an external branching candidate closer to the middle of the candidates domain. The
  default of 0.75 and 0.5, respectively, uses a point that is 75*alpha% closer to the middle of the domain, where
  alpha is the relative width of the candidates domain (width of local domain divided by width of global domain),
  if the latter is below 0.5, and alpha=1.0 otherwise. That is, with the default settings, a branching point is
  chosen closer to the middle of the candidates domain if the variables local domain is still similar to its
  global domain, but is chosen closer to the LP solution if the local domain is much smaller than the global
  domain.

- Added parameter lp/minmarkowitz to set the Markowitz stability threshold (range 0.0001 to 0.9999).
  High values sacrifice performance for stability.

- Added parameters benders/<bendersname>/lnsmaxcalls and benders/<bendersname>/lnsmaxcallsroot to the Benders'
  decomposition core. These parameters limit the number of Benders' decomposition subproblem checks, for the full
  branch-and-bound tree and root node respective, when solving the auxiliary problem of LNS hueristics. These
  parameters only have effect if the lnscheck parameter is set to TRUE.

- Added parameter cons/linear/maxmultaggrquot to limit the maximum coefficient dynamism of an equation on which
  multiaggregation is performed. This replaces a compiler define of the same name.
  Default value is 1000, smaller values make multiaggregations numerically more stable.
- new global parameter heuristics/useuctsubscip that affects all LNS heuristics using common sub-SCIP parameters

- new parameter branching/relpscost/degeneracyaware to switch degeneracy-aware hybrid branching

- new parameter separation/rapidlearning/checkexec to check whether rapid learning is allowed to run locally
- new parameters separation/rapidlearning/check{degeneracy,dualbound,leaves,nsols,obj} to enable checking the respective feature for local rapid learning
- new parameter separation/rapidlearning/maxcalls to limit the number of rapid learning executions
- new parameter separation/rapidlearning/nwaitingnodes to set the number of waiting nodes before the dual bound is checked
- new parameter separation/rapidlearning/mindegeneracy to set the minimal threshold of degenerate basic-variables
- new parameters separation/rapidlearning/minvarconsratio to set the minimal ratio of unfixed variables in relation to basis size

- new parameters to control the Benders' decomposition two-phase method.
  - constraints/benderslp/depthfreq: after the maxdepth is reached, then the two-phase method will only be called at
    nodes at a depth divisible by depthfreq.
  - constraints/benderslp/stalllimit: after the maxdepth is reached, if there has been no improvement in the dual bound
    for stalllimit number of nodes, then the two-phase method is executed for the next fractional LP solution that is
    encountered.
  - constraints/benderslp/iterlimit: after the root node, only iterlimit fractional LP solutions are used at each node
    to generate Benders' decomposition cuts.

- new parameters for symmetry handling
  - new parameter "propagating/symmetry/maxgenerators"
  - new parameter "propagating/symmetry/checksymmetries"
  - new parameter "propagating/symmetry/displaynorbitvars"
  - new parameter "propagating/symmetry/conssaddlp"
  - new parameter "propagating/symmetry/addsymresacks"
  - new parameter "propagating/symmetry/detectorbitopes"
  - new parameter "propagating/symmetry/addconsstiming"
  - new parameter "propagating/symmetry/ofsymcomptiming"
  - new parameter "propagating/symmetry/performpresolving"
  - new parameter "propagating/symmetry/recomputerestart"
  - new parameter "constraints/symresack/checkmonotonicity"
  - new parameter "propagating/symmetry/compresssymmetries"
  - new parameter "propagating/symmetry/compressthreshold"
  - new parameter "propagating/symmetry/disableofrestart"
  - new parameter "propagating/symmetry/symfixnonbinaryvars"

- new parameter for enabling shared memory parallelisation for solving Benders' decomposition subproblems. The parameter
  benders/<bendersname>/numthreads sets the number of threads used for parallel subproblem solving.

- new parameters to control enhancements for solving MINLPs by Benders' decomposition
  - benders/<bendersname>/execfeasphase: enables the feasibility phase for solving the Benders' decomposition
    subproblems
  - benders/<bendersname>/slackvarcoef: the initial coefficient of the slack variable for the feasibility phase
  - benders/<bendersname>/checkconsconvexity: should the constraints be checked for convexity. This can be set to FALSE
    if you are certain that the NLP subproblem is convex.

- new parameter presolving/clqtablefac (default value 2.0) as limit on number of entries in clique table relative to number of problem nonzeros

- new parameter conflict/uselocalrows (default: TRUE) to incorporate locally valid cuts / rows for dual proof analysis

- new return code SCIP_NOTIMPLEMENTED for functions, e.g., in the LPI that have not been implemented (yet)

- new parameter separating/cgmip/genprimalsols that allows to generate initial primal solutions from Gomory cuts

- new parameter branching/relpscost/filtercandssym to allow filtering from orbits

- new parameter branching/relpscost/transsympscost to transfer pseudo cost information to orbit

- new parameters for tree size estimation and restarts:
    - estimation/restarts/restartpolicy (default value n)
    - estimation/method (default value c)
    - estimation/restarts/restartlimit (default value 1)
    - estimation/restarts/minnodes (default value 1000)
    - estimation/restarts/countonlyleaves (default value FALSE)
    - estimation/restarts/restartfactor (default value 2)
    - estimation/coefmonoprog (default value 0.3667)
    - estimation/coefmonossg (default value 0.6333)
    - estimation/restarts/hitcounterlim (default value 50)
    - estimation/reportfreq (default value -1)
    - estimation/regforestfilename (default value "-")
    - estimation/completiontype (default value a)
    - estimation/treeprofile/enabled (default value FALSE)
    - estimation/treeprofile/minnodesperdepth (default value 20)
    - estimation/useleafts (default value TRUE)
    - estimation/ssg/nmaxsubtrees (default value -1)
    - estimation/ssg/nminnodeslastsplit (default value 0)

- new parameter constraints/linear/extractcliques to turn clique extraction off

- new emphasis setting emphasis/numerics to increase numerical stability of (mostly) presolving operations such as (multi-)aggregations at the cost of performance.

- new parameters for treemodel:
  - new parameter branching/treemodel/enable to enable the treemodel in reliability pscost branching and possible
    future parts of the code where it could be used.
  - new parameter branching/treemodel/highrule to specify which branching rule to use when treemodel thinks the node
    is high in the tree.
  - new parameter branching/treemodel/lowrule to specify which branching rule to use when treemodel thinks the node
    is low in the tree.
  - new parameter branching/treemodel/height to specify at which (estimated) height a node is high or low in the tree.
  - new parameter branching/treemodel/filterhigh to specify whether to filter dominated candidates in nodes which are
    high in the tree.
  - new parameter branching/treemodel/filterlow to specify whether to filter dominated candidates in nodes which are
    low in the tree.
  - new parameter branching/treemodel/maxfpiter to specify the maximum number of fixed-point iterations to use when
    computing the ratio of a variable using the fixed-point method.
  - new parameter branching/treemodel/maxsvtsheight to specify the maximum height to compute the SVTS score exactly
    before approximating it using the ratio.
  - new parameter branching/treemodel/fallbackinf defines the fallback strategy to use when the tree size estimates
    obtained by SVTS are infinite.
  - new parameter branching/treemodel/fallbacknoprim defines the fallback strategy to use when no primal bound is known
    and thus SVTS would not be able to compute a tree size (it would be infinite).
  - new parameter branching/treemodel/smallpscost defines the value under which pscosts are considered too small to be
    the deciding factor for branching, in which case it may be better not to use the treemodel.

- new parameters for symmetry handling constraint handlers to enforce that also non-model constraint are copied:
  - new parameter "constraints/orbisack/forceconscopy"
  - new parameter "constraints/orbitope/forceconscopy"
  - new parameter "constraints/symresack/forceconscopy"


### Data structures

- small changes in constants of hash functions
- added fast 2-universal hash functions for two to seven 32bit elements with 32bit output
- extended SCIPpqueueCreate() by additional callback argument SCIP_DECL_PQUEUEELEMCHGPOS to catch position changes
- new methods SCIPpqueueDelPos() to delete elements at a specific position in the priority queue and SCIPpqueueFind() to
  find a specific position. It is recommended to track position changes using the new callback SCIP_DECL_PQUEUEELEMCHGPOS.
  In contrast, using SCIPpqueueFind() can be slow because it needs to compare the element it searches for
  with each slot in the queue.

### Build system

- The default value for DFLAGS in the non-cmake buildsystem has changed from -MM to -MMD. This will break the
  generation of depend.* files if that was done by a compiler call that relied on -MM. The new preferred way
  to handle compilation dependencies is to additionally use $(DFLAGS) when compiling the object files (.o) and
  to include the generated .d files in the Makefile, see also "Build system / Makefile" below.

Unit tests
----------
 - new unit test for treemodel.

Testing
-------

 - fixed an issue that may have lead to wrong status reports in the evaluation scripts

Build system
------------

### Cmake

- avoid problem with doubly defined object together with CPLEX

### Makefile

- Removed static object compilation dependency files (depend.*). If using a GCC compatible compiler, then dependency
  files are now dynamically created and updated during build. The new dependency files (*.d) reside next to each object
  file (.o) in the corresponding obj subdirectory.
- added support for building against Ipopt >= 3.13
- unify compiler switches for Intel compiler and avoid problem with doubly defined object together with CPLEX

Fixed bugs
----------

- fix and improve memory handling in symmetry computation
- fix shown number of applied conflicts in solving statistics
- fix wrongly skipping strong branching call and using old information if LP was solved with 0 iterations
- fix minor bug in cut score calculation
- fixed several bugs related to rounding locks of variables not being updated correctly
- small fix in cons_varbound.c to skip changing bounds of multi-aggregated variables in separation callback
- fixed issue in SCIPtightenVar* and SCIPinferVar* that occurs for small bound changes
- fixed rejecting minimal boundchange that changed sign of variable, even though SCIPisLb/UbBetter approved it
- fixed issue in generateCutNonConvex() which is triggered when adding quadratic constraints during the solving process
- fixed bug in freeing the reoptimization data if no problem exists
- fixed bug in SCIPreoptReleaseData() when freeing all stored constraints
- fixed bug when freeing the transformed problem via interactive shell if reoptimization is enabled
- fixed two issues related to (near-)redundant logicor constraints in presolving
- fixed counting of aggregations in XOR constraint handler
- fixed handling of unbounded solutions
- fixed update of LP size information when an LP error occured during probing
- handle special case of variable bound constraints during aggregating variables
- tighten sides of linear constraints before trying to upgrade them to more specialized constraints (knapsack, logic-or etc.) when calling SCIPupgradeConsLinear()
- fixed an issue in repair heuristic in the case of loose (noncolumn) variables
- allow user to correctly set heuristics/alns/(un)fixtol
- fixed an issue in heur_completesol which is triggered during bound widening of unbounded continuous variables
- fixed bug in cons_indicator if addopposite is true
- fixed bug in sepa_disjunctive: treat case that conflictgraph is empty
- added safety check in conversion to rational number to avoid overflow
- fixed bug in interval evaluation with power-operator in certain situations
- fixed behavior of SCIPmatrixCreate() regarding memory management and column generation
- SCIPmatrixCreate() returns complete=FALSE when locks do not add up
- fixed bug in sepa_oddcylce when variables are fixed
- fixed numerical issues related to tighter constraint sides in varbound constraint handler
- fixed update of watchedvars in logicor constraint handler in case of a restart during the tree
- fixed treatment of multi-aggregated variables in logicor constraint handler
- handle special case of redundant implications
- fixed numerical issue related to almost-0-values in pseudosolution conflict analysis
- fixed numerical issue related to very large greatest common dividers in linear constraint handler
- avoid using implications on multiaggregated variables when propagating implications
- fixed creation of (Lagrangian) variable bounds in the OBBT propagator
- fixed sorting of primal solutions
- fixed cleaning of clean buffer in conflict analysis
- avoid probing on variables with huge bounds in shift and propagate heuristic
- fix issue in printing solutions for variables that have been added by the dual sparsify presolver
- fix issue related to fixing redundant logic-or constraints after presolving
- fixed bug when parsing logic-or and and-constraints
- fixed wrong assert in updateLazyBounds()
- fixed bug in pricestore, which resulted in too many problem variables being added
- fixed bug in cons_knapsack where weight of clique was not reset after an infeasibility was detected
- fixed bug in presol_inttobinary which did not take into account that the aggregation could be rejected due to numerics
- fixed bug in debug solution mechanism in connection to variables created by presol_inttobinary
- fixed wrong indexing while undoing the implications from a redundant variable in SCIPshrinkDisjunctiveVarSet
- redundancy checks in SCIPnodeAddBoundinfer now take a possible change to an active variable into account
- fixed adding already added quadratic rows to NLP relaxation during solve
- fixed issue related to variable locks in the varbound constraint handler
- fixed bug in the quadratic constraint handler when changing infinite constraint sides
- fixed sorting of variables in linear constraint handler
- added additional checks to ensure numerical stability of dual proofs
- fixed a case when activities of a linear constraint got unreliable but where still used for reductions
- ensure that lhs <= rhs for linear constraints (without tolerances)
- make handling of read errors in SCIPfread() consistent between version with and without ZLIB
- correctly drop variable events in cons_indicator in restart
- fixed bug in cons_orbitope with upgrading of orbitope constraints
- additional checks in some presolvers for time limit being exceeded
- fixed bug in presolving of cons_varbound with multi-aggregated variables
- improve numerics in conflict analysis by using double-double arithmetic
- fixed bound acceptance condition to avoid inconsistencies
- fixed numerics in pseudoobj propagator by using double-double arithmetic

Miscellaneous
-------------

- modified display column for memory usage ("mem"), which reports the memory usage most of the time, but shows the creator name
  (heuristic, relaxation handler, LP relaxation, strong branching, pseudo solution) of every new incumbent solution. Together with this change,
  heuristic display characters have been unified to represent the type of the heuristic
  (diving, Large neighborhood search, propagation, etc.), see also type_heur.h.
- added assert that ensures that the locks of a variable have been decreased to 0 when it is freed
- added more output for completing a partial solution
- checks in debug mode that clean buffer memory is really clean when being freed are now disabled by default
- don't compute symmetries if reoptimization is enabled
- prefer integral values when fixing an almost-fixed continuous variable in the trivial presolver
- changed the name of the variable that is added by the OSiL reader to represent the quadratic or nonlinear parts of the objective function
- SCIP_EXPORT is now defined as __attribute__((__visibility__("default"))) if GCC and no SCIP config header is used

@page RN60 Release notes for SCIP 6.0

@section RN602 SCIP 6.0.2
*************************

Features
--------

- The abspower constraint handler now passes more accurate convexity
  information to the NLP relaxation.

Examples and applications
-------------------------

- added parsing functionality for optcumulative constraints in CIP format

Interface changes
-----------------

### Interfaces to external software

- Updated the Mosek LP solver interface to support Mosek 9.0.

Build system
------------

### Cmake

- new target to 'doc' to build documentation
- ctests now fail if parameter file not found
- add flag STATIC_GMP and improve GMP find module
- remove non-API methods from library (API methods use new macro SCIP_EXPORT)
- increase minimal required CMake version to 3.3
- correct paths and dependency information when installing SCIP

Fixed bugs
----------
- fixed SCIP-Jack presolving bug that could lead to wrong results for Steiner arborescence problems
- fixed wrong unboundedness result in case not all constraints were already in the LP and enforcement was
  skipped because an optimal solution was found
- fixed wrong enforcement of constraints in the disjunction constraint handler
- fixed wrong behavior of concurrent solve ignoring initial solutions
- fixed bug in concurrent solve when problem was already solved in presolving
- aggregate non-artificial integer variable for XOR constraints with two binary variables and delete constraint
- copy the objective offset when copying the original problem
- fixed bug in SCIPlpiGetBInvARow in lpi_cpx using wrong size of resulting vector
- fixed quadratic runtime behavior in sepa_aggregation
- fixed statistics of separators
- improve numerical stability in varbound constraint handler by using double-double arithmetic
- fixed bug in propagation of dual proofs
- fixed bugs that arise for multiaggregated indicator variables by disallowing multiaggregation for them
- improve numerical stability in SCIPcomputeBilinEnvelope* by using double-double arithmetic
- fixed bug related to releasing pending bound changes in tree.c
- set STD FENV_ACCESS pragma to on in code that changes floating-point rounding mode
- disable GCC optimizations in main interval arithmetic code to prevent wrong optimizations
- fixed wrong assert in cons_xor concerning the variable type
- fixed different behavior of SCIPisLbBetter and SCIPisUbBetter between having NDEBUG defined or not
- correctly handle bound disjunctions in symmetry detection
- fixed issue in reliability branching related to the LP error flag not being reset
- fixed treatment of near-infinite bounds in shiftandpropagate's problem transformation
- fixed handling of infinite values in SCIPcomputeHyperplaneThreePoints()
- fixed comparisons of infinite values in heur_intshifting.c and heur_shifting.c
- fixed bug related to updating unprocessed cuts in the cutpool
- fixed bug related to enabling quadratic constraints during `CONSINITLP`
- add missing SCIP_EXPORT for functions used by GCG
- fixed memory leak and wrong initialization for trival cases in cons_symresack.c
- fixed bug with upgrading to packing/partitioning orbitopes
- fixed bug with the status while upgrading in presol_symbreak.c
- fixed wrong stage while clearing the conflict store
- fixed behavior of SCIPfixVar() by setting infeasible pointer to TRUE if fixval lies outside variable domain
- allow tightenVar() in SCIP_STAGE_PROBLEM stage
- fixed bug in cumulative constraint handler when separating the LP solution
- fixed issues with integer overflow in cumulative constraint handler
- fixed bug where the convexity of Benders' decomposition subproblems was checked even when users defined subproblem
  solving methods. Now, as per the documentation, the user must explicitly state whether the subproblem is convex
- fixed wrong indexing in heur_dualval
- fixed issue with basis status in SoPlex LPi

Miscellaneous
-------------

- statistics now output primal/dual bounds if objective limit is reached
- memory check in debug mode is now disabled by default
- message is now provided to the user to inform that automatic Benders' auxiliary variable lower bound computations are
  not activated when user defined subproblem solving methods are present
- corrected documentation of the primalgap in SCIP; describe when it will be infinite

@section RN601 SCIP 6.0.1
*************************

Features
--------

- when using a debug solution every (multi-)aggregation will be checked w.r.t. this solution

Performance improvements
------------------------

- try greedy solution first before solving knapsack exactly using dynamic programming in SCIPsolveKnapsackExactly,
  compute greedy solution by weighted median selection.
- don't consider implied redcost by default in the reduced cost propagator

Interface changes
-----------------

### Deleted and changed API methods and macros

- The preprocessor macro NO_CONFIG_HEADER now needs to be defined when
  including SCIP header files from a SCIP build or installation that
  has been build via the Makefile-only build system.

- The following preprocessor macros have been renamed:
  WITH_ZLIB to SCIP_WITH_ZLIB, WITH_GMP to SCIP_WITH_GMP, WITH_READLINE
  to SCIP_WITH_READLINE, NO_SIGACTION to SCIP_NO_SIGACTION, NO_STRTOK_R
  to SCIP_NO_STRTOK_R, ROUNDING_FE to SCIP_ROUNDING_FE, ROUNDING_FP to
  SCIP_ROUNDING_FP, ROUNDING_MS to SCIP_ROUNDING_MS. Note, however, that
  the names of macros NO_RAND_R and NO_STRERROR_R have not been changed
  so far.

### New API functions

- SCIPhashmapInsertInt(), SCIPhashmapSetImageInt(), and SCIPhashmapGetImageInt() to use integer values as images in hashmaps

### Command line interface

- warn about coefficients in MPS files with absolute value larger than SCIP's value for infinity

### Changed parameters

- default clock type for timing is now wallclock

Unit tests
----------

- added unit tests for exact knapsack solving and (weighted) median selection algorithms

Build system
------------

### Cmake

- add missing GMP dependency when compiling with SYM=bliss
- add DL library when linking to CPLEX to avoid linker errors
- new config.h header defining the current build configuration, e.g. SCIP_WITH_GMP

Fixed bugs
----------

- fixed handling of weights in cons_sos1 and cons_sos2 (NULL pointer to weights)
- fixed handling of unbounded LPs in SCIP and in several LPIs; added heuristic method to guess solution
- the STO reader is capable of handling scenarios defined using lower case "rhs"
- fixed OPB reader for instances without explicit plus signs
- correct dual solution values for bound constraints
- fixed recognition of variable with only one lock in cons_bivariate, cons_quadratic, and cons_nonlinear
- fixed update of constraint violations in solution repair in cons_bivariate, cons_quadratic, and cons_nonlinear
- print error message and terminate if matrix entries of a column are not consecutive in mps format
- fixed incorrect handling of fixed variables when transfer of cuts from LNS heuristic for Benders' decomposition
- fix returning local infeasible status by Ipopt interface if Ipopt finds problem locally infeasible
- skip attempt to apply fixings in linear constraint handler during solving stage as LP rows cannot change anymore
- fixed bug when reading >= indicator constraints in MPS format
- fix issue with nodes without domain changes if we ran into solution limit in prop_orbitalfixing
- fixed unresolved reference to CppAD's microsoft_timer() function on builds with MS/Intel compilers on Windows
- ignore implications added through SCIPaddVarImplication() that are redundant to global bounds also in the
  special case of an implication between two binary variables; also, use implications instead of cliques in the case
  of a binary implied variable with nonbinary active representative
- fixed bug with aggregated variables that are aggregated in propagation of cons_sos1
- fixed some special cases in SCIPselect/SCIPselectWeighted methods
- relaxed too strict assertion in Zirounding heuristic
- fixed the upgrade routine to XOR constraints: aggregate integer variable if its coefficient has the wrong sign
- fixed handling of nonartificial parity variables when deleting redundant XOR constraints
- earlier deletion of trivial XOR constraints (at most 1 operator left)
- fixed wrong hashmap accesses and added sanity check for the correct hashmap type
- avoid copying of unbounded solutions from sub-SCIPs as those cannot be checked completely
- corrected the output of the first LP value in case of branch-and-price
- fixed possible integer overflow, which led to wrong conclusion of infeasibility, in energetic reasoning of cons_cumulative.c

Miscellaneous
-------------
- do not scale linear constraints to integral coefficients

@section RN600 SCIP 6.0.0
*************************

Features
--------

- new diving heuristic farkasdiving that dives into the direction of the pseudosolution and tries to construct Farkas-proofs
- new diving heuristic conflictdiving that considers locks from conflict constraints
- restructuring of timing of symmetry computation that allows to add symmetry handling components within presolving
- `lp/checkstability` is properly implemented for SoPlex LPI (spx2)
- new branching rule lookahead that evaluates potential child and grandchild nodes to determine a branching decision
- limits on the number of presolving rounds a presolver (maxrounds) or propagator/constraint handler (maxprerounds)
  participates in are now compared to the number of calls of the particular presolving method, not the number of
  presolving rounds in general, anymore
- new miscellaneous methods for constraints that have a one-row linear representation in pub_misc_linear.h
- a Benders' decomposition framework has been added. This framework provides the functionality for a user to solve a
  decomposed problem using Benders' decomposition. The framework includes classical optimality and feasibility cuts,
  integer optimality cuts and no-good cuts.
- add statistic that presents the number of resolves for instable LPs
- new readers for stochastic programming problems in SMPS format (reader_sto.h, reader_smps.h)

Performance improvements
------------------------

- cuts generated from certain quadratic constraints with convex feasible region are now global
- performance improvements for Adaptive Large Neighborhood Search heur_alns.c
  + all neighborhoods now start conservatively from maximum fixing rate
  + new default parameter settings for bandit selection parameters
  + no adjustment of minimum improvement by default
- improved bound tightening for some quadratic equations
- constraint handler checking order for original solutions has been modified to check those with negative check priority
  that don't need constraints after all other constraint handlers and constraints have been checked
- deactivate gauge cuts

Examples and applications
-------------------------

- new example `brachistochrone` in CallableLibrary examples collection; this example implements a discretized model to
  obtain the trajectory associated with the shortest time to go from point A to B for a particle under gravity only
- new example `circlepacking` in CallableLibrary examples collection; this example models two problems about packing
  circles of given radii into a rectangle
- new price-and-branch application for the ringpacking problem
- new stochastic capacitated facility location example demonstrating the use of the Benders' decomposition framework

Interface changes
-----------------

### New and changed callbacks

- added parameter locktype to `SCIP_DECL_CONSLOCK` callback to indicate the type of variable locks

### Deleted and changed API methods

- Symmetry:
  + removed function SCIPgetTimingSymmetry() in presol_symmetry.h since this presolver does not compute symmetries independent
    of other components anymore
  + additional argument `recompute` to SCIPgetGeneratorsSymmetry() to allow recomputation of symmetries

- Random generators:
  + the seed of SCIPinitializeRandomSeed() is now an unsigned int
  + the seed of SCIPsetInitializeRandomSeed() is now an unsigned int and it returns an unsigned int
  + new parameter for SCIPcreateRandom() to specify whether the global random seed shift should be used in the creation of
    the random number generator

- Miscellaneous:
  + additional arguments `preferrecent`, `decayfactor` and `avglim` to SCIPcreateBanditEpsgreedy() to choose between
    weights that are simple averages or higher weights for more recent observations (the previous default).
    The last two parameters are used for a finer control of the exponential decay.
  + functions SCIPintervalSolveUnivariateQuadExpression(), SCIPintervalSolveUnivariateQuadExpressionPositive(), and
    SCIPintervalSolveUnivariateQuadExpressionPositiveAllScalar() now take an additional argument to specify already
    existing bounds on x, providing an entire interval ([-infinity,infinity]) gives previous behavior

### New API functions

- SCIPintervalSolveUnivariateQuadExpressionNegative()
- SCIPvarGetNLocksDownType() and SCIPvarGetNLocksUpType()
- SCIPaddConsLocksType()
- SCIPconsIsLockedTypePos(), SCIPconsIsLockedTypeNeg(), SCIPconsIsLockedType(), SCIPconsGetNLocksTypePos() and SCIPconsGetNLocksTypeNeg()
- SCIPstrncpy(), a safe version of strncpy()

### Changed parameters

- Removed parameters:
  - `heuristics/alns/stallnodefactor` as the stall nodes are now controlled directly by the target node limit within the heuristic
  - `presolving/symmetry/computepresolved` since this presolver does not compute symmetries independent of other components anymore
  - `separating/maxincrounds`

### New parameters

- `lp/checkfarkas` that enables the check of infeasibility proofs from the LP
- `heuristics/alns/unfixtol` to specify tolerance to exceed the target fixing rate before unfixing variables, (default: 0.1)
- `propagating/orbitalfixing/symcomptiming` to change the timining of symmetry computation for orbital fixing
- `lp/alwaysgetduals` ensure that the dual solutions are always computed from the recent LP solve
- `display/relevantstats` indicates whether the small relevant statistics are displayed at the end of solving
- `propagating/orbitalfixing/performpresolving` that enables orbital fixing in presolving
- `presolving/symbreak/addconsstiming` to change the timining of symmetry computation for symmetry handling inequalities
- `propagating/orbitalfixing/enabledafterrestarts` to control whether orbital fixing is enabled after restarts
- `benders/*` new submenu for Benders' decomposition related settings. This includes the settings related to the
  included Benders' decompositions and the general Benders' decomposition settings.
- `benders/<decompname>/benderscuts/*` submenu within each included Benders' decomposition to control the Benders'
  decomposition cuts. The cuts are added to each decomposition separately, so the setting are unique to each
  decomposition.

### Data structures

- new enum `SCIP_LOCKTYPE` to distinguish between variable locks implied by model (check) constraints (`SCIP_LOCKYPE_MODEL`)
  and variable locks implied by conflict constraints (`SCIP_LOCKYPE_CONFLICT`)
- expression interpreter objects are now stored in the block memory

Deleted files
-------------

- removed presolving plugin presol_implfree
- separated scip.c into several smaller implementation files scip_*.c for better code overview; scip.c was removed,
  but the central user header scip.h remains, which contains includes of the separated headers

Fixed bugs
----------

- fixed bug in gcd reductions of cons_linear regarding an outdated flag for variable types
- fixed bug in heur_dualval regarding fixing routine for integer variables
- suppress debug solution warnings during problem creation stage
- fixed check for activated debugging solution in components constraint handler
- fixed potential bug concerning solution linking to LP in SCIPperformGenericDivingAlgorithm()
- fixed reward computation in ALNS on continuous, especially nonlinear, problems
- fixed bug in freeing reoptimization data if problem was solved during presolving
- fixed check of timing in heur_completesol
- fixed wrong propagation in optcumulative constraint handler
- fixed non-deterministic behavior in OBBT propagator
- don't disable LP presolving when using Xpress as LP solver
- fixed possible `NULL` pointer usage in cons_pseudoboolean
- ensured that SCIPgetDualbound() returns global dual bound instead of the dual bound of the remaining search tree
- fixed rare division-by-zero when solving bivariate quadratic interval equation
- use total memory for triggering memory saving mode
- fix parsing of version number in the CMake module for Ipopt
- fixed handling of implicit integer variables when attempting to solve sub-MIP in nlpdiving heuristic
- added workaround for bug when solving certain bivariate quadratic interval equations with unbounded second variable
- fixed bug with releasing slack variable and linear constraint in cons_indicator
- fixed problem when writing MPS file with indicator constraints with corresponding empty linear constraints
- fixed bug in heur_vbound triggered when new variables were added while constructing the LP
- fixed bug with unlinked columns in SCIProwGetLPSolCutoffDistance()

Miscellaneous
-------------

- updated CppAD to version 20180000.0
- remove LEGACY mode, compiler needs to be C++11-compliant

@page RN50 Release notes for SCIP 5.0

@section RN501 SCIP 5.0.1
*************************

Features
--------

- SCIP executable handles the `SIGTERM` signal. If the process receives a `SIGTERM`, SCIP terminates the solution process with a
  new `SCIP_STATUS` code `SCIP_STATUS_TERMINATE` and displays all relevant statistics before exiting.
- add number of conflict constraints found by diving heuristics to statistics
- allow output of lower bounds for visualization
- added symmetry detection for linking constraints

Performance improvements
------------------------

- disable disaggregation of quadratic constraints by changing the default for `constraints/quadratic/maxdisaggrsize` to 1
  (disaggregation can still be very helpful on some instances, but also seems hurtful on others)

- Cuts:
  - increased threshold when to scale up cuts that are generated by nonlinear constraint handlers
  - test additional scaling factors in CMIR cut generation heuristic
  - cleaned up implementation of the cut selection procedure and added new cut quality measure
  - use random tie-breaking in cut selection

Interface changes
-----------------

### New API functions

- new methods SCIPtryTerminate() and SCIPterminated() in scip/interrupt.h for handling of SIGTERM signals.
- new method SCIPselectCuts() to run SCIP's cut selection procedure on a given array of cuts

### Changed parameters

- rename parameter `constraints/orbisack/orbisack/coverseparation` to `constraints/orbisack/coverseparation`

### New parameters

- `visual/displb` that enables output of lower bounds for visualization
- `presolving/symmetry/displaynorbitvars` (whether we display the number of affected variables in the statistics)
- `separating/efficacyfac` to change the weight of the efficacy in cut score calculation
- `separating/dircutoffdistfac` to change the weight of the directed cutoff distance in cut score calculation

### Data structures

- new `SCIP_STATUS` code `SCIP_STATUS_TERMINATE` in scip/interrupt.h for handling of SIGTERM signals.

Unit tests
----------

- expanded unit tests of the lpis
- added check to unit tests that problem is not solved after every change

Fixed bugs
----------

- fixed LP status to unsolved when marking LP to be resolved if objective limit has changed
- copy parameter settings to sub-SCIPs in SCIPcopyLargeNeighborhoodSearch() also when copying only LP rows
- fixed a check for fixed variables in Binpacking example
- generate deprecation warnings when using SCIPaddCut
- fix bug in sepa_gomory if cut is a bound change
- fixed handling of infinite bounds in cons_sos1

- Constraints:
  - fixed bug while scaling linear constraints
  - don't delete conflict constraints that were transformed into model constraints during a restart
  - fixed treatment of variable aggregations in knapsack constraint handler that led to wrong propagations

- LP Interface:
  - fixed LPI status after changing objective in lpi_cpx, lpi_grb, lpi_xprs, lpi_msk
  - fixed and unified asserts in LPIs
  - retrieve interior solution instead of (possibly non-existing) basic solution from mosek after using barrier without crossover in lpi_msk
  - fixed bug with `NULL` pointer handling in LPIs

- Heuristics:
  - fixed wrong cast in LP iteration limit computation in proximity search heuristic
  - fixed check for time limit in heur_nlpdiving
  - improved numerics and fixed stop criterion in zirounding heuristic

@section RN500 SCIP 5.0.0
*************************

Features
--------

- new numerical solution violations get printed when checksol is called
- added analysis of the clique table which identifies possible aggregations via the search for
  strongly connected components and may detect infeasible assignments on the way
- added macros to do computations with a higher precision by using double-double arithmetic
- extended conflict analysis by analyzing dual solutions of boundexceeding LPs
- revised internal debugging mechanism to check against a user given debug solution (debug.h)

- Heuristic:
  - add new heuristic MPEC that solves a MPEC reformulation of a mixed-binary nonlinear problem by regularized NLP reformulations
  - new primal heuristic ALNS that orchestrates eight different LNS heuristics adaptively
    using algorithms for the multi-armed bandit problem
  - three bandit selection algorithms to face sequential decision problems under uncertainty

- Presolving and symmetry:
  - added presol_symmetry.c for computing and storing symmetry information of a MIP
  - added presol_symbreak.c to detect special symmetry structures and to add symmetry handling constraints
  - SCIP can now automatically detect and compute symmetries in MIPs (if a graph automorphism code is linked in)
  - added cons_symresack.c to handle permutation symmetries in a binary programs via inequalities and propagation
  - added cons_orbisack.c to handle special permutation symmetries in a binary programs via inequalities and propagation
  - cons_orbitope.c can now handle full orbitopes as well

- Propagator:
  - added new propagator orbital fixing
  - utilizing linear inequalities to compute stronger linearizations for bilinear terms; the inequalities are computed in
    the OBBT propagator

- Cuts:
  - added API for aggregating rows for generating cuts which uses double-double arithmetic internally
  - added filtering of parallel cuts in the cut pool

- Plugins:
  + added new plugin type `table` for adding user-defined statistics tables
  + new presolving plugin presol_sparsify that tries to cancel nonzero coefficients in linear constraints by adding
    multiples of linear equalities

Performance improvements
------------------------

- use disjoint set to reduce peak memory usage and time to compute of clique table connectedness information
- add and use RESTRICT macro for some pointers
- improved the implementation of SCIPvarGetActiveRepresentatives
- speed-up reverse propagation
- removed bestrelaxsol and directly access relaxation solution instead to decrease overhead when using relaxation handlers
- for fast presolving emphasis, disable use of implications in logicor presolving
- use limit on the total number of nonzeros added to the clique table during the greedyCliqueAlgorithm of cons_knapsack.c
- revised disaggregation of quadratic constraints: the number of created constraints can now be controlled and the
  disaggregated constraints are scaled in order to increase numerical accuracy
- disabled reformulation of products of a binary variable with a linear term that does not solely involve binary variables
- speed up creation of LP in the computation of relative interior points
- improved dual ray analysis
- drop events of disabled linear constraints to reduce event processing effort

- Separation:
  - new implementation of zerohalf separator
  - enabled cutting plane separation in the tree
  - improved cut selection and management
  - improved cut post-processing: apply coefficient tightening, enforce maximal dynamism

- Heuristics:
  - improved selection of rows in CMIR aggregation heuristic
  - generate lifted flowcover cuts in CMIR cut generation heuristic
  - faster implementation of CMIR cut generation heuristic
  - use LP solution polishing during probing and diving mode to activate it during many primal heuristics; remains disabled
    during strong branching and OBBT
  - improved versions of the clique and variable bound pre-root heuristics that are often able to fix many more variables

Interface changes
-----------------

### New and changed callbacks

- New types:
  - added new abstract selection algorithm `SCIP_BANDIT` together with callbacks
  - added new types for symmetry handling

- LP interface:
  - dropped NLP termination status `SCIP_NLPTERMSTAT_UOBJLIM`

- NLP callbacks:
  - added parameter `objval` to `SCIP_DECL_NLPIGETSOLUTION` for returning the optimal objective value (can be set to `NULL`)

- Separation callbacks:
  - added parameter `allowlocal` to `SCIP_DECL_SEPAEXECLP` and `SCIP_DECL_SEPAEXECSOL` to switch generation of locally valid cuts
  - added parameter `dstatssize` to `SCIP_DECL_NLPIDELVARSET` and `SCIP_DECL_NLPIDELCONSSET`

### Deleted and changed API methods

- Branching rules:
  - removed parameter `allowaddcons` from SCIPselectVarPseudoStrongBranching(), SCIPselectVarStrongBranching(), and
    SCIPincludeBranchruleRelpscost()

- Constraint Handlers:
  - generalized SCIPcreateConsOrbitope() and SCIPcreateConsBasicOrbitope() method to three orbitope types (full, partitioning, packing)

- Cutting plane separation methods:
  - changed function signature of SCIPcalcMIR()
  - changed function signature of SCIPcalcStrongCG()
  - new method SCIPaddRow() to replace deprecated SCIPaddCut()
  - removed parameter `scaling` from SCIPgetRowprepViolation()
  - added parameter `allowlocal` to SCIPseparateSol()

- LP interface:
  - replaced LP parameters `SCIP_LPPARAM_LOBJLIM` and `SCIP_LPPARAM_UOBJLIM` by `SCIP_LPPARAM_OBJLIM`

- NLP interface:
  - SCIPnlpStatisticsCreate() and SCIPnlpStatisticsFree() now require a pointer to blockmemory as parameter
  - added parameter `objval` to SCIPnlpiGetSolution() of NLPIs for returning the optimal objective value (can be set to `NULL`)
  - added parameter `varnameslength` to SCIPexprParse()
  - added parameter `dstatssize` to SCIPnlpiDelVarSet() and SCIPnlpiDelConsSet()
  - added modifier const to `exprtree` parameter of SCIPnlpiChgExprtree()

- Primal heuristics:
  - SCIPheurPassIndicator() has a new parameter which allows to pass the objective of the solution

- Relaxator methods:
  - added parameter `includeslp` to SCIPmarkRelaxSolValid(), SCIPsetRelaxSolVals() and SCIPsetRelaxSolValsSol();
  - removed parameter `includeslp` from SCIPrelaxCreate() and SCIPincludeRelax()
  - removed functions SCIPrelaxIncludesLp() and SCIPrelaxSetIncludesLp()
  - replaced method SCIPgetRelaxFeastolFactor() by SCIPrelaxfeastol() and added SCIPchgRelaxfeastol()

- Misc:
  - changed return type of SCIPcliqueGetId() from `int` to `unsigned int`
  - SCIPsolveParallel() is deprecated; use SCIPsolveConcurrent() instead
  - removed SCIPvarGetCliqueComponentIdx(); the connectedness information of the clique table is now stored as a
    `SCIP_DISJOINTSET` member of the clique table and cannot be publicly accessed
  - added parameter `copytables` to SCIPcopyPlugins()
  - SCIPsolveParallel() has been deprecated, use the new method SCIPsolveConcurrent() instead
  - allowed SCIPgetNConss() in stage `SCIP_STAGE_INITSOLVE`

### New API functions

- SCIPaddRow() to replace deprecated SCIPaddCut()
- methods to display linear constraint classification types; use SCIPclassifyConstraintTypesLinear()
  after reading a problem to classify linear constraint types
- public methods SCIPvariableGraphBreadthFirst() and SCIPvariableGraph{Create,Free}() to
  perform breadth-first search on the variable constraint graph used by the GINS and ALNS heuristics
- SCIPsetProbingLPState() to install given LP state and/or norms at the current probing node
- SCIPbranchcandGetLPMaxPrio() and SCIPbranchcandGetExternMaxPrio() to query the maximal branching priority of given
  branching candidates; also added SCIPbranchcandGetNPrioLPCands() to access the number of LP candidates with this priority.
- SCIPupdateSolIntegralityViolation(), SCIPupdateSolBoundViolation(), SCIPupdateSolLPRowViolation(),
  SCIPupdateSolConsViolation() and SCIPupdateSolLPConsViolation() for updating numerical solution violations, as well as
  SCIPactivateSolViolationUpdates() and SCIPdeactivateSolViolationUpdates() for activating/deactivating violation updates globally
- SCIPsetSubscipDepth() to set the depth of SCIP as a copied subproblem during problem stage
- SCIPdivesetGetNSols() to query the number of found solutions from a diveset.
- SCIPnextafter() that wraps different nextafter methods to return the next representable value after a given value
- SCIPlinConsStats{Create,Free,GetTypeCount,GetSum}() and SCIPprintLinConsStats() to work with linear constraint classification through the C API
- SCIPgetRowNumIntCols() that returns the number of integer columns in a row
- SCIPsetSlackVarUb() to control upper bound of slack variable in cons_indicator

- Data structures:
  - methods SCIPrandomCreate() and SCIPrandomFree() are no longer public and should be replaced by SCIPcreateRandom() and
    SCIPfreeRandom(), respectively (the new methods respect the global parameter `randomization/randomseedshift` automatically)
  - methods SCIPdigraphCreate() and SCIPdigraphCopy() are no longer public and should be replaced by SCIPcreateDigraph() and
    SCIPcopyDigraph(), respectively, which receive a \SCIP argument and are more robust towards future interface changes

- Bilinear:
  - SCIPgetAllBilinearTermsQuadratic() to access data of all existing bilinear terms in quadratic constraints
  - SCIPaddBilinearIneqQuadratic() to propose an inequality with two variables that appear in a bilinear term
  - SCIPcomputeBilinEnvelope{1,2}() to compute a linearization of a bilinear term when considering at most two linear inequalities

- Clique:
  - SCIPcliqueGetIndex() which returns the unique identifier for the given clique
  - SCIPgetNCliquesCreated() which returns the number of cliques created so far

- Cutting plane separation methods:
  - SCIPisCutNew() that returns whether a cut is already present in the global cut pool
  - SCIPgetSepaMinEfficacy() to access separating/minefficacy(root)

- Interfaces:
  - interface methods to create and use bandit algorithms implemented as SCIP core plugins
  - interface methods for aggregating rows and computating MIP cuts, see cuts.h
  - interface method SCIPsetRandomSeed() to (re)set a random number generator seed

### Command line interface

- new interactive shell functionality to display linear constraint classification types;
  use `display linclass` after reading a problem to classify linear constraint types
- new command line parameter `-r` to pass a nonnegative integer as random seed.

### Interfaces to external software

- added interface to the NLP solver WORHP
- added interface to the NLP solver FilterSQP
- added interface to graph automorphism algorithms in `src/symmetry/` (initially only to BLISS)
- unify handling of objective limit in LPIs by replacing LPI parameters `SCIP_LPPAR_LOBJLIM` and `SCIP_LPPAR_UOBJLIM` by
  `SCIP_LPPAR_OBJLIM`
- dropped support for MOSEK < 7.0.0.0

### Changed parameters

- changed and removed several parameters for zerohalf separator
- replaced `constraints/quadratic/disaggregate` by `constraints/quadratic/maxdisaggrsize` to bound
  the total number of created constraints when disaggregating a quadratic constraint
- new value 3 for parameter `lp/solutionpolishing` to enable LP polishing only during probing and diving mode
- parameter `conflict/useboundlp` has new values `d` (only dual solution analysis) and `b` (both, conflict and dual solution analysis)

- Heuristics:
  - fixed typo `heuristics/completesol/maxunkownrate` has changed to `heuristics/completesol/maxunknownrate`
  - replaced parameter `heuristics/{clique,vbounds}/minfixingrate` by `heuristics/{clique,vbounds}/minintfixingrate` and
    `heuristics/{clique,vbounds}/minmipfixingrate`, which check the fixing rate before LP solving and after sub-MIP presolve

- Separating:
  - parameter `separating/maxstallrounds` only applies to nodes in the tree (not the root node, anymore); use the new
    parameter `separating/maxstallroundsroot` for the root node
  - moved parameters for flowcover and cmir separators to `separating/aggregation`

- Removed parameters:
  - `constraints/{abspower,bivariate,nonlinear,quadratic,soc}/scaling`
  - `constraints/{abspower,bivariate,quadratic,nonlinear}/mincutefficacysepa`
  - `constraints/{abspower,bivariate,quadratic,nonlinear}/mincutefficacyenfofac`
  - `constraints/soc/minefficacy`
  - `conflict/usemir`
  - `conflict/prefermir`
  - `heuristics/clique/{multiplier,initseed}`
  - `separating/feastolfac`
  - `separating/orthofac`
  - `separating/cgmip/allowlocal` (use parameter passed to separation callback instead)
  - `separating/{gomory,strongcg}/maxweightrange`

### New parameters

- `conflict/prefinfproof` (prefer infeasibility proof to boundexceeding proof)
- `conflict/sepaaltproofs`
- `constraints/indicator/maxsepanonviolated` to stop separation after separation of non violated cuts
- `constraints/orbisack/coverseparation` (whether orbisack cover inequalities should be separated)
- `constraints/orbisack/orbiSeparation` (whether facet defining inequalities for orbisack should be separated)
- `constraints/orbisack/coeffbound` (maximal value of coefficients in orbisack facet inequalities)
- `constraints/orbisack/checkpporbisack` (check whether orbisacks can be strengthened by packing/partitioning constraints)
- `constraints/orbisack/checkalwaysfeas` (whether conscheck returns always `SCIP_FEASIBLE`)
- `constraints/orbitope/checkpporbitope` (check packing/partitioning orbitopes)
- `constraints/orbitope/sepafullorbitope` (separate full orbitopes)
- `constraints/orbitope/checkalwaysfeas` (whether conscheck returns always `SCIP_FEASIBLE`)
- `constraints/quadratic/{usebilinineqbranch,minscorebilinterms,bilinineqmaxseparounds}`
- `constraints/quadratic/disaggrmergemethod` to change the strategy of how to merge independent blocks of quadratic constraints
- `constraints/quadratic/mincurvcollectbilinterms` to change the minimal curvature of constraints
  to be considered when returning bilinear terms to other plugins
- `constraints/quadratic/binreformbinaryonly` to disable reformulation of products of binary and non-binary variables
- `constraints/symresack/ppsymresack` (check whether symresacks can be strengthend by packing/partitining constraints)
- `constraints/symresack/checkalwaysfeas` (whether conscheck returns always `SCIP_FEASIBLE`)
- `expbackoff` to all separators which increases the frequency exponentially over the depth in the tree
- `heuristics/completesol/{beforepresol,maxlpiter,maxcontvars}`
- `heuristics/{clique,vbounds}/maxbacktracks` to limit the number of backtracks in the fix-and-propagate phase
- `heuristics/{clique,vbounds}/uselockfixings` to enable fixing of additional variables based on variable locks
- `heuristics/vbounds/{feasvariant,tightenvariant}` to specify the fixing variants used by the vbounds heuristic
- `lp/refactorinterval` to change the refactorization interval of the LP solver
- `misc/debugsol` to specify a debug solution that should be checked during the solve
- `misc/usesymmetry` to determine whether symmetry handling should be used
- `presolving/symbreak/conssaddlp` (whether symmetry handling inequalities should be added to the LP)
- `presolving/symbreak/addsymresacks` (whether symresacks should be used to handle symmetries)
- `presolving/symbreak/computeorbits` (whether symmetry orbits should be computed)
- `presolving/symbreak/detectorbitopes` (whether it should be checked if some symmetries can be handled by orbitopes)
- `presolving/symmetry/computepresolved` (Whether symmetries are computed after presolving)
- `presolving/symmetry/maxgenerators` (maximal number of generators generated by symmetry detection)
- `presolving/symmetry/checksymmetries` (whether validity of computed symmetries should be verified)
- `propagating/obbt/{itlimitfactorbilin,minnonconvexity,createbilinineqs}`
- `propagating/vbounds/minnewcliques` to specify the minimum number of new cliques to trigger another clique table analysis
- `propagating/vbounds/{maxcliquesmedium,maxcliquesexhaustive}` to limit the number of cliques relative to the
  number of binary variable for performing clique table analysis
- `separating/maxincrounds`
- `separating/maxlocalbounddist`, `separating/maxcoefratio` and `separating/intsupportfac`

### Data structures

- new type `SCIP_Shortbool` (equal to uint8_t) for storing Boolean values in a more compact manner
- new disjoint set data structure `SCIP_DISJOINTSET` to incrementally update connectedness information for a graph on nodes {0,...,n-1}
- new red black tree data structure defined in `src/scip/rbtree.{c,h}`
- new object `SCIP_LINCONSSTATS`, see type_cons.h, to work with linear constraint classification through the C API
- added new type `SCIP_TABLE` together with callbacks to output SCIP statistics

Unit tests
----------

- added several tests for the LP interface
- added tests that cover nonempty linear constraint classification types
- added tests for the double double arithmetic, the new red black tree data structure, the nlpi, obbt, interval arithmetics,
  symmetry computation, objective function changes in probing, computing envelopes of bilinear function, relaxation enforcement

Build system
------------

- added interface to the NLP solver WORHP; set `WORHP=true` in order to link to WORHP
- added interface to the NLP solver FilterSQP; set `FILTERSQP=true` in order to link to FilterSQP

### Cmake

- added support for sanitizers in debug mode and options SANITIZE_ADDRESS, SANITIZE_MEMORY, SANITIZE_UNDEFINED, SANITIZE_THREAD
- added option SYM to specify which graph automorphism package (bliss, none) should be used, if available
- disable non-standard compliant floating point optimizations in combination with intel compilers
- improve Visual Studio compilation
- only accept IPOPT version 3.12.0 or higher
- preserve correct rpath in library (e.g. path to libipopt) when installing

### Makefile

- new flag `DEBUGSOL={true,false}` to enable checks against a user given debug solution
- added flag SYM to specify which graph automorphism package (bliss, none) should be used
- default value for ZIMPL in the Makefile is now `false`

Fixed bugs
----------

- fix wrong statistic display of diving leaf solutions
- fixed order of SCIPcalcCliquePartition() in corner case where no cliques are available
- fix treatment of infinite lower bound in proximity objective cutoff
- fixed minor issue in expression graph simplification

- Separator:
  - fix linear knapsack relaxation during separation if a binary variable does not have a solution value in [0,1].
  - fixed potential ressource leaks in SCIPsolveLinearProb(), expr.c, sepa_eccuts, cons_cumulative.c, cons_nonlinear.c
  - fixed bug in cons_orbitope.c, where wrong terminating index in separation of SCIs was used
  - fixed wrong mapping of permuted basis indices in gomory separator
  - fixed integer objective separator for objective scales < 1

- Presolver:
  - fixed numerical issues in boundshift presolver when aggregating integer variables
  - fixed aggregation of variables in boundshift presolver that contain large variable bounds

- Heuristic:
  - fixed bug in feasibility pump heuristic when switching on the `usefp20` parameter
  - fixed handling of LOOSE variables in locks heuristic
  - fixed creation of conflicts in clique heuristic for incomplete LPs

- Constraints:
  - fixed bug in mps reader. Reader now prints `OBJSENSE` section and tries to generate unique names of constraints
  - fixed upgrade to a varbound constraint if abspower constraint contains a multi-aggregated variable
  - fixed several bugs related to hashing of constraints/rows in cutpool.c and cons_linear.c
  - fixed registration of almost fixed nonlinear variables in abspower constraints

- Propagator:
  - fixed releasing of variables in the genvbounds propagator in case the problem could be solved during presolving of a restart
  - fixed numerical issues in bound widening of variable bound constraint handler and vbound propagator during conflict analysis

@page RN40 Release notes for SCIP 4.0

@section RN401 SCIP 4.0.1
*************************

Features
--------

- added parsing functionality to cardinality constraint handler for CIP format
- allow to relax objective limit in reoptimization in presolved stage
- suppress excessive printing about numerical troubles in LP on default verblevel (high)

Performance improvements
------------------------

- only accept passed improving solutions in heur_indicator
- add and use RESTRICT macro for some pointers
- sorting of parents and children for some expression types is now independent of memory layout

- Constraints:
  - widened a bottleneck in simplifying long signomial sums in a nonlinear constraint
  - unified and extended code that improves numerics of cuts generated by nonlinear constraint handlers

- Separation:
  - stop separation in cons_indicator after maxsepanonviolated many non violated separated cuts
  - improve choice of variable to enter support in separation of cons_indicator

Interface changes
-----------------

### New API functions

- SCIPvalidateSolve() to compare solving result with an external primal and dual reference value
- SCIPisObjChangedProbing() to check whether the objective function has changed during probing mode
- SCIPgetDualSolVal() to get the dual solution value of a constraint
- SCIPisLPPrimalReliable() and SCIPisLPDualReliable() to check whether the current primal / dual LP solution
  were successfully checked for feasibility

### Command line interface

- New option in the interactive shell to validate the solution against an external primal and dual reference value
- added command line option `-o` and command `validatesolve` in interactive shell
  to validate the solution against an external primal and dual reference value.

### Interfaces to external software

- Updated and new interfaces to Mosek 8.1, GAMS and Gurobi
- new LP interface to Glop (Google OR tools); CMake only

### Changed parameters

- renamed parameter `heuristics/completesol/maxunkownrate` to `heuristics/completesol/maxunknownrate`

Testing
-------

- add options to make test target (see Makefile section)

Build system
------------

### Cmake

- New CMake build system alongside the usual Makefile setup

### Makefile

- added make options for specifying EXECUTABLE and OUTPUTDIR variables for the make test target

Fixed bugs
----------

- fixed unintended behavior of interrupt signal handler inside SCIP copies
- fixed uninitialized values in SCIP's digraph data structure after calling SCIPdigraphResize()
- fixed issue related to SCIPcreateFiniteSolCopy() not being able to remove all infinite fixings
- fixed issue in SCIPcopyLimits() w.r.t. soft time limit
- fixed bug in dynamic resizing of hashtables and hashmaps
- added workaround for bug in primal simplex of cplex 12.7.1.0 occuring when attempting to solve LPs without rows without presolving
- fixed bug in binpacking example that might have led to doing the same branching several times
- fixed memory issue in binpacking example
- in GAMS writer, forbid also various parenthesis characters in gams symbol names
- added missing definition of `SCIP_UNUSED` in memory.h if def.h is not included
- treat reopt bugs: Avoid numerical problems with changing objective; fix check for changed objective
- fixed reading issue in mps reader: integer variables fixed to 0 or 1 are treated as binaries now,
  allowing to use them as indicator variables
- afternode heuristics are now called even if the node limit was reached and the solving process will be stopped
  after the current node
- fixed bug when activating probing mode with a non-empty separation storage

- LP interfaces:
  - fixed guard against using old Gurobi versions in lpi_grb.c: Gurobi 7.5 was not permitted
  - fixed wrong handling of unboundedness status in lpi_grb.c
  - fixed wrong handling of row basis status in lpi_grb.c

- Propagator:
  - fixed bug in shift and propagate--variable information with a negation transformation is correctly reset after backtracking
  - fixed bug in genvbounds propagator when applying a restart after the root node

- Constraints:
  - fixed bug in varbound coefficient tightening: if a varbound constraint only contained one variable afterwards,
    it may have been deleted without applying the induced bound, if the change was too small, this is now forced
  - fixed potential wrong locks update after a varbound constraint became redundant in coefficient tightening
  - fixed potentially wrong cleanup of fixed variables in nonlinear constraint handler
  - fixed memory leak in OSiL reader when using SOS constraints

- Solution:
  - improved handling of infinite values in a primal solution in quadratic and nonlinear constraints
  - fixed bug in computing violation and cut for certain nonlinear constraints when LP solution is slightly out of bounds
  - fixed debug solution check that appeared in probing mode when the objective function has changed
  - relaxed a too strong assert concerning solutions close to the objective limit

@section RN400 SCIP 4.0.0
*************************

Features
--------

- Introduced support for partial or infeasible user solutions, which SCIP tries to complete/repair heuristically
- implemented linear time methods for (weighted) median selection for joint arrays of various types
- added adaptive solving behavior of SCIP based on solving phases and heuristic transitions, if enabled via `solvingphases/enabled`
- can now solve relaxations within probing
- in case of multiple relaxators the best solution is saved instead of the last one
- added write callback for reader_bnd
- added possibility to use a reference value for advanced analysis of the tree search. If a finite reference value
  (an objective value in original objective space) is passed via misc/referencevalue, SCIP keeps track of the
  number of nodes exceeding the reference value and the number of early backtracks -- path switches in the tree when
  a child node with lower bound smaller than the reference value was available.
- added reading capabilities for partial solutions with extension *.mst
- new global shift off all random seeds (randomization/randomseedshift) and unification of all existing random seeds
- use new macros SCIPdebugMsg(), SCIPsetDebugMsg(), SCIPstatDebugMsg() at all places where it makes sense
- new random number generator in pub_misc.h
- add check whether variables have been released when freeing SCIP
- a print callback can now be specified for user expressions

- LP Solutions:
  - will now enforce relaxation solution instead of lp or pseudosolution if lowerbound is better and the whole lp is included in the relaxation
  - new feature solution polishing to improve integrality of LP solutions

- Constraints:
  - new constraint handler for cardinality constraints
  - added interval-evaluation of sine and cosine
  - allow to create constraints of constraint handlers that don't need constraints
  - New constraint handlers cardinality and components

- Conflicts:
  - implement a storage for conflicts to have more control over active conflicts
  - Improved conflict analysis through central conflict pool and dual ray analysis for primal infeasible LPs; can now analyze dual
    unbounded rays of primal infeasible LPs

- Presolving:
  - New presolvers that disaggregate SOC constraints and reformulate QP's by adding KKT conditions
  - new presolving step for variables contained in a single quadratic constraint with proper square coefficients
  - add new presolving step to disaggregate second order cone constraints
  - new presolving method presol_qpkktref to add the KKT conditions of a QP
  - implemented and extended stuffing presolving in linear constraint handler
  - new components constraint handler which replaces the components presolver; it searches for independent subproblems
    and solves small ones as sub-SCIPs during presolve, larger ones are solved alternatingly during the main solving process
  - new presolving timing FINAL: presolving methods with this timing are only called once after all other presolvers with timings
    FAST, MEDIUM and EXHAUSTIVE are finished; during this timing only reductions are allowed that are self-contained, e.g.,
    fixing all variables and deleting all constraints of an independent component; note that reductions found in this timing
    do not trigger a new presolving round

- Separation and Cuts:
  - can now separate perspective cuts for indicator constraints
  - add sepa_convexproj, a separator which projects onto convex relaxation and build gradient cuts at the projection
  - add sepa_gauge, a separator which computes an interior point of a convex relaxation and performs a binary search in the segment joining
    the interior point and the point to separate until it finds a point in the boundary of the feasible region where to build a gradient cut
  - changed handling of coupling constraints in cons_indicator; the cuts will not be added to the pool, but are separated by default
  - concurrent solving mode that allows to run multiple SCIP instances, that share solutions and global variable bounds, in parallel
  - Revised pseudo random number generation and introduced central random seed for all plugins

- Heuristics:
  - new Graph induced neighborhood search (GINS) primal heuristic that uses neighborhoods
    based on distances in the variable constraint connectivity graph.
    In addition, the heuristic supports a rolling horizon-like procedure to solve auxiliary problems
    for neighborhoods with increasing distance from the starting neighborhood.
  - new primal heuristic LP face that tries to find an integer solution inside the optimal LP face.
  - new heuristic that tries to complete partial solutions
  - the subnlp heuristic now gives ownership of a found solution to the heuristic that constructed the starting point, if any;
    as a consequence, MIP heuristics may now be shown more frequently for having found a solution when solving MINLPs, even
    though the solutions required an additional NLP solve

- Propagator:
  - add prop_nlobbt, a nonlinear optimization-based bound propagator solving two convex NLP relaxations for each variable
  - nodes can now be postponed; currently, this can only be triggered by BEFORELP propagation callbacks

- Statistic:
  + Extended statistic output displayable via the interactive shell
  + new statistic computed: `Root LP Estimate` that shows the root LP best-estimate with every pseudo-cost update
  + added leaf statistics about LP objective limit|feasible|infeasible leaves to the statistics output and
    to the callable library: SCIPgetNObjlimLeaves(), SCIPgetNFeasibleLeaves(), SCIPgetNInfeasibleLeaves()
  + next to the number of found solution, also the number of new best solutions is now printed for each heuristic
    (and relaxation solutions) in the statistics in the `Primal Heuristic` section.

Performance improvements
------------------------

- Extended the presolving timings by an additional timing FINAL for self-contained reductions
- Randomized tie-breaking in different parts of the code to reduce performance variability
- use connectedness information of the clique table to speed up the clique partitioning algorithm
- knapsack approximation algorithms use linear-time weighted median selection instead of sorting
- improved greedy solution in SCIPsolveKnapsackApproximatelyLT() for the flow cover separation
- reduce performance variability by using random numbers as tie-breaker for external branching candidates

- Heuristics:
  - adjusted most Large Neighborhood Search heuristics such that they collect their variable fixings first in an array,
    and only create and populate a sub-SCIP if enough variables will be fixed.
  - reduce performance variability by using a small perturbation in the undercover heuristic
  - 1-opt heuristic can now be repeatedly executed as long as new incumbents are found

- Constraints:
  - Improved and extended stuffing inside of linear constraint handler
  - Changed handling of coupling constraints in cons_indicator
  - SCIP supports constraint compression for problem copies; constraint compression denotes the immediate
    removal of fixed variables from constraint data at creation time to reduce memory requirements.

- Propagation:
  - rewrote the propagate-and-cut-and-price loop so that successful propagations with DURINGLPLOOP timing, bound changes found by separation,
    and new primal solutions now trigger a new round of node solving, starting with propagation; improved tuning of propagation and heuristic timings
  - tuned propagation methods of several constraint handlers
  - make more use of SCIPmarkConsPropagate() to mark constraints for propagation and improved the internal handling of marked constraints
  - improve propagation of absolute-value expression in the case that the sign of the argument is fixed

Interface changes
-----------------

### New and changed callbacks

- Concurrent SCIP:
  - extended interface to support concurrent solving mode

- Constraint Handlers:
  - new optional callback `CONSENFORELAX` to enforce a relaxation solution, see \ref CONS
  - `CONSINITLP` callback now has a new parameter `infeasible`, which is a pointer to store whether infeasibility
    was detected while building the initial LP relaxation

### Deleted and changed API methods

- setting a parameter to a non-valid value now produces an error message instead of a warning
- bound reader uses angle bracket around variable names
- the parameters of SCIPlpiChgObj(), SCIPlpiSetBase(), SCIPlpiSetState(), SCIPlpiSetNorms() have been declared as const
- SCIPapplyHeurSubNlp() can now return the solution found by the sub-NLP heuristic

- Random:
  - methods SCIPrandomGetInt() substitutes SCIPgetRandomInt() (marked to be deprecated)
  - methods SCIPrandomGetReal() substitutes SCIPgetRandomReal() (marked to be deprecated)
  - methods SCIPrandomPermuteArray() substitutes SCIPpermuteRandomArray() (marked to be deprecated)
  - methods SCIPrandomPermuteIntArray() substitutes SCIPpermuteRandomIntArray() (marked to be deprecated)
  - method SCIPrandomGetSubset() substitutes SCIPgetRandomSubset() (marked to be deprecated)

- Conflict Analysis:
  - added parameters `conftype` and `iscutoffinvolved` to SCIPinitConflictAnalysis()
    that indicate the type of the conflict and whether the current cutoff bound is used or not

- Constraint Handlers:
  - added parameter `infeasible` to SCIPinitlpCons()

- Copying:
  - added parameters `fixedvars`, `fixedvals`, `nfixedvars` to SCIPcopyVars()
  - added parameters `fixedvars`, `fixedvals`, `nfixedvars` to SCIPcopyOrigVars()
  - renamed parameter `success` to `valid` in SCIPgetConsCopy()

- Hashmap and Hashtable:
  - removed function SCIPcalcHashtableSize() since not required anymore for `SCIP_HASHTABLE` and `SCIP_HASHMAP`
  - based on the initial size `SCIP_HASHTABLE` and `SCIP_HASHMAP` choose an appropriate size internally to allow insertion of that
    many elements without resizing
  - `SCIP_MULTIHASH` behaves like the old `SCIP_HASHTABLE` and SCIPcalcMultihashSize() should be used as replacement for
    SCIPcalcHashtableSize()

- Nonlinear Relaxation:
  - added parameter `curvature` to SCIPcreateNlRow()

- Parameters:
  - the following new methods return a bool indicating whether the given value is valid for the parameter instead of printing a warning
    message and returning an error code if the value is invalid
    - renamed method SCIPcheckBoolParam() to SCIPisBoolParamValid()
    - renamed method SCIPcheckLongintParam() to SCIPisLongintParamValid()
    - renamed method SCIPcheckCharParam() to SCIPisCharParamValid()
    - renamed method SCIPcheckStringParam() to SCIPisStringParamValid()
    - renamed method SCIPcheckRealParam() to SCIPisRealParamValid()
  - in param.c/h: the new methods return a bool whether the given value is valid for the parameter instead of printing a warning message
    and returning an error code if the value is invalid
    - rename SCIPparamCheckBool() to SCIPparamIsValidBool()
    - rename SCIPparamCheckString() to SCIPparamIsValidString()
    - rename SCIPparamCheckChar() to SCIPparamIsValidChar()
    - rename SCIPparamCheckLongint() to SCIPparamIsValidLongint()

- Primal Heuristics:
  - added parameter `initialseed` to SCIPcreateDiveset()
  - introduced new type `SCIP_HEURTIMING` for primal heuristic timing masks
  - changed type of parameter `timingmask` from unsigned int to `SCIP_HEURTIMING` in SCIPincludeHeur(), SCIPincludeHeurBasic()

- Relaxators:
  - new parameter `includeslp` for SCIPincludeRelax() and SCIPincludeRelaxBasic()
    to indicate whether relaxation includes all linear rows and can be enforced

- Reoptimization:
  - rename method SCIPgetReopSolsRun() to SCIPgetReoptSolsRun()

- Solutions:
  - added parameter `completely` to SCIPtrySol(), SCIPtrySolFree(), SCIPcheckSol() to check all constraints when
    printing violations

- Variables:
  - removed SCIPvarGetLbAtIndex() and added SCIPgetVarLbAtIndex()
  - removed SCIPvarGetUbAtIndex() and added SCIPgetVarUbAtIndex()
  - removed SCIPVarGetBdAtIndex() and added SCIPgetVarBdAtIndex()
  - removed SCIPvarWasFixedAtIndex() and added SCIPgetVarWasFixedAtIndex()
  - Removed method SCIPvarGetNBinImpls()

### New API functions

- added functions for concurrent solving mode (see concurrent.h, concsolver.h)
- SCIPcreateNlpiProb(), SCIPupdateNlpiProb() and SCIPaddNlpiProbRows() to create and update a nonlinear relaxation
- SCIPgetNObjlimLeaves(), SCIPgetNFeasibleLeaves(), SCIPgetNInfeasibleLeaves() for statistics output
  about LP objective leaves
- SCIPcheckCopyLimits() which can be used to check that enough time and memory is left to run a sub-SCIP after
  subtracting time and memory used by the main-SCIP and SCIPcopyLimits() which copies these limits accordingly and disables
  all other limits (need to be set by the plugin, if needed)
- SCIPcopyLargeNeighborhoodSearch() in heuristics.h that supports compressed copying and two kinds of problem copy: the MIP-relaxation or
  a 1-1 problem copy (by copying the constraints and not the LP relaxation)
- SCIPsolveProbingRelax() to solve a relaxation within probing
- SCIPgetLastStrongbranchingLPSolstat() to query the LP statuses after strong branching on a variable
- SCIPinitializeRandomSeed()
- SCIPswapReals() to swap two real values
- SCIPgetNNZs() to get the number of active non-zeros in the transformed/presolved problem

- Debug Messages:
  - SCIPprintDebugMessage(), SCIPsetPrintDebugMessage(), SCIPstatPrintDebugMessage() that output debug messages and also print the
    subscip depth; the first two output via the message handler; also added macros SCIPdebugMsg(), SCIPsetDebugMsg(), SCIPstatDebugMsg()
  - SCIPdebugMsgPrint()/SCIPsetDebugMsgPrint() that output a message without `[debug]` prefix via the message handler (compare SCIPdebugPrintf())

- Solution:
  - SCIPisDualSolAvailable() to query the dual solution availability
  - SCIPlpiSetIntegralityInformation() to improve SoPlex' solution polishing

- Constraints:
  - library methods SCIPcopyConsCompression(), SCIPcopyOrigConsCompression() that accept an array of variables that are immediately
    fixed in the copy. Alternatively, local instead of global bounds can be used for compression.
  - library methods SCIPenableConsCompression(), SCIPisConsCompressionEnabled(), SCIPcopyConsCompression(), SCIPcopyOrigConsCompression()
  - SCIPgetIntVarXor() to access integer variable of XOR constraints
  - SCIPcreateConsCardinality() to create a cardinality constraint
  - SCIPcreateConsBasicCardinality() to create a basic cardinality constraint
  - SCIPchgCardvalCardinality() to changes cardinality value of cardinality constraint (i.e., right hand side of cardinality constraint)
  - SCIPaddVarCardinality() to add a variable to a cardinality constraint
  - SCIPappendVarCardinality() to append a variable to a cardinality constraint
  - SCIPgetNVarsCardinality() to get the number of variables in a cardinality constraint
  - SCIPgetVarsCardinality() to get the array of variables in a cardinality constraint
  - SCIPgetCardvalCardinality() to get the cardinality value of a cardinality constraint (i.e., right hand side of cardinality constraint)
  - SCIPgetWeightsCardinality() to get the array of weights of a cardinality constraint
  - SCIPgetLinvarMay{Decrease,Increase}Quadratic() to get index of a variable in linear term of quadratic constraint that may be decreased
    without making any other constraint infeasible

- Parameters:
  - add SCIPparamIsValidInt() and SCIPparamIsValidReal() to param.c/h
  - add missing functions SCIPisIntParamValid() and SCIPisRealParamValid() to scip.c/h

### Command line interface

- new command line parameter `-v` to print detailed build options

### Interfaces to external software

- Interfaces for Python and Java are, among others, now available via http://www.github.com/scip-interfaces
- Revised documentation of the SCIP C-API to group methods more comprehensively by topics
- dropped support for Ipopt < 3.11
- Additional I/O-functionalities for debugging and logging in SCIP and in the AMPL interface
- updated CppAD to 20160000
- for users of the ampl interface, the display/logfile option has been added to set the name of a
  file to write the SCIP log to (additionally to stdout)

- LP Interfaces:
  - SCIP uses the lpi_spx2 interface by default
  - Improved Gurobi interface that can handle ranged rows (requires Gurobi >= 7.0.2)
  - the CPLEX LPI now also compiles with CPLEX 12.7.0.0

### Changed parameters

- setting a value for a fixed parameter will no longer return with an error, if the new value equals the one to which the parameter is fixed
- changed value of parameter `separating/clique/cliquedensity` to 0.0 such that the separator always constructs a dense clique table
  which proved to be faster on the benchmarks MMM and stableset.
- parameters `misc/permutationseed`, `misc/permuteconss` and `misc/permutevars` changed to `randomization/permutationseed`,
  `randomization/permuteconss` and `randomization/permutevars`
- parameters `conflict/useinflp` and `conflict/useboundlp` are now of type char (before bool)
- all parameters of the components presolver (starting with `presolving/components/`) are now parameters of the components
  constraint handler (starting with `constraints/components/`)

### New parameters

- class randomization
- `branching/sumadjustweight` to adjust branching scores by adding a sum epsilon in order to keep score differences
  near zero, which are otherwise completely disregarded (they are adjusted to at least sum epsilon)
- `concurrent/* ` and `parallel/* ` for configuring the concurrent solving mode
- `constraints/cardinality/branchbalanced` to decide whether to use a balanced branching scheme in the enforcing of cardinality
  constraints
- `constraints/cardinality/balanceddepth` to set the maximal depth until balanced branching is turned off
- `constraints/cardinality/balancedcutoff` to determine that balanced branching is only used if the branching cut off value
  w.r.t. the current LP solution is greater than a given value
- `constraints/indicator/sepaperspective` to turn on separation of perspective cuts for indicator constraints
- `constraints/indicator/sepapersplocal` to decide whether local cuts can be used for perspective cuts for indicator constraints
- `constraints/quadratic/projectedcuts` to enable convex quadratics to generate gradients cuts at the
  projection of the point onto the region described by the constraint, which is supporting
- `lp/solutionpolishing` to enable LP polishing only at the root LP or always
- `misc/referencevalue` to pass a reference value for further analysis of the tree search, see also in `features`
- `presolving/qpkktref/addkktbinary` to allow the presence of binary variables for the KKT update
- `presolving/qpkktref/updatequadbounded` to add the KKT conditions to QPs only if all variables are bounded
- `presolving/qpkktref/updatequadindef` to add the KKT conditions to QPs only if the quadratic matrix is indefinite
- `randomization/lpseed` to set the initial seed of the LP solver
- `solvingphases/enabled` to activate adaptive behavior during the solution process; several further parameters
  in the solvingphases-section to control how to switch the parameters and whether a restart should be performed between the phases.

### Data structures

- new `SCIP_REGRESSION` data structure in pub_misc.h to incrementally compute a best-fit line through pairs of observations
- add maximum branch-and-bound tree depth constant `SCIP_MAXTREEDEPTH` (replaces SCIPgetDepthLimit() and SCIPtreeGetDepthLimit())
- new files heuristics.c/heuristics.h to collect methods that are frequently used by heuristics
- merged dive.c/pub_dive.h with heuristics.c/heuristics.h, removed dive.c/pub_dive.h
- separated header pub_misc.h from repeated methods for sorting and (weighted) median selection;
  those are also available in separate headers pub_misc_sort.h
  and pub_misc_select.h, but included into pub_misc.h

Unit tests
----------

- New unit testing system built on the Criterion framework

Build system
------------

### Makefile

- All makefiles in `examples/` and `applications/` have been updated.
- `make.project` defines a variable `SCIP_VERSION` containing the SCIP version number
- revise sub-makefiles for MSVC on MinGW
- make shared libraries aware of their dependencies
- sub-makefile for CrayXC systems added

- Places:
  - All objective files are now placed in `obj/static` or `obj/shared`, depending on `SHARED=false` or `SHARED=true`, respectively.
  - All internal and external libraries are placed in `lib/static` and `lib/shared`, the include files are in `lib/include`.
  - The binaries now contain an rpath to the SCIP directory, such that shared libraries are found.

- Linking:
  - link binary to shared libs when compiling with `SHARED=true`
  - External projects (including make.project) can use the makefile variable LINKCXXSCIPALL or LINKCCSCIPALL to link all SCIP libraries.
  - Building with `SHARED=true` automatically generates the combined library libscipsolver.so for easier linking

- Targets:
  - Running `make help` lists all makefile options.
  - `make install` copies now all header files
  - new target `dll` to build Windows dlls with MSVC
  - rename `dll` target to `windowslib`

Fixed bugs
----------

- fixed bug in event system: bound change events of the new focus node must be processed, even if the bound
  is the same as at the last focus node
- avoid numerically unstable (multi-)aggregations
- fixed bug in XML reader concerning comments
- the AMPL interface now writes a solve status (solve_result_num) into the .sol file
- in the cmpres.awk (allcmpres.sh) output, the counts in the time column are now with respect to the
  whole set of processed instances (as with fail and solv), while before it was with respect to the
  set of instances where no solver failed (eval set); thus, now proc = fail + time + solv.
- writing of solutions or parameters to a file now works also with the message handler set to quiet
- ignore lower and upper bound tightenigs beyond +/-infinity during solving
- time limit of SCIP-infinity is converted to LPI-infinity when setting it
- fix LP activity of a row that has been modified

- Propagation:
  - fixed possible segmentation fault in genvbounds propagator
  - fixed bug with sorting of propagators in presolving: the order can be changed by calling probing; thus, there is a copy of the
    propagators, which is sorted by presolving priority
  - added missing capturing and releasing mechanism in genvbounds propagator
  - fix wrong propagation of product expressions

- Constraints:
  - fixed wrong representation of SOC constraints in NLP
  - fixed a few issues within redundant constraint detection of (specialized) linear constraint handlers
  - fixed issue in reader_opb concerning writing of fixed variables contained in no constraints

- Memory:
  - fixed memory bug in `SCIP_DIGRAPH`
  - improved counting of memory consumption by using more block memory and counting all allocated memory
  - fix memory leaks in TSP example
  - return `SCIP_ERROR` when a memory exception is caught in SoPlex (was `SCIP_LPERROR`)
  - fixed memory leak in OSiL reader

- Objective:
  - fixed bug while changing the objective value of an original value after transforming the problem
  - fixed bug with solutions from previous runs not satisfying an objective limit
  - SCIPisObjIntegral() now works correctly in `SCIP_STAGE_PROBLEM`

- Heuristics:
  - fixed two bugs in heur_indicator: use improvesols parameter now and update pointer to indicator constraint handler
  - fix wrong NLP representation of logic-or constraints in the dual value heuristic
  - correct handling of implicit integer variables with fractional solution value in simplerounding heuristic
  - fixed bug in heur_octane with uninitialized ray direction

@page RN32 Release notes for SCIP 3.2

@section RN321 SCIP 3.2.1
*************************

Features
--------

- new `force` parameter in (root)redcost propagator to run the propagator also with active pricers

Performance improvements
------------------------

- do not transfer solutions to original space, if SCIP is being freed
- modified implication graph analysis of SOS1 constraint handler; a new component allows to deduce zero fixings of variables
- made SOS1 constraint handler specific diving selection rule faster for the case that the SOS1 constraints do not overlap
- improved disjunctive cuts by the `monoidal cut strengthening` procedure of Balas and Jeroslow

Examples and applications
-------------------------

- several improvements of SCIP-Jack (STP application): extended presolving for STP variants, STP-specific branching
  rule, dual heuristic to generate initial LP relaxation
  SCIP-Jack is now competitive with problem specific state-of-the-art solvers on several well-known STP variants,
  e.g., the (rooted) prize-collecting Steiner tree problem.
- MultiObjective application renamed to PolySCIP; several improvements: better command line argument processing,
  overhaul of much of the source code, installation via CMake

Interface changes
-----------------

- made debug solution functionality thread safe (see debug.h for further information)

### Deleted and changed API methods

- add SCIPcomputeHyperplaneThreePoints() to compute a hyperplane containing three given 3-dimensional points
- SCIPsolveLinearProb() now uses a 1-dimensional matrix representation

### Command line interface

- added interactive shell command `display finitesolution` to print solution with infinite fixings removed,
  added reference to that method to `display solution` output if there are infinite fixings
- new interactive shell command `write history` to write the command line history (only when compiled with Readline)

### Interfaces to external software

- significantly improved Python interface to support user callbacks as well as linear and quadratic expressions

### New parameters

- `constraints/sos1/branchingrule` to decide whether to use neighborhood, bipartite, or SOS1 branching (this parameter
  replaces the old parameters `constraints/sos1/neighbranch`, `constraints/sos1/bipbranch`, and `constraints/sos1/sos1branch`)
- `constraints/sos1/depthimplanalysis` to limit the number of recursive calls of implication graph analysis
- `constraints/sos1/perfimplanalysis` to perform an implication graph analysis to deduce variable fixings and
  additional SOS1 constraints (this parameter replaces the old parameter `constraints/sos1/updateconflpresol`)
- `misc/transsolorig` for transfering transformed solutions to the original space (default: true)
- `propagating/rootredcost/onlybinary` to propagate root reduced costs of binary variables only

### Data structures

- renamed MIP matrix structure to `SCIP_MATRIX`
- changed the numeric values for `PRESOLTIMING` flags

Build system
------------

### Makefile

- new target `dll` to build Windows dlls with MSVC
- add new compiling flag OPENSOURCE to allow/forbid the usage of third party software

Fixed bugs
----------

- fixed wrong objective sense when copying the original problem
- fixed a bug in merge step of cliques during clean up phase; method did not correctly handle infeasibility in the case of multiple
  variable-negation pairs
- fixed a previously untreated case in the linear cons simplification where coefficients only differ by slightly more than an epsilon
- fixed bug in parsing emphasis parameters which formerly led to completely wrong results
- fixed bug in the computation of the Wilcoxon test
- do not use the relative and absolute gap limit if no primal solution has been found so far
- fixed bug in conflict.c with wrong reset of bounds used
- fixed bug with transferring solutions to new runs (need to recompute objective before checking)
- fixed issue with infinite values when checking cuts for redundancy
- fixed library problems on Windows operating systems

- Variables:
  - fixed wrong check when computing cuts for factorable quadratic functions bound tightening of a single variable
  - fixed wrong handling of loose variables in OBBT
  - fixed freeing of hash for binary variables
  - fixed bug during the computation of branching points for continuous variables which are almost fixed to +/- SCIPinfinity()
  - treated the case of integer variables as intermediate variables in the process of obtaining the active variable for a
    given binary variable

- LP:
  - fixed a bug in dive.c that occurred when lpsolvefreq was set to 1; after a cutoff, the solution values of the
    linked LP solution might have become invalid
  - do not analyse an infeasible LP for conflicts during diving mode when LHS/RHS of rows were changed
  - use LPi infinity when reverting bound changes in conflict analysis

- Heuristics:
  - fixed bug in heur_simplerounding in connection with relaxators
  - fixed bug in feaspump heuristic where last solution candidates were not updated correctly
  - fixed bug with infinite shift values in heur_shifting
  - fixed bug in shiftandpropagate heuristic: the heuristic did not correctly handle intermediate, global bound changes of the selected variable
    after its tentative fixing led to a cutoff.

- Propagator:
  - (root) reduced cost propagators are not run anymore when doing branch-and-price,
    since they may install upper bounds on variables which might interfere with the
    pricing (they may be enabled again by their force parameters)
  - fixed too hard assertion in pseudoobj propagator
  - fixed a bug in shiftandpropagate where column positions after sorting are now correctly linked to their variables after sorting
  - fixed potential memory leak in genvbound propagator

- Presolving:
  - fixed inconsistency in knapsack constraint handler data during presolving
  - fixed some problem with reoptimization when the problems are infeasible or have been solved in presolving
  - fixed endless loop in knapsack constraint handler when continuous variables change their types to binary during presolving
  - squares of binary variables might not have been replaced by the binary variable itself in presolve,
    if the variable was originally general integer and only became binary during presolve (due to bound tightening)
  - fixed bug in dive.c avoiding a check of constraints in the presence of indicator constraints

- Constraints:
  - fixed numerical problems in computation of cuts for bivariate functions in quadratic constraint handler
  - fixed bug in quadratic constraint handler when computing lifted-tangent inequalities
  - fixed bug in nonlinear constraint handler when replacing a violated nonlinear constraint leads to an infinite
  - fixed bug in SOS1 constraint handler with inconsistent data structure after restart
  - fixed wrong handling of negated variables in bound tightening procedure of SOS1 constraint handler
  - fixed bug in simple fixing heuristic of SOS1 constraint handler
  - fixed two bugs in pseudoboolean constraint handler with wrong sorting of and constraints
  - fixed issue: constraints being parallel to objective function (after restart) sometimes led to wrongly stating infeasible
  - fixed bug during coefficient tightening in varbound constraint handler
  - handle cutoffs in cons_indicator detected by infeasible inequalities
  - fixed late change of type of slack variables in cons_indicator, if the bounds are not integral
  - fixed initsol and exitsol of cons_indicator, if problem has already been solved
  - fixed bug in cons_indicator with changing type of slackvariable

@section RN320 SCIP 3.2.0
*************************

Features
--------

- added reoptimization feature for optimization problems with changed objective function or tighter feasible region
- the original problem can now be permuted directly after reading (if `misc/permutationseed` has value >= 0)
- added methods to compute strongly connected components with Tarjan's Algorithm
- added method to propagate implications of SOS1 variables
- convex quadratic contraints can now generate gradient cuts which are supporting to the feasible region
- SoPlex interface can now (re)store dual steepest edge weights
- extended expression parsing to support power, realpower and signpower operators; started support for user-defined operators
  in expression trees/graphs
- possibility to set a soft time limit which becomes active only after the first primal solution was found
- added matrix module for getting access to the internal mixed inter linear problem matrix
- better handling of large values returned by the LP solver
- added more checks to SCIP{alloc,realloc,duplicate}BufferArray() to handle overflows properly
- new plugin for reoptimizing a sequence of optimization problem that differ in the objective function, e.g., sequences arising from
  column generation
- new plugin `compr` for rearranging the search tree, currently this only works on the reoptimization tree
- moved assertions in comparison methods from scip.c to set.c

- Constraints:
  - we can now upgrade quadratic constraints with one bilinear term to SOC constraints
  - we can also upgrade general quadratic constraints with a single negative eigenvalue to SOC constraints

- Branching:
  - tighter reliability notions introduced for reliability branching, based on pseudo-cost relative errors
    and comparing candidates with the best pseudo-candidate using a 2-sample student-T test. These methods
    are used in disjunction with the existing reliability notion that uses a fixed number as reliability
    threshold for every variable before turning off strong-branching. This means, the classical method
    must be turned off by setting parameters minreliable and maxreliable to 0. The behavior is
    controlled through several parameters.
  - new distribution branching rule to base decisions on row activity (normal) distribution over domain space
  - can now output information for BAK: Branch-and-bound Analysis Kit
  - new score in hybrid reliability pseudocost branching that prefers nonlinear variables when solving MINLPs
  - new branching rule multaggr which allows to branch on general disjunctions defined by fractional multi-aggregated variables
  - new branching rules for SOS1 constraints for branching on a neighborhood or a complete bipartite subgraph of
    the conflict graph. In addition to variable domain fixings, it is sometimes also possible to add complementarity
    constraints to the branching nodes. This results in a nonstatic conflict graph, which may change dynamically
    with every branching node.
  - new branching rule nodereopt to reconstruct the tree after changing the objective function

- Reader:
  - the MPS reader can now read semi-integer variables, they are handled by creating bound disjunction constraints
  - the MPS reader can now handle objective constants given as (the negation of) the RHS of the objective row

- Separation:
  - obbt propagator applies now additional separation and propagation in order to learn stronger and more bound tightenings
  - extended probing mode to allow separation and objective coefficient changes
  - improved separation procedure of SOS1 constraint handler, including bound (clique) cuts and implied bound cuts
  - new disjunctive cut separator for SOS1 constraints
  - new edge-concave cut separator for quadratic constraints

- Presolver:
  - Improved coordination of presolvers. There are three timings for presolvers now, FAST, MEDIUM and EXHAUSTIVE.
    Each presolving callback can specify one or more of these timings in which it will be called later.
    Within a presolving method, the current timing can be checked and the algorithms to be performed selected based on
    the timing. In one presolving round, first all presolving methods with timing FAST are called, sorted by priority.
    If they found enough reductions, a new round is started, otherwise, all presolving methods with timing MEDIUM are
    called. Again, with enough reductions, a new presolving round is started, too few reductions lead to running
    the EXHAUSTIVE presolvers. Similar to the delay concept used before, we are not neccessarily running all EXHAUSTIVE
    presolvers but stop as soon as one of them found enough reductions, starting a new presolving round immediately.
  - new presolving components for SOS1 constraints, including bound tightening and clique extension
  - new presolver tworowbnd for improving variable bounds and detecting redundant constraints added
  - new presolver dualagg for aggregating single up-/downlocked variables by a binary variable added
  - new presolver implfree for aggregating implied free variables added
  - new presolver redvub which can detect redundant variable upper bound constraints added
  - new presolver stuffing for fixing of singleton continuous variables added

- Heuristic:
  - improved clique and variable bound heuristics
  - new heuristic distribution diving that bases its score function on the changes regarding solution density
  - variable histories can be transferred between sub-SCIPs solved by LNS heuristics and the component presolver
    and the main SCIP to reuse this information.
  - new heuristic heur_indicator that tries to make partial solutions with indicator constraints feasible. It also
    tries to improve them (or external solutions) by a one-opt local search.
  - new heuristic (heur_bound) which fixes all integer variables to their lower/upper bounds and solves the remaining LP
  - modified diving heuristics to handle SOS1 constraints
  - new primal heuristic for reoptimization 'ofins': objective function induced neighborhood heuristic
  - new heuristic for reoptimization which constructs solutions based in the changes between the objective function and the optimal
    solution before changing the objective function

- Statistic:
  - extended variable branching statistics in the interactive shell by sample variance of unit gains
  - extended statistic output of interactive shell by more information on diving heuristic behavior

Performance improvements
------------------------

- improved treatment of nonlinearities in hybrid reliability pseudo cost branching
- using sparsity information of the SoPlex LP

- Constraints:
  - improved vartype upgradability from continuous to implicit variables in cons_linear.c, depending on their objective coefficients
  - improved propagation of SOS1 constraint handler using the information from a conflict

- Heuristics:
  - zi rounding heuristic uses buffer data structures, thereby decreasing total memory usage of SCIP
  - adjusted (hard) diving heuristics to solve fewer LPs. LP's are resolved only if a parameter-defined
    percentage of the variable bounds changed through domain propagation or at a predefined frequency.
  - some of the diving heuristics additionally consider indicator variables and SOS1 variables as candidate variables and try to
    make these constraint types feasible before passing a rounded solution to SCIPtrySol()

- Presolving:
  - new presolving/propagation algorithm using the gcd for ranged rows and equations in cons_linear
  - added presolving levels (FAST, MEDIUM and EXHAUSTIVE) to allow better balancing of presolvers

- Separation:
  - improved separation procedure of SOS1 constraint handler
  - improved separation procedure for convex quadratic constraints

Examples and applications
-------------------------

- two new applications for multi-objective optimization (PolySCIP) and the Steiner Tree Problem in Graphs
- new application for solving Steiner tree problems: SCIP-Jack can handle both the classical Steiner tree problem in graphs
  and 10 of its variants

Interface changes
-----------------

### New and changed callbacks

- new callback function `SCIP_DECL_CONSGETDIVEBDCHGS` to provide
  constraint handler method to suggest dive bound changes during the generic diving algorithm, see type_cons.h for details
- new callback `SCIP_DECL_DIVESETGETSCORE` to implement scoring function to guide diving

### Deleted and changed API methods

- avoid potential comparisons of different infinity values by adjusting the LP solution value
- SCIPintervalSign(),  SCIPintervalAbs(), SCIPintervalMax(), SCIPintervalMin(), SCIPexprgraphGetNodePolynomialMonomialCurvature(),
  and SCIPexprgraphTightenNodeBounds() need an infinity value to decide whether an interval is empty or not
- SCIPgetFeasibilityQuadratic() and SCIPgetActivityQuadratic() returns now a `SCIP_RETCODE` and needs an additional `SCIP_Real*` to
  store the result
- methods which support statistical tests in pub_misc.h, SCIPstudentTGetCriticalValue(), SCIPcomputeTwoSampleTTestValue() etc.
- SCIPsolveLinearProb() solves a linear problem of the form Ax=b for a regular square matrix A
- Added parameter `freesubscip` to SCIPapplyProximity()

- Data structures:
  - Renamed method SCIPdigraphGetSuccessorsDatas() to SCIPdigraphGetSuccessorsData()
  - Renamed method SCIPdigraphGetNodeDatas() to SCIPdigraphGetNodeData()
  - Renamed method SCIPdigraphSetNodeDatas() to SCIPdigraphSetNodeData()

- Constraint Handlers:
  - Renamed method SCIPconshdlrGetPropTimingmask() to SCIPconshdlrGetPropTiming()
  - new method SCIPconshdlrSetPropTiming()
  - Removed method SCIPconshdlrIsPresolvingDelayed()
  - Removed method SCIPconshdlrWasPresolvingDelayed()
  - SCIPmakeSOS1sFeasible() based on solution values, fixes variables to zero to turn all SOS1 constraints feasible
  - removed `delay(presol)` parameter from SCIPinclude{Conshdlr,Presol,Prop}() and added `(presol)timing` parameter
  - new parameter `presoltiming` for method SCIPpresolCons()
  - SCIPvarIsSOS1() returns whether some variable is involved in an SOS1 constraint
  - SCIPgetConflictgraphSOS1() gets conflict graph of SOS1 constraints
  - Added parameter `presoltiming` to SCIPpropCumulativeCondition()
  - Removed parameter `delaypos` from SCIPsetConshdlrPresol()
  - Added parameter `presoltiming` to SCIPsetConshdlrPresol()
  - Removed parameter `delaypos` from SCIPincludeConshdlr()
  - Added parameter `presoltiming` to SCIPincludeConshdlr()
  - Added parameter `consgetdivebdchgs` to SCIPincludeConshdlr() to provide a divebdchg-callback for the constraint handler
    to include

- Branching Rules:
  - Added parameter `forcestrongbranch` to SCIPselectVarStrongBranching()
  - Added parameter `executebranching` SCIPexecRelpscostBranching()
  - Added parameters `ndomredsdown` and `ndomredsup` to SCIPgetVarStrongbranchWithPropagation()

- LP and Cutting Planes:
  - Added parameters `inds` and `ninds` to SCIPgetLPBInvRow(), SCIPgetLPBInvCol(), SCIPgetLPBInvARow(), SCIPgetLPBInvACol(), and
    SCIPcalcStrongCG()
  - Added parameters `maxweight`, `weightinds`, `nweightinds`, and `rowlensum` to SCIPcalcMIR()

- Variables:
  - SCIPvarGetNodeSOS1() returns node of SOS1 variable in the conflict graph
  - SCIPnodeGetVarSOS1() returns SOS1 variable associated to some given node in the conflict graph
  - Removed method SCIPvarGetNBinImpls()

- Presolving:
  - Removed parameter `delaypos` from SCIPincludePresolBasic()
  - Added parameter `presoltiming` to SCIPincludePresolBasic()
  - Removed parameter `delaypos` from SCIPincludePresol()
  - Added parameter `presoltiming` to SCIPincludePresol()
  - Removed parameters `presoldelay` and `presoltiming` from SCIPincludePresol()
  - Removed parameters `presoldelay` and `presoltiming` from SCIPsetPropPresol()

- Misc:
  - Added parameter `isequation` to SCIPaddClique()
  - Removed parameter `writeimplications` from SCIPwriteCliqueGraph()
  - Removed method SCIPallocBufferSize()
  - Removed method SCIPduplicateBufferSize()
  - Removed method SCIPreallocBufferSize()
  - Removed method SCIPfreeBufferSize()
  - Removed method callback SCIPdialogExecConflictgraph()

### New API functions

- started support for user-defined operators in expression trees/graphs (see SCIPexprCreateUser()),
  interface will likely change again in future SCIP versions
- new methods for mixed inter linear matrix access (see pub_matrix.h) added
- SCIPcomputeArraysIntersection() to compute the set intersection of two ordered arrays
- SCIPcomputeArraysSetminus() to compute the set difference of two ordered arrays
- SCIPcutGetLPActivityQuot() in pub_cutpool.h to get the potion of LP's where this cut was sharp in an optimal basis.
- SCIPpresolGetTiming(), SCIPpresolSetTiming(), SCIP{conshdlr,prop}GetPresolTiming(), and SCIP{conshdlr,prop}SetPresolTiming()
- SCIPdigraphSetNSuccessors() sets the number of successors of some digraph node to a given value

- Diving:
  - SCIPcreateDiveset() to add a diveset to a heuristic. Heuristics may have multiple divesets under different names
  - SCIPperformGenericDivingAlgorithm() that performs diving with periodic LP resolve according to the diveset argument.

- Constraints:
  - new setter function SCIPsetConshdlrGetDiveBdChgs() in scip.h to set dive bound change callback for this constraint handler
  - SCIPaddDiveBoundChange() to add a diving bound change to the diving bound change storage of SCIP together with the information if this is a
    bound change for the preferred direction or not, to be used by constraint handlers inside the getDiveBdChgs-callback
  - SCIPchgCoefLinear() and SCIPdelCoefLinear() to modify linear constraint during problem creation

- Memory:
  - BMSallocClearBlockMemoryArray()/SCIPallocClearBlockMemoryArray() and
    BMSallocClearBufferMemoryArray(), SCIPallocClearBufferArray() to allocate arrays that are initialized to 0
  - SCIPbuffermem() to get buffer memory;

- Sort:
  - added new sorting functions SCIPsortRealRealRealBoolBoolPtr(), SCIPsortDownRealRealRealBoolBoolPtr()
  - added new sorting functions SCIPsortIntIntIntReal(), SCIPsortDownIntIntIntReal(), SCIPsortRealIntInt(), SCIPsortDownRealIntInt()

- Param:
  - SCIPwriteParam() to write a single parameter to a file
  - SCIPcheckParam{Bool,Char,...}() to check whether a parameter value is within the feasible domain

- Quadratic:
  - SCIPchgLhsQuadratic(), SCIPchgRhsQuadratic(), SCIPchgLinearCoefQuadratic(), SCIPchgSquareCoefQuadratic(),
    and SCIPchgBilinCoefQuadratic() to modify quadratic constraints during problem creation
  - SCIPgetFeasibilityQuadratic() and SCIPgetActivityQuadratic() to get the feasibility and activity of a quadratic constraint in a given solution
  - SCIPaddSquareLinearization(), SCIPaddSquareSecant(), SCIPaddBilinLinearization() and SCIPaddBilinMcCormick()
    in cons_quadratic.h to compute linear under- and overestimation for bilinear and quadratic terms

### Command line interface

- extended variable branching statistics and statistic output in the interactive shell (see Statistic section)
- submenu for setting `vbc` settings renamed to `visual`
- at the end of a command line run the best solution can now be output in the orignal space

### Interfaces to external software

- in the AMPL interface, variable and constraint attributes (flags) can now be set via suffixes, where 0 (unset) stands
  for the default, 1 for TRUE and other values for FALSE; see SCIPcreateVar() and SCIPcreateCons() for their meaning;
  for variables, `initial` and `removable` are recognized;
  for constraints, `initial`, `separate`, `enforce`, `check`, `propagate`, `dynamic` and `removable` are recognized
- the AMPL interface now passes an initial guess, if specified, as a solution (that will be checked for feasibility) to SCIP

### Changed parameters

- rowrepswitch set to 2.0, so row representation is activated if LP has at least 2 times more rows than columns
- one can now set emphasis parameters at the beginning of a settings file; it should start with `emphasis:` and
  the contain the emphasis string, e.g., `emphasis: feasibility` or `emphasis: heuristics off`.

- Renamed parameters:
  - `vbc/filename` to `visual/vbcfilename`
  - `vbc/realtime` to `visual/realtime`
  - `vbc/dispsols` to `visual/dispsols`

### New parameters

- added parameter to switch pseudo cost update in diving heuristics (enabled by default)
- `branching/relpscost/confidencelevel` to set the confidence level to be used by statistical tests
- `branching/relpscost/higherrortol` to define the highest reliability threshold for relative error based reliability
- `branching/relpscost/lowerrortol` to define a lower reliability threshold for relative error based reliability
- `branching/relpscost/nlscoreweight` for weight of nonlinear score when branching on MINLPs
- `branching/relpscost/usedynamicconfidence` to use a dynamic confidence level based on the amount of
  strong-branching simplex-iterations compared to the overall simplex iterations (default is FALSE)
- `branching/relpscost/usehyptestforreliability` to enable strong branching decisions based on a 2-sample student-T test of all prior
  pseudo-cost observations between the best pseudo-candidate and the candidate for which to decide whether strong-branching should be applied
- `branching/relpscost/userelerrorreliability` to enable relative error based reliability
- `branching/relpscost/skipbadinitcands` for skipping strong-branching candidates whose estimated gain
  is significantly worse than the one of the locally best (sb or pseudo) candidate
- `constraints/linear/multaggrremove` to perform multi-aggregations in linear constraint handler only if the constraint can be removed afterwards
- `constraints/linear/rangedrowpropagation` to disabled newly implemented propagtion algorithm for ranged rows and equations
- `constraints/quadratic/advanced/interiorcomputation` to select the way of computing and interior point for gauge cuts
- `constraints/quadratic/gaugecuts` to enable convex quadratics to generate gradients cuts which are supporting
- `constraints/soc/generalsocupgrade` to allow general quadratics to be upgraded to soc
- `constraints/SOS1/addcomps` to add local complementarity constraints to the branching nodes (can be used in combination
  with neighborhood or bipartite branching)
- `constraints/SOS1/addbdsfeas` to define a minimal feasibility value for local bound (clique) inequalities in order to be
  added to the branching node
- `constraints/SOS1/addcompsdepth` to define the maximal depth for adding complementarity constraints
- `constraints/SOS1/addcompsfeas` to define a minimal feasibility value for local complementarity constraints in order to be
  added to the branching node
- `constraints/SOS1/autocutsfromsos1` to automatically switch to separating bound cuts from SOS1 constraints if the SOS1
  constraints do not overlap
- `constraints/SOS1/autosos1branch` to switch to SOS1 branching if the SOS1 constraints do not overlap
- `constraints/SOS1/conflictprop` to define whether to use conflict graph propagation
- `constraints/SOS1/bipbranch` to branch on a complete bipartite subgraph of the conflict graph
- `constraints/SOS1/boundcutsdepth` to define the node depth of separating bound (clique) cuts
- `constraints/SOS1/boundcutsfreq` to define the frequency for separating bound (clique) cuts
- `constraints/SOS1/boundcutsfromgraph` to define whether to separate bound (clique) inequalities from the conflict graph
- `constraints/SOS1/boundcutsfromsos1` to define whether to separate bound (clique) inequalities from SOS1 constraints
- `constraints/SOS1/fixnonzero`: If neighborhood branching is used, then fix the branching variable (if positive in sign)
  to the value of the feasibility tolerance
- `constraints/SOS1/implcutsdepth` to define the node depth of separating implied bound cuts
- `constraints/SOS1/implcutsfreq` to define the frequency for separating implied bound cuts
- `constraints/SOS1/implprop` to define whether to use implication graph propagation
- `constraints/SOS1/maxaddcomps` to define the maximal number of complementarity constraints added per branching node
- `constraints/SOS1/maxboundcuts` to define the maximal number of bound (clique) cuts separated per branching node
- `constraints/SOS1/maxboundcutsroot` to define the maximal number of bound (clique) cuts separated per iteration in the root node
- `constraints/SOS1/maximplcuts` to define the maximal number of implied bound cuts separated per branching node
- `constraints/SOS1/maximplcutsroot` to define the maximal number of implied bound cuts separated per iteration in the root node
- `constraints/SOS1/maxextensions` to define maximal number of extensions that will be computed for each SOS1 constraint in presolving
- `constraints/SOS1/maxsosadjacency` to define that the adjacency matrix of the conflict graph is not created in presolving if
  the number of SOS1 variables is too large
- `constraints/SOS1/maxtightenbds` to define the maximal number of bound tightening rounds per presolving round
- `constraints/SOS1/neighbranch` to branch on a neighborhood of the conflict graph
- `constraints/SOS1/nstrongiter` to define the maximal number LP iterations to perform for each strong branching round
- `constraints/SOS1/nstrongrounds` to define the maximal number of strong branching rounds to perform for each node (only
  available for neighborhood and bipartite branching)
- `constraints/SOS1/sos1branch` to branch on a single SOS1 constraint, i.e., a clique of the conflict graph
- `constraints/SOS1/sosconsprop` to define whether to use SOS1 constraint propagation
- `constraints/SOS1/strthenboundcuts` to define whether to strengthen bound (clique) cuts in case bound variables are available
- `constraints/SOS1/updateconflpresol` to update the conflict graph during the presolving procedure
- `display/allviols` to print all violated constraints of the best solution during checksol in the scip shell
- `heuristics/indicator/improvesols` that turns on the improvement of external solutions by one-opt
- `heuristics/*diving/lpresolvedomchgquot` to determine the percentage of changed domains since previous LP to trigger
  an LP resolve [default: 0.15] (* stands for eight diving heuristics to support this feature)
- `heuristics/*diving/lpsolvefreq` to determine the frequency for resolving LP's during the execution of
  this heuristic [default: 1, use 0 for a dynamic setting based on the number of domain reductions]
  (* stands for eight diving heuristics to support this feature)
- `heuristics/shiftandpropagate/binlocksfirst` to set if binaries without locks should be preferred in ordering
- `heuristics/shiftandpropagate/maxcutoffquot` to select a maximum percentage of allowed cutoffs before stopping the heuristic (default is 0.0)
- `heuristics/shiftandpropagate/selectbest` to trigger if shiftandpropagate should select the best candidate in every round
  (set to FALSE for static order) (default is FALSE)
- `limits/autororestart` for triggering an automatic restart after this many nodes, or -1 for no auto restart [default is -1]
- `limits/softtime` to set a soft time limit (active only after first primal solution was found)
- `misc/allowobjprop` to allow objective function propagation
- `misc/allowdualreds` to allow dual reductions
- `misc/outputorigsol` to control whether at the end of a command line run the solution should be output in the orignal space
- `numerics/checkfeastolfac` to scale feasibility tolerance when checking the feasibility of best found solution
  after the solving process finished (e.g., checksol in scip shell)
- `separating/cutselrestart` for cut selection during restart copy process (`a`ge, activity `q`uotient) [default is `a`]
- `separating/cutselsubscip` for cut selection for sub SCIPs (`a`ge, activity `q`uotient) [default is `a`]
- `separating/disjunctive/maxconsdelay` to delay separation of disjunctive cuts if number of SOS1 constraints is larger than predefined value
- `separating/disjunctive/maxdepth` to define the node depth of separating disjunctive cuts
- `separating/disjunctive/maxinvcuts` to define the maximal number of disjunctive cuts investigated per iteration in a branching node
- `separating/disjunctive/maxinvcutsroot` to define the maximal number of disjunctive cuts investigated per iteration in the root node
- `separating/disjunctive/maxrank` to define the maximal permissible rank of a disjunctive cut that could not be scaled to integral coefficients
- `separating/disjunctive/maxrankintegral` to define the maximal permissible rank of a disjunctive cut that could be scaled
  to integral coefficients
- `separating/disjunctive/maxrounds` to define the maximal number of separation rounds of disjunctive cuts in a branching node
- `separating/disjunctive/maxweightrange` to define the maximal valid range of simplex tableau row weights

### Data structures

- new enum `SCIP_CONFIDENCE_LEVEL` for different levels of confidence for statistical tests.
- new struct `SCIP_DIVESET` that bundles options for SCIP's diving heuristics; all hard diving heuristics (those
  without `obj` at the beginning) include diveset and implement only the scoring callback.
- rename all file `*_vbc.?` to the more generic `*_visual.?`
- moved buffer memory handling to blockmemory/memory.?;
  remove files type_buffer.h, struct_buffer.h buffer.h buffer.c;
  removed functions SCIP*buffer*() from scip.? and replaced them by macros;
  redesigned buffer interface to be similar to block memory; added checks for strange sizes

Testing
-------

- added scripts and targets for testing with xpress (see Makefile section)

Build system
------------

### Makefile

- new parameter `DELHEADERS` for `uninstall`-target: scip headers are only removed when invoking `make uninstall DELHEADERS=true`
- added scripts check_xpress.awk, check_xpress.sh, evalcheck_xpress.sh and check_cluster_xpress.sh and target
  `testclusterxpress` and `testxpress`

Fixed bugs
----------

- fixed bug in primal.c and tree.c by using SCIPinfinity() as a cutoffbound to delete child nodes
- fixed bug in lp.c which leads to wrong primal and dual feasibility
- fixed wrong handling of infinite activities and primal values in sepastore.c and lp.c
- fixed bug that led to an erroneous warning about the clock type
- fix behavior of `make install` which now sets symbolic links and short links to binaries and libraries
- fix bug which lead to wrong global bound tightenings in prop_genvbounds.c
- fix call to random generator for Windows operating systems in misc.c
- fixed again a bug in backward propagation of linear expressions in expression graph

- NLP:
  - fixed bug in heur_nlpdiving.c: wrong counting of fix variables
  - fix wrong handling of `SCIP_NLPSOLSTAT_LOCALINFEASIBLE` solution status in nlp.c
  - fix characterization of logic or constraints in SCIP's NLP relaxation

- Branching:
  - fixed wrong comparison when executing branching rule for external branching candidates
  - fix spatial branching on implicit integer variables
  - fix wrong comparisons of values larger/less than +/- SCIPinfinity() in branch.c, lp.c and sol.c
  - fixed problem with lpisrelax flag in probing mode when doing branch-and-price

- Constraint Handlers:
  - try to handle fixings of multi-aggregated variable in cons_sos1 presolving and avoid error
  - fixed bug in pseudoboolean constraint handler about negated variables
  - fixed assert in cons_soc.c: now soc with 1 lhs variable are allowed
  - fixed wrong assert in cons_indicator (slack variables might be replaced by active variables that have nonzero objective)
  - fix late creation of auxiliary LP in cons_nonlinear.c, which lead to a segmentation fault with lpi_spx2.cpp
  - fixed bug in cons_abspower.c: do not generate cuts with infinity right-hand-side anymore
  - fixed setting of enforcement flag for constraints created by reformulation in nonlinear constraint handlers
  - fixed bug in cons_indicator with handling local bounds

- Memory:
  - fix potential memory leak in SoPlex LP interfaces when setting invalid basis
  - fix potential memory leak in method SCIPgetConsCopy()
  - fix potential memory leak in method detectRedundantConstraints() of the knapsack constraint handler

- Interval arithmetic:
  - fix handling of infinite intervals in SCIPintervalIsEmpty()
  - fixed bug in intervalarith.c: bivariate quadratic equations may have been solved wrongly if second variable is unbounded

- Quadratic Constraints:
  - fix wrong sorting of bilinear terms in cons_quadratic
  - fix potentially tightening of LB/UB of a variable to +/- infinity in cons_quadratic
  - fixed bug in cons_quadratic.c which leads to an overflow when SCIP allocates memory for a dense matrix
  - fixed bug in cons_quadratic.c: do not generate linearization cuts for disabled constraints
  - fix missing clean phase of bilinear terms with zero coefficient in cons_quadratic.c

@page RN31 Release notes for SCIP 3.1

@section RN311 SCIP 3.1.1
*************************

Features
--------

- use clock average to reduce number of system calls via `timing/rareclockcheck` parameter
- added copy mechanism for conjunction constraints
- added revised lpi_xprs for using XPRESS as LP solver

Performance improvements
------------------------

- improved solving of LPs in OBBT propagator
- improved activity-delta computation and thereby propagation for linear constraints
- improved memory management of proximity heuristic
- disabled statistic timing in all subscips via new parameter `timing/statistictiming`

Interface changes
-----------------

### New and changed callbacks

- rename array arcdatas in digraph to arcdata
- changes in clock type are now transferred to SoPlex
- corrected wrong primal bound in statistics for unbounded problems
- forbid to call SCIPfixVar() in `SCIP_STAGE_PRESOLVED` stage, which is not allowed since it calls SCIPchgVarLb/Ub()

### Deleted and changed API methods

- rename SCIPdigraphGetNodeDatas() to SCIPdigraphGetNodeData();
- rename SCIPdigraphSetNodeDatas() to SCIPdigraphSetNodeData()
- SCIPapplyProximity() has an additional parameter freesubscip, which causes the method to free
  the created subscip automatically at the end.

### New API functions

- SCIPhasPerformedPresolve() to check, e.g., whether LP duals are accessible
- SCIPconvertRealTo[Long]Int() to convert reals that represent integers to [long] ints.
- SCIPisDualfeasEQ() and related to perform checks w.r.t. to the dual feasibility tolerance
- SCIPdeleteSubproblemProximity() to free proximity subproblem manually as external caller

### Command line interface

- added dialog for writing the finite solution (calling SCIPcreateFiniteSolCopy() before writing)

### Interfaces to external software

- AMPL interface now returns dual multipliers if problem is an LP and presolving was turned off

### Changed parameters

- changed default value of parameter `heuristics/proximity/minimprove` to 0.02; previous value was 0.25
- changed default value of parameter `heuristics/proximity/usefinallp` to FALSE

### New parameters

- `timing/rareclockcheck` to call the system time less frequently, based on the current average time interval
  between two calls to SCIPsolveIsStopped(); the default value is FALSE
- `timing/statistictiming` to enable/disable all timers for statistic output of SCIP; the default value is TRUE

### Data structures

- renamed MIP matrix structure to `SCIP_MATRIX`
- changed the numeric values for `PRESOLTIMING` flags

Build system
------------

### Makefile

- added Makefile support for cygwin 64 Bit
- allow to turn off block and buffer memory by the makefile parameters NOBLKMEM, NOBUFMEM, NOBLKBUFMEM;
  also remove the now superfluous makefiles for noblkmem, nobufmem, noblkbufmem

Fixed bugs
----------

- fixed wrong conversion of reals representing negative integer values
- in debug mode, SCIP checks that no NaN's are introduced in SCIPsolSetVal()
- fixed bug 697 (and 699), calling SCIPsolve() after the problem was already solved and SCIPfreeSolve() was called now
  does nothing anymore
- added support for character `#` in variable names in old non-linear CIP format (i.e., names without `<` and `>`)
- fixed bug 702, removed too hard assert when casting too big values into `SCIP_Longint`
- branching for continuous variables with unbounded intervals now takes `branching/clamp` into account
- forbid aggregations with scalar smaller feastol or larger 1/feastol
- fixed bug 683, not recognizing errors/segfaults especially in free stage of SCIP by improving the check scripts
- fixed bug where quieting a message handler also disabled writing to files other than stdout
- fixed bug 708, special case of implications led to a fixing
- fixed bug, variable bounds detected wrong infeasibility
- another bug fix when computing the original variable sum of a given variable in SCIPvarGetOrigvarSum()
- fixed setting solution value of multi-aggregated var in xml-solution case
- fixed bug changing the variable type of an negated variable
- fixed numerical troubles in SCIPcreateFiniteSolCopy()
- fixed bug in SCIPpermuteProb(): if called before transforming the problem, data structures were not initialized yet
- fixed bug in aggregation procedure if two variables were of non-binary type but for one of the variables
  SCIPvarIsBinary() returned true
- treat activities of pseudo solutions as invalid when containing positive and negative infinity contributions
- fixed bug in GMI example: fractionality of slack variable is now computed correctly
- fixed LP interface of CPLEX: functions getBInv* return the correct sign of the coefficients.
- fixed bug in SCIPpermuteProb(), when called in transformed stage and non-active constraints exist

- Dual:
  - use dual feasibility tolerance for comparisons regarding reduced costs
  - fixed bug in prop_dualfixing: don't fix variables to infinite values during solving
  - fixed sign of the dual multipliers returned by AMPL interfaces for maximization

- Objective and Time Limit:
  - fixed wrong output of status when an objective limit was imposed but not reached yet
  - fixed the rare case that branching was performed even though strong branching found global bound changes leading to
    an infeasible/objlimit LP
  - fixed bug that objective limit was not reset correctly during SCIPfreeTransform() for maximization problems
  - fixed bug that hitting the time limit while solving a pure LP and then continuing the solving process lead to
    not solving the LP, but always creating a single child node until maximum depth is reached

- Heuristic:
  - fixed bug leading to an incorrect dual bound when solving probing LPs within a DURINGPRICINGLOOP heuristic
  - fixed bug in proximity heuristic which attempted to enter diving mode even at nodes without a constructed LP
  - fixed wrong pseudo cost updates during diving heuristic execution after backtracking
  - fixed bug in heur_oneopt: avoid bound violations if shift value is negative due to infeasibilities
  - fixed bug that reaching a solution limit by beforenode heuristics lead to disregarding the current node if the
    optimization process was restarted later
  - fixed bug in trysol heuristic not saving the best solution in maximization problems

- Presolve:
  - fixed bug in presolving of abspower constraints that lead to wrong variable locks
  - allow to call SCIPmarkConsPropagate() in INITPRESOLVE stage
  - fixed bug in components presolver with handling of dual fixable variables: unboundedness was not detected,
    better handle components with single variables by dual fixing propagator
  - issues in component solving by presol_components do not lead to stopping the overall process, anymore, the component
    is just disregarded

- Memory:
  - fixed bug with freeing problem: need to reset objective limit
  - fixed memory leaks in case of erroneous parsing of constraints, e.g., non-linear constraints
  - fixed missing memory allocation for node data in digraphs

- Constraints:
  - fixed bug in cons_quadratic which leads to wrong min/max activities
  - removed wrong break in cons_pseudoboolean
  - fixed bug in cons_varbound.c using the wrong constraint side for updating an upper bound
  - fixed bug in presolve of cons_nonlinear: wrong constraint upgrades may have been performed due to outdated bound
    information in expression graph
  - fixed bug in cons_setppc, wrongly aggregating variables if dual-presolving was disabled
  - fixed bug in cons_sos1: locks and events were not initialized if constraint was added to transformed problem
  - fixed bug in cons_setppc with dual presolving disabled
  - corrected copy of disjunction constraints

- Reading:
  - allow to read numbers like `42856.` in lp-format
  - fixed bug(?) in reader_mps: variables are now written in columns section even of they occur in no constraint
    and have an objective coefficient of 0 (otherwise, CPLEX and Gurobi cannot read the file)
  - fixed bug with reading `>=1` indicator constraints in LP-files
  - fixed bug in reader_lp which created two indicator constraints with the same name to trigger an equality
  - fixed bug when reading indicator constraints for linear constraints (equations/ranged rows) from MPS files

@section RN310 SCIP 3.1.0
*************************

Features
--------

- added breadth first search node selection
- new node selection rule UCT which balances exploration and exploitation by considering node visits
- added possibility to not set a cutoff bound in the LP solver (can be enabled by setting `lp/disablecutoff` to TRUE)
- added missing debugging solution check for cliques
- added a data pointer to each node of the `SCIP_DIGRAPH`
- SCIPgetVarCopy() will now copy the original bounds when called for an original variable
- added upgrade of continuous variables to implicit variables for linear equations even if the coefficient is
  not equal to 1
- probing supports implicit binary variables
- added scaling to computation of relative interior point in SCIPcomputeLPRelIntPoint()

- Solution:
  - added two methods to iterate over a sparse solution (`SCIP_SPARSESOLUTION`), see pub_misc.h
  - it is now possible to add an offset for the original problem instance, all original solutions will be initialized with
    this value and updated, when the offset is changed
  - extended and corrected dual feasibility checks for LP solution (controlled by parameter `lp/checkdualfeas`)

- Cuts and Separation:
  - the rank of cuts is now stored and taken into account to improve numerical stability
  - added possibility to separate a cutpool w.r.t. a given solution (instead of LP-solution)

- Branching:
  - new branching rule `cloud branching` that considers several alternative LP optima
  - additional vbc output added: branching information is printed earlier and also for nodes which were cut off
  - added support for strong branching with domain propagation in full strong and reliability pseudo cost branching
  - added strong branching with domain propagation support: in SCIPstartStrongbranch(), support for propagation can
    be enabled (uses the probing mode, some overhead compared to standard strong branching), after that
    SCIPgetVarStrongbranchWithPropagation() can be used to perform strong branching on a variable with previous domain
    propagation; similar to probing, valid bounds for variables are collected
  - strong branching with propagation can be enabled in fullstrong and relpscost branching rule
  - added possibility to store pricing norms of the LP solver (in addition to basis information) to speed up LP solving
    after a backtrack, e.g. in probing or strong branching with domain propagation
  - a pricer can now return that no further pricing should be done but rather early branching, even if it added variables

- LP interface:
  - SoPlex (>= 1.7.0.5) can compute condition number of current basis matrix via LP interface
  - LPI files (lpi*.[h|c]) all moved from src/scip to src/lpi

- Constraints:
  - added propagation method to cons_xor relying on Gaussian elimination, which can also produce feasible solutions
  - added first implication detection in cons_linear
  - cons_indicator can now try to construct feasible solutions from a cover
  - added possibility to forbid upgrading of linear constraints
  - new initial constraints are now added to the LP before solving a probing LP
  - first implementation of parsing for nonlinear constraints in CIP format
  - added upgrade from varbound constraints to set-packing constraints
  - added upgrade from bounddisjunction constraints to set-packing/logicor constraints
  - cumulative constraint handler adds disjunctive constraints (cumulative with capacity 1) for all jobs which cannot
    be processed in parallel
  - added new clique extraction algorithm for linear constraints
  - the slack variables of indicator constraints can now be scaled
  - added redundancy check of sides of ranged row varbound constraint
  - added coefficient tightening for ranged row varbound constraint
  - XOR constraint handler can add two extended formulations (flow/asymmetric, parameter `addflowextended/addextendedform`)
  - added multi-aggregation for binary variables with at most two uplocks and two downlocks, which emerge from set-
    partitioning or set-packing constraints
  - added upgrade from quadratic constraints to set-packing constraints
  - generalized the linking constraint handler

- Reader:
  - can now read and write CIP-files with (multi-)aggregated variables
  - all readers now take the global parameters `reading/dynamic{conss|cols|rows}` and `reading/initialconss` into account
  - added reader_pbm, which writes the constraint-variable incidence matrix in pbm format (possibly scaled to given size)
  - reader_osil can now read SOS1 and SOS2 constraints
  - reader_lp and reader_mps are now able to write and-constraints in form of their (weak/strict) relaxation
  - added reading capability to GAMS reader (if compiling with GAMS=true, requires a GAMS system)
  - added capability of writing SOS1/2 constraints to GAMS reader (introduces extra variables and equations)

- Heuristic:
  - new primal heuristics dual value
  - new LNS heuristic called `proximity`, which solves a problem in which a local branching constraint replaces the
    objective function which in turn is treated as additional constraint
  - new LP-based rounding heuristic (heur_randround) whose randomized rounding is biased towards the LP solution value;
    the heuristic uses the probing mode of SCIP to generate conflict clauses on the fractional variables

- Presolving:
  - added new dual presolving for setppc-constraints
  - changed dualfix presolver to propagator such that dual fixing can also be applied during repropagation of the root node
  - added full-dual presolving step in setppc constraint handler
  - dual solution can now be displayed for pure LPs when no presolving was performed
  - added clique presolving for xor constraints
  - added presolving using pairs of variable bound constraints that use the same variables
  - added more presolving to cons_indicator, checking whether indicator/slack variables are aggregated
  - added presolve.{c,h} which should be used for all preprocessing mechanisms executed from within SCIP, corresponding to
    solve.{c,h} and also for presprocessing methods which can be called from different plugins or from the core to avoid
    code doubling
  - return error if variable should be fixed to infinity after presolving (LP-solvers do not handle this consistently)
  - in verblevel `SCIP_VERBLEVEL_FULL`, the number of non-zeros will be output for the original and presolved model
  - new presolving step for tightening logicor constraints using implication and clique information
  - several new presolving steps for linear and knapsack constraints, using gcd information and many more

- Statistic:
  - added average gap based on primal-dual integral to solution statistics; can be disabled via parameter
    `misc/calcintegral`
  - the statistics now include the value of the first LP solved at the root node (without cuts)
  - added new statistic which distinguishes between internal nodes and leaves which got processed
  - new section `Root Node` in statistics, listing objective value, iterations and solving time for the first LP solved
    at the root node as well as final dual bound of the root node and LP iterations for processing the root node
    (those where listed in the `Solutions` section before, named `Root Dual Bound` and `Root Iterations`)

Performance improvements
------------------------

- allow multiaggregation of binary variables
- shorten conflicts and deriving global boundchanges from conflicts
- apply lowerbound provided by pricers already during pricing loop, stop pricing if the lower bound computed by pricing
  already exceeds the cutoff bound
- improved performance of SCIPcliquelistDel(), SCIPcliquetableAdd(), SCIPcliquetableCleanup()

- LP Solution:
  - strong branching LP solutions are checked for integrality
  - improved LP reoptimization for branch-and-price applications
  - improved numerical stability checks for LP solution
  - faster feasibility check of LP solutions (controlled by parameters `lp/checkprimfeas` and `lp/checkdualfeas`)

- Presolver:
  - improved methods SCIPlpiGetBInv{Row,Col,ACol} for row representation in SoPlex LP interface
  - improved performance of method SCIPsolRetransform() when called during presolving with many aggregations
  - minor presolving performance improvements in cons_logicor.c and cons_knapsack.c
  - dual fixing presolver was turned into a propagator
  - many presolving improvements in constraint handlers
  - improved dual-presolving for setppc constraints in special cases

- Constraints:
  - major improvements in pseudo-boolean constraint handler
  - performance improvement in domain propagation by marking constraints for propagation
  - added more constraint upgrading possibilities
  - improved handling of initial constraints created during solving
  - disabled scaling in feasibility check of nonlinear constraint handlers
  - conflict consisting of exactly two binary variables will be handled as set-packing constraint instead of an logicor
    constraint and the corresponding clique information is globally added
  - fasten repropagation for set-packing and -partitioning constraints
  - improved merging of and-constraints
  - disabled multi-aggregation in linear constraint handler when coefficients differ too much
  - improved multi-aggregation in linear constraint handler when only one variable in the aggregation has infinity
    contribution
  - added upgradability for implicit binary variable cases for linear constraints

Examples and applications
-------------------------

- new textbook Gomory mixed integer cuts example

Interface changes
-----------------

- removed all message length parameters in message.c and for printing error messages (not needed anymore)

### New and changed callbacks

- Domain Propagation:
  - added parameter `nmarkedconss` to SCIP_DECL_CONSPROP() callback which gives the number of constraints marked
    for propagation (these constraints are listed first in the conss array given as parameter).

- Primal Heuristics:
  - Added parameter `nodeinfeasible` to SCIP_DECL_HEUREXEC() callback which states whether the current subproblem was
    already detected to be infeasible. In this case, the current LP solution might not respect local bounds and the
    heuristic must not assume that it does.

- Variable Pricers:
  - Added parameter `stopearly` to callback method SCIP_DECL_PRICERREDCOST(). This boolean pointer should be used by the pricer
    to state whether early branching should be performed, even if new variables were added in the current pricing round.

- Branching Rules:
  - new possible return value `SCIP_DIDNOTFIND` for SCIP_DECL_BRANCHEXECLP(), SCIP_DECL_BRANCHEXECPS(), and
    SCIP_DECL_BRANCHEXECEXT() callbacks to state that the branching rule searched, but did not find a branching.

### Deleted and changed API methods

- SCIPcalcMIR() takes an additional parameter sidetypes to determine which side of the rows to use
  (relevant for ranged rows)
- SCIPvarParseOriginal() and SCIPvarParseTransformed() now return the end of the parsed string
- SCIPgetConsCopy() now always captures the created constraint

- Branching:
  - Added parameter `nfracimplvars` to SCIPgetLPBranchCands()
  - SCIPgetLPBranchCands() can be used to retrieve the number of implicit integer variables with fractional LP solution
    value via an additional pointer; the corresponding implicit integer variables can be accessed together with their
    fractionalities and solution values in the same way as binary and integer variables before; the arrays are sorted such
    that binary and integer variables precede the implicit integer variables; the method SCIPbranchcandGetLPCands()
    has been modified in the same way

- LP and Cutting Planes:
  - Added parameter `sidetypes` to SCIPcalcMIR() to specify the specify row side type to be used.
  - Added parameter `cutrank` to SCIPcalcMIR() and SCIPcalcStrongCG() which stores the rank of the returned cut;
     via SCIProwChgRank() the rank of a cut can be changed (default rank is 0)
  - Added parameter `infeasible` to SCIPaddCut() which is a pointer to store whether the cut is infeasible for the
    local bounds.
  - SCIPgetLPObjval() now returns the LP value of the current (suboptimal) basis if the iteration limit is hit during LP
    solving (instead of -infinity); this value is not necessarily a valid dual bound and must not be used as such, but can
    be used as an objective estimate, e.g., if strong branching is simulated using the probing mode
  - removed parameter `normtype` from function SCIPcomputeLPRelIntPoint()

- Misc:
  - Added parameter `lazyconss` to SCIPwriteMIP() to swith writing removable rows as lazy constraints.
  - Added parameter `enablepropagation` to SCIPstartStrongbranch(), which can be used to enable strong branching
    with domain propagation.
  - SCIPstartStrongbranch() has a new parameter `propagate` to enable or disable propagation support for strong branching
  - New method SCIPgetVarStrongbranchWithPropagation() which performs strong branching with propagation on a variable.
  - Added parameter `endptr` to SCIPparseVar() which stores the final string position after parsing.

### New API functions

- added SCIPdebugCheckConss() to the debugging mechanism and therefore created a `SCIP_SOL` (in original space) in debug.c
- before copying solutions to the original solution candidate storage, infinite solution values can now be removed using SCIPcreateFiniteSolCopy()
- SCIPsortLongPtrRealBool(), SCIPsortLongPtrRealRealBool(), SCIPsortLongPtrRealRealIntBool() and corresponding
  methods for sorting, insertion and deletion
- SCIPstoreSolutionGap() in scip.c, to store the gap when the first and last solution is found
- SCIPwriteCliqueGraph() which allows to write a graph with node weights for fractional variables

- Separation:
  - SCIPconshdlrIncNCutsFound(), SCIPsepaIncNCutsFound() and SCIPsepaIncNCutsFoundAtNode() to increase the number of found cuts
  - SCIPseparateSolCutpool() to separate a cutpool w.r.t. a given solution

- Constraint Handlers:
  - New method SCIPconshdlrGetStrongBranchPropTime() which returns the time used for domain propagation methods
    of the constraint handler during strong branching.
  - New method SCIPconsIsMarkedPropagate() which returns whether a constraint is marked for propagation.
  - New methods SCIPconsAddUpgradeLocks() and SCIPconsGetNUpgradeLocks() to increase or get the number of upgrade
    locks of a constraint.
  - New method SCIPgetNCheckConss() which returns the number of checked constraints.

- Data structures:
  - New methods SCIPsparseSolGetFirstSol() and SCIPsparseSolGetNextSol() to get the first sparse solution
    or iterate over the sparse solutions, respectively.
  - New methods for the `SCIP_QUEUE` data structure in pub_misc.h to handle a (circular) queue, e.g., SCIPqueueCreate(),
    SCIPqueueFree(), SCIPqueueInsert(), SCIPqueueRemove(), SCIPqueueFirst(), SCIPqueueIsEmpty(), SCIPqueueNElems()
  - New method SCIPgmlWriteNodeWeight() to write a node section including weight to a .gml graph file.
  - New methods for hash tables: SCIPhashtableRemoveAll(), SCIPhashtableGetNElements(), SCIPhashtableGetLoad()
  - New methods in pub_misc.h to handle a resource activity, e.g., SCIPactivityCreate(), SCIPactivityFree(),
    SCIPactivityGetVar(), SCIPactivityGetDemand() ...
  - New methods for digraphs: SCIPdigraphResize() to resize the graph and SCIPdigraphSetNodeDatas() and
    SCIPdigraphGetNodeDatas() to set and get the data attached to the nodes.

- Domain Propagation:
  - New method SCIPpropGetStrongBranchPropTime() which returns the time spent by a domain propagator during strong branching.
  - New methods SCIPmarkConsPropagate() and SCIPunmarkConsPropagate() to (un)mark a constraint for propagation.

- LP and Cutting Planes:
  - New methods SCIPchgRowLhsDive() and SCIPchgRowRhsDive() to change left and right hand side of a row during diving.
  - Added parameter `cutoff` to SCIPsolveDiveLP(), SCIPsolveProbingLP(), and SCIPsolveProbingLPWithPricing()
    which is a pointer to store whether the diving/probing LP was infeasible or the objective limit was reached.
  - SCIPgetFirstLP{Dual/Lower}boundRoot() which return the value of the first LP solved at the root node
  - SCIPgetNRootFirstLPIterations() which returns the number of LP iterations for the first LP solved at the root node
  - SCIPlpiGetNorms(), SCIPlpiSetNorms() and SCIPlpiFreeNorms() for getting the LP pricing norms from the LP
    solver, loading them back into the solver and freeing the data
  - New method SCIPgetFirstLPTime() and SCIPgetNRootFirstLPIterations() to return time and iterations for the first LP solve
    and SCIPgetFirstLPDualboundRoot() and SCIPgetFirstLPLowerboundRoot() to return the first root LP dual and lower bound.
  - New method SCIPprintDualSol() which prints the dual solution for a pure LP (works only with preprocessing disabled).
  - New method SCIPisCutApplicable() which returns whether a cut is good enough to be applied.

- Message Handler:
  - the main output routine of message.c (`bufferMessage` now handleMessage) has been rewritten: it now does not need
    a copy of the string to be output anymore, which makes the code much simpler (and also faster); it is passed a
    function pointer to the output function and uses it to directly output the (buffered) messages
  - New generic messagehandler output callback method SCIP_DECL_MESSAGEOUTPUTFUNC().
  - Removed parameter `msglength` from callback method SCIP_DECL_ERRORPRINTING().
  - New method SCIPmessageVPrintError() to print an error message.
  - Removed method SCIPmessagePrintWarningHeader().

- Parameters:
  - New method SCIPparamGetCharAllowedValues() to get the allowed values for a char parameter.
  - New method SCIPgetParam() to get the parameter with a given name.

- Variables:
  - SCIPapplyProbingVar() in prop_probing.h
    without deteriorating its objective value
  - SCIPshrinkDisjunctiveVarSet(), which takes an set of variables with corresponding bounds and boundtypes, and
    tries to derive global boundchanges and also to shorten this set of variables by using cliqe, implication and
    variable bound information
  - SCIPselectVarStrongBranching() to get the variable that fullstrongbranching would select
  - New method SCIPvarGetValuehistory() to get the value-based history of a variable.

- Misc:
  - New method SCIPdoNotMultaggr() which returns whether multi-aggregation was disabled.
  - New method SCIPcreateFiniteSolCopy() to create a copy of a solution with infinite fixings removed.
  - New method SCIPadjustImplicitSolVals() which sets implicit integer variables to an integer value in the given
    solution without deteriorating its objective value.
  - New method SCIPcopyOrig() to copy the original problem. Analoguosly, use SCIPcopyOrigProb(), SCIPcopyOrigVars(),
    and SCIPcopyOrigConss() to copy original problem data, variables, or constraints, respectively.
  - New method SCIPwriteCliqueGraph() to write the clique graph in GML format into a given file
  - New method SCIPaddOrigObjoffset() to add an offset to the objective function.
    in original space and updates all orignal solutions correspondingly
  - New method SCIPcopyImplicationsCliques() to copy implications and cliques to a copied SCIP instance.
  - New method SCIPgetOpenNodesData() which returns all unprocessed nodes.
  - Added parameter `endline` to SCIPprintDisplayLine() to switch printing a newline symbol at the end of the line.
  - New method SCIPgetNLimSolsFound() returning the number of feasible primal solution respecting the objective limit.

### Command line interface

- allow dialog option to write clique graph
- dual solution values can now be obtained in the interactive shell after solving a pure
  LP without presolving

### Interfaces to external software

- new SoPlex 2.0 interface, can be enabled with `LPS=spx2`
- add support for SOS1 and SOS2 constraints to AMPL interface (see `interfaces/check/testset/SOS/sos?a.mod` for example)
- added copy of GAMS interface from COIN-OR/GAMSlinks project; GAMS-reader in SCIP can now read model instances from .gms files
- beta version of a python interface for the scipoptsuite is now available under interfaces/python
- beta version of a Java native interface is now available under `interfaces/jni`

### Changed parameters

- parameter `branching/scorefunction` has new value `q` for for `q`uotient branching score function
- replaced parameter `lp/checkfeas` by two parameters `lp/checkprimfeas` and `lp/checkdualfeas` to decide on primal and dual
  feasibility checks individually
- removed all local parameters `reading/(READER)/dynamic{conss|cols|rows}` and replaced them by global parameters
  `reading/dynamic{conss|cols|rows}`
- changed default value of parameter `numerics/dualfeastol` to 1e-7 for safer dual bounds from LP solver
- new possible values for parameter `heuristics/shiftandpropagate/sortkey` for sorting variables w.r.t. their norm,
  default changed from `u` to `v`, which means sorting downwards by violations

- Constraints:
  - changed type of parameters `constraints/bivariate/scaling`, `constraints/quadratic/scaling`, `constraints/soc/scaling`
    from boolean to character
  - changed default for `constraints/{abspower,bivariate,nonlinear,quadratic,soc}/scaling` to off
  - changed default max coefficient for big-M constraint to be initial from 1e6 to 1e9

- Separation:
  - changed default value of gomory cut separation parameter `separating/gomory/maxrank` from 0 to 3, to take also gomory
    cuts that could not be scaled to integral coefficients, with maximal rank 3 into account
  - remove parameter `separating/closecuts/relintnormtype`

### New parameters

- `branching/checksol` and `branching/heursbsol` to specify whether the strong branching LP solution
  should be checked for feasibility and whether a simple rounding heuristic should be run on this solution
- `branching/firstsbchild` and `branching/forceall` to specify the first child node to be
  investigated during strong branching (`u`p, `d`down, `a`uto) and whether always both children should be solved (only for
  strong branching with domain propagation, per default, the second child is not looked at when the first is infeasible)
- `conflict/fullshortenconflict` to decide whether we want to stop shortening a conflict set, when no
  global bound changes can be found anymore
- `conflict/maxvarsdetectimpliedbounds` to decide whether the a valid conflict of what maximal length
  will be used to derive global bound changes
- `constraints/{linear,knapsack}/detectcutoffbound` and `constraints/{linear,knapsack}/detectlowerbound`
  to enable/disable detection of constraint parallel to the objective function that will add an cutoffbound or an
  lowerbound respectively and these constraints will be prevented from entering the LP
- `constraints/and/upgraderesultant` to upgrade resultants of and constraints from binary to implicit binary variables, default is TRUE
- `constraints/abspower/scaling` and `constraints/nonlinear/scaling`
- `constraints/indicator/scaleslackvar` for scaling of the slack variable in indicator constraints
- `constraints/indicator/trysolfromcover` for trying to construct a feasible solution from a cover
- `constraints/linear/checkrelmaxabs` for checking linear constraints with a side of 0.0 relative to
- `constraints/linear/detectpartialobjective` to enable/disable the detection of sub-equations of the objective function
- `constraints/logicor/strengthen`, should pairwise constraint comparison try to strengthen constraints by removing superflous non-zeros?
- `constraints/xor/addextendedform` to add an extended formulation in XOR-constraints
- `constraints/xor/addflowextended` to add use the extended flow formulation in XOR-constraints
- `heuristics/<heurname>/lplimfac` for LNS heuristics to limit the number of LPs solved in a subproblem
  the maximum absolute value in the activity instead of 1.0
- `heuristics/shiftandpropagate/fixbinlocks` for fixing binary variables with no locks in one direction to the corresponding bound
- `heuristics/shiftandpropagate/collectstats` which decides whether variable statistics are collected
- `heuristics/shiftandpropagate/impliscontinuous` to decide whether implicit integer variables are treated as continuous variables
- `heuristics/shiftandpropagate/preferbinaries` and `heuristics/shiftandpropagate/stopafterfeasible`,
  which decide whether binaries should be shifted first and the shifting should be stopped when no violations are left
- `lp/disablecutoff` to toggle usage of LP cutoff bound (0: enabled, 1: disabled, 2: auto = disabled if pricers are used)
- `misc/calcintegral` (default TRUE) to trigger calculation of primal-dual integral
- `misc/finitesolutionstore` to switch whether infinite fixings should be removed from solutions before
  copying them to the original solution store
- `misc/permuteconss` and `misc/permutevars` to control whether variables and/or constraints should be permuted, if permutationseed != -1
- `presolving/components/feastolfactor` to increase the feasibility tolerance in all sub-SCIPs, when solving a component
- `propagating/obbt/conditionlimit` to discard instable LP bases
- `reading/(READER)/initialconss` that determines whether model constraints are initial
- `reading/cipreader/writefixedvars` for disabling printing of fixed variables in CIP format
- `reading/lpreader/aggrlinearization-ands` and `reading/mpsreader/aggrlinearization-ands` to enable/disable
  the printing of the weak or strict relaxation of and-constraints in LP and MPS format, respectively
- `reading/lpreader/linearize-and-constraints` and `reading/mpsreader/linearize-and-constraints` to
  allow and-constraints to be linearized when printing in LP and MPS format, respectively
- `separating/feastolfac` to allow dynamic decrease of relaxation feasibility tolerance depending on feasibility to applied cuts,
  i.e., allow relaxation solutions to have a primal infeasibility of at most this factor times the infeasibility of applied cuts
- `separating/gomory/sidetypebasis` to decide whether the sides of ranged rows should be determined from the basis status
- `separating/oddcycle/cutthreshold` to run odd cycle separation if not enough cuts have been found
- `separating/zerohalf/delayedcuts` to use the delayed cutpool for the zerohalf separator
- `write/allconss` to enable that all constraints are written
- `write/genericnamesoffset` when writing a generic problem to define an offset on the variable numbering

### Data structures

- New structure to store value-based branching and inference history (see pub_history.h).
- new data structure for (circular) queues (`SCIP_QUEUE`)
- hash tables will now increase dynamically
- Moved LP solver interfaces to subdirectory `src/lpi`.

Testing
-------

- added McNemar tests and Wilcoxon signed rank tests to cmpres.awk evaluation scripts
- added passing MEM option of testgams(cluster) target as workspace option to GAMS jobs
- extended test scripts by statistical tests

Build system
------------

### Makefile

- default flag for ZIMPL is now `auto`, which means that it is built if and only if GMP is available (GMP=true)
- fixed make install for older Mac systems where install command does not have option -t
- dropped support for Ipopt < 3.10

Fixed bugs
----------

- fixed bug when adding (global) clique, implications or variable bound information in solving stage that lead to
  global bound changes which contradict local bounds and therefore need to be stored as pending bound changes
- unlinking a solution now copies solution values smaller than SCIPepsilon() avoiding some feasible solution in the
  transformed problem to be infeasible in the original problem
- fixed bug when flushing the warning buffer when SCIP is closed
- fixed bug when a bound change contradicts a local bound and is stored as pending, but the contradicting local
  bound becomes global afterwards (--> node where pending bound change is valid can be cut off)
- fixed statistics bug: externally given solutions and new solutions found while transforming existing ones
  are now listed in line `other solutions` of primal heuristics statistics
- fixed bug in random generators SCIPgetRandomInt() and SCIPgetRandomReal() for large intervals
- make sure that bound changes of negated original variables are correct

- Branching:
  - fixed bug w.r.t. changing the variable branching priority beyond the problem stage
  - allow again branching on continuous variables with huge bounds

- Separation:
  - fixed bug in sepa_cgmip computeObjWeightSize() w.r.t. equal sized rows
  - fixed wrong bound calculation in sepa_rapidlearning
  - fixed bug in flowcover separator to exclude unconstrained rows in aggregation

- LP and Interfaces:
  - fixed bug that lead to resolving the LP after diving instead of restoring the buffered solution
  - fixed rare bug with conflict analysis and LP/LPI having different states after diving
  - fixed several bugs in lpi_grb
  - fixed wrong strong branching results in lpi_grb.c and an invalid write
  - fixed bug in handling max-function in ampl interface; added support for min-function

- Presolving:
  - fixed bug in prop_dualfix w.r.t. to fixing of variables to infinity after presolving
  - fixed wrong presolving finished status which sometimes occurred when the time limit was hit during presolve
  - fixed bug where a limit on presolving rounds was exceeded by 1
  - fixed minor bugs in presolving in cons_setppc.c and cons_logicor.c
  - fixed minor bug in cons_linear w.r.t. disabled presolving

- Propagators:
  - fixed bug in genvbounds propagator occurring when objective offset or scale changes after a restart
  - fixed bug in genvbounds propagator by replacing non-active variables on right-hand side after presolving

- Readers:
  - fixed memory bug in reader_mps
  - fixed several minor bugs with handling of memory when writing aggregated variables (reader_lp, reader_mps)
  - fixed bug in reader_lp when writing bilinear terms (product sign was missing)
  - fixed bug in reading indicator constraints in mps-format
  - nonlinear readers now create auxiliary objective variables and constraints always as initial and not removable
    in order to avoid unbounded LPs due to loose variables with infinite best bound

- Constraints:
  - fixed several bugs where variables or constraints were not freed correctly
  - do not multi-aggregate variables if the constant would be a huge value in order to avoid numerical troubles
  - fixed bug with infinite multi-aggregation constants
  - fixed output of aggregated variables in indicator constraints in lp and mps-format
  - improved handling of initial constraints: constraints which are initial, but added during the search to an already
    treated node are kept and added to the LP at every node where they are active
  - fixed bug in cons_superindicator concerning names of upgraded constraints
  - fixed bug in cons_indicator with trying to create solution in problem stage
  - fixed bug in cons_orbitope with fixing upper right triangle in non-root nodes

Miscellaneous
-------------

- new SCIP Optimization Suite homepages

@page RN30 Release notes for SCIP 3.0

@section RN302 SCIP 3.0.2
*************************

Features
--------

- reading erroneous CIP files can now output some indication of syntax errors
- can now run splint on core files
- cons_xor now uses the integral variable in propagation
- allowed to switch on/off the solution debugging

Performance improvements
------------------------

- improved SCIPlpiAdd{Cols,Rows}() in SoPlex LPi

Examples and applications
-------------------------

Interface changes
-----------------

### New API functions

- SCIPmarkColNotRemovableLocal() and SCIPmarkRowNotRemovableLocal() to forbid removal of an column/row
  from the LP in the current node
- SCIPmessageVPrintError()

### Command line interface

- can now output the solutions in the solution pool in the interactive shell

### Interfaces to external software

- updated Mosek LP interface to compile with Mosek 7

Fixed bugs
----------

- fixed bugs in solution counting
- fixed fieldtypes in sorting template
- fixed bug concerning the userinterrupt flag, which was not reset
- fixed solution collection when counting solutions
- fixed bug with storing original solutions
- fixed bug with infinite multi-aggregation constants
- fixed bug that removing reverse implication did not reset closestvblpcount
- fixed bug that duplicate solutions stopped copying of solutions to original solution candidate store
- forbid branching on variables with huge bounds; such huge values cannot be enumerated with fixed precision
  floating point arithmetics
- fixed bug that Ipopt's error message was not fully shown due to exiting before the message handler buffer was emptied
- unlinking a solution now copies solution values smaller than SCIPepsilon() avoiding some feasible solution in the
  transformed problem to be infeasible in the original problem
- allow to add columns (rows) with nonzero indices beyond current number of rows (columns) in SoPlex LPi
- updated get.ASL script to cope with broken ftp access to netlib server

- Memory:
  - fixed bugs with freeing C++ object data for problem and variables
  - fixed memory leak in lp.c (probably never occurred so far since array was not used)
  - fixed bug in sepa_zerohalf.c where the maxcuts(root) parameters led to an invalid memory allocation call

- LP:
  - fixed assert in solve.c with branched status and LP reached the objective limit
  - fixed bug in heur_oneopt.c and heur_clique.c which was caused by side-effects when calling SCIPconstructLP(); when
    adding new variables in this method (e.g. adding new variables needed for a relaxation), this changes the variables
    array of SCIP
  - fixed problem that diving did not save status for infeasible LPs
  - fixed bug in SCIPlpComputeRelIntPoint() with wrong iteration limit and with wrong recompution
  - fixed bug that old LP size was not updated for deadend if no LP was solved

- Expressions:
  - fixed issues with ungraceful termination when encountering unsupported expression operands in AMPL interface
  - fixed bug in backward propagation of linear expressions in expression graph

- Propagation:
  - fixed potential performance issue with tree depth always assumed to be zero when propagating in probing mode
  - fixed bug in prop_vbound w.r.t. creation of variables during the search
  - fixed several bugs in propagation of cons_xor: need to take integral variables into account
  - fixed bug in cons_abspower.c handling infinity values in propagation
  - fixed bug in cons_and.c when a constraint was not correctly propagated which led to wrong dual-presolve reductions
  - fixed bug in cons_abspower: wrong infinity check when propagating bounds

- Presolving:
  - fixed bug that the number aggregated variables were not counted in presol_inttobinary.c
  - fixed bug in presol_domcol: locks are now checked to see whether rounding was forbidden for a variable

- Reader:
  - fixed bug in reader_gms.c w.r.t. writing nonlinear expressions with polynomials with constants
  - fixed bugs in parsing bounds from CIP-files, in reader_gms and AMPL interface
  - fixed bug when reading a mps formated file with a missing bound in the bound section

- Constraints:
  - fixed bug in cons_bounddisjunction with satisfied literal of multi-aggregated variable
  - fixed bug in upgrade method of cons_soc
  - fixed issue with negated variables in cons_xor.c
  - fixed several asserts in cons_xor presolving
  - fixed bug in cons_xor.c calling method on null pointer row
  - fixed bug using a too hard comparison on the objective-infeasible-decision in constraint enforcement
  - fixed possible cycling in enforcement of nonlinear constraints due to too early removal of newly added cuts from LP
  - fixed bug wrongly removing constraints locally while counting
  - fixed bugs in cons_bivariate.c when the nonlinear function is not differentiable on the boundary of the domain
  - fixed bug in cons_indicator.c:SCIPmakeIndicatorFeasible() with handling fixed variables
  - fixed bug in cons_integral: check integrality of implicit integer variables when a solution is checked for feasibility
  - fixed bug in Undercover with `pseudo-`quadratic constraints
  - fixed bug with quadratic constraints not being upgraded
  - fixed bug in intervalarith.c: bivariate quad. equations may have been solved wrongly if second variable is unbounded

- Separation:
  - fixed bug in sepa_zerohalf.c not copying the displays to the subscip, but still changing a display parameter there
  - fixed iteration limit determination in sepa_closecuts
  - fixed bug in sepa_closecuts: need to make sure that variable values of separation point satisfy bounds
  - fixed bugs in sepa_oddcylce: number of arcs have to be adjusted, handle implicit binary variables,
    fixed bug in heuristic separation method, fixed asserts
  - fixed wrong bound calculation in sepa_rapidlearning

@section RN301 SCIP 3.0.1
*************************

Features
--------

- added delayed cutpool which only gets separated if the sepastore is empty after a separation round
- sepa_cgmip can now take the objective row into account
- added possibility to run clang compiler
- statistics now include output on number of solutions that respect objective limit

Performance improvements
------------------------

- also copying active tight cuts from the delayed cut pool when calling SCIPcopyCuts()
- sort genvbounds only when root node is finished; apply more often

Examples and applications
-------------------------

Interface changes
-----------------

- when using an objective limit, heuristic characters are not displayed any longer for worse solutions

### Deleted and changed API methods

- fixed spelling in the method name SCIPgmlWriteClosing()

### New API functions

- SCIPgetNLimSolsFound() to get number of solutions that respect the objective limit

Fixed bugs
----------

- fixed issue with applying the effective root depth during the search
- fixed bug concerning usage of dualbound and lowerbound
- fixed bug trying to color probing nodes, which are not added to the vbc output anymore
- fixed bug in sorting template
- fixed bug leading to removing a ranged row parallel to the objective function, although one of the sides was still needed
- fixed a bug correcting the binvarssorted flag in cons_linear.c
- fixed bug in cons_varbound.c not resolving multi-aggregated variables
- relaxed assert in SCIPvarCh{Lb,Ub}{Global,Local} that new bound must be tighter to feastol
- fixed contra-intuitive behavior when using SCIP with objective limits and solution limit at the same time;
  SCIP now only stops when sufficiently many solutions better than the objective limit have been found
- fixed bug when adding binary implications with non-vartype binary variables
- fixed bug adding binary implications on binary variables with type != `SCIP_VARTYPE_BINARY`
- fixed bug concerning different tolerances for reached objective limit in case of pricing with fastmip

- LP:
  - fixed bug which disabled iteration limit in SCIPlpSolveAndEval()
  - ensure consistency of LP bounds during OBBT diving, i.e., that lower <= upper holds exactly
  - set lpsolstat to `SCIP_LPSOLSTAT_NOTSOLVED` in SCIPchg{Lp,Dual}feastol()
  - use tighter dual feasibility tolerance for LPs solved during optimization-based bound tightening
  - fixed bug with unflushed LP arising from global bound changes in strong branching

- Constraints:
  - fixed issue with deleting varbound constraints in case the bound change was not applied
  - fixed bugs in parsing dis-/conjunctive constraints
  - fixed bug with handling of empty logicor and bounddisjunction constraints
  - fixed issue in cumulative constraint and separation
  - fixed bug when sorting knapsack constraints with the same weights
  - fixed bug resulting in trying to delete an upgraded linear constraint a second time in exitpre callback
  - fixed minor bug in conjunctive constraint handler printing wrong constraint
  - fixed bug in disjunctive constraint handler when enforcing a constraint
  - fixed behaviour change of indicator constraint handler when solving another instance after solving one using the
    interactive shell
  - fixed several issues in cumulative constraint handler
  - fixed bug in cumulative constraint handler w.r.t. getting active variables
  - fixed bug in cumulative constraint handler concerning conflict analysis

- LPI and Interfaces:
  - fixed bug in CppAD in connection with abspower constraints
  - fixed bug in CppAD when using signpower functions with expression pointers that do not fit into an unsigned int
  - better handling of generalized (Lagrangian) variable bounds that are not in the LPI
  - fixed wrong basis rstat values in CPLEX LPI
  - fixed bug with LP not being flushed after bound changes on columns that are not in the LPI
  - methods SCIPlpiIs{PrimalFeasible,DualFeasible,DualUnbounded}() in SoPlex LPi now check that the LP is not perturbed,
    which may happen when stopping due to iteration or time limit
  - fixed inconsistencies between methods SCIPlpiIs{PrimalFeasible,DualFeasible,Optimal,...} in SoPlex LPi

- Propagation:
  - fixed bug when adding linear constraints with non active variables in solving process, during propagation this
    resulted in changing the row, which is not possible for unmodifiable constraints/locked rows
  - fixed small issue in pseudo objective propagator w.r.t. propagating the lower bound globally
  - fixed bug in cons_orbitope: in rare cases one cannot repropagate
  - fixed bug of wrong result code in propagation in prop_genvbound.c

- Presolve:
  - fixed bug in copying nonlinear constraints during presolve (resulted
    in wrongly declaring instances as infeasible when using component presolve)
  - fixed bug in copying nonlinear constraints during presolve (nonlinear part was not copied)

- Heuristics:
  - fixed wrong solving status (OPTIMAL) in case an unbounded solution was provided or found by heuristic before presolve
  - fixed bug in heur_subnlp running with tightened tolerances: sumepsilon must be tightened like feastol and epsilon
  - fixed bug in nlp diving heuristic for fractional variables with values slightly outside of their domain

- Numerics:
  - fixed several numeric issues
  - fixed numerical bug in conflict.c relaxing bounds while keeping an infeasibility proof
  - fixed feasibility decision bug when replacing inactive variables by their active counterparts, which might change the
    redundancy status of a bounddisjunction constraint due to numerics
  - fixed numerical bug adding a relaxed bound for conflict analysis in cons_varbound
  - fixed numerical bug in conflict analysis of genvbounds propagator

@section RN300 SCIP 3.0.0
*************************

Features
--------

- SCIPcomputeLPRelIntPoint() with normtype=`s` now uses homogenized LP for computing rel.int. point too and allow to
  set relaxrows = FALSE
- new column showing the pseudo objective value
- digraph structure added to misc.c and pub_misc.h that can be used to handle directed graphs, compute undirected
  components in the graph and sort these components (almost) topologically
- SCIP does now print an info message when the root LP could not be solved or is unbounded
- added counter and clock for SCIPcopy() calls
- correct initialization of steepest edge weights with SoPlex 1.6.0.4
- parameters can now be fixed, which means that their value cannot be changed unless they are unfixed, first;
  the fixing status of a parameter is copied to sub-SCIPs, which allows to ensure that certain parameters
  are also not changed when, e.g., heuristics change emphasis settings or also specific parameters
- automatic transfer of original solutions (e.g., provided by the user, from solution pool, after restart, from heuristic
  adding original solution during solve) to the transformed space (might fail due to, e.g., dual fixings)
- added possibility to use GUBs for lifting knapsack cuts (disabled)
- added pre- and post-conditions in doxygen documentation for all methods of scip.{c,h}
- added zeroobj heuristic that solves a copy of the problem without an objective function and with quite strict limits
  on the number of nodes and LP iterations
- complete reworking of the vbounds propagator: it now takes into account variable bounds, cliques and implications,
  stores bounds of variables which were changed and performs a forward propagation from these bounds, i.e., tries to
  derive new bounds for other variables; during propagation, bound changes are propagated in an (almost) topological order

- Constraints:
  - full version of cumulative constraint handler
  - new constraint handler `superindicator` for indicator constraints with slack constraints of arbitrary type
  - implemented first clique lifting procedure in cons_setppc.c (by default is off)
  - the conjunction and disjunction constraint handlers are now able to parse their CIP output format

- Memory:
  - better handling of memory limits, in particular for large problems
  - estimate memory consumption for sub-SCIP and do not copy them if close to memory limit

- Presolve:
  - time for initpre and exitpre methods is now also measured in presolving time
  - added dual presolving for and-constraints difficult instances (no guarantees)
  - oneopt can now be called before presolving
  - added a presolving step in the disjunctive constraint handler, removing disjunction, where a sub-constraint was
    deleted, which means this sub-constraint is redundant, which again means it is always TRUE or will be enforced by
    another constraint
  - added new presolver convertinttobin, which converts bounded integer variables to their binary representation, e.g.
    for integer variable 0 <= x <= 10 the binary variables y0, y1, y2 and y3 are created, such that
    1 y0 + 2 y1 + 4 y2 + 8 y3 <= 10 and x = 1 y0 + 2 y1 + 4 y2 + 8 y3
  - added new presolver gateextraction, which tries to find and-gates/constraints which are linearized
    e.g. (x + y + z >= 1, x + y <= 1 and x + z <= 1 => x == AND(~y,~z)), in special cases it also detects set-partitioning
    constraints e.g. (x + y + z >= 1, x + y <= 1, x + z <= 1 and y + z <= 1 => x + y + z == 1));
    gate-extractor is also able to detect logicor constraints and set-packing/-partitioning constraints with the same
    variables, to upgrade these both constraints to a set-partitioning constraint
  - added new presolver components, that searches for independent components in the problem structure and solves
    these components as sub-SCIPs when they are small enough (per default <= 20 discrete variables, nodelimit of 10000)
  - added new presolver domcol that looks for dominated columns in a MIP and tries to fix them

- Reader:
  - CNF reader now creates feasibility instances per default, usage of an objective has to be set by a parameter
  - added reader for MI(NL)Ps in OSiL (Optimization Services Instance Language) format

- Statistic:
  - new statistics and new statistic output messages
  - number of presolving calls of plugins is counted and displayed in the statistics,
    can be accessed via SCIPpresolGetNCalls() and SCIP{prop/conshdlr}getNPresolCalls()
  - the statistics shows for a branching rule the number of calls for LP, extern and pseudo candidates
  - new switch `SCIP_STATISTIC` and new macros SCIPstatisticMessage(), SCIPstatisticPrintf() and SCIPstatistic() to output
    statistic and execute code lines which are only needed therefor. Works as `SCIP_DEBUG` and SCIPdebugXyz()
  - added statistics on the number of cuts/rows that have actually been applied to the lp for each constraint handler and separator;
    use SCIPcreate(Empty)RowCons() and SCIPcreate(Empty)RowSepa() to support the statistics.

- NLP:
  - new propagators obbt and genvbounds for MINLP
  - new NLPI parameter `SCIP_NLPPAR_FASTFAIL` to enable convergence checks in NLP solver to stop early on seemingly
  - added nlpdiving heuristic that comprises several diving heuristics using an NLP relaxation

Performance improvements
------------------------

- improved scaling by choosing the smallest scaler
- if first root lp is solved and the optimality is rejected by SCIP, there won't be an unnecessary solving of the lp
  from scratch again
- several performance improvements for Pseudo-Boolean optimization, pseudo objective propagator
- streamlined initlp functions in cons_indicator, cons_sos1, cons_sos2 (add rows only if needed)
- improved time used for adding implications
- speed up in SCIPboolarrayExtend() in misc.c replacing a for loop with BMSmoveMemoryArray() call
- speed up in var.c changing some recursive calls into iterative calls and reducing the number of VARFIX event that are
  thrown for fixation, aggregation or multi-aggregations
- revised reduced cost propagator
- increased performance in SCIPcliqueAddVar(), adding a variable to a clique
- tighten primal and dual feasibility tolerances independently if they are not reached in LP solving

- Probing:
  - if probing reached the end of all variables it will restart the probing cycle correctly
  - improved probing by ordering the variables differently and applying the one-branch before the zero-branch

- Constraints:
  - improved scaling of linear constraints, linear constraints with integral variables will now be scale with
    1e+06/MAX(maximal absolute coefficient, 1.0) instead of 1e+03/MAX(maximal absolute coefficient, 1.0);
    if all coefficients are in absolute value equal they will be scaled by that
  - added clique presolving for and-constraints, which checks if two operands or one operand and the resultant are in a
    clique and then fixes the resultant to 0 and in the former case we can delete the and-constraint too
  - speed up in linear constraint handler replacing aggregated variables
  - when all nonlinearities have been fixed and the number of nonfixed variables is 1 in cons_nonlinear/cons_quadratic/
    cons_bivariate, handle it by a bound change instead of adding a linear constraint

- Separation:
  - automatically turn off separation in sepa_oddcycle if it was too unsuccessful within the last calls
  - use faster Dijkstra variants in sepa_oddcycle
  - improved tcliquegraphAddImplicsVars() in sepa_clique.c to faster add possible variables
  - changed emphasis settings: knapsack disaggregation is now allowed in fast presolving, CG-MIP separator disabled in
    aggressive separation

- Reader:
  - improved lp-, mps-, opb-reading time
  - speed up mps reader asking parameters only once

- Heuristics:
  - added parameters mincoveredrel and mincoveredabs to heur_undercover to only run if problem is sufficiently nonlinear
  - improved intdiving heuristic by activating backtracking to a different fixing value
  - heur_undercover treats indicator constraints as nonlinear and fixes the binary variable for linearization

Examples and applications
-------------------------

- new examples for scheduling and usage of the callable library with nonlinear problems
- the error messages are not handled via the message handler anymore; per default the error message a written to stderr

Interface changes
-----------------

- introduced basic inclusion and creation methods to simplify usage of the SCIP library
- allowed to start diving mode even if LP is not flushed, not solved, or not solved to optimality
- changed the message handler system within SCIP heavily such that it is thread save
- the resolve propagation methods for the constraint handler and propagator getting a new parameter called relaxedbd;
  explaining/resolving this relaxed bound is sufficient
- default integer comparer SCIPsortCompInt() (see pub_misc.h)

- LP interface:
  - SoPlex LPI supports setting of `SCIP_LPPAR_DUALFEASTOL` when using SoPlex version 1.6.0.5 and higher.

- Problem:
  - Forbid problem modifications in `SCIP_STAGE_{INIT,EXIT}PRESOLVE` (see pre-conditions for corresponding methods in scip.h).

- Miscellaneous:
  - New macro SCIPdebugPrintCons() to print constraint only if `SCIP_DEBUG` flag is set.
  - all objscip *.h file now use the default SCIP interface macros (this should avoid errors when changing the interface)

### New and changed callbacks

- Constraint Handler:
  - Added a propagation timing parameter `proptiming` to SCIP_DECL_CONSPROP(), giving the current timing at which
    this method is called (also to the corresponding c++ wrapper classes).
  - New optional callback methods in constraint handlers: `SCIP_DECL_CONSGETVARS` and `SCIP_DECL_CONSGETNVARS`.
    These callbacks, if implemented, should return an array of all variables and the number of all variables used
    by the given constraint, respectively. (This method might, e.g., be called by a presolver)

- NLP Solver Interface:
  - New NLPI callback SCIP_DECL_NLPISETMESSAGEHDLR() to set message handler in NLP solver interfaces.

- Propagator:
  - Added a propagation timing parameter `proptiming` to SCIP_DECL_PROPEXEC(), giving the current timing at which this method is
    called (also to the corresponding c++ wrapper classes).

- Plugin management:
  - added `basic` inclusion methods which have only fundamental data of the plug-ins as arguments; added setter functions
    for all non-fundamental callbacks of the plug-ins; the plug-in types with basic inclusion functions are:
    readers, constraint handlers, conflict handlers, presolvers, propagators, heuristics, separators, relaxation handlers,
    branching rules, node selectors and pricers; these methods should make the usage easier, sparing out optional callbacks and
    parameters: e.g., SCIPincludeConshdlrBasic();
  - To extend the basic functionalities, there are setter method to add
    optional callbacks. For example SCIPsetConshdlrParse(), SCIPsetPropCopy() or SCIPsetHeurInitsol().

- Constraint Handlers:
  - Added basic creation methods for all constraints types, e.g., SCIPcreateConsBasicLinear(); these methods should make the usage easier,
    sparing out optional callbacks and parameters.

### Deleted and changed API methods

- SCIPcomputeCoverUndercover() now has an additional parameter coverbd
- tcliqueMaxClique has an additional parameter to store the number of used branch-and-bound nodes
- the code in `src/dijkstra` and `src/xml` has been changed to (increasingly) conform to the SCIP coding style;
  all function (and variable) names have been changed (do not contain `_` anymore).
- renamed SCIPstairmap*Core() to SCIPstairmap*Stair()

- Conflict Analysis:
  - Added parameter `relaxedbds` to conflict handler callback method SCIP_DECL_CONFLICTEXEC(). This array contains
    bounds which are sufficient to create a valid conflict

- Constraint Handler:
  - Added a parameter `restart` to the SCIP_DECL_CONSEXITSOL() callback method, indicating whether this call was
    triggered by a restart.
  - Added a parameter `relaxedbd` to SCIP_DECL_CONSRESPROP() callback method. If explaining a given bound change
    (index), it is sufficient to explain the reason for reaching the `relaxedbd` value, see above
  - Removed parameters `isunbounded`, `isinfeasible` and `result` from SCIP_DECL_CONSINITPRE() and SCIP_DECL_CONSEXITPRE()
    callback methods. It is not allowed to determine unboundedness or infeasibility in these callbacks, anymore.
  - added a `SCIP_CONS*` parameter to SCIPcreateConsDisjunction() which can represent the linear relaxation of the whole
    disjunction constraint as a conjunction constraint, or `NULL`
  - remove problematic function cons_indicator:SCIPsetSlackVarIndicator()
  - Renamed SCIPgetCountedSparseSolutions() to SCIPgetCountedSparseSols() in cons_countsols.{c,h}.

- Counting:
  - Changed the counting system within SCIP heavily. New method for `SCIP_SPARSESOL` usage, SCIPsparseSolCreate(),
    SCIPsparseSolFree(), SCIPsparseSolGetVars(), SCIPsparseSolGetNVars(), SCIPsparseSolGetLbs(), SCIPsparseSolGetUbs()
    in (pub_)misc.{c,h}.

- Cuts and Separation:
  - removed `targetscip` parameter from SCIPconvertCutsToConss(), now this function can only convert cuts on one instance,
    otherwise use SCIPcopyCuts()
  - added `ncutsadded` parameter to SCIPcopyCuts() to be able to store the number of copied/converted cuts
  - New functions SCIPcreateEmptyRowCons(), SCIPcreateEmptyRowSepa(), SCIPcreateRowCons(), and SCIPcreateRowSepa() that allow
    to set the originating constraint handler or separator of a row respectively; this is, for instance, needed for statistics
    on the number of applied cuts. If rows are created outside a constraint handler or separator use SCIPcreateRowUnspec() and
    SCIPcreateEmptyRowUnspec(). The use of SCIPcreateEmptyRow() and SCIPcreateRow() is deprecated.
  - New functions SCIProwGetOrigintype(), SCIProwGetOriginCons(), and SCIProwGetOriginSepa() to obtain the originator
    that created a row.

- LP:
  - new parameter numerics/lpfeastol for primal feasibility tolerance used in LP solver
  - SCIPcomputeLPRelIntPoint() takes two new arguments giving a time and iteration limit
  - SCIPcolGetStrongbranchLPAge(), SCIPgetVarStrongbranchLPAge(), SCIPgetNLPs(), SCIPgetNPrimalLPs(), SCIPgetNDualLPs(),
    SCIPgetNBarrierLPs(), SCIPgetNResolveLPs(), SCIPgetNPrimalResolveLPs(), SCIPgetNDualResolveLPs(), SCIPgetNNodeLPs(),
    SCIPgetNNodeInitLPs(), SCIPgetNDivingLPs(), SCIPgetNStrongbranchs(), SCIPgetNRootStrongbranchs() now return a longint
    instead of an integer

- Message Handler and Printing:
  - New callback method SCIP_DECL_MESSAGEHDLRFREE() which is called when the message handler is freed.
  - The old callback method SCIP_DECL_MESSAGEERROR() was replaced by the callback method SCIP_DECL_ERRORPRINTING().
  - the follwing methods additionally need the SCIP pointer as parameter to make the output thread save:
    SCIPprintVersion(), SCIPsetMessagehdlr(), SCIPgetMessagehdlr() and SCIPwarningMessage()
  - the error printing method can be replaced using the method SCIPmessageSetErrorPrinting(); the default error message
    printing can be recoverd via SCIPmessageSetErrorPrintingDefault() (see pub_message.h)
  - Changed the message handler system within SCIP heavily such that it is thread-safe. SCIPcreateMessagehdlr() in
    scip.{c,h} was replaced by SCIPmessagehdlrCreate() in pub_message.h/message.c with a changed parameter list;
    see pub_message.h and type_message.h.
  - removed method SCIPcreateMesshdlr(), please use SCIPmessagehdlrCreate() (see pub_message.c)
  - removed method SCIPfreeMesshdlr(), please use SCIPmessagehdlrRelease() (see pub_message.c)
  - Error messages (SCIPerrorMessage()) are not handled via the message handler anymore; per default the error
    message is written to stderr.
  - the following methods need an additional message handler: SCIPdispLongint(), SCIPdispInt(), SCIPdispTime(), all message
    handler methods (see pub_message.h), SCIPhashtablePrintStatistics(), SCIPhashmapPrintStatistics(), SCIPlpiCreate()
  - SCIPprintCons() does not print termination symbol `;\n` anymore; if wanted, use SCIPinfoMessage() to print `;\n` manually
  - remove SCIPcolPrint() and SCIProwPrint(), please use SCIPprintCol() SCIPprintRow() see scip.h
  - method SCIPprintError() does not need the file stream anymore. The error is written via the error message callback.

- Nonlinear expressions, relaxation, and solver interface:
  - Method SCIPexprtreeRemoveFixedVars() is not public anymore.
  - Renamed SCIPmarkNonlinearitiesPresent() to SCIPenableNLP()
  - Renamed SCIPhasNonlinearitiesPresent() to SCIPisNLPEnabled().
  - removed SCIPmarkContinuousNonlinearitiesPresent(),
    renamed SCIPhasContinuousNonlinearitiesPresent() to SCIPhasNLPContinuousNonlinearity() and allow call only during
    initsolve and solve,

- Parameters:
  - Replaced SCIPparamSet*() by SCIPchg*Param()
    + replaced SCIPparamSetBool() by SCIPchgBoolParam()
    + replaced SCIPparamSetInt() by SCIPchgIntParam()
    + replaced SCIPparamSetLongint() by SCIPchgLongintParam()
    + replaced SCIPparamSetReal() by SCIPchgRealParam()
    + replaced SCIPparamSetChar() by SCIPchgCharParam()
    + replaced SCIPparamSetString() by SCIPchgStringParam()

- Presolving:
  - Removed parameters `isunbounded`, `isinfeasible` and `result` from SCIP_DECL_PRESOLINITPRE() and
    SCIP_DECL_PRESOLSEXITPRE(). It is not allowed to determine unboundedness or infeasibility in these callbacks, anymore.

- Propagator:
  - changed parameters of function SCIPpropagateCutoffboundVar() in prop_pseudoobj.{c,h}
  - Added a parameter `restart` to SCIP_DECL_PROPEXITSOL() callback method, indicating whether this call was triggered
    by a restart.
  - Added a parameter `relaxedbd` to SCIP_DECL_PROPRESPROP() callback method. If explaining a given bound change
    (index), it is sufficient to explain the reason for reaching the `relaxedbd` value.
  - Removed parameters `isunbounded`, `isinfeasible` and `result` from SCIP_DECL_PROPINITPRE() and
    SCIP_DECL_PROPEXITPRE() callback methods. It is not allowed to determined unboundedness or infeasibility in
    these callbacks, anymore.

- Sort and Copy:
  - The methods SCIPsortedvecInsert*() have an additional parameter which can be used to receive the position where
    the new element was inserted, if this is not of interest a `NULL` pointer can be given
  - new parameter in SCIPcopyPlugins() to indicate whether the message handler from the source SCIP should be passed to the
    target SCIP (only the pointer is copied and the usage counter of the message handler is increased)
  - New parameter in SCIPcopy() to indicate whether the message handler from the source SCIP
    should be passed to the target SCIP (only the pointer is copied and the usage counter of the message handler is
    increased). In multi theaded enviroment this parameter needs to be set to FALSE.

- Variable usage:
  - rename SCIPvarGetBestBound() to SCIPvarGetBestBoundLocal()
  - rename SCIPvarGetWorstBound() to SCIPvarGetWorstBoundLocal()
  - Method SCIPvarGetProbvarSum() is not public anymore, use SCIPgetProbvarSum() instead.
  - Replaced method SCIPvarGetRootRedcost() by SCIPvarGetBestRootRedcost().

### New API functions

- setup timer to all plugins and therefore SCIP<plugin-type>GetSetupTime() methods in all pub_plugin-type.h to ask
  for this time (, e.g. SCIPeventhdlrGetSetupTime() in pub_event.h)
- new GML(Graph Modeling Language) methods SCIPgmlWriteOpening(), SCIPgmlWriteCosing(), SCIPgmlWriteArc(), SCIPgmlWriteEdge(),
  SCIPgmlWriteNode() that write to a given GML file
- new LPI method SCIPlpiGetObjsen() to query objective sense
- SCIPpermuteIntArray() in pub_misc.h and misc.c for permuting an integer array
- SCIPcalcBinomCoef() in pub_misc.h and misc.c which calculates a binomial coefficient up to 33 over 16
- SCIPheurPassSolAddSol() in heur_trysol.c; solution which are passed via this method are just without any feasibility check
- SCIPgetGlobalPseudoObjval() which returns the global pseudo objective value which is all variables
  set to their best (w.r.t. the objective function) global bound
- SCIPhashGetKeyStandard() which returns the element itself as the key, SCIPhashKeyEqPtr(),
  SCIPhashKeyValPtr() which do the hash-comparison/-conversion on a pointer in pub_misc.h
- SCIPhashtableClear() which removes all elements of a hash table
- SCIPisUpdateUnreliable() to check whether an iteratively updated value should be recomputed from scratch
  (e.g., for activities; uses new parameter `misc/num_recompfac`)
- SCIPisHugeValue() to check whether a value is huge and should be handled separately from other values
  (e.g., in activity computations) and SCIPgetHugeValue() to get the smallest value counting as huge
- SCIPfixParam() and SCIPunfixParam() to fix and unfix a parameter, respectively;
  the fixing status of a parameter can be requested by SCIPparamIsFixed();
- SCIPsetBasePointClosecuts() to set the base point for close cut separation
- SCIPchgCutoffboundDive() to change the cutoffbound in diving mode
- SCIPupdateCutoffbound() which can be used to pass a cutoff bound

- Presolving:
  - SCIPpropIsPresolDelayed() which return if a propagator is delay during presolving
  - Added method SCIPisPresolveFinished() which returns whether the presolving process would be stopped after the
    current presolving round, given no further reductions will be found, can be used to ensure that a presolver is called very late

- Memory:
  - added forgotten implementation of SCIPfreeMemorySize(), SCIPfreeMemorySizeNull() in scip.h and BMSfreeMemorySize(),
    BMSfreeMemorySizeNull() in memory.h
  - SCIPmemccpy() in pub_misc.h and misc.c which copies either a specified number of charcters of a source
    string to a destination string or until it hits a stoping character
  - BMSmoveMemory(), BMSmoveMemoryArray(), BMSmoveMemorySize() and corresponding  BMSmoveMemory_call() in
    memory.{h,c} too move memory elements

- Conflict Analysis:
  - SCIPisConflictAnalysisApplicable() which return FALSE is the conflict will not runs; can be used
    to avoid unnecessary initialization of the conflict analysis
  - SCIPaddConflictRelaxedLb(), SCIPaddConflictRelaxedUb() and SCIPaddConflictRelaxedBd(); these methods
    can be used to give for a bound change which is part of an explanation a relaxed bound; this means the relaxed bound
    is already efficient to be part of a valid explanation
  - SCIPisConflictVarUsed() returns TRUE if the given bound change is already part of the conflict set;
    that is the bound change is redundant;
  - SCIPgetConflictVarLb() and SCIPgetConflictVarUb() returning the lower/upper bound of the given
    variable within the current active conflict set

- Variable usage:
  - SCIPvarsGetProbvar() in pub_var.h and var.c, which returns for a given array of variables the active, fixed
    or multiaggregated representation
  - SCIPgetActiveVars() in scip.{h,c}, which returns for a given array of variables the active counterparts
  - SCIPgetNObjVars() which returns the number of variables which have a non-zero objective coefficient
  - SCIPenableVarHistory() and SCIPdisableVarHistory() which can be used to turn off and on the collection
    of variables statistics which is used for example for branching
  - SCIPbranchVarHole() which branches a variable w.r.t. a given domain hole
  - SCIPvarGetAggregatedObj() which computes for a (not active) variable the corresponding objective value
  - SCIPsolIsOriginal() that returns whether a solution is defined on the original variables
  - SCIPgetVarImplRedcost() which returns the implied reduced costs
  - SCIPvarGetBestRootSol(), SCIPvarGetBestRootRedcost(), SCIPvarGetBestRootLPObjval() which return the best
    combination for a variable w.r.t. root solution value, root LP objective value and root reduced cost
  - SCIPhaveVarsCommonClique() in scip.{h,c}, to check for common clique information on two given variables
  - added basic creation methods SCIPcreateVarBasic() and SCIPcreateProbBasic() and setter functions for
    non-fundamental callbacks of variables and problems.
  - added new methods SCIPvarGetBestBoundGlobal() and SCIPvarGetWorstBoundGlobal().

- Constraint Handler:
  - added public wrapper functions for calling constraint handler callback methods for a single constraint:
    SCIPactiveCons(), SCIPdeactiveCons(), SCIPinitlpCons(), SCIPsepalpCons(), SCIPsepasolCons(), SCIPpropCons(),
    SCIPrespropCons(), SCIPenfopsCons(), SCIPenfolpCons()
  - added basic creation methods for all constraint handlers
  - SCIPchgCapacityKnapsack() which can be used to change the capacity of a knapsack constraint
  - SCIPconsIsAdded() which returns whether a constraint was already to a SCIP instance
  - SCIPconshdlrGetNCutsApplied() in pub_cons.h to get the number of cuts applied to the lp
  - SCIPconshdlrIncNAppliedCuts() in cons.h to increase the number of applied cuts (used by sepastore.c)
  - SCIPchgVarName() and SCIPchgConsName() which can be used to change name of variables and
    constraints in problem creation stage
  - New methods SCIPgetConsVars() and SCIPgetConsNVars() which return for a given constraint the involved variables and
    the number of variables if the corresponding constraint supports this (optional) callbacks
    (corresponding callbacks need to be implemented, see above)

- Message Handler:
  - SCIPmessagehdlrCapture() which captures a given message handler (increases number of uses)
  - SCIPmessagehdlrRelease() which releases and possibly frees a given message handler (decreases number of uses)
  - SCIPsetMessagehdlrLogfile() which can be used to write into a log file
  - SCIPsetMessagehdlrQuiet() which can be used to turn the screen output on and off

### Command line interface

- in the interactive shell, parameters can be fixed and unfixed with `fix` (instead of `set`), e.g., `fix heuristics rens freq TRUE`;
- new shell command `change minuc` to minimize the number of unsatisfied constraints

### Interfaces to external software

- beta-version of a MATLAB interface can be found under interfaces/matlab
- beta-version of a AMPL interface can be found under interfaces/ampl

### Changed parameters

- `branching/fullstrong/reevalage` changed from an integer to a longint parameter

- Removed parameters:
  - `separating/closecuts/separootonly`
  - `constraints/quadratic/defaultbound`
  - `separating/cgmip/nodelimit`

### New parameters

- `constraints/%s/timingmask` for changing the timingmask for calling the propagtion method of all constraint plugins
- `constraints/and/dualpresolving` by default set to TRUE, enabling dual-presolving on and-constraints
- `constraints/indicator/{sepacouplingcuts,sepacouplinglocal}` to enable separation of (local) cuts
- `constraints/indicator/{maxsepacuts,maxsepacutsroot}` to restrict the number of separated cuts
- `constraints/indicator/dualreductions` to enable dual presolving/propagation steps
- `constraints/setppc/cliquelifting`, `constraints/setppc/addvariablesascliques`,
  `constraints/setppc/cliqueshrinking`, first for enabling/disabling the clique lifting algorithm in cons_setppc.c,
  second parameter is for trying to create extra clique constraints in lifting algorithm, third parameter is for trying
  to decrease the number of variable in a clique constraint in the lifting algorithm
- `limits/totalnodes` that allows to stop at the correct node if a restart occured; therefore the new
  `SCIP_STATUS_TOTALNODELIMIT` is added
- `lp/{rootiterlim,iterlim}` to set a limit on the LP iterations spend in the initial root LP and each
  LP resolve, respectively
- `misc/transorigsols` by default set to TRUE, that switches whether SCIP tries to transfer original
  solutions into the transformed space (in initsol and if a heuristic adds an original solution during solving)
- `numerics/hugeval` that defines the smalles value counting as huge (see new method SCIPisHugeValue())
- `numerics/recompfac` which denotes the factor, by which the absolute of an iteratively updated value has
  to be decreased in order to recompute the value from scratch
- `presolving/convertinttobin/maxdomainsize` by default is set to `SCIP_LONGINT_MAX`, which deternmines
  the domainsize for which integers are converted to their binary representation
- `presolving/convertinttobin/onlypoweroftwo` by default is set to FALSE, that parameter allows you to
  only convert integer variables with a domainsize of 2^p-1 to their binary representation
- `presolving/convertinttobin/samelocksinbothdirections` by default is set to FALSE, that parameter allows
  you to convert only integer variables to their binary representation, which have the same amount of up- and downlocks
- `presolving/gateextraction/sorting` by default is set to 1, that parameter determines if you want to try
  to extract big-gates(-1) or small-gates(1) at first by ordering bigger/smaller logicor constraint up front, or use
  them as they are (0)
- `presolving/gateextraction/onlysetpart` by default is set to FALSE, that parameter allows you to
  only extract set-partitioning and no and-constraints
- `presolving/gateextraction/searchequations` by default is set to TRUE, that parameter allows you to
  search for logicor constraints and set-packing/-partitioning constraints with same variables
- `propagating/%s/timingmask` for changing the timingmask for calling the propagtion method of all propagator plugins
- `propagating/probing/maxdepth` to set the maximal depth until the probing propagation is executed
- `reading/cnfreader/useobj` to state whether an artificial objective, depending on the number of clauses
  a variable appears in, should be used, by default set to FALSE, old default behavior of reader corresponds to TRUE
- `separating/cgmip/{minnodelimit,maxnodelimit}` to determine node limit.
- `separating/closecuts/maxlpiterfactor` for iteration limit in relative interior point computation
- `separating/oddcycle/maxunsucessfull` to automatically turn off separation
- `oncepernode` in Rounding and Simple Rounding heuristic

### Data structures

- new data structure for binary trees (`SCIP_BT` and `SCIP_BTNODE` in pub_misc.h)
- renamed data structure `SCIP_STAIRMAP` to `SCIP_PROFILE`
- added new stages `SCIP_STAGE_INITPRESOLVE`, `SCIP_STAGE_EXITPRESOLVE` and `SCIP_STAGE_FREE`; renamed `SCIP_STAGE_FREESOLVE`
  to `SCIP_STAGE_EXITSOLVE`
- Changed the counting system within SCIP heavily. `SPARSESOLUTION` was renamed to `SCIP_SPARSESOL` and moved
  from cons_countsols.h to struct_misc.h

Testing
-------

- the check script now recognizes MIQCP and MINLP instances
- make test now also checks instances in wbo, cnf, osil and fzn format
- renamed parameter SCRDIR of `make testgams` to CLIENTTMPDIR and changed its default to `/tmp`

Build system
------------

### Makefile

- CppAD source code is now distributed with SCIP (`src/cppad`), so that `lib/cppad` is not used anymore;
  the default for EXPRINT has changed from none to cppad

Fixed bugs
----------

- fixed bug with strong branching with the LP status for conflict analysis
- fixed bug w.r.t. adding a value to the objective offset of the transformed problem
- fixed wrong assert in feasibility pump stage 3
- fixed bug in solve.c, applied bounding for the initial lp was only done if root-lp-solution was valid but another
  solution could also have been added
- primal solutions with infinite objective value are now automatically discarded
- all plugins that solve sub-SCIPs now do not stop the whole solution process if there has been an error
- fixed bug in cip reader, wrong use of SCIPstrtok()

- Variables:
  - fixed bug in shiftandpropagate w.r.t. SCIPconstructLP() which can have the side effect that variables are created
  - method SCIPvarGetProbvarSum() (and thus also SCIPgetProbvarSum()) returns +/-infinity if the variable resolves to a
    variable fixed to +/-infinity (depending on the sign of the scalar) but does not multiply with the scalar, anymore
  - better handling of infinite solution values for aggregated and negated variables
  - fixed bug that disabled multi-aggregation of two integer or implicit integer variables
  - fixed bug in sol.c with requesting values of transformed variables in original solution; previously this had only
    been handled in SCIPgetSolVal(), now the handling has been moved to SCIPsolGetVal()
  - fixed several bugs writing an mps file in the reader_mps.c, e.g. writing fixed variables which are not (yet) removed
    and writing integer variables even with an objective value of 0, if they only exist in non-linear constraints

- Separation:
  - fixed minor bugs with respect to counting generated and lifted cuts in sepa_oddcycle
  - fixed bug in sepa_clique.c, could not handle only empty cliques, that were not removed

- Heuristics:
  - fixed potential bugs in shiftandpropagate heuristic concerning the transformation update of a variable with free status
  - fixed bug in heur_zirounding with computation of up/downslacks
  - fixed bug in mutation heuristic with unnecessary aborts due to a wrong memory limit
  - fixed potential bug in fix-and-infer heuristic with variables being fixed to infinite value
  - fixed bug in diving heuristics with variables being fixed to values outside their domain
  - fixed bug in simple rounding heuristic with column generation for variables with strictly positive lower bound
  - made Octane heuristic numerically more stable to avoid asserts being caused by cancellation
  - fixed bug in mutation heuristic with variables being fixed to infinite values
  - do not run heur_shiftandpropagate if there is no LP

- LP Interface:
  - fixed bug in Cplex LPI: after running simplex, solisbasic flag was always true, which might be wrong if Cplex hit a
    time limit
  - fixed bug in SCIP probing mode with cleared LPI state but solved LP
  - fixed assert with `LPI=none` (need to count rows/cols in lpi_none)
  - fixed bug in SoPlex LPI where objective sense was not correct after reading LP from file in SCIPlpiReadLP()

- Constraints:
  - fixed bug in scip.c adding a constraint in SCIPgetConsCopy() to the constraint hashmap
  - fixed bug in cons_linear w.r.t recalculation of unreliable activities
  - fixed bug in cons_linear concerning huge activity values: besides infinite contributions, we now also treat huge
    contributions separately, count their occurences in a constraint and provide a relaxed activity value
  - fixed bug in cons_xor.c parsing a constraint
  - fixed count of propagations in cons_indicator and only try to propagate if variables are not yet fixed
  - fixed some bugs in cons_disjunction.c (wrong assert, forgotten deletion of constraint, wrong SCIPreleaseCons() call)

Miscellaneous
-------------

- first release of GCG, a generic branch-cut-and-price solver built on top of SCIP
- first release of UG, a framework for solving mixed integer programs, mixed integer
  nonlinear programs and constraint integer programs in parallel
- new SCIP T-shirts
- renamed ZIB Optimization Suite to SCIP Optimization Suite

@page RN21 Release notes for SCIP 2.1

@section RN212 SCIP 2.1.2
*************************

Performance improvements
------------------------

- fixed performance issue in debug mode, where SCIPvarGetLPSol_rec() calculated a value to often, which in the end lead
  to exponential growth in running time
- force cuts from linearizations of convex constraint in NLP relax solution into LP, thus allowing faster proving of
  optimality for convex NLPs

Fixed bugs
----------

- fixed bug in varAddTransitiveImplic() in var.c, when adding implications on special aggregated, namely negated, variables
- fixed issue if a primal solution leads to a cutoff of the current focus node
- fix compilation issues with zlib 1.2.6
- fixed bug in SCIPsolveKnapsackExactly(), trying to allocate too much memory which led to an overflow and later to a segmentation fault
- fixed bug in sepa_rapidlearning, carrying on the optimization process, when already solved

- Heuristics:
  - fixed bug in heur_undercover.c, where a variable with fixed bounds but not of status `SCIP_VARSTATUS_FIXED` was wrongly handled
  - fixed bug in heur_oneopt.c which forgot to check LP rows if local rows are present

- Constraints:
  - fixed bug in SCIPsolveKnapsackExactly()
  - fixed bug in cons_quadratic where bounds on activity of quadratic term were not always invalidated when quadratic variables were removed
  - fixed bug in cons.c, where after a restart the arrays for all initial constraints were corrected in the initsol process
    instead of the initpre process, this was to late because you might change the status in presolving which lead to an assert()
  - fixed bug in NLP representation of abspower constraints handling (x+a)^2 with nonzero a
  - fixed bug parsing an and-constraint in cip format
  - fixed bug in cons_setppc, did not handle new constraints with inactive variables
  - fixed bug in cons_xor.c which did not copy the artificial integer variable (used for the lp relaxation)

@section RN211 SCIP 2.1.1
*************************

Features
--------

- the pseudo objective propagator can be forced to propagate if active pricers are present; this can be done
  if for all (known or unknown) variables follows that: they have positive (negative) objective coefficient
  and the global lower (upper) bound is zero.

Performance improvements
------------------------

- improvements in undercover heuristic
- improve SCIPintervalSolveBivariateQuadExpressionAllScalar() for ax=0 case if x has 0 in the interval for the linear coef.
- better domain propagation for quadratic constraints that consist of `non-overlapping` bilinear terms only
- ensure that a fixing of a variable in an abspower constraint is propagated to a fixing of the other variable
- improvements in undercover heuristic, e.g., bound disjunction constraints are considered when setting up the covering problem

Interface changes
-----------------

### Changed parameters

- changed parameter `propagating/pseudoobj/maxcands` to `propagating/pseudoobj/minuseless` (see prop_pseudoobj.c)
  due to revision of the pseudo objective propagator

### New parameters

- added parameters `heuristics/undercover/coverbd` and `heuristics/undercover/fixingorder`

Fixed bugs
----------

- fixed numeric issue in aggregations
- fixed pseudo cost computation
- fixed bug with setting type of slack variables to be implicitly integral
- fixed bug when copying problem data in c++ case returned with the result `SCIP_DIDNOTRUN`
- fixed computation of counter which state the changes since the last call of a presolver
- fixed handling of unbounded solutions, including double-checking their feasibility and that the primal ray is a
  valid unboundedness proof and reoptimizing the LP with modified settings if the solution is not feasible
- fixed compilation issues with negate() function in intervalarith.c on exotic platforms
- fixed bug in SCIPsortedvecDelPos...() templates
- pseudo objective propagator does not propagate it active pricers are present
- fixed bug in heur_shiftandpropagate.c concerning the treatment of unbounded variables
- workaround for trying to add variable bounds with to small coefficients

- Reading and Writing:
  - gams writer now also substitutes $-sign from variable/equation names
  - fixed bug in reader_mps.c: INTEND marker is now also written, if COLUMNS section ends with non-continous variables
  - fixed bug in flatzinc reader w.r.t. boolean expressions

- Constraints:
  - fixed constraint flags evaluation within the ZIMPL reader (reader_zpl.c)
  - fixed bug in SCIPmakeIndicatorFeasible() in cons_indicator.c
  - fixed bug with conflict clause modification in cons_indicator
  - fixed bug in cons_bounddisjunction with uninitialized return values
  - fixed bug in cons_orbitope with calling conflict analysis
  - fixed bug in nlpi_oracle w.r.t. changing linear coefs in a NLP constraint

@section RN210 SCIP 2.1.0
*************************

Features
--------

- New original solution storage capability, which allows transfering solutions between SCIP runs
- SCIP-CPX is now threadsafe
- comparison of solutions now also works for original solutions
- can now compute the relative interior point of the current LP
- interval arithmetics for power, log, exp, bivariate quadratic expressions should be rounding safe now
- LP iterations in resolving calls can now be limited w.r.t. the average number of LP iterations in previous calls
  (after the root node); this is currently only done for the initial LP solve at a node and the corresponding parameter
  resolveiterfac is set to -1 (no limit) per default
- it is now possible in `SCIP_STAGE_TRANSFORMED` to call SCIPaddVarLocks() (i.e. to lock variables in initialization methods)
- changed computation of optimality gap which is now done in the same way as described in the MIPLIB 2010 paper: the gap
  is 0, if primalbound (pb) and dualbound (db) are equal (within tolerances), it is infinity if pb and db have opposite
  signs and (this changed), if both have the same sign, the difference between pb and db is devided by the minimum of
  the absolute values of pb and db (instead of always the dual bound)
- functionality to use the bound flipping ratio test of SoPlex is available (requires at least version 1.5.0.7)
- there exists now a solution candidate store for the original problem; during transformation these solutions are tried;
  during free the transformed problem the best feasible solution of the transformed problem are copied to the solution
  candidate store of the original problem; this useful if you solve several problems iteratively, solutions get now
  carried over automatically.
- reworked concept of lazy bounds: they can now also be used for problems where constraints and objective together
  ensure the bounds; to allow this also for diving heuristics that might change the objective and thus destroy this
  property, lazy bounds are explicitly put into the LP during diving and removed afterwards
- `SCIP_HASHMAP` now works also without block memory
- The variable deletion event is now a variable specific event and not global, anymore.
- All timing flags are now defined type_timing.h.
- all C template files are now called <plugintype>_xyz.{c,h} instead of <plugintype>_xxx.{c,h}

- Separators and Cuts:
  - reorganized computation of scores in cut filtering: instead of the computation at the time of addition, scores are now
    only computed w.r.t. the current LP solution and when cut filtering is performed; one can now fill the cut storage
    with cuts that were separated for different solutions
  - New separator for close cuts and a new function to compute relative interior points of the LP
  - added first version of sepa_closecuts.{c,h} to separate cuts w.r.t. a point that is closer to the integral polyhedron

- Constraints:
  - implement possibility to force a restart in cons_indicator if enough indicator variables have been fixed
  - the xor constraint handler can now parse its constraints
  - the bounddisjunction constraint handler can now parse its constraints
  - the knapsack, setppc and soc constraint handler can now parse their constraints
  - the varbound constraint handler can now parse its constraints
  - added beta version of variable deletion: for branch-and-price application, variables can now be completely deleted
    from the problem; variables that are deletable have to be marked with SCIPvarMarkDeletable(), constraint handlers can
    implement the new `SCIP_DECL_DELVARS` callback that should remove variables from the constraints; at the moment, only
    the linear, the setppc and the knapsack constraint handler support this callback; furthermore, when using this
    feature, all used plugins have to capture and release variables they store in their data, this is currently only done
    for the aforementioned constraint handlers as well as the and, the varbound and the logicor constraint handler; for
    more details about this feature, see the FAQ
  - added pseudoboolean constraint handler (cons_pseudoboolean.{c,h})
  - added first version of cons_disjunction.{c,h} which allows a disjunction of constraints
  - added constraint handler for (absolute) power constraints (cons_abspower.{c,h}) to handle equations like z = sign(x)abs(x)^n, n > 1

- Heuristics:
  - new heuristic vbounds which use the variables lower and upper bounds to fix variable and performs a neighborhood search
  - added vbound heuristic (heur_vbounds.{c,h})
  - added clique heuristic (heur_clique.{c,h})

- Reading and Writing:
  - added writing for wbo files
  - added writing for pip files (linear, quadratic, polynomial nonlinear, polynomial abspower, polynomial bivariate, and
    and constraints)
  - CIP format variable characters defined, e.g. `SCIP_VARTYPE_INTEGER_CHAR`
  - Improved support for wbo format for weighted PBO problems, IBM's xml-solution
    format and pip and zimpl format for polynomial mixed-integer programs
  - New reader for (standard) bounds on variables
  - Extended reader for CIP models to handle various new constraints, including all types of linear constraints
  - flatzinc reader is now capable to read cumulative constraints
  - changed opb(/wbo) reader which now creates pseudoboolean constraints instead of linear- and and-constraints, only a
    non-linear objective will create and-constraints inside the reader and while reading a wbo file the topcost constraint
    is created as well
  - added clock for determine the time for reading
  - added reader for variable bounds (reader_bnd.{c,h})
  - Removed method SCIPreadSol(); call solution reading via SCIPreadProb() which calls the solution reader for .sol files.

- Nonlinear:
  - Major extensions for nonlinear CIP, new option for n-ary branching on nonlinear variables (within pseudocost branching rule)
  - added BETA version of constraint handler for nonlinear constraints (cons_nonlinear.{c,h}) to handle nonlinear
    equations given by algebraic expressions using operands like addition, multiplication, power, exp, log, bivariate
    nonlinear constraints; currently no trigonometric functions
  - added BETA version of constraint handler for bivariate nonlinear constraints (cons_bivariate.{c,h}) to compute tight
    estimators for 1-convex and convex-concave bivariate nonlinear functions (given as expression tree)
  - the gams writer can now write nonlinear, abspower and bivariate constraints
  - Extended writer for GAMS and pip format to write more types of nonlinear constraints
  - the pip and zimpl reader now create nonlinear constraints for polynomials of degree > 2

- Presolving:
  - new dual presolving methods in cons_setppc and cons_logicor
  - new presolving step `removeConstraintsDueToNegCliques` in locigor constraint handler which updates logicor constraints
    to setppc constraints if a negated clique inside this constraint exist, by default is off
  - new presolving step in cons_knapsack (detectRedundantVars, deleteRedundantVars) which determines redundant variables
    in knapsack constraint with or without using clique information
  - cons_logicor is now able to replace all aggregated variables in presolving by there active or negation of an active
    variable counterpart
  - prop_pseudoobj is now working in presolving as well
  - implement presolving in exitpre() in cons_orbitope and cons_indicator

- Propagators:
  - added counter for number calls and timing for resolve propagation calls for constraint handler and propagators
  - Propagators are now also called in node presolving
  - the probing presolver presol_probing.{c.h} is now a propagator prop_probing.{c,h}, all corresponding parameters moved as well
  - the redcost separator sepa_redcost.{c.h} is now a propagator prop_redcost.{c,h}, all corresponding parameters moved as well
  - outsourced propAndSolve() method in solve.c which calls domain propagation and solving of the lp and relaxation

- Statistic:
  - solutions which are given by the user from the outside are now marked by `#` in the output
  - the `Solving Time` is now spitted into presolving, solving and reading time
  - Presolvers section has new column `AddCons` which states the number of added constraint
  - Constraints section has new column named #ResProp which show the number of resolve propagation calls of certain
    constraint handler
  - Constraint Timing section has a new column #ResProp which states the time spend in resolve propagation method of the
    constraint handler
  - improved output of propagators in display statistics
  - new section `Propagator Timing` which shows the time spend in different callbacks of the propagator
  - rearranged first two columns of Propagators section; #Propagate and #ResProp stating the number of call for
    propagation and resolve propagation; the Time column is moved into the new section Propagator Timings
  - Constraints section has new column named `MaxNumber` which the maximum number of active constraint of a certain
    constraint handler
  - added two columns `Time-0-It` and `Calls-0-It` in the LP section which states the number of LP call and time spend for
    solving LPs with zero iterations (only refactorization)
  - The display of statistics for presolvers, propagators, constraints and LP solving has changed.

Performance improvements
------------------------

- Reorganized filtering process of separation storage (allows adding cuts for different solutions)
- Improved presolving for various constraint handlers
- Improved propagation methods for variable bound constraints
- Improved performance for quadratic constraints
- performance improvements in prop_vbounds
- child selection rules now get also applied when the relaxation value is equal to the bound changed in branching
- added dual reduction to cons_cumulative.c
- for continuous variables, the pseudo costs update and the pscost branching rule now use the same strategies for
  updating the pseudo costs and estimating the improvement in the LP bound
- only perform probing if the variables are locked
- performance and memory consumption improvements in xmlparse.c
- Improved knapsack cover cuts
- avoid very long separation times of LEWIs in cons_knapsack for very large minimal covers
- used SCIPallocMemoryArray() instead of SCIPallocBlockMemoryArray() which leads to fewer memory consumption in
  getLiftingSequence() in cons_knapsack, also improved cache use bei using an extra array instead blockmemory chunks
- switched FASTMIP from 1 to 2 for CPLEX and changed default pricing rule back to steepest edge pricing instead of
  quickstart steepest edge pricing
- made sorting method more robust
- LNS heuristics now use SCIPcopy() by default
- considering inactive variables in undercover heuristic; limiting effort for solving covering problem
- if during probing mode the LP relaxation is solved from scratch, e.g., when calling the shiftandpropagate heuristic
  before root node solving, then we clear the resulting LP state, since it might be a bad starting basis for the next
  solve of the LP relaxation (controlled by new parameter `lp/clearinitialprobinglp`)
- included LP simplifier into SoPlex LP interface, applied when solving from scratch (lpi_spx.cpp)
- new presolving steps in varbound constraint handler, tightening bounds, coefficients, sides and pairwise presolving

Interface changes
-----------------

- Miscellaneous:
  - The emphasis setting types now distinguish between plugin-type specific parameter settings (default, aggressive, fast, off),
    which are changed by SCIPsetHeuristics/Presolving/Separating(), and global emphasis settings (default, cpsolver, easycip,
    feasibility, hardlp, optimality, counter), which can be set using SCIPsetEmphasis().

### New and changed callbacks

- added propagator timings `SCIP_PROPTIMING_BEFORELP`, `SCIP_PROPTIMING_DURINGLPLOOP` and `SCIP_PROPTIMING_AFTERLPLOOP` for
  all propagation callbacks (see propagators and constraint handlers) which lead to calling the propagation methods of a
  propagator before the lp is solved, during the lp loop and after the lp solving loop

- Conflict Analysis:
  - Added parameter `separate` to conflict handler callback method SCIP_DECL_CONFLICTEXEC() that defines whether the conflict
    constraint should be separated or not.

- Constraint Handler:
  - The new constraint handler callback SCIP_DECL_CONSDELVARS() is called after variables were marked for deletion.
    This method is optional and only of interest if you are using SCIP as a branch-and-price framework. That means,
    you are generating new variables during the search. If you are not doing that just define the function pointer
    to be `NULL`.
    If this method gets implemented you should iterate over all constraints of the constraint handler and delete all
    variables that were marked for deletion by SCIPdelVar().

- NLP Solver Interface:
  - The callbacks SCIP_DECL_NLPIGETSOLUTION() and SCIP_DECL_NLPISETINITIALGUESS() got new parameters to get/set values of
    dual variables.
  - The callback SCIP_DECL_NLPICOPY() now passes the block memory of the target SCIP as an additional parameter.

- Presolving:
  - New parameters `isunbounded` and `isinfeasible` for presolving initialization (SCIP_DECL_CONSINITPRE(),
    SCIP_DECL_PRESOLINITPRE(), SCIP_DECL_PROPINITPRE()) and presolving deinitialization (SCIP_DECL_CONSEXITPRE(),
    SCIP_DECL_PRESOLEXITPRE(), SCIP_DECL_PROPEXITPRE()) callbacks of presolvers,
    constraint handlers and propagators, telling the callback whether the problem was already declared to be
    unbounded or infeasible.  This allows to avoid expensive steps in these methods in case the problem is already
    solved, anyway.

    Note, that the C++ methods
    - scip::ObjConshdlr::scip_presol() corresponding to SCIP_DECL_CONSPRESOL()
    - scip::ObjConshdlr::scip_initpre() corresponding to  SCIP_DECL_CONSINITPRE()
    - scip::ObjPresol::scip_initpre() corresponding to SCIP_DECL_PRESOLINITPRE()
    - scip::ObjProp::scip_initpre() corresponding to SCIP_DECL_PROPINITPRE()
    - scip::ObjConshdlr::scip_exitpre() corresponding to SCIP_DECL_CONSEXITPRE()
    - scip::ObjPresol::scip_exitpre() corresponding to SCIP_DECL_PRESOLEXITPRE()
    -  scip::ObjProp::scip_exitpre() corresponding to  and SCIP_DECL_PROPEXITPRE()
    are virtual functions. That means, if you are not adding the new parameters, your code will still compile, but these methods are not executed.
  - Propagators are now also called in during presolving, this is supported by the new callback methods SCIP_DECL_PROPINITPRE(),
    SCIP_DECL_PROPEXITPRE(), and SCIP_DECL_PROPPRESOL().
  - The new parameters `nnewaddconss` and `naddconss` were added to the constraint handler callback method SCIP_DECL_CONSPRESOL()
    and the presolver callback method SCIP_DECL_PRESOLEXEC(). These parameters were also added to corresponding C++ wrapper
    class methods (scip_presol() in objconshdlr.h and scip_exec() in objpresol.h)

- Problem Data:
  - The callback SCIP_DECL_PROBCOPY() got a new parameter `global` to indicate whether the global problem or a local version is copied.

### Deleted and changed API methods

- implemented SCIPlpiGetPrimalRay() in SoPlex interface that has become available with SoPlex version 1.5.0.2
- allowed calling SCIPgetRowSolActivity() in `SCIP_STAGE_SOLVED`, since LP is still available
- various extensions and modifications for expressions and expression trees (too much to state here)
- The result value `SCIP_NEWROUND` has been added, it allows a separator/constraint handler to start a new separation round
  (without previous calls to other separators/conshdlrs).
- SCIPcalcNodeselPriority() got a new parameter `branchdir`, which defines the type of branching that was performed: upwards, downwards, or fixed.

- Constraint Handlers:
  - Method SCIPincludeQuadconsUpgrade() of quadratic constraint handler got new parameter `active` to indicate whether the upgrading method is active by default.
  - Method SCIPseparateRelaxedKnapsack() in knapsack constraint handler got new parameter `cutoff`, which is a pointer to store whether a cutoff was found.

- Nonlinear expressions, relaxation, and solver interface:
  - SCIPcreateNLPSol() now creates a `SCIP_SOL` that is linked to the solution of the current NLP relaxation
  - Various types and functions dealing with polynomial expressions have been renamed to use the proper terms `monomial` and
    `polynomial` in nonlinear expressions (nlpi/*expr*); results in many renamings of types, structs and methods.
  - The methods SCIPnlpGetObjective(), SCIPnlpGetSolVals(), and SCIPnlpGetVarSolVal() have been removed, use SCIPgetNLPObjval(),
    SCIPvarGetNLPSol() and SCIPcreateNLPSol() to retrieve NLP solution values instead.
    SCIPcreateNLPSol() now returns an error if NLP or NLP solution is not available
  - Removed methods SCIPmarkRequireNLP() and SCIPisNLPRequired(), because the NLP is now always constructed if nonlinearities
    are present.
  - SCIPgetNLP() has been removed and NLP-methods from pub_nlp.h have been moved to scip.h, which resulted in some renamings, too.
  - renamed SCIPexprtreeEvalSol() to SCIPevalExprtreeSol() and now located in scip.h.
  - renamed SCIPexprtreeEvalIntLocalBounds() to SCIPevalExprtreeLocalBounds() and now located in scip.h.
  - renamed SCIPexprtreeEvalIntGlobalBounds() to SCIPevalExprtreeGlobalBounds() and now located in scip.h.
  - The functions SCIPnlpiGetSolution() and SCIPnlpiSetInitialGuess() got additional arguments to get/set dual values.
  - The method SCIPgetNLPI() got a new parameter `nlpiproblem`, which is a pointer to store the NLP solver interface problem.

- Timing:
  - SCIPincludeProp() got additional parameters to set the timing mask of the propagator and the new callbacks and parameters
    related to calling the propagator in presolving.
  - SCIPincludeConshdlr() got additional parameters to set the variable deletion callback function and the timing mask for
    propagation.
  - removed parameters timelimit and memorylimit from SCIPapplyRens()
  - The parameters `timelimit` and `memorylimit` were removed from SCIPapplyRens().

- Problem Data:
  - The method SCIPcopyProb() got a new parameter `global` to indicate whether the global problem or a local version is copied.

- Writing and Parsing Constraints:
  - The methods SCIPwriteVarName(), SCIPwriteVarsList(), and SCIPwriteVarsLinearsum() got a new boolean parameter `type`
    that indicates whether the variable type should be written or not.
  - The methods SCIPparseVarName() and SCIPparseVarsList() got a new output parameter `endptr` that is filled with the position
    where the parsing stopped.
  - The method SCIPwriteVarsList() got additionally a new parameter `delimiter` that defines the character which is used for delimitation.

- Variables:
  - SCIPmarkDoNotMultaggrVar()/SCIPvarMarkDoNotMultaggr() now allow to mark negated and aggregated variables
  - SCIPgetVarCopy() got a new parameter `success` that will be FALSE if method is called after problem creation stage and no hash map is
    given or no image for the given variable is contained in the given hash map.
  - SCIPchgVarType() got an extra boolean parameter to store if infeasibility is recognized while upgrading a variable from continuous
    type to an integer type.
  - SCIPdelVar() got a new parameter `deleted`, which stores whether the variable was successfully marked to be deleted.

### New API functions

- information about the quality of the solution of an LP (currently the condition number of the basis matrix) can now be:
  + requested from the LPI (currently only available for CPLEX): methods SCIPlpiGetRealSolQuality() and
  + SCIPprintLPSolutionQuality() command display lpsolquality in interactive shell display column lpcond to show
  + estimate on condition number, if available
- SCIPround() and SCIPfeasRound() to round to nearest integer
- SCIPsortRealRealIntInt() and corresponding sorting/inserting/deleting methods in pub_misc.h and necessary defines in misc.c
- SCIPsortRealIntLong(), SCIPsortPtrPtrRealInt() and corresponding sorting/inserting/deleting methods in
  pub_misc.h and necessary defines in misc.c
- SCIPcomputeLPRelIntPoint() to compute relative interior point of the current LP
- SCIPstartSolvingTime() and SCIPstopSolvingTime() which can be used to start or stop the solving time clock
- SCIPstrToRealValue() and SCIPstrCopySection() in pub_misc.h; these methods can be used to convert a string
  into a `SCIP_Real` value and to copy a substring.
- SCIPgetBinvarRepresentatives() which gets binary variables that are equal to some given binary variables,
  and which are either active, fixed, or multi-aggregated, or the negated variables of active, fixed, or multi-aggregated variables
- SCIPhasPrimalRay() and SCIPgetPrimalRayVal() that return whether a primal ray is stored and which value a
  given variable has in the primal ray, respectively
- SCIPsetConsModifiable()
- SCIPsetParam() which is a generic parameter setter method, independent of the parameter type
- SCIPpropInitpre(), SCIPpropExitpre(), SCIPpropPresol() which initializes, exists and executes the presolving phase
- SCIProwGetAge() to access the age of a row (pub_lp.h/lp.c)
- SCIPsolGetOrigObj() in pub_sol.h which returns for a solution in the original problem space the objective value
- SCIPretransformSol() in scip.h that allows to retransform a solution to the original space
- SCIPlpiClearState() to LP interfaces for clearing basis information in the LP solver
- SCIPgetSubscipDepth() to access the depth of the current SCIP as a copied subproblem
- SCIPdebugAddSolVal() and SCIPdebugGetSolVal() to add/get values to/from a debug solution
- SCIPsepastoreRemoveInefficaciousCuts() to remove non-efficious cuts from the separation storage

- Nodes:
  - SCIPnodeGetParent() to get parent node of a node
  - SCIPnodesSharePath() in pub_tree.h that determines whether two nodes are on the same leaf-root path
  - SCIPnodesGetCommonAncestor() in pub_tree.h that finds the common ancestor node for two given nodes

- Read and Write:
  - SCIPgetReadingTime() which returns the time for reading in seconds
  - SCIPparseVarsLinearsum(), SCIPparseVarsPolynomial() and SCIPwriteVarsPolynomial() and for writing and
    parsing polynomials in constraint handler writing/parsing methods

- Memory:
  - SCIPcreateMesshdlrPThreads() and SCIPfreeMesshdlrPThreads() for allocating and deleting necessary memory
    for message handlers for parallel pthread version
  - SCIPallocClearMemoryArray() and BMSallocClearMemoryArray() for allocating cleared memory arrays in scip.h and memory.h

- Intervals:
  - SCIPintervalPowerScalarInverse() to solve an equation y = x^p for given bounds on y and scalar exponent p
  - SCIPintervalQuadBivar() to compute tight bounds on a bivariate quadratic form
  - SCIPintervalSolveBivariateQuadExpressionAllScalar() to compute tight bounds on the solutions of a bivariate quadratic equation

- Variables:
  - SCIPcomputeVarCurrent{L,U}b{Local,Global}() to compute local or global lower or upper bounds of a
    multiaggregated variable from the bounds of the aggregation variables
  - SCIPbranchVarValNary() for n-ary variable branching
  - SCIPgetNegatedVars() which returns all negated variables for a given array of variables, if the negated
    variables are not existing yet, they will be created
  - SCIPgetNTotalVars() that returns the total number of created vars, icluding variables that were deleted in the meantime
  - SCIPvarGetHashkey(), SCIPvarIsHashkeyEq(), SCIPvarGetHashkeyVal() in pub_var.h which can be used for `SCIP_HASHTABLE` of variables
  - SCIPvarGetNBdchgInfosLb() and SCIPvarGetNBdchgInfosUb() in pub_var.h returning the number of lower or upper bound changes on the active path
  - SCIPvarGetBdchgInfoLb() and SCIPvarGetBdchgInfoUb() returning the bound change information at the given position
  - SCIPvarMarkDeletable() to mark a variable to be deletable completely from the problem (for
    branch-and-price); can only be called before the variable is added to the problem
  - SCIPvarMarkNotDeletable() that marks a variable to be non-deleteable (used within SCIP for forbidding
    deletion of variables contained in solution, LP bases, (multi)aggregation, ...)
  - SCIPvarIsDeletable() that returns whether a variable is marked to be deletable (each variable is per default non-deletable)

- NLP:
  - SCIPgetNLPVarsNonlinearity() to get for each variable in the NLP the number of NLP rows in which this variable appears in a nonlinear way
  - SCIPnlrowGetDualsol(), SCIPgetNLPVarsLbDualsol(), SCIPgetNLPVarsUbDualsol() to retrieve dual values from an NLP solution
  - SCIPgetNLPFracVars() to get the fractional variables in an NLP solution

- Propagator:
  - SCIPpropSetPresolPriority() which changes the presolving priority of a given propagator
  - SCIPpropGetPresolPriority(), SCIPpropGetPresolTime(), SCIPpropWasPresolDelayed(), SCIPpropGetNFixedVars(),
    SCIPpropGetNAggrVars(), SCIPpropGetNChgVarTypes(), SCIPpropGetNChgBds(), SCIPpropGetNAddHoles(), SCIPpropGetNDelConss(),
    SCIPpropGetNAddConss(), SCIPpropGetNUpgdConss(), SCIPpropGetNChgCoefs(), SCIPpropGetNChgSides(), SCIPpropGetTimingmask(),
    SCIPpropDoesPresolve() which return corresponding presolving information
  - SCIPpropGetNRespropCalls() and SCIPconshdlrGetNRespropCalls() which return the number of times a
    propagator or a constraint handler was called for resolving a propagation
  - SCIPpropGetRespropTime() and SCIPconshdlrGetRespropTime() which return time spent for resolving a
    propagation within a propagator or a constraint handler
  - SCIPcheckCumulativeCondition(), SCIPpropCumulativeCondition() and SCIPrespropCumulativeCondition() in
    cons_cumulative.h; these methods can be used to check, propagate, or resolve the propagation of a cumulative condition
  - SCIPpropagateCutoffboundVar() in prop_pseudoobj.h which can be used to propagate the cutoff bound for the given variables

- Constraints:
  - added to linear constraint handler SCIPsetUpgradeConsLinear(), which (de-)activates the possibility to
    upgrade a linear constraint to a specialized linear constraint (e.g. knapsack)
  - SCIPconvertCutsToConss() and SCIPcopyCuts() to scip.{c,h} for copying cuts to linear constraints
  - SCIPaddCoefLogicor() to add a variable to a logic or constraint
  - SCIPfindOrigCons() which return a original constraint with the given name or `NULL`
  - SCIPconshdlrGetNAddConss() which returns the number of added constraints during presolving by a given constraint handler
  - SCIPpresolGetNAddConss() which returns the number of added constraints during presolving by a given presolver

### Command line interface

- New funtionalities in the interactive shell (modify current CIP instance, write NLP relaxation)
- added dialog `write nlp` to write current NLP relaxation to a file
- new dialog `change freetransproblem` to free transformed problem in the interactive shell before changing the problem
- it is possible to change bounds of a variable in the interactive shell
- it is possible to add a constraint to a problem in the interactive shell

### Interfaces to external software

- Improved SOPLEX interface (LP simplifier)
- Improved CPLEX interface, including measures for numerical stability

### Changed parameters

- change default value of parameter `nodeselection/restartdfs/selectbestfreq` 100
- moved parameters for pseudoboolean constraints from opb-reader to pseudoboolean constraint handler
- changed possible parameter values of `branching/pscost/strategy` from `bri` to `cdsu`: default is now `u`, i.e., to
  estimate the LP gain by a branching for external branching candidates (esp. continuous variables) the same way as
  their pseudo costs are updated
- added possible value `d` for `constraints/soc/nlpform` to choose a convex division form for SOC constraint
  representation in NLP
- renamed parameter `constraints/quadratic/linearizenlpsol` to `constraints/quadratic/linearizeheursol` and do
  linearizations in every solution found by some heuristic
- renamed parameter `constraints/quadratic/mincutefficacyenfo` to `constraints/quadratic/mincutefficacyenfofac` and
  interpret it as a factor of the feasibility tolerance
- removed fastmip setting 2, which means the dualsolution would not be calculated but because SCIP always asks for the
  dual solution, the lp would be reoptimized to calculate them; so it had no real effect
- all parameters in cons_indicator and cons_sos1 have been converted to lower case!
- changed default value of parameter `separating/gomory/maxroundsroot` to 10
- changed default value of parameter `separating/gomory/maxsepacutsroot` to 50
- removed parameter `heuristics/subnlp/nlpsolver`, use `nlp/solver` instead

### New parameters

- `branching/delaypscostupdate` to delay the update of pseudo costs for continuous variables behind the separation round: default is TRUE
- `branching/lpgainnormalize` to set the strategy how the LP gain for a continuous variable is normalized when updating the
  variables pseudocosts: default is to divide LP gain by reduction of variable's domain in sibling node
- `branching/pscost/nchildren` and `branching/pscost/nary*` to enable and customize n-ary branching on
  external branching candidates (e.g., in spatial branching for MINLP)
- `conflict/bounddisjunction/continuousfrac` which defines the maximum percantage of continuous variables
  within a conflict create by the bounddisjunction conflict handler
- `conflict/separate` which enables or disables the separation of conflict constraints
- `constraints/{nonlinear,quadratic,soc,abspower}/sepanlpmincont` to specify minimal required fraction
  of continuous variables in problem to enable linearization of convex constraints in NLP relaxation solution in root
- `constraints/indicator/forcerestart` and `constraints/indicator/restartfrac` to control forced restart in cons_indicator
- `constraints/indicator/generatebilinear` to generate bilinear (quadratic) constraints instead of indicator constraints
- `constraints/indicator/maxconditionaltlp` to enable a quality check for the solution of the alternative LP
- `constraints/indicator/removeindicators` to remove indicator constraints if corresponding vub has been added
- `constraints/linear/nmincomparisons` and `constraints/linear/mingainpernmincomparisons` to influence
  stopping criterium for pairwise comparison of linear constraints
- `constraints/pseudoboolean/decompose`, for pseudoboolean constraints to transform pseudoboolean constraints into linear- and and-constraints
- `constraints/quadratic/binreforminitial` to indicate whether linear (non-varbound) constraints added due to reformulation of products with
  binary variables in a quadratic constraints should be initial (if the quadratic constraint is initial), default is FALSE
- `constraints/quadratic/checkfactorable` to disable check for factorable quadratic functions (xAx = (ax+b)*(cx+d)) in quadratic constraints
  and not to use of this information in separation (generates lifted tangent inequalities according to Belotti/Miller/Namazifar if also
  linear vars are present)
- `constraints/quadratic/disaggregate` to split a block-separable quadratic constraint into several quadratic constraint
- `constraints/quadratic/maxproprounds` and `constraints/quadratic/maxproproundspresolve` to limit the
  number of propagations rounds for quadratic constraints within one propagation round of SCIP solve or during SCIP presolve
- `constraints/varbound/presolpairwise` that allows pairwise presolving of varbound constraints, default is TRUE
- `heuristics/shiftandpropagate/onlywithoutsol` to switch whether the heuristic should be called in case a primal solution is already present
- `limit/maxorigsol` which defines the size of the solution candidate store (default value is 10)
- `lp/resolverestore` controlling how LP solution is restored after diving: if TRUE by resolving them,
  if FALSE by buffering them; if `lp/freesolvalbuffers` is TRUE, we free the buffer memory each time (FALSE by default)
- `lp/clearinitialprobinglp` to clear LP state at end of probing mode, if LP was initially unsolved
- `lp/resolveitermin` and `lp/resolveiterfac` to limit the number of LP iterations in resolving calls:
  resolveiterfac is a factor by which the average number of iterations per call is multiplied to get the limit, but the
  limit is at least resolveitermin; default is -1 (no limit) for resolveiterfac and 1000 for resolveitermin
- `lp/resolverestore` and `lp/freesolvalbuffers` possibility to buffer and restore LP solution after diving without
  having to resolve the LP; currently turned off, because performance impact is unclear;
- `misc/improvingsols` which states whether only solutions which have a better (or equal) primal bound
  as the best known are checked; this is of interest if the check of a solution is expensive; default value is FALSE
- `misc/resetstat` which state if the statistics should be reseted if the transformed problem is freed
  (in case of a benders decomposition this parameter should be set to FALSE) default value is TRUE
- `nodeselection/restartdfs/countonlyleafs` in node selector restart dfs which can be used to select the counting process of processed nodes
- `presolving/donotaggr` to deactivate aggregation of variables globally
- `pricing/delvars` and `pricing/delvarsroot` that define, whether variables created at a node / the
  root node should be deleted when the node is solved in case they are not present in the LP anymore
- `propagating/%s/maxprerounds` for all propagators which allows to change to maximal number of rounds
  of presolving where this propagator participates in
- `propagating/%s/presoldelay` for all propagators which allows to change if the presolving call of the given propagator should be delayed
- `propagating/%s/presolpriority` for all propagators which allows to change the priority of calling the given propagator
- `propagating/pseudoobj/propfullinroot` for allowing to propagate all variables in the root node,
  instead of stopping after `maxcands` which is set by a parameter as well
- `reading/gmsreader/bigmdefault` and `reading/gmsreader/indicatorreform` reader_gms is now able to write indicator
  constraints (reformulated either via big-M or sos1)
- `reading/gmsreader/signpower` to enable writing sign(x)abs(x)^n as the rarely used gams function signpower(x,n)
- `separating/closecuts/maxunsucessful` to turn off separation if we can not find cuts
- `timing/reading` to add reading time to solving time

### Data structures

- split off `PARAMEMPHASIS` from `PARAMSETTING` (in pub_paramset.c/paramset.c)
- new data structure `SCIP_STAIRMAP`
- add expression graph data structures and methods for reformulation, domain propagation, simple convexity check on
  nonlinear expressions and simplification for expression trees and graphs

Testing
-------

- New scripts for running tests with GAMS
- added scripts check_gams.sh, evalcheck_gams.sh and check_gams.awk and target `testgams` in Makefile
- adjusted all test scripts to use the same new optimality gap computation as in SCIP
- added Makefile option `VALGRIND=true` to enable running the SCIP checks (make test) through valgrind; valgrind errors
  and memory leaks are reported as fails
- moved *.test and *.solu files to subdirectory testset in check directory and adjusted test scripts

Build system
------------

### Makefile

- Variables:
  - via `PARASCIP=true` as a `Makefile` option it is possible to compile SCIP threadsafe in DEBUG-mode, (in OPT-mode it's
    only necessary if non-default messagehandler or CppAD is used)
  - the `make` parameter `PARASCIP=true` leads to threadsafe message handlers where you need to call
    SCIPcreateMesshdlrPThreads() and SCIPmessageSetHandler()/SCIPmessageSetDefaultHandler() and SCIPfreeMesshdlrPThreads();
    therefore we need to link with pthread library
  - new variable $(INSTALLDIR) in Makefile which define installation directory for the libraries, $(INSTALLDIR)/lib/,
    binary, $(INSTALLDIR)/bin and include headers, $(INSTALLDIR)/include, the default value is the empty string

- Linking:
  - Linking against Clp and Ipopt has been simplified. Only the directory where the
    package has been installed need to be provided now. For details see the INSTALL file.
  - to link against IPOPT, only the base directory of an Ipopt installation need to be specified now; additionally, if
    building with gnu compilers, the Ipopt libraries directory is stored in the SCIP binary, which should make it easier
    to run with Ipopt shared libraries
  - to link against Clp, only the base directory of an Clp installation needs to be specified now

- Targets:
  - New targets `(un)install` in Makefile, support for valgrind in testing environment
  - new target `make libs` which compiles only the libraries
  - new target in Makefile `install` performs `make` and copies using the install command the include headers, binary, and
    libraries
  - new target in Makefile `uninstall` removes libraries, binary and include headers form `INSTALLDIR`
  - removed target `lintfiles`, this target is now imitated by the `lint` target and a none empty variable `FILES`

Fixed bugs
----------

- fixed bug in copying if the target SCIP already is in solving stage: it might be that the copy of a variable cannot be found/created
- fixed bug trying to print big messages bigger than `SCIP_MAXSTRLEN`
- fixed bug w.r.t. counting feasible solutions and turned of sparse solution test
- LP solution status is now checked when checking root LP solution. Otherwise, due to different time measurements, it
  might happen that the LP solving was stopped due to the time limit, but SCIP did not reach the limit, yet.
- fixed bug trying to tighten multiaggregated variables, which have only one active representation and this variable is already tightened
- fixed possible buffer overrun in tclique_graph.c
- fixed issue with interactive shell in case (user) plugins are included after the default plugins
- fixed bug where mutiaggregating leads to an aggregation and both variables were of implicit or integral type
- fixed bug in conflict.c, where LPi was manipulated, but not marked as not solved

- Tree:
  - fixed assertion in tree.c w.r.t. node estimation
  - fixed bug in debug.c: removed tree nodes had not been checked if they were pruned due to an incumbent solution found by a diving heuristic

- Bounds:
  - fixed bug which occured when changing a bound in the solving stage when this variables got upgraded from continuous to
    a integer type, where the bounds of this variable were still not integral; due to that SCIPchgVarType() has changed (see above)
  - fixed bug in handling of lazy bounds that resulted in putting the bounds explicitly into the LP

- Separation:
  - fixed assert in sepa_clique.c which is currently not valid because implicit binary variables in cliques are ignored
  - fixed bug in sepa_zerohalf.c concerning inconsistent construction of solution array of variables and fixed wrong assert about variable bounds

- Constraints:
  - fixed not correct merging of variable in logicor constraint handler and changed the name of the method to a common
    name used by other constraint handlers too(findPairsAndSets->mergeMultiples)
  - fixed bugs in changing the initial and checked flags for constraints in original problem
  - fixed bug in cons_linear.c, when scaling a constraint maxabscoef was not set correctly, furthermore the correction of
    maxabscoef was not handled correctly
  - fixed bug in cons_indicator.c trying to copy a constraint where the pointer to the linear constraint did not point to
    the already transformed linear constraint (, happend when SCIPcopy() is used after transforming before presolving)
  - fixed numerical bug in linear constraint handler: polishing of coefficients after fixing variables led to wrong
    results for continuous variables fixed to a close-to-zero value.
  - fixed bug in cons_bounddisjunction where branching on multiaggregated variables was tried while all aggregation variables are fixed
  - fixed bug in presolving of cons_logicor.c: adding variable implications can lead to further reductions; added call to applyFixings()
  - fixed bug in cons_countsols.c w.r.t. none active variables
  - fixed bug in cons_linear.c, scaling could have led to wrong values

- Reader:
  - fixed bug in reader_fzn.c w.r.t. cumulative constraints
  - fixed bug in reader_mps.c: if a variables first occurence is in the bounds section, then the corresponding variable bound was lost
  - fixed several issues in flatzinc reader
  - deactived checking of zero solution in Zimpl reader when no starting values are provided
  - reader_lp is now able to read lines longer than 65534 characters

- Memory:
  - fixed bug in copying NLPI interfaces that use block-memory (NLPI copy used block memory from source SCIP)
  - fixed memory leak in reader_pip.c
  - fixed memory leak in coloring part of maximum clique algorithm (tclique_coloring.c)
  - fixed memory leak in coloring part of maximum clique algorithm (tclique_coloring.c) in a better way

- Numerics:
  - fixed bug which occured when the dual farkas multipliers were not available in the lpi because the LP could only be
    solved with the primal simplex due to numerical problems
  - fixed bug in ZI round heuristic that led to infeasible shiftings for numerically slightly infeasible rows with close-to-zero coefficients
  - fixed numerical issue in octane heuristic: close-to-zero values for ray direction could have led to bad computations

- Propagation:
  - fixed bug in propagation of indicator constraints: cannot fix slack variable to 0 if linear constraint is disabled/not active
  - fixed bug in cons_linear.c while sorting the eventdatas during the binary variable sorting for propagation
  - fixed bug and wrong assert in heur_shiftandpropagate.c when relaxing continuous variables from the problem
  - fixed bug in cons_orbitope:resprop() for the packing case
  - fixed wrong changing of wasdelayed flag for propagators
  - fixed bug using wrong sign in infinity check in prop_pseudoobj
  - fixed bug in redcost propagator: can only be called if the current node has an LP
  - fixed bug w.r.t. infinity loop during propagation

Miscellaneous
-------------

- The interface contains several additional callback functions and parameters for plugins. Some effort may be required to compile your old
  projects with SCIP 2.1. For details see section `Changes between version 2.0 and 2.1` in the doxygen documentation.

@page RN20 Release notes for SCIP 2.0

@section RN202 SCIP 2.0.2
*************************

Performance improvements
------------------------

- improved twoopt-heuristic by considering larger search domains
- the SoPlex interface now has the capability to provide a primal ray, provided it is compiled against the next SoPlex release (>= 1.5.0.2)
- calculation of node priority now also works when variable's relaxation value is equal to a bound
- fixed issue w.r.t. calling primal heuristics after presolving detected infeasibility

- Constraints:
  - fasten propagation in cons_knapsack.c due to negated clique partitions
  - recalculating only needed partitions in cons_knapsack.c, not always both

- Memory:
  - reduced memory usage of shift-and-propagate heuristic
  - knapsack constraints are now separated faster; SCIPsolveKnapsackExactly() now works faster and requires less memory
  - fasten knapsack separation by replacing SCIPallocBuffer(Array) through SCIPallocBlockMemory(Array)
  - improved runtime and memory consumption in SCIPsolveKnapsackExactly() in cons_knapsack.c

Fixed bugs:
----------

- fixed `make/make.project`
- fixed wrong assert in plugins that use SCIPcopy()
- fixed bug in DINS w.r.t. column generation
- fixed bug in var.c where a possible multiaggregation was resolved to an aggregation but the variables types were not
  checked to prefer more general types for aggregating; possible memory loss removed
- fixed bug in prop_vbounds.c w.r.t. infinity lower and upper bound of variable bound variables
- fixed bug w.r.t. setting wall clocks
- fixed wrong assert in var.c (replaced `==` through SCIPsetIsEQ()), real values do not have to be exactly the same when
  computed in different function
- fixed bug in SCIPsolveIsStopped() where it could happen that TRUE was reported if a nodelimit was reached but
  checknodelimits had been set to FALSE
- fixed three bugs when writing in fzn format (wrongly splitted writing buffer, wrong variables was used, floats were printed to short)
- fixed bug in conflict.c, infeasibility analysis with big values led to wrong result

- Heuristics:
  - fixed bug in DINS heuristic that occured when the incumbent solution value is outside the variable's current domain
  - fixed behavior of LNS heuristics when the subproblem aborts: continue in optimized mode, stop in debug mode
  - fixed segmentation fault in heur_subnlp.c which occured if resolving the NLP with a tighter feasibility tolerance
    failed with a solver error
  - fixed bug in heur_subnlp.c where constraints forbidding variable fixations where added if a cutoff was used in the subproblem
  - fixed bug in heur_subnlp.c where wrong constraints forbidding variable fixations where added in case of general integers

- NLP:
  - fixed bug in changing quadratic coefficients of a row in the NLP
  - fixed various small bugs in nonlinear expressions code
  - fixed removal of fixed linear variables from a nonlinear row: a fixed variable may have not been removed if there was
    also a multiaggregated variable

- LP:
  - implemented SCIPlpiGetPrimalRay() in SoPlex interface that has become available with SoPlex version 1.5.0.2
  - fixed two bugs at nodes with unbounded LP relaxation: don't check lp rows of infinite solution; don't analyze conflict
    due to primal cutoff bound of -infinity
  - fixed wrong assumption that an optimal LP solution in the root is optimal for the problem if there are no active
    pricers, need to check also whether all variables are in the LP

- Constraints:
  - fixed bug in reader_cip regarding reading of very long constraints
  - fixed bug while after restarting possible the aggregted variables were not removed in setppc constraints
  - fixed bug in cons_knapsack: in seldom circumstances the relaxation of a linear constraint can detect infeasibility,
    which was not handled properly
  - fixed bug w.r.t. to pricing variables in case new initial constraints come in during the price and cut loop
  - fixed bug in cons_soc.c w.r.t. upgrading from quadratic constraints with finite left-hand-side
  - fixed bug caused by not (correctly) counting boundchanges in cons_varbound.c
  - fixed bug in sorting mechanism in cons_xor.c
  - fixed wrong (neg)cliquepartition check in cons_knapsack.c when deleting a coefficient
  - fixed bug in cons_quadratic: in seldom cases, fixed variables may have been substituted out wrongly in presolve
  - fixed bugs in cons_countsols.c w.r.t. collecting feasible solutions and forbidding a found solution
  - fixed bug in cons_linear.c: multiaggregated variables were not removed when adding during solve, leading to a failing
    assert in tightenBounds due to an unsuccessful bound tightening

- Memory:
  - fixed bug concerning overflow in memsize calculation in set.c
  - fixed memory leak in SoPlex LP interface when requesting an unbounded solution
  - fixed memory leak in SoPlex LP interface when solving with LP scaling
  - fixed memory leaks in reader of TSP example

@section RN201 SCIP 2.0.1
*************************

Performance improvements
------------------------

- SCIP with SoPlex as LP solver now uses auto pricing by default (start with devex, switch to steepest
  edge after some iterations); this fixes timeouts on instances where devex converges very slowly
- fixing lifting of new knapsack items which are negated items of already included items, this could lead to very long presolving
- fixed performance issue in presolving w.r.t. to computing the number of new fixings, aggregated,
  and so on before a constraint handler presolver is called
- in case of adding constraints during pricing with initial flag set to
  TRUE, we add now these constraints after the pricing round to the LP
- changed parameter values in clique separator in order to avoid very large branch-and-bound trees

Interface changes
-----------------

### New and changed callbacks

- allow access of transformed constraints in `SCIP_STAGE_TRANSFORMED`

### Changed parameters

- replaced parameter `constraints/quadratic/minefficacy` by `constraints/quadratic/minefficacysepa` and `constraints/quadratic/minefficacyenfo`
- added possible values `a` and `e` for `constraints/soc/nlpform` to enable automatic choice and convex exponential-sqrt
  form for SOC constraint representation in NLP

Fixed bugs
----------

- fixed bug w.r.t. looseobjval; the counting of number of loose variables in the LP data structure was incorrect in case
  a variable got aggregated or multi-aggregated
- fixed bug in copy method of objvardata which should only create a new `SCIP_VARDATA` if the implemented subclass create
  a copy of the given objvardata object
- fixed bug in lp.c where in case of objlimit reached and fastmip not all variables where priced because of an incorrect
  dual solution
- fixed bugs in binpacking example w.r.t. empty struct and not initializing an array
- fixed bugs in sepa_clique.c concerning incorrect way to ignore implicit binary variables in cliques and non-active
  variables in implications
- fixed some bugs w.r.t. to casting pointer arrays
- fixed bug in vars.c which handled arrays with parts of original variables during resolving to active variables (using
  SCIPvarsGetProbvarBinary) wrong
- fixed bug in nlp.c: nlrowSearchQuadElem was using SCIPquadelemSortedFind() incorrectly

- Branching:
  - fixed assertion w.r.t. to probing during the propagation round of a branch-and-bound node
  - fixed computation of node's objective value estimate when branching on continuous variables (see
    SCIPtreeCalcChildEstimate(), SCIPtreeBranchVar())
  - fixed bug in statistic w.r.t. number of calls for external branching candidates
  - fixes to branching on continuous variables

- Reader:
  - fixed bug in reader_gms.c: linear coefficients for quadratic variables were not printed if they had no
    square-coefficient
  - fixed bug in reader_mps: indicator constraints do not output the slack variables anymore

- Constraints:
  - fixed bugs in SCIPcopyConss: copy all active constraints (including disabled ones), *valid was not initialized to TRUE
  - fixed bug in debug.c w.r.t. checking of constraints and continuous variables
  - fixed bug in cons.c which didn't allow the changing of the separation and enforcement flag of a constraint in the
    problem stage
  - corrected behavior of the copy function in cons_indicator.c: create artificial linear constraint if linear constraint
    was deleted
  - fixed bug in cons_indicator.c: presolving cannot delete linear constraints; several other minor bugfixes
  - fixed bugs in cons_bounddisjunction where the branching during the constraint enforcement was done incorrectly
  - fixed bugs in cons_orbitope.c: orbitopal fixing for the packing case had two bugs; also fixed one wrong assert
  - fixed bugs in cons_sos?.c: take average of objestimate
  - fixed bug in cons_logicor, implications on none `SCIP_VARTYPE_BINARY` variable were handled wrong
  - fixed bug in cons_linear while trying to add a conflict without any variables
  - fixed bug in cons_indicator.c: creating constraints in transformed stage is now possible

- LP Interface:
  - fixed bug w.r.t. memory allocation for all values of a column in lpi_cpx.c
  - fixed bugs in SCIPnlpiOracleChgLinearCoefs() and SCIPnlpiOracleChgQuadCoefs() for the case where new coefficients where
    added
  - fixed bugs in lpi_none.c w.r.t. debug and opt mode
  - fixed bug in lpi_cpx.c w.r.t. to wrong handling in case the crossover did not succeed

- Heuristics:
  - fixed bug in heur_subnlp when initialized starting values of a fixed variable in the NLP of the subscip
  - fixed bug in heur_undercover: removed option globalbounds, since we are not allowed to relax bounds at a probing node
  - fixed bug in heur_shiftandpropagate where some variables were initialized too late
  - fixed numerical issue in some heuristics: nearly-integral values that are between the feasibility and the integrality
    tolerance might not have been rounded correctly
  - fixed bug in heur_guideddiving: best solution is now copied to avoid deletion in case of many new solutions
  - fixed bug in DINS heuristic, information storage for binary variables could lead to bad memory access in column
    generation applications
  - fixed bug in heur_shiftandpropagate.c: Now, the heuristic checks rows for global infeasibility at the beginning. This
    check is only relevant if presolving is disabled.
  - fixed bug in heur_subnlp when forbidding a particular combination of integer variables in the main problem

@section RN200 SCIP 2.0.0
*************************

Features
--------

- added relaxation structure to SCIP, it represents global relaxation information independent from a specific relaxator;
  at the moment, it contains information about the relaxation solution stored in the variables: objective value and
  validness
- SCIP may now be manually restarted
- SCIPsolveKnapsackExactly() got a new 12. parameter `SCIP_Bool* success` which stores if an error occured during
  solving(normally a memory problem)
- SCIP can now handle problems with continuous variables w.r.t. to counting (the projection to the integral variables
  are counted)
- an XML-parser is available in the src/xml subdirectory
- We do not distinguish between block memory for the original and the transformed problem anymore. The same
  block memory is now used in both problem stages.
- added new sorting method SCIPsortLongPtr(), SCIPsortDownLongPtr() and all corresponding methods
- added new sorting method SCIPsortRealIntPtr(), SCIPsortDownRealIntPtr() and all corresponding methods

- Heuristics:
  - SCIP can now copy instances (e.g. for heuristics)
  - new undercover heuristic for MINLPs: fixes variables such as to obtain a linear or convex subproblem and solves this
  - primal heuristics may now already be called before presolving, using the new timing point
    `SCIP_HEURTIMING_BEFOREPRESOL`.  Note that solutions that are added before/during presolving, will be retransformed to
    the original space.
  - primal heuristics may now be called during presolving, using the new timing point `SCIP_HEURTIMING_DURINGPRESOLLOOP`
  - added heuristic zirounding (heur_zirounding.{c,h})
  - added heuristic twoopt (heur_twoopt.{c,h})
  - added new NLP heuristic (heur_subnlp.{c,h}) which solves the sub-NLP that is obtained by fixing all discrete variables
    in the CIP and applying SCIP's presolving
  - feasibility pump heuristic now implements all functionality for feasibility pump 2.0

- Reader:
  - can now read XML-solution files as used by CPLEX
  - the MPS reader can now read MIQPs and MIQCPs where a quadratic objective function can be specified by a QMATRIX or
    QUADOBJ section and the quadratic part of a quadratic constraint by a QCMATRIX
  - the MPS reader can now write quadratic and SOC constraints
  - the GAMS reader can now write SOC constraints
  - added support for bool_gt, bool_lt, bool_ge, bool_le, bool_ne, bool_not, int_times, int_minus, int_plus, int_negate,
    float_times, float_minus, float_plus, float_negate constraints to flatzinc reader
  - the LP reader (.lp files) can now read MIQPs and MIQCPs and write quadratic and SOC constraints
  - the LP reader (.lp files) and MPS reader can now read semicontinuous variables, they are handled by creating bound
    disjunction constraints
  - added new reader for polynomial mixed-integer programs (reader_pip.{c,h}) as used in the POLIP

- Indicator constraints:
  - SCIP can now handle indicator constraints (reading (from LP, ZIMPL), writing, solving, ...) see \ref cons_indicator.h.
  - the indicator constraint can now decompose the problem, i.e., not add the linear constraint to the problem if all of
    its variables are continuous
  - can now read and write indicator constraints in the (extended) MPS format
  - cons_indicator tries to adapt solutions to get feasible during check
  - cons_indicator allows to store information on other linear constraints that might help to separate cuts

- Constraint handlers:
  - Solution counting extended to constraint integer programs, this also
    includes constraint integer programs which contain continuous variables
  - The solution behavior of SCIP can be diversified by randomly permuting constraints and variables or randomly
    determining a set of branching variables with a unique high priority
  - `negated cliques` (1<=i<=n : sum (x_i) >= n-1) were added and we are using them now inside the knapsack constraint
    handler, the cliquepartitioning which is returned by SCIPcalcCliquePartition() contains now integer != 0, negatives ones
    indicates a negated clique and positive ones indicates a normal clique
  - SCIP is now able to detect in DEBUG-mode whether a constraint or variables which will be added, was also created in
    the same scip instance, if not an error is thrown
  - cons_knapsack is now able to detect negated cliques due to negated cliques on knapsack constraints
  - SCIP is now able to write non-linear opb-files(linear instances with and-constraints)
  - New constraint handlers for linking constraints (only Beta), cumulative constraints, and for breaking orbitopal symmetries
  - `negated cliques` handling in knapsack constraint handler got changed due to the new method
    SCIPcalcNegatedCliquePartition() resulting in new consdata members `negcliquepartition`, `negcliquepartitioned` and
    `nnegcliques`; changed SCIPcalcCliquePartition() so all cliquepartitions (calculated by SCIPcalcCliquePartition() or
    SCIPcalcNegatedCliquePartition(), which uses the first one) contain again not negative integers
  - `and`, `knapsack`, `linear`, `logic`, `or`, `quadratic`, `setpp`, `varbound`, `xor` and `clique` constraint handlers
    can handle implicit binary variables
  - knapsack constraint handler is now able to pairwise presolving constraints
  - constraint handlers `logicor`, `and`, `or` can parse their output
  - constraint handler `or` can copy its constraints
  - added packing/partitioning orbitope constraint handler for symmetry handling (cons_orbitope.{c,h})
  - added constraint handler for second order cone constraints (cons_soc.(c|h))
  - added constraint handler cons_linking.{c,h} (see cons_linking.c for more details)
  - cons_quadratic can make solutions in CONSCHECK feasible for the quadratic constraints by moving values of linear
    variables and passing the modified solution to the trysol heuristic
  - constraint handler can now register their upgrade functions for quadratic constraints to cons_quadratic (similar to
    LINCONSUPGD)

- Separation:
  - New separators for oddcycle cuts and Chvatal-Gomory cuts using sub-MIPs
  - modified implementation of separation algorithms in cons_knapsack.c according to results of diploma thesis; including
    super-additive lifting (disabled)
  - uncommented decomposeProblem() in sepa_zerohalf.c (in default settings, not used anyway): was not adapted to the case
    that contiuous variables are allowed in a row
  - new separator rapid learning (sepa_rapidlearning.{c,h}) that produces conflicts, global bound changes, primal
    solutions and initializes inference values for branching
  - added Chvatal-Gomory cuts separated with a sub-MIP (sepa_cgmip.{c|h})
  - added reader for 'Weigted Boolean Optimization': problems (reader_wbo.{c,h}), this reader needs the reader_opb files
  - new separator oddcycle (sepa_oddcycle.{c,h}) separates oddcycle inequalities using the implication/conflict graph and
    dijkstra-algorithm based on binary heaps (dijkstra/dijkstra_bh.{c,h})

- Branching:
  - Branching on externally given candidates, the \ref BRANCH 'branching rules' have a second new callback method
    (see type_branch.h for more details): SCIP_DECL_BRANCHEXECEXT(x) can be used to branch on external branching candidates,
    which can be added by a user's `relaxation handler` or `constraint handler` plugin, calling SCIPaddExternBranchCand().
  - added branchcands for relaxator solution, that can be added by the relaxator and used by branching rules
  - added relaxsol to variables, s.t. a relaxator can store a solution on which branching or separation can be done
  - SCIP can now branch on relaxation solutions that are either installed to the relaxsol field of the variables or added
    to the list of relaxation candidates, e.g., by constraint handlers. Branching on relaxation solutions is performed if
    the enforcement resulted in an unresolved infeasibility and there are no LP branching candidates, but before pseudo
    solution branching.  The branching rules leastinf, mostinf, random and pscost implement the callback for branching on
    relaxation candidates.
  - SCIP can branch on continuous variables. The branching value x' must not be one of the bounds. Two children (x <= x',
    x >= x') will be created.
  - the vbc visualization adds the branching type (lower or upper bound change) and the new bound to the node information
  - the vbc visualization adds the new bound of the branched variable to the node information

- Statistic:
  - added statistic information about the first primal solution to SCIP statistic; in the statistic output a new line
    appears with this information
  - now the statistic displays the number of calls of the feasibility checking method of each constraint handler and the
    running time of it

- Propagation:
  - New rounding and propagation heuristics
  - New propagator for variable bounds
  - primal heuristics may now be called directly after the node's propagation loop, using the new timing point
    `SCIP_HEURTIMING_AFTERPROPLOOP`
  - following methods SCIPinferVarUbProp(), SCIPinferVarLbProp(), SCIPinferVarLbCons(), SCIPinferVarUbCons() have a new 6th
    parameter `SCIP_Bool force` which allows bound tightening even if the difference to the newbound is below bound
    strengthening tolerance
  - added propagator for variable lower and upper bounds (prop_vbounds.{c,h}); adjusted cons_varbound.c, var.c, and,
    implics.c to work correctly with the new propagator

- Nonlinear CIPs:
  + Improved constraint handler for quadratic constraints
  + New constraint handler for second order cone constraints
  + New MINLP heuristics (undercover, subnlp)
  + Preliminary support for non-linear relaxations (via expression trees)
  + Automatic branching on solutions from arbitrary relaxations and on continuous variables

Performance improvements
------------------------

- improved `settings/emphasis/cpsolver.set` to decrease time per node
- reworked access to pseudo solution and inference value of variables in order to reduce function calls
- changed default value of parameter `nodeselection/restartdfs/selectbestfreq` to 0; this means if the current node has
  no children the node with the best bound is selected (SCIPgetBestboundNode())
- added a dual reduction step in cons_knapsack.c
- fasten check for common cliques in SCIPcliquelistsHaveCommonClique
- SCIP with CPLEX as LP solver now uses quickstart steepest edge pricing as default instead of steepest edge pricing
- avoid unnecessary domain propagation and LP resolve at nodes with infeasible LP relaxation
- improved zerohalf cut separator: more than one delta is tested for MIR cuts, better handling of dense base
  inequalities, faster scaling of fractional coefficients in rows (now enabled), improved parameter settings (presolving)

- LP solution:
  - in root node, first LP solution is checked for feasibility to avoid expensive setup
  - avoided restarting if LP solution is feasible
  - separators are not called any longer for an integral initial LP solution

Examples and applications
-------------------------

- New branch-and-price example which includes Ryan/Foster branching (binpacking example)
- New example illustrating the use of an event handler (`example/Eventhdlr`)

Interface changes
-----------------

- Enhanced user interface for callable library: manual restarts, predefined settings and many other features
- Support of wbo format for weighted PBO problems, IBM's xml-solution format and pip format for polynomial mixed-integer programs
- Extended reader for Flatzinc models
- new API for 'expressions interpreter': code that evaluates expression trees, including first and second derivatives
- NLP solver interface (NLPI) now independent of SCIP like LPI
- SCIP can now maintain a central NLP relaxation of the problem (similar to LP)
- SCIP can now manage a list of external codes (e.g., LP or NLP solver, ZIMPL)
- lp.h/lp.c and the lpi's were changed according to the changes mentioned below.
- adding and deletion of rows to the separation storage and to the LP can now be catched by events
  (`SCIP_EVENTTYPE_ROWADDEDSEPA`, `SCIP_EVENTTYPE_ROWDELETEDSEPA`, `SCIP_EVENTTYPE_ROWADDEDLP`, `SCIP_EVENTTYPE_ROWDELETEDLP`)

### New and changed callbacks

- new callback SCIP_DECL_BRANCHEXECRELAX(), together with new parameter in SCIPincludeBranchrule() for branching on a
  relaxation solution

- Copying a SCIP instance:
  - Constraint handlers have two new callback methods. One for copying the constraint handler plugins
    SCIP_DECL_CONSHDLRCOPY() and the other for copying a constraint itself, SCIP_DECL_CONSCOPY().
  - All plugins, like \ref BRANCH `branching rules` and \ref HEUR `primal heuristics`, have a new callback method (see, e.g.,
    type_branch.h and type_heur.h for more details):
    - SCIP_DECL_BRANCHCOPY(x), SCIP_DECL_HEURCOPY(x) etc.
    - When copying a SCIP instance, these methods are called to copy the plugins.
  - The main problem has a new callback method (see type_prob.h for more details) SCIP_DECL_PROBCOPY(x) when copying a
    SCIP instance, this method is called to copy the problem's data.
  - Variables have a new callback method (see type_var.h for more details) SCIP_DECL_VARCOPY(x) when copying a SCIP
    instance, this method is called to copy the variables' data.

- Restarts:
  - The callback SCIP_DECL_PROBEXITSOL(x) in the main problem has one new parameter (see type_prob.h for more details):
    - The parameter `restart` is `TRUE` if the callback method was triggered by a restart.

### Deleted and changed API methods

- All C++ objects and constructors have a SCIP pointer, now.
- added parameter scip to ObjCloneable::clone()
- changes in a row can now be catched via row events (SCIPcatchRowEvent(), SCIPdropRowEvent(),
  `SCIP_EVENTTYPE_ROWCOEFCHANGED`, `SCIP_EVENTTYPE_ROWCONSTCHANGED`, `SCIP_EVENTTYPE_ROWSIDECHANGED`)
- added new parameter `varcopy` to SCIPcreateVar() to add the function for copying variable data
- in case of using SCIPwriteTransProblem() the currently (locally) valid problem is written this now also includes the
  local constraints

- Settings:
  - The predefined setting files like `settings/cuts/off.set,aggressive.set,fast.set` have been replaced by
    interface methods like SCIPsetHeuristics(), SCIPsetPresolving(), SCIPsetSeparating(), and SCIPsetEmphasis() in
    \ref scip.h and by user dialogs in the interactive shell like
    `SCIP> set {heuristics|presolving|separating} emphasis {aggressive|fast|off}` or
    `SCIP> set emphasis {counter|cpsolver|easycip|feasibility|hardlp|optimality}`
  - All functions for setting user parameters of different types like SCIPparamSetBool(), SCIPparamSetChar(),
    SCIPparamSetInt(), SCIPparamSetLongint(), and SCIPparamSetString() in pub_paramset.h have a new parameter
    `quiet` it prevents any output during the assign to a new value.

- NLP:
  - NLPIs can now be used without generating a SCIP instance (i.e., do not require a SCIP pointer), code moved into src/nlpi
  - NLPIs can now be managed like other SCIP plugins, i.e., they can be included into the SCIP core and accessed by
    methods SCIPincludeNlpi(), SCIPfindNlpi(), SCIPgetNNlpis(), SCIPgetNlpis(), SCIPsetNlpiPriority()

- Intervalarithmetic:
  - method SCIPgetVarPseudocostCurrentRun() now returns the pseudocost value of one branching direction, scaled to a unit
    interval, old method now called SCIPgetVarPseudocostValCurrentRun()
  - renamed SCIPintervalScalarProductRealsIntervals()/SCIPintervalScalarProduct() by
    SCIPintervalScalprodScalars()/SCIPintervalScalprod() and redesigned them in intervalarith.c including new methods
    SCIPintervalScalprodScalarsInf/Sup()

- Branching:
  - The usage of strong branching changed. Now, SCIPstartStrongbranch() and SCIPendStrongbranch() must be
    called before and after strong branching, respectively.
  - The methods SCIPgetVarPseudocost() and SCIPgetVarPseudocostCurrentRun() in \ref scip.h now return the pseudocost value of
    one branching direction, scaled to a unit interval. The former versions of SCIPgetVarPseudocost() and
    SCIPgetVarPseudocostCurrentRun() are now called SCIPgetVarPseudocostVal() and SCIPgetVarPseudocostValCurrentRun(), respectively.
  - The methods SCIPgetVarConflictScore() and SCIPgetVarConflictScoreCurrentRun() in \ref scip.h are now called
    SCIPgetVarVSIDS() and SCIPgetVarVSIDSCurrentRun(), respectively.
  - The methods SCIPvarGetNInferences(), SCIPvarGetNInferencesCurrentRun(), SCIPvarGetNCutoffs(), and
    SCIPvarGetNCutoffsCurrentRun() are now called SCIPvarGetInferenceSum(), SCIPvarGetInferenceSumCurrentRun(),
    SCIPvarGetCutoffSum(), and SCIPvarGetCutoffSumCurrentRun(), respectively. Furthermore, they now return
    `SCIP_Real` instead of `SCIP_Longint` values.
  - The method SCIPgetVarStrongbranch() has been replaced by two methods SCIPgetVarStrongbranchFrac() and
    SCIPgetVarStrongbranchInt().

- Copying a SCIP instance:
  - Every new callback method resulted in a new parameter of the include function for the corresponding plugin,
    e.g., SCIPincludeBranchrule() has two new parameters `SCIP_DECL_BRANCHCOPY((*branchcopy))` and
    `SCIP_DECL_BRANCHEXECREL((*branchexecrel))`.  In the same fashion, the new callbacks
    `SCIP_DECL_VARCOPY` and `SCIP_DECL_PROBCOPY` led to new parameters in SCIPcreateVar() and SCIPcreateProb() in
    scip.c, respectively.
  - W.r.t. to copy and the C++ wrapper classes there are two new classes. These are `ObjCloneable` and `ObjProbCloneable`.
    The constraint handlers and variables pricers are derived from `ObjProbCloneable` and all other plugin are derived from `ObjCloneable`.
    Both classes implement the function `iscloneable()` which return whether a plugin is clone able or not. Besides that each class has a
    function named `clone()` which differ in their signature. See objcloneable.h, objprobcloneable.h, and the TSP example for more details.
  - SCIPincludeHeur() and SCIPincludeSepa() in \ref scip.h, as well as scip::ObjSepa() and scip::ObjHeur(), have a new parameter:
    `usessubscip`: It can be used to inform SCIP that the heuristic/separator to be included uses a secondary SCIP instance.
  - The argument success in `SCIP_DECL_CONSCOPY` has been renamed to valid.

- Heuristics:
  - SCIPcutGenerationHeuristicCmir() in sepa_cmir.h has three new parameters:
    - `maxmksetcoefs`: If the mixed knapsack constraint obtained after aggregating LP rows contains more
      than `maxmksetcoefs` nonzero coefficients the generation of the c-MIR cut is aborted.
    - `delta`: It can be used to obtain the scaling factor which leads to the best c-MIR cut found within
      the cut generation heuristic. If a `NULL` pointer is passed, the corresponding c-MIR cut will already be
      added to SCIP by SCIPcutGenerationHeuristicCmir(). Otherwise, the user can generate the cut and add it to SCIP
      on demand afterwards.
    - `deltavalid`: In case, the user wants to know the best scaling factor, i.e., `delta` passed is not `NULL`,
      `deltavalid` will be `TRUE` if the stored scaling factor `delta` will lead to a violated c-MIR cut.

### New API functions

- added SCIPcalcNegatedCliquePartition() to scip.c to calculate a clique partition on negations of all given binary
  variables
- SCIPpermuteArray() that randomly shuffles an array using the Fisher-Yates algorithm
- SCIPgetRandomSubset() that draws a random subset of disjoint elements from a given set of disjoint elements
- SCIPswapPointers()
- SCIPlpiGetSolverDesc() to get a descriptive string of an LP solver (developer, webpage, ...)
- SCIPholelistGetNext() to get the next hole of the hole list
- SCIPlpRecalculateObjSqrNorm() which is used when the old calculated square norm was unreliable
- SCIPpricerIsDelayed() which returns if the pricer is delayed (see pub_pricer.h)

- Variables:
  - SCIPvarIsBinary() which checks if a variable is (implicit) binary (see var.c for more details)
  - SCIPvarGetHolelistOriginal(), SCIPvarGetHolelistGlobal(), SCIPvarGetHolelistLocal() to get the original, global and local holes, respectively
  - SCIPvarGetProbvarHole() to tranform a given domain hole to the corresponding active, fixed, or multi-aggregated variable

- Restart:
  - allow user to trigger a restart during presolving SCIPrestartSolve()
  - SCIPrestartSolve() that allows the user to manually restart the solving process
  - SCIPisInRestart() to detect whether we are currently restarting

- Heuristics:
  - for heuristics SCIPheurSetFreq() to change the frequency of the heuristic (pub_heur.h, heur.c)
  - SCIPsepaUsesSubscip(), SCIPheurUsesSubscip()

- Intervalarithmetic:
  - SCIPeventGetHoleLeft() and SCIPeventGetHoleRight() for accessing the left right interval bound of a domain hole added or removed event
  - SCIPholelistGetLeft() and SCIPholelistGetRight()to get the left and right interval bounds of the open hole interval
  - SCIPintervalAddInf/Sup/Vectors(), SCIPintervalMulInf/Sup() in intervalarith.c

- Sorting:
  - added SCIPsortPtrPtrLongIntInt(), SCIPsortLongPtrPtrIntInt() and corresponding sorting/inserting/deleting methods in
    pub_misc.h and necessary defines in misc.c
  - added SCIPsortLongPtrInt() and corresponding sorting/inserting/deleting methods in pub_misc.h and necessary defines in misc.c
  - added SCIPsortPtrPtrInt() (and various other) and corresponding sorting/inserting/deleting methods in pub_misc.h and
    necessary defines in misc.c
  - SCIPsortPtrBool() and corresponding sorting/inserting/deleting methods in pub_misc.h and necessary defines in misc.c

- Constraint Handlers:
  - SCIPconshdlrGetEnfoConss(), SCIPconshdlrGetNEnfoConss()
  - can now forbid upgrading of individual linear constraints (SCIPmarkDoNotUpgradeConsLinear())
  - SCIPpermuteProb() that randomly permutes constraints and variables
  - SCIPgetResultantOr() which returns the resultant of an `or` constraint
  - SCIPmarkDoNotUpgradeConsLinear() in cons_linear.?, which allows to forbid upgrading of linear constraints
  - SCIPgetNUpgrConss() which returns the number of upgraded constraints
  - SCIPconshdlrGetCheckTime() and SCIPconshdlrGetNCheckCalls() which returns the running time in the feasibility checking of the
    corresponding constraint handler respectively the number of calls of the checking method (implemented in cons.c)

- Copy:
  - SCIPcopy() to clone a SCIP instance
  - SCIPcopyPlugins(), SCIPcopyParamSettings(), SCIPcopyVars(), SCIPcopyConss(), SCIPgetVarCopy() to copy
    individual parts of a SCIP instance separately.
  - SCIPcopyProbData() and SCIPprobCopyProbData() which copies the probdata from a sourcescip to a targetscip

- Branching:
  - two new functions SCIPgetVarsStrongbranchesFrac()/SCIPgetVarsStrongbranchesInt() for computing strong branching
    information for several variables
  - SCIPbranchruleGetNRelaxCalls() to get the total number of times, a particular branching rule was called on a relaxation solutions
  - SCIPbranchRelax() to branch on a relaxation solution
  - SCIPbranchVarVal() to branch on an arbitrary value within the variable's bounds
  - SCIPbranchGetBranchingPoint() and SCIPgetBranchingPoint() to select branching point for a variable, e.g.,
    ensure branching point is inside the interval for a continuous variable
  - SCIPexecRelpscostBranching() in branch_relpscost.{c,h}; this method allows of calling the reliability
    pseudo cost branching algorithm for given set of branching candidates from the outside
  - SCIPinitVarBranchStats() to initialize the branching statistics (such as pseudo costs, VSIDS, inference values) of a variable
  - SCIPselectBranchVarPscost() in branch_pscost.{c,h}; this method selects from a given candidate array a
    branching variable w.r.t. pseudo cost branching for relax candidates

- Reading, Writing and Parsing:
  - SCIPparseVarName() which parses a string in cip-format as a variable name
  - SCIPparseVarList() which parses a string as a variable list in cip-format
  - the Flatzinc reader can now handle the output annotations of the Flatzinc format; the method SCIPprintSolReaderFzn()
    outputs the given solution in Flatzinc format w.r.t. the output annotations
  - SCIPprintSolReaderFzn() which prints the best solution in Flatzinc format w.r.t. to the output annotations
    in the input file of the flatzinc model
  - SCIPwriteVarName() which writes a variable in cip-format to given stream
  - SCIPwriteVarsList() which writes an array of variables in cip-Format to given stream
  - SCIPwriteVarsLinearsum() which writes an array of variables and coefficients as linear sum in cip-Format to given stream

- Copying a SCIP instance:
  - SCIPapplyRens() in \ref heur_rens.h has a new parameter `uselprows`. It can be used to switch from LP rows
    to SCIP constraints as basis of the sub-SCIP constructed in the RENS heuristic.

- Parameters:
  - SCIPsetParamsCountsols() which sets the parameter for a valid counting process
  - SCIPsetEmphasis() which sets parameter to detect feasibility fast, handle hard LP, solves easy CIPs fast, behaves like a
    CP solver, set parameter for a valid counting process; the desired behavior is triggered via a parameter of the function
  - SCIPresetParam() to reset the value of a single parameter to its default value

- Settings:
  - added SCIPsortRealRealRealPtr() and corresponding sorting/inserting/deleting methods in pub_misc.h and necessary defines in misc.c
    as basis for the subSCIP, setting ist to TRUE (uses LP rows) will lead to same version as before
  - SCIPsetHeuristics(), SCIPsetSeparating(), SCIPsetPresolving() which set the heuristics to aggressive, fast, off, or
    default settings, depending on the `SCIP_PARAMSET` parameter
  - SCIPsetSubscipsOff() which disables all plugins that uses subscips
  - SCIPsepaSetFreq() to set the calling frequency of a separator

### Command line interface

- added new dialog for setting the SCIP parameters for hardlp, optimality, easy CIP, CP like search
- added new dialog for setting the SCIP parameters for feasibility problems `SCIP> set emphasis feasibility`
- added new dialog for setting the SCIP parameters for counting `SCIP> set emphasis counting`
- added new dialog for setting presolving to aggressive, fast, or off in interactive shell
- added new dialog for setting separation to aggressive, fast, or off in interactive shell
- added new dialog for writing all solutions which are collected during the counting process (see cons_countsols.{c,h})
- added new dialog for setting heuristics to aggressive, fast, or off in interactive shell
- added new dialog `display pricers` which displays all included pricers

### Interfaces to external software

- added interface to CppAD (nlpi/exprinterpret_cppad.cpp)
- Improved Xpress, CPLEX, SoPlex interfaces
- the SoPlex interface now includes equilibrium scaling on lp's solved from scratch without starting basis
- the SoPlex interface can now double check each SoPlex result against CPLEX (lpi_spx.cpp)
- the SoPlex interface has the option to restore basis only after entire strong branching phase instead of after each
  strong branch (off, because it mostly appears to increase strong branching time and iterations) (lpi_spx.cpp)

### Changed parameters

- removed parameter `constraints/knapsack/maxnumcardlift` and adapted setting files
- changed parameter `lp/fastmip` from boolean to integer, possible values are 0 (off), 1 (medium, default), 2 (full,
  must not be used with branch-and-price).

### New parameters

- `branching/clamp` to set the minimal fractional distance of a branching point to a continuous variable' bounds
- `branching/random/seed` to change the initial seed value of the branching rule random
- `constraints/indicator/addCouplingCons` that allows to add variable upper bounds if addCoupling is true
- `constraints/indicator/enforceCuts` that allows to check for violated cust in enforcement
- `constraints/indicator/maxCouplingValue` for the maximal value of the coefficient in a coupling inequality/constraint
- `constraints/indicator/noLinconsCon` which controls whether the linear constraint is not explicitly
  added to the problem. default is FALSE
- `constraints/knapsack/dualpresolving` to switch dualpresolving on/off inside the knapsack constraint handler, default is TRUE
- `constraints/knapsack/presolpairwise` that allows pairwise presolving of knapsack constraints, default is TRUE
- `constraints/knapsack/presolusehashing` that allows fast pairwise presolving of knapsack constraints, default is TRUE
- `heuristics/crossover/dontwaitatroot` that allows to call crossover at root node independently from nwaitingnodes
- `heuristics/rens/uselprows` that allows to switch between LP row and SCIP constraints as basis for the
  subSCIP, default is TRUE (uses LP rows)
- `lp/rowrepswitch` telling simplex solver to switch to row representation of the basis (if possible),
  if number of rows divided by number of columns exceeds this value (default value infinity, i.e. never switch)
- `lp/threads` to change the number of threads used to solve the LP relaxation (default is 0: automatic)
- `misc/lexdualstalling` that turns on the lex dual algorithm if the separation process is stalling
- `misc/usevartable` and `misc/useconstable` which turns on/off the usage of hashtables mapping from
  variable/constraint names to the variables/constraints; when turned off, SCIPfindVar() and SCIPfindCons() may not be
  used; the hashtables can be turned off for subMIPs to improve the performance, default value TRUE
- `misc/usesmalltables` which results in using smaller tables for names, cliques and cuts and improves
  the performace for smaller instances, default value FALSE
- `misc/permutationseed` to change the permutation seed value for permuting the problem after the
  problem is transformed (-1 means no permutation)
- `reading/zplreader/usestartsol` which allows to switch ZIMPL start solutions off, default value TRUE
- `vbc/dispsols` to propose if the nodes where solutions are found should be visualized in the branch and bound tree

### Data structures

- implemented the data structure and events for global and local domain holes added and removed
- new data structures and methods to handle nonlinear expressions in NLPI ({type_, struct_, pub_}expression.{h,c}):
  nlpioracle can store and evaluate general NLPs now, nlpi_ipopt can solve general NLPs now

Testing
-------

- minor changes on several evaluation scripts (new statuses: better, solved, sollimit, gaplimit) and short-mode for cmpres.awk
- support for FreeBSD (32- and 64-bit) including minor changes in several scripts in the check-directory

Build system
------------

### Makefile

- added scripts check_*.sh, evalcheck_*.sh and check_*.awk for blis, glkp, gurobi and symphony (including targets in
  Makefile) and slightly modified scripts for cplex, cbc and mosek and cmpres-script
- added target `lintfiles` which allows to call flexelint with a list of file, for example, make lintfiles
  `FILES=src/scip/prop_vbounds.c`
- the NLP solver interfaces and expression interpreter are located in a separate library (libnlpi.*; similar to the lpi
  library) and is required to link against the SCIP library also projects that use SCIP via `make/make.project` need to
  change their Makefile (!!!): in the $(MAINFILE) target, add $(NLPILIBFILE) behind $(LPILIBFILE) in the dependencies
  and add $(LINKCXX_l)$(NLPILIB)$(LINKLIBSUFFIX) to the linker flags
- The additional NLPI library requires a change in the Makefile of SCIP's project:
  The $(MAINFILE) target now has $(NLPILIBFILE) as additional dependency and the linking
  command requires $(LINKCXX_l)$(NLPILIB)$(LINKLIBSUFFIX) as additional argument.
- A bug in the Makefiles of older versions of the SCIP examples may cause
  data loss. If you have a custom Makefile, please ensure that the target
  `clean` is changed as described here:
  http://scipopt.org/download/bugfixes/scip-1.2.0/make.txt.

Fixed bugs
----------

- fixed bug in conflict.c in the method conflictsetAddBound()
- fixed `bug` in projects Makefiles w.r.t. `make clean`
- fixed bug in rapid learning with wrong ordering of dual and primal bound update, primal bound is now updated inside
  rapid learning
- fixed potential bug in rapid learning with dual reductions
- fixed potential bug where SCIPselectSimpleValue() returns a value slightly outside of the given bounds due to rounding
  errors (probably cancelation in subtraction in SCIPfindSimpleRational), now use rounding control and check result
- fixed bug that SCIP could not be continued after it has been stopped due to a limit
- fixed bug in var.c: SCIPvarChgLbOriginal() and SCIPvarChgUbOriginal() cannot access original bounds if the variable is
  negated
- fixed potential bug with pseudo solution branching on free variables
- fixed bug with multiaggregations whose infimum and supremum are both infinite: in such a case multiaggregation is now
  forbidden
- fixed numerical issue with multiaggregations which are infinite in one direction: value of multiaggregated variable
  could have been larger then inifinity
- fixed bug w.r.t. of adding a variable bound variable to its self
- fixed bug concering the incorrect assumption that every solution computed in SCIPlpGetUnboundedSol() is integral (we
  will not branch but return `infeasible or unbounded` like in presolving)
- fixed bug while breaking an clique down to their impications (in SCIPcliquetableCleanup() in implics.c) where the
  variable was not of vartype `SCIP_VARTYPE_BINARY`, instead of adding an implication we add a variable bound
- fixed bug with debugging a solution: during restarts erroneously it was claimed that the primal solution is cut off

- Interface:
  - fixed bug w.r.t. ObjDialog and displaying the description of the dialog
  - fixed bug when aborting pricing with Ctrl-C

- LP:
  - fixed bug in scip.c w.r.t. to call of conflict analysis for LPs which reached the objective limit in case of diving
  - fixed bug with resolving LPs at infeasible root node
  - fixed bug in lp.c: in sumMIRRow() rowtoolong was not set correctly
  - fixed bug in lp.c w.r.t. objective limit reached and the chosen comparison (fixed buglist entry 40)
  - fixed bug in lp.c: if in SCIPlpSolveAndEval() the LP has to be solved from scratch due to numerical troubles, reset
    `SCIP_LPPARAM_FROMSCRATCH` to `FALSE` afterwards
  - fixed bug in lp.c SCIProwGetObjParallelism() due to a wrong parallelism value which arised from cancellations during
    calculation of squared euclidean norm of objective function vector of column variables
  - fixed bug in lp.c: SCIPlpGetUnboundedSol() did not ensure that unbounded solution lies withing the bounds of the
    variables
  - fixed bug in lp.c w.r.t. to the number of `active` pricer

- Solve:
  - fixed bug in solve.c where relaxation branching candidates were cleared, but the relaxation was still marked solved
    and not called again, furthermore, adjusted criterions for solving a relaxation again
  - fixed bugs in solve.c: even with LP solving disabled, the root LP was solved in case continous variables are
    contained; setting pricing/maxvars(root) to 1 resulted in not calling the pricers
  - fixed bug in solve.c: make sure SCIP terminates correctly also when a user interrupt or gap limit is reached, i.e.,
    avoid error `pricing was aborted, but no branching could be created!`

- Tree:
  - fixed bug in tree.c: if an explicit branching point is given, we may not recompute a better centering point
  - fixed bug in tree.c: propagate implications on multi-aggregated should not be performed

- Constraints:
  - corrected several asserts in linear and quadratic constraint handler concerning parsing of CIP format
  - fixed bug while deleting redundant variables, which have no influence on changing the feasibility of the linear
    constraints, we need to update the sides of the constraint at each step, bug number 51 in bugzilla
  - fixed bug in copy procedure of AND constraint handler, negated variables have been copied to their originals
  - fixed bug when deleting a constraint where the update was delayed and not processed yet (in cons.c)
  - fixed bug in cons_linear.c: binary variables should not be multi-aggregated
  - fixed bug in cons_quadratic.c: curvature of bivariate quadratic constraints was not detected correctly
  - fixed bug in cons_sos2.c: the branching position was sometimes mistakenly increased
  - fixed bug in propagation of cons_sos2.c: the node can be cut off at more places: the previous version was not
    sucessfull in this respect
  - fixed bug in cons_linear.c:applyFixings() which could lead to lhs/rhs smaller/larger than -/+infinity
  - fixed bug in cons_linear.c in detectRedundantConstraints() and corrected old bug fix in SCIProwCreate(): we want lhs
    <= rhs to be satisfied without numerical tolerances in order to avoid numerical problems in the LP solver

- Knapsack Constraint Handler:
  - fixed bug in cons_knapsack.c: mergeMultiples() now detects whether a node can be cut off
  - fixed bug in cons_knapsack.c w.r.t. to items with zero weight
  - fixed bug in cons_knapsack.c: In SCIPseparateRelaxedKnapsack() not all variables need to be active in deeper regions
    of the tree
  - fixed bug in cons_knapsack.c and sepa_clique.c: the assumption that implications are always nonredundant and contain
    only active variables is not correct anymore as the corresponing vbound might be missing because of numerics

- Separation and Cuts:
  - fixed bug in cutpool.c: the hashkey computation was not constant over time
  - fixed bug in cutpool.c: hashkey of a row changed during the solving process (if a row is made integral after creation,
    maxabsval can be invalid when adding it to the pool, but might be recomputed later on)
  - fixed bug in sepa_rapidlearning.c, stop processing if there are no binary variables left
  - fixed bug in sepa_rapidlearning.c, corrected computation of right dualbound
  - fixed bugs in sepa_zerohalf.c, e.g., handling of intscaling and substitution of variable bounds
  - fixed bug in sepastore.c in sepastoreApplyLb/Ub being to hard on feasibility decisions
  - fixed bug in sepa_flowcover.c: numerical issues while computing candidate set for lambda

- LP Interfaces:
  - fixed bug in SoPlex autopricing due to which autopricing had behaved like steepest edge pricing so far
  - fixed bug in lpi_clp.cpp: SCIPlpiChgBounds() checks if the column status exists in Clp before using it
  - fixed wrong assert in Cplex LPI: Due to numerical inaccuracies, a few pivots might be performed after refactorization
  - fixed bug concerning assert(!SCIPlpDivingObjChanged(lp)) which was caused by wrong infinity double parameters for
    cplex
  - fixed makefile system for `OSTYPE=darwin` w.r.t. to CPLEX as LP solver

- Presolving:
  - fixed bug in cons_setppc: aggregated variables were not correctly removed in presolving
  - fixed bug in presolving of linear constraint handler: in redundancy detection, two different numerical epsilons were used
  - fixed bug in presolving while not applying a bound change on a variable in a single-variable constraint (e.g. x1 =
    0.03) in cons_linear which is too small, that lead to another bound change in presol_trivial which is not allowed, so
    now this bound change will be forced
  - fixed SCIPvarIsTransformedOrigvar() in var.c (variables generated by presol_inttobinary returned false)
  - fixed bug w.r.t. an assert in presol_inttobinary.c; it was assumed that the aggregation which is performed there will
    never lead to an infeasibility, this is not true, see comment in presol_inttobinary.c
  - fixed bug in presol_trivial.c trying to fix continuous variables, now uses a less stricter comparison to fix variables
  - fixed bug in cons_bounddisjunction.c: presolve may have tried to tighten bounds on a multiaggregated variable (now
    upgrades to linear constraint)

- Reading, Writing and Messages:
  - fixed bug while trying to write a MIP where SCIP needs to flush the lp changes first
  - fixed potential resource leak when running out of memory while writing files
  - fixed bug in reader_zpl.c which appeared using the parameter `reading/zplreader/parameters`
  - fixed bugs in flatzinc readers with constraints that exclusively consist of constants
  - fixed bug in reader_gms: correct handling of nonstandard bounds on general integer variables
  - fixed buglist entry 35, which was caused by a wrong read in correction when the reading buffer was full in
    reader_opb.c
  - fixed bugs in reader_fzn.c w.r.t. parsing and solution output in Flatzinc format
  - fixed bug in reader_fzn.c w.r.t. comment lines
  - fixed bug in reader_opb.c w.r.t. comment lines
  - fixed bug in message handler w.r.t. to messages which are longer then `SCIP_MAXSTRLEN`

- Heuristics:
  - fixed bugs do to `HEUR_TIMING SCIP_HEURTIMING_AFTERPROPLOOP` which appeared during repropagation
  - fixed bug in trivial heuristic: the locking solution might have falsely initialized some values to zero
  - fixed bug in heur_oneopt.c w.r.t. to SCIPtrySol(); it is necessary that the bound of the solution is check otherwise,
    infeasible solution could be accepted as feasible
  - fixed bug in heur_trivial.c w.r.t. to debug messages after a solution was freed
  - fixed bug for `HEUR_TIMING SCIP_HEURTIMING_BEFOREPRESOL` and modifiable constraints
  - corrected wrong assert in DINS heuristic when called for an empty problem
  - fixed potential bug in OCTANE heuristic with nonbasic solutions
  - fixed bug in sub-MIP heuristics with parameter change if some default plugins are not included
  - fixed bug in trivial heuristic with bounds that are greater than the heuristic's infinity value

Miscellaneous
-------------

- As the interface contains several additional callback functions and
  parameters for plugins, some effort may be required to compile your
  own projects with SCIP 2.0. See also `Changes between version 1.2 and 2.0` in the doxygen
  documentation for additional information.

@page RN12 Release notes for SCIP 1.2

@section RN120 SCIP 1.2.0
*************************

Features
--------

- adjusted hard memory limit to (soft memory limit)*1.1 + 100mb in check.sh, checkcount.sh, check_cplex.sh,
  check_cluster.sh and check_cbc.sh
- new presolving step in cons_knapsack.c, same like `simplifyinequalities` in cons_linear.c
- now it's possible to write strings with more than `SCIP_MAXSTRLEN` amount of characters in all message.c functions
- the current/root lp can be marked to be no relaxation of the current/root problem
- added new preprocessing step (mergeMultiples) in cons_setppc.c where equal variables are merged
- Black-box lexicographic dual simplex algorithm; can now run lexicographical dual algorithm (parameter `lp/lexdualalgo`)

- Bounds:
  - SCIP now has `lazy bounds`, which are useful for column generation: see @ref PRICER_REMARKS `pricer remarks` for an explanation.
    Each variable has now two additional `SCIP_Real` parameter which define a lazy lower and upper bound; lazy means that
    there exists constraints which implies these (lazy) bounds. If the lazy lower or upper bound is greater or less than
    the local lower or upper bound, respectively, then the corresponding bound is not put into the LP. The bounds are set
    to minus and plus infinity per default which yields the same behavior as before. With the methods SCIPchgVarLbLazy()
    and SCIPchgVarUbLazy() these bounds can be set.  This is of interest if SCIP gets used as a branch-and-price
    framework. Attention! The lazy bounds need to be valid for each feasible LP solution. If the objective function
    implies bounds on the variables for each optimal LP solution, but these bounds may be violated for arbitrary LP
    solutions, these bounds must not be declared lazy!
  - interval arithmetic functions can work with unbounded intervals added new functions to allow more operations on
    intervals, including solving quadratic interval equations

- Branching:
  - extended hybrid relpscost branching rule by usage of the average length of conflicts a variable appears in
  - `early branching`-functionality added: in a branch-and-price code, the user can stop pricing at a node although there
    may exist variables with negative reduced costs. In this case, the lp-lowerbound will not be used. The pricer has,
    however, the option to return a lower bound. This can be useful for column generation.

- Constraints:
  - Copy constructors and i/o functionality for constraints: all linear type constraint handlers are able to copy
    constraints using the function SCIPgetConsCopy() in scip.h
  - the linear constraint handler is able to parse a string in CIP format and create a corresponding linear constraint
  - Constraint handler for indicator constraints and parsing them from *.lp and *.zpl files
  - the indicator constraint can now try to produce a feasible solution (via heur_trysol)
  - one can now write indicator constraints in LP-format
  - added constraint handler for quadratic constraints

- Cuts:
  - added new version of zerohalf cuts from Manuel Kutschka
  - added multi-commodity-flow cut separator

- Heuristics:
  - Heuristics which are applied before root LP
  - added heuristic that performs a local search in an NLP (takes only linear and quadratic constraints into account so far)
  - added heuristic that gets a solution from other components and tries it (heur_trysol.?)
  - new trivial heuristic: tries zero solution, lower and upper bound solution and some variable lock based fixing
  - added new timing point, `SCIP_HEURTIMING_DURINGPRICINGLOOP`, for calling heuristics; If this timing point is used the
    corresponding heuristics is called during the pricing loop of variables; we also added this timing point to
    heur_simplerounding.{h,c} which has the effect that a LP solution which satisfies all integrality conditions during
    the pricing loop is detected

- Interfaces:
  - added first version of an interface to NLP solvers (type_nlpi.h, struct_nlpi.h, nlpi.h, nlpi.c, nlpi_oracle.h, nlpi_oracle.c)
  - Preliminary support of non-convex MIQCPs: Constraint handler for quadratic constraints, NLP heuristic and
    Ipopt interface, see \ref cons_quadratic.h.
  - There are LP-interfaces to QSopt and Gurobi (rudimentary).

- Reader and Writer:
  - added reader and writer for FlatZinc models (reader_fzn.{c,h})
  - added writer for GAMS models (reader_gms.{c,h})

Performance improvements
------------------------

- Enhanced MCF cuts: stable version, used by default
- replaced some function calls in loop conditions
- in sepa_cmir.c, if mksetcoefs is invalid for delta=1 no other values of delta are tested anymore
- changed the timing of the feasibility pump in case of pricing
- removed changing of update rule to `ETA` from standard soplex update `Forrest-Tomlin` in lpi_spx.cpp
- improved memory usage in heur_octane.c
- improved reading time of opb-files, due to using a hashtable for all `and`-constraints
- improved performance of merging variables in mergeMultiples() in cons_knapsack.c
- improved performance in tightenWeightsLift() and SCIPseparateRelaxedKnapsack() in cons_knapsack.c, due to now
  sparse-cleaning `global` arrays instead of using BMSclearMemory... functions for cleaning local arrays each time
- improved performance in SCIPcliquelistRemoveFromCliques()
- improved performance in SCIPcalcCliquePartition()
- improved performance in SCIPvarGetActiveRepresentatives() in var.c

- Presolving:
  - improved pairwise presolving in cons_and.c due to using a hashtable
  - improved pairwise presolving in cons_xor.c due to using a hashtable

Interface changes
-----------------

- A significant change for C++ users is that all include files of SCIP
  automatically detect C++ mode, i.e., no `extern `C`` is needed anymore.
- Reader for Flatzinc and GAMS models

### New and changed callbacks

- The callback SCIP_DECL_PRICERREDCOST(x) in the \ref PRICER `pricers` has two new parameters:
  + A `result` pointer determines whether the pricer guarantees that there exist no more variables. This allows for early branching.
  + A pointer for providing a lower bound.

- The \ref CONS `constraint handlers` have two new callback methods (see type_cons.h for more details):
  + SCIP_DECL_CONSCOPY(x): this method can be used to copy a constraint.
  + SCIP_DECL_CONSPARSE(x): this method can be used to parse a constraint in CIP format.

### Deleted and changed API methods

- SCIPcalcMIR() in scip.h has two new parameter `mksetcoefsvalid` and `sol`. The parameter `mksetcoefsvalid` stores
  whether the coefficients of the mixed knapsack set (`mksetcoefs`) computed in SCIPlpCalcMIR() are valid. If the mixed
  knapsack constraint obtained after aggregating LP rows is empty or contains too many nonzero elements the generation of the
  c-MIR cut is aborted in SCIPlpCalcMIR() and `mksetcoefs` is not valid. The input parameter `sol` can be used to separate a
  solution different from the LP solution.
- new parameter `set` in SCIPconsSetInitial().
- some interval arithmetic method take an additional argument to denote which value stands for infinity in an interval

- Variables:
  - SCIPgetVarClosestVlb() and SCIPgetVarClosestVub() in scip.h have a new parameter `sol`. It can be used to obtain the closest
    variable bound w.r.t. a solution different from the LP solution.
  - new parameters `lowerbound` and `result` in type_pricer.h: lowerbound can save a lower bound computed by the pricer,
    result indicates whether the pricer guarantees that there exist no more variables if no variable was found

### New API functions

- new methods to deactivate a pricer SCIPdeactivatePricer() in scip.c
- new methods in pub_misc.h/misc.c to access hash map lists and elements of a hash map list and to clear all entries in a hash map
- SCIPsetProbName() to set problem name in scip.h/c (SCIPprobSetName() in prob.h/c)

- Objective:
  - SCIPgetTransObjscale() and SCIPgetTransObjoffset() in scip.c
  - SCIPaddObjoffset() in scip.h; sets offset of objective function
  - SCIPgetOrigObjoffset() in scip.h; returns the objective offset of the original problem
  - SCIPgetOrigObjscale() in scip.h; returns the objective scale of the original problem

- Constraints:
  - detectRedundantConstraints() in cons_xor.c and necessary hash-functions for fast pairwise presolving
  - SCIPparseCons() in scip.h; parses constraint information (in cip format) out of a string
  - SCIPgetConsCopy() in scip.h; which copies a constraint of the source SCIP

- Relaxation:
  - SCIPisLPRelax() and SCIPisRootLPRelax() in scip.c and scip.h returning whether the current/root LP is a
    relaxation of the current/root problem and thus defines a valid lower bound
  - SCIPlpSetIsRelax() and SCIPlpSetRootLPIsRelax() in lp.c and lp.h to set the information, whether the lp is a valid relaxation;
    this information is per default set to true and constraint be used. The aggregated version has only 2 linear constraints the
    default linearization has nvars + 1

- Sort:
  - extended the sort template functions in sorttpl.c with a `five` array; now it possible to used this template to sort
    up to five arrays
  - new interface methods SCIPcolSort(), SCIProwSort(), SCIPcolGetIndex()
  - added SCIPsortPtrPtrLongInt() and corresponding sorting/inserting/deleting methods in pub_misc.h and necessary defines
    in misc.c

- Variables:
  - SCIPprintNodeRootPath() in scip.h This method prints all branching decisions on variables from the root to the given node
  - SCIPnodeGetParentBranchings(), SCIPnodeGetAncestorBranchings(), SCIPnodeGetAncestorBranchingPath(); These methods return
    the set of variable branchings that were performed in the parent node / all ancestor nodes to create a given node
  - SCIPchgVarLbLazy() and SCIPchgVarUbLazy() in scip.h; These methods can be used to change the lazy lower or
    upper bound of a variable; This might has the consequences that the bounds of the corresponding variable is not in
    LP. This is the case if the lazy lower or upper bound is greater or less than the local lower or upper bound, respectively
  - SCIPvarGetLbLazy() and SCIPvarGetUbLazy() in pub_var.h; These methods return the lazy lower or upper bound, respectively
  - SCIPvarCompareActiveAndNegated() and SCIPvarCompActiveAndNegated() in pub_var.h for comparing variables
    negated, active or fixed the same way
  - SCIPparseVars() in scip.h; parses variable information (in cip format) out of a string
  - SCIPgetNFixedonesSetppc() and SCIPgetNFixedzerosSetppc() in cons_setppc.{h,c}; these methods returns
    current (local) number of variables fixed to one/zero in the given setppc constraint
  - SCIPgetVarConflictlengthScore(), SCIPgetVarAvgConflictlength(), SCIPgetAvgConflictlengthScore() and their pendants for the current run
  - added function SCIPvarsGetProbvarBinary() in pub_var.h; gets active, fixed, or multi-aggregated problem variables of
    binary variables and corresponding negated status

### Interfaces to external software

- LP Interfaces:
  - heavily revised Mosek interface
  - new interface to QSopt due to Daniel Espinoza
  - First version of LP interfaces to Gurobi and QSopt
  - Major performance improvements in LP interfaces to Clp, Mosek and SoPlex

- External Software:
  - adjusted interface to ZIMPL (reader_zpl.{c,h} for ZIMPL version 2.10; this interface should also work with older ZIMPL versions
  - Adjusted interface to Zimpl version 3.0.0
  - added first version of an interface to Ipopt (only QCP, no deletion of vars/cons allowed; nlpi_ipopt.(h|c))

- SCIP Interfaces:
  - On http://code.google.com/p/python-zibopt/source/checkout you find a beta
    version of a python interface to SCIP implemented by Ryan J. O'Neil.

### Changed parameters

- removed parameter `constraints/and/initiallp` since it is not needed anymore;
- set parameter `constraints/and/sepafreq` default value to 1
- display character of oneopt heuristic changed to `b`

### New parameters

- `branching/relpscost/advanced/conflenscore`, default value 0.001
- `constraints/and/aggrlinearization` in cons_and.c, aggregated version of the linearization
- `constraints/and/enforcecuts` in cons_and.c, should cuts be separated during LP enforcing?
- `constraints/and/presolusehashing` in cons_and.c, should pairwise presolving use hashing?, default TRUE
- `constraints/countsols/sollimit` in cons_countsols.c, counting stops, if the given number of solutions were found (-1: no limit)
- `constraints/xor/presolusehashing` in cons_xor.c, should pairwise presolving use hashing?, default TRUE
- `heuristics/oneopt/duringroot`, default value TRUE

Build system
------------

### Makefile

- extend Makefile to link against Ipopt if `IPOPT=true` is set

Fixed bugs
----------

- fixed wrong use of pointer in lp.c
- fixed bug with array dimension not reset to zero when array is freed in pseudoobj propagator
- fixed bug with enforcement of pseudo solutions: if pseudo solution is choosen because LP hit a limit, it has to be
  enforced in any case
- fixed potential bug in coloring example: SCIPcreateChild() is now given an estimate in terms of the transformed
  problem by SCIPgetLocalTransEstimate(), no longer the estimated original problem value. Also clarified this in the
  comments for SCIPcreateChild()
- fixed compiler warning `warning: dereferencing type-punned pointer will break strict-aliasing rules` which resuts in
  scip-crashes with gcc version 4.4.0
- adjusted assert in var.c
- fixed bug in SCIPvarGetActiveRepresentatives() in var.c
- fixed bug with objective limit in lp.c: previously the infinity value of SCIP was used as default - now the value of
  LPI is used. In the earlier version in many cases the problems where never infeasible.
- added and adjusted some asserts, initialized some values
- increased the numerical stability of coefficient tightening for Big M formulations
- fixed bug with incorrect pseudo activities when objective of a variable switches sign in linear constraint handler
- fixed bug with empty constraints in several writing routines
- fixed `GGT-Kaibel-Bug` in var.c, prop_pseudoobj.c and cons_varbound.c that occured while computing new values using
  infinity values

- Bounds:
  - fixed bug in coefficient tightening with infinite bounds
  - fixed bug in solve.c: in case lowerbound >= upperbound, SCIPsolveIsStopped() returned `SCIP_STATUS_GAPLIMIT`

- Nodes:
  - fixed bug in SCIPsolveNode() concerning the case that the time limit was hit while solving the LP relaxation of a
    subproblem which is already an LP (branching on pseudo solution is not possible)
  - fixed bug in vbc tools concerning of marking probing nodes
  - fixed bug in solve.c with nodes which are marked to be repropagated while enforcement

- Variables:
  - fixed possible infinite loop while multiaggregating a variable in var.c
  - fixed bug in SCIPgetSolVals() similar to SCIPgetSolVal(): try to get original variables of transformed ones if the
    solution lives in original space

- Pricing:
  - fixed potential bug: restarts are now only done if no active pricers exist
  - fixed bug in SCIPlpSolveAndEval(): if fastmip and pricers enabled and objlimit was reached but CPLEX did not perform
    the final pivot step in order to exceed the objlimit, do one additional simplex step with pricing strategy steepest
    edge, if this doesn't suffice, turn off fastmip temporarily and solve again. Also consider solstat of the new
    solution.
  - fixed bug with invalid pseudo solution (lower bound was always >= 0) when using pricing.
  - fixed bug in SCIPfreeProb() in scip.c: all pricers are deactivated now

- Memory:
  - now frees debug memory
  - fixed bug with exponential complexity for reallocating memory in SCIPvarGetActiveRepresentatives() in var.c
  - fixed casting of void* pointers in memory.h for C++, adjusted the same for C in memory.h and due to that adjusted all
    header files(set whole files in extern `C`) and cpp-files(removed unnecessary extern `C` lines)
  - removed memory leak in connection with freeing branch and bound nodes: focusnode was not freed if both children could
    be cut off due to bounding

- Reading and Writing:
  - corrected bug in reader_lp.c: earlier read bounds were thrown away (implementation was not conforming to standard)
  - fixed bug in reader_lp.c with respect to constraint and variable names which start with two or more dots `..`
  - fixed bug in all readers w.r.t. SCIPgetProbvarLinearSum()
  - fixed bug in reader_mps.c with respect to corrupted files
  - fixed bug in reader_mps.c with respect to writing transformed problems
  - changed wrong writing of mps files due to constraints without any name
  - fixed a bug during reading debug solution file
  - fixed bug in case of reading an objective function in opb format with multiple occurrences of the same variable
  - fixed bug in case of reading an objective function in lp format with multiple occurrences of the same variable
  - fixed a wrong fix of a reading bug, which was in reality a writing bug in MPS format; integer variables in mps format
    without bounds are binary variables, if the bound of an integer variable is infinity you have to write this bound

- Separation:
  - fixed bug in sepa_cmir.c, sepa_mcf.c and sepa_flowcover.c: sol different to LP solution is now separated
  - corrected two asserts in sepa_redcost.c (reduced costs can be negative for fixed variables: qsopt uses this)
  - fixed bug in sepa_zerohalf.c; replacement of own sorting functions by template functions was incorrect
  - fixed bug in var.c, cons_knapsack.c and sepa_flowcover.c: variable bounds corresponding to implication are not
    generated if coefficient is large, variable bounds with large coefficients are ignored for construction of knapsack
    and snf relaxations
  - fixed bug in sepa_impliedbound.c concerning redundant implications

- Cuts:
  - fixed bug in sepa_cmir.c concerning uninitialized mksetcoefs (if MIR-cut generation is aborted because the aggregated
    constraint is empty or contains too many nonzero elements mksetcoefs is invalid)
  - interrupts optimization process if a node will be cutoff, which allows the solution
  - fixed bug in sepa_impliedbounds.c and sepa_intobj.c: if separating a sol, this sol is now also given to SCIPaddCut()
    so that the efficacy of the cut is now computed correctly
  - fixed bug in solve.c caused by integer overflow due to setting the number of cuts to INT_MAX

- Presolving:
  - fixed wrong result in check.awk, if infeasible problems are stopped in presolving
  - fixed exponential calculation of solution values during check of original solution, therefore changed
    SCIPvarGetActiveRepresentatives() in var.c and flattened all multiaggregated vars at the end of presolving in
    exitPresolve()
  - fixed bug with wrong abort criterion in presolving
  - fixed bug in presol.c caused by not reseting presolver-wasdelayed status
  - fixed bug in SCIPconsSetInitial() that occurred in pairwise presolving: add or delete constraint in initconss when
    changing the initial flag

- Constraints:
  - fixed bug in cons.c caused by not resetting conshdlr data after restart
  - fixed memory error in cons_countsols.c
  - fixed assert in cons_and.c method SCIP_DECL_CONSINITSOL(consInitsolAnd)
  - fixed bug in cons_countsols.c we respect to warning message that `The current parameter setting might cause ...`

- Knapsack Constraint Handler:
  - fixed wrong assert in cons_knapsack.c and handled a special this case in simplifyInequalities()
  - fixed some bugs in simplifyInequalities() in cons_knapsack.c
  - fixed bug in mergeMultiples() in cons_knapsack.c
  - adjusted ConsData and ConsHdlrData in cons_knapsack.c
  - fixed compiler warning caused by no initialization of two integer in cons_knapsack.c
  - fixed bug in cons_knapsack.c caused by having a multi-aggregated variable in a knapsack constraint, now applyFixing is
    able to resolve a binary multi-aggregation with integral values

- Linear Constraint Handler:
  - fixed infinity loop in simplify inequalities in cons_linear.c
  - fixed bug in cons_linear.c: do not select variable as slack variable for multiaggregation in convertLongEquality if it
    has been marked as not-multiaggregable
  - fixed bug in cons_linear.c: also do not multiaggregate variables in dual preproccessing if it has been marked as
    not-multiaggregable
  - fixed bug in cons_linear.c: slight decrease of epsilon in order to make sure that scaled coefficients are really
    integral
  - fixed bug in chgRhs() and chgLhs() of cons_linear.c: after changing lhs or rhs of a constraints lhs <= rhs has to be
    satisfied without numerical tolerances

- Heuristics:
  - added and changed some SCIPisStopped() calls in several heuristics
  - fixed bug in oneopt heuritic with start solution which has become infeasible due to global bound changes

- Interfaces:
  - corrected several bugs in the Clp-interface concerning return values
  - fixed potential interface bug: time limits of 0.0 are not anymore passed to the LP solver, which may have caused
    errors

@page RN11 Release notes for SCIP 1.1

@section RN110 SCIP 1.1.0
*************************

Features
--------

- SCIP can now count integer feasible solutions for IPs/CIPs (without continuous variables) (see SCIPcount())
- check.awk now uses TeX package supertabular which supports automatic pagebreak
- struct `SCIP_Stat` has now two additional variables: `nprobboundchgs`, `nprobholechgs`; these are used to fix the domain
  reduction counts in sepa.c, cons.c, branch.c and prop.c; this means, that now the domain reduction counts are reduced
  by those domain reduceds which are preformed during probing
- added capabilities to flatten the (multi)-aggregation graph of variables
- pseudoobj propagator now also propagates the global lower (dual) bound
- new heuristic DINS (distance induced neighborhood search by Ghosh)

- Output:
  - SCIP can now output a picture of the constraint matrix in PPM format.
  - output of real values is now done with 15 digits after the decimal point
  - Extended the capabilities of SCIP to output problems in different formats (LP, MPS, CIP, ...). You can output the original and
    transformed problem. Furthermore, generic names can be given to the variables and constraints.
  - The feasibility test for solutions at the end of the execution now outputs more useful information.
    This made some changes in the interface of constraint handlers necessary.

- Presolving:
  - added predefined settings file presolving/aggressive.set
  - new presolver boundshift (presol_boundshift.{c,h}); this presolver is currently turned off with default parameter setting

- Constraints:
  - linear constraint handler now detects continuous variables that are implicit integer in dual presolve
  - replaced some old sorting methods in cons_knapsack.c, heur_octane.c, sepa_flowcover.c and presol_probing.c through
    SCIPsort...() interfaces, adjusted misc.{c,h} and pub_misc.h for these changes
  - cons_countsols.c is now able to store the collected solution if required
  - added first version of SOS type 1 constraint handler (cons_sos1.{c,h})
  - added first version of SOS type 2 constraint handler (cons_sos2.{c,h})
  - less aggressive scaling in linear constraint handler presolve to improve numerics
  - added first version of constraint handler cons_countsols.{c,h}

- Reader:
  - added ccg-reader (weighted column connectivity graph)
  - added reader for pseudo-Boolean problems (reader_opb.{c,h})
  - the ZPL reader is now able to pass a starting solution to SCIP
  - the MPS reader is now able to write a problem in MPS format
  - the ZIMPL reader now understands SOS type 1 and 2 constraints
  - the LP reader reads SOS constraints of type 1 and 2
  - the MPS reader reads the SOS section (but cannot yet handle `MARKERS`)

- LPI:
  - The SoPlex LPI can now write basis files.
  - revised lpi_clp.cpp (many small changes, in particular writing and reading of bases)
  - added FASTMIP settings in lpi_clp.cpp that try to improve the performance of Clp as much as possible

- Cuts and Separation:
  - the c-MIR separator now also tries to get rid of implicit integer variables by aggregation
  - allow cut selection based on support of inequality in orthogonality computation
  - disabled zerohalf cuts by default
  - adjusted all predefined settings files, e.g., `settings/cuts/fast.set`, such that they are consistent wrt removed,
    added and changed parameter values of scip.
  - New cutting plane separator MCF (beta version).
  - new separator sepa_zerohalf.{c,h}; separates {0,1/2}-Cuts according to Caprara and Fischetti

Performance improvements
------------------------

- heavily decreased the usage of SCIPisStopped(), which costs system time
- small performance improvement of c-MIR aggregation heuristic
- reworked strong branching in lpi_clp.cpp (scaling works now, bounds can be trusted)

- Constraints:
  - The preprocessing has been revised. It now applies bound computations in a numerically more stable way. The pairwise
    comparison of linear, logicor, and setppc constraints has been improved.
  - better branching in SOS1/SOS2 constraints
  - fixed performance bug with large number of unnamed constraints that will kill the name hash table (now, unnamed
    constraints are not put into the hash table)

- Cuts and Separation:
  - improved the performance of SCIPcalcMIR() and SCIPcalcStrongCG() by exploiting sparsity
  - improved performance of SCIPvarGetLPSol(), which affects many parts of the code, in particular Gomory and strong CG cuts
  - do not calculate MIR and StrongCG cut aggregations if number of nonzeros in aggregated row is too large

- Presolving:
  - improved pairwise presolving in cons_linear.c: reduced cache misses, reduced number of SCIPisStopped() calls and
    included detecting of redundant constraints with hash table in advance
  - tighter memory limits in knapsack presolve lifting procedure to avoid overly expensive presolving
  - included detecting of redundant constraints with hash table in advance in cons_logicor.c and limit other pairwise
    presolving
  - included detecting of redundant constraints with hash table in advance in cons_setppc.c and limit other pairwise
    presolving
  - limit pairwise presolving in cons_linear.c

Examples and applications
-------------------------

- Added an example for the graph coloring problem in `examples/Coloring`, showing the usage of column generation.
- added SOS2 example
- extended TSP example

Interface changes
-----------------

### New and changed callbacks

- New callback method SCIP_DECL_READERWRITE(x) in type_reader.h; this method is called to write a problem to file
  stream in the format the reader stands for; useful for writing the transformed problem in LP or MPS format. Hence,
  also SCIPincludeReader() has changed.
- The callback \ref CONSCHECK (SCIP_DECL_CONSCHECK()) in the constraint handlers now has a new parameter `printreason` that tells
  a constraint handler to output the reason for a possible infeasibility of the solution to be checked using
  SCIPinfoMessage(). Have a look at one of the constraint handlers implemented in SCIP to see how it works. This
  methodology makes it possible to output the reason of a violation in human readable form, for instance, for the check
  at the end of a SCIP run, where the obtained best solution is checked against the original formulation.\n This change
  often has little effect on C-implementations, since this parameter can be safely ignored with respect to the
  correctness of the code. The corresponding C++ method scip::ObjConshdlr::scip_check(), however, has to be extended
  and will not compile otherwise.
- added new LPI pricing option `SCIP_PRICING_LPIDEFAULT`, such that every LP interface can set the default pricing
  strategy on its own (`auto` is not useful for this, because for CPLEX, for example, SCIP seems to be worse with `auto`
  then with `steepest edge`)
- Added user pointer to callback methods of hash table, see pub_misc.h.

### Deleted and changed API methods

- SCIPgetVarRedcost() now returns 0 for variables that have been aggregated out or removed in presolving.
  reduced cost in case of infeasible LPs)
- new parameter `maxfrac` for SCIPcalcStrongCG()
- new parameter `maxmksetcoefs` for SCIPcalcMIR() and SCIPcalcStrongCG() methods
- new parameter `conshdlrname` in SCIPincludeLinconsUpgrade()

- Problem:
  - new parameters `extension` in SCIPreadProb() defining a desired file format or `NULL` if file extension should be use
  - New parameters `extension` and `genericnames` in SCIPprintTransProblem(), SCIPprintOrigProblem(),
    SCIPwriteOrigProblem(), and SCIPwriteTransProblem() defining the requested format or `NULL` for default CIP format
    and using generic names for the variables and constraints. Examples are
    - SCIPprintTransProblem(scip, NULL, NULL, TRUE) displays the transformed problem in CIP format with
      generic variables and constraint names
    - SCIPprintOrigProblem(scip, NULL, `lp`, FALSE) displays the original problem in LP format with
      original variables and constraint names.

- Sorting:
  - expand sorttpl.c by some parameters
  - changed some names for sorting methods
  - replaced sorting methods SCIPbsort...() by faster (quicksort/shellsort) algorithms SCIPsort...() Note that the order
    of the parameters has been changed to simplify the template code in sorttpl.c!

- Checking:
  - SCIPcheckSolOrig() is restructured. The last two parameters have changed. They are now bools indicating
    whether the reason for the violation should be printed to the standard output and whether all violations should be
    printed. This reflects the changes in the constraint handlers above, which allow the automation of the feasibility
    test. The pointers to store the constraint handler or constraint are not needed anymore.
  - the parameter list of the method SCIPcheckCons() (scip.h) has changed; the new advatage is, that SCIP can print the
    reason for the violation of a constraint as for as the constraint handler supports that
  - the parameter list of the method scip_check() (objconshdlr.h) has an additional parameter `printreason` see for
    explanation the previous point

### New API functions

- LPI now has a function SCIPlpiGetSolverPointer() that returns a solver dependent pointer. This can be used to directly
  access the LP solver.  This should, of course, only be used by people that know exactly what they are doing.
- added capabilities to avoid multi-aggregation of a single variable by setting a corresponding flag (SCIPmarkDoNotMultaggrVar())
- SCIPgetProbvarLinearSum()
- SCIPgetResultantAnd() which returns the resultant variable of an `and` constraint
- SCIPchgChildPrio() to change the node selection priority of the given child
- SCIPconsGetPos()
- SCIPrepropagateNode() to mark a node for repropagation
- SCIPcount() (in cons_countsols.h) for counting all feasible solution of a given CIP
- SCIPcreateRootDialog() (in dialog_default.h) which creates a root dialog
- SCIPgetVectorEfficacyNorm()
- SCIPseparateRelaxedKnapsack() in cons_knapsack.h
- SCIPgetCutoffdepth() which returns the depth of first node in active path that is marked being cutoff
- SCIPflattenVarAggregationGraph()
- SCIPclockGetLastTime()
- SCIPcalcHashtableSize() to get a reasonable hash table size
- SCIPgetVarFarkasCoef() and SCIPgetColFarkasCoef() to get the farkas coefficient of a variable (analogon of
- SCIPgetRepropdepth() to get the depth of first node in active path that has to be propagated again
- SCIPmajorVersion(), SCIPminorVersion() and SCIPtechVersion() returning the corresponding version

- Read, Write and Print:
  - SCIPprintSysError() which encapsulates the strerror_r calls, the NO_STRERROR_R flag switches between the use
    of strerror_r and strerror inside
  - SCIPsnprintf() safe version of snprintf (and sprintf)
  - SCIPreaderCanRead() and SCIPreaderCanWrite() in pub_reader.h, these return TRUE if the corresponding
    reader is capable to read or write, respectively
  - SCIPwriteOrigProblem(), e.g., SCIPwriteOrigProblem(scip, `orig.lp`, NULL, FALSE) prints the original
    problem in LP format in the file `orig.lp`
  - SCIPwriteTransProblem(), e.g., SCIPwriteTransProblem(scip, NULL, NULL, FALSE) displays the transformed problem in CIP format

- Heuristics:
  - SCIPcutGenerationHeuristicCmir() in sepa_cmir.h
  - SCIPheurGetTimingmask() and SCIPheurSetTimingmask()

- Sorting:
  - added some downwards-sorting methods
  - SCIPbsortInd()
  - SCIPsortedvecInsert...(), SCIPsortedvecInsertDown...(), SCIPsortedvecDelPos...(),
    SCIPsortedvecDelPosDown...(), SCIPsortedvecFind...() and SCIPsortedvecFindDown...() to manage sorted vectors or
    groups of vectors of various data types that are sorted w.r.t. the first vector

### Command line interface

- advanced reading and writing dialog in interactive shell

### Interfaces to external software

- Many changes in the SoPlex interface: The current one is tailored towards SoPlex 1.4 (aka 1.3.3). All SoPlex functions
  (where applicable) should now have an exception handling. The Bugfix for adding columns has been moved to SoPlex.  One
  can use ROW representation. Reading/writing of a basis has been implemented.

### Changed parameters

- changed default frequency parameters for RINS, Local Branching, Crossover and Mutation heuristic This should not
  change the performance but happened just for consistency reasons
- changed parameter default values for the priority of presolver `dualfix` and `inttobinary`
- removed parameter `separating/cmir/maxtestdeltaroot`
- new value `l` for parameter `lp/pricing`, which is the new default

### New parameters

- `constraints/and/linearize` to enable linearization of all <and> constraints (in presolving),
- `constraints/and/initiallp` to turn on, off, or `auto` that the LP relaxation of the AND constraints are in the initial LP;
- `constraints/countsols/collect` to enable the storing of the solutions; default value FALSE;
- `constraints/indicator/addCoupling` to enable generation of relaxation
- `constraints/indicator/branchIndicators` to decide whether it is branched on indicator constraints in enforcing
- `constraints/indicator/genLogicor` to decide whether logicor constraints instead of cuts are generated
- `constraints/indicator/sepaAlternativeLP` to decide whether separation takes place using the alternative LP
- `constraints/linear/aggregatevariables` to search for aggregations in equations in the presolving step
- `constraints/linear/dualpresolving` to disable dual presolving step in the linear constraint handler; default value is TRUE
- `constraints/linear/simplifyinequalities` to enable a simplification step for inequalities; default value is set to FALSE = disabled
- `constraints/linear/upgrade/binpack` to enable or disable the linear upgrading process
- `constraints/linear/upgrade/eqknapsack` to enable or disable the linear upgrading process
- `constraints/linear/upgrade/invarknapsack` to enable or disable the linear upgrading process
- `constraints/linear/upgrade/knapsack` to enable or disable the linear upgrading process
- `constraints/linear/upgrade/logicor` to enable or disable the linear upgrading process
- `constraints/linear/upgrade/setppc` to enable or disable the linear upgrading process
- `constraints/linear/upgrade/varbound` to enable or disable the linear upgrading process
- `constraints/linear/presolusehashing` to use hashing comparison in cons_linear.c; default value is TRUE
- `constraints/logicor/presolusehashing` to use hashing comparison in cons_logicor.c; default value is TRUE
- `constraints/setppc/presolusehashing` to use hashing comparison in cons_setppc.c; default value is TRUE
- `constraints/SOS1/branchNonzeros` to decide whether SOS1 constraint with largest number of nonzero variables is picked for branching
- `constraints/SOS1/branchSOS` to enable or disable branching on SOS1 constraints
- `heuristics/feaspump/beforecuts` to allow the feaspump to be called before cut separation
- `heuristics/mutation/minimprove`
- `presol/donotmultaggr` which disables multiaggregation for all variables of the problem
- `separating/cmir/densityoffset` to allow for more c-MIR cuts on small models
- `separating/orthofunc` to choose function for scalar product computation in orthogonality test

Testing
-------

- updated mmm.{test,solu}, mittelmann.{test,solu}, miplib3.solu, miplib.solu, shortmiplib.test and added
  mittelmann_current.test, mittelmann_old.test
- added test scripts for testing counting (make testcount)
- removed tag make testpre (useless without corresponding scripts)
- added tag testcount (make testcount); this allows for testing counting problem
- replaced tcsh by bash and gawk by awk in all check scripts to achieve higher compatibility

Build system
------------

### Makefile

- added `make/make.project` as default make include for external projects using SCIP
- added possibility to compile shared libraries in makefiles (and added `make/make.linux.x86.gnu.opt-shared`)
- replaced <string> by <cstring> in all C++-interfaces to get `strlen()` included (gcc-4.3 gave an error)
- Moved -rpath option for ld to linux-specific Makefiles.
- Re-activated readline library on darwin/ppc.

- Flags:
  - added in all `make/make.*` `GMP_FLAGS` and `GMP_LDFLAGS`
  - new flag GMP with values (`auto`, `true and `false`); in case of `auto` the library gmp is linked if ZIMPL is
    included
  - adapted all makefiles of the examples accordingly

- LP:
  - modified makefiles to accept ZIMPLOPT and LPSOPT flags (with values `opt` or `dbg` and default being `opt`), and
    removed `LPS=spxdbg` and `LPS=clpdbg`
  - added target spx132 for SoPlex version 1.3.2

Fixed bugs
----------

- fixed CTRL-C if NO_SIGACTION is set (e.g., for MinGW)
- added checks whether a plugin (handler) has already been included to avoid later complications e.g. with parameters.
- fixed bug with wrong `tightened` return value of some of the change bounds methods
- forced full propagation in presolving -> this fixes a bug that implied that variable locks became inconsistent
- replaced calls to perror() by SCIP error message using strerror(errno); this avoids problems with the error output
  stream
- fixed bug in method SCIPgetProbvarLinearSum()
- fixed bug with errors occurring in sub-MIPs. Search is only aborted in dbg mode, in opt mode a warning will be printed
- fixed bug in tclique-graph datastructure concerning insertion of edges into nonempty graph
- corrected bug in SCIPtreeBranchVar() (tree.c): several comparison functions needed a `feas`.
- fixed bug in SCIPtightenVarLb/Ub() in scip.c concering forcing a bound change (bound improvement is checked now)
- improved stage checking for bound computation
- fixed usage of command test for string comparison in check-scripts (now compatible with ubuntu)
- replaced sprintf and snprintf by SCIPsnprintf() fixed potential bug with overlong strings
- corrected bug in the case when soplex threw an exception in autopricing
- fixed bug in SCIPvarGetOrigvarSum() concerning the corner case the a negated variable has no parent variable in
  original problem

- Aggregation:
  - avoid aggregation of implicit integers with fractional aggregation scalars
  - fixed bug in aggregateActiveIntVars(): If a < 0, multiply a*x + b*y == c by -1 (algo for finding initial solution does
    only work for a > 0).
  - avoiding aggregation that removes information about implicitly integer variables (removes bug)
  - fixed bug with exponential running times due to complicated recursive multi-aggregation
  - corrected bug in var.c occuring during applying boundchanges in varUpdateAggregationBounds method

- Constraints:
  - fixed bug that a missing CONSTRANS in constraint handler leads to `NULL` pointer as constraint data for the copied
    constraints instead of pointer copies of the consdata (as explained in the constraint handler `HowTo`)
  - fixed bugs in second part of consdataTightenCoefs(): Removed min/maxleftactisinfinity (definition was not correct),
    fixed calculation of min/maxleftactivity and removed asserts concerning whether all redundant vars were deleted (led
    to different behavior in debug and opt mod).
  - fixed typo in documentation: default value for `dynamic` parameter is FALSE for all constraint handlers!
  - fixed bug in preprocessing of SOS2 constraints (cons_sos2.c)
  - fixed bug in cons_countsols.c concerning variable locking
  - fixed bug in cons_varbounds.c, concerning SCIPaddVarVlb() and SCIPaddVarVub()
  - fixed bug in applyFixings() in cons_varbound.c concerning tightening the bound of a variable left in a redundant
    constraint (bound change is forced now)

- Heuristics:
  - fixed bug with useless objective cutoff in LNS heuristics
  - removed bug for values greater than (-)infinity, heur_shifting.c, heur_intshifting.c, heur_rounding.c, heur_oneopt.c
  - fixed bug with errors occurring in heuristic LPs. In opt mode a warning will be printed, abort in dbg mode

- Linear Constraints:
  - fixed bug with wrong update of activities in linear constraints after global upper bound changes
  - fixed bug in preprocessConstraintPairs() in cons_linear.c concerning updating the flags of the constraint that stayes
    in the problem (nonredundant information were lost before)
  - fixed bug in cons_linear.c caused by comparing two infinity values during checking of using variable as slackvariable
  - removed bug for rhs/lhs greater than (-)infinity, cons_linear.c
  - removed bug caused by hashcomparison for non-sorted constraints, cons_linear.c
  - fixed bugs with wrong presolving due to cancellation in (res-)activities in cons_linear.c
  - removed BOUNDSCALETOL adjustment in cons_linear.c. This fixes bug with slightly infeasible variable fixings in
    presolving; reliable resactivities should make the BOUNDSCALETOL relaxation redundant.
  - removed `epsilontic` bug in cons_linear.c due to adjusting left/right hand side in applyfixing
  - fixed bug with multi-aggregated variables in cons_logicor: instead of fixing them, a linear constraint will be created
  - corrected bug in cons_linear.c:applyFixings() [if variable was fixed to infinity the rhs/lhs were wrong]
  - fixed bugs in pairwise presolving of cons_linear.c concerning deletion of upgraded constraints and inconsistent update
    of nchgsides in case of coefsequal and coefsnegated
  - fixed false assert and corrected a bug caused by deleting a constraint on `firstchanged` position in pairwise
    presolving with hashing in cons_linear.c

- LP:
  - fixed handling of unbounded variables with 0 objective in SCIPlpGetModifiedPseudo[Proved]Objval() (lp.c)
  - fixed bug with uncatched LPSOLSTAT after hitting a time or iteration limit
  - corrected bug in SCIPlpGetState() if the LP is empty
  - fixed bug in SCIPlpSolveAndEval(): added extra simplex step if objlimit reached, fastmip and pricers enabled in order
    to get dual solution for pricing.
  - weakened two too strong asserts in lp.c concerning the LP result OBJLIMIT
  - fixed bug in SCIPlpSolveAndEval(): allow more than one extra simplex step for getting an objlimit exceeding solution
    with fastmip

- Memory:
  - corrected invalid memory access in tcliqueIsEdge: added check whether node1 has no neighbors (tclique_graph.c)
  - removed memory leak detected with the help of coverity in dialog.c
  - fixed bug with memory reallocation in SCIPgetProbvarLinearSum()
  - tried to fix memory leak in dialog.c occuring from different versions of the readline/history libraries
  - removed possible memory leak in objdialog.cpp

- Numerical:
  - fixed numerical issue in linear constraint propagation: need slightly more aggressive tightening such that probing
    does not choose a wrong value for fixing inside an epsilon interval
  - fixed numerical bug in dual presolving of linear constraint handler
  - avoid fixing variables to infinity in order to get rid of numerical inconsistencies in the original model

- Objective:
  - added handling of the case of roundable variables with 0 objective in presol_dualfix.c
  - fixed bug with writing the MIP relaxation to a file concerning the objective function; in case the original objective
    function is requested, the transformed objective function gets re-transformed (scaling, offset)
  - fixed bug with wrong objective sense output for transformed problem. The transformed problem is always a minimization
    problem!
  - fixed bug with objective scaling after restart

- Reading:
  - fixed bug with reading empty lines in TSP example
  - fixed bug with non-conformal parameter name in reader_ppm
  - fixed infinite loop in LP file reader if a line exceeds the character limit
  - fixed bug in reader_ppm while appending strings for output file
  - fixed some `SCIP_RETCODE` bugs in reader_fix.c, reader_sol.c, reader_sos.c and reader_zpl.c
  - fixed docu in type_reader.h
  - fixed bug with multi-aggregated variables which are de facto aggregated or fixed after flattening the aggregation tree
  - fixed bug with bound changes of variables in modifiable constraints during full dual presolving of linear conshdlr
  - increased compiler compatibility for C++ wrapper classed by adding extern `C` in obj*.cpp files and changing strlen
    calls to std::strlen

- Separation:
  - corrected bug in priceAndCutLoop(): separation was aborted if domain reduction was applied
  - fixed bug in sepa_mir.c: size of testeddeltas-array was too small
  - corrected imlementation of SCIPlpiGetBasisInd() in lpi_clp.cpp (this fixes the bug that almost no Gomory cuts are
    found with Clp).

- Sorting:
  - fixed bugs in sorttpl.c: fixed wrong arraysize in shellsort; in case an has at most one element, then no sorting is
    applied
  - fixed wrong if condition for function call in sorttpl.c
  - fixed obvious bug in linear constraint data sorting. Most part of the code assumed pure index sorting, but in fact, it
    was sorted by variable type as first criterion and index as second criterion.

@page RN10 Release notes for SCIP 1.0

@section RN100 SCIP 1.0.0
*************************

Features
--------

- SCIP now has a couple of specialized settings, all called scip_*.set
- SCIP is now compatible to the Exception branch of SoPlex
- if possible, objective function is scaled to make objective value integral with gcd 1
- slightly modified automatic constraint aging strategy
- new C templates disp_xxx.h and dialog_xxx.h and C++ wrapper classes objdisp.h and objdialog.h, respectively
- modified reader `sol`, st. files which where created via typing the order of commands `set log *.sol`,
  `disp sol var -`, `set log cplex.log` in Cplex can now be read
- new dummy LP interface `lpi_none.c`; useful for running SCIP without a LP solver

- Presolver:
  - modified probing presolver to do multiple cycles if called in subsequent runs
  - changed sort algorithm in probing presolver

- Node selection:
  - new node selection rule `estimate` (best estimate search)
  - new node selection rule `hybridestim`

- Documentation:
  - the doxygen documentation now has HowTo's for all plugin types
  - the doxygen documentation now contains a FAQ
  - the documentation has now a TAB Modules; there you can find list of available constraint handles, presolvers,
    propagators, lpi interfaces, file readers and so on

- Time:
  - time limit is now forwarded to lp solving algorithm
  - presolving, cut separation, primal heuristics and strong branching now better respect time limit

- Heuristics:
  - best estimate search is now used in all large neighborhood search heuristics
  - new improvement heuristic `oneopt`
  - new heuristic `actconsdiving` following an idea of John Chinneck

- Separation and Cuts:
  - modified cut selection code
  - cut conversion into linear constraints after a restart now works better
  - added flow cover separator
  - gomory cuts are now also separated for integral slack variables
  - less aggressive in Gomory cut separation
  - strong CG cuts are now also separated for integral slack variables

Performance improvements
------------------------

- greatly improved performance of LP file reader by replacing string copies with pointer copies
- removed performance bottleneck with non-bfs based node selectors and large leaf queues at the cost of a small memory
  overhead (2 ints per node in the leaf queue); this improves performance quite a bit on instances that take a large
  number of branching nodes
- improved performance of linear constraint propagation by delaying some floor/ceil calculations
- improved performance of clique cut separator

Interface changes
-----------------

### New and changed callbacks

- new callback method SCIPdialogFree()

### Deleted and changed API methods

- slightly modified bound substitution heuristic in SCIPcalcMIR() and SCIPcalcStrongCG()
- slightly less conservative in numerics for SCIPmakeRowIntegral()
- linear and knapsack constraint handler may now deal with coefficients of value zero
- new parameter `maxbounddist` for SCIPincludeSepa() and constructor ObjSepa()
- new parameter `restart` for method SCIPfreeSolve()
- calling SCIPwriteLP() is now possible in Solved Stage
- SCIPwrite{LP,MIP} may no longer be called after solving, since the LP data structures may not be valid
- All functions SCIP<datatype>Param() got a new parameter `isadvanced`.
  This does not influence the performance of SCIP, but the position of the parameter in the settings menu.
  Hence, if you do not care about this, you can assign any value to it.
  You should add the corresponding flag to the SCIP<datatype>Param() calls in your own source code.

- Version:
  - modified `SCIP_SUBVERSION` to be a number instead of a string (to be able to use `SCIP_SUBVERSION >= ...`)
  - SCIPsubversion() now returns an int instead of a const char*

- Tree and Nodes:
  - new parameter `estimate` for SCIPcreateChild() giving an estimate for value of best feasible solution in the subtree to
    be created. One possibility is to use SCIPgetLocalOrigEstimate() for this value.
  - removed method SCIPnodeGetPriority()
  - removed parameter `lowestboundfirst` from SCIPincludeNodesel()

- Branching:
  - removed parameter `branchdir` from SCIPbranchVar()
  - new parameters `leftchild`, `eqchild` and `downchild` for SCIPbranchVar()
  - SCIPgetVarStrongbranch() now also returns lperror == TRUE if the solving process should be stopped, e.g., because of a
    time limit

- Variable tightening:
  - replaced methods SCIPvarGetClosestVlb() and SCIPvarGetClosestVub() from pub_var.h by new methods
    SCIPgetVarClosestVlb() and SCIPgetVarClosestVlb() in scip.h
  - new parameter `force` for SCIPtightenVarLb() and SCIPtightenVarUb()

### New API functions

- SCIPreadSol()
- SCIPwriteMIP()
- SCIPgetLocalOrigEstimate() and SCIPgetLocalTransEstimate()
- SCIPisStopped()
- SCIProwIsInGlobalCutpool()
- SCIPresetParams()
- SCIPgetVarRedcost()
- SCIPtightenVarLbGlobal() and SCIPtightenVarUbGlobal()
- SCIPsepaGetMaxbounddist()
- SCIPboundchgGetNewbound(), SCIPboundchgGetVar(), SCIPboundchgGetBoundchgtype(),
  SCIPboundchgGetBoundtype(), SCIPboundchgIsRedundant(), SCIPdomchgGetNBoundchgs(), SCIPdomchgGetBoundchg()
- SCIPnodeUpdateLowerboundLP()
- SCIPcalcNodeselPriority()
- SCIPnodeGetEstimate()
- SCIPnodeGetDomchg()
- SCIPgetRootNode() (in combination with SCIPcutoffNode(), this allows the immediate finishing of the optimization)

### Command line interface

- default dialog menu now includes the commands `set default` and `display parameters`
- added option to write node LP and MIP relaxations to LP file from interactive shell

### Changed parameters

- parameters are now separated into basic and advanced, the latter ones have been moved to extra submenus
- priority parameters are now restricted to be in [INT_MIN/4,INT_MAX/4] to avoid overflow errors in comparison methods
- increased priority of `estimate` node selector, such that this is the new default node selector
- changed meaning of parameter setting `nodeselection/childsel = l`; old meaning is now called `r`
- changed default value of `conflict/maxvarsfac` to 0.1
- changed default value of `conflict/useprop` to TRUE
- changed default value of `conflict/useinflp` to TRUE
- changed default value of `conflict/usepseudo` to TRUE
- changed default value of `conflict/maxlploops` to 2
- changed default value of `conflict/lpiterations` to 10
- changed default value of `conflict/interconss` to -1
- changed default value of `conflict/reconvlevels` to -1
- changed default value of `conflict/settlelocal` to FALSE
- changed default value of `constraints/linear/propfreq` to 1
- changed default values of `heuristics/*diving/backtrack` to TRUE
- changed default value of `nodeselection/restartdfs/stdpriority` to 10000
- changed default value of `numerics/boundstreps` to 0.05 in order to avoid very long propagation loops on continuous variables
- changed default value of `presolving/restartfac` to 0.05
- changed default value of `presolving/restartminred` to 0.10
- changed default value of `separating/objparalfac` to 0.01 for performance reasons
- changed default value of global `separating/maxbounddist` to 1.0
- changed default value of `separating/objparalfac` to 0.0001

### New parameters

- `conflict/enable` to globally enable or disable conflict analysis
- `constraints/linear/maxcardbounddist` and `constraints/knapsack/maxcardbounddist`
- `heuristics/*diving/backtrack` to activate 1-level backtracking for most of the diving heuristics
- `heuristics/feaspump/maxstallloops`
- `nodeselection/childsel` to control the child selection
- `presolving/immrestartfac`
- `separating/*/maxbounddist` to have individual maxbounddist parameters per separator
- `separating/clique/backtrackfreq` to speed up clique cut separation in heuristic fashion
- `separating/redcost/continuous`

Build system
------------

### Makefile

- added version numbers to library files (There will be a softlink generated in the lib/ and bin/ directories without
  version number that point to the latest compiled version.)
- added .exe extension to binaries of MinGW
- removed the `.static` extension associated to the LINK variable from the Makefile system (If you want to build
  makefiles for shared library generation, use the OPT variable. For example, you could create a makefile
  `make/make.linux.x86.gnu.opt-shared` and compile it with `make OPT=opt-shared`.)

- Defaults and Options:
  - modified the default LP solver to be SoPlex instead of CPLEX
  - added `LPS=none` for compiling SCIP without a LP solver
  - made `ZIMPL=true` the default; if you do not want to include ZIMPL support, call `make ZIMPL=false`

Fixed bugs
----------

- fixed bug in rowScale() concerning deletion of almost zero coefficients
- weakened assert in primal.c in order to avoid numerical troubles
- fixed bug with too long variable names
- fixed bug with strange user descriptions of plugins
- changed position of some asserts to prevent segmentation faults
- SCIPgetAvgPseudocostCount() and SCIPgetAvgPseudocostCountCurrentRun() now return the average over all integer
  variables instead of all variables, since pseudo costs are not recorded for continuous variables
- fixed wrong sorting of plugins with priorities close to INT_MIN or INT_MAX
- replaced `line` by `read` in Makefile, since `line` is non-standard
- fixed bug with branching rules that produce only one child with no changes to the problem
- fixed bug that external relaxator is not reset appropriately for a new problem instance
- removed wrong assert in function paramWrite()
- fixed bug with uninitialized in check.awk
- fixed bug in ZIMPL file reader for multiple occurrences of a single variable in the objective function
- fixed bug with deleting variables from the transformed problem that are contained in the implication graph
- fixed bug in root reduced cost fixing propagator that leads to an empty domain for a variable as a proof of optimality
  of the current incumbent
- fixed bug with fractional coefficients of binary variables in cont --> impl int upgrading

- Solution:
  - fixed bug with aggregated variables in debug solution test
  - now it is possible to add original solutions
  - fixed bugs with SCIPgetBestsol() returning `NULL` after a restart with user objective limit
  - fixed wrong status code in presence of user objective limit and a feasible solution that is not better than the limit

- Bounds:
  - fixed bug with wrong bound changes of loose variables
  - changed wrong assert in SCIPnodeAddBoundinfer()
  - fixed bug in variable bounds search and insertion method
  - fixed bug regarding modifying bounds in original problem if negated original variables exist
  - fixed bug with multiple pending bound changes on some variable

- Separator:
  - fixed bug in integer objective separator with restarts
  - fixed bug in integer objective separator with dynamic columns

- Cuts:
  - fixed bug that cut age was not reset to zero for violated cuts
  - fixed bug in SCIPcutpoolAddNewRow() concerning update of minidx and maxidx of added row
  - fixed numerical bug in rowScaling of lp.c, which possibly cut off feasible solutions
  - significantly improved performance of c-MIR and Gomory cuts by caching closest VLB and VUB info

- LP:
  - fixed numerical buf with slightly different LP optimum after resolving due to probing/diving
  - fixed bug in cmir and flowcover separator with variables which are currently not in the LP
  - fixed bug with LP size management in probing if column generation is used
  - fixed bug in LP file reader with row names identical to section keywords
  - fixed potential bugs due to errors in resolving the LP after diving or probing
  - fixed potential bugs in SCIPpriceLoop() and priceAndCutLoop(), st. now all LP solution stati are handled appropriately
  - fixed potential bug with non-existent LP in SCIPwrite{LP,MIP}

- Constraint handler:
  - removed wrong assert in bounddisjunction constraint enforcement
  - fixed numerical bug in propagator of varbound constraint handler
  - fixed bug in variable bound constraint handler with changing bounds on multi-aggregated variables
  - fixed bug in linear constraint handler: only tight cuts are transformed into linear constraints after restart
  - fixed bug in bounddisjunction constraint handler with propagation of multi-aggregated variables
  - fixed bug with numerics in linear constraint handler due to non-representable `BOUNDSCALETOL`
  - fixed bug with almost integral multi-aggregation in dual presolve of linear constraint handler
  - fixed bug with numerics in update of min/maxactivity in linear constraint handler

- Heuristics:
  - fixed bug in intshifting and oneopt heuristic with variables which are currently not in the LP
  - fixed bug with primal heuristics reducing the cutoff bound such that the current node is cut off
  - fixed bug in oneopt heuristic: must not be called on pseudo nodes if continuous variables are present

@page RN09 Release notes for SCIP 0.9

@section RN090 SCIP 0.9.0
*************************

Features
--------

- the EXITSOL callback of the plugins is now called before the LP and the global cut pool are freed

- Primal Heuristics:
  - new primal heuristics `rens`, `mutation` and `veclendiving`
  - primal heuristics that run before the node is solved now know already whether the LP will be solved at the current
    node or not

- Heuristics:
  - new heuristic `intshifting` (ID character `i`)
  - in the root node of the very first run, heuristics with timing `AFTERNODELPNODE`, `AFTERLPPLUNGE`, `AFTERPSEUDONODE`, and
    `AFTERPSEUDOPLUNGE` are now called before the enforcement of the constraint handlers, in particular before the branching
    rules; in this way, the branching rule can already benefit from a tighter primal bound
  - if a heuristic found a better solution after the LP loop (and in particular the `AFTERNODE` heuristics in the root node
    of the very first run, see above), domain propagation and LP solving is triggered again; this allows for additional
    reduced cost tightening and other dual propagations
  - slightly modified `crossover` and `rins` heuristics
  - improved performance of intdiving heuristic
  - improved heuristic `octane` and `shifting`
  - slightly modified rens and localbranching heuristics
  - modified guided diving heuristic such that it equals the original version of the heuristic (i.e., round in direction of the
    current incumbent solution instead of the average of all primal feasible solutions)
  - ID character for intdiving heuristic is now `I`

- Separation and Cuts:
  - c-MIR cuts try now to scale the cut to integral values; however, cuts are still generated if this fails
  - hard-coded relative objective gain to consider a separation loop to be stalling is now changed from 1e-3 to 1e-4,
    which means that separation is not aborted as early as before
  - modified c-MIR cut separator to more closely resemble the original version of Marchand and Wolsey

- Constraint:
  - possibility of SAT-like restarts after a number of conflict constraints have been found
  - improved presolving of and, or and xor constraints
  - implemented additional dual presolving in linear constraint handler
  - slightly modified presolving of varbound constraint handler

Interface changes
-----------------

### New and changed callbacks

- new parameter `solinfeasible` for constraint handler callback methods `ENFOLP`  and `ENFOPS`
- replaced callback parameter `inlploop` and `inplunging` by `heurtiming` in `SCIP_DECL_HEUREXEC`
- slightly changed the meaning of the result codes returned by external relaxators: if they modify the LP or tighten
  bounds of variables, they are not automatically be called again (it is assumed that they already made use of these
  changes). They are only called again, if they returned `SCIP_SUSPENDED` or if some other plugin modified the LP.

### Deleted and changed API methods

- new parameter `escapecommand` for SCIPdialoghdlrAddHistory()
- removed method SCIPgetVarData(); use SCIPvarGetData() from pub_var.h instead
- new calls SCIPgetLPBInvCol() and SCIPgetLPBInvACol() to access the basis inverse and simplex tableau columnwise
- new parameter `ndomredsfound` of SCIPpropagateProbing()
- new parameters `fixintegralrhs`, `maxfrac`, `mksetcoefs` and `fracnotinrange` in SCIPcalcMIR()
- modified SCIPfixVar() such that in problem creation stage it will change the bounds as requested even if the fixing
  value is outside of the current bounds
- replaced parameters `pseudonodes`, `duringplunging`, `duringlploop` and `afternode` by `timingmask` in
  SCIPincludeHeur() and constructor of ObjHeur() class use the following table to translate old settings into the new
  timingmask:

| PSEUDONODES | DURINGPLUNGING | DURINGLPLOOP | AFTERNODE | timingmask                                                    |
|-------------|----------------|--------------|-----------|---------------------------------------------------------------|
| FALSE       | FALSE          | FALSE        | FALSE     | SCIP_HEURTIMING_BEFORENODE                                    |
| TRUE        | FALSE          | FALSE        | FALSE     | SCIP_HEURTIMING_BEFORENODE                                    |
| FALSE       | TRUE           | FALSE        | FALSE     | SCIP_HEURTIMING_BEFORENODE                                    |
| TRUE        | TRUE           | FALSE        | FALSE     | SCIP_HEURTIMING_BEFORENODE                                    |
| FALSE       | FALSE          | TRUE         | FALSE     | SCIP_HEURTIMING_BEFORENODE \| SCIP_HEURTIMING_DURINGLPLOOP    |
| TRUE        | FALSE          | TRUE         | FALSE     | SCIP_HEURTIMING_BEFORENODE \| SCIP_HEURTIMING_DURINGLPLOOP    |
| FALSE       | TRUE           | TRUE         | FALSE     | SCIP_HEURTIMING_BEFORENODE \| SCIP_HEURTIMING_DURINGLPLOOP    |
| TRUE        | TRUE           | TRUE         | FALSE     | SCIP_HEURTIMING_BEFORENODE \| SCIP_HEURTIMING_DURINGLPLOOP    |
| FALSE       | FALSE          | FALSE        | TRUE      | SCIP_HEURTIMING_AFTERLPPLUNGE                                 |
| TRUE        | FALSE          | FALSE        | TRUE      | SCIP_HEURTIMING_AFTERPLUNGE                                   |
| FALSE       | TRUE           | FALSE        | TRUE      | SCIP_HEURTIMING_AFTERLPNODE                                   |
| TRUE        | TRUE           | FALSE        | TRUE      | SCIP_HEURTIMING_AFTERNODE                                     |
| FALSE       | FALSE          | TRUE         | TRUE      | SCIP_HEURTIMING_AFTERLPPLUNGE \| SCIP_HEURTIMING_DURINGLPLOOP |
| TRUE        | FALSE          | TRUE         | TRUE      | SCIP_HEURTIMING_AFTERPLUNGE \| SCIP_HEURTIMING_DURINGLPLOOP   |
| FALSE       | TRUE           | TRUE         | TRUE      | SCIP_HEURTIMING_AFTERLPNODE \| SCIP_HEURTIMING_DURINGLPLOOP   |
| TRUE        | TRUE           | TRUE         | TRUE      | SCIP_HEURTIMING_AFTERNODE \| SCIP_HEURTIMING_DURINGLPLOOP     |

- Constraints:
  - renamed all occurences of `removeable` by the correct English word `removable`: SCIPconsIsRemovable(),
    SCIPsetConsRemovable(), SCIPvarIsRemovable(), SCIPcolIsRemovable(), SCIProwIsRemovable()
  - new parameter `sticktonode` in SCIPcreateCons(), SCIPcreateConsAnd(), SCIPcreateConsBounddisjunction(),
    SCIPcreateConsKnapsack(), SCIPcreateConsLinear(), SCIPcreateConsLogicor(), SCIPcreateConsOr(),
    SCIPcreateConsVarbound(), SCIPcreateConsXor(), SCIPcreateConsSetpart(), SCIPcreateConsSetpack(),
    SCIPcreateConsSetcover(): usually, you should set this to FALSE; if you want to add constraints as node markers with
    node data and, e.g., use the `activate` and `deactivate` callbacks to get informed about the activation and
    deactivation of the node, you should set this flag to TRUE in order to make sure, that the constraint will always be
    associated to the node and not moved to a more global node if this would be possible
  - slightly changed semantics of SCIPaddConsNode() and SCIPaddConsLocal(), such that a constraint which is added to the
    root node now enters the global problem (and is still existing after a restart)

### New API functions

- SCIPgetVerbLevel()
- SCIPescapeString()
- SCIPgetGlobalCutpool(), SCIPgetPoolCuts(), SCIPcutpoolGetCuts(), SCIPcutGetRow() and SCIPcutGetAge()
- SCIPconsGetNLocksPos() and SCIPconsGetNLocksNeg()

### Command line interface

- command shell now understands escape characters `\``,`'` and `\` which makes it possible to read in files with spaces in the
  name

### Interfaces to external software

- updated XPress interface to XPress-MP 17 (contributed by Michael Perregaard)

### Changed parameters

- changed default value of `heuristics/octane/usediffray` to FALSE
- removed parameter `heuristics/octane/usediffbwray`
- renamed parameter `heuristics/octane/useavgray` to `heuristics/octane/useavgnbray`
- changed default value of `heuristics/rens/binarybounds` to TRUE
- changed default value of `heuristics/octane/freq` to -1 in order to deactivate Octane
- parameter `heuristics/feaspump/maxsols` is now strict, i.e., if n solutions were already found, the feasibility pump
  starts to work only if `maxsols <= n`, instead of `maxsols < n`

### New parameters

- `conflict/restartnum` and `conflict/restartfac`
- `heuristics/octane/useavgray`
- `heuristics/octane/useavgwgtray`
- `limits/absgap` to define an absolute gap limit
- `separating/cmir/aggrtol`
- `separating/cmir/densityscore`
- `separating/cmir/fixintegralrhs`
- `separating/maxruns`
- `presolving/restartminred` which forbids another restart if the last one was not successful enough
- `propagating/abortoncutoff`
- `reading/zplreader/changedir` to control behavior of path switching of ZIMPL file reader
- `reading/zplreader/parameters` to pass additional parameters to ZIMPL

Build system
------------

### Makefile

- added ncurses to the readline entries in the `make/make.*` files
- added quotes to sed expressions in Makefile (needed under Windows)
- modified makefiles for Windows/Intel
- added automatic query script in the Makefile for soft-link names

Fixed bugs
----------

- fixed bug with string pointer copy instead of string content duplication in constructors of C++ wrapper classes
- fixed bug in CPLEX interface with basis access methods that dualopt has to be called for more error status codes
- fixed bug with inserting two variable bounds of the same type on the same variable with the same bounding variable but
  with different sign of coefficient (e.g., `x <= 10*z + 5` and `x <= -5*z + 10`); in previous version, one of the two was
  removed, although both have a useful meaning; now, we keep both and detect a stronger global bound in the implication graph presolving
- objective function is now also checked for integrality after problem transformation (fixed a bug that a solution which
  was generated between transformation and presolving for an integral objective function did not reduce the cutoff bound by one)
- fixed a bug with cmir cut efficacy calculation (however, on my first tests, the performance reduced slightly!)
- fixed bug that SCIPvarGetAvgSol() always returned the upper bound (affected guided diving heuristic)
- fixed bug in RENS, RINS, Local Branching, Crossover and Mutation heuristics with wrong variable-subvariable assignments
- fixed bug in infeasible/bound-exceeding LP conflict analysis if the bounds were relaxed in diving (happens in intshifting heuristic)

- Separation:
  - fixed bug with adding constraints with `INITIAL=true` and separating them afterwards, which lead to a second addition of
    the constraint's relaxation in the child node
  - separation LPs are now immediately resolved after a bound change was generated by a cut separator; before, the
    separation round was prematurely aborted, which means that a separation round limit was sometimes reached very quickly
    and some of the separators were not even called a single time

- Cmir Cut Separator:
  - too large deltas are now also rejected in c-MIR cut separation
  - fixed bug in cmir cut separator, that 8*delta was not tried
  - fixed bug in cmir cut separator with wrong sign of slack in row score function
  - fixed bug in cmir cut separator with weights fixed to zero, thus making the current aggregation invalid
  - fixed bug in cmir cut separator with wrong calculation of cut efficacies

@page RN08 Release notes for SCIP 0.8

@section RN082 SCIP 0.8.2
*************************

Features
--------

- additional flag `delay` for pricers
- new propagator `rootredcost` which applies reduced cost fixing at the root node whenever a best new primal solution was found
- new separator `redcost` which replaces the internal reduced cost strengthening

- LP:
  - extensions to the LP are kept even if the LP is not solved at the current node; however, if the LP turned out to be
    numerically instable, the extensions of the current node are still discarded
  - added removal of bound-redundant rows from the LP during root node LP solving loop
  - new display column `lpobj`

- Constraints:
  - slightly changed priorities of constraint handlers
  - now, conflict constraints are also created if they were generated in strong branching or diving with insertion depth
    equal to the current depth
  - new constraint handler `bounddisjunction`

- Readers:
  - renamed `sol` file reader to `fix` file reader (reads partial solution files and fixes variables to the given values)
  - added `sol` file reader which reads complete solution files and adds the solutions to the solution pool
  - LP and MPS file readers are now able to parse lazy constraints and user cuts sections

- Presolver:
  - knapsack presolver now generates cliques in the clique table (this essentially solves `neos1.mps`)
  - new presolver `inttobinary`

- Heuristics:
  - new primal heuristic `shifting`
  - diving heuristics abort earlier (did not come back in reasonable time on `fast0507`)

Interface changes
-----------------

- new solution status code `SCIP_STATUS_STALLNODELIMIT`

### New and changed callbacks

- slightly modified semantics of the `CONSINITLP` callback in the constraint handlers

### Deleted and changed API methods

- methods SCIPisLbBetter() and SCIPisUbBetter() have an additional parameter and slightly different meaning (they now
  compare the bound improvement *relatively* to the width of the domain and the bound itself)
- SCIPgetNSols() now returns an int instead of `SCIP_Longint`
- method SCIPreadProb() does not call SCIPfreeTransform() anymore; file readers that want to extend the existing problem
  must now call SCIPfreeTransform() themselves before modifying the original problem
- method SCIPgetBinvarRepresentative() can now also be called in problem creation stage
- additional parameter `maxpricerounds` in method SCIPsolveProbingLPWithPricing()
- changed name of method SCIPpresolGetNVarTypes() to SCIPpresolGetNChgVarTypes()
- method SCIPsplitFilenames() now treats both versions of slashes, `/` and `\`, as directory delimiters (under MinGW and
  CygWin, both are valid; so, we cannot treat file names anymore where the other slash is used as a regular character)

- Constraints:
  - marking a constraint to be `initial` now means in addition, that if the constraint is added to a local node it will
    enter the LP at the time the node is first processed, even if parameters forbid separation at this node
  - changed name of method SCIPconshdlrGetNVarTypes() to SCIPconshdlrGetNChgVarTypes()

- Conflicts:
  - method SCIPgetNConflictClausesFound() renamed to SCIPgetNConflictConssFound()
  - method SCIPgetNConflictClausesFoundNode() renamed to SCIPgetNConflictConssFoundNode()
  - method SCIPgetNConflictClausesApplied() renamed to SCIPgetNConflictConssApplied()

### New API functions

- SCIPsolveProbingLPWithPricing()
- SCIPchgVarLbRoot() and SCIPchgVarUbRoot()
- SCIPinRepropagation()
- SCIPaddDialogInputLine() and SCIPaddDialogHistoryLine()
- SCIPtransformProb() to create the transformed problem; enables the user, e.g., to add primal solutions before the presolving begins
- SCIPcreateSolCopy()
- SCIPareSolsEqual()

- Getters:
  - SCIPgetRowKnapsack(), SCIPgetRowLinear(), SCIPgetRowLogicor(), SCIPgetRowSetppc(), and
    SCIPgetRowVarbound() for obtaining the linear relaxation of a corresponding constraint
  - SCIPgetLhsVarbound(), SCIPgetRhsVarbound(), SCIPgetVarVarbound(), SCIPgetVbdvarVarbound(), and
    SCIPgetVbdcoefVarbound()
  - SCIPgetLPRootObjval(), SCIPgetLPRootColumnObjval() and SCIPgetLPRootLooseObjval()
  - SCIPcolGetMinPrimsol() and SCIPcolGetMaxPrimsol()
  - SCIPgetFocusDepth()

- Score:
  - SCIPgetAvgPseudocostScore()
  - SCIPgetAvgPseudocostScoreCurrentRun()
  - SCIPgetAvgConflictScore()
  - SCIPgetAvgConflictScoreCurrentRun()
  - SCIPgetAvgInferenceScore()
  - SCIPgetAvgInferenceScoreCurrentRun()
  - SCIPgetAvgCutoffScore()
  - SCIPgetAvgCutoffScoreCurrentRun()

- Reduced Cost:
  - SCIPgetColRedcost()
  - SCIPvarGetRootRedcost()

- Variables:
  - SCIPgetNVarsAnd() and SCIPgetVarsAnd()
  - SCIPgetWeightsKnapsack(), SCIPgetNVarsKnapsack(), SCIPgetVarsKnapsack() and SCIPgetWeightsKnapsack()
  - SCIPgetNVarsLinear(), SCIPgetVarsLinear() and SCIPgetValsLinear()
  - SCIPgetNVarsOr() and SCIPgetVarsOr()
  - SCIPgetNVarsXor() and SCIPgetVarsXor()

### Command line interface

- command line syntax changed to support batch modus without piping stdin with `<` or `|` operators
- advanced command line syntax:
  - `-l <logfile>  `: copy output into log file
  - `-q            `: suppress screen messages
  - `-s <settings> `: load parameter settings (.set) file
  - `-f <problem>  `: load and solve problem file
  - `-b <batchfile>`: load and execute dialog command batch file (can be used multiple times)
  - `-c <command>  `: execute single line of dialog commands (can be used multiple times)

### Interfaces to external software

### Changed parameters

- removed parameter `propagating/redcostfreq`, because reduced cost strengthening is now an external separator plugin
- removed parameter `conflict/maxunfixed`
- parameter `conflict/maxclauses` renamed to `conflict/maxconss`
- parameter `conflict/interclauses` renamed to `conflict/interconss`
- parameter `conflict/reconvclauses` replaced by `conflict/reconvlevels`
- parameter `conflict/uselp` replaced by `conflict/useinflp` and `conflict/useboundlp`
- changed default value of `constraints/obsoleteage` to -1
- changed default value of `branching/relpscost/conflictweight` to 0.01
- changed default value of `branching/relpscost/inferenceweight` to 0.0001
- changed default value of `branching/relpscost/cutoffweight` to 0.0001
- in bfs node selector, parameter `minplungedepth` is now stronger than `maxplungedepth` if they conflict

### New parameters

- `constraints/linear/separateall`
- `conflict/lpiterations`
- `conflict/keepreprop`
- `branching/relpscost/conflictweight`, `branching/relpscost/inferenceweight`,
  `branching/relpscost/cutoffweight` and `branching/relpscost/pscostweight`
- `conflict/settlelocal`
- `conflict/depthscorefac`
- `limits/stallnodes`

Build system
------------

### Makefile

- removed ncurses and pthread libraries from the Makefile; pthread is now only linked if CPLEX is used

Fixed bugs
----------

- fixed numerical bug in SCIPrealToRational() [thanks to Anders Schack-Nielsen]
- fixed bug in crossover heuristic with negative timelimit
- removed bug in conflict analysis with wrong redundancy check
- fixed bug that unexpected end of stdin (Ctrl-D or piped-in file without `quit` command) gives a segmentation fault
- fixed bug with inconsistent data structures after a global bound was changed at a local subproblem and the local
  bounds are not contained anymore in the new global bounds
- fixed dependency generation in example Makefiles

- Knapsack:
  - fixed bug in knapsack presolving with redundancy check after applyFixings() [thanks to Anders Schack-Nielsen]
  - fixed bug in knapsack separator with empty initial covers
  - fixed bug in knapsack constraint disaggregation that may lead to acceptance of infeasible solutions
  - fixed bug in knapsack constraint handler where a modifiable constraint may be declared redundant

- LP:
  - fixed bug with missing LP size updates after pricing or cut separation in probing [thanks to Marc Nuenkesser]
  - fixed bug in CPLEX interface with getting basis information after the LP was modified and restored
  - fixed bug with updating LP size in probing
  - fixed bug that SCIPgetLPSolstat() returns a valid status code even if the LP was not yet constructed for the current node

- Variables:
  - fixed bug with invalid lazy updates after a restart where the LP is not solved again (e.g., due to all variables being fixed)
  - fixed bugs resulting from inactive general integer variables being member of the variable bounds array of a variable
  - fixed bug in updatePseudocost() with wrong lpgain distribution on multiple branching variables [thanks to Anders Schack-Nielsen]
  - fixed bug in objconshdlr.h where member variable scip_maxprerounds_ was declared as an `SCIP_Bool` instead of an int
  - branching on nearly-integral variables is now avoided in relpscost branching, which lead to a numerical assertion

- Implication:
  - fixed bug with adding implications that fix the implication variable to the opposite value (due to the bug, it was
    returned that the whole problem is infeasible)
  - removed wrong assert in varRemoveImplicsVbs()

- Cliques:
  - fixed bug in SCIPcliqueSearchVar() [thanks to Anders Schack-Nielsen]
  - fixed bug in SCIPcliqueAddVar() [thanks to Anders Schack-Nielsen]

- Readers:
  - fixed bug in MPS file reader with `OBJSENSE`
  - fixed bug in LP reader with potentially uninitialized pointers [thanks to Martin Mueller]

- Constraints:
  - it is now possible to branch on constraints without the risk of going into an infinite loop, because constraints marked as `initial`
    will be put to the LP relaxation (of the child nodes) even if separation is prohibited by the parameter settings
  - fixed bug that locally valid varbound constraints produce VLB/VUB entries [thanks to Anders Schack-Nielsen]

@section RN081 SCIP 0.8.1
*************************

Features
--------

- improved performance of the priority queue in conflict analysis
- slightly modified restartdfs node selector

- Presolving:
  - new presolver `implics` to find bound changes and aggregations out of the implication graph
  - modified probing order in probing presolver

- Constraints:
  - changed handling of added constraints in separation calls
  - modified bookkeeping of locally added and disabled constraints such that the order of enabling and disabling constraints stays the same
  - logic or constraint handler now adds implications on clauses with 2 literals to the implication graph
  - and/or constraint handlers now add implications to the implication graph
  - xor constraint handler now uses stronger LP relaxation without auxiliary variable for xor constraint with 2 operands

- Heuristics:
  - added preliminary version of `intdiving` heuristic (disabled in default settings)
  - added crossover heuristic

- Readers:
  - LP file reader now accepts the keyword `Integer` for defining the start of the integer variables section
  - new file reader for (partial) solutions

Examples and applications
-------------------------

- added two small pricer examples (for C and C++)
- updated example code (s.t. it compiles again)

Interface changes
-----------------

### New and changed callbacks

- callback method `CONSSEPA` of constraint handler was split into two methods `CONSSEPALP` and `CONSSEPASOL`
- callback method `SEPAEXEC` of separator was split into two methods `SEPAEXECLP` and `SEPAEXECSOL`

### Deleted and changed API methods

- replaced method SCIPsepaWasDelayed() by SCIPsepaWasLPDelayed() and SCIPsepaWasSolDelayed()
- additional parameter `sol` for methods SCIPaddCut(), SCIPgetCutEfficacy() and SCIPisCutEfficacious()
- additional parameter `sol` for method SCIPseparateKnapsackCover()
- primal solutions may now contain values marked to be unknown (value is `SCIP_UNKNOWN`); unknown values don't contribute
  to the objective value of the solution; an unknown solution value should be treated as an arbitrary value in the
  variable's bounds, e.g., in the calculation of the feasibility of a constraint, a value inside the variable's bounds
  should be selected that makes the constraint as feasible as possible
- new parameter `printzeros` for methods SCIPprintSol(), SCIPprintTransSol(), SCIPprintBestSol() and SCIPprintBestTransSol()

- Constraints:
  - replaced method SCIPconshdlrWasSeparationDelayed() by two methods SCIPconshdlrWasLPSeparationDelayed() and
    SCIPconshdlrWasSolSeparationDelayed()
  - renamed method SCIPgetNGlobalConss() to SCIPgetNConss()

### New API functions

- SCIPgetCuts()
- SCIPgetVarConflictScore() and SCIPgetVarConflictScoreCurrentRun()
- SCIPvarSetData()
- SCIPcreateUnknownSol()
- SCIPgetNConflictClausesFoundNode()
- SCIPvarSetDelorigData(), SCIPvarSetTransData() and SCIPvarSetDeltransData()
- SCIPvarHasBinaryImplic()
- SCIPgetFixedVars() and SCIPgetNFixedVars()
- SCIPgetConss(), SCIPgetNOrigConss() and SCIPgetOrigConss()
- SCIPsepaGetNConssFound() and SCIPsepaGetNDomredsFound()
- SCIPconstructLP() to force constructing the LP of the current node
- SCIPisLPConstructed()

### Command line interface

- added `write statistics` command to default user dialogs

### Changed parameters

- modified meaning of parameter `presolving/probing/maxtotaluseless`
- heuristics with `freq = 0` and `freqofs > 0` are now called in depth level freqofs instead of being called in the root
  node
- added some parameters in local branching and RINS heuristic
- new parameter values `p`rimal simplex and `d`ual simplex in `lp/initalgorithm` and `lp/resolvealgorithm`

### New parameters

- `branching/inference/conflictweight`

Build system
------------

### Makefile

- included version number in binary file name
- tried to make the code Windows compatible

Fixed bugs
----------

- also removed history_length, if `NO_REMOVE_HISTORY` is defined to support older versions of the readline library
- hopefully fixed bug with wrong path slash `/` under Windows
- fixed bug with aggregating fixed variables

- Implications:
  - fixed bug in transitive implication addition
  - fixed wrong assert with implications that imply a fixed variable
  - removed bug in implication addition

- Readers:
  - fixed bug in ZIMPL model reader with wrong chdir, if .zpl file is in current directory
  - fixed bug in LP file reader with signed values without space between sign and value (e.g. `+2x` instead of `+ 2x`)
  - fixed various bugs in LP file reader
  - fixed bug in LP file reader with explicit zero coefficients

- Numerics:
  - fixed numerics in probing and linear constraint handler (rentacar was detected to be infeasible in presolving)
  - fixed numerics in check method of linear constraint handler
  - fixed bug with numerical error in LP resolve after probing or diving

- Heuristics:
  - fixed bug with calling heuristics in depths smaller than their frequency offset
  - fixed bugs in local branching and RINS heuristic

Known bugs
----------

- if one uses column generation and restarts, a solution that contains variables that are only present in the
  transformed problem (i.e., variables that were generated by a pricer) is not pulled back into the original space
  correctly, since the priced variables have no original counterpart

@section RN080 SCIP 0.8.0
*************************

Features
--------

- adding variable bounds automatically adds the corresponding implication
- changed restart dfs nodeselector to sort leaves by node number instead of node depth to aviod jumping around in the
  search tree after a restart was applied and the current dive ended due to infeasibility
- new Message Handler plugin
- added file reader for LP format
- introduced subversion string
- replaced all abort() calls by SCIPABORT(); this is defined in def.h to be `assert(FALSE)`
- added possibility to disable certain features by using `make USRFLAGS=-DNO_REMOVE_HISTORY`, `make
  USRFLAGS=-DNO_SIGACTION`, `make USRFLAGS=-DNO_RAND_R`, or `make USRFLAGS=-DNO_STRTOK_R`
- improved preprocessing abort criteria
- added zlib support

- Conflict Analysis:
  - conflict clauses are now collected in a conflict store, redundant clauses are eliminated and only the best `conflict/maxclauses`
    clauses are added permanently to the problem; the remaining clauses are only added temporarily, if they can be used for repropagation
  - modified the influence of the depth level in conflict analysis
  - slightly changed LP resolving loop in conflict analysis
  - if CPLEX returns that the LP exceeds the bound and if no additional LP solves are allowed in conflict analysis, we
    have to perform one additional simplex iteration to get the dual solution that actually violates the objective limit

- Constraints:
  - reactivated multiaggregation in cons_linear.c on binary variables again (possible due to bug fix below)
  - improved preprocessing of variable bounds constraints
  - linear constraint handler now catches events of variables after the problem was completely transformed in order to
    avoid the whole bunch of `LOCKSCHANGED` events that are generated at problem transformation stage
  - added redundancy detection for pairs of constraints in setppc constraint handler

- Presolving and Cliques:
  - changed linear constraint presolving s.t. redundant sides are not removed if constraint is an equality
  - new event type `SCIP_EVENTTYPE_PRESOLVEROUND`
  - modified probing presolver to not add implications that are already included in the implication graph and clique table
  - incorporated clique and implication information in knapsack constraint presolving
  - removed transitive clique generation, because this produces way too many cliques

- Heuristics:
  - diving heuristics now apply propagation at each step
  - removed `objfeaspump` heuristic, because the functionality can be achieved by using the `feaspump` heuristic
  - diving heuristics are now applying propagation after each bound change
  - new primal heuristic `octane`
  - slightly changed feaspump heuristic, s.t. after finding a new best solution the target integral solution is modified randomly

- Separation and Cuts:
  - improved debugging for infeasible cuts and propagations, given a primal feasible solution
  - improved knapsack cover separation
  - improved performance of c-MIR separator
  - cut pool is now also separated in root node (to find cuts again that were removed from the LP due to aging)

Interface changes
-----------------

- new event type `SCIP_EVENTTYPE_VARDELETED`
- new event `SCIP_EVENTTYPE_IMPLADDED`
- new event types `SCIP_EVENTTYPE_GLBCHANGED` and `SCIP_EVENTTYPE_GUBCHANGED`

### New and changed callbacks

- new callback parameter `validnode` for the `CONFLICTEXEC` method of conflict handlers, which should be passed to
  SCIPaddConsNode()

### Deleted and changed API methods

- additional parameter `validnode` for SCIPaddConsLocal() and SCIPaddConsNode()
- SCIPhashtableRemove() can now also be called, if the element does not exist in the table
- SCIPhashmapRemove() can now also be called, if the element does not exist in the map
- additional parameter `branchdir` for SCIPbranchVar()
- replaced method SCIPmessage() by SCIPverbMessage() with additional parameter `file`
- put block memory shell and tclique algorithm into separate subdirectories
- new parameter `duringlploop` of SCIPincludeHeur(): heuristics can now run during the price-and-cut loop at a node

### New API functions

- SCIPgetNConflictClausesApplied()
- SCIPgetNConflictClausesApplied()
- SCIPhashtableExists()
- SCIPhashmapExists()
- SCIPnodeGetNumber()
- SCIPsolveProbingLP() to solve the LP in a probing node (enables mixing of propagation and LP solving for diving heuristics)
- SCIProwGetDualfarkas()
- SCIPgetCurrentNode()
- SCIPinterruptSolve()
- SCIPpropagateProbingImplications()
- SCIPgetLPI() which makes all methods in scip/lpi.h available to the user
- SCIPgetRandomInt() and SCIPgetRandomReal()
- SCIPstrtok()
- SCIPheurGetNBestSolsFound()

- Variables:
  - SCIPdelVar()
  - SCIPgetVarStrongbranchLPAge()
  - SCIPvarIsTransformedOrigvar()
  - SCIPvarIsDeleted()

- Messages and IO:
  - SCIPerrorMessage()
  - SCIPwarningMessage()
  - SCIPdialogMessage()
  - SCIPinfoMessage()
  - SCIPsetMessagehdlr()
  - SCIPsetDefaultMessagehdlr()
  - SCIPgetMessagehdlr()
  - new file i/o methods SCIPfopen(), SCIPfclose(), SCIPfprintf(), ... that operate on the data type `SCIPFILE`; these
    methods automatically use zlib methods if the zlib is enabled

- Cliques:
  - SCIPvarGetNCliques()
  - SCIPvarGetCliques()
  - SCIPvarsHaveCommonClique()
  - SCIPvarHasImplic()
  - SCIPcliqueGetNVars()
  - SCIPcliqueGetVars()
  - SCIPcliqueGetValues()
  - SCIPcliqueGetId()
  - SCIPaddClique()
  - SCIPcalcCliquePartition()

- Constraint handler:
  - SCIPgetDualfarkasLinear() of linear constraint handler
  - SCIPgetDualfarkasLogicor() of logicor constraint handler
  - SCIPgetDualfarkasSetppc() of setppc constraint handler
  - SCIPgetDualsolKnapsack() of knapsack constraint handler
  - SCIPgetDualfarkasKnapsack() of knapsack constraint handler
  - SCIPgetDualsolVarbound() of varbound constraint handler
  - SCIPgetDualfarkasVarbound() of varbound constraint handler
  - SCIPconsGetValidDepth()
  - SCIPsetConsInitial()
  - SCIPsetConsSeparated()
  - SCIPsetConsEnforced()
  - SCIPsetConsChecked()
  - SCIPsetConsPropagated()
  - SCIPsetConsLocal()
  - SCIPsetConsDynamic()
  - SCIPsetConsRemoveable()

### Command line interface

- added command `write solution` to default dialog
- added commands `write problem` and `write transproblem` to default dialog

### Changed parameters

- additional setting `SCIP_VERBLEVEL_DIALOG` in `display/verblevel` parameter
- additional LP pricing setting `partial`
- replaced parameter `presolving/restartbdchgs` with parameters `presolving/maxrestarts` and `presolving/restartfac`
- replaced parameter `constraints/linear/maxpresolaggrrounds` with `constraints/linear/maxpresolpairrounds`
- parameters `constraints/agelimit` and `constraints/obsoleteage` now iterprete the value 0 as a dynamic setting
- number of fractional variables included in parameter `separating/maxstallrounds`

- Changed default values:
  - changed default values of `heuristics/*/maxdiveavgquot` and `heuristics/*/maxdiveavgquotnosol` to 0
  - changed default values of `constraints/agelimit` and `constraints/obsoleteage` to 0
  - changed default values of `heuristics/objpscostdiving/maxsols` and `heuristics/rootsoldiving/maxsols` to -1
  - changed default value of `separating/strongcg/maxroundsroot` to 20
  - changed default value of `separating/cmir/maxroundsroot` to 10
  - changed default value of `constraints/linear/maxaggrnormscale` to 0.0, which means to not apply aggregation
  - changed default value of `separating/maxstallrounds` to 5
  - changed default value of `presolving/probing/maxfixings` to 50
  - changed default parameter values to MIP settings:
    + `conflict/useprop` = FALSE
    + `conflict/usepseudo` = FALSE
    + `display/verblevel` = 4
    + `separating/poolfreq` = 0
    + `constraints/linear/sepafreq` = 0
    + `constraints/and/sepafreq` = 0
    + `constraints/conjunction/sepafreq` = 0
    + `constraints/knapsack/sepafreq` = 0
    + `constraints/knapsack/sepacardfreq` = 0
    + `constraints/logicor/sepafreq` = 0
    + `constraints/or/sepafreq` = 0
    + `constraints/setppc/sepafreq` = 0
    + `constraints/varbound/sepafreq` = 0
    + `constraints/xor/sepafreq` = 0
    + `separating/clique/freq` = 0
    + `separating/cmir/freq` = 0
    + `separating/gomory/freq` = 0
    + `separating/impliedbounds/freq` = 0
    + `separating/strongcg/freq` = 0

### New parameters

- `branching/fullstrong/reevalage`
- `conflict/maxclauses`
- `conflict/allowlocal`
- `constraints/knapsack/disaggregation`
- `presolving/probing/maxtotaluseless`
- `separating/cmir/maxfails`, `separating/cmir/maxfailsroot` and `separating/cmir/trynegscaling`

### Data structures

- MAJOR CHANGE: preceeded all data types with `SCIP_`: you may use shell script reptypes_scip.sh to rename the SCIP
  data types in your own source code (But use with care! Create a backup copy of your source first!)

Build system
------------

### Makefile

- modified the Makefile to accept an additional parameter `VERBOSE={true,false}`
- added flags `READLINE=true/false`, `ZLIB=true/false`, `ZIMPL=true/false` to Makefile

Fixed bugs
----------

- fixed minor bugs in debug code of primal.c and sol.c
- variables that are being multiaggregated are now automatically removed from all other variables' variable bound and
  implication arrays; this fixes bugs with methods, that rely on the fact, that the entries in the variable bound and
  implication arrays are active variables only
- aggregations are now always performed in a way, such that the variable of more general type is aggregated (with type
  generality being cont > implint > int > bin); in this way, a binary variable's representant is always binary (which
  was not the case before and resulted in a bug in SCIPgetBinvarRepresentative())
- removed bug in presol_probing.c: the vars of the sorted variables array have to be captured
- fixed bug in the output of solutions with priced variables
- fixed bug in propagation with parameters prop_maxrounds and prop_maxroundsroot
- conflict analysis can now handle errors in LP solving calls
- removed bug in SCIPvarAddVlb() and SCIPvarAddVub() with fractional vlb/vubcoefs
- fixed bug that primal or dual rays might not be available because the wrong solver was used
- included message.o in LPI library, s.t. one can link this library indepentent of SCIP
- fixed bug that if diving heuristic that changes the objective values finds a solution, the cutoff is reinstalled in
  the LP solver (although the objective value has no meaning due to the objective function modification)

- Feasibiltiy:
  - LP primal feasibility for bounds is now defined as absolute measure (was relative to the bound before); this fixes a bug (see alu8_9.mps),
    that an LP with an integral variable fixed to a large value yields an accepted solution with that variable slightly different than the fixed
    value; the integrality feasibility condition is measured with absolute differences, which leads to the fixed integer variable being fractional;
    this leads to an error if branching is performed on this variable
  - fixed bug with redundant self implications that wrongly lead to the detection of infeasibility
  - fixed bug with potential infinite loop if a separator is delayed and the LP is infeasible

- Asserts:
  - removed wrong asserts from lpi_cpx.c
  - removed wrong assertion in varAddImplic()

- Numerics:
  - locally fixed variables are no longer used as branching candidates even if their LP solution value is fractional (due
    to numerical reasons, see above)
  - fixed numerical bug in pseudo objective propagator with only slightly tightened bounds
  - removed bug that an LP might be declared to be solved even if it was marked erroneous due to numerical problems

- Constraint Handlers:
  - fixed bug in linear constraint handler with variables fixed to infinity
  - fixed bug with constraint handlers that can only enforce their constraints by adding cuts, but the maximal number of
    cuts to separate is set to 0; now, cuts that are generated in the constraint enforcement are used in any case
  - fixed bug in knapsack constraint presolving with tightening coefficients and capacity
  - fixed bug with modifiable constraints in linear constraint handler preprocessing
  - fixed bug in linear constraint handler that global activities are not updated after global bound changes

- Separation and Cuts:
  - global bound changes now lead to the removal of redundant implications (such that the asserts in sepa_implbounds.c are now correct)
  - due to usage of variable bounds, SCIPcalcMIR() may return LOOSE variables in the cut -> modified sepa_cmir.c, sepa_gomory.c and
    sepa_strongcg.c to use SCIPcreateEmptyRow() and SCIPaddVarsToRow() instead of SCIPcreateRow() which only works for COLs
  - fixed bug in clique separator that reduced performance
  - increased performance of clique separator by allowing only a certain number of zero-weighted fill ins

@page RN07 Release notes for SCIP 0.7

@section RN079 SCIP 0.7.9
*************************

Features
--------

- aging and cleanup now only remove non-basic columns and basic rows, s.t. resolving can be applied with 0 simplex iterations
- it is now possible to create subnodes in probing and use backtracking to undo probing changes
- bounds of variables are included in the feasibility checks for solutions
- support for barrier algorithm
- changed implementation of automatic minplungedepth and maxplungedepth calculation in bfs node selector

- Presolving:
  - new plugin: probing presolver
  - probing is now also possible in presolving stage
  - it is now possible to interrupt and continue presolving

- Separation and Cuts:
  - new plugin: clique separator for clique cuts with at least 3 elements
  - new plugin: implied bound cuts separator
  - included debugging module to check whether cutting planes cut off the optimal solution

- Branching:
  - changed implementation of reliability value calculation in reliability branching; slightly modified influence of
    maximal total number of strong branching LP iterations in reliability branching
  - changed implementation of maximal strong branching iterations calculation in reliability branching

- Constraints:
  - if verblevel is at least `NORMAL`, an automatical check of the best solution is performed in the original problem, and
    an error message is displayed, if it violates an original constraint
  - due to the new constraint handler `cons_cumulative.{c,h}` SCIP can resource-constraint scheduling problem
  - during probing, propagation of bounds is now always performed in linear constraint handler, ignoring the parameter `tightenboundsfreq`
  - new implementation of the clique graph construction method in clique separator
  - new constraint handler `cons_cumulative.{c,h}`

- Heuristics:
  - new implementation of the feasibility pump heuristic by Timo Berthold (replaces old implementation); old
    implementation is now called `objfeaspump`; parameter names have been changed accordingly
  - diving heuristics now compare their number of LP iterations with the number of node LP iterations instead of the total
    number (including their own) LP iterations
  - modified the automatic objfactor setting of feaspump heuristic to let the objective function have stronger influence

Examples and applications
-------------------------

- added TSP example in `examples/TSP`

Interface changes
-----------------

### New and changed callbacks

- new callback methods `INITSOL` and `EXITSOL` for variable pricers, primal heuristics, conflict handlers, relaxators,
  separators, propagators, event handlers, node selectors and display columns
- callback method `CONFLICTEXEC` of conflict handlers receive additional parameters `dynamic` and `removeable`
- constraint handler callback methods `CONSLOCK` and `CONSUNLOCK` are replaced by a single method `CONSLOCK` with the number
  of locks being positive or negative

### Deleted and changed API methods

- calling SCIPaddCut() with `forcecut=TRUE` will add the cut to the LP even if it is redundant
- SCIPreadProb() does not free the current problem, this is done in SCIPcreateProb() now, which is usually
  called by a problem reader; in this way, a reader can generate `extra information` for the current problem, s.t.  the
  full problem information can be distributed to different files read by different readers
- SCIPgetVarStrongbranch() and SCIPgetVarStrongbranchLast() now have two additional parameters that can be used
  to check, whether the returned values are correct dual bounds
- SCIPgetBinvarRepresentative() now returns the fixed or multi-aggregated variable instead of returning `NULL` or
  aborting with an error message
- SCIPdispDecimal() is replaced by SCIPdispInt() and SCIPdispLongint()
- additional parameter `maxproprounds` in SCIPpropagateProbing()
- changed memory interface (see memory.h), `MEMHDR` is now called `BLKMEM`
- source code was moved into subdirectories: replace includes `scip.h` by `scip/scip.h` and
  `objscip.h` by `objscip/objscip.h`; This should allow a user to have include files of the same name as the ones
  of SCIP, e.g. `tree.h` or `var.h`.
- event handlers are now available as C++ wrapper class
- new flag `afterrelaxation` for primal heuristics

- Solution:
  - removed method SCIPsolGetObj(), use SCIPgetSolOrigObj() or SCIPgetSolTransObj() instead
  - additional parameter `checkbounds` for SCIPtrySol(), SCIPtrySolFree(), SCIPcheckSol()

- Variables:
  - SCIPvarLock(), SCIPvarLockDown(), SCIPvarLockUp(), SCIPvarLockBoth(), SCIPvarUnlock(), SCIPvarUnlockDown(),
    SCIPvarUnlockUp() and SCIPvarUnlockBoth() are replaced by SCIPaddVarLocks() which returns a `RETCODE`
  - SCIPvarGetLbGlobal(), SCIPvarGetUbGlobal(), SCIPvarGetLbLocal() and SCIPvarGetUbLocal() now return the
    corresponding values of the transformed problem or current subproblem even for original problem variables
  - SCIPvarGetProbvar(), SCIPvarGetProbvarBinary() now return the fixed or multi-aggregated variable instead of
    returning `NULL` or aborting with an error message; in SCIPvarGetProbvarBinary(), the fixing of a fixed variable does
    not influence the negation status anymore
  - SCIPvarGetProbvarBound() returns the multi-aggregated variable instead of aborting with an error message
  - SCIPvarGetProbvarSum() does not set *var to `NULL` for fixed variables anymore; it may also return a
    multi-aggregated variable instead of aborting with an error message
  - SCIPaddVarImplication() now also adds variable lower and upper bounds, if the implied variable is non-binary
  - additional parameter `aggregated` in SCIPmultiaggregateVars()

- Constraints:
  - SCIPvarLockDownCons(), SCIPvarLockUpCons(), SCIPvarUnlockDownCons() and SCIPvarUnlockUpCons() are replaced by
    SCIPlockVarCons() and SCIPunlockVarCons() which return a `RETCODE`
  - SCIPlockConsVars() and SCIPunlockConsVars() replaced with method SCIPaddConsLocks()
  - SCIPconshdlrGetNConss() is replaced by SCIPconshdlrGetNActiveConss() (returning the number of active
    constraints); method SCIPconshdlrGetNConss() does now return the total number of existing constraints, active and inactive
  - SCIPconshdlrGetStartNConss() is now called SCIPconshdlrGetStartNActiveConss()
  - SCIPconshdlrGetMaxNConss() is now called SCIPconshdlrGetMaxNActiveConss()
  - SCIPdisableConsNode() is replaced by SCIPdelConsNode()
  - SCIPdisableConsLocal() is replaced by SCIPdelConsLocal()
  - added new parameter `dynamic` to SCIPcreateCons() and all plugin methods SCIPcreateCons...()

### New API functions

- SCIPgetObjNorm()
- SCIPcreateOrigSol()
- SCIPwriteImplicationConflictGraph()
- SCIPinProbing()
- SCIPgetProbName()
- SCIPgetVarNStrongbranchs()
- SCIPcolGetNStrongbranchs()
- SCIPfindSimpleRational()
- SCIPselectSimpleValue()

- Variables:
  - SCIPvarGetLbOriginal()
  - SCIPvarGetUbOriginal()
  - SCIPvarGetImplIds()
  - SCIPvarGetOrigvarSum()

- Constraints:
  - SCIPenableCons()
  - SCIPdisableCons()
  - SCIPenableConsSeparation()
  - SCIPdisableConsSeparation()
  - SCIPconsIsSeparationEnabled()

- Averages:
  - SCIPgetAvgPseudocost()
  - SCIPgetAvgPseudocostCurrentRun()
  - SCIPgetAvgPseudocostCount()
  - SCIPgetAvgPseudocostCountCurrentRun()
  - SCIPgetAvgInferences()
  - SCIPgetAvgInferencesCurrentRun()
  - SCIPgetAvgCutoffs()
  - SCIPgetAvgCutoffsCurrentRun()

- LPs:
  - SCIPisLPSolBasic() to check, whether the current LP solution is basic (i.e. due to a simplex algorithm or barrier with crossover)
  - SCIPgetNPrimalLPs()
  - SCIPgetNPrimalLPIterations()
  - SCIPgetNDualLPs()
  - SCIPgetNDualLPIterations()
  - SCIPgetNBarrierLPs()
  - SCIPgetNBarrierLPIterations()
  - SCIPgetNPrimalResolveLPs()
  - SCIPgetNPrimalResolveLPIterations()
  - SCIPgetNDualResolveLPs()
  - SCIPgetNDualResolveLPIterations()

- Delayed:
  - SCIPsepaIsDelayed()
  - SCIPsepaWasDelayed()
  - SCIPpropIsDelayed()
  - SCIPpropWasDelayed()
  - SCIPpresolIsDelayed()
  - SCIPpresolWasDelayed()
  - SCIPconshdlrIsSeparationDelayed()
  - SCIPconshdlrIsPropagationDelayed()
  - SCIPconshdlrIsPresolvingDelayed()
  - SCIPconshdlrWasSeparationDelayed()
  - SCIPconshdlrWasPropagationDelayed()
  - SCIPconshdlrWasPresolvingDelayed()

### Command line interface

- command line history in interactive shell now only stores useful commands

### Interfaces to external software

- removed storing of dual norms in LPI state of CPLEX interface (too memory consuming)

### Changed parameters

- default frequency offset of fracdiving heuristic changed to 3
- default frequency offset of (new) feaspump heuristic changed to 0
- default frequency offset of objfeaspump heuristic changed to 8
- changed default priority of primal heuristics
- renamed parameter `limits/sol` to `limits/solutions`
- changed default check priority of knapsack constraint handler to -600000
- changed default priority of Gomory cut separator to -1000 (will now be called after constraint handlers!)
- changed default priority of strong CG cut separator to -2000
- changed default priority of cmir cut separator to -3000
- changed default of parameter `lp/pricing` to `s`teepest edge pricing
- default parameter `branching/relpscost/minreliable` changed to 1.0
- default parameter `branching/relpscost/maxlookahead` changed to 8
- default parameter `branching/relpscost/sbiterofs` changed to 100000
- default parameter `heuristics/coefdiving/maxlpiterquot` changed to 0.05
- default parameter `heuristics/fracdiving/maxlpiterquot` changed to 0.05
- default parameter `heuristics/guideddiving/maxlpiterquot` changed to 0.05
- default parameter `heuristics/linesearchdiving/maxlpiterquot` changed to 0.05
- default parameter `heuristics/pscostdiving/maxlpiterquot` changed to 0.05
- default parameter `heuristics/feaspump/freq` changed to 20
- default parameter `heuristics/objfeaspump/freq` changed to 20
- default parameter `heuristics/objpscostdiving/freq` changed to 20
- default parameter `heuristics/rootsoldiving/freq` changed to 20
- default parameter `separating/clique/maxtreenodes` changed to -1

### New parameters

- new parameter delay for presolvers
- new parameter delaypresol for constraint handlers
- `branching/scorefunc`
- `constraints/.../delaypresol`
- `constraints/.../delayprop`
- `constraints/.../delaysepa`
- `conflict/dynamic`
- `conflict/removeable`
- `heuristics/coefdiving/maxlpiterofs`
- `heuristics/feaspump/maxlpiterofs`
- `heuristics/feaspump/maxsols`
- `heuristics/fracdiving/maxlpiterofs`
- `heuristics/guideddiving/maxlpiterofs`
- `heuristics/linesearchdiving/maxlpiterofs`
- `heuristics/objfeaspump/maxlpiterofs`
- `heuristics/objfeaspump/maxsols`
- `heuristics/objpscostdiving/maxlpiterofs`
- `heuristics/objpscostdiving/maxsols`
- `heuristics/pscostdiving/maxlpiterofs`
- `heuristics/rootsoldiving/maxlpiterofs`
- `heuristics/rootsoldiving/maxsols`
- `heuristics/fixandinfer/proprounds` and `heuristics/fixandinfer/minfixings`
- `lp/cleanupcolsroot` and `lp/cleanuprowsroot` to distinguish cleanup settings between root node and other nodes
- `lp/checkstability` to disable stability check of LP solver's result code
- `lp/initalgorithm` and `lp/resolvealgorithm` for switching between simplex and barrier algorithm
- `lp/pricing` to set the pricing strategy used in the LP solver
- `numerics/barrierconvtol` to set the convergence tolerance in the barrier algorithm
- `presolving/.../delay`
- `propagating/.../delay`
- `reading/cnfreader/dynamicconss`
- `reading/mpsreader/dynamicconss`
- `separating/.../delay`

### Data structures

- new possible result `SCIP_DELAYED` for `EXEC` method of separators, presolvers and propagators and `SEPA`, `PROP` and
  `PRESOL` methods of constraint handlers

Fixed bugs
----------

- fixed bug in MPS file reader
- removed bug with applying reduced cost strengthening before pricing in all necessary variables
- negated variables must also be reset in SCIPvarInitSolve()
- fixed documentation of `CONSLOCK`-method (missing parameter `scip` in SCIPaddVarLocks())
- included missing `objrelax.h` in includes of objscip.h
- fixed bug that after a resolve and further preprocessing, existing primal solutions may get corrupted due to
  aggregations or fixings that are possible due to the primal bound (given by the best solution)
- fixed bug with primal bound becoming wrong, if in a prior run the optimal solution was found and the cutoff bound was
  thereby reduced due to further domain propagation w.r.t. the objective function
- fixed bug in SCIPisObjIntegral()
- fixed bug in SCIPprintError() with `file == NULL`
- heuristic's display character is now only shown the first time, the new solution was found
- fixed bug that SCIPreadProb() doesn't discard the transformed problem
- fixed bug with wrong euclidean norm calculation of row, if multiple coefficients for the same variable are added and
  the sorting of the row was delayed with SCIProwDelaySort()
- fixed bug with adding implications: wrong insertion position, if only the lower bound change was present but not the
  upper bound change
- fixed bug in SCIPvarAddImplics() with wrong variable used in varAdjustBd()
- fixed bug in method reduced() of tclique_branch.c with sorting nodes in V

- LP:
  - removed bug with objective norm calculation and column variables not in the LP (pricing)
  - LP error on forced LP resolve (due to 0 unfixed integers) now leads to an error (instead of accepting the pseudo
    solution as feasible)
  - fixed bug in CPLEX LP interface with dual norms

- Presolving:
  - fixed bug that presolving time is not counted to solving time, if presolving is called explicitly with SCIPpresolve()
  - fixed bug where presolving fixings are counted even if the variable was already fixed
  - removed bug with dual presolver, that declared a problem to be unbounded or infeasible, if it could fix a variable to
    infinity even if its objective value is zero
  - fixed bug in knapsack constraint handler that fixed variables are sometimes not removed in presolving

- Numerics:
  - fixed bug with unresolved numerical troubles in LP that don't render the LP useless at the current node
  - fixed numerical bugs in rounding heuristic and rootsoldiving heuristic

- Separator:
  - fixed bugs in separation store with single coefficient cuts that are converted into bound changes
  - at least one cut per separation round is added to the LP to avoid cycling, even if the cut is redundant
  - fixed bug in SCIProwCalcIntegralScalar() with rows consisting of only continuous variables (appeared in gomory cut
    separator on miplib/dcmulti.mps)
  - fixed bug in linear constraint handler's knapsack relaxation separator
  - fixed bugs in intobj separator
  - fixed bug in cmir separator with empty rows
  - fixed bug in implied bound cut separator: only implications between binary variables were generated before

- Constraint Handlers:
  - removed bug in knapsack constraint handler with merging multiple items if more than two items of the same variable
    appear in the constraint
  - removed bug in knapsack constraint handler with merging negated variables of equal weight at the end of the variables' array
  - fixed bug in linear constraint handler with eventdatas, if the original constraint has no variables
  - fixed bug that `CONSLOCK` method of constraint handlers that don't need constraints is not called
  - fixeg bug in setppc constraint handler with pairs of aggregated variables in the same constraint
  - fixed bug with globally deleting constraints, that have attached rows which are therefore not released in exitsol methods

- Conflict analysis:
  - removed conflict analysis of infeasible diving LP if pricing is activated
  - made conflict analysis available in presolving stage (for probing conflicts)

@section RN078 SCIP 0.7.8
*************************

Features
--------

- changed SCIProwCalcIntegralScalar() to a slightly different algorithm
- improved knapsack relaxation in linear constraint handler separator to scale the constraint in order to get integral
  coefficients instead of just rounding down all coefficients
- improved presolving of linear constraint handler: aggregation of two constraints with equal coefficient vector into
  single constraint
- improved presolving of knapsack constraint handler: aggregation of equal or negated variables in same constraint

- Plugins:
  + priority of separators, propagators and presolvers decide whether the plugin is called before the corresponding
    constraint handler methods or after: plugins with nonnegative priorities are called before, plugins with negative
    priorities are called after the constraint handlers
  + new plugin class for relaxators (external relaxations, that can be used in parallel with LP relaxations)
  + if more than one result code applies to a plugin's execution, it should return the one that is higher in the call's
    documentation list

Interface changes
-----------------

- even in optimized mode, the simple functions that are implemented as defines in the include files exist in the
  library, s.t. one can include the include files without `NDEBUG` and use the optimized library

### New and changed callbacks

- new branching rule plugin methods `INITSOL` and `EXITSOL`

### Deleted and changed API methods

- removed SCIPisFeasible(); use !SCIPisFeasNegative() instead
- SCIPisIntegral(), SCIPisFracIntegral(), SCIPfloor(), SCIPceil() and SCIPfrac() don't use the feasibility
  tolerance anymore (default: 1e-06); instead, they are using epsilon (default: 1e-09); instead, for handling
  integrality of a variable `in feasibility tolerances`, new methods SCIPisFeasIntegral(), SCIPisFeasFracIntegral(),
  SCIPfeasFloor(), SCIPfeasCeil() and SCIPfeasFrac() should be used
- in LPI, the semantics of SCIPlpiHasPrimalRay() and SCIPlpiHasDualRay() changed: methods return TRUE, if a ray exists
  and the solver can return it; new methods SCIPlpiExistsPrimalRay() and SCIPlpiExistsDualRay() check whether a ray
  exists without checking, if the solver knows and can return the ray

### New API functions

- SCIPvarIsInLP()
- SCIPgetLPColumnObjval() and SCIPgetLPLooseObjval()
- SCIPcalcIntegralScalar() with arbitrary array of Real values
- SCIPaddCoefKnapsack() in knapsack constraint handler
- SCIPisScalingIntegral() to check, whether the scaling of a value would lead to an integral value, measured
  against epsilon which is also scaled by the same scalar
- SCIPgetRealarrayMinIdx(), SCIPgetRealarrayMaxIdx(), SCIPgetIntarrayMinIdx(), SCIPgetIntarrayMaxIdx(),
  SCIPgetBoolarrayMinIdx(), SCIPgetBoolarrayMaxIdx(), SCIPgetPtrarrayMinIdx() and SCIPgetPtrarrayMaxIdx()
- SCIPbsortPtrInt() and SCIPbsortPtrIntInt()
- SCIPvarWasFixedAtIndex()
- SCIPaddConflictBd()
- SCIPprintMemoryDiagnostic()
- SCIPfindObj...() and SCIPgetObj...() in C++ wrapper interface to get the corresponding plugin object

### Changed parameters

- slightly changed the meaning of parameter `presolving/abortfac` a value of 0 now means to abort presolving only after
  no more change has been found

Fixed bugs
----------

- assigning a value to a fixed variable in a solution with SCIPsetSolVal() does not return an error anymore, if the
  value is equal to the fixed value of the variable
- removed bug in SCIPisScalingIntegral()
- removed bugs with calling SCIPtightenVarLb(), SCIPtightenVarUb(), SCIPinferVarLbCons(), SCIPinferVarUbCons(),
  SCIPinferVarLbProp() and SCIPinferVarUbProp() in `PROBLEM` stage

- (Re)solving:
  - solving loop is now immediately aborted, if a node on the active path is marked to be cut off
  - removed bug in resolving an interrupted problem, after the last solved node was cut off
  - removed bug with infinite solving loop if LP solving is turned off
  - removed bug with aborted solving in root node (e.g. due to time limit) that is tagged to be restarted

- Branching:
  - fixed bug in all-fullstrong branching with getting strong branching information for columns not in current LP
  - implemented missing case in solve.c with branching rules that add constraints

- Numerics:
  - changed numerics for integrality check of coefficients (fixed bug with accumulated errors in rows s.t. the row's
    activity is no longer integral although the row is marked being integer)
  - slightly changed numerics in linear constraint handler presolving to fix a bug with coefficients detected to be scaled
    to an integral value, that are not integral after scaling due to a large scalar that increased the integrality gap to
    a value larger than epsilon

- Constraint handlers:
  - fixed bugs in consdataSwitchWatchedVars() of `or` and `and` constraint handlers
  - fixed wrong assertion in xor constraint handler with switching both watched variables to unwatched
  - fixed bugs in constraint handlers (and, logicor, or, setppc, xor) with calling conflict analysis during presolving
  - removed bug in knapsack constraint handler that appears if a variable is fixed to zero in knapsack presolving, which
    triggers a variable of the same knapsack to be fixed to one due to aggregation

- Presolving:
  - removed bug in knapsack presolver
  - fixed bug in presolving with wrong number of newly fixed/aggregated/... variables/bounds/... after a restart

@section RN077 SCIP 0.7.7
*************************

Features
--------

- infeasible LPs in diving now produce conflict clauses (if LP conflict analysis is enabled)
- conflict analysis was slightly modified
- slightly changed aging strategy of logic or constraint handler

Interface changes
-----------------

### Deleted and changed API methods

- method SCIPgetGap() and SCIPgetTransGap() now return infinity, if primal and dual bound have opposite sign (this
  removes the oddness with the gap increasing while the dual bound approaches zero)

### New API functions

- added methods SCIPgetVarsLogicor() and SCIPgetNVarsLogicor() in logic or constraint handler

### Changed parameters

- `lp/colagelimit` and `lp/rowagelimit` may now be set to -1 to disable deletion of columns/rows due to aging

Build system
------------

### Makefile

- the file names in the archive file are now preceeded with a directory `scip-<version>/`
- the compiler is now also represented in the LP solver library names (e.g. you have to rename the softlink
  `libcplex.linux.x86.a` to `libcplex.linux.x86.gnu.a`)

Fixed bugs
----------

- removed bug in conflict analysis that appears if the conflict is only active at the current depth level
- missing SCIPlpiIsPrimalFeasible() and SCIPlpiIsDualFeasible() implemented in lpi_spx.cpp and lpi_spx121.cpp
- removed preprocessing of linear constraint pairs with modifiable constraints

- Asserts:
  - removed wrong assert `assert(eventfilter->len == 0 || eventfilter->eventmask != 0x00000000)` from event.c
  - removed wrong assert in conflict analysis (appeared on analyzing diving LP conflicts with both bounds of a non-binary variable changed)

@section RN076 SCIP 0.7.6
*************************

Features
--------

- creation of reconvergence clauses in conflict analysis
- first node of each plunging is not treated as plunging node w.r.t. calling primal heuristics
- improved performance of logic or constraint handler due to better watched variables handling

Interface changes
-----------------

### Deleted and changed API methods

- changed SCIPcatchVarEvent() and SCIPdropVarEvent()
- SCIPstage() is now called SCIPgetStage()
- SCIPprintStatus() is now called SCIPprintStage()

### New API functions

- SCIPgetActivityLinear() in linear constraint handler
- SCIPgetFeasibilityLinear() in linear constraint handler
- SCIPchgVarBranchDirection()
- SCIPvarGetBranchDirection()
- SCIPgetStatus() returns the solution status
- SCIPprintStatus() outputs the solution status (beware, that the old SCIPprintStatus() method is now called SCIPprintStage())

### Changed parameters

- changed default frequency offset of pscostdiving `heuristics/pscostdiving/freqofs` to 2 and frequency offset of fracdiving
  `heuristics/feaspump/freqofs` to 0 in order to not call pscostdiving in root node, where nearly all pseudo costs are uninitialized.

### New parameters

- new parameter `separating/efficacynorm` to choose between Euclidean, maximum, sum and discrete norm in efficacy
  calculation

### Data structures

- new possible result code `SCIP_DELAYED` for primal heuristics

Fixed bugs
----------

- removed bugs in CLP Solver interface
- SCIP returned `gap limit reached` even if the problem was solved to optimality, if the optimal solution was found at a
  node with lower bound equal to the global lower bound
- after conversion of the focus node into a junction (e.g. in case of numerical troubles while solving the node's LP), the child
  nodes got the wrong LP fork attached (the common LP fork of the old and new focus node instead of the old focus node's LP fork)

- Variables:
  - bug reconvergence clauses in conflict analysis if bounds on non-binary variables were the reason for the fixing of the
    uip to create a reconvergence clause for
  - wrong sub calls in SCIPvarGet...CurrentRun() for aggregated variables
  - variables' conflict set counter was not reset when the problem was resolved again

Known bugs
----------

- unbounded models lead to an error
- air04 and air05 return wrong optimal value (1 too large): possibly due to strong branching or setppc propagation?

@section RN075 SCIP 0.7.5
*************************

Miscellaneous
-------------

- started change log<|MERGE_RESOLUTION|>--- conflicted
+++ resolved
@@ -1,8 +1,4 @@
-<<<<<<< HEAD
-@page RNNEXT Release notes for SCIP NEXT
-=======
 @page RN Release notes for SCIP NEXT
->>>>>>> 6283bf4e
 
 @section RNNEXT SCIP NEXT
 *************************
@@ -14,20 +10,14 @@
   are now deleted when during a restart.
 - New symmetry handling method, symmetry handling inequalities based on the Schreier Sims table,
   which is able to handle symmetries of arbitrary kinds of variables.
-<<<<<<< HEAD
-=======
 - Revise way in which external memory (e.g., of LP-solver) is estimated.
->>>>>>> 6283bf4e
 - The symmetry code can now heuristically search for orbitopes that do not completely handle
   a symmetry component and add certain Schreier Sims cuts to such components.
 - The LPIs for Gurobi and Mosek are thread-safe now.
 - The complete code is now thread-safe by default.
-<<<<<<< HEAD
-=======
 - New separator to generate mixing cuts (works well for stochastic programming with probabilistic constraint).
 - New parsing routines for cons_orbisack and cons_symresack.
 - Variables can now be marked to forbid aggregation
->>>>>>> 6283bf4e
 
 Performance improvements
 ------------------------
@@ -37,19 +27,13 @@
 - In-tree restarts due to tree size estimation have been made compatible with orbital fixing.
 - improved upgrade of orbisacks to packing/partitioning orbitopes
 - Improved running time of symresack cover separation.
-<<<<<<< HEAD
-=======
 - Improved propagation algorithm for orbisack and symresack.
->>>>>>> 6283bf4e
 
 Examples and applications
 -------------------------
 
-<<<<<<< HEAD
-=======
 - Add c++ Sudoku example
 
->>>>>>> 6283bf4e
 Interface changes
 -----------------
 ### New and changed callbacks
@@ -75,10 +59,7 @@
 - renamed SCIPcomputeArraysIntersection() and SCIPcomputeArraysSetminus() to
   SCIPcomputeArraysIntersectionInt() and SCIPcomputeArraysSetminusInt(), respectively, and changed
   their return type from SCIP_RETCODE (which _always_ was SCIP_OKAY) to void
-<<<<<<< HEAD
-=======
 - removed SCIPincludeDialogDefault(), use SCIPincludeDialogDefaultBasic() instead and check whether you also need SCIPincludeDialogDefaultSet() and SCIPincludeDialogDefaultFix()
->>>>>>> 6283bf4e
 
 ### New API functions
 
@@ -94,8 +75,6 @@
 - new internal function SCIPcomputeOrbitVar() to compute the symmetry orbit of a variable
 - added SCIPcalcFibHash(SCIP_Real) to hash a floating-point value to an unsigned integer
 - added SCIPcomputeArraysIntersectionPtr() to compute intersection of two sorted arrays of pointers
-<<<<<<< HEAD
-=======
 - new function SCIPinterruptLP() (intended to be called from a different thread) that interrupts ongoing lp solve
 - added SCIPcreateConsIndicatorGeneric() and SCIPcreateConsIndicatorGenericLinCons()
   which copy the interface of SCIPcreateConsIndicator() and SCIPcreateConsIndicatorLinCons() and
@@ -103,7 +82,6 @@
 - added SCIPmarkDoNotAggrVar() to mark that a variable should not be aggregated
 - added SCIPdoNotAggrVar() to query whether a variable should not be aggregated
 - added SCIPincludeDialogDefaultBasic()
->>>>>>> 6283bf4e
 
 ### Command line interface
 ### Interfaces to external software
@@ -116,11 +94,8 @@
 
 - Extended range of parameter "misc/usesymmetry" from [0,3] to [0,7], changed default from 3 to 7
 - deleted parameter "constraints/orbitope/usedynamicprop"
-<<<<<<< HEAD
-=======
 - changed type of parameter "propagating/symmetry/recomputerestart" from SCIP_Bool to int with range [0,2]
 - deleted parameter "propagating/symmetry/disableofrestart"
->>>>>>> 6283bf4e
 
 ### New parameters
 
@@ -150,12 +125,8 @@
   smallest number of rows shall be computed by the subgroup detection heuristic
 - new parameter "propagating/symmetry/usedynamicprop" to control if rows of full orbitope
   shall be ordered dynamically in propagation
-<<<<<<< HEAD
-
-=======
 - new parameter "separating/filtercutpoolrel" to control whether cutpool uses
   a dynamic strategy to separate only cuts with high relative efficacy
->>>>>>> 6283bf4e
 
 
 ### Data structures
@@ -163,11 +134,8 @@
 Deleted files
 -------------
 
-<<<<<<< HEAD
-=======
 - interfaces/gams/*
 
->>>>>>> 6283bf4e
 Unit tests
 ----------
 
@@ -179,15 +147,9 @@
 ### Cmake
 
 - replace flag PARASCIP by THREADSAFE
-<<<<<<< HEAD
-	
+
 ### Makefile
-	
-=======
-
-### Makefile
-
->>>>>>> 6283bf4e
+
 - replace flag PARASCIP by THREADSAFE
 
 Fixed bugs
@@ -738,11 +700,7 @@
 
 
 ### New API functions
-<<<<<<< HEAD
-=======
-=======
-
->>>>>>> 6283bf4e
+
 - new argument "onlyifcomplete" in SCIPmatrixCreate() to skip matrix creation right after detecting unsupported constraint types
   and new arguments to count statistics when doing a clean-up of inactive variables in the constraints before building the matrix
 
