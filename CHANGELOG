@page RNNEXT Release notes for SCIP NEXT

@section RNNEXT SCIP NEXT
*************************

Features
--------

- Using the parameter "propagating/orbitalfixing/recomputerestart" one can now decide to recompute symmetries after a
  restart or not. Previously one could just turn off symmetry computation after a restart.
- extended relaxators statistics in solve statistics about information on number of cutoffs, improved bounds, etc.

- extends SMPS file reader for the stochastic information, the sto files, to read a lower bound for the discrete
  scenarios. The lower bound is used when creating the auxiliary variables for Benders' decomposition.

- extended Benders framework to solve NLPs and generate optimality and feasibility cuts from their solution
  when the subproblem is convex nonlinear.

- extended Benders framework to create copies of Benders decompositions that can be used in a multithreading environment

- additional functionality has been added to enable the transfer of Benders' decomposition cuts between different SCIP
  instances, e.g., when used in UG

- LP rows (SCIP_ROW) can now store pointer to a constraint from which the row originates

- Trust region, a new LNS heuristic, has been added to SCIP as both a standalone primal heuristic heur_trustregion.c
  and as a neighborhood inside of Adaptive Large Neighborhood Search (heur_alns.c). This heuristic is designed to improve the
  heuristic performance of the Benders' decomposition algorithm. It builds upon the successful trust region approaches
  applied to Benders' decomposition.

- Modularity of symmetry handling has been increased. It is now possible to use orbitopes (i.e., polyhedral symmetry
  handling techniques) and orbital fixing on the same instance.

- cut strengthening enabled within the Benders' decomposition framework. This uses a mix of the Improved Magnanti-Wong
  method and Kelly's method. The cut strengthening is enabled by setting the paramemter
  "benders/<bendersname>/cutstrengthenenabled" to TRUE. The parameters "cutstrengthenmult", "noimprovelimit" and
  "corepointperturb" control the behavior of the cut strengthening method. Additionally, the parameter
  "cutstrengthenintpoint" allows the user to specify the solution that is used to initialize the core point. The options
  are the first LP solution, the first integer feasible solution, a relative interior point, a solution vector of all
  ones and a solution vector of all zeros. Also, the core point can be reinitialized after each update to the incumbent
  solution.

- added option to adjust weights of different scores in relpscost (hybrid) branching rule based on degeneracy information
  and skip strong branching for very high degeneracy rates

- new primal heuristic Adaptive Diving, which registers all publicly available dive sets from other diving heuristics.
  At each call, it selects one of the available dive sets based on the user's score type choice (heuristics/adaptivediving/scoretype).
  During the solution process, the heuristics learns online which divesets reach the best score, and executes them more frequently.
  The statistic output for Diving heuristics has been extended to incorporate the statistics of each dive set within Adaptive diving.

- Symmetry handling constraints (cons_orbisack, cons_orbitope, cons_symresack) now have an additional parameter to encode
  whether they are model constraints, i.e., define the problem, or whether they are only present to handle symmetries.

- The symmetry code has been completely restructured. The presolvers presol_symbreak and presol_symmetry as well as the propagator
  prop_orbitalfixing have been merged into the single propagator prop_symmetry to avoid storing the same information
  multiple times. This propagator is now responsible for adding symmetry handling constraints as well as activating orbital
  fixing. Moreover, the new file symmetry.c contains general functions for symmetry computations like orbit computations.

- Variables can now be marked as "relaxation-only". This flag should be used to introduce new variables that are required
  to define a relaxation, but that are not part of any checked constraints. Essentially, these variables should only be used
  in the current SCIP solve and disregarded after a restart or in SCIP copies. Hence, these variables are not copied by SCIPcopy and
  SCIPgetVarCopy, they are currently not used in conflict constraints, and cuts involving them are not upgraded to linear constraints.
  Relaxation-only variables cannot appear in the objective function.

- The OSiL reader now supports nonlinear expressions of type "signpower".

- Expressions of form abs(x)^p * x in a nonlinear constraint are now sometimes recognized and handled by abspower constraints.

- If polyhedral symmetry handling methods are used (cons_orbisack, cons_orbitope, cons_symresack), it is now possible to
  recompute symmetries if a restart occured.

- handle linear binary variables as if squared in simple upgrade from quadratic to second-order cone constraints

- new variable event when changing the variable type

- It is no longer necessary to provide a SCIP pointer for the subproblem in SCIPaddBendersSubproblem if custom solving
  methods are defined. A NULL pointer can be supplied to SCIPaddBendersSubproblem. In this case, no internal Benders'
  cut generation methods can be used.

- Using the parameter "constraints/symresack/checkmonotonicity" one can now decide to upgrade to packing/partitioning
  symresacks even if the underlying permutation is not monotone.

- New branching rule `vanillastrongbranch`, mostly for scientific purpose, with the following features:
  1) no cutoff or domain reduction: only branching;
  2) idempotent (optional): leave SCIP, as much as possible, in the same state before / after the strong branching calls
     - basically, do not update any statistic;
  3) donotbranch (optional): do no perform branching. So that the brancher can be called as an oracle only
     (on which variable would you branch ? But do not branch please);
  4) scoreall (optional): keep scoring variables, even if infeasibility is detected;
  5) collectscores (optional): store the candidate scores from the last call, which can then be retrieved by calling SCIPgetVanillafullstrongData();
  6) integralcands (optional): consider integral candidates for branching,
     i.e., get candidates from SCIPgetPseudoBranchCands() instead of SCIPgetLPBranchCands().

- If a reference value (misc/referencevalue) is given, the primal-reference and reference-dual integrals are calculated automatically and printed within the SCIP statistics.

- Locally valid cuts / rows are now considered for dual proof analysis when `conflict/uselocalrows` is set to TRUE.

- Linking variables in the linking constraint handler (cons_linking.{ch}) can now be integer or continuous. The coefficients of the binary variables are therefore now stored as SCIP_Real.

Performance improvements
------------------------

- Extended cut presolving by removing variables that been fixed at their bounds

- Improved branching point selection when branching on externals branching candidates. Instead of using exactly the
  LP solution, a point closer to the middle of the variables domain is chosen.

- Matrix presolvers that do not work on incomplete matrices now skip matrix creation if unsupported constraint types are detected.

- consLockBenders callback implemented to add down locks on the Benders' decomposition auxiliary variables and
  up and down locks per subproblem for all master problem variables. This allows the use of presolving and propagation
  with Benders' decomposition.

- improved performance of orbital fixing in several ways:
  store permutations in transposed form to improve cache efficency;
  reverse order to speed up filtering of permutations;
  handle variables globally fixed to 1 in list;
  use event handler to catch global fixings;
  speed up orbit computations;
  change handling of restarts;
  use only permutations that can contribute to a variable's orbit;

- allow rapid learning at local nodes

<<<<<<< HEAD
- Merge strongcg into the gomory separator to avoid computing the same base equality twice
=======
- restrict the number of the clique table nonzeros relative to the number of problem nonzeros, which could be a performance bottleneck.

- variable fixings of LP face heuristic are now computed earlier; subproblem creation is skipped if not enough variables are fixed.
>>>>>>> 9994de8c

Examples and applications
-------------------------

- added methods to set and get hmin and hmax for optcumulative constraints

Interface changes
-----------------

### New and changed callbacks

  - new optional callback `SCIP_DECL_DIVESETAVAILABLE` to check preconditions for this dive set, e.g., if an incumbent solution is available,
    which is passed as new argument to SCIPcreateDiveset(). SCIPcreateDiveset() has another new parameter "ispublic".

- new callback `SCIP_DECL_CONSHDLRCOPY` and `SCIP_DECL_CONSCOPY` in cons_orbisack and cons_symresack

- new `idempotent` argument to SCIPgetVarStrongbranchInt() and SCIPgetVarStrongbranchFrac(),
  so that statistics are not updated during the call. Likewise, new `updatecol` and `updatestat` arguments to SCIPcolGetStrongbranch().

- callback `SCIP_DECL_CONSHDLRENFOLP` can now also return SCIP_SOLVELP as *result, which indicates to the SCIP core that the LP relaxation
  should be solved again because the primal feasibility tolerance of the LP has been tightened (using SCIPsetLPFeastol())

### Deleted and changed API methods

- LPI:
  + now for all lp interfaces consistent requirements on SCIP_LPPAR:
    LPITLIM and BARRIERCONVTOL positive or zero; FEASTOL, DUALFEASTOL, LPTILIM strictly positive
  + now projecting SCIP_LPPAR values on feasible values for each lp interface
- Symmetry:
  + removed method SCIPseparateCoversOrbisack() in cons_orbisack.h since the orbitope constraint
    handler has its own implementation of this routine with advanced features now
  + renamed SCIPgetGeneratorsSymmetry() to SCIPgetSymmetry() and removed two arguments
  + extended method SCIPgetSymmetry(): It is possible to access both the original and
    transposed permutations matrix as well as the (independent symmetry) components of a permutation group now.
  + arguments of functions SCIPcreateConsOrbisack(), SCIPcreateConsBasicOrbisack(), SCIPcreateConsOrbitope(),
    SCIPcreateConsBasicOrbitope(), SCIPcreateConsSymresack(), SCIPcreateConsBasicSymresack(), and SCIPcreateSymbreakCons() extended
    by "ismodelcons" to encode whether the constraints are model constraints or not
  + the function SCIPgetSymmetry() no longer accepts the parameter recompute, but has parameter permvarmap as new input
  + removed SCIPgetPermvarsObjSymmetry(), SCIPsetSymmetryComponentblocked(), SCIPgetSymmetryComponentblocked(),
    SCIPgetSyminfoGloballyFixedVars(), SCIPcomputeGroupOrbitsSymbreak, SCIPincludePresolSymmetry(),SCIPincludePresolSymbreak(),
    and SCIPincludePropOrbitalfixing()
- SCIPallowObjProp() and SCIPallowDualReds() are deprecated and replaced by SCIPallowWeakDualReds() and SCIPallowStrongDualReds(), respectively
- Benders' decomposition
  + changed SCIPstoreBenderscutCut() in scip_benders.c to SCIPstoreBendersCut(). Where this function used to take a
    SCIP_BENDERSCUT pointer, it now accepts a SCIP_BENDERS pointer.
  + the functions SCIPsolveBendersSubproblem() no longer accepts the parameter type. The type is not a necessary
    argument for the subproblem solving method.
  + arguments of functions SCIPbendersSolveSubproblemLP(), SCIPbendersSolveSubproblemCIP(), and SCIPbendersOnlyCheckConvexRelax() changed
  - removed SCIPbenderscutGetNAddedCuts() and SCIPbenderscutGetAddedCutData()

- new argument "onlyifcomplete" in SCIPmatrixCreate() to skip matrix creation right after detecting unsupported constraint types

- new argument "threadsafe" in SCIPcopy(), SCIPcopyConsCompression(), SCIPcopyOrig(), SCIPcopyOrigConsCompression and
  SCIPcopyBenders(). This argument must only be set to TRUE if the source and target SCIP instances are to be solved in
  parallel. Setting this argument to TRUE has a performance cost.

- new argument "append" in SCIPsetModifiedDefaultSettingsIpopt()
- functions SCIPclearRelaxSolVals(), SCIPsetRelaxSolVal(), SCIPsetRelaxSolVals(), SCIPsetRelaxSolValsSol(), and SCIPmarkRelaxSolValid()
  receive an additional argument "relax" to store the relaxation handler as creator of the relaxation solution.

- LP:
  - SCIProwGetOriginCons() now returns a SCIP_CONS* instead of a SCIP_CONSHDLR*, use SCIProwGetOriginConshdlr() for the previous behavior
  - SCIPcreateRowCons() and SCIPcreateEmptyRowCons() now expect a SCIP_CONS* instead of a SCIP_CONSHDLR*,
    use SCIPcreateRowConshdlr() and SCIPcreateEmptyRowConshdlr(), respectively, for the previous behavior
  - deprecated SCIPlpfeastol() and SCIPchgLpfeastol(), use SCIPgetLPFeastol() and SCIPsetLPFeastol()

- new parameter "divecontext" for every method that queries statistics for a diveset. The context can be used to distinguish between the dive set
  as single (standalone) heuristic or within Adaptive Diving.
- new parameters "divecontext" and "iterlim" to SCIPperformGenericDivingAlgorithm() to control in which context (single,adaptive) statistics are updated.

- SCIPcopyVars, SCIPcopy, SCIPcopyConsCompression, and SCIPgetVarCopy do not copy variables that are marked as relaxation-only,
  thus it cannot be assumed anymore that each active variable from the master SCIP also has a counterpart in the copy.
  SCIPcopy, SCIPcopyConsCompression, and SCIPcopyConss can now return *valid=TRUE if some non-checked and non-enforced constraints were not copied, e.g.,
  because they involved relaxation-only variables. Thus, a copy is already regarded as valid if all checked or enforced constraints were copied successfully.

- linking constraint handler:
  - changed type of vals argument from int *to SCIP_Real* in SCIPcreateConsLinking() and SCIPcreateConsBasicLinking()
  - SCIPgetIntvarLinking() has been renamed to SCIPgetLinkvarLinking().
  - changed return value of SCIPgetValsLinking() from int* to SCIP_Real*.
  - new method SCIPgetBinvarsDataLinking().

### New API functions

- SCIPallowWeakDualReds() and SCIPallowStrongDualReds() replace the deprecated SCIPallowObjProp() and SCIPallowDualReds(), respectively
- methods have been added to facilitate the transfer of Benders' decomposition cuts between solvers in UG. These include
  SCIPapplyBendersStoredCuts(), SCIPbendersGetNStoredCuts(), SCIPbendersGetStoredCutData() and
  SCIPbendersGetStoredCutOrigData().
- added SCIPisConvexAbspower()
- new functions SCIPsolGetType(), SCIPsolGetRelax(), SCIPsolSetRelax(), SCIPsolSetLPRelaxation(), SCIPsolSetStrongbranch(),
  SCIPsolSetPseudo to set or query the new type attribute of a primal solution. The type attribute gives information
  about the origin of the solution, ie, whether it was created by a relaxation handler,
  by the LP relaxation, by strong branching, by the current pseudo solution, or by a primal heuristic.
  The meaning of the argument 'heur' in all creation methods for primal solutions such as SCIPcreateSol() stays unchanged.
- added SCIProwGetOriginConshdlr(), SCIPcreateRowConshdlr(), SCIPcreateEmptyRowConshdlr()
- new API functions SCIPsetCommonSubscipParams(), SCIPtranslateSubSol(), and SCIPtranslateSubSols() shared by several Large Neighborhood Search heuristics.
- new API function SCIPgetLPDegeneracy() to get two measures for the degeneracy of the current LP
- new API functions SCIPdivesetIsAvailable() to check preconditions of a dive set and SCIPdivesetIsPublic() to check if the dive set can be used
  by other primal heuristics.
- new API functions SCIPcomputeOrbitsSym(), SCIPcomputeOrbitsFilterSym(), SCIPgetPropertiesPerm(), SCIPdetermineBinvarAffectedSym(),
  SCIPdetermineNVarsAffectedSym(), SCIPcomputeComponentsSym(), and SCIPextendSubOrbitope(), SCIPgenerateOrbitopeVarsMatrix() for symmetry computations
- new API functions SCIPvarIsRelaxationOnly() and SCIPvarMarkRelaxationOnly() to query and set, resp., whether a variable is marked as relaxation-only
- new API functions SCIPconshdlrGetNUpdateConss() and SCIPconshdlrGetUpdateConss(), for expert users only
- new API function SCIPgetNConflictDualproofsApplied()
- new API functions SCIPeventGetOldtype() and SCIPeventGetNewtype() for the new event when changing the variable type
- new API function SCIPisConvexConsQuadratic() to check whether a quadratic constraint is convex when a given set of variables would be fixed
- new API functions SCIPgetLPFeastol(), SCIPsetLPFeastol(), and SCIPresetLPFeastol() to get, set, and reset (to the default), respectively, the primal
  feasibility tolerance for the LP relaxation


### Command line interface

### Interfaces to external software

### Changed parameters

- renamed parameter "propagating/orbitalfixing/enableafterrestart" to ".../recomputerestart"
- Parameter "misc/allowdualreds" is now called "misc/allowstrongdualreds"
- Parameter "misc/allowobjprop" is now called "misc/allowweakdualreds"
- changed default values of propagation (new value: 1, old value: 5) and separation frequency (new value: -1, old value: 5) in cons_orbitope.c
- all primal heuristics that use sub-SCIPs are disabled within the heuristics fast emphasis setting
- deleted parameter heuristics/localbranching/useuct, use heuristics/useuctsubscip instead
- changed default value of "presolving/symbreak/detectorbitopes" (new value: TRUE, old value: FALSE)
- extended range of "misc/usesymmetry" (new range: [0,3], old range: [0,2])
- deleted parameter "constraints/orbisack/checkalwaysfeas"
- deleted parameter "constraints/orbitope/checkalwaysfeas"
- deleted parameter "constraints/symresack/checkalwaysfeas"
- deleted parameter "presolving/symmetry/maxgenerators"
- deleted parameter "presolving/symmetry/checksymmetries"
- deleted parameter "presolving/symmetry/displaynorbitvars"
- deleted parameter "presolving/symbreak/conssaddlp"
- deleted parameter "presolving/symbreak/addsymresacks"
- deleted parameter "presolving/symbreak/computeorbits"
- deleted parameter "presolving/symbreak/detectorbitopes"
- deleted parameter "presolving/symbreak/addconsstiming"
- deleted parameter "propagating/orbitalfixing/symcomptiming"
- deleted parameter "propagating/orbitalfixing/performpresolving"
- deleted parameter "propagating/orbitalfixing/recomputerestart"
- changed default value of "heur/coefdiving/freq" (old: 10, new: -1)
- changed default value of "heur/conflictdiving/freq" (old: -1, new: 10)
- changed default value of "heur/conflictdiving/lockweight" (old: 1.0, new: 0.75)
- replaced parameter "numerics/lpfeastol" by "numerics/lpfeastolfactor" to specify which factor should be applied to the SCIP feasibility
  tolerance to initialize the primal feasibility tolerance of the LP solver

### New parameters

- the possibility to define the Benders' decomposition auxiliary variables as implicit integer is provided. This
  behavior is controlled with an additional parameter in the Benders' decomposition framework.
- added parameter benders/<bendersname>/cutcheck to enable the generation of Benders' decomposition cuts during solution
  checking.
- constraints/orbitope/usedynamicprop: the possibility to propagate orbitope constraints by reordering the rows based on the
  branching strategy is provided (only possible for non-model constraints)

- Added parameters branching/midpull and branching/midpullreldomtrig to control by how much to move
  the branching point for an external branching candidate closer to the middle of the candidates domain. The
  default of 0.75 and 0.5, respectively, uses a point that is 75*alpha% closer to the middle of the domain, where
  alpha is the relative width of the candidates domain (width of local domain divided by width of global domain),
  if the latter is below 0.5, and alpha=1.0 otherwise. That is, with the default settings, a branching point is
  chosen closer to the middle of the candidates domain if the variables local domain is still similar to its
  global domain, but is chosen closer to the LP solution if the local domain is much smaller than the global
  domain.

- Added parameter lp/minmarkowitz to set the Markowitz stability threshold (range 0.0001 to 0.9999).
  High values sacrifice performance for stability.

- Added parameters benders/<bendersname>/lnsmaxcalls and benders/<bendersname>/lnsmaxcallsroot to the Benders'
  decomposition core. These parameters limit the number of Benders' decomposition subproblem checks, for the full
  branch-and-bound tree and root node respective, when solving the auxiliary problem of LNS hueristics. These
  parameters only have effect if the lnscheck parameter is set to TRUE.

- Added parameter cons/linear/maxmultiaggrquot to limit the maximum coefficient dynamism of an equation on which
  multiaggregation is performed. This replaces a compiler define of the same name.
  Default value is 1000, smaller values make multiaggregations numerically more stable.
- new global parameter heuristics/useuctsubscip that affects all LNS heuristics using common sub-SCIP parameters

- new parameter branching/relpscost/degeneracyaware to switch degeneracy-aware hybrid branching

- new parameter separation/rapidlearning/checkexec to check whether rapid learning is allowed to run locally
- new parameters separation/rapidlearning/check{degeneracy,dualbound,leaves,nsols,obj} to enable checking the respective feature for local rapid learning
- new parameter separation/rapidlearning/maxcalls to limit the number of rapid learning executions
- new parameter separation/rapidlearning/nwaitingnodes to set the number of waiting nodes before the dual bound is checked
- new parameter separation/rapidlearning/mindegeneracy to set the minimal threshold of degenerate basic-variables
- new parameters separation/rapidlearning/minvarconsratio to set the minimal ratio of unfixed variables in relation to basis size

- new parameters to control the Benders' decomposition two-phase method.
  - constraints/benderslp/depthfreq: after the maxdepth is reached, then the two-phase method will only be called at
    nodes at a depth divisible by depthfreq.
  - constraints/benderslp/stalllimit: after the maxdepth is reached, if there has been no improvement in the dual bound
    for stalllimit number of nodes, then the two-phase method is executed for the next fractional LP solution that is
    encountered.
  - constraints/benderslp/iterlimit: after the root node, only iterlimit fractional LP solutions are used at each node
    to generate Benders' decomposition cuts.

- new parameters for symmetry handling
  - new parameter "propagating/symmetry/maxgenerators"
  - new parameter "propagating/symmetry/checksymmetries"
  - new parameter "propagating/symmetry/displaynorbitvars"
  - new parameter "propagating/symmetry/conssaddlp"
  - new parameter "propagating/symmetry/addsymresacks"
  - new parameter "propagating/symmetry/detectorbitopes"
  - new parameter "propagating/symmetry/addconsstiming"
  - new parameter "propagating/symmetry/ofsymcomptiming"
  - new parameter "propagating/symmetry/performpresolving"
  - new parameter "propagating/symmetry/recomputerestart"
  - new parameter "constraints/symresack/checkmonotonicity"

- new parameter presolving/clqtablefac (default value 2.0) as limit on number of entries in clique table relative to number of problem nonzeros

- new parameter conflict/uselocalrows (default: TRUE) to incorporate locally valid cuts / rows for dual proof analysis

### Data structures

### Build system

- The default value for DFLAGS in the non-cmake buildsystem has changed from -MM to -MMD. This will break the
  generation of depend.* files if that was done by a compiler call that relied on -MM. The new preferred way
  to handle compilation dependencies is to additionally use $(DFLAGS) when compiling the object files (.o) and
  to include the generated .d files in the Makefile, see also "Build system / Makefile" below.

Deleted files
-------------

Unit tests
----------

Testing
-------

Build system
------------

### Cmake

### Makefile

- Removed static object compilation dependency files (depend.*). If using a GCC compatible compiler, then dependency
  files are now dynamically created and updated during build. The new dependency files (*.d) reside next to each object
  file (.o) in the corresponding obj subdirectory.

Fixed bugs
----------

- fix and improve memory handling in symmetry computation
- fix shown number of applied conflicts in solving statistics
- fix wrongly skipping strong branching call and using old information if LP was solved with 0 iterations
- fix minor bug in cut score calculation

Miscellaneous
-------------

- modified display column for memory usage ("mem"), which reports the memory usage most of the time, but shows the creator name
  (heuristic, relaxation handler, LP relaxation, strong branching, pseudo solution) of every new incumbent solution. Together with this change,
  heuristic display characters have been unified to represent the type of the heuristic
  (diving, Large neighborhood search, propagation, etc.), see also type_heur.h.

Known bugs
----------

@page RN60 Release notes for SCIP 6.0

@section RN603 SCIP 6.0.3
*************************

Features
--------

- allow disabling of pricers during solving process

Performance improvements
------------------------

Examples and applications
-------------------------

Interface changes
-----------------

### New and changed callbacks

### Deleted and changed API methods

### New API functions

### Command line interface

### Interfaces to external software

### Changed parameters

- enabling aggressive presolving now activates all available presolving plugins,
  and decreases the presolving/restartfac parameter correctly with respect to default.

- change default value of heuristics/rins/nodesquot to 0.3 (was 0.1), to compensate
  the removal of a hard coded factor of 3.0 in the code without affecting the default behavior
  of the RINS heuristic.

### New parameters

### Data structures

Deleted files
-------------

Unit tests
----------

Testing
-------

Build system
------------

### Cmake

### Makefile

- added support for building against Ipopt >= 3.13

Fixed bugs
----------

- fixed issue in SCIPtightenVar* and SCIPinferVar* that occurs for small bound changes
- fixed rejecting minimal boundchange that changed sign of variable, even though SCIPisLb/UbBetter approved it
- fixed issue in generateCutNonConvex() which is triggered when adding quadratic constraints during the solving process
- fixed bug in freeing the reoptimization data if no problem exists
- fixed bug in SCIPreoptReleaseData() when freeing all stored constraints
- fixed bug when freeing the transformed problem via interactive shell if reoptimization is enabled
- fixed two issues related to (near-)redundant logicor constraints in presolving
- fixed counting of aggregations in XOR constraint handler
- fixed handling of unbounded solutions
- fixed update of LP size information when an LP error occured during probing
- handle special case of variable bound constraints during aggregating variables
- tighten sides of linear constraints before trying to upgrade them to more specialized constraints (knapsack, logic-or etc.) when calling SCIPupgradeConsLinear()
- fixed an issue in repair heuristic in the case of loose (noncolumn) variables
- allow user to correctly set heuristics/alns/(un)fixtol
- fixed an issue in heur_completesol which is triggered during bound widening of unbounded continuous variables
- fixed bug in cons_indicator if addopposite is true
- fixed bug in sepa_disjunctive: treat case that conflictgraph is empty
- added safety check in conversion to rational number to avoid overflow
- fixed bug in interval evaluation with power-operator in certain situations
- fixed behavior of SCIPmatrixCreate() regarding memory management and column generation
- SCIPmatrixCreate() returns complete=FALSE when locks do not add up

Miscellaneous
-------------
- checks in debug mode that clean buffer memory is really clean when being freed are now disabled by default
- don't compute symmetries if reoptimization is enabled
- prefer integral values when fixing an almost-fixed continuous variable in the trivial presolver

Known bugs
----------


@section RN602 SCIP 6.0.2
*************************

Features
--------

- The abspower constraint handler now passes more accurate convexity
  information to the NLP relaxation.

Examples and applications
-------------------------

- added parsing functionality for optcumulative constraints in CIP format

Interface changes
-----------------

### Interfaces to external software

- Updated the Mosek LP solver interface to support Mosek 9.0.

Build system
------------

### Cmake

- new target to 'doc' to build documentation
- ctests now fail if parameter file not found
- add flag STATIC_GMP and improve GMP find module
- remove non-API methods from library (API methods use new macro SCIP_EXPORT)
- increase minimal required CMake version to 3.3
- correct paths and dependency information when installing SCIP

Fixed bugs
----------
- fixed SCIP-Jack presolving bug that could lead to wrong results for Steiner arborescence problems
- fixed wrong unboundedness result in case not all constraints were already in the LP and enforcement was
  skipped because an optimal solution was found
- fixed wrong enforcement of constraints in the disjunction constraint handler
- fixed wrong behavior of concurrent solve ignoring initial solutions
- fixed bug in concurrent solve when problem was already solved in presolving
- aggregate non-artificial integer variable for XOR constraints with two binary variables and delete constraint
- copy the objective offset when copying the original problem
- fixed bug in SCIPlpiGetBInvARow in lpi_cpx using wrong size of resulting vector
- fixed quadratic runtime behavior in sepa_aggregation
- fixed statistics of separators
- improve numerical stability in varbound constraint handler by using double-double arithmetic
- fixed bug in propagation of dual proofs
- fixed bugs that arise for multiaggregated indicator variables by disallowing multiaggregation for them
- improve numerical stability in SCIPcomputeBilinEnvelope* by using double-double arithmetic
- fixed bug related to releasing pending bound changes in tree.c
- set STD FENV_ACCESS pragma to on in code that changes floating-point rounding mode
- disable GCC optimizations in main interval arithmetic code to prevent wrong optimizations
- fixed wrong assert in cons_xor concerning the variable type
- fixed different behavior of SCIPisLbBetter and SCIPisUbBetter between having NDEBUG defined or not
- correctly handle bound disjunctions in symmetry detection
- fixed issue in reliability branching related to the LP error flag not being reset
- fixed treatment of near-infinite bounds in shiftandpropagate's problem transformation
- fixed handling of infinite values in SCIPcomputeHyperplaneThreePoints()
- fixed comparisons of infinite values in heur_intshifting.c and heur_shifting.c
- fixed bug related to updating unprocessed cuts in the cutpool
- fixed bug related to enabling quadratic constraints during `CONSINITLP`
- add missing SCIP_EXPORT for functions used by GCG
- fixed memory leak and wrong initialization for trival cases in cons_symresack.c
- fixed bug with upgrading to packing/partitioning orbitopes
- fixed bug with the status while upgrading in presol_symbreak.c
- fixed wrong stage while clearing the conflict store
- fixed behavior of SCIPfixVar() by setting infeasible pointer to TRUE if fixval lies outside variable domain
- allow tightenVar() in SCIP_STAGE_PROBLEM stage
- fixed bug in cumulative constraint handler when separating the LP solution
- fixed issues with integer overflow in cumulative constraint handler
- fixed bug where the convexity of Benders' decomposition subproblems was checked even when users defined subproblem
  solving methods. Now, as per the documentation, the user must explicitly state whether the subproblem is convex
- fixed wrong indexing in heur_dualval
- fixed issue with basis status in SoPlex LPi

Miscellaneous
-------------

- statistics now output primal/dual bounds if objective limit is reached
- memory check in debug mode is now disabled by default
- message is now provided to the user to inform that automatic Benders' auxiliary variable lower bound computations are
  not activated when user defined subproblem solving methods are present
- corrected documentation of the primalgap in SCIP; describe when it will be infinite

@section RN601 SCIP 6.0.1
*************************

Features
--------

- when using a debug solution every (multi-)aggregation will be checked w.r.t. this solution

Performance improvements
------------------------

- try greedy solution first before solving knapsack exactly using dynamic programming in SCIPsolveKnapsackExactly,
  compute greedy solution by weighted median selection.

Interface changes
-----------------

### Deleted and changed API methods and macros

- The preprocessor macro NO_CONFIG_HEADER now needs to be defined when
  including SCIP header files from a SCIP build or installation that
  has been build via the Makefile-only build system.

- The following preprocessor macros have been renamed:
  WITH_ZLIB to SCIP_WITH_ZLIB, WITH_GMP to SCIP_WITH_GMP, WITH_READLINE
  to SCIP_WITH_READLINE, NO_SIGACTION to SCIP_NO_SIGACTION, NO_STRTOK_R
  to SCIP_NO_STRTOK_R, ROUNDING_FE to SCIP_ROUNDING_FE, ROUNDING_FP to
  SCIP_ROUNDING_FP, ROUNDING_MS to SCIP_ROUNDING_MS. Note, however, that
  the names of macros NO_RAND_R and NO_STRERROR_R have not been changed
  so far.

### New API functions

- SCIPhashmapInsertInt(), SCIPhashmapSetImageInt(), and SCIPhashmapGetImageInt() to use integer values as images in hashmaps

### Command line interface

- warn about coefficients in MPS files with absolute value larger than SCIP's value for infinity

### Changed parameters

- default clock type for timing is now wallclock

Unit tests
----------

- added unit tests for exact knapsack solving and (weighted) median selection algorithms

Build system
------------

### Cmake

- add missing GMP dependency when compiling with SYM=bliss
- add DL library when linking to CPLEX to avoid linker errors
- new config.h header defining the current build configuration, e.g. SCIP_WITH_GMP

Fixed bugs
----------

- fixed handling of weights in cons_sos1 and cons_sos2 (NULL pointer to weights)
- fixed handling of unbounded LPs in SCIP and in several LPIs; added heuristic method to guess solution
- the STO reader is capable of handling scenarios defined using lower case "rhs"
- fixed OPB reader for instances without explicit plus signs
- correct dual solution values for bound constraints
- fixed recognition of variable with only one lock in cons_bivariate, cons_quadratic, and cons_nonlinear
- fixed update of constraint violations in solution repair in cons_bivariate, cons_quadratic, and cons_nonlinear
- print error message and terminate if matrix entries of a column are not consecutive in mps format
- fixed incorrect handling of fixed variables when transfer of cuts from LNS heuristic for Benders' decomposition
- fix returning local infeasible status by Ipopt interface if Ipopt finds problem locally infeasible
- skip attempt to apply fixings in linear constraint handler during solving stage as LP rows cannot change anymore
- fixed bug when reading >= indicator constraints in MPS format
- fix issue with nodes without domain changes if we ran into solution limit in prop_orbitalfixing
- fixed unresolved reference to CppAD's microsoft_timer() function on builds with MS/Intel compilers on Windows
- ignore implications added through SCIPaddVarImplication() that are redundant to global bounds also in the
  special case of an implication between two binary variables; also, use implications instead of cliques in the case
  of a binary implied variable with nonbinary active representative
- fixed bug with aggregated variables that are aggregated in propagation of cons_sos1
- fixed some special cases in SCIPselect/SCIPselectWeighted methods
- relaxed too strict assertion in Zirounding heuristic
- fixed the upgrade routine to XOR constraints: aggregate integer variable if its coefficient has the wrong sign
- fixed handling of nonartificial parity variables when deleting redundant XOR constraints
- earlier deletion of trivial XOR constraints (at most 1 operator left)
- fixed wrong hashmap accesses and added sanity check for the correct hashmap type
- avoid copying of unbounded solutions from sub-SCIPs as those cannot be checked completely
- corrected the output of the first LP value in case of branch-and-price
- fixed possible integer overflow, which led to wrong conclusion of infeasibility, in energetic reasoning of cons_cumulative.c

Miscellaneous
-------------
- do not scale linear constraints to integral coefficients

@section RN600 SCIP 6.0.0
*************************

Features
--------

- new diving heuristic farkasdiving that dives into the direction of the pseudosolution and tries to construct Farkas-proofs
- new diving heuristic conflictdiving that considers locks from conflict constraints
- restructuring of timing of symmetry computation that allows to add symmetry handling components within presolving
- `lp/checkstability` is properly implemented for SoPlex LPI (spx2)
- new branching rule lookahead that evaluates potential child and grandchild nodes to determine a branching decision
- limits on the number of presolving rounds a presolver (maxrounds) or propagator/constraint handler (maxprerounds)
  participates in are now compared to the number of calls of the particular presolving method, not the number of
  presolving rounds in general, anymore
- new miscellaneous methods for constraints that have a one-row linear representation in pub_misc_linear.h
- a Benders' decomposition framework has been added. This framework provides the functionality for a user to solve a
  decomposed problem using Benders' decomposition. The framework includes classical optimality and feasibility cuts,
  integer optimality cuts and no-good cuts.
- add statistic that presents the number of resolves for instable LPs
- new readers for stochastic programming problems in SMPS format (reader_sto.h, reader_smps.h)

Performance improvements
------------------------

- cuts generated from certain quadratic constraints with convex feasible region are now global
- performance improvements for Adaptive Large Neighborhood Search heur_alns.c
  + all neighborhoods now start conservatively from maximum fixing rate
  + new default parameter settings for bandit selection parameters
  + no adjustment of minimum improvement by default
- improved bound tightening for some quadratic equations
- constraint handler checking order for original solutions has been modified to check those with negative check priority
  that don't need constraints after all other constraint handlers and constraints have been checked
- deactivate gauge cuts

Examples and applications
-------------------------

- new example `brachistochrone` in CallableLibrary examples collection; this example implements a discretized model to
  obtain the trajectory associated with the shortest time to go from point A to B for a particle under gravity only
- new example `circlepacking` in CallableLibrary examples collection; this example models two problems about packing
  circles of given radii into a rectangle
- new price-and-branch application for the ringpacking problem
- new stochastic capacitated facility location example demonstrating the use of the Benders' decomposition framework

Interface changes
-----------------

### New and changed callbacks

- added parameter locktype to `SCIP_DECL_CONSLOCK` callback to indicate the type of variable locks

### Deleted and changed API methods

- Symmetry:
  + removed function SCIPgetTimingSymmetry() in presol_symmetry.h since this presolver does not compute symmetries independent
    of other components anymore
  + additional argument `recompute` to SCIPgetGeneratorsSymmetry() to allow recomputation of symmetries

- Random generators:
  + the seed of SCIPinitializeRandomSeed() is now an unsigned int
  + the seed of SCIPsetInitializeRandomSeed() is now an unsigned int and it returns an unsigned int
  + new parameter for SCIPcreateRandom() to specify whether the global random seed shift should be used in the creation of
    the random number generator

- Miscellaneous:
  + additional arguments `preferrecent`, `decayfactor` and `avglim` to SCIPcreateBanditEpsgreedy() to choose between
    weights that are simple averages or higher weights for more recent observations (the previous default).
    The last two parameters are used for a finer control of the exponential decay.
  + functions SCIPintervalSolveUnivariateQuadExpression(), SCIPintervalSolveUnivariateQuadExpressionPositive(), and
    SCIPintervalSolveUnivariateQuadExpressionPositiveAllScalar() now take an additional argument to specify already
    existing bounds on x, providing an entire interval ([-infinity,infinity]) gives previous behavior

### New API functions

- SCIPintervalSolveUnivariateQuadExpressionNegative()
- SCIPvarGetNLocksDownType() and SCIPvarGetNLocksUpType()
- SCIPaddConsLocksType()
- SCIPconsIsLockedTypePos(), SCIPconsIsLockedTypeNeg(), SCIPconsIsLockedType(), SCIPconsGetNLocksTypePos() and SCIPconsGetNLocksTypeNeg()
- SCIPstrncpy(), a safe version of strncpy()

### Changed parameters

- Removed parameters:
  - `heuristics/alns/stallnodefactor` as the stall nodes are now controlled directly by the target node limit within the heuristic
  - `presolving/symmetry/computepresolved` since this presolver does not compute symmetries independent of other components anymore
  - `separating/maxincrounds`

### New parameters

- `lp/checkfarkas` that enables the check of infeasibility proofs from the LP
- `heuristics/alns/unfixtol` to specify tolerance to exceed the target fixing rate before unfixing variables, (default: 0.1)
- `propagating/orbitalfixing/symcomptiming` to change the timining of symmetry computation for orbital fixing
- `lp/alwaysgetduals` ensure that the dual solutions are always computed from the recent LP solve
- `display/relevantstats` indicates whether the small relevant statistics are displayed at the end of solving
- `propagating/orbitalfixing/performpresolving` that enables orbital fixing in presolving
- `presolving/symbreak/addconsstiming` to change the timining of symmetry computation for symmetry handling inequalities
- `propagating/orbitalfixing/enabledafterrestarts` to control whether orbital fixing is enabled after restarts
- `benders/*` new submenu for Benders' decomposition related settings. This includes the settings related to the
  included Benders' decompositions and the general Benders' decomposition settings.
- `benders/<decompname>/benderscuts/*` submenu within each included Benders' decomposition to control the Benders'
  decomposition cuts. The cuts are added to each decomposition separately, so the setting are unique to each
  decomposition.

### Data structures

- new enum `SCIP_LOCKTYPE` to distinguish between variable locks implied by model (check) constraints (`SCIP_LOCKYPE_MODEL`)
  and variable locks implied by conflict constraints (`SCIP_LOCKYPE_CONFLICT`)
- expression interpreter objects are now stored in the block memory

Deleted files
-------------

- removed presolving plugin presol_implfree
- separated scip.c into several smaller implementation files scip_*.c for better code overview; scip.c was removed,
  but the central user header scip.h remains, which contains includes of the separated headers

Fixed bugs
----------

- fixed bug in gcd reductions of cons_linear regarding an outdated flag for variable types
- fixed bug in heur_dualval regarding fixing routine for integer variables
- suppress debug solution warnings during problem creation stage
- fixed check for activated debugging solution in components constraint handler
- fixed potential bug concerning solution linking to LP in SCIPperformGenericDivingAlgorithm()
- fixed reward computation in ALNS on continuous, especially nonlinear, problems
- fixed bug in freeing reoptimization data if problem was solved during presolving
- fixed check of timing in heur_completesol
- fixed wrong propagation in optcumulative constraint handler
- fixed non-deterministic behavior in OBBT propagator
- don't disable LP presolving when using Xpress as LP solver
- fixed possible `NULL` pointer usage in cons_pseudoboolean
- ensured that SCIPgetDualbound() returns global dual bound instead of the dual bound of the remaining search tree
- fixed rare division-by-zero when solving bivariate quadratic interval equation
- use total memory for triggering memory saving mode
- fix parsing of version number in the CMake module for Ipopt
- fixed handling of implicit integer variables when attempting to solve sub-MIP in nlpdiving heuristic
- added workaround for bug when solving certain bivariate quadratic interval equations with unbounded second variable
- fixed bug with releasing slack variable and linear constraint in cons_indicator
- fixed problem when writing MPS file with indicator constraints with corresponding empty linear constraints
- fixed bug in heur_vbound triggered when new variables were added while constructing the LP
- fixed bug with unlinked columns in SCIProwGetLPSolCutoffDistance()

Miscellaneous
-------------

- updated CppAD to version 20180000.0
- remove LEGACY mode, compiler needs to be C++11-compliant

@page RN50 Release notes for SCIP 5.0

@section RN501 SCIP 5.0.1
*************************

Features
--------

- SCIP executable handles the `SIGTERM` signal. If the process receives a `SIGTERM`, SCIP terminates the solution process with a
  new `SCIP_STATUS` code `SCIP_STATUS_TERMINATE` and displays all relevant statistics before exiting.
- add number of conflict constraints found by diving heuristics to statistics
- allow output of lower bounds for visualization
- added symmetry detection for linking constraints

Performance improvements
------------------------

- disable disaggregation of quadratic constraints by changing the default for `constraints/quadratic/maxdisaggrsize` to 1
  (disaggregation can still be very helpful on some instances, but also seems hurtful on others)

- Cuts:
  - increased threshold when to scale up cuts that are generated by nonlinear constraint handlers
  - test additional scaling factors in CMIR cut generation heuristic
  - cleaned up implementation of the cut selection procedure and added new cut quality measure
  - use random tie-breaking in cut selection

Interface changes
-----------------

### New API functions

- new methods SCIPtryTerminate() and SCIPterminated() in scip/interrupt.h for handling of SIGTERM signals.
- new method SCIPselectCuts() to run SCIP's cut selection procedure on a given array of cuts

### Changed parameters

- rename parameter `constraints/orbisack/orbisack/coverseparation` to `constraints/orbisack/coverseparation`

### New parameters

- `visual/displb` that enables output of lower bounds for visualization
- `presolving/symmetry/displaynorbitvars` (whether we display the number of affected variables in the statistics)
- `separating/efficacyfac` to change the weight of the efficacy in cut score calculation
- `separating/dircutoffdistfac` to change the weight of the directed cutoff distance in cut score calculation

### Data structures

- new `SCIP_STATUS` code `SCIP_STATUS_TERMINATE` in scip/interrupt.h for handling of SIGTERM signals.

Unit tests
----------

- expanded unit tests of the lpis
- added check to unit tests that problem is not solved after every change

Fixed bugs
----------

- fixed LP status to unsolved when marking LP to be resolved if objective limit has changed
- copy parameter settings to sub-SCIPs in SCIPcopyLargeNeighborhoodSearch() also when copying only LP rows
- fixed a check for fixed variables in Binpacking example
- generate deprecation warnings when using SCIPaddCut
- fix bug in sepa_gomory if cut is a bound change
- fixed handling of infinite bounds in cons_sos1

- Constraints:
  - fixed bug while scaling linear constraints
  - don't delete conflict constraints that were transformed into model constraints during a restart
  - fixed treatment of variable aggregations in knapsack constraint handler that led to wrong propagations

- LP Interface:
  - fixed LPI status after changing objective in lpi_cpx, lpi_grb, lpi_xprs, lpi_msk
  - fixed and unified asserts in LPIs
  - retrieve interior solution instead of (possibly non-existing) basic solution from mosek after using barrier without crossover in lpi_msk
  - fixed bug with `NULL` pointer handling in LPIs

- Heuristics:
  - fixed wrong cast in LP iteration limit computation in proximity search heuristic
  - fixed check for time limit in heur_nlpdiving
  - improved numerics and fixed stop criterion in zirounding heuristic

@section RN500 SCIP 5.0.0
*************************

Features
--------

- new numerical solution violations get printed when checksol is called
- added analysis of the clique table which identifies possible aggregations via the search for
  strongly connected components and may detect infeasible assignments on the way
- added macros to do computations with a higher precision by using double-double arithmetic
- extended conflict analysis by analyzing dual solutions of boundexceeding LPs
- revised internal debugging mechanism to check against a user given debug solution (debug.h)

- Heuristic:
  - add new heuristic MPEC that solves a MPEC reformulation of a mixed-binary nonlinear problem by regularized NLP reformulations
  - new primal heuristic ALNS that orchestrates eight different LNS heuristics adaptively
    using algorithms for the multi-armed bandit problem
  - three bandit selection algorithms to face sequential decision problems under uncertainty

- Presolving and symmetry:
  - added presol_symmetry.c for computing and storing symmetry information of a MIP
  - added presol_symbreak.c to detect special symmetry structures and to add symmetry handling constraints
  - SCIP can now automatically detect and compute symmetries in MIPs (if a graph automorphism code is linked in)
  - added cons_symresack.c to handle permutation symmetries in a binary programs via inequalities and propagation
  - added cons_orbisack.c to handle special permutation symmetries in a binary programs via inequalities and propagation
  - cons_orbitope.c can now handle full orbitopes as well

- Propagator:
  - added new propagator orbital fixing
  - utilizing linear inequalities to compute stronger linearizations for bilinear terms; the inequalities are computed in
    the OBBT propagator

- Cuts:
  - added API for aggregating rows for generating cuts which uses double-double arithmetic internally
  - added filtering of parallel cuts in the cut pool

- Plugins:
  + added new plugin type `table` for adding user-defined statistics tables
  + new presolving plugin presol_sparsify that tries to cancel nonzero coefficients in linear constraints by adding
    multiples of linear equalities

Performance improvements
------------------------

- use disjoint set to reduce peak memory usage and time to compute of clique table connectedness information
- add and use RESTRICT macro for some pointers
- improved the implementation of SCIPvarGetActiveRepresentatives
- speed-up reverse propagation
- removed bestrelaxsol and directly access relaxation solution instead to decrease overhead when using relaxation handlers
- for fast presolving emphasis, disable use of implications in logicor presolving
- use limit on the total number of nonzeros added to the clique table during the greedyCliqueAlgorithm of cons_knapsack.c
- revised disaggregation of quadratic constraints: the number of created constraints can now be controlled and the
  disaggregated constraints are scaled in order to increase numerical accuracy
- disabled reformulation of products of a binary variable with a linear term that does not solely involve binary variables
- speed up creation of LP in the computation of relative interior points
- improved dual ray analysis
- drop events of disabled linear constraints to reduce event processing effort

- Separation:
  - new implementation of zerohalf separator
  - enabled cutting plane separation in the tree
  - improved cut selection and management
  - improved cut post-processing: apply coefficient tightening, enforce maximal dynamism

- Heuristics:
  - improved selection of rows in CMIR aggregation heuristic
  - generate lifted flowcover cuts in CMIR cut generation heuristic
  - faster implementation of CMIR cut generation heuristic
  - use LP solution polishing during probing and diving mode to activate it during many primal heuristics; remains disabled
    during strong branching and OBBT
  - improved versions of the clique and variable bound pre-root heuristics that are often able to fix many more variables

Interface changes
-----------------

### New and changed callbacks

- New types:
  - added new abstract selection algorithm `SCIP_BANDIT` together with callbacks
  - added new types for symmetry handling

- LP interface:
  - dropped NLP termination status `SCIP_NLPTERMSTAT_UOBJLIM`

- NLP callbacks:
  - added parameter `objval` to `SCIP_DECL_NLPIGETSOLUTION` for returning the optimal objective value (can be set to `NULL`)

- Separation callbacks:
  - added parameter `allowlocal` to `SCIP_DECL_SEPAEXECLP` and `SCIP_DECL_SEPAEXECSOL` to switch generation of locally valid cuts
  - added parameter `dstatssize` to `SCIP_DECL_NLPIDELVARSET` and `SCIP_DECL_NLPIDELCONSSET`

### Deleted and changed API methods

- Branching rules:
  - removed parameter `allowaddcons` from SCIPselectVarPseudoStrongBranching(), SCIPselectVarStrongBranching(), and
    SCIPincludeBranchruleRelpscost()

- Constraint Handlers:
  - generalized SCIPcreateConsOrbitope() and SCIPcreateConsBasicOrbitope() method to three orbitope types (full, partitioning, packing)

- Cutting plane separation methods:
  - changed function signature of SCIPcalcMIR()
  - changed function signature of SCIPcalcStrongCG()
  - new method SCIPaddRow() to replace deprecated SCIPaddCut()
  - removed parameter `scaling` from SCIPgetRowprepViolation()
  - added parameter `allowlocal` to SCIPseparateSol()

- LP interface:
  - replaced LP parameters `SCIP_LPPARAM_LOBJLIM` and `SCIP_LPPARAM_UOBJLIM` by `SCIP_LPPARAM_OBJLIM`

- NLP interface:
  - SCIPnlpStatisticsCreate() and SCIPnlpStatisticsFree() now require a pointer to blockmemory as parameter
  - added parameter `objval` to SCIPnlpiGetSolution() of NLPIs for returning the optimal objective value (can be set to `NULL`)
  - added parameter `varnameslength` to SCIPexprParse()
  - added parameter `dstatssize` to SCIPnlpiDelVarSet() and SCIPnlpiDelConsSet()
  - added modifier const to `exprtree` parameter of SCIPnlpiChgExprtree()

- Primal heuristics:
  - SCIPheurPassIndicator() has a new parameter which allows to pass the objective of the solution

- Relaxator methods:
  - added parameter `includeslp` to SCIPmarkRelaxSolValid(), SCIPsetRelaxSolVals() and SCIPsetRelaxSolValsSol();
  - removed parameter `includeslp` from SCIPrelaxCreate() and SCIPincludeRelax()
  - removed functions SCIPrelaxIncludesLp() and SCIPrelaxSetIncludesLp()
  - replaced method SCIPgetRelaxFeastolFactor() by SCIPrelaxfeastol() and added SCIPchgRelaxfeastol()

- Misc:
  - changed return type of SCIPcliqueGetId() from `int` to `unsigned int`
  - SCIPsolveParallel() is deprecated; use SCIPsolveConcurrent() instead
  - removed SCIPvarGetCliqueComponentIdx(); the connectedness information of the clique table is now stored as a
    `SCIP_DISJOINTSET` member of the clique table and cannot be publicly accessed
  - added parameter `copytables` to SCIPcopyPlugins()
  - SCIPsolveParallel() has been deprecated, use the new method SCIPsolveConcurrent() instead
  - allowed SCIPgetNConss() in stage `SCIP_STAGE_INITSOLVE`

### New API functions

- SCIPaddRow() to replace deprecated SCIPaddCut()
- methods to display linear constraint classification types; use SCIPclassifyConstraintTypesLinear()
  after reading a problem to classify linear constraint types
- public methods SCIPvariableGraphBreadthFirst() and SCIPvariableGraph{Create,Free}() to
  perform breadth-first search on the variable constraint graph used by the GINS and ALNS heuristics
- SCIPsetProbingLPState() to install given LP state and/or norms at the current probing node
- SCIPbranchcandGetLPMaxPrio() and SCIPbranchcandGetExternMaxPrio() to query the maximal branching priority of given
  branching candidates; also added SCIPbranchcandGetNPrioLPCands() to access the number of LP candidates with this priority.
- SCIPupdateSolIntegralityViolation(), SCIPupdateSolBoundViolation(), SCIPupdateSolLPRowViolation(),
  SCIPupdateSolConsViolation() and SCIPupdateSolLPConsViolation() for updating numerical solution violations, as well as
  SCIPactivateSolViolationUpdates() and SCIPdeactivateSolViolationUpdates() for activating/deactivating violation updates globally
- SCIPsetSubscipDepth() to set the depth of SCIP as a copied subproblem during problem stage
- SCIPdivesetGetNSols() to query the number of found solutions from a diveset.
- SCIPnextafter() that wraps different nextafter methods to return the next representable value after a given value
- SCIPlinConsStats{Create,Free,GetTypeCount,GetSum}() and SCIPprintLinConsStats() to work with linear constraint classification through the C API
- SCIPgetRowNumIntCols() that returns the number of integer columns in a row
- SCIPsetSlackVarUb() to control upper bound of slack variable in cons_indicator

- Data structures:
  - methods SCIPrandomCreate() and SCIPrandomFree() are no longer public and should be replaced by SCIPcreateRandom() and
    SCIPfreeRandom(), respectively (the new methods respect the global parameter `randomization/randomseedshift` automatically)
  - methods SCIPdigraphCreate() and SCIPdigraphCopy() are no longer public and should be replaced by SCIPcreateDigraph() and
    SCIPcopyDigraph(), respectively, which receive a \SCIP argument and are more robust towards future interface changes

- Bilinear:
  - SCIPgetAllBilinearTermsQuadratic() to access data of all existing bilinear terms in quadratic constraints
  - SCIPaddBilinearIneqQuadratic() to propose an inequality with two variables that appear in a bilinear term
  - SCIPcomputeBilinEnvelope{1,2}() to compute a linearization of a bilinear term when considering at most two linear inequalities

- Clique:
  - SCIPcliqueGetIndex() which returns the unique identifier for the given clique
  - SCIPgetNCliquesCreated() which returns the number of cliques created so far

- Cutting plane separation methods:
  - SCIPisCutNew() that returns whether a cut is already present in the global cut pool
  - SCIPgetSepaMinEfficacy() to access separating/minefficacy(root)

- Interfaces:
  - interface methods to create and use bandit algorithms implemented as SCIP core plugins
  - interface methods for aggregating rows and computating MIP cuts, see cuts.h
  - interface method SCIPsetRandomSeed() to (re)set a random number generator seed

### Command line interface

- new interactive shell functionality to display linear constraint classification types;
  use `display linclass` after reading a problem to classify linear constraint types
- new command line parameter `-r` to pass a nonnegative integer as random seed.

### Interfaces to external software

- added interface to the NLP solver WORHP
- added interface to the NLP solver FilterSQP
- added interface to graph automorphism algorithms in `src/symmetry/` (initially only to BLISS)
- unify handling of objective limit in LPIs by replacing LPI parameters `SCIP_LPPAR_LOBJLIM` and `SCIP_LPPAR_UOBJLIM` by
  `SCIP_LPPAR_OBJLIM`
- dropped support for MOSEK < 7.0.0.0

### Changed parameters

- changed and removed several parameters for zerohalf separator
- replaced `constraints/quadratic/disaggregate` by `constraints/quadratic/maxdisaggrsize` to bound
  the total number of created constraints when disaggregating a quadratic constraint
- new value 3 for parameter `lp/solutionpolishing` to enable LP polishing only during probing and diving mode
- parameter `conflict/useboundlp` has new values `d` (only dual solution analysis) and `b` (both, conflict and dual solution analysis)

- Heuristics:
  - fixed typo `heuristics/completesol/maxunkownrate` has changed to `heuristics/completesol/maxunknownrate`
  - replaced parameter `heuristics/{clique,vbounds}/minfixingrate` by `heuristics/{clique,vbounds}/minintfixingrate` and
    `heuristics/{clique,vbounds}/minmipfixingrate`, which check the fixing rate before LP solving and after sub-MIP presolve

- Separating:
  - parameter `separating/maxstallrounds` only applies to nodes in the tree (not the root node, anymore); use the new
    parameter `separating/maxstallroundsroot` for the root node
  - moved parameters for flowcover and cmir separators to `separating/aggregation`

- Removed parameters:
  - `constraints/{abspower,bivariate,nonlinear,quadratic,soc}/scaling`
  - `constraints/{abspower,bivariate,quadratic,nonlinear}/mincutefficacysepa`
  - `constraints/{abspower,bivariate,quadratic,nonlinear}/mincutefficacyenfofac`
  - `constraints/soc/minefficacy`
  - `conflict/usemir`
  - `conflict/prefermir`
  - `heuristics/clique/{multiplier,initseed}`
  - `separating/feastolfac`
  - `separating/orthofac`
  - `separating/cgmip/allowlocal` (use parameter passed to separation callback instead)
  - `separating/{gomory,strongcg}/maxweightrange`

### New parameters

- `conflict/prefinfproof` (prefer infeasibility proof to boundexceeding proof)
- `conflict/sepaaltproofs`
- `constraints/indicator/maxsepanonviolated` to stop separation after separation of non violated cuts
- `constraints/orbisack/coverseparation` (whether orbisack cover inequalities should be separated)
- `constraints/orbisack/orbiSeparation` (whether facet defining inequalities for orbisack should be separated)
- `constraints/orbisack/coeffbound` (maximal value of coefficients in orbisack facet inequalities)
- `constraints/orbisack/checkpporbisack` (check whether orbisacks can be strengthened by packing/partitioning constraints)
- `constraints/orbisack/checkalwaysfeas` (whether conscheck returns always `SCIP_FEASIBLE`)
- `constraints/orbitope/checkpporbitope` (check packing/partitioning orbitopes)
- `constraints/orbitope/sepafullorbitope` (separate full orbitopes)
- `constraints/orbitope/checkalwaysfeas` (whether conscheck returns always `SCIP_FEASIBLE`)
- `constraints/quadratic/{usebilinineqbranch,minscorebilinterms,bilinineqmaxseparounds}`
- `constraints/quadratic/disaggrmergemethod` to change the strategy of how to merge independent blocks of quadratic constraints
- `constraints/quadratic/mincurvcollectbilinterms` to change the minimal curvature of constraints
  to be considered when returning bilinear terms to other plugins
- `constraints/quadratic/binreformbinaryonly` to disable reformulation of products of binary and non-binary variables
- `constraints/symresack/ppsymresack` (check whether symresacks can be strengthend by packing/partitining constraints)
- `constraints/symresack/checkalwaysfeas` (whether conscheck returns always `SCIP_FEASIBLE`)
- `expbackoff` to all separators which increases the frequency exponentially over the depth in the tree
- `heuristics/completesol/{beforepresol,maxlpiter,maxcontvars}`
- `heuristics/{clique,vbounds}/maxbacktracks` to limit the number of backtracks in the fix-and-propagate phase
- `heuristics/{clique,vbounds}/uselockfixings` to enable fixing of additional variables based on variable locks
- `heuristics/vbounds/{feasvariant,tightenvariant}` to specify the fixing variants used by the vbounds heuristic
- `lp/refactorinterval` to change the refactorization interval of the LP solver
- `misc/debugsol` to specify a debug solution that should be checked during the solve
- `misc/usesymmetry` to determine whether symmetry handling should be used
- `presolving/symbreak/conssaddlp` (whether symmetry handling inequalities should be added to the LP)
- `presolving/symbreak/addsymresacks` (whether symresacks should be used to handle symmetries)
- `presolving/symbreak/computeorbits` (whether symmetry orbits should be computed)
- `presolving/symbreak/detectorbitopes` (whether it should be checked if some symmetries can be handled by orbitopes)
- `presolving/symmetry/computepresolved` (Whether symmetries are computed after presolving)
- `presolving/symmetry/maxgenerators` (maximal number of generators generated by symmetry detection)
- `presolving/symmetry/checksymmetries` (whether validity of computed symmetries should be verified)
- `propagating/obbt/{itlimitfactorbilin,minnonconvexity,createbilinineqs}`
- `propagating/vbounds/minnewcliques` to specify the minimum number of new cliques to trigger another clique table analysis
- `propagating/vbounds/{maxcliquesmedium,maxcliquesexhaustive}` to limit the number of cliques relative to the
  number of binary variable for performing clique table analysis
- `separating/maxincrounds`
- `separating/maxlocalbounddist`, `separating/maxcoefratio` and `separating/intsupportfac`

### Data structures

- new type `SCIP_Shortbool` (equal to uint8_t) for storing Boolean values in a more compact manner
- new disjoint set data structure `SCIP_DISJOINTSET` to incrementally update connectedness information for a graph on nodes {0,...,n-1}
- new red black tree data structure defined in `src/scip/rbtree.{c,h}`
- new object `SCIP_LINCONSSTATS`, see type_cons.h, to work with linear constraint classification through the C API
- added new type `SCIP_TABLE` together with callbacks to output SCIP statistics

Unit tests
----------

- added several tests for the LP interface
- added tests that cover nonempty linear constraint classification types
- added tests for the double double arithmetic, the new red black tree data structure, the nlpi, obbt, interval arithmetics,
  symmetry computation, objective function changes in probing, computing envelopes of bilinear function, relaxation enforcement

Build system
------------

- added interface to the NLP solver WORHP; set `WORHP=true` in order to link to WORHP
- added interface to the NLP solver FilterSQP; set `FILTERSQP=true` in order to link to FilterSQP

### Cmake

- added support for sanitizers in debug mode and options SANITIZE_ADDRESS, SANITIZE_MEMORY, SANITIZE_UNDEFINED, SANITIZE_THREAD
- added option SYM to specify which graph automorphism package (bliss, none) should be used, if available
- disable non-standard compliant floating point optimizations in combination with intel compilers
- improve Visual Studio compilation
- only accept IPOPT version 3.12.0 or higher
- preserve correct rpath in library (e.g. path to libipopt) when installing

### Makefile

- new flag `DEBUGSOL={true,false}` to enable checks against a user given debug solution
- added flag SYM to specify which graph automorphism package (bliss, none) should be used
- default value for ZIMPL in the Makefile is now `false`

Fixed bugs
----------

- fix wrong statistic display of diving leaf solutions
- fixed order of SCIPcalcCliquePartition() in corner case where no cliques are available
- fix treatment of infinite lower bound in proximity objective cutoff
- fixed minor issue in expression graph simplification

- Separator:
  - fix linear knapsack relaxation during separation if a binary variable does not have a solution value in [0,1].
  - fixed potential ressource leaks in SCIPsolveLinearProb(), expr.c, sepa_eccuts, cons_cumulative.c, cons_nonlinear.c
  - fixed bug in cons_orbitope.c, where wrong terminating index in separation of SCIs was used
  - fixed wrong mapping of permuted basis indices in gomory separator
  - fixed integer objective separator for objective scales < 1

- Presolver:
  - fixed numerical issues in boundshift presolver when aggregating integer variables
  - fixed aggregation of variables in boundshift presolver that contain large variable bounds

- Heuristic:
  - fixed bug in feasibility pump heuristic when switching on the `usefp20` parameter
  - fixed handling of LOOSE variables in locks heuristic
  - fixed creation of conflicts in clique heuristic for incomplete LPs

- Constraints:
  - fixed bug in mps reader. Reader now prints `OBJSENSE` section and tries to generate unique names of constraints
  - fixed upgrade to a varbound constraint if abspower constraint contains a multi-aggregated variable
  - fixed several bugs related to hashing of constraints/rows in cutpool.c and cons_linear.c
  - fixed registration of almost fixed nonlinear variables in abspower constraints

- Propagator:
  - fixed releasing of variables in the genvbounds propagator in case the problem could be solved during presolving of a restart
  - fixed numerical issues in bound widening of variable bound constraint handler and vbound propagator during conflict analysis

@page RN40 Release notes for SCIP 4.0

@section RN401 SCIP 4.0.1
*************************

Features
--------

- added parsing functionality to cardinality constraint handler for CIP format
- allow to relax objective limit in reoptimization in presolved stage
- suppress excessive printing about numerical troubles in LP on default verblevel (high)

Performance improvements
------------------------

- only accept passed improving solutions in heur_indicator
- add and use RESTRICT macro for some pointers
- sorting of parents and children for some expression types is now independent of memory layout

- Constraints:
  - widened a bottleneck in simplifying long signomial sums in a nonlinear constraint
  - unified and extended code that improves numerics of cuts generated by nonlinear constraint handlers

- Separation:
  - stop separation in cons_indicator after maxsepanonviolated many non violated separated cuts
  - improve choice of variable to enter support in separation of cons_indicator

Interface changes
-----------------

### New API functions

- SCIPvalidateSolve() to compare solving result with an external primal and dual reference value
- SCIPisObjChangedProbing() to check whether the objective function has changed during probing mode
- SCIPgetDualSolVal() to get the dual solution value of a constraint
- SCIPisLPPrimalReliable() and SCIPisLPDualReliable() to check whether the current primal / dual LP solution
  were successfully checked for feasibility

### Command line interface

- New option in the interactive shell to validate the solution against an external primal and dual reference value
- added command line option `-o` and command `validatesolve` in interactive shell
  to validate the solution against an external primal and dual reference value.

### Interfaces to external software

- Updated and new interfaces to Mosek 8.1, GAMS and Gurobi
- new LP interface to Glop (Google OR tools); CMake only

### Changed parameters

- renamed parameter `heuristics/completesol/maxunkownrate` to `heuristics/completesol/maxunknownrate`

Testing
-------

- add options to make test target (see Makefile section)

Build system
------------

### Cmake

- New CMake build system alongside the usual Makefile setup

### Makefile

- added make options for specifying EXECUTABLE and OUTPUTDIR variables for the make test target

Fixed bugs
----------

- fixed unintended behavior of interrupt signal handler inside SCIP copies
- fixed uninitialized values in SCIP's digraph data structure after calling SCIPdigraphResize()
- fixed issue related to SCIPcreateFiniteSolCopy() not being able to remove all infinite fixings
- fixed issue in SCIPcopyLimits() w.r.t. soft time limit
- fixed bug in dynamic resizing of hashtables and hashmaps
- added workaround for bug in primal simplex of cplex 12.7.1.0 occuring when attempting to solve LPs without rows without presolving
- fixed bug in binpacking example that might have led to doing the same branching several times
- fixed memory issue in binpacking example
- in GAMS writer, forbid also various parenthesis characters in gams symbol names
- added missing definition of `SCIP_UNUSED` in memory.h if def.h is not included
- treat reopt bugs: Avoid numerical problems with changing objective; fix check for changed objective
- fixed reading issue in mps reader: integer variables fixed to 0 or 1 are treated as binaries now,
  allowing to use them as indicator variables
- afternode heuristics are now called even if the node limit was reached and the solving process will be stopped
  after the current node
- fixed bug when activating probing mode with a non-empty separation storage

- LP interfaces:
  - fixed guard against using old Gurobi versions in lpi_grb.c: Gurobi 7.5 was not permitted
  - fixed wrong handling of unboundedness status in lpi_grb.c
  - fixed wrong handling of row basis status in lpi_grb.c

- Propagator:
  - fixed bug in shift and propagate--variable information with a negation transformation is correctly reset after backtracking
  - fixed bug in genvbounds propagator when applying a restart after the root node

- Constraints:
  - fixed bug in varbound coefficient tightening: if a varbound constraint only contained one variable afterwards,
    it may have been deleted without applying the induced bound, if the change was too small, this is now forced
  - fixed potential wrong locks update after a varbound constraint became redundant in coefficient tightening
  - fixed potentially wrong cleanup of fixed variables in nonlinear constraint handler
  - fixed memory leak in OSiL reader when using SOS constraints

- Solution:
  - improved handling of infinite values in a primal solution in quadratic and nonlinear constraints
  - fixed bug in computing violation and cut for certain nonlinear constraints when LP solution is slightly out of bounds
  - fixed debug solution check that appeared in probing mode when the objective function has changed
  - relaxed a too strong assert concerning solutions close to the objective limit

@section RN400 SCIP 4.0.0
*************************

Features
--------

- Introduced support for partial or infeasible user solutions, which SCIP tries to complete/repair heuristically
- implemented linear time methods for (weighted) median selection for joint arrays of various types
- added adaptive solving behavior of SCIP based on solving phases and heuristic transitions, if enabled via `solvingphases/enabled`
- can now solve relaxations within probing
- in case of multiple relaxators the best solution is saved instead of the last one
- added write callback for reader_bnd
- added possibility to use a reference value for advanced analysis of the tree search. If a finite reference value
  (an objective value in original objective space) is passed via misc/referencevalue, SCIP keeps track of the
  number of nodes exceeding the reference value and the number of early backtracks -- path switches in the tree when
  a child node with lower bound smaller than the reference value was available.
- added reading capabilities for partial solutions with extension *.mst
- new global shift off all random seeds (randomization/randomseedshift) and unification of all existing random seeds
- use new macros SCIPdebugMsg(), SCIPsetDebugMsg(), SCIPstatDebugMsg() at all places where it makes sense
- new random number generator in pub_misc.h
- add check whether variables have been released when freeing SCIP
- a print callback can now be specified for user expressions

- LP Solutions:
  - will now enforce relaxation solution instead of lp or pseudosolution if lowerbound is better and the whole lp is included in the relaxation
  - new feature solution polishing to improve integrality of LP solutions

- Constraints:
  - new constraint handler for cardinality constraints
  - added interval-evaluation of sine and cosine
  - allow to create constraints of constraint handlers that don't need constraints
  - New constraint handlers cardinality and components

- Conflicts:
  - implement a storage for conflicts to have more control over active conflicts
  - Improved conflict analysis through central conflict pool and dual ray analysis for primal infeasible LPs; can now analyze dual
    unbounded rays of primal infeasible LPs

- Presolving:
  - New presolvers that disaggregate SOC constraints and reformulate QP's by adding KKT conditions
  - new presolving step for variables contained in a single quadratic constraint with proper square coefficients
  - add new presolving step to disaggregate second order cone constraints
  - new presolving method presol_qpkktref to add the KKT conditions of a QP
  - implemented and extended stuffing presolving in linear constraint handler
  - new components constraint handler which replaces the components presolver; it searches for independent subproblems
    and solves small ones as sub-SCIPs during presolve, larger ones are solved alternatingly during the main solving process
  - new presolving timing FINAL: presolving methods with this timing are only called once after all other presolvers with timings
    FAST, MEDIUM and EXHAUSTIVE are finished; during this timing only reductions are allowed that are self-contained, e.g.,
    fixing all variables and deleting all constraints of an independent component; note that reductions found in this timing
    do not trigger a new presolving round

- Separation and Cuts:
  - can now separate perspective cuts for indicator constraints
  - add sepa_convexproj, a separator which projects onto convex relaxation and build gradient cuts at the projection
  - add sepa_gauge, a separator which computes an interior point of a convex relaxation and performs a binary search in the segment joining
    the interior point and the point to separate until it finds a point in the boundary of the feasible region where to build a gradient cut
  - changed handling of coupling constraints in cons_indicator; the cuts will not be added to the pool, but are separated by default
  - concurrent solving mode that allows to run multiple SCIP instances, that share solutions and global variable bounds, in parallel
  - Revised pseudo random number generation and introduced central random seed for all plugins

- Heuristics:
  - new Graph induced neighborhood search (GINS) primal heuristic that uses neighborhoods
    based on distances in the variable constraint connectivity graph.
    In addition, the heuristic supports a rolling horizon-like procedure to solve auxiliary problems
    for neighborhoods with increasing distance from the starting neighborhood.
  - new primal heuristic LP face that tries to find an integer solution inside the optimal LP face.
  - new heuristic that tries to complete partial solutions
  - the subnlp heuristic now gives ownership of a found solution to the heuristic that constructed the starting point, if any;
    as a consequence, MIP heuristics may now be shown more frequently for having found a solution when solving MINLPs, even
    though the solutions required an additional NLP solve

- Propagator:
  - add prop_nlobbt, a nonlinear optimization-based bound propagator solving two convex NLP relaxations for each variable
  - nodes can now be postponed; currently, this can only be triggered by BEFORELP propagation callbacks

- Statistic:
  + Extended statistic output displayable via the interactive shell
  + new statistic computed: `Root LP Estimate` that shows the root LP best-estimate with every pseudo-cost update
  + added leaf statistics about LP objective limit|feasible|infeasible leaves to the statistics output and
    to the callable library: SCIPgetNObjlimLeaves(), SCIPgetNFeasibleLeaves(), SCIPgetNInfeasibleLeaves()
  + next to the number of found solution, also the number of new best solutions is now printed for each heuristic
    (and relaxation solutions) in the statistics in the `Primal Heuristic` section.

Performance improvements
------------------------

- Extended the presolving timings by an additional timing FINAL for self-contained reductions
- Randomized tie-breaking in different parts of the code to reduce performance variability
- use connectedness information of the clique table to speed up the clique partitioning algorithm
- knapsack approximation algorithms use linear-time weighted median selection instead of sorting
- improved greedy solution in SCIPsolveKnapsackApproximatelyLT() for the flow cover separation
- reduce performance variability by using random numbers as tie-breaker for external branching candidates

- Heuristics:
  - adjusted most Large Neighborhood Search heuristics such that they collect their variable fixings first in an array,
    and only create and populate a sub-SCIP if enough variables will be fixed.
  - reduce performance variability by using a small perturbation in the undercover heuristic
  - 1-opt heuristic can now be repeatedly executed as long as new incumbents are found

- Constraints:
  - Improved and extended stuffing inside of linear constraint handler
  - Changed handling of coupling constraints in cons_indicator
  - SCIP supports constraint compression for problem copies; constraint compression denotes the immediate
    removal of fixed variables from constraint data at creation time to reduce memory requirements.

- Propagation:
  - rewrote the propagate-and-cut-and-price loop so that successful propagations with DURINGLPLOOP timing, bound changes found by separation,
    and new primal solutions now trigger a new round of node solving, starting with propagation; improved tuning of propagation and heuristic timings
  - tuned propagation methods of several constraint handlers
  - make more use of SCIPmarkConsPropagate() to mark constraints for propagation and improved the internal handling of marked constraints
  - improve propagation of absolute-value expression in the case that the sign of the argument is fixed

Interface changes
-----------------

### New and changed callbacks

- Concurrent SCIP:
  - extended interface to support concurrent solving mode

- Constraint Handlers:
  - new optional callback `CONSENFORELAX` to enforce a relaxation solution, see \ref CONS
  - `CONSINITLP` callback now has a new parameter `infeasible`, which is a pointer to store whether infeasibility
    was detected while building the initial LP relaxation

### Deleted and changed API methods

- setting a parameter to a non-valid value now produces an error message instead of a warning
- bound reader uses angle bracket around variable names
- the parameters of SCIPlpiChgObj(), SCIPlpiSetBase(), SCIPlpiSetState(), SCIPlpiSetNorms() have been declared as const
- SCIPapplyHeurSubNlp() can now return the solution found by the sub-NLP heuristic

- Random:
  - methods SCIPrandomGetInt() substitutes SCIPgetRandomInt() (marked to be deprecated)
  - methods SCIPrandomGetReal() substitutes SCIPgetRandomReal() (marked to be deprecated)
  - methods SCIPrandomPermuteArray() substitutes SCIPpermuteRandomArray() (marked to be deprecated)
  - methods SCIPrandomPermuteIntArray() substitutes SCIPpermuteRandomIntArray() (marked to be deprecated)
  - method SCIPrandomGetSubset() substitutes SCIPgetRandomSubset() (marked to be deprecated)

- Conflict Analysis:
  - added parameters `conftype` and `iscutoffinvolved` to SCIPinitConflictAnalysis()
    that indicate the type of the conflict and whether the current cutoff bound is used or not

- Constraint Handlers:
  - added parameter `infeasible` to SCIPinitlpCons()

- Copying:
  - added parameters `fixedvars`, `fixedvals`, `nfixedvars` to SCIPcopyVars()
  - added parameters `fixedvars`, `fixedvals`, `nfixedvars` to SCIPcopyOrigVars()
  - renamed parameter `success` to `valid` in SCIPgetConsCopy()

- Hashmap and Hashtable:
  - removed function SCIPcalcHashtableSize() since not required anymore for `SCIP_HASHTABLE` and `SCIP_HASHMAP`
  - based on the initial size `SCIP_HASHTABLE` and `SCIP_HASHMAP` choose an appropriate size internally to allow insertion of that
    many elements without resizing
  - `SCIP_MULTIHASH` behaves like the old `SCIP_HASHTABLE` and SCIPcalcMultihashSize() should be used as replacement for
    SCIPcalcHashtableSize()

- Nonlinear Relaxation:
  - added parameter `curvature` to SCIPcreateNlRow()

- Parameters:
  - the following new methods return a bool indicating whether the given value is valid for the parameter instead of printing a warning
    message and returning an error code if the value is invalid
    - renamed method SCIPcheckBoolParam() to SCIPisBoolParamValid()
    - renamed method SCIPcheckLongintParam() to SCIPisLongintParamValid()
    - renamed method SCIPcheckCharParam() to SCIPisCharParamValid()
    - renamed method SCIPcheckStringParam() to SCIPisStringParamValid()
    - renamed method SCIPcheckRealParam() to SCIPisRealParamValid()
  - in param.c/h: the new methods return a bool whether the given value is valid for the parameter instead of printing a warning message
    and returning an error code if the value is invalid
    - rename SCIPparamCheckBool() to SCIPparamIsValidBool()
    - rename SCIPparamCheckString() to SCIPparamIsValidString()
    - rename SCIPparamCheckChar() to SCIPparamIsValidChar()
    - rename SCIPparamCheckLongint() to SCIPparamIsValidLongint()

- Primal Heuristics:
  - added parameter `initialseed` to SCIPcreateDiveset()
  - introduced new type `SCIP_HEURTIMING` for primal heuristic timing masks
  - changed type of parameter `timingmask` from unsigned int to `SCIP_HEURTIMING` in SCIPincludeHeur(), SCIPincludeHeurBasic()

- Relaxators:
  - new parameter `includeslp` for SCIPincludeRelax() and SCIPincludeRelaxBasic()
    to indicate whether relaxation includes all linear rows and can be enforced

- Reoptimization:
  - rename method SCIPgetReopSolsRun() to SCIPgetReoptSolsRun()

- Solutions:
  - added parameter `completely` to SCIPtrySol(), SCIPtrySolFree(), SCIPcheckSol() to check all constraints when
    printing violations

- Variables:
  - removed SCIPvarGetLbAtIndex() and added SCIPgetVarLbAtIndex()
  - removed SCIPvarGetUbAtIndex() and added SCIPgetVarUbAtIndex()
  - removed SCIPVarGetBdAtIndex() and added SCIPgetVarBdAtIndex()
  - removed SCIPvarWasFixedAtIndex() and added SCIPgetVarWasFixedAtIndex()
  - Removed method SCIPvarGetNBinImpls()

### New API functions

- added functions for concurrent solving mode (see concurrent.h, concsolver.h)
- SCIPcreateNlpiProb(), SCIPupdateNlpiProb() and SCIPaddNlpiProbRows() to create and update a nonlinear relaxation
- SCIPgetNObjlimLeaves(), SCIPgetNFeasibleLeaves(), SCIPgetNInfeasibleLeaves() for statistics output
  about LP objective leaves
- SCIPcheckCopyLimits() which can be used to check that enough time and memory is left to run a sub-SCIP after
  subtracting time and memory used by the main-SCIP and SCIPcopyLimits() which copies these limits accordingly and disables
  all other limits (need to be set by the plugin, if needed)
- SCIPcopyLargeNeighborhoodSearch() in heuristics.h that supports compressed copying and two kinds of problem copy: the MIP-relaxation or
  a 1-1 problem copy (by copying the constraints and not the LP relaxation)
- SCIPsolveProbingRelax() to solve a relaxation within probing
- SCIPgetLastStrongbranchingLPSolstat() to query the LP statuses after strong branching on a variable
- SCIPinitializeRandomSeed()
- SCIPswapReals() to swap two real values
- SCIPgetNNZs() to get the number of active non-zeros in the transformed/presolved problem

- Debug Messages:
  - SCIPprintDebugMessage(), SCIPsetPrintDebugMessage(), SCIPstatPrintDebugMessage() that output debug messages and also print the
    subscip depth; the first two output via the message handler; also added macros SCIPdebugMsg(), SCIPsetDebugMsg(), SCIPstatDebugMsg()
  - SCIPdebugMsgPrint()/SCIPsetDebugMsgPrint() that output a message without `[debug]` prefix via the message handler (compare SCIPdebugPrintf())

- Solution:
  - SCIPisDualSolAvailable() to query the dual solution availability
  - SCIPlpiSetIntegralityInformation() to improve SoPlex' solution polishing

- Constraints:
  - library methods SCIPcopyConsCompression(), SCIPcopyOrigConsCompression() that accept an array of variables that are immediately
    fixed in the copy. Alternatively, local instead of global bounds can be used for compression.
  - library methods SCIPenableConsCompression(), SCIPisConsCompressionEnabled(), SCIPcopyConsCompression(), SCIPcopyOrigConsCompression()
  - SCIPgetIntVarXor() to access integer variable of XOR constraints
  - SCIPcreateConsCardinality() to create a cardinality constraint
  - SCIPcreateConsBasicCardinality() to create a basic cardinality constraint
  - SCIPchgCardvalCardinality() to changes cardinality value of cardinality constraint (i.e., right hand side of cardinality constraint)
  - SCIPaddVarCardinality() to add a variable to a cardinality constraint
  - SCIPappendVarCardinality() to append a variable to a cardinality constraint
  - SCIPgetNVarsCardinality() to get the number of variables in a cardinality constraint
  - SCIPgetVarsCardinality() to get the array of variables in a cardinality constraint
  - SCIPgetCardvalCardinality() to get the cardinality value of a cardinality constraint (i.e., right hand side of cardinality constraint)
  - SCIPgetWeightsCardinality() to get the array of weights of a cardinality constraint
  - SCIPgetLinvarMay{Decrease,Increase}Quadratic() to get index of a variable in linear term of quadratic constraint that may be decreased
    without making any other constraint infeasible

- Parameters:
  - add SCIPparamIsValidInt() and SCIPparamIsValidReal() to param.c/h
  - add missing functions SCIPisIntParamValid() and SCIPisRealParamValid() to scip.c/h

### Command line interface

- new command line parameter `-v` to print detailed build options

### Interfaces to external software

- Interfaces for Python and Java are, among others, now available via http://www.github.com/scip-interfaces
- Revised documentation of the SCIP C-API to group methods more comprehensively by topics
- dropped support for Ipopt < 3.11
- Additional I/O-functionalities for debugging and logging in SCIP and in the AMPL interface
- updated CppAD to 20160000
- for users of the ampl interface, the display/logfile option has been added to set the name of a
  file to write the SCIP log to (additionally to stdout)

- LP Interfaces:
  - SCIP uses the lpi_spx2 interface by default
  - Improved Gurobi interface that can handle ranged rows (requires Gurobi >= 7.0.2)
  - the CPLEX LPI now also compiles with CPLEX 12.7.0.0

### Changed parameters

- setting a value for a fixed parameter will no longer return with an error, if the new value equals the one to which the parameter is fixed
- changed value of parameter `separating/clique/cliquedensity` to 0.0 such that the separator always constructs a dense clique table
  which proved to be faster on the benchmarks MMM and stableset.
- parameters `misc/permutationseed`, `misc/permuteconss` and `misc/permutevars` changed to `randomization/permutationseed`,
  `randomization/permuteconss` and `randomization/permutevars`
- parameters `conflict/useinflp` and `conflict/useboundlp` are now of type char (before bool)
- all parameters of the components presolver (starting with `presolving/components/`) are now parameters of the components
  constraint handler (starting with `constraints/components/`)

### New parameters

- class randomization
- `branching/sumadjustweight` to adjust branching scores by adding a sum epsilon in order to keep score differences
  near zero, which are otherwise completely disregarded (they are adjusted to at least sum epsilon)
- `concurrent/* ` and `parallel/* ` for configuring the concurrent solving mode
- `constraints/cardinality/branchbalanced` to decide whether to use a balanced branching scheme in the enforcing of cardinality
  constraints
- `constraints/cardinality/balanceddepth` to set the maximal depth until balanced branching is turned off
- `constraints/cardinality/balancedcutoff` to determine that balanced branching is only used if the branching cut off value
  w.r.t. the current LP solution is greater than a given value
- `constraints/indicator/sepaperspective` to turn on separation of perspective cuts for indicator constraints
- `constraints/indicator/sepapersplocal` to decide whether local cuts can be used for perspective cuts for indicator constraints
- `constraints/quadratic/projectedcuts` to enable convex quadratics to generate gradients cuts at the
  projection of the point onto the region described by the constraint, which is supporting
- `lp/solutionpolishing` to enable LP polishing only at the root LP or always
- `misc/referencevalue` to pass a reference value for further analysis of the tree search, see also in `features`
- `presolving/qpkktref/addkktbinary` to allow the presence of binary variables for the KKT update
- `presolving/qpkktref/updatequadbounded` to add the KKT conditions to QPs only if all variables are bounded
- `presolving/qpkktref/updatequadindef` to add the KKT conditions to QPs only if the quadratic matrix is indefinite
- `randomization/lpseed` to set the initial seed of the LP solver
- `solvingphases/enabled` to activate adaptive behavior during the solution process; several further parameters
  in the solvingphases-section to control how to switch the parameters and whether a restart should be performed between the phases.

### Data structures

- new `SCIP_REGRESSION` data structure in pub_misc.h to incrementally compute a best-fit line through pairs of observations
- add maximum branch-and-bound tree depth constant `SCIP_MAXTREEDEPTH` (replaces SCIPgetDepthLimit() and SCIPtreeGetDepthLimit())
- new files heuristics.c/heuristics.h to collect methods that are frequently used by heuristics
- merged dive.c/pub_dive.h with heuristics.c/heuristics.h, removed dive.c/pub_dive.h
- separated header pub_misc.h from repeated methods for sorting and (weighted) median selection;
  those are also available in separate headers pub_misc_sort.h
  and pub_misc_select.h, but included into pub_misc.h

Unit tests
----------

- New unit testing system built on the Criterion framework

Build system
------------

### Makefile

- All makefiles in `examples/` and `applications/` have been updated.
- `make.project` defines a variable `SCIP_VERSION` containing the SCIP version number
- revise sub-makefiles for MSVC on MinGW
- make shared libraries aware of their dependencies
- sub-makefile for CrayXC systems added

- Places:
  - All objective files are now placed in `obj/static` or `obj/shared`, depending on `SHARED=false` or `SHARED=true`, respectively.
  - All internal and external libraries are placed in `lib/static` and `lib/shared`, the include files are in `lib/include`.
  - The binaries now contain an rpath to the SCIP directory, such that shared libraries are found.

- Linking:
  - link binary to shared libs when compiling with `SHARED=true`
  - External projects (including make.project) can use the makefile variable LINKCXXSCIPALL or LINKCCSCIPALL to link all SCIP libraries.
  - Building with `SHARED=true` automatically generates the combined library libscipsolver.so for easier linking

- Targets:
  - Running `make help` lists all makefile options.
  - `make install` copies now all header files
  - new target `dll` to build Windows dlls with MSVC
  - rename `dll` target to `windowslib`

Fixed bugs
----------

- fixed bug in event system: bound change events of the new focus node must be processed, even if the bound
  is the same as at the last focus node
- avoid numerically unstable (multi-)aggregations
- fixed bug in XML reader concerning comments
- the AMPL interface now writes a solve status (solve_result_num) into the .sol file
- in the cmpres.awk (allcmpres.sh) output, the counts in the time column are now with respect to the
  whole set of processed instances (as with fail and solv), while before it was with respect to the
  set of instances where no solver failed (eval set); thus, now proc = fail + time + solv.
- writing of solutions or parameters to a file now works also with the message handler set to quiet
- ignore lower and upper bound tightenigs beyond +/-infinity during solving
- time limit of SCIP-infinity is converted to LPI-infinity when setting it
- fix LP activity of a row that has been modified

- Propagation:
  - fixed possible segmentation fault in genvbounds propagator
  - fixed bug with sorting of propagators in presolving: the order can be changed by calling probing; thus, there is a copy of the
    propagators, which is sorted by presolving priority
  - added missing capturing and releasing mechanism in genvbounds propagator
  - fix wrong propagation of product expressions

- Constraints:
  - fixed wrong representation of SOC constraints in NLP
  - fixed a few issues within redundant constraint detection of (specialized) linear constraint handlers
  - fixed issue in reader_opb concerning writing of fixed variables contained in no constraints

- Memory:
  - fixed memory bug in `SCIP_DIGRAPH`
  - improved counting of memory consumption by using more block memory and counting all allocated memory
  - fix memory leaks in TSP example
  - return `SCIP_ERROR` when a memory exception is caught in SoPlex (was `SCIP_LPERROR`)
  - fixed memory leak in OSiL reader

- Objective:
  - fixed bug while changing the objective value of an original value after transforming the problem
  - fixed bug with solutions from previous runs not satisfying an objective limit
  - SCIPisObjIntegral() now works correctly in `SCIP_STAGE_PROBLEM`

- Heuristics:
  - fixed two bugs in heur_indicator: use improvesols parameter now and update pointer to indicator constraint handler
  - fix wrong NLP representation of logic-or constraints in the dual value heuristic
  - correct handling of implicit integer variables with fractional solution value in simplerounding heuristic
  - fixed bug in heur_octane with uninitialized ray direction

@page RN32 Release notes for SCIP 3.2

@section RN321 SCIP 3.2.1
*************************

Features
--------

- new `force` parameter in (root)redcost propagator to run the propagator also with active pricers

Performance improvements
------------------------

- do not transfer solutions to original space, if SCIP is being freed
- modified implication graph analysis of SOS1 constraint handler; a new component allows to deduce zero fixings of variables
- made SOS1 constraint handler specific diving selection rule faster for the case that the SOS1 constraints do not overlap
- improved disjunctive cuts by the `monoidal cut strengthening` procedure of Balas and Jeroslow

Examples and applications
-------------------------

- several improvements of SCIP-Jack (STP application): extended presolving for STP variants, STP-specific branching
  rule, dual heuristic to generate initial LP relaxation
  SCIP-Jack is now competitive with problem specific state-of-the-art solvers on several well-known STP variants,
  e.g., the (rooted) prize-collecting Steiner tree problem.
- MultiObjective application renamed to PolySCIP; several improvements: better command line argument processing,
  overhaul of much of the source code, installation via CMake

Interface changes
-----------------

- made debug solution functionality thread safe (see debug.h for further information)

### Deleted and changed API methods

- add SCIPcomputeHyperplaneThreePoints() to compute a hyperplane containing three given 3-dimensional points
- SCIPsolveLinearProb() now uses a 1-dimensional matrix representation

### Command line interface

- added interactive shell command `display finitesolution` to print solution with infinite fixings removed,
  added reference to that method to `display solution` output if there are infinite fixings
- new interactive shell command `write history` to write the command line history (only when compiled with Readline)

### Interfaces to external software

- significantly improved Python interface to support user callbacks as well as linear and quadratic expressions

### New parameters

- `constraints/sos1/branchingrule` to decide whether to use neighborhood, bipartite, or SOS1 branching (this parameter
  replaces the old parameters `constraints/sos1/neighbranch`, `constraints/sos1/bipbranch`, and `constraints/sos1/sos1branch`)
- `constraints/sos1/depthimplanalysis` to limit the number of recursive calls of implication graph analysis
- `constraints/sos1/perfimplanalysis` to perform an implication graph analysis to deduce variable fixings and
  additional SOS1 constraints (this parameter replaces the old parameter `constraints/sos1/updateconflpresol`)
- `misc/transsolorig` for transfering transformed solutions to the original space (default: true)
- `propagating/rootredcost/onlybinary` to propagate root reduced costs of binary variables only

### Data structures

- renamed MIP matrix structure to `SCIP_MATRIX`
- changed the numeric values for `PRESOLTIMING` flags

Build system
------------

### Makefile

- new target `dll` to build Windows dlls with MSVC
- add new compiling flag OPENSOURCE to allow/forbid the usage of third party software

Fixed bugs
----------

- fixed wrong objective sense when copying the original problem
- fixed a bug in merge step of cliques during clean up phase; method did not correctly handle infeasibility in the case of multiple
  variable-negation pairs
- fixed a previously untreated case in the linear cons simplification where coefficients only differ by slightly more than an epsilon
- fixed bug in parsing emphasis parameters which formerly led to completely wrong results
- fixed bug in the computation of the Wilcoxon test
- do not use the relative and absolute gap limit if no primal solution has been found so far
- fixed bug in conflict.c with wrong reset of bounds used
- fixed bug with transferring solutions to new runs (need to recompute objective before checking)
- fixed issue with infinite values when checking cuts for redundancy
- fixed library problems on Windows operating systems

- Variables:
  - fixed wrong check when computing cuts for factorable quadratic functions bound tightening of a single variable
  - fixed wrong handling of loose variables in OBBT
  - fixed freeing of hash for binary variables
  - fixed bug during the computation of branching points for continuous variables which are almost fixed to +/- SCIPinfinity()
  - treated the case of integer variables as intermediate variables in the process of obtaining the active variable for a
    given binary variable

- LP:
  - fixed a bug in dive.c that occurred when lpsolvefreq was set to 1; after a cutoff, the solution values of the
    linked LP solution might have become invalid
  - do not analyse an infeasible LP for conflicts during diving mode when LHS/RHS of rows were changed
  - use LPi infinity when reverting bound changes in conflict analysis

- Heuristics:
  - fixed bug in heur_simplerounding in connection with relaxators
  - fixed bug in feaspump heuristic where last solution candidates were not updated correctly
  - fixed bug with infinite shift values in heur_shifting
  - fixed bug in shiftandpropagate heuristic: the heuristic did not correctly handle intermediate, global bound changes of the selected variable
    after its tentative fixing led to a cutoff.

- Propagator:
  - (root) reduced cost propagators are not run anymore when doing branch-and-price,
    since they may install upper bounds on variables which might interfere with the
    pricing (they may be enabled again by their force parameters)
  - fixed too hard assertion in pseudoobj propagator
  - fixed a bug in shiftandpropagate where column positions after sorting are now correctly linked to their variables after sorting
  - fixed potential memory leak in genvbound propagator

- Presolving:
  - fixed inconsistency in knapsack constraint handler data during presolving
  - fixed some problem with reoptimization when the problems are infeasible or have been solved in presolving
  - fixed endless loop in knapsack constraint handler when continuous variables change their types to binary during presolving
  - squares of binary variables might not have been replaced by the binary variable itself in presolve,
    if the variable was originally general integer and only became binary during presolve (due to bound tightening)
  - fixed bug in dive.c avoiding a check of constraints in the presence of indicator constraints

- Constraints:
  - fixed numerical problems in computation of cuts for bivariate functions in quadratic constraint handler
  - fixed bug in quadratic constraint handler when computing lifted-tangent inequalities
  - fixed bug in nonlinear constraint handler when replacing a violated nonlinear constraint leads to an infinite
  - fixed bug in SOS1 constraint handler with inconsistent data structure after restart
  - fixed wrong handling of negated variables in bound tightening procedure of SOS1 constraint handler
  - fixed bug in simple fixing heuristic of SOS1 constraint handler
  - fixed two bugs in pseudoboolean constraint handler with wrong sorting of and constraints
  - fixed issue: constraints being parallel to objective function (after restart) sometimes led to wrongly stating infeasible
  - fixed bug during coefficient tightening in varbound constraint handler
  - handle cutoffs in cons_indicator detected by infeasible inequalities
  - fixed late change of type of slack variables in cons_indicator, if the bounds are not integral
  - fixed	initsol and exitsol of cons_indicator, if problem has already been solved
  - fixed bug in cons_indicator with changing type of slackvariable

@section RN320 SCIP 3.2.0
*************************

Features
--------

- added reoptimization feature for optimization problems with changed objective function or tighter feasible region
- the original problem can now be permuted directly after reading (if `misc/permutationseed` has value >= 0)
- added methods to compute strongly connected components with Tarjan's Algorithm
- added method to propagate implications of SOS1 variables
- convex quadratic contraints can now generate gradient cuts which are supporting to the feasible region
- SoPlex interface can now (re)store dual steepest edge weights
- extended expression parsing to support power, realpower and signpower operators; started support for user-defined operators
  in expression trees/graphs
- possibility to set a soft time limit which becomes active only after the first primal solution was found
- added matrix module for getting access to the internal mixed inter linear problem matrix
- better handling of large values returned by the LP solver
- added more checks to SCIP{alloc,realloc,duplicate}BufferArray() to handle overflows properly
- new plugin for reoptimizing a sequence of optimization problem that differ in the objective function, e.g., sequences arising from
  column generation
- new plugin `compr` for rearranging the search tree, currently this only works on the reoptimization tree
- moved assertions in comparison methods from scip.c to set.c

- Constraints:
  - we can now upgrade quadratic constraints with one bilinear term to SOC constraints
  - we can also upgrade general quadratic constraints with a single negative eigenvalue to SOC constraints

- Branching:
  - tighter reliability notions introduced for reliability branching, based on pseudo-cost relative errors
    and comparing candidates with the best pseudo-candidate using a 2-sample student-T test. These methods
    are used in disjunction with the existing reliability notion that uses a fixed number as reliability
    threshold for every variable before turning off strong-branching. This means, the classical method
    must be turned off by setting parameters minreliable and maxreliable to 0. The behavior is
    controlled through several parameters.
  - new distribution branching rule to base decisions on row activity (normal) distribution over domain space
  - can now output information for BAK: Branch-and-bound Analysis Kit
  - new score in hybrid reliability pseudocost branching that prefers nonlinear variables when solving MINLPs
  - new branching rule multaggr which allows to branch on general disjunctions defined by fractional multi-aggregated variables
  - new branching rules for SOS1 constraints for branching on a neighborhood or a complete bipartite subgraph of
    the conflict graph. In addition to variable domain fixings, it is sometimes also possible to add complementarity
    constraints to the branching nodes. This results in a nonstatic conflict graph, which may change dynamically
    with every branching node.
  - new branching rule nodereopt to reconstruct the tree after changing the objective function

- Reader:
  - the MPS reader can now read semi-integer variables, they are handled by creating bound disjunction constraints
  - the MPS reader can now handle objective constants given as (the negation of) the RHS of the objective row

- Separation:
  - obbt propagator applies now additional separation and propagation in order to learn stronger and more bound tightenings
  - extended probing mode to allow separation and objective coefficient changes
  - improved separation procedure of SOS1 constraint handler, including bound (clique) cuts and implied bound cuts
  - new disjunctive cut separator for SOS1 constraints
  - new edge-concave cut separator for quadratic constraints

- Presolver:
  - Improved coordination of presolvers. There are three timings for presolvers now, FAST, MEDIUM and EXHAUSTIVE.
    Each presolving callback can specify one or more of these timings in which it will be called later.
    Within a presolving method, the current timing can be checked and the algorithms to be performed selected based on
    the timing. In one presolving round, first all presolving methods with timing FAST are called, sorted by priority.
    If they found enough reductions, a new round is started, otherwise, all presolving methods with timing MEDIUM are
    called. Again, with enough reductions, a new presolving round is started, too few reductions lead to running
    the EXHAUSTIVE presolvers. Similar to the delay concept used before, we are not neccessarily running all EXHAUSTIVE
    presolvers but stop as soon as one of them found enough reductions, starting a new presolving round immediately.
  - new presolving components for SOS1 constraints, including bound tightening and clique extension
  - new presolver tworowbnd for improving variable bounds and detecting redundant constraints added
  - new presolver dualagg for aggregating single up-/downlocked variables by a binary variable added
  - new presolver implfree for aggregating implied free variables added
  - new presolver redvub which can detect redundant variable upper bound constraints added
  - new presolver stuffing for fixing of singleton continuous variables added

- Heuristic:
  - improved clique and variable bound heuristics
  - new heuristic distribution diving that bases its score function on the changes regarding solution density
  - variable histories can be transferred between sub-SCIPs solved by LNS heuristics and the component presolver
    and the main SCIP to reuse this information.
  - new heuristic heur_indicator that tries to make partial solutions with indicator constraints feasible. It also
    tries to improve them (or external solutions) by a one-opt local search.
  - new heuristic (heur_bound) which fixes all integer variables to their lower/upper bounds and solves the remaining LP
  - modified diving heuristics to handle SOS1 constraints
  - new primal heuristic for reoptimization 'ofins': objective function induced neighborhood heuristic
  - new heuristic for reoptimization which constructs solutions based in the changes between the objective function and the optimal
    solution before changing the objective function

- Statistic:
  - extended variable branching statistics in the interactive shell by sample variance of unit gains
  - extended statistic output of interactive shell by more information on diving heuristic behavior

Performance improvements
------------------------

- improved treatment of nonlinearities in hybrid reliability pseudo cost branching
- using sparsity information of the SoPlex LP

- Constraints:
  - improved vartype upgradability from continuous to implicit variables in cons_linear.c, depending on their objective coefficients
  - improved propagation of SOS1 constraint handler using the information from a conflict

- Heuristics:
  - zi rounding heuristic uses buffer data structures, thereby decreasing total memory usage of SCIP
  - adjusted (hard) diving heuristics to solve fewer LPs. LP's are resolved only if a parameter-defined
    percentage of the variable bounds changed through domain propagation or at a predefined frequency.
  - some of the diving heuristics additionally consider indicator variables and SOS1 variables as candidate variables and try to
    make these constraint types feasible before passing a rounded solution to SCIPtrySol()

- Presolving:
  - new presolving/propagation algorithm using the gcd for ranged rows and equations in cons_linear
  - added presolving levels (FAST, MEDIUM and EXHAUSTIVE) to allow better balancing of presolvers

- Separation:
  - improved separation procedure of SOS1 constraint handler
  - improved separation procedure for convex quadratic constraints

Examples and applications
-------------------------

- two new applications for multi-objective optimization (PolySCIP) and the Steiner Tree Problem in Graphs
- new application for solving Steiner tree problems: SCIP-Jack can handle both the classical Steiner tree problem in graphs
  and 10 of its variants

Interface changes
-----------------

### New and changed callbacks

- new callback function `SCIP_DECL_CONSGETDIVEBDCHGS` to provide
  constraint handler method to suggest dive bound changes during the generic diving algorithm, see type_cons.h for details
- new callback `SCIP_DECL_DIVESETGETSCORE` to implement scoring function to guide diving

### Deleted and changed API methods

- avoid potential comparisons of different infinity values by adjusting the LP solution value
- SCIPintervalSign(),  SCIPintervalAbs(), SCIPintervalMax(), SCIPintervalMin(), SCIPexprgraphGetNodePolynomialMonomialCurvature(),
  and SCIPexprgraphTightenNodeBounds() need an infinity value to decide whether an interval is empty or not
- SCIPgetFeasibilityQuadratic() and SCIPgetActivityQuadratic() returns now a `SCIP_RETCODE` and needs an additional `SCIP_Real*` to
  store the result
- methods which support statistical tests in pub_misc.h, SCIPstudentTGetCriticalValue(), SCIPcomputeTwoSampleTTestValue() etc.
- SCIPsolveLinearProb() solves a linear problem of the form Ax=b for a regular square matrix A
- Added parameter `freesubscip` to SCIPapplyProximity()

- Data structures:
  - Renamed method SCIPdigraphGetSuccessorsDatas() to SCIPdigraphGetSuccessorsData()
  - Renamed method SCIPdigraphGetNodeDatas() to SCIPdigraphGetNodeData()
  - Renamed method SCIPdigraphSetNodeDatas() to SCIPdigraphSetNodeData()

- Constraint Handlers:
  - Renamed method SCIPconshdlrGetPropTimingmask() to SCIPconshdlrGetPropTiming()
  - new method SCIPconshdlrSetPropTiming()
  - Removed method SCIPconshdlrIsPresolvingDelayed()
  - Removed method SCIPconshdlrWasPresolvingDelayed()
  - SCIPmakeSOS1sFeasible() based on solution values, fixes variables to zero to turn all SOS1 constraints feasible
  - removed `delay(presol)` parameter from SCIPinclude{Conshdlr,Presol,Prop}() and added `(presol)timing` parameter
  - new parameter `presoltiming` for method SCIPpresolCons()
  - SCIPvarIsSOS1() returns whether some variable is involved in an SOS1 constraint
  - SCIPgetConflictgraphSOS1() gets conflict graph of SOS1 constraints
  - Added parameter `presoltiming` to SCIPpropCumulativeCondition()
  - Removed parameter `delaypos` from SCIPsetConshdlrPresol()
  - Added parameter `presoltiming` to SCIPsetConshdlrPresol()
  - Removed parameter `delaypos` from SCIPincludeConshdlr()
  - Added parameter `presoltiming` to SCIPincludeConshdlr()
  - Added parameter `consgetdivebdchgs` to SCIPincludeConshdlr() to provide a divebdchg-callback for the constraint handler
    to include

- Branching Rules:
  - Added parameter `forcestrongbranch` to SCIPselectVarStrongBranching()
  - Added parameter `executebranching` SCIPexecRelpscostBranching()
  - Added parameters `ndomredsdown` and `ndomredsup` to SCIPgetVarStrongbranchWithPropagation()

- LP and Cutting Planes:
  - Added parameters `inds` and `ninds` to SCIPgetLPBInvRow(), SCIPgetLPBInvCol(), SCIPgetLPBInvARow(), SCIPgetLPBInvACol(), and
    SCIPcalcStrongCG()
  - Added parameters `maxweight`, `weightinds`, `nweightinds`, and `rowlensum` to SCIPcalcMIR()

- Variables:
  - SCIPvarGetNodeSOS1() returns node of SOS1 variable in the conflict graph
  - SCIPnodeGetVarSOS1() returns SOS1 variable associated to some given node in the conflict graph
  - Removed method SCIPvarGetNBinImpls()

- Presolving:
  - Removed parameter `delaypos` from SCIPincludePresolBasic()
  - Added parameter `presoltiming` to SCIPincludePresolBasic()
  - Removed parameter `delaypos` from SCIPincludePresol()
  - Added parameter `presoltiming` to SCIPincludePresol()
  - Removed parameters `presoldelay` and `presoltiming` from SCIPincludePresol()
  - Removed parameters `presoldelay` and `presoltiming` from SCIPsetPropPresol()

- Misc:
  - Added parameter `isequation` to SCIPaddClique()
  - Removed parameter `writeimplications` from SCIPwriteCliqueGraph()
  - Removed method SCIPallocBufferSize()
  - Removed method SCIPduplicateBufferSize()
  - Removed method SCIPreallocBufferSize()
  - Removed method SCIPfreeBufferSize()
  - Removed method callback SCIPdialogExecConflictgraph()

### New API functions

- started support for user-defined operators in expression trees/graphs (see SCIPexprCreateUser()),
  interface will likely change again in future SCIP versions
- new methods for mixed inter linear matrix access (see pub_matrix.h) added
- SCIPcomputeArraysIntersection() to compute the set intersection of two ordered arrays
- SCIPcomputeArraysSetminus() to compute the set difference of two ordered arrays
- SCIPcutGetLPActivityQuot() in pub_cutpool.h to get the potion of LP's where this cut was sharp in an optimal basis.
- SCIPpresolGetTiming(), SCIPpresolSetTiming(), SCIP{conshdlr,prop}GetPresolTiming(), and SCIP{conshdlr,prop}SetPresolTiming()
- SCIPdigraphSetNSuccessors() sets the number of successors of some digraph node to a given value

- Diving:
  - SCIPcreateDiveset() to add a diveset to a heuristic. Heuristics may have multiple divesets under different names
  - SCIPperformGenericDivingAlgorithm() that performs diving with periodic LP resolve according to the diveset argument.

- Constraints:
  - new setter function SCIPsetConshdlrGetDiveBdChgs() in scip.h to set dive bound change callback for this constraint handler
  - SCIPaddDiveBoundChange() to add a diving bound change to the diving bound change storage of SCIP together with the information if this is a
    bound change for the preferred direction or not, to be used by constraint handlers inside the getDiveBdChgs-callback
  - SCIPchgCoefLinear() and SCIPdelCoefLinear() to modify linear constraint during problem creation

- Memory:
  - BMSallocClearBlockMemoryArray()/SCIPallocClearBlockMemoryArray() and
    BMSallocClearBufferMemoryArray(), SCIPallocClearBufferArray() to allocate arrays that are initialized to 0
  - SCIPbuffermem() to get buffer memory;

- Sort:
  - added new sorting functions SCIPsortRealRealRealBoolBoolPtr(), SCIPsortDownRealRealRealBoolBoolPtr()
  - added new sorting functions SCIPsortIntIntIntReal(), SCIPsortDownIntIntIntReal(), SCIPsortRealIntInt(), SCIPsortDownRealIntInt()

- Param:
  - SCIPwriteParam() to write a single parameter to a file
  - SCIPcheckParam{Bool,Char,...}() to check whether a parameter value is within the feasible domain

- Quadratic:
  - SCIPchgLhsQuadratic(), SCIPchgRhsQuadratic(), SCIPchgLinearCoefQuadratic(), SCIPchgSquareCoefQuadratic(),
    and SCIPchgBilinCoefQuadratic() to modify quadratic constraints during problem creation
  - SCIPgetFeasibilityQuadratic() and SCIPgetActivityQuadratic() to get the feasibility and activity of a quadratic constraint in a given solution
  - SCIPaddSquareLinearization(), SCIPaddSquareSecant(), SCIPaddBilinLinearization() and SCIPaddBilinMcCormick()
    in cons_quadratic.h to compute linear under- and overestimation for bilinear and quadratic terms

### Command line interface

- extended variable branching statistics and statistic output in the interactive shell (see Statistic section)
- submenu for setting `vbc` settings renamed to `visual`
- at the end of a command line run the best solution can now be output in the orignal space

### Interfaces to external software

- in the AMPL interface, variable and constraint attributes (flags) can now be set via suffixes, where 0 (unset) stands
  for the default, 1 for TRUE and other values for FALSE; see SCIPcreateVar() and SCIPcreateCons() for their meaning;
  for variables, `initial` and `removable` are recognized;
  for constraints, `initial`, `separate`, `enforce`, `check`, `propagate`, `dynamic` and `removable` are recognized
- the AMPL interface now passes an initial guess, if specified, as a solution (that will be checked for feasibility) to SCIP

### Changed parameters

- rowrepswitch set to 2.0, so row representation is activated if LP has at least 2 times more rows than columns
- one can now set emphasis parameters at the beginning of a settings file; it should start with `emphasis:` and
  the contain the emphasis string, e.g., `emphasis: feasibility` or `emphasis: heuristics off`.

- Renamed parameters:
  - `vbc/filename` to `visual/vbcfilename`
  - `vbc/realtime` to `visual/realtime`
  - `vbc/dispsols` to `visual/dispsols`

### New parameters

- added parameter to switch pseudo cost update in diving heuristics (enabled by default)
- `branching/relpscost/confidencelevel` to set the confidence level to be used by statistical tests
- `branching/relpscost/higherrortol` to define the highest reliability threshold for relative error based reliability
- `branching/relpscost/lowerrortol` to define a lower reliability threshold for relative error based reliability
- `branching/relpscost/nlscoreweight` for weight of nonlinear score when branching on MINLPs
- `branching/relpscost/usedynamicconfidence` to use a dynamic confidence level based on the amount of
  strong-branching simplex-iterations compared to the overall simplex iterations (default is FALSE)
- `branching/relpscost/usehyptestforreliability` to enable strong branching decisions based on a 2-sample student-T test of all prior
  pseudo-cost observations between the best pseudo-candidate and the candidate for which to decide whether strong-branching should be applied
- `branching/relpscost/userelerrorreliability` to enable relative error based reliability
- `branching/relpscost/skipbadinitcands` for skipping strong-branching candidates whose estimated gain
  is significantly worse than the one of the locally best (sb or pseudo) candidate
- `constraints/linear/multaggrremove` to perform multi-aggregations in linear constraint handler only if the constraint can be removed afterwards
- `constraints/linear/rangedrowpropagation` to disabled newly implemented propagtion algorithm for ranged rows and equations
- `constraints/quadratic/advanced/interiorcomputation` to select the way of computing and interior point for gauge cuts
- `constraints/quadratic/gaugecuts` to enable convex quadratics to generate gradients cuts which are supporting
- `constraints/soc/generalsocupgrade` to allow general quadratics to be upgraded to soc
- `constraints/SOS1/addcomps` to add local complementarity constraints to the branching nodes (can be used in combination
  with neighborhood or bipartite branching)
- `constraints/SOS1/addbdsfeas` to define a minimal feasibility value for local bound (clique) inequalities in order to be
  added to the branching node
- `constraints/SOS1/addcompsdepth` to define the maximal depth for adding complementarity constraints
- `constraints/SOS1/addcompsfeas` to define a minimal feasibility value for local complementarity constraints in order to be
  added to the branching node
- `constraints/SOS1/autocutsfromsos1` to automatically switch to separating bound cuts from SOS1 constraints if the SOS1
  constraints do not overlap
- `constraints/SOS1/autosos1branch` to switch to SOS1 branching if the SOS1 constraints do not overlap
- `constraints/SOS1/conflictprop` to define whether to use conflict graph propagation
- `constraints/SOS1/bipbranch` to branch on a complete bipartite subgraph of the conflict graph
- `constraints/SOS1/boundcutsdepth` to define the node depth of separating bound (clique) cuts
- `constraints/SOS1/boundcutsfreq` to define the frequency for separating bound (clique) cuts
- `constraints/SOS1/boundcutsfromgraph` to define whether to separate bound (clique) inequalities from the conflict graph
- `constraints/SOS1/boundcutsfromsos1` to define whether to separate bound (clique) inequalities from SOS1 constraints
- `constraints/SOS1/fixnonzero`: If neighborhood branching is used, then fix the branching variable (if positive in sign)
  to the value of the feasibility tolerance
- `constraints/SOS1/implcutsdepth` to define the node depth of separating implied bound cuts
- `constraints/SOS1/implcutsfreq` to define the frequency for separating implied bound cuts
- `constraints/SOS1/implprop` to define whether to use implication graph propagation
- `constraints/SOS1/maxaddcomps` to define the maximal number of complementarity constraints added per branching node
- `constraints/SOS1/maxboundcuts` to define the maximal number of bound (clique) cuts separated per branching node
- `constraints/SOS1/maxboundcutsroot` to define the maximal number of bound (clique) cuts separated per iteration in the root node
- `constraints/SOS1/maximplcuts` to define the maximal number of implied bound cuts separated per branching node
- `constraints/SOS1/maximplcutsroot` to define the maximal number of implied bound cuts separated per iteration in the root node
- `constraints/SOS1/maxextensions` to define maximal number of extensions that will be computed for each SOS1 constraint in presolving
- `constraints/SOS1/maxsosadjacency` to define that the adjacency matrix of the conflict graph is not created in presolving if
  the number of SOS1 variables is too large
- `constraints/SOS1/maxtightenbds` to define the maximal number of bound tightening rounds per presolving round
- `constraints/SOS1/neighbranch` to branch on a neighborhood of the conflict graph
- `constraints/SOS1/nstrongiter` to define the maximal number LP iterations to perform for each strong branching round
- `constraints/SOS1/nstrongrounds` to define the maximal number of strong branching rounds to perform for each node (only
  available for neighborhood and bipartite branching)
- `constraints/SOS1/sos1branch` to branch on a single SOS1 constraint, i.e., a clique of the conflict graph
- `constraints/SOS1/sosconsprop` to define whether to use SOS1 constraint propagation
- `constraints/SOS1/strthenboundcuts` to define whether to strengthen bound (clique) cuts in case bound variables are available
- `constraints/SOS1/updateconflpresol` to update the conflict graph during the presolving procedure
- `display/allviols` to print all violated constraints of the best solution during checksol in the scip shell
- `heur/indicator/improvesols` that turns on the improvement of external solutions by one-opt
- `heuristics/*diving/lpresolvedomchgquot` to determine the percentage of changed domains since previous LP to trigger
  an LP resolve [default: 0.15] (* stands for eight diving heuristics to support this feature)
- `heuristics/*diving/lpsolvefreq` to determine the frequency for resolving LP's during the execution of
  this heuristic [default: 1, use 0 for a dynamic setting based on the number of domain reductions]
  (* stands for eight diving heuristics to support this feature)
- `heuristics/shiftandpropagate/binlocksfirst` to set if binaries without locks should be preferred in ordering
- `heuristics/shiftandpropagate/maxcutoffquot` to select a maximum percentage of allowed cutoffs before stopping the heuristic (default is 0.0)
- `heuristics/shiftandpropagate/selectbest` to trigger if shiftandpropagate should select the best candidate in every round
  (set to FALSE for static order) (default is FALSE)
- `limits/autororestart` for triggering an automatic restart after this many nodes, or -1 for no auto restart [default is -1]
- `limits/softtime` to set a soft time limit (active only after first primal solution was found)
- `misc/allowobjprop` to allow objective function propagation
- `misc/allowdualreds` to allow dual reductions
- `misc/outputorigsol` to control whether at the end of a command line run the solution should be output in the orignal space
- `numerics/checkfeastolfac` to scale feasibility tolerance when checking the feasibility of best found solution
  after the solving process finished (e.g., checksol in scip shell)
- `separating/cutselrestart` for cut selection during restart copy process (`a`ge, activity `q`uotient) [default is `a`]
- `separating/cutselsubscip` for cut selection for sub SCIPs (`a`ge, activity `q`uotient) [default is `a`]
- `separating/disjunctive/maxconsdelay` to delay separation of disjunctive cuts if number of SOS1 constraints is larger than predefined value
- `separating/disjunctive/maxdepth` to define the node depth of separating disjunctive cuts
- `separating/disjunctive/maxinvcuts` to define the maximal number of disjunctive cuts investigated per iteration in a branching node
- `separating/disjunctive/maxinvcutsroot` to define the maximal number of disjunctive cuts investigated per iteration in the root node
- `separating/disjunctive/maxrank` to define the maximal permissible rank of a disjunctive cut that could not be scaled to integral coefficients
- `separating/disjunctive/maxrankintegral` to define the maximal permissible rank of a disjunctive cut that could be scaled
  to integral coefficients
- `separating/disjunctive/maxrounds` to define the maximal number of separation rounds of disjunctive cuts in a branching node
- `separating/disjunctive/maxweightrange` to define the maximal valid range of simplex tableau row weights

### Data structures

- new enum `SCIP_CONFIDENCE_LEVEL` for different levels of confidence for statistical tests.
- new struct `SCIP_DIVESET` that bundles options for SCIP's diving heuristics; all hard diving heuristics (those
  without `obj` at the beginning) include diveset and implement only the scoring callback.
- rename all file `*_vbc.?` to the more generic `*_visual.?`
- moved buffer memory handling to blockmemory/memory.?;
  remove files type_buffer.h, struct_buffer.h buffer.h buffer.c;
  removed functions SCIP*buffer*() from scip.? and replaced them by macros;
  redesigned buffer interface to be similar to block memory; added checks for strange sizes

Testing
-------

- added scripts and targets for testing with xpress (see Makefile section)

Build system
------------

### Makefile

- new parameter `DELHEADERS` for `uninstall`-target: scip headers are only removed when invoking `make uninstall DELHEADERS=true`
- added scripts check_xpress.awk, check_xpress.sh, evalcheck_xpress.sh and check_cluster_xpress.sh and target
  `testclusterxpress` and `testxpress`

Fixed bugs
----------

- fixed bug in primal.c and tree.c by using SCIPinfinity() as a cutoffbound to delete child nodes
- fixed bug in lp.c which leads to wrong primal and dual feasibility
- fixed wrong handling of infinite activities and primal values in sepastore.c and lp.c
- fixed bug that led to an erroneous warning about the clock type
- fix behavior of `make install` which now sets symbolic links and short links to binaries and libraries
- fix bug which lead to wrong global bound tightenings in prop_genvbounds.c
- fix call to random generator for Windows operating systems in misc.c
- fixed again a bug in backward propagation of linear expressions in expression graph

- NLP:
  - fixed bug in heur_nlpdiving.c: wrong counting of fix variables
  - fix wrong handling of `SCIP_NLPSOLSTAT_LOCALINFEASIBLE` solution status in nlp.c
  - fix characterization of logic or constraints in SCIP's NLP relaxation

- Branching:
  - fixed wrong comparison when executing branching rule for external branching candidates
  - fix spatial branching on implicit integer variables
  - fix wrong comparisons of values larger/less than +/- SCIPinfinity() in branch.c, lp.c and sol.c
  - fixed problem with lpisrelax flag in probing mode when doing branch-and-price

- Constraint Handlers:
  - try to handle fixings of multi-aggregated variable in cons_sos1 presolving and avoid error
  - fixed bug in pseudoboolean constraint handler about negated variables
  - fixed assert in cons_soc.c: now soc with 1 lhs variable are allowed
  - fixed wrong assert in cons_indicator (slack variables might be replaced by active variables that have nonzero objective)
  - fix late creation of auxiliary LP in cons_nonlinear.c, which lead to a segmentation fault with lpi_spx2.cpp
  - fixed bug in cons_abspower.c: do not generate cuts with infinity right-hand-side anymore
  - fixed setting of enforcement flag for constraints created by reformulation in nonlinear constraint handlers
  - fixed bug in cons_indicator with handling local bounds

- Memory:
  - fix potential memory leak in SoPlex LP interfaces when setting invalid basis
  - fix potential memory leak in method SCIPgetConsCopy()
  - fix potential memory leak in method detectRedundantConstraints() of the knapsack constraint handler

- Interval arithmetic:
  - fix handling of infinite intervals in SCIPintervalIsEmpty()
  - fixed bug in intervalarith.c: bivariate quadratic equations may have been solved wrongly if second variable is unbounded

- Quadratic Constraints:
  - fix wrong sorting of bilinear terms in cons_quadratic
  - fix potentially tightening of LB/UB of a variable to +/- infinity in cons_quadratic
  - fixed bug in cons_quadratic.c which leads to an overflow when SCIP allocates memory for a dense matrix
  - fixed bug in cons_quadratic.c: do not generate linearization cuts for disabled constraints
  - fix missing clean phase of bilinear terms with zero coefficient in cons_quadratic.c

@page RN31 Release notes for SCIP 3.1

@section RN311 SCIP 3.1.1
*************************

Features
--------

- use clock average to reduce number of system calls via `timing/rareclockcheck` parameter
- added copy mechanism for conjunction constraints
- added revised lpi_xprs for using XPRESS as LP solver

Performance improvements
------------------------

- improved solving of LPs in OBBT propagator
- improved activity-delta computation and thereby propagation for linear constraints
- improved memory management of proximity heuristic
- disabled statistic timing in all subscips via new parameter `timing/statistictiming`

Interface changes
-----------------

### New and changed callbacks

- rename array arcdatas in digraph to arcdata
- changes in clock type are now transferred to SoPlex
- corrected wrong primal bound in statistics for unbounded problems
- forbid to call SCIPfixVar() in `SCIP_STAGE_PRESOLVED` stage, which is not allowed since it calls SCIPchgVarLb/Ub()

### Deleted and changed API methods

- rename SCIPdigraphGetNodeDatas() to SCIPdigraphGetNodeData();
- rename SCIPdigraphSetNodeDatas() to SCIPdigraphSetNodeData()
- SCIPapplyProximity() has an additional parameter freesubscip, which causes the method to free
  the created subscip automatically at the end.

### New API functions

- SCIPhasPerformedPresolve() to check, e.g., whether LP duals are accessible
- SCIPconvertRealTo[Long]Int() to convert reals that represent integers to [long] ints.
- SCIPisDualfeasEQ() and related to perform checks w.r.t. to the dual feasibility tolerance
- SCIPdeleteSubproblemProximity() to free proximity subproblem manually as external caller

### Command line interface

- added dialog for writing the finite solution (calling SCIPcreateFiniteSolCopy() before writing)

### Interfaces to external software

- AMPL interface now returns dual multipliers if problem is an LP and presolving was turned off

### Changed parameters

- changed default value of parameter `heuristics/proximity/minimprove` to 0.02; previous value was 0.25
- changed default value of parameter `heuristics/proximity/usefinallp` to FALSE

### New parameters

- `timing/rareclockcheck` to call the system time less frequently, based on the current average time interval
  between two calls to SCIPsolveIsStopped(); the default value is FALSE
- `timing/statistictiming` to enable/disable all timers for statistic output of SCIP; the default value is TRUE

### Data structures

- renamed MIP matrix structure to `SCIP_MATRIX`
- changed the numeric values for `PRESOLTIMING` flags

Build system
------------

### Makefile

- added Makefile support for cygwin 64 Bit
- allow to turn off block and buffer memory by the makefile parameters NOBLKMEM, NOBUFMEM, NOBLKBUFMEM;
  also remove the now superfluous makefiles for noblkmem, nobufmem, noblkbufmem

Fixed bugs
----------

- fixed wrong conversion of reals representing negative integer values
- in debug mode, SCIP checks that no NaN's are introduced in SCIPsolSetVal()
- fixed bug 697 (and 699), calling SCIPsolve() after the problem was already solved and SCIPfreeSolve() was called now
  does nothing anymore
- added support for character `#` in variable names in old non-linear CIP format (i.e., names without `<` and `>`)
- fixed bug 702, removed too hard assert when casting too big values into `SCIP_Longint`
- branching for continuous variables with unbounded intervals now takes `branching/clamp` into account
- forbid aggregations with scalar smaller feastol or larger 1/feastol
- fixed bug 683, not recognizing errors/segfaults especially in free stage of SCIP by improving the check scripts
- fixed bug where quieting a message handler also disabled writing to files other than stdout
- fixed bug 708, special case of implications led to a fixing
- fixed bug, variable bounds detected wrong infeasibility
- another bug fix when computing the original variable sum of a given variable in SCIPvarGetOrigvarSum()
- fixed setting solution value of multi-aggregated var in xml-solution case
- fixed bug changing the variable type of an negated variable
- fixed numerical troubles in SCIPcreateFiniteSolCopy()
- fixed bug in SCIPpermuteProb(): if called before transforming the problem, data structures were not initialized yet
- fixed bug in aggregation procedure if two variables were of non-binary type but for one of the variables
  SCIPvarIsBinary() returned true
- treat activities of pseudo solutions as invalid when containing positive and negative infinity contributions
- fixed bug in GMI example: fractionality of slack variable is now computed correctly
- fixed LP interface of CPLEX: functions getBInv* return the correct sign of the coefficients.
- fixed bug in SCIPpermuteProb(), when called in transformed stage and non-active constraints exist

- Dual:
  - use dual feasibility tolerance for comparisons regarding reduced costs
  - fixed bug in prop_dualfixing: don't fix variables to infinite values during solving
  - fixed sign of the dual multipliers returned by AMPL interfaces for maximization

- Objective and Time Limit:
  - fixed wrong output of status when an objective limit was imposed but not reached yet
  - fixed the rare case that branching was performed even though strong branching found global bound changes leading to
    an infeasible/objlimit LP
  - fixed bug that objective limit was not reset correctly during SCIPfreeTransform() for maximization problems
  - fixed bug that hitting the time limit while solving a pure LP and then continuing the solving process lead to
    not solving the LP, but always creating a single child node until maximum depth is reached

- Heuristic:
  - fixed bug leading to an incorrect dual bound when solving probing LPs within a DURINGPRICINGLOOP heuristic
  - fixed bug in proximity heuristic which attempted to enter diving mode even at nodes without a constructed LP
  - fixed wrong pseudo cost updates during diving heuristic execution after backtracking
  - fixed bug in heur_oneopt: avoid bound violations if shift value is negative due to infeasibilities
  - fixed bug that reaching a solution limit by beforenode heuristics lead to disregarding the current node if the
    optimization process was restarted later
  - fixed bug in trysol heuristic not saving the best solution in maximization problems

- Presolve:
  - fixed bug in presolving of abspower constraints that lead to wrong variable locks
  - allow to call SCIPmarkConsPropagate() in INITPRESOLVE stage
  - fixed bug in components presolver with handling of dual fixable variables: unboundedness was not detected,
    better handle components with single variables by dual fixing propagator
  - issues in component solving by presol_components do not lead to stopping the overall process, anymore, the component
    is just disregarded

- Memory:
  - fixed bug with freeing problem: need to reset objective limit
  - fixed memory leaks in case of erroneous parsing of constraints, e.g., non-linear constraints
  - fixed missing memory allocation for node data in digraphs

- Constraints:
  - fixed bug in cons_quadratic which leads to wrong min/max activities
  - removed wrong break in cons_pseudoboolean
  - fixed bug in cons_varbound.c using the wrong constraint side for updating an upper bound
  - fixed bug in presolve of cons_nonlinear: wrong constraint upgrades may have been performed due to outdated bound
    information in expression graph
  - fixed bug in cons_setppc, wrongly aggregating variables if dual-presolving was disabled
  - fixed bug in cons_sos1: locks and events were not initialized if constraint was added to transformed problem
  - fixed bug in cons_setppc with dual presolving disabled
  - corrected copy of disjunction constraints

- Reading:
  - allow to read numbers like `42856.` in lp-format
  - fixed bug(?) in reader_mps: variables are now written in columns section even of they occur in no constraint
    and have an objective coefficient of 0 (otherwise, CPLEX and Gurobi cannot read the file)
  - fixed bug with reading `>=1` indicator constraints in LP-files
  - fixed bug in reader_lp which created two indicator constraints with the same name to trigger an equality
  - fixed bug when reading indicator constraints for linear constraints (equations/ranged rows) from MPS files

@section RN310 SCIP 3.1.0
*************************

Features
--------

- added breadth first search node selection
- new node selection rule UCT which balances exploration and exploitation by considering node visits
- added possibility to not set a cutoff bound in the LP solver (can be enabled by setting `lp/disablecutoff` to TRUE)
- added missing debugging solution check for cliques
- added a data pointer to each node of the `SCIP_DIGRAPH`
- SCIPgetVarCopy() will now copy the original bounds when called for an original variable
- added upgrade of continuous variables to implicit variables for linear equations even if the coefficient is
  not equal to 1
- probing supports implicit binary variables
- added scaling to computation of relative interior point in SCIPcomputeLPRelIntPoint()

- Solution:
  - added two methods to iterate over a sparse solution (`SCIP_SPARSESOLUTION`), see pub_misc.h
  - it is now possible to add an offset for the original problem instance, all original solutions will be initialized with
    this value and updated, when the offset is changed
  - extended and corrected dual feasibility checks for LP solution (controlled by parameter `lp/checkdualfeas`)

- Cuts and Separation:
  - the rank of cuts is now stored and taken into account to improve numerical stability
  - added possibility to separate a cutpool w.r.t. a given solution (instead of LP-solution)

- Branching:
  - new branching rule `cloud branching` that considers several alternative LP optima
  - additional vbc output added: branching information is printed earlier and also for nodes which were cut off
  - added support for strong branching with domain propagation in full strong and reliability pseudo cost branching
  - added strong branching with domain propagation support: in SCIPstartStrongbranch(), support for propagation can
    be enabled (uses the probing mode, some overhead compared to standard strong branching), after that
    SCIPgetVarStrongbranchWithPropagation() can be used to perform strong branching on a variable with previous domain
    propagation; similar to probing, valid bounds for variables are collected
  - strong branching with propagation can be enabled in fullstrong and relpscost branching rule
  - added possibility to store pricing norms of the LP solver (in addition to basis information) to speed up LP solving
    after a backtrack, e.g. in probing or strong branching with domain propagation
  - a pricer can now return that no further pricing should be done but rather early branching, even if it added variables

- LP interface:
  - SoPlex (>= 1.7.0.5) can compute condition number of current basis matrix via LP interface
  - LPI files (lpi*.[h|c]) all moved from src/scip to src/lpi

- Constraints:
  - added propagation method to cons_xor relying on Gaussian elimination, which can also produce feasible solutions
  - added first implication detection in cons_linear
  - cons_indicator can now try to construct feasible solutions from a cover
  - added possibility to forbid upgrading of linear constraints
  - new initial constraints are now added to the LP before solving a probing LP
  - first implementation of parsing for nonlinear constraints in CIP format
  - added upgrade from varbound constraints to set-packing constraints
  - added upgrade from bounddisjunction constraints to set-packing/logicor constraints
  - cumulative constraint handler adds disjunctive constraints (cumulative with capacity 1) for all jobs which cannot
    be processed in parallel
  - added new clique extraction algorithm for linear constraints
  - the slack variables of indicator constraints can now be scaled
  - added redundancy check of sides of ranged row varbound constraint
  - added coefficient tightening for ranged row varbound constraint
  - XOR constraint handler can add two extended formulations (flow/asymmetric, parameter `addflowextended/addextendedform`)
  - added multi-aggregation for binary variables with at most two uplocks and two downlocks, which emerge from set-
    partitioning or set-packing constraints
  - added upgrade from quadratic constraints to set-packing constraints
  - generalized the linking constraint handler

- Reader:
  - can now read and write CIP-files with (multi-)aggregated variables
  - all readers now take the global parameters `reading/dynamic{conss|cols|rows}` and `reading/initialconss` into account
  - added reader_pbm, which writes the constraint-variable incidence matrix in pbm format (possibly scaled to given size)
  - reader_osil can now read SOS1 and SOS2 constraints
  - reader_lp and reader_mps are now able to write and-constraints in form of their (weak/strict) relaxation
  - added reading capability to GAMS reader (if compiling with GAMS=true, requires a GAMS system)
  - added capability of writing SOS1/2 constraints to GAMS reader (introduces extra variables and equations)

- Heuristic:
  - new primal heuristics dual value
  - new LNS heuristic called `proximity`, which solves a problem in which a local branching constraint replaces the
    objective function which in turn is treated as additional constraint
  - new LP-based rounding heuristic (heur_randround) whose randomized rounding is biased towards the LP solution value;
    the heuristic uses the probing mode of SCIP to generate conflict clauses on the fractional variables

- Presolving:
  - added new dual presolving for setppc-constraints
  - changed dualfix presolver to propagator such that dual fixing can also be applied during repropagation of the root node
  - added full-dual presolving step in setppc constraint handler
  - dual solution can now be displayed for pure LPs when no presolving was performed
  - added clique presolving for xor constraints
  - added presolving using pairs of variable bound constraints that use the same variables
  - added more presolving to cons_indicator, checking whether indicator/slack variables are aggregated
  - added presolve.{c,h} which should be used for all preprocessing mechanisms executed from within SCIP, corresponding to
    solve.{c,h} and also for presprocessing methods which can be called from different plugins or from the core to avoid
    code doubling
  - return error if variable should be fixed to infinity after presolving (LP-solvers do not handle this consistently)
  - in verblevel `SCIP_VERBLEVEL_FULL`, the number of non-zeros will be output for the original and presolved model
  - new presolving step for tightening logicor constraints using implication and clique information
  - several new presolving steps for linear and knapsack constraints, using gcd information and many more

- Statistic:
  - added average gap based on primal-dual integral to solution statistics; can be disabled via parameter
    `misc/calcintegral`
  - the statistics now include the value of the first LP solved at the root node (without cuts)
  - added new statistic which distinguishes between internal nodes and leaves which got processed
  - new section `Root Node` in statistics, listing objective value, iterations and solving time for the first LP solved
    at the root node as well as final dual bound of the root node and LP iterations for processing the root node
    (those where listed in the `Solutions` section before, named `Root Dual Bound` and `Root Iterations`)

Performance improvements
------------------------

- allow multiaggregation of binary variables
- shorten conflicts and deriving global boundchanges from conflicts
- apply lowerbound provided by pricers already during pricing loop, stop pricing if the lower bound computed by pricing
  already exceeds the cutoff bound
- improved performance of SCIPcliquelistDel(), SCIPcliquetableAdd(), SCIPcliquetableCleanup()

- LP Solution:
  - strong branching LP solutions are checked for integrality
  - improved LP reoptimization for branch-and-price applications
  - improved numerical stability checks for LP solution
  - faster feasibility check of LP solutions (controlled by parameters `lp/checkprimfeas` and `lp/checkdualfeas`)

- Presolver:
  - improved methods SCIPlpiGetBInv{Row,Col,ACol} for row representation in SoPlex LP interface
  - improved performance of method SCIPsolRetransform() when called during presolving with many aggregations
  - minor presolving performance improvements in cons_logicor.c and cons_knapsack.c
  - dual fixing presolver was turned into a propagator
  - many presolving improvements in constraint handlers
  - improved dual-presolving for setppc constraints in special cases

- Constraints:
  - major improvements in pseudo-boolean constraint handler
  - performance improvement in domain propagation by marking constraints for propagation
  - added more constraint upgrading possibilities
  - improved handling of initial constraints created during solving
  - disabled scaling in feasibility check of nonlinear constraint handlers
  - conflict consisting of exactly two binary variables will be handled as set-packing constraint instead of an logicor
    constraint and the corresponding clique information is globally added
  - fasten repropagation for set-packing and -partitioning constraints
  - improved merging of and-constraints
  - disabled multi-aggregation in linear constraint handler when coefficients differ too much
  - improved multi-aggregation in linear constraint handler when only one variable in the aggregation has infinity
    contribution
  - added upgradability for implicit binary variable cases for linear constraints

Examples and applications
-------------------------

- new textbook Gomory mixed integer cuts example

Interface changes
-----------------

- removed all message length parameters in message.c and for printing error messages (not needed anymore)

### New and changed callbacks

- Domain Propagation:
  - added parameter `nmarkedconss` to SCIP_DECL_CONSPROP() callback which gives the number of constraints marked
    for propagation (these constraints are listed first in the conss array given as parameter).

- Primal Heuristics:
  - Added parameter `nodeinfeasible` to SCIP_DECL_HEUREXEC() callback which states whether the current subproblem was
    already detected to be infeasible. In this case, the current LP solution might not respect local bounds and the
    heuristic must not assume that it does.

- Variable Pricers:
  - Added parameter `stopearly` to callback method SCIP_DECL_PRICERREDCOST(). This boolean pointer should be used by the pricer
    to state whether early branching should be performed, even if new variables were added in the current pricing round.

- Branching Rules:
  - new possible return value `SCIP_DIDNOTFIND` for SCIP_DECL_BRANCHEXECLP(), SCIP_DECL_BRANCHEXECPS(), and
    SCIP_DECL_BRANCHEXECEXT() callbacks to state that the branching rule searched, but did not find a branching.

### Deleted and changed API methods

- SCIPcalcMIR() takes an additional parameter sidetypes to determine which side of the rows to use
  (relevant for ranged rows)
- SCIPvarParseOriginal() and SCIPvarParseTransformed() now return the end of the parsed string
- SCIPgetConsCopy() now always captures the created constraint

- Branching:
  - Added parameter `nfracimplvars` to SCIPgetLPBranchCands()
  - SCIPgetLPBranchCands() can be used to retrieve the number of implicit integer variables with fractional LP solution
    value via an additional pointer; the corresponding implicit integer variables can be accessed together with their
    fractionalities and solution values in the same way as binary and integer variables before; the arrays are sorted such
    that binary and integer variables precede the implicit integer variables; the method SCIPbranchcandGetLPCands()
    has been modified in the same way

- LP and Cutting Planes:
  - Added parameter `sidetypes` to SCIPcalcMIR() to specify the specify row side type to be used.
  - Added parameter `cutrank` to SCIPcalcMIR() and SCIPcalcStrongCG() which stores the rank of the returned cut;
     via SCIProwChgRank() the rank of a cut can be changed (default rank is 0)
  - Added parameter `infeasible` to SCIPaddCut() which is a pointer to store whether the cut is infeasible for the
    local bounds.
  - SCIPgetLPObjval() now returns the LP value of the current (suboptimal) basis if the iteration limit is hit during LP
    solving (instead of -infinity); this value is not necessarily a valid dual bound and must not be used as such, but can
    be used as an objective estimate, e.g., if strong branching is simulated using the probing mode
  - removed parameter `normtype` from function SCIPcomputeLPRelIntPoint()

- Misc:
  - Added parameter `lazyconss` to SCIPwriteMIP() to swith writing removable rows as lazy constraints.
  - Added parameter `enablepropagation` to SCIPstartStrongbranch(), which can be used to enable strong branching
    with domain propagation.
  - SCIPstartStrongbranch() has a new parameter `propagate` to enable or disable propagation support for strong branching
  - New method SCIPgetVarStrongbranchWithPropagation() which performs strong branching with propagation on a variable.
  - Added parameter `endptr` to SCIPparseVar() which stores the final string position after parsing.

### New API functions

- added SCIPdebugCheckConss() to the debugging mechanism and therefore created a `SCIP_SOL` (in original space) in debug.c
- before copying solutions to the original solution candidate storage, infinite solution values can now be removed using SCIPcreateFiniteSolCopy()
- SCIPsortLongPtrRealBool(), SCIPsortLongPtrRealRealBool(), SCIPsortLongPtrRealRealIntBool() and corresponding
  methods for sorting, insertion and deletion
- SCIPstoreSolutionGap() in scip.c, to store the gap when the first and last solution is found
- SCIPwriteCliqueGraph() which allows to write a graph with node weights for fractional variables

- Separation:
  - SCIPconshdlrIncNCutsFound(), SCIPsepaIncNCutsFound() and SCIPsepaIncNCutsFoundAtNode() to increase the number of found cuts
  - SCIPseparateSolCutpool() to separate a cutpool w.r.t. a given solution

- Constraint Handlers:
  - New method SCIPconshdlrGetStrongBranchPropTime() which returns the time used for domain propagation methods
    of the constraint handler during strong branching.
  - New method SCIPconsIsMarkedPropagate() which returns whether a constraint is marked for propagation.
  - New methods SCIPconsAddUpgradeLocks() and SCIPconsGetNUpgradeLocks() to increase or get the number of upgrade
    locks of a constraint.
  - New method SCIPgetNCheckConss() which returns the number of checked constraints.

- Data structures:
  - New methods SCIPsparseSolGetFirstSol() and SCIPsparseSolGetNextSol() to get the first sparse solution
    or iterate over the sparse solutions, respectively.
  - New methods for the `SCIP_QUEUE` data structure in pub_misc.h to handle a (circular) queue, e.g., SCIPqueueCreate(),
    SCIPqueueFree(), SCIPqueueInsert(), SCIPqueueRemove(), SCIPqueueFirst(), SCIPqueueIsEmpty(), SCIPqueueNElems()
  - New method SCIPgmlWriteNodeWeight() to write a node section including weight to a .gml graph file.
  - New methods for hash tables: SCIPhashtableRemoveAll(), SCIPhashtableGetNElements(), SCIPhashtableGetLoad()
  - New methods in pub_misc.h to handle a resource activity, e.g., SCIPactivityCreate(), SCIPactivityFree(),
    SCIPactivityGetVar(), SCIPactivityGetDemand() ...
  - New methods for digraphs: SCIPdigraphResize() to resize the graph and SCIPdigraphSetNodeDatas() and
    SCIPdigraphGetNodeDatas() to set and get the data attached to the nodes.

- Domain Propagation:
  - New method SCIPpropGetStrongBranchPropTime() which returns the time spent by a domain propagator during strong branching.
  - New methods SCIPmarkConsPropagate() and SCIPunmarkConsPropagate() to (un)mark a constraint for propagation.

- LP and Cutting Planes:
  - New methods SCIPchgRowLhsDive() and SCIPchgRowRhsDive() to change left and right hand side of a row during diving.
  - Added parameter `cutoff` to SCIPsolveDiveLP(), SCIPsolveProbingLP(), and SCIPsolveProbingLPWithPricing()
    which is a pointer to store whether the diving/probing LP was infeasible or the objective limit was reached.
  - SCIPgetFirstLP{Dual/Lower}boundRoot() which return the value of the first LP solved at the root node
  - SCIPgetNRootFirstLPIterations() which returns the number of LP iterations for the first LP solved at the root node
  - SCIPlpiGetNorms(), SCIPlpiSetNorms() and SCIPlpiFreeNorms() for getting the LP pricing norms from the LP
    solver, loading them back into the solver and freeing the data
  - New method SCIPgetFirstLPTime() and SCIPgetNRootFirstLPIterations() to return time and iterations for the first LP solve
    and SCIPgetFirstLPDualboundRoot() and SCIPgetFirstLPLowerboundRoot() to return the first root LP dual and lower bound.
  - New method SCIPprintDualSol() which prints the dual solution for a pure LP (works only with preprocessing disabled).
  - New method SCIPisCutApplicable() which returns whether a cut is good enough to be applied.

- Message Handler:
  - the main output routine of message.c (`bufferMessage` now handleMessage) has been rewritten: it now does not need
    a copy of the string to be output anymore, which makes the code much simpler (and also faster); it is passed a
    function pointer to the output function and uses it to directly output the (buffered) messages
  - New generic messagehandler output callback method SCIP_DECL_MESSAGEOUTPUTFUNC().
  - Removed parameter `msglength` from callback method SCIP_DECL_ERRORPRINTING().
  - New method SCIPmessageVPrintError() to print an error message.
  - Removed method SCIPmessagePrintWarningHeader().

- Parameters:
  - New method SCIPparamGetCharAllowedValues() to get the allowed values for a char parameter.
  - New method SCIPgetParam() to get the parameter with a given name.

- Variables:
  - SCIPapplyProbingVar() in prop_probing.h
    without deteriorating its objective value
  - SCIPshrinkDisjunctiveVarSet(), which takes an set of variables with corresponding bounds and boundtypes, and
    tries to derive global boundchanges and also to shorten this set of variables by using cliqe, implication and
    variable bound information
  - SCIPselectVarStrongBranching() to get the variable that fullstrongbranching would select
  - New method SCIPvarGetValuehistory() to get the value-based history of a variable.

- Misc:
  - New method SCIPdoNotMultaggr() which returns whether multi-aggregation was disabled.
  - New method SCIPcreateFiniteSolCopy() to create a copy of a solution with infinite fixings removed.
  - New method SCIPadjustImplicitSolVals() which sets implicit integer variables to an integer value in the given
    solution without deteriorating its objective value.
  - New method SCIPcopyOrig() to copy the original problem. Analoguosly, use SCIPcopyOrigProb(), SCIPcopyOrigVars(),
    and SCIPcopyOrigConss() to copy original problem data, variables, or constraints, respectively.
  - New method SCIPwriteCliqueGraph() to write the clique graph in GML format into a given file
  - New method SCIPaddOrigObjoffset() to add an offset to the objective function.
    in original space and updates all orignal solutions correspondingly
  - New method SCIPcopyImplicationsCliques() to copy implications and cliques to a copied SCIP instance.
  - New method SCIPgetOpenNodesData() which returns all unprocessed nodes.
  - Added parameter `endline` to SCIPprintDisplayLine() to switch printing a newline symbol at the end of the line.
  - New method SCIPgetNLimSolsFound() returning the number of feasible primal solution respecting the objective limit.

### Command line interface

- allow dialog option to write clique graph
- dual solution values can now be obtained in the interactive shell after solving a pure
  LP without presolving

### Interfaces to external software

- new SoPlex 2.0 interface, can be enabled with `LPS=spx2`
- add support for SOS1 and SOS2 constraints to AMPL interface (see `interfaces/check/testset/SOS/sos?a.mod` for example)
- added copy of GAMS interface from COIN-OR/GAMSlinks project; GAMS-reader in SCIP can now read model instances from .gms files
- beta version of a python interface for the scipoptsuite is now available under interfaces/python
- beta version of a Java native interface is now available under `interfaces/jni`

### Changed parameters

- parameter `branching/scorefunction` has new value `q` for for `q`uotient branching score function
- replaced parameter `lp/checkfeas` by two parameters `lp/checkprimfeas` and `lp/checkdualfeas` to decide on primal and dual
  feasibility checks individually
- removed all local parameters `reading/(READER)/dynamic{conss|cols|rows}` and replaced them by global parameters
  `reading/dynamic{conss|cols|rows}`
- changed default value of parameter `numerics/dualfeastol` to 1e-7 for safer dual bounds from LP solver
- new possible values for parameter `heuristics/shiftandpropagate/sortkey` for sorting variables w.r.t. their norm,
  default changed from `u` to `v`, which means sorting downwards by violations

- Constraints:
  - changed type of parameters `constraints/bivariate/scaling`, `constraints/quadratic/scaling`, `constraints/soc/scaling`
    from boolean to character
  - changed default for `constraints/{abspower,bivariate,nonlinear,quadratic,soc}/scaling` to off
  - changed default max coefficient for big-M constraint to be initial from 1e6 to 1e9

- Separation:
  - changed default value of gomory cut separation parameter `separating/gomory/maxrank` from 0 to 3, to take also gomory
    cuts that could not be scaled to integral coefficients, with maximal rank 3 into account
  - remove parameter `separating/closecuts/relintnormtype`

### New parameters

- `branching/checksol` and `branching/heursbsol` to specify whether the strong branching LP solution
  should be checked for feasibility and whether a simple rounding heuristic should be run on this solution
- `branching/firstsbchild` and `branching/forceall` to specify the first child node to be
  investigated during strong branching (`u`p, `d`down, `a`uto) and whether always both children should be solved (only for
  strong branching with domain propagation, per default, the second child is not looked at when the first is infeasible)
- `conflict/fullshortenconflict` to decide whether we want to stop shortening a conflict set, when no
  global bound changes can be found anymore
- `conflict/maxvarsdetectimpliedbounds` to decide whether the a valid conflict of what maximal length
  will be used to derive global bound changes
- `constraints/{linear,knapsack}/detectcutoffbound` and `constraints/{linear,knapsack}/detectlowerbound`
  to enable/disable detection of constraint parallel to the objective function that will add an cutoffbound or an
  lowerbound respectively and these constraints will be prevented from entering the LP
- `constraints/and/upgraderesultant` to upgrade resultants of and constraints from binary to implicit binary variables, default is TRUE
- `constraints/abspower/scaling` and `constraints/nonlinear/scaling`
- `constraints/indicator/scaleslackvar` for scaling of the slack variable in indicator constraints
- `constraints/indicator/trysolfromcover` for trying to construct a feasible solution from a cover
- `constraints/linear/checkrelmaxabs` for checking linear constraints with a side of 0.0 relative to
- `constraints/linear/detectpartialobjective` to enable/disable the detection of sub-equations of the objective function
- `constraints/logicor/strengthen`, should pairwise constraint comparison try to strengthen constraints by removing superflous non-zeros?
- `constraints/xor/addextendedform` to add an extended formulation in XOR-constraints
- `constraints/xor/addflowextended` to add use the extended flow formulation in XOR-constraints
- `heuristics/<heurname>/lplimfac` for LNS heuristics to limit the number of LPs solved in a subproblem
  the maximum absolute value in the activity instead of 1.0
- `heuristics/shiftandpropagate/fixbinlocks` for fixing binary variables with no locks in one direction to the corresponding bound
- `heuristics/shiftandpropagate/collectstats` which decides whether variable statistics are collected
- `heuristics/shiftandpropagate/impliscontinuous` to decide whether implicit integer variables are treated as continuous variables
- `heuristics/shiftandpropagate/preferbinaries` and `heuristics/shiftandpropagate/stopafterfeasible`,
  which decide whether binaries should be shifted first and the shifting should be stopped when no violations are left
- `lp/disablecutoff` to toggle usage of LP cutoff bound (0: enabled, 1: disabled, 2: auto = disabled if pricers are used)
- `misc/calcintegral` (default TRUE) to trigger calculation of primal-dual integral
- `misc/finitesolutionstore` to switch whether infinite fixings should be removed from solutions before
  copying them to the original solution store
- `misc/permuteconss` and `misc/permutevars` to control whether variables and/or constraints should be permuted, if permutationseed != -1
- `presolving/components/feastolfactor` to increase the feasibility tolerance in all sub-SCIPs, when solving a component
- `propagating/obbt/conditionlimit` to discard instable LP bases
- `reading/(READER)/initialconss` that determines whether model constraints are initial
- `reading/cipreader/writefixedvars` for disabling printing of fixed variables in CIP format
- `reading/lpreader/aggrlinearization-ands` and `reading/mpsreader/aggrlinearization-ands` to enable/disable
  the printing of the weak or strict relaxation of and-constraints in LP and MPS format, respectively
- `reading/lpreader/linearize-and-constraints` and `reading/mpsreader/linearize-and-constraints` to
  allow and-constraints to be linearized when printing in LP and MPS format, respectively
- `separating/feastolfac` to allow dynamic decrease of relaxation feasibility tolerance depending on feasibility to applied cuts,
  i.e., allow relaxation solutions to have a primal infeasibility of at most this factor times the infeasibility of applied cuts
- `separating/gomory/sidetypebasis` to decide whether the sides of ranged rows should be determined from the basis status
- `separating/oddcycle/cutthreshold` to run odd cycle separation if not enough cuts have been found
- `separating/zerohalf/delayedcuts` to use the delayed cutpool for the zerohalf separator
- `write/allconss` to enable that all constraints are written
- `write/genericnamesoffset` when writing a generic problem to define an offset on the variable numbering

### Data structures

- New structure to store value-based branching and inference history (see pub_history.h).
- new data structure for (circular) queues (`SCIP_QUEUE`)
- hash tables will now increase dynamically
- Moved LP solver interfaces to subdirectory `src/lpi`.

Testing
-------

- added McNemar tests and Wilcoxon signed rank tests to cmpres.awk evaluation scripts
- added passing MEM option of testgams(cluster) target as workspace option to GAMS jobs
- extended test scripts by statistical tests

Build system
------------

### Makefile

- default flag for ZIMPL is now `auto`, which means that it is built if and only if GMP is available (GMP=true)
- fixed make install for older Mac systems where install command does not have option -t
- dropped support for Ipopt < 3.10

Fixed bugs
----------

- fixed bug when adding (global) clique, implications or variable bound information in solving stage that lead to
  global bound changes which contradict local bounds and therefore need to be stored as pending bound changes
- unlinking a solution now copies solution values smaller than SCIPepsilon() avoiding some feasible solution in the
  transformed problem to be infeasible in the original problem
- fixed bug when flushing the warning buffer when SCIP is closed
- fixed bug when a bound change contradicts a local bound and is stored as pending, but the contradicting local
  bound becomes global afterwards (--> node where pending bound change is valid can be cut off)
- fixed statistics bug: externally given solutions and new solutions found while transforming existing ones
  are now listed in line `other solutions` of primal heuristics statistics
- fixed bug in random generators SCIPgetRandomInt() and SCIPgetRandomReal() for large intervals
- make sure that bound changes of negated original variables are correct

- Branching:
  - fixed bug w.r.t. changing the variable branching priority beyond the problem stage
  - allow again branching on continuous variables with huge bounds

- Separation:
  - fixed bug in sepa_cgmip computeObjWeightSize() w.r.t. equal sized rows
  - fixed wrong bound calculation in sepa_rapidlearning
  - fixed bug in flowcover separator to exclude unconstrained rows in aggregation

- LP and Interfaces:
  - fixed bug that lead to resolving the LP after diving instead of restoring the buffered solution
  - fixed rare bug with conflict analysis and LP/LPI having different states after diving
  - fixed several bugs in lpi_grb
  - fixed wrong strong branching results in lpi_grb.c and an invalid write
  - fixed bug in handling max-function in ampl interface; added support for min-function

- Presolving:
  - fixed bug in prop_dualfix w.r.t. to fixing of variables to infinity after presolving
  - fixed wrong presolving finished status which sometimes occurred when the time limit was hit during presolve
  - fixed bug where a limit on presolving rounds was exceeded by 1
  - fixed minor bugs in presolving in cons_setppc.c and cons_logicor.c
  - fixed minor bug in cons_linear w.r.t. disabled presolving

- Propagators:
  - fixed bug in genvbounds propagator occurring when objective offset or scale changes after a restart
  - fixed bug in genvbounds propagator by replacing non-active variables on right-hand side after presolving

- Readers:
  - fixed memory bug in reader_mps
  - fixed several minor bugs with handling of memory when writing aggregated variables (reader_lp, reader_mps)
  - fixed bug in reader_lp when writing bilinear terms (product sign was missing)
  - fixed bug in reading indicator constraints in mps-format
  - nonlinear readers now create auxiliary objective variables and constraints always as initial and not removable
    in order to avoid unbounded LPs due to loose variables with infinite best bound

- Constraints:
  - fixed several bugs where variables or constraints were not freed correctly
  - do not multi-aggregate variables if the constant would be a huge value in order to avoid numerical troubles
  - fixed bug with infinite multi-aggregation constants
  - fixed output of aggregated variables in indicator constraints in lp and mps-format
  - improved handling of initial constraints: constraints which are initial, but added during the search to an already
    treated node are kept and added to the LP at every node where they are active
  - fixed bug in cons_superindicator concerning names of upgraded constraints
  - fixed bug in cons_indicator with trying to create solution in problem stage
  - fixed bug in cons_orbitope with fixing upper right triangle in non-root nodes

Miscellaneous
-------------

- new SCIP Optimization Suite homepages

@page RN30 Release notes for SCIP 3.0

@section RN302 SCIP 3.0.2
*************************

Features
--------

- reading erroneous CIP files can now output some indication of syntax errors
- can now run splint on core files
- cons_xor now uses the integral variable in propagation
- allowed to switch on/off the solution debugging

Performance improvements
------------------------

- improved SCIPlpiAdd{Cols,Rows}() in SoPlex LPi

Examples and applications
-------------------------

Interface changes
-----------------

### New API functions

- SCIPmarkColNotRemovableLocal() and SCIPmarkRowNotRemovableLocal() to forbid removal of an column/row
  from the LP in the current node
- SCIPmessageVPrintError()

### Command line interface

- can now output the solutions in the solution pool in the interactive shell

### Interfaces to external software

- updated Mosek LP interface to compile with Mosek 7

Fixed bugs
----------

- fixed bugs in solution counting
- fixed fieldtypes in sorting template
- fixed bug concerning the userinterrupt flag, which was not reset
- fixed solution collection when counting solutions
- fixed bug with storing original solutions
- fixed bug with infinite multi-aggregation constants
- fixed bug that removing reverse implication did not reset closestvblpcount
- fixed bug that duplicate solutions stopped copying of solutions to original solution candidate store
- forbid branching on variables with huge bounds; such huge values cannot be enumerated with fixed precision
  floating point arithmetics
- fixed bug that Ipopt's error message was not fully shown due to exiting before the message handler buffer was emptied
- unlinking a solution now copies solution values smaller than SCIPepsilon() avoiding some feasible solution in the
  transformed problem to be infeasible in the original problem
- allow to add columns (rows) with nonzero indices beyond current number of rows (columns) in SoPlex LPi
- updated get.ASL script to cope with broken ftp access to netlib server

- Memory:
  - fixed bugs with freeing C++ object data for problem and variables
  - fixed memory leak in lp.c (probably never occurred so far since array was not used)
  - fixed bug in sepa_zerohalf.c where the maxcuts(root) parameters led to an invalid memory allocation call

- LP:
  - fixed assert in solve.c with branched status and LP reached the objective limit
  - fixed bug in heur_oneopt.c and heur_clique.c which was caused by side-effects when calling SCIPconstructLP(); when
    adding new variables in this method (e.g. adding new variables needed for a relaxation), this changes the variables
    array of SCIP
  - fixed problem that diving did not save status for infeasible LPs
  - fixed bug in SCIPlpComputeRelIntPoint() with wrong iteration limit and with wrong recompution
  - fixed bug that old LP size was not updated for deadend if no LP was solved

- Expressions:
  - fixed issues with ungraceful termination when encountering unsupported expression operands in AMPL interface
  - fixed bug in backward propagation of linear expressions in expression graph

- Propagation:
  - fixed potential performance issue with tree depth always assumed to be zero when propagating in probing mode
  - fixed bug in prop_vbound w.r.t. creation of variables during the search
  - fixed several bugs in propagation of cons_xor: need to take integral variables into account
  - fixed bug in cons_abspower.c handling infinity values in propagation
  - fixed bug in cons_and.c when a constraint was not correctly propagated which led to wrong dual-presolve reductions
  - fixed bug in cons_abspower: wrong infinity check when propagating bounds

- Presolving:
  - fixed bug that the number aggregated variables were not counted in presol_inttobinary.c
  - fixed bug in presol_domcol: locks are now checked to see whether rounding was forbidden for a variable

- Reader:
  - fixed bug in reader_gms.c w.r.t. writing nonlinear expressions with polynomials with constants
  - fixed bugs in parsing bounds from CIP-files, in reader_gms and AMPL interface
  - fixed bug when reading a mps formated file with a missing bound in the bound section

- Constraints:
  - fixed bug in cons_bounddisjunction with satisfied literal of multi-aggregated variable
  - fixed bug in upgrade method of cons_soc
  - fixed issue with negated variables in cons_xor.c
  - fixed several asserts in cons_xor presolving
  - fixed bug in cons_xor.c calling method on null pointer row
  - fixed bug using a too hard comparison on the objective-infeasible-decision in constraint enforcement
  - fixed possible cycling in enforcement of nonlinear constraints due to too early removal of newly added cuts from LP
  - fixed bug wrongly removing constraints locally while counting
  - fixed bugs in cons_bivariate.c when the nonlinear function is not differentiable on the boundary of the domain
  - fixed bug in cons_indicator.c:SCIPmakeIndicatorFeasible() with handling fixed variables
  - fixed bug in cons_integral: check integrality of implicit integer variables when a solution is checked for feasibility
  - fixed bug in Undercover with `pseudo-`quadratic constraints
  - fixed bug with quadratic constraints not being upgraded
  - fixed bug in intervalarith.c: bivariate quad. equations may have been solved wrongly if second variable is unbounded

- Separation:
  - fixed bug in sepa_zerohalf.c not copying the displays to the subscip, but still changing a display parameter there
  - fixed iteration limit determination in sepa_closecuts
  - fixed bug in sepa_closecuts: need to make sure that variable values of separation point satisfy bounds
  - fixed bugs in sepa_oddcylce: number of arcs have to be adjusted, handle implicit binary variables,
    fixed bug in heuristic separation method, fixed asserts
  - fixed wrong bound calculation in sepa_rapidlearning

@section RN301 SCIP 3.0.1
*************************

Features
--------

- added delayed cutpool which only gets separated if the sepastore is empty after a separation round
- sepa_cgmip can now take the objective row into account
- added possibility to run clang compiler
- statistics now include output on number of solutions that respect objective limit

Performance improvements
------------------------

- also copying active tight cuts from the delayed cut pool when calling SCIPcopyCuts()
- sort genvbounds only when root node is finished; apply more often

Examples and applications
-------------------------

Interface changes
-----------------

- when using an objective limit, heuristic characters are not displayed any longer for worse solutions

### Deleted and changed API methods

- fixed spelling in the method name SCIPgmlWriteClosing()

### New API functions

- SCIPgetNLimSolsFound() to get number of solutions that respect the objective limit

Fixed bugs
----------

- fixed issue with applying the effective root depth during the search
- fixed bug concerning usage of dualbound and lowerbound
- fixed bug trying to color probing nodes, which are not added to the vbc output anymore
- fixed bug in sorting template
- fixed bug leading to removing a ranged row parallel to the objective function, although one of the sides was still needed
- fixed a bug correcting the binvarssorted flag in cons_linear.c
- fixed bug in cons_varbound.c not resolving multi-aggregated variables
- relaxed assert in SCIPvarCh{Lb,Ub}{Global,Local} that new bound must be tighter to feastol
- fixed contra-intuitive behavior when using SCIP with objective limits and solution limit at the same time;
  SCIP now only stops when sufficiently many solutions better than the objective limit have been found
- fixed bug when adding binary implications with non-vartype binary variables
- fixed bug adding binary implications on binary variables with type != `SCIP_VARTYPE_BINARY`
- fixed bug concerning different tolerances for reached objective limit in case of pricing with fastmip

- LP:
  - fixed bug which disabled iteration limit in SCIPlpSolveAndEval()
  - ensure consistency of LP bounds during OBBT diving, i.e., that lower <= upper holds exactly
  - set lpsolstat to `SCIP_LPSOLSTAT_NOTSOLVED` in SCIPchg{Lp,Dual}feastol()
  - use tighter dual feasibility tolerance for LPs solved during optimization-based bound tightening
  - fixed bug with unflushed LP arising from global bound changes in strong branching

- Constraints:
  - fixed issue with deleting varbound constraints in case the bound change was not applied
  - fixed bugs in parsing dis-/conjunctive constraints
  - fixed bug with handling of empty logicor and bounddisjunction constraints
  - fixed issue in cumulative constraint and separation
  - fixed bug when sorting knapsack constraints with the same weights
  - fixed bug resulting in trying to delete an upgraded linear constraint a second time in exitpre callback
  - fixed minor bug in conjunctive constraint handler printing wrong constraint
  - fixed bug in disjunctive constraint handler when enforcing a constraint
  - fixed behaviour change of indicator constraint handler when solving another instance after solving one using the
    interactive shell
  - fixed several issues in cumulative constraint handler
  - fixed bug in cumulative constraint handler w.r.t. getting active variables
  - fixed bug in cumulative constraint handler concerning conflict analysis

- LPI and Interfaces:
  - fixed bug in CppAD in connection with abspower constraints
  - fixed bug in CppAD when using signpower functions with expression pointers that do not fit into an unsigned int
  - better handling of generalized (Lagrangian) variable bounds that are not in the LPI
  - fixed wrong basis rstat values in CPLEX LPI
  - fixed bug with LP not being flushed after bound changes on columns that are not in the LPI
  - methods SCIPlpiIs{PrimalFeasible,DualFeasible,DualUnbounded}() in SoPlex LPi now check that the LP is not perturbed,
    which may happen when stopping due to iteration or time limit
  - fixed inconsistencies between methods SCIPlpiIs{PrimalFeasible,DualFeasible,Optimal,...} in SoPlex LPi

- Propagation:
  - fixed bug when adding linear constraints with non active variables in solving process, during propagation this
    resulted in changing the row, which is not possible for unmodifiable constraints/locked rows
  - fixed small issue in pseudo objective propagator w.r.t. propagating the lower bound globally
  - fixed bug in cons_orbitope: in rare cases one cannot repropagate
  - fixed bug of wrong result code in propagation in prop_genvbound.c

- Presolve:
  - fixed bug in copying nonlinear constraints during presolve (resulted
    in wrongly declaring instances as infeasible when using component presolve)
  - fixed bug in copying nonlinear constraints during presolve (nonlinear part was not copied)

- Heuristics:
  - fixed wrong solving status (OPTIMAL) in case an unbounded solution was provided or found by heuristic before presolve
  - fixed bug in heur_subnlp running with tightened tolerances: sumepsilon must be tightened like feastol and epsilon
  - fixed bug in nlp diving heuristic for fractional variables with values slightly outside of their domain

- Numerics:
  - fixed several numeric issues
  - fixed numerical bug in conflict.c relaxing bounds while keeping an infeasibility proof
  - fixed feasibility decision bug when replacing inactive variables by their active counterparts, which might change the
    redundancy status of a bounddisjunction constraint due to numerics
  - fixed numerical bug adding a relaxed bound for conflict analysis in cons_varbound
  - fixed numerical bug in conflict analysis of genvbounds propagator

@section RN300 SCIP 3.0.0
*************************

Features
--------

- SCIPcomputeLPRelIntPoint() with normtype=`s` now uses homogenized LP for computing rel.int. point too and allow to
  set relaxrows = FALSE
- new column showing the pseudo objective value
- digraph structure added to misc.c and pub_misc.h that can be used to handle directed graphs, compute undirected
  components in the graph and sort these components (almost) topologically
- SCIP does now print an info message when the root LP could not be solved or is unbounded
- added counter and clock for SCIPcopy() calls
- correct initialization of steepest edge weights with SoPlex 1.6.0.4
- parameters can now be fixed, which means that their value cannot be changed unless they are unfixed, first;
  the fixing status of a parameter is copied to sub-SCIPs, which allows to ensure that certain parameters
  are also not changed when, e.g., heuristics change emphasis settings or also specific parameters
- automatic transfer of original solutions (e.g., provided by the user, from solution pool, after restart, from heuristic
  adding original solution during solve) to the transformed space (might fail due to, e.g., dual fixings)
- added possibility to use GUBs for lifting knapsack cuts (disabled)
- added pre- and post-conditions in doxygen documentation for all methods of scip.{c,h}
- added zeroobj heuristic that solves a copy of the problem without an objective function and with quite strict limits
  on the number of nodes and LP iterations
- complete reworking of the vbounds propagator: it now takes into account variable bounds, cliques and implications,
  stores bounds of variables which were changed and performs a forward propagation from these bounds, i.e., tries to
  derive new bounds for other variables; during propagation, bound changes are propagated in an (almost) topological order

- Constraints:
  - full version of cumulative constraint handler
  - new constraint handler `superindicator` for indicator constraints with slack constraints of arbitrary type
  - implemented first clique lifting procedure in cons_setppc.c (by default is off)
  - the conjunction and disjunction constraint handlers are now able to parse their CIP output format

- Memory:
  - better handling of memory limits, in particular for large problems
  - estimate memory consumption for sub-SCIP and do not copy them if close to memory limit

- Presolve:
  - time for initpre and exitpre methods is now also measured in presolving time
  - added dual presolving for and-constraints difficult instances (no guarantees)
  - oneopt can now be called before presolving
  - added a presolving step in the disjunctive constraint handler, removing disjunction, where a sub-constraint was
    deleted, which means this sub-constraint is redundant, which again means it is always TRUE or will be enforced by
    another constraint
  - added new presolver convertinttobin, which converts bounded integer variables to their binary representation, e.g.
    for integer variable 0 <= x <= 10 the binary variables y0, y1, y2 and y3 are created, such that
    1 y0 + 2 y1 + 4 y2 + 8 y3 <= 10 and x = 1 y0 + 2 y1 + 4 y2 + 8 y3
  - added new presolver gateextraction, which tries to find and-gates/constraints which are linearized
    e.g. (x + y + z >= 1, x + y <= 1 and x + z <= 1 => x == AND(~y,~z)), in special cases it also detects set-partitioning
    constraints e.g. (x + y + z >= 1, x + y <= 1, x + z <= 1 and y + z <= 1 => x + y + z == 1));
    gate-extractor is also able to detect logicor constraints and set-packing/-partitioning constraints with the same
    variables, to upgrade these both constraints to a set-partitioning constraint
  - added new presolver components, that searches for independent components in the problem structure and solves
    these components as sub-SCIPs when they are small enough (per default <= 20 discrete variables, nodelimit of 10000)
  - added new presolver domcol that looks for dominated columns in a MIP and tries to fix them

- Reader:
  - CNF reader now creates feasibility instances per default, usage of an objective has to be set by a parameter
  - added reader for MI(NL)Ps in OSiL (Optimization Services Instance Language) format

- Statistic:
  - new statistics and new statistic output messages
  - number of presolving calls of plugins is counted and displayed in the statistics,
    can be accessed via SCIPpresolGetNCalls() and SCIP{prop/conshdlr}getNPresolCalls()
  - the statistics shows for a branching rule the number of calls for LP, extern and pseudo candidates
  - new switch `SCIP_STATISTIC` and new macros SCIPstatisticMessage(), SCIPstatisticPrintf() and SCIPstatistic() to output
    statistic and execute code lines which are only needed therefor. Works as `SCIP_DEBUG` and SCIPdebugXyz()
  - added statistics on the number of cuts/rows that have actually been applied to the lp for each constraint handler and separator;
    use SCIPcreate(Empty)RowCons() and SCIPcreate(Empty)RowSepa() to support the statistics.

- NLP:
  - new propagators obbt and genvbounds for MINLP
  - new NLPI parameter `SCIP_NLPPAR_FASTFAIL` to enable convergence checks in NLP solver to stop early on seemingly
  - added nlpdiving heuristic that comprises several diving heuristics using an NLP relaxation

Performance improvements
------------------------

- improved scaling by choosing the smallest scaler
- if first root lp is solved and the optimality is rejected by SCIP, there won't be an unnecessary solving of the lp
  from scratch again
- several performance improvements for Pseudo-Boolean optimization, pseudo objective propagator
- streamlined initlp functions in cons_indicator, cons_sos1, cons_sos2 (add rows only if needed)
- improved time used for adding implications
- speed up in SCIPboolarrayExtend() in misc.c replacing a for loop with BMSmoveMemoryArray() call
- speed up in var.c changing some recursive calls into iterative calls and reducing the number of VARFIX event that are
  thrown for fixation, aggregation or multi-aggregations
- revised reduced cost propagator
- increased performance in SCIPcliqueAddVar(), adding a variable to a clique
- tighten primal and dual feasibility tolerances independently if they are not reached in LP solving

- Probing:
  - if probing reached the end of all variables it will restart the probing cycle correctly
  - improved probing by ordering the variables differently and applying the one-branch before the zero-branch

- Constraints:
  - improved scaling of linear constraints, linear constraints with integral variables will now be scale with
    1e+06/MAX(maximal absolute coefficient, 1.0) instead of 1e+03/MAX(maximal absolute coefficient, 1.0);
    if all coefficients are in absolute value equal they will be scaled by that
  - added clique presolving for and-constraints, which checks if two operands or one operand and the resultant are in a
    clique and then fixes the resultant to 0 and in the former case we can delete the and-constraint too
  - speed up in linear constraint handler replacing aggregated variables
  - when all nonlinearities have been fixed and the number of nonfixed variables is 1 in cons_nonlinear/cons_quadratic/
    cons_bivariate, handle it by a bound change instead of adding a linear constraint

- Separation:
  - automatically turn off separation in sepa_oddcycle if it was too unsuccessful within the last calls
  - use faster Dijkstra variants in sepa_oddcycle
  - improved tcliquegraphAddImplicsVars() in sepa_clique.c to faster add possible variables
  - changed emphasis settings: knapsack disaggregation is now allowed in fast presolving, CG-MIP separator disabled in
    aggressive separation

- Reader:
  - improved lp-, mps-, opb-reading time
  - speed up mps reader asking parameters only once

- Heuristics:
  - added parameters mincoveredrel and mincoveredabs to heur_undercover to only run if problem is sufficiently nonlinear
  - improved intdiving heuristic by activating backtracking to a different fixing value
  - heur_undercover treats indicator constraints as nonlinear and fixes the binary variable for linearization

Examples and applications
-------------------------

- new examples for scheduling and usage of the callable library with nonlinear problems
- the error messages are not handled via the message handler anymore; per default the error message a written to stderr

Interface changes
-----------------

- introduced basic inclusion and creation methods to simplify usage of the SCIP library
- allowed to start diving mode even if LP is not flushed, not solved, or not solved to optimality
- changed the message handler system within SCIP heavily such that it is thread save
- the resolve propagation methods for the constraint handler and propagator getting a new parameter called relaxedbd;
  explaining/resolving this relaxed bound is sufficient
- default integer comparer SCIPsortCompInt() (see pub_misc.h)

- LP interface:
  - SoPlex LPI supports setting of `SCIP_LPPAR_DUALFEASTOL` when using SoPlex version 1.6.0.5 and higher.

- Problem:
  - Forbid problem modifications in `SCIP_STAGE_{INIT,EXIT}PRESOLVE` (see pre-conditions for corresponding methods in scip.h).

- Miscellaneous:
  - New macro SCIPdebugPrintCons() to print constraint only if `SCIP_DEBUG` flag is set.
  - all objscip *.h file now use the default SCIP interface macros (this should avoid errors when changing the interface)

### New and changed callbacks

- Constraint Handler:
  - Added a propagation timing parameter `proptiming` to SCIP_DECL_CONSPROP(), giving the current timing at which
    this method is called (also to the corresponding c++ wrapper classes).
  - New optional callback methods in constraint handlers: `SCIP_DECL_CONSGETVARS` and `SCIP_DECL_CONSGETNVARS`.
    These callbacks, if implemented, should return an array of all variables and the number of all variables used
    by the given constraint, respectively. (This method might, e.g., be called by a presolver)

- NLP Solver Interface:
  - New NLPI callback SCIP_DECL_NLPISETMESSAGEHDLR() to set message handler in NLP solver interfaces.

- Propagator:
  - Added a propagation timing parameter `proptiming` to SCIP_DECL_PROPEXEC(), giving the current timing at which this method is
    called (also to the corresponding c++ wrapper classes).

- Plugin management:
  - added `basic` inclusion methods which have only fundamental data of the plug-ins as arguments; added setter functions
    for all non-fundamental callbacks of the plug-ins; the plug-in types with basic inclusion functions are:
    readers, constraint handlers, conflict handlers, presolvers, propagators, heuristics, separators, relaxation handlers,
    branching rules, node selectors and pricers; these methods should make the usage easier, sparing out optional callbacks and
    parameters: e.g., SCIPincludeConshdlrBasic();
  - To extend the basic functionalities, there are setter method to add
    optional callbacks. For example SCIPsetConshdlrParse(), SCIPsetPropCopy() or SCIPsetHeurInitsol().

- Constraint Handlers:
  - Added basic creation methods for all constraints types, e.g., SCIPcreateConsBasicLinear(); these methods should make the usage easier,
    sparing out optional callbacks and parameters.

### Deleted and changed API methods

- SCIPcomputeCoverUndercover() now has an additional parameter coverbd
- tcliqueMaxClique has an additional parameter to store the number of used branch-and-bound nodes
- the code in `src/dijkstra` and `src/xml` has been changed to (increasingly) conform to the SCIP coding style;
  all function (and variable) names have been changed (do not contain `_` anymore).
- renamed SCIPstairmap*Core() to SCIPstairmap*Stair()

- Conflict Analysis:
  - Added parameter `relaxedbds` to conflict handler callback method SCIP_DECL_CONFLICTEXEC(). This array contains
    bounds which are sufficient to create a valid conflict

- Constraint Handler:
  - Added a parameter `restart` to the SCIP_DECL_CONSEXITSOL() callback method, indicating whether this call was
    triggered by a restart.
  - Added a parameter `relaxedbd` to SCIP_DECL_CONSRESPROP() callback method. If explaining a given bound change
    (index), it is sufficient to explain the reason for reaching the `relaxedbd` value, see above
  - Removed parameters `isunbounded`, `isinfeasible` and `result` from SCIP_DECL_CONSINITPRE() and SCIP_DECL_CONSEXITPRE()
    callback methods. It is not allowed to determine unboundedness or infeasibility in these callbacks, anymore.
  - added a `SCIP_CONS*` parameter to SCIPcreateConsDisjunction() which can represent the linear relaxation of the whole
    disjunction constraint as a conjunction constraint, or `NULL`
  - remove problematic function cons_indicator:SCIPsetSlackVarIndicator()
  - Renamed SCIPgetCountedSparseSolutions() to SCIPgetCountedSparseSols() in cons_countsols.{c,h}.

- Counting:
  - Changed the counting system within SCIP heavily. New method for `SCIP_SPARSESOL` usage, SCIPsparseSolCreate(),
    SCIPsparseSolFree(), SCIPsparseSolGetVars(), SCIPsparseSolGetNVars(), SCIPsparseSolGetLbs(), SCIPsparseSolGetUbs()
    in (pub_)misc.{c,h}.

- Cuts and Separation:
  - removed `targetscip` parameter from SCIPconvertCutsToConss(), now this function can only convert cuts on one instance,
    otherwise use SCIPcopyCuts()
  - added `ncutsadded` parameter to SCIPcopyCuts() to be able to store the number of copied/converted cuts
  - New functions SCIPcreateEmptyRowCons(), SCIPcreateEmptyRowSepa(), SCIPcreateRowCons(), and SCIPcreateRowSepa() that allow
    to set the originating constraint handler or separator of a row respectively; this is, for instance, needed for statistics
    on the number of applied cuts. If rows are created outside a constraint handler or separator use SCIPcreateRowUnspec() and
    SCIPcreateEmptyRowUnspec(). The use of SCIPcreateEmptyRow() and SCIPcreateRow() is deprecated.
  - New functions SCIProwGetOrigintype(), SCIProwGetOriginCons(), and SCIProwGetOriginSepa() to obtain the originator
    that created a row.

- LP:
  - new parameter numerics/lpfeastol for primal feasibility tolerance used in LP solver
  - SCIPcomputeLPRelIntPoint() takes two new arguments giving a time and iteration limit
  - SCIPcolGetStrongbranchLPAge(), SCIPgetVarStrongbranchLPAge(), SCIPgetNLPs(), SCIPgetNPrimalLPs(), SCIPgetNDualLPs(),
    SCIPgetNBarrierLPs(), SCIPgetNResolveLPs(), SCIPgetNPrimalResolveLPs(), SCIPgetNDualResolveLPs(), SCIPgetNNodeLPs(),
    SCIPgetNNodeInitLPs(), SCIPgetNDivingLPs(), SCIPgetNStrongbranchs(), SCIPgetNRootStrongbranchs() now return a longint
    instead of an integer

- Message Handler and Printing:
  - New callback method SCIP_DECL_MESSAGEHDLRFREE() which is called when the message handler is freed.
  - The old callback method SCIP_DECL_MESSAGEERROR() was replaced by the callback method SCIP_DECL_ERRORPRINTING().
  - the follwing methods additionally need the SCIP pointer as parameter to make the output thread save:
    SCIPprintVersion(), SCIPsetMessagehdlr(), SCIPgetMessagehdlr() and SCIPwarningMessage()
  - the error printing method can be replaced using the method SCIPmessageSetErrorPrinting(); the default error message
    printing can be recoverd via SCIPmessageSetErrorPrintingDefault() (see pub_message.h)
  - Changed the message handler system within SCIP heavily such that it is thread-safe. SCIPcreateMessagehdlr() in
    scip.{c,h} was replaced by SCIPmessagehdlrCreate() in pub_message.h/message.c with a changed parameter list;
    see pub_message.h and type_message.h.
  - removed method SCIPcreateMesshdlr(), please use SCIPmessagehdlrCreate() (see pub_message.c)
  - removed method SCIPfreeMesshdlr(), please use SCIPmessagehdlrRelease() (see pub_message.c)
  - Error messages (SCIPerrorMessage()) are not handled via the message handler anymore; per default the error
    message is written to stderr.
  - the following methods need an additional message handler: SCIPdispLongint(), SCIPdispInt(), SCIPdispTime(), all message
    handler methods (see pub_message.h), SCIPhashtablePrintStatistics(), SCIPhashmapPrintStatistics(), SCIPlpiCreate()
  - SCIPprintCons() does not print termination symbol `;\n` anymore; if wanted, use SCIPinfoMessage() to print `;\n` manually
  - remove SCIPcolPrint() and SCIProwPrint(), please use SCIPprintCol() SCIPprintRow() see scip.h
  - method SCIPprintError() does not need the file stream anymore. The error is written via the error message callback.

- Nonlinear expressions, relaxation, and solver interface:
  - Method SCIPexprtreeRemoveFixedVars() is not public anymore.
  - Renamed SCIPmarkNonlinearitiesPresent() to SCIPenableNLP()
  - Renamed SCIPhasNonlinearitiesPresent() to SCIPisNLPEnabled().
  - removed SCIPmarkContinuousNonlinearitiesPresent(),
    renamed SCIPhasContinuousNonlinearitiesPresent() to SCIPhasNLPContinuousNonlinearity() and allow call only during
    initsolve and solve,

- Parameters:
  - Replaced SCIPparamSet*() by SCIPchg*Param()
    + replaced SCIPparamSetBool() by SCIPchgBoolParam()
    + replaced SCIPparamSetInt() by SCIPchgIntParam()
    + replaced SCIPparamSetLongint() by SCIPchgLongintParam()
    + replaced SCIPparamSetReal() by SCIPchgRealParam()
    + replaced SCIPparamSetChar() by SCIPchgCharParam()
    + replaced SCIPparamSetString() by SCIPchgStringParam()

- Presolving:
  - Removed parameters `isunbounded`, `isinfeasible` and `result` from SCIP_DECL_PRESOLINITPRE() and
    SCIP_DECL_PRESOLSEXITPRE(). It is not allowed to determine unboundedness or infeasibility in these callbacks, anymore.

- Propagator:
  - changed parameters of function SCIPpropagateCutoffboundVar() in prop_pseudoobj.{c,h}
  - Added a parameter `restart` to SCIP_DECL_PROPEXITSOL() callback method, indicating whether this call was triggered
    by a restart.
  - Added a parameter `relaxedbd` to SCIP_DECL_PROPRESPROP() callback method. If explaining a given bound change
    (index), it is sufficient to explain the reason for reaching the `relaxedbd` value.
  - Removed parameters `isunbounded`, `isinfeasible` and `result` from SCIP_DECL_PROPINITPRE() and
    SCIP_DECL_PROPEXITPRE() callback methods. It is not allowed to determined unboundedness or infeasibility in
    these callbacks, anymore.

- Sort and Copy:
  - The methods SCIPsortedvecInsert*() have an additional parameter which can be used to receive the position where
    the new element was inserted, if this is not of interest a `NULL` pointer can be given
  - new parameter in SCIPcopyPlugins() to indicate whether the message handler from the source SCIP should be passed to the
    target SCIP (only the pointer is copied and the usage counter of the message handler is increased)
  - New parameter in SCIPcopy() to indicate whether the message handler from the source SCIP
    should be passed to the target SCIP (only the pointer is copied and the usage counter of the message handler is
    increased). In multi theaded enviroment this parameter needs to be set to FALSE.

- Variable usage:
  - rename SCIPvarGetBestBound() to SCIPvarGetBestBoundLocal()
  - rename SCIPvarGetWorstBound() to SCIPvarGetWorstBoundLocal()
  - Method SCIPvarGetProbvarSum() is not public anymore, use SCIPgetProbvarSum() instead.
  - Replaced method SCIPvarGetRootRedcost() by SCIPvarGetBestRootRedcost().

### New API functions

- setup timer to all plugins and therefore SCIP<plugin-type>GetSetupTime() methods in all pub_plugin-type.h to ask
  for this time (, e.g. SCIPeventhdlrGetSetupTime() in pub_event.h)
- new GML(Graph Modeling Language) methods SCIPgmlWriteOpening(), SCIPgmlWriteCosing(), SCIPgmlWriteArc(), SCIPgmlWriteEdge(),
  SCIPgmlWriteNode() that write to a given GML file
- new LPI method SCIPlpiGetObjsen() to query objective sense
- SCIPpermuteIntArray() in pub_misc.h and misc.c for permuting an integer array
- SCIPcalcBinomCoef() in pub_misc.h and misc.c which calculates a binomial coefficient up to 33 over 16
- SCIPheurPassSolAddSol() in heur_trysol.c; solution which are passed via this method are just without any feasibility check
- SCIPgetGlobalPseudoObjval() which returns the global pseudo objective value which is all variables
  set to their best (w.r.t. the objective function) global bound
- SCIPhashGetKeyStandard() which returns the element itself as the key, SCIPhashKeyEqPtr(),
  SCIPhashKeyValPtr() which do the hash-comparison/-conversion on a pointer in pub_misc.h
- SCIPhashtableClear() which removes all elements of a hash table
- SCIPisUpdateUnreliable() to check whether an iteratively updated value should be recomputed from scratch
  (e.g., for activities; uses new parameter `misc/num_recompfac`)
- SCIPisHugeValue() to check whether a value is huge and should be handled separately from other values
  (e.g., in activity computations) and SCIPgetHugeValue() to get the smallest value counting as huge
- SCIPfixParam() and SCIPunfixParam() to fix and unfix a parameter, respectively;
  the fixing status of a parameter can be requested by SCIPparamIsFixed();
- SCIPsetBasePointClosecuts() to set the base point for close cut separation
- SCIPchgCutoffboundDive() to change the cutoffbound in diving mode
- SCIPupdateCutoffbound() which can be used to pass a cutoff bound

- Presolving:
  - SCIPpropIsPresolDelayed() which return if a propagator is delay during presolving
  - Added method SCIPisPresolveFinished() which returns whether the presolving process would be stopped after the
    current presolving round, given no further reductions will be found, can be used to ensure that a presolver is called very late

- Memory:
  - added forgotten implementation of SCIPfreeMemorySize(), SCIPfreeMemorySizeNull() in scip.h and BMSfreeMemorySize(),
    BMSfreeMemorySizeNull() in memory.h
  - SCIPmemccpy() in pub_misc.h and misc.c which copies either a specified number of charcters of a source
    string to a destination string or until it hits a stoping character
  - BMSmoveMemory(), BMSmoveMemoryArray(), BMSmoveMemorySize() and corresponding  BMSmoveMemory_call() in
    memory.{h,c} too move memory elements

- Conflict Analysis:
  - SCIPisConflictAnalysisApplicable() which return FALSE is the conflict will not runs; can be used
    to avoid unnecessary initialization of the conflict analysis
  - SCIPaddConflictRelaxedLb(), SCIPaddConflictRelaxedUb() and SCIPaddConflictRelaxedBd(); these methods
    can be used to give for a bound change which is part of an explanation a relaxed bound; this means the relaxed bound
    is already efficient to be part of a valid explanation
  - SCIPisConflictVarUsed() returns TRUE if the given bound change is already part of the conflict set;
    that is the bound change is redundant;
  - SCIPgetConflictVarLb() and SCIPgetConflictVarUb() returning the lower/upper bound of the given
    variable within the current active conflict set

- Variable usage:
  - SCIPvarsGetProbvar() in pub_var.h and var.c, which returns for a given array of variables the active, fixed
    or multiaggregated representation
  - SCIPgetActiveVars() in scip.{h,c}, which returns for a given array of variables the active counterparts
  - SCIPgetNObjVars() which returns the number of variables which have a non-zero objective coefficient
  - SCIPenableVarHistory() and SCIPdisableVarHistory() which can be used to turn off and on the collection
    of variables statistics which is used for example for branching
  - SCIPbranchVarHole() which branches a variable w.r.t. a given domain hole
  - SCIPvarGetAggregatedObj() which computes for a (not active) variable the corresponding objective value
  - SCIPsolIsOriginal() that returns whether a solution is defined on the original variables
  - SCIPgetVarImplRedcost() which returns the implied reduced costs
  - SCIPvarGetBestRootSol(), SCIPvarGetBestRootRedcost(), SCIPvarGetBestRootLPObjval() which return the best
    combination for a variable w.r.t. root solution value, root LP objective value and root reduced cost
  - SCIPhaveVarsCommonClique() in scip.{h,c}, to check for common clique information on two given variables
  - added basic creation methods SCIPcreateVarBasic() and SCIPcreateProbBasic() and setter functions for
    non-fundamental callbacks of variables and problems.
  - added new methods SCIPvarGetBestBoundGlobal() and SCIPvarGetWorstBoundGlobal().

- Constraint Handler:
  - added public wrapper functions for calling constraint handler callback methods for a single constraint:
    SCIPactiveCons(), SCIPdeactiveCons(), SCIPinitlpCons(), SCIPsepalpCons(), SCIPsepasolCons(), SCIPpropCons(),
    SCIPrespropCons(), SCIPenfopsCons(), SCIPenfolpCons()
  - added basic creation methods for all constraint handlers
  - SCIPchgCapacityKnapsack() which can be used to change the capacity of a knapsack constraint
  - SCIPconsIsAdded() which returns whether a constraint was already to a SCIP instance
  - SCIPconshdlrGetNCutsApplied() in pub_cons.h to get the number of cuts applied to the lp
  - SCIPconshdlrIncNAppliedCuts() in cons.h to increase the number of applied cuts (used by sepastore.c)
  - SCIPchgVarName() and SCIPchgConsName() which can be used to change name of variables and
    constraints in problem creation stage
  - New methods SCIPgetConsVars() and SCIPgetConsNVars() which return for a given constraint the involved variables and
    the number of variables if the corresponding constraint supports this (optional) callbacks
    (corresponding callbacks need to be implemented, see above)

- Message Handler:
  - SCIPmessagehdlrCapture() which captures a given message handler (increases number of uses)
  - SCIPmessagehdlrRelease() which releases and possibly frees a given message handler (decreases number of uses)
  - SCIPsetMessagehdlrLogfile() which can be used to write into a log file
  - SCIPsetMessagehdlrQuiet() which can be used to turn the screen output on and off

### Command line interface

- in the interactive shell, parameters can be fixed and unfixed with `fix` (instead of `set`), e.g., `fix heuristics rens freq TRUE`;
- new shell command `change minuc` to minimize the number of unsatisfied constraints

### Interfaces to external software

- beta-version of a MATLAB interface can be found under interfaces/matlab
- beta-version of a AMPL interface can be found under interfaces/ampl

### Changed parameters

- `branching/fullstrong/reevalage` changed from an integer to a longint parameter

- Removed parameters:
  - `separating/closecuts/separootonly`
  - `constraints/quadratic/defaultbound`
  - `separating/cgmip/nodelimit`

### New parameters

- `constraints/%s/timingmask` for changing the timingmask for calling the propagtion method of all constraint plugins
- `constraints/and/dualpresolving` by default set to TRUE, enabling dual-presolving on and-constraints
- `constraints/indicator/{sepacouplingcuts,sepacouplinglocal}` to enable separation of (local) cuts
- `constraints/indicator/{maxsepacuts,maxsepacutsroot}` to restrict the number of separated cuts
- `constraints/indicator/dualreductions` to enable dual presolving/propagation steps
- `constraints/setppc/cliquelifting`, `constraints/setppc/addvariablesascliques`,
  `constraints/setppc/cliqueshrinking`, first for enabling/disabling the clique lifting algorithm in cons_setppc.c,
  second parameter is for trying to create extra clique constraints in lifting algorithm, third parameter is for trying
  to decrease the number of variable in a clique constraint in the lifting algorithm
- `limits/totalnodes` that allows to stop at the correct node if a restart occured; therefore the new
  `SCIP_STATUS_TOTALNODELIMIT` is added
- `lp/{rootiterlim,iterlim}` to set a limit on the LP iterations spend in the initial root LP and each
  LP resolve, respectively
- `misc/transorigsols` by default set to TRUE, that switches whether SCIP tries to transfer original
  solutions into the transformed space (in initsol and if a heuristic adds an original solution during solving)
- `numerics/hugeval` that defines the smalles value counting as huge (see new method SCIPisHugeValue())
- `numerics/recompfac` which denotes the factor, by which the absolute of an iteratively updated value has
  to be decreased in order to recompute the value from scratch
- `presolving/convertinttobin/maxdomainsize` by default is set to `SCIP_LONGINT_MAX`, which deternmines
  the domainsize for which integers are converted to their binary representation
- `presolving/convertinttobin/onlypoweroftwo` by default is set to FALSE, that parameter allows you to
  only convert integer variables with a domainsize of 2^p-1 to their binary representation
- `presolving/convertinttobin/samelocksinbothdirections` by default is set to FALSE, that parameter allows
  you to convert only integer variables to their binary representation, which have the same amount of up- and downlocks
- `presolving/gateextraction/sorting` by default is set to 1, that parameter determines if you want to try
  to extract big-gates(-1) or small-gates(1) at first by ordering bigger/smaller logicor constraint up front, or use
  them as they are (0)
- `presolving/gateextraction/onlysetpart` by default is set to FALSE, that parameter allows you to
  only extract set-partitioning and no and-constraints
- `presolving/gateextraction/searchequations` by default is set to TRUE, that parameter allows you to
  search for logicor constraints and set-packing/-partitioning constraints with same variables
- `propagating/%s/timingmask` for changing the timingmask for calling the propagtion method of all propagator plugins
- `propagating/probing/maxdepth` to set the maximal depth until the probing propagation is executed
- `reading/cnfreader/useobj` to state whether an artificial objective, depending on the number of clauses
  a variable appears in, should be used, by default set to FALSE, old default behavior of reader corresponds to TRUE
- `separating/cgmip/{minnodelimit,maxnodelimit}` to determine node limit.
- `separating/closecuts/maxlpiterfactor` for iteration limit in relative interior point computation
- `separating/oddcycle/maxunsucessfull` to automatically turn off separation
- `oncepernode` in Rounding and Simple Rounding heuristic

### Data structures

- new data structure for binary trees (`SCIP_BT` and `SCIP_BTNODE` in pub_misc.h)
- renamed data structure `SCIP_STAIRMAP` to `SCIP_PROFILE`
- added new stages `SCIP_STAGE_INITPRESOLVE`, `SCIP_STAGE_EXITPRESOLVE` and `SCIP_STAGE_FREE`; renamed `SCIP_STAGE_FREESOLVE`
  to `SCIP_STAGE_EXITSOLVE`
- Changed the counting system within SCIP heavily. `SPARSESOLUTION` was renamed to `SCIP_SPARSESOL` and moved
  from cons_countsols.h to struct_misc.h

Testing
-------

- the check script now recognizes MIQCP and MINLP instances
- make test now also checks instances in wbo, cnf, osil and fzn format
- renamed parameter SCRDIR of `make testgams` to CLIENTTMPDIR and changed its default to `/tmp`

Build system
------------

### Makefile

- CppAD source code is now distributed with SCIP (`src/cppad`), so that `lib/cppad` is not used anymore;
  the default for EXPRINT has changed from none to cppad

Fixed bugs
----------

- fixed bug with strong branching with the LP status for conflict analysis
- fixed bug w.r.t. adding a value to the objective offset of the transformed problem
- fixed wrong assert in feasibility pump stage 3
- fixed bug in solve.c, applied bounding for the initial lp was only done if root-lp-solution was valid but another
  solution could also have been added
- primal solutions with infinite objective value are now automatically discarded
- all plugins that solve sub-SCIPs now do not stop the whole solution process if there has been an error
- fixed bug in cip reader, wrong use of SCIPstrtok()

- Variables:
  - fixed bug in shiftandpropagate w.r.t. SCIPconstructLP() which can have the side effect that variables are created
  - method SCIPvarGetProbvarSum() (and thus also SCIPgetProbvarSum()) returns +/-infinity if the variable resolves to a
    variable fixed to +/-infinity (depending on the sign of the scalar) but does not multiply with the scalar, anymore
  - better handling of infinite solution values for aggregated and negated variables
  - fixed bug that disabled multi-aggregation of two integer or implicit integer variables
  - fixed bug in sol.c with requesting values of transformed variables in original solution; previously this had only
    been handled in SCIPgetSolVal(), now the handling has been moved to SCIPsolGetVal()
  - fixed several bugs writing an mps file in the reader_mps.c, e.g. writing fixed variables which are not (yet) removed
    and writing integer variables even with an objective value of 0, if they only exist in non-linear constraints

- Separation:
  - fixed minor bugs with respect to counting generated and lifted cuts in sepa_oddcycle
  - fixed bug in sepa_clique.c, could not handle only empty cliques, that were not removed

- Heuristics:
  - fixed potential bugs in shiftandpropagate heuristic concerning the transformation update of a variable with free status
  - fixed bug in heur_zirounding with computation of up/downslacks
  - fixed bug in mutation heuristic with unnecessary aborts due to a wrong memory limit
  - fixed potential bug in fix-and-infer heuristic with variables being fixed to infinite value
  - fixed bug in diving heuristics with variables being fixed to values outside their domain
  - fixed bug in simple rounding heuristic with column generation for variables with strictly positive lower bound
  - made Octane heuristic numerically more stable to avoid asserts being caused by cancellation
  - fixed bug in mutation heuristic with variables being fixed to infinite values
  - do not run heur_shiftandpropagate if there is no LP

- LP Interface:
  - fixed bug in Cplex LPI: after running simplex, solisbasic flag was always true, which might be wrong if Cplex hit a
    time limit
  - fixed bug in SCIP probing mode with cleared LPI state but solved LP
  - fixed assert with `LPI=none` (need to count rows/cols in lpi_none)
  - fixed bug in SoPlex LPI where objective sense was not correct after reading LP from file in SCIPlpiReadLP()

- Constraints:
  - fixed bug in scip.c adding a constraint in SCIPgetConsCopy() to the constraint hashmap
  - fixed bug in cons_linear w.r.t recalculation of unreliable activities
  - fixed bug in cons_linear concerning huge activity values: besides infinite contributions, we now also treat huge
    contributions separately, count their occurences in a constraint and provide a relaxed activity value
  - fixed bug in cons_xor.c parsing a constraint
  - fixed count of propagations in cons_indicator and only try to propagate if variables are not yet fixed
  - fixed some bugs in cons_disjunction.c (wrong assert, forgotten deletion of constraint, wrong SCIPreleaseCons() call)

Miscellaneous
-------------

- first release of GCG, a generic branch-cut-and-price solver built on top of SCIP
- first release of UG, a framework for solving mixed integer programs, mixed integer
  nonlinear programs and constraint integer programs in parallel
- new SCIP T-shirts
- renamed ZIB Optimization Suite to SCIP Optimization Suite

@page RN21 Release notes for SCIP 2.1

@section RN212 SCIP 2.1.2
*************************

Performance improvements
------------------------

- fixed performance issue in debug mode, where SCIPvarGetLPSol_rec() calculated a value to often, which in the end lead
  to exponential growth in running time
- force cuts from linearizations of convex constraint in NLP relax solution into LP, thus allowing faster proving of
  optimality for convex NLPs

Fixed bugs
----------

- fixed bug in varAddTransitiveImplic() in var.c, when adding implications on special aggregated, namely negated, variables
- fixed issue if a primal solution leads to a cutoff of the current focus node
- fix compilation issues with zlib 1.2.6
- fixed bug in SCIPsolveKnapsackExactly(), trying to allocate too much memory which led to an overflow and later to a segmentation fault
- fixed bug in sepa_rapidlearning, carrying on the optimization process, when already solved

- Heuristics:
  - fixed bug in heur_undercover.c, where a variable with fixed bounds but not of status `SCIP_VARSTATUS_FIXED` was wrongly handled
  - fixed bug in heur_oneopt.c which forgot to check LP rows if local rows are present

- Constraints:
  - fixed bug in SCIPsolveKnapsackExactly()
  - fixed bug in cons_quadratic where bounds on activity of quadratic term were not always invalidated when quadratic variables were removed
  - fixed bug in cons.c, where after a restart the arrays for all initial constraints were corrected in the initsol process
    instead of the initpre process, this was to late because you might change the status in presolving which lead to an assert()
  - fixed bug in NLP representation of abspower constraints handling (x+a)^2 with nonzero a
  - fixed bug parsing an and-constraint in cip format
  - fixed bug in cons_setppc, did not handle new constraints with inactive variables
  - fixed bug in cons_xor.c which did not copy the artificial integer variable (used for the lp relaxation)

@section RN211 SCIP 2.1.1
*************************

Features
--------

- the pseudo objective propagator can be forced to propagate if active pricers are present; this can be done
  if for all (known or unknown) variables follows that: they have positive (negative) objective coefficient
  and the global lower (upper) bound is zero.

Performance improvements
------------------------

- improvements in undercover heuristic
- improve SCIPintervalSolveBivariateQuadExpressionAllScalar() for ax=0 case if x has 0 in the interval for the linear coef.
- better domain propagation for quadratic constraints that consist of `non-overlapping` bilinear terms only
- ensure that a fixing of a variable in an abspower constraint is propagated to a fixing of the other variable
- improvements in undercover heuristic, e.g., bound disjunction constraints are considered when setting up the covering problem

Interface changes
-----------------

### Changed parameters

- changed parameter `propagating/pseudoobj/maxcands` to `propagating/pseudoobj/minuseless` (see prop_pseudoobj.c)
  due to revision of the pseudo objective propagator

### New parameters

- added parameters `heuristics/undercover/coverbd` and `heuristics/undercover/fixingorder`

Fixed bugs
----------

- fixed numeric issue in aggregations
- fixed pseudo cost computation
- fixed bug with setting type of slack variables to be implicitly integral
- fixed bug when copying problem data in c++ case returned with the result `SCIP_DIDNOTRUN`
- fixed computation of counter which state the changes since the last call of a presolver
- fixed handling of unbounded solutions, including double-checking their feasibility and that the primal ray is a
  valid unboundedness proof and reoptimizing the LP with modified settings if the solution is not feasible
- fixed compilation issues with negate() function in intervalarith.c on exotic platforms
- fixed bug in SCIPsortedvecDelPos...() templates
- pseudo objective propagator does not propagate it active pricers are present
- fixed bug in heur_shiftandpropagate.c concerning the treatment of unbounded variables
- workaround for trying to add variable bounds with to small coefficients

- Reading and Writing:
  - gams writer now also substitutes $-sign from variable/equation names
  - fixed bug in reader_mps.c: INTEND marker is now also written, if COLUMNS section ends with non-continous variables
  - fixed bug in flatzinc reader w.r.t. boolean expressions

- Constraints:
  - fixed constraint flags evaluation within the ZIMPL reader (reader_zpl.c)
  - fixed bug in SCIPmakeIndicatorFeasible() in cons_indicator.c
  - fixed bug with conflict clause modification in cons_indicator
  - fixed bug in cons_bounddisjunction with uninitialized return values
  - fixed bug in cons_orbitope with calling conflict analysis
  - fixed bug in nlpi_oracle w.r.t. changing linear coefs in a NLP constraint

@section RN210 SCIP 2.1.0
*************************

Features
--------

- New original solution storage capability, which allows transfering solutions between SCIP runs
- SCIP-CPX is now threadsafe
- comparison of solutions now also works for original solutions
- can now compute the relative interior point of the current LP
- interval arithmetics for power, log, exp, bivariate quadratic expressions should be rounding safe now
- LP iterations in resolving calls can now be limited w.r.t. the average number of LP iterations in previous calls
  (after the root node); this is currently only done for the initial LP solve at a node and the corresponding parameter
  resolveiterfac is set to -1 (no limit) per default
- it is now possible in `SCIP_STAGE_TRANSFORMED` to call SCIPaddVarLocks() (i.e. to lock variables in initialization methods)
- changed computation of optimality gap which is now done in the same way as described in the MIPLIB 2010 paper: the gap
  is 0, if primalbound (pb) and dualbound (db) are equal (within tolerances), it is infinity if pb and db have opposite
  signs and (this changed), if both have the same sign, the difference between pb and db is devided by the minimum of
  the absolute values of pb and db (instead of always the dual bound)
- functionality to use the bound flipping ratio test of SoPlex is available (requires at least version 1.5.0.7)
- there exists now a solution candidate store for the original problem; during transformation these solutions are tried;
  during free the transformed problem the best feasible solution of the transformed problem are copied to the solution
  candidate store of the original problem; this useful if you solve several problems iteratively, solutions get now
  carried over automatically.
- reworked concept of lazy bounds: they can now also be used for problems where constraints and objective together
  ensure the bounds; to allow this also for diving heuristics that might change the objective and thus destroy this
  property, lazy bounds are explicitly put into the LP during diving and removed afterwards
- `SCIP_HASHMAP` now works also without block memory
- The variable deletion event is now a variable specific event and not global, anymore.
- All timing flags are now defined type_timing.h.
- all C template files are now called <plugintype>_xyz.{c,h} instead of <plugintype>_xxx.{c,h}

- Separators and Cuts:
  - reorganized computation of scores in cut filtering: instead of the computation at the time of addition, scores are now
    only computed w.r.t. the current LP solution and when cut filtering is performed; one can now fill the cut storage
    with cuts that were separated for different solutions
  - New separator for close cuts and a new function to compute relative interior points of the LP
  - added first version of sepa_closecuts.{c,h} to separate cuts w.r.t. a point that is closer to the integral polyhedron

- Constraints:
  - implement possibility to force a restart in cons_indicator if enough indicator variables have been fixed
  - the xor constraint handler can now parse its constraints
  - the bounddisjunction constraint handler can now parse its constraints
  - the knapsack, setppc and soc constraint handler can now parse their constraints
  - the varbound constraint handler can now parse its constraints
  - added beta version of variable deletion: for branch-and-price application, variables can now be completely deleted
    from the problem; variables that are deletable have to be marked with SCIPvarMarkDeletable(), constraint handlers can
    implement the new `SCIP_DECL_DELVARS` callback that should remove variables from the constraints; at the moment, only
    the linear, the setppc and the knapsack constraint handler support this callback; furthermore, when using this
    feature, all used plugins have to capture and release variables they store in their data, this is currently only done
    for the aforementioned constraint handlers as well as the and, the varbound and the logicor constraint handler; for
    more details about this feature, see the FAQ
  - added pseudoboolean constraint handler (cons_pseudoboolean.{c,h})
  - added first version of cons_disjunction.{c,h} which allows a disjunction of constraints
  - added constraint handler for (absolute) power constraints (cons_abspower.{c,h}) to handle equations like z = sign(x)abs(x)^n, n > 1

- Heuristics:
  - new heuristic vbounds which use the variables lower and upper bounds to fix variable and performs a neighborhood search
  - added vbound heuristic (heur_vbounds.{c,h})
  - added clique heuristic (heur_clique.{c,h})

- Reading and Writing:
  - added writing for wbo files
  - added writing for pip files (linear, quadratic, polynomial nonlinear, polynomial abspower, polynomial bivariate, and
    and constraints)
  - CIP format variable characters defined, e.g. `SCIP_VARTYPE_INTEGER_CHAR`
  - Improved support for wbo format for weighted PBO problems, IBM's xml-solution
    format and pip and zimpl format for polynomial mixed-integer programs
  - New reader for (standard) bounds on variables
  - Extended reader for CIP models to handle various new constraints, including all types of linear constraints
  - flatzinc reader is now capable to read cumulative constraints
  - changed opb(/wbo) reader which now creates pseudoboolean constraints instead of linear- and and-constraints, only a
    non-linear objective will create and-constraints inside the reader and while reading a wbo file the topcost constraint
    is created as well
  - added clock for determine the time for reading
  - added reader for variable bounds (reader_bnd.{c,h})
  - Removed method SCIPreadSol(); call solution reading via SCIPreadProb() which calls the solution reader for .sol files.

- Nonlinear:
  - Major extensions for nonlinear CIP, new option for n-ary branching on nonlinear variables (within pseudocost branching rule)
  - added BETA version of constraint handler for nonlinear constraints (cons_nonlinear.{c,h}) to handle nonlinear
    equations given by algebraic expressions using operands like addition, multiplication, power, exp, log, bivariate
    nonlinear constraints; currently no trigonometric functions
  - added BETA version of constraint handler for bivariate nonlinear constraints (cons_bivariate.{c,h}) to compute tight
    estimators for 1-convex and convex-concave bivariate nonlinear functions (given as expression tree)
  - the gams writer can now write nonlinear, abspower and bivariate constraints
  - Extended writer for GAMS and pip format to write more types of nonlinear constraints
  - the pip and zimpl reader now create nonlinear constraints for polynomials of degree > 2

- Presolving:
  - new dual presolving methods in cons_setppc and cons_logicor
  - new presolving step `removeConstraintsDueToNegCliques` in locigor constraint handler which updates logicor constraints
    to setppc constraints if a negated clique inside this constraint exist, by default is off
  - new presolving step in cons_knapsack (detectRedundantVars, deleteRedundantVars) which determines redundant variables
    in knapsack constraint with or without using clique information
  - cons_logicor is now able to replace all aggregated variables in presolving by there active or negation of an active
    variable counterpart
  - prop_pseudoobj is now working in presolving as well
  - implement presolving in exitpre() in cons_orbitope and cons_indicator

- Propagators:
  - added counter for number calls and timing for resolve propagation calls for constraint handler and propagators
  - Propagators are now also called in node presolving
  - the probing presolver presol_probing.{c.h} is now a propagator prop_probing.{c,h}, all corresponding parameters moved as well
  - the redcost separator sepa_redcost.{c.h} is now a propagator prop_redcost.{c,h}, all corresponding parameters moved as well
  - outsourced propAndSolve() method in solve.c which calls domain propagation and solving of the lp and relaxation

- Statistic:
  - solutions which are given by the user from the outside are now marked by `#` in the output
  - the `Solving Time` is now spitted into presolving, solving and reading time
  - Presolvers section has new column `AddCons` which states the number of added constraint
  - Constraints section has new column named #ResProp which show the number of resolve propagation calls of certain
    constraint handler
  - Constraint Timing section has a new column #ResProp which states the time spend in resolve propagation method of the
    constraint handler
  - improved output of propagators in display statistics
  - new section `Propagator Timing` which shows the time spend in different callbacks of the propagator
  - rearranged first two columns of Propagators section; #Propagate and #ResProp stating the number of call for
    propagation and resolve propagation; the Time column is moved into the new section Propagator Timings
  - Constraints section has new column named `MaxNumber` which the maximum number of active constraint of a certain
    constraint handler
  - added two columns `Time-0-It` and `Calls-0-It` in the LP section which states the number of LP call and time spend for
    solving LPs with zero iterations (only refactorization)
  - The display of statistics for presolvers, propagators, constraints and LP solving has changed.

Performance improvements
------------------------

- Reorganized filtering process of separation storage (allows adding cuts for different solutions)
- Improved presolving for various constraint handlers
- Improved propagation methods for variable bound constraints
- Improved performance for quadratic constraints
- performance improvements in prop_vbounds
- child selection rules now get also applied when the relaxation value is equal to the bound changed in branching
- added dual reduction to cons_cumulative.c
- for continuous variables, the pseudo costs update and the pscost branching rule now use the same strategies for
  updating the pseudo costs and estimating the improvement in the LP bound
- only perform probing if the variables are locked
- performance and memory consumption improvements in xmlparse.c
- Improved knapsack cover cuts
- avoid very long separation times of LEWIs in cons_knapsack for very large minimal covers
- used SCIPallocMemoryArray() instead of SCIPallocBlockMemoryArray() which leads to fewer memory consumption in
  getLiftingSequence() in cons_knapsack, also improved cache use bei using an extra array instead blockmemory chunks
- switched FASTMIP from 1 to 2 for CPLEX and changed default pricing rule back to steepest edge pricing instead of
  quickstart steepest edge pricing
- made sorting method more robust
- LNS heuristics now use SCIPcopy() by default
- considering inactive variables in undercover heuristic; limiting effort for solving covering problem
- if during probing mode the LP relaxation is solved from scratch, e.g., when calling the shiftandpropagate heuristic
  before root node solving, then we clear the resulting LP state, since it might be a bad starting basis for the next
  solve of the LP relaxation (controlled by new parameter `lp/clearinitialprobinglp`)
- included LP simplifier into SoPlex LP interface, applied when solving from scratch (lpi_spx.cpp)
- new presolving steps in varbound constraint handler, tightening bounds, coefficients, sides and pairwise presolving

Interface changes
-----------------

- Miscellaneous:
  - The emphasis setting types now distinguish between plugin-type specific parameter settings (default, aggressive, fast, off),
    which are changed by SCIPsetHeuristics/Presolving/Separating(), and global emphasis settings (default, cpsolver, easycip,
    feasibility, hardlp, optimality, counter), which can be set using SCIPsetEmphasis().

### New and changed callbacks

- added propagator timings `SCIP_PROPTIMING_BEFORELP`, `SCIP_PROPTIMING_DURINGLPLOOP` and `SCIP_PROPTIMING_AFTERLPLOOP` for
  all propagation callbacks (see propagators and constraint handlers) which lead to calling the propagation methods of a
  propagator before the lp is solved, during the lp loop and after the lp solving loop

- Conflict Analysis:
  - Added parameter `separate` to conflict handler callback method SCIP_DECL_CONFLICTEXEC() that defines whether the conflict
    constraint should be separated or not.

- Constraint Handler:
  - The new constraint handler callback SCIP_DECL_CONSDELVARS() is called after variables were marked for deletion.
    This method is optional and only of interest if you are using SCIP as a branch-and-price framework. That means,
    you are generating new variables during the search. If you are not doing that just define the function pointer
    to be `NULL`.
    If this method gets implemented you should iterate over all constraints of the constraint handler and delete all
    variables that were marked for deletion by SCIPdelVar().

- NLP Solver Interface:
  - The callbacks SCIP_DECL_NLPIGETSOLUTION() and SCIP_DECL_NLPISETINITIALGUESS() got new parameters to get/set values of
    dual variables.
  - The callback SCIP_DECL_NLPICOPY() now passes the block memory of the target SCIP as an additional parameter.

- Presolving:
  - New parameters `isunbounded` and `isinfeasible` for presolving initialization (SCIP_DECL_CONSINITPRE(),
    SCIP_DECL_PRESOLINITPRE(), SCIP_DECL_PROPINITPRE()) and presolving deinitialization (SCIP_DECL_CONSEXITPRE(),
    SCIP_DECL_PRESOLEXITPRE(), SCIP_DECL_PROPEXITPRE()) callbacks of presolvers,
    constraint handlers and propagators, telling the callback whether the problem was already declared to be
    unbounded or infeasible.  This allows to avoid expensive steps in these methods in case the problem is already
    solved, anyway.

    Note, that the C++ methods
    - scip::ObjConshdlr::scip_presol() corresponding to SCIP_DECL_CONSPRESOL()
    - scip::ObjConshdlr::scip_initpre() corresponding to  SCIP_DECL_CONSINITPRE()
    - scip::ObjPresol::scip_initpre() corresponding to SCIP_DECL_PRESOLINITPRE()
    - scip::ObjProp::scip_initpre() corresponding to SCIP_DECL_PROPINITPRE()
    - scip::ObjConshdlr::scip_exitpre() corresponding to SCIP_DECL_CONSEXITPRE()
    - scip::ObjPresol::scip_exitpre() corresponding to SCIP_DECL_PRESOLEXITPRE()
    -  scip::ObjProp::scip_exitpre() corresponding to  and SCIP_DECL_PROPEXITPRE()
    are virtual functions. That means, if you are not adding the new parameters, your code will still compile, but these methods are not executed.
  - Propagators are now also called in during presolving, this is supported by the new callback methods SCIP_DECL_PROPINITPRE(),
    SCIP_DECL_PROPEXITPRE(), and SCIP_DECL_PROPPRESOL().
  - The new parameters `nnewaddconss` and `naddconss` were added to the constraint handler callback method SCIP_DECL_CONSPRESOL()
    and the presolver callback method SCIP_DECL_PRESOLEXEC(). These parameters were also added to corresponding C++ wrapper
    class methods (scip_presol() in objconshdlr.h and scip_exec() in objpresol.h)

- Problem Data:
  - The callback SCIP_DECL_PROBCOPY() got a new parameter `global` to indicate whether the global problem or a local version is copied.

### Deleted and changed API methods

- implemented SCIPlpiGetPrimalRay() in SoPlex interface that has become available with SoPlex version 1.5.0.2
- allowed calling SCIPgetRowSolActivity() in `SCIP_STAGE_SOLVED`, since LP is still available
- various extensions and modifications for expressions and expression trees (too much to state here)
- The result value `SCIP_NEWROUND` has been added, it allows a separator/constraint handler to start a new separation round
  (without previous calls to other separators/conshdlrs).
- SCIPcalcNodeselPriority() got a new parameter `branchdir`, which defines the type of branching that was performed: upwards, downwards, or fixed.

- Constraint Handlers:
  - Method SCIPincludeQuadconsUpgrade() of quadratic constraint handler got new parameter `active` to indicate whether the upgrading method is active by default.
  - Method SCIPseparateRelaxedKnapsack() in knapsack constraint handler got new parameter `cutoff`, which is a pointer to store whether a cutoff was found.

- Nonlinear expressions, relaxation, and solver interface:
  - SCIPcreateNLPSol() now creates a `SCIP_SOL` that is linked to the solution of the current NLP relaxation
  - Various types and functions dealing with polynomial expressions have been renamed to use the proper terms `monomial` and
    `polynomial` in nonlinear expressions (nlpi/*expr*); results in many renamings of types, structs and methods.
  - The methods SCIPnlpGetObjective(), SCIPnlpGetSolVals(), and SCIPnlpGetVarSolVal() have been removed, use SCIPgetNLPObjval(),
    SCIPvarGetNLPSol() and SCIPcreateNLPSol() to retrieve NLP solution values instead.
    SCIPcreateNLPSol() now returns an error if NLP or NLP solution is not available
  - Removed methods SCIPmarkRequireNLP() and SCIPisNLPRequired(), because the NLP is now always constructed if nonlinearities
    are present.
  - SCIPgetNLP() has been removed and NLP-methods from pub_nlp.h have been moved to scip.h, which resulted in some renamings, too.
  - renamed SCIPexprtreeEvalSol() to SCIPevalExprtreeSol() and now located in scip.h.
  - renamed SCIPexprtreeEvalIntLocalBounds() to SCIPevalExprtreeLocalBounds() and now located in scip.h.
  - renamed SCIPexprtreeEvalIntGlobalBounds() to SCIPevalExprtreeGlobalBounds() and now located in scip.h.
  - The functions SCIPnlpiGetSolution() and SCIPnlpiSetInitialGuess() got additional arguments to get/set dual values.
  - The method SCIPgetNLPI() got a new parameter `nlpiproblem`, which is a pointer to store the NLP solver interface problem.

- Timing:
  - SCIPincludeProp() got additional parameters to set the timing mask of the propagator and the new callbacks and parameters
    related to calling the propagator in presolving.
  - SCIPincludeConshdlr() got additional parameters to set the variable deletion callback function and the timing mask for
    propagation.
  - removed parameters timelimit and memorylimit from SCIPapplyRens()
  - The parameters `timelimit` and `memorylimit` were removed from SCIPapplyRens().

- Problem Data:
  - The method SCIPcopyProb() got a new parameter `global` to indicate whether the global problem or a local version is copied.

- Writing and Parsing Constraints:
  - The methods SCIPwriteVarName(), SCIPwriteVarsList(), and SCIPwriteVarsLinearsum() got a new boolean parameter `type`
    that indicates whether the variable type should be written or not.
  - The methods SCIPparseVarName() and SCIPparseVarsList() got a new output parameter `endptr` that is filled with the position
    where the parsing stopped.
  - The method SCIPwriteVarsList() got additionally a new parameter `delimiter` that defines the character which is used for delimitation.

- Variables:
  - SCIPmarkDoNotMultaggrVar()/SCIPvarMarkDoNotMultaggr() now allow to mark negated and aggregated variables
  - SCIPgetVarCopy() got a new parameter `success` that will be FALSE if method is called after problem creation stage and no hash map is
    given or no image for the given variable is contained in the given hash map.
  - SCIPchgVarType() got an extra boolean parameter to store if infeasibility is recognized while upgrading a variable from continuous
    type to an integer type.
  - SCIPdelVar() got a new parameter `deleted`, which stores whether the variable was successfully marked to be deleted.

### New API functions

- information about the quality of the solution of an LP (currently the condition number of the basis matrix) can now be:
  + requested from the LPI (currently only available for CPLEX): methods SCIPlpiGetRealSolQuality() and
  + SCIPprintLPSolutionQuality() command display lpsolquality in interactive shell display column lpcond to show
  + estimate on condition number, if available
- SCIPround() and SCIPfeasRound() to round to nearest integer
- SCIPsortRealRealIntInt() and corresponding sorting/inserting/deleting methods in pub_misc.h and necessary defines in misc.c
- SCIPsortRealIntLong(), SCIPsortPtrPtrRealInt() and corresponding sorting/inserting/deleting methods in
  pub_misc.h and necessary defines in misc.c
- SCIPcomputeLPRelIntPoint() to compute relative interior point of the current LP
- SCIPstartSolvingTime() and SCIPstopSolvingTime() which can be used to start or stop the solving time clock
- SCIPstrToRealValue() and SCIPstrCopySection() in pub_misc.h; these methods can be used to convert a string
  into a `SCIP_Real` value and to copy a substring.
- SCIPgetBinvarRepresentatives() which gets binary variables that are equal to some given binary variables,
  and which are either active, fixed, or multi-aggregated, or the negated variables of active, fixed, or multi-aggregated variables
- SCIPhasPrimalRay() and SCIPgetPrimalRayVal() that return whether a primal ray is stored and which value a
  given variable has in the primal ray, respectively
- SCIPsetConsModifiable()
- SCIPsetParam() which is a generic parameter setter method, independent of the parameter type
- SCIPpropInitpre(), SCIPpropExitpre(), SCIPpropPresol() which initializes, exists and executes the presolving phase
- SCIProwGetAge() to access the age of a row (pub_lp.h/lp.c)
- SCIPsolGetOrigObj() in pub_sol.h which returns for a solution in the original problem space the objective value
- SCIPretransformSol() in scip.h that allows to retransform a solution to the original space
- SCIPlpiClearState() to LP interfaces for clearing basis information in the LP solver
- SCIPgetSubscipDepth() to access the depth of the current SCIP as a copied subproblem
- SCIPdebugAddSolVal() and SCIPdebugGetSolVal() to add/get values to/from a debug solution
- SCIPsepastoreRemoveInefficaciousCuts() to remove non-efficious cuts from the separation storage

- Nodes:
  - SCIPnodeGetParent() to get parent node of a node
  - SCIPnodesSharePath() in pub_tree.h that determines whether two nodes are on the same leaf-root path
  - SCIPnodesGetCommonAncestor() in pub_tree.h that finds the common ancestor node for two given nodes

- Read and Write:
  - SCIPgetReadingTime() which returns the time for reading in seconds
  - SCIPparseVarsLinearsum(), SCIPparseVarsPolynomial() and SCIPwriteVarsPolynomial() and for writing and
    parsing polynomials in constraint handler writing/parsing methods

- Memory:
  - SCIPcreateMesshdlrPThreads() and SCIPfreeMesshdlrPThreads() for allocating and deleting necessary memory
    for message handlers for parallel pthread version
  - SCIPallocClearMemoryArray() and BMSallocClearMemoryArray() for allocating cleared memory arrays in scip.h and memory.h

- Intervals:
  - SCIPintervalPowerScalarInverse() to solve an equation y = x^p for given bounds on y and scalar exponent p
  - SCIPintervalQuadBivar() to compute tight bounds on a bivariate quadratic form
  - SCIPintervalSolveBivariateQuadExpressionAllScalar() to compute tight bounds on the solutions of a bivariate quadratic equation

- Variables:
  - SCIPcomputeVarCurrent{L,U}b{Local,Global}() to compute local or global lower or upper bounds of a
    multiaggregated variable from the bounds of the aggregation variables
  - SCIPbranchVarValNary() for n-ary variable branching
  - SCIPgetNegatedVars() which returns all negated variables for a given array of variables, if the negated
    variables are not existing yet, they will be created
  - SCIPgetNTotalVars() that returns the total number of created vars, icluding variables that were deleted in the meantime
  - SCIPvarGetHashkey(), SCIPvarIsHashkeyEq(), SCIPvarGetHashkeyVal() in pub_var.h which can be used for `SCIP_HASHTABLE` of variables
  - SCIPvarGetNBdchgInfosLb() and SCIPvarGetNBdchgInfosUb() in pub_var.h returning the number of lower or upper bound changes on the active path
  - SCIPvarGetBdchgInfoLb() and SCIPvarGetBdchgInfoUb() returning the bound change information at the given position
  - SCIPvarMarkDeletable() to mark a variable to be deletable completely from the problem (for
    branch-and-price); can only be called before the variable is added to the problem
  - SCIPvarMarkNotDeletable() that marks a variable to be non-deleteable (used within SCIP for forbidding
    deletion of variables contained in solution, LP bases, (multi)aggregation, ...)
  - SCIPvarIsDeletable() that returns whether a variable is marked to be deletable (each variable is per default non-deletable)

- NLP:
  - SCIPgetNLPVarsNonlinearity() to get for each variable in the NLP the number of NLP rows in which this variable appears in a nonlinear way
  - SCIPnlrowGetDualsol(), SCIPgetNLPVarsLbDualsol(), SCIPgetNLPVarsUbDualsol() to retrieve dual values from an NLP solution
  - SCIPgetNLPFracVars() to get the fractional variables in an NLP solution

- Propagator:
  - SCIPpropSetPresolPriority() which changes the presolving priority of a given propagator
  - SCIPpropGetPresolPriority(), SCIPpropGetPresolTime(), SCIPpropWasPresolDelayed(), SCIPpropGetNFixedVars(),
    SCIPpropGetNAggrVars(), SCIPpropGetNChgVarTypes(), SCIPpropGetNChgBds(), SCIPpropGetNAddHoles(), SCIPpropGetNDelConss(),
    SCIPpropGetNAddConss(), SCIPpropGetNUpgdConss(), SCIPpropGetNChgCoefs(), SCIPpropGetNChgSides(), SCIPpropGetTimingmask(),
    SCIPpropDoesPresolve() which return corresponding presolving information
  - SCIPpropGetNRespropCalls() and SCIPconshdlrGetNRespropCalls() which return the number of times a
    propagator or a constraint handler was called for resolving a propagation
  - SCIPpropGetRespropTime() and SCIPconshdlrGetRespropTime() which return time spent for resolving a
    propagation within a propagator or a constraint handler
  - SCIPcheckCumulativeCondition(), SCIPpropCumulativeCondition() and SCIPrespropCumulativeCondition() in
    cons_cumulative.h; these methods can be used to check, propagate, or resolve the propagation of a cumulative condition
  - SCIPpropagateCutoffboundVar() in prop_pseudoobj.h which can be used to propagate the cutoff bound for the given variables

- Constraints:
  - added to linear constraint handler SCIPsetUpgradeConsLinear(), which (de-)activates the possibility to
    upgrade a linear constraint to a specialized linear constraint (e.g. knapsack)
  - SCIPconvertCutsToConss() and SCIPcopyCuts() to scip.{c,h} for copying cuts to linear constraints
  - SCIPaddCoefLogicor() to add a variable to a logic or constraint
  - SCIPfindOrigCons() which return a original constraint with the given name or `NULL`
  - SCIPconshdlrGetNAddConss() which returns the number of added constraints during presolving by a given constraint handler
  - SCIPpresolGetNAddConss() which returns the number of added constraints during presolving by a given presolver

### Command line interface

- New funtionalities in the interactive shell (modify current CIP instance, write NLP relaxation)
- added dialog `write nlp` to write current NLP relaxation to a file
- new dialog `change freetransproblem` to free transformed problem in the interactive shell before changing the problem
- it is possible to change bounds of a variable in the interactive shell
- it is possible to add a constraint to a problem in the interactive shell

### Interfaces to external software

- Improved SOPLEX interface (LP simplifier)
- Improved CPLEX interface, including measures for numerical stability

### Changed parameters

- change default value of parameter `nodeselection/restartdfs/selectbestfreq` 100
- moved parameters for pseudoboolean constraints from opb-reader to pseudoboolean constraint handler
- changed possible parameter values of `branching/pscost/strategy` from `bri` to `cdsu`: default is now `u`, i.e., to
  estimate the LP gain by a branching for external branching candidates (esp. continuous variables) the same way as
  their pseudo costs are updated
- added possible value `d` for `constraints/soc/nlpform` to choose a convex division form for SOC constraint
  representation in NLP
- renamed parameter `constraints/quadratic/linearizenlpsol` to `constraints/quadratic/linearizeheursol` and do
  linearizations in every solution found by some heuristic
- renamed parameter `constraints/quadratic/mincutefficacyenfo` to `constraints/quadratic/mincutefficacyenfofac` and
  interpret it as a factor of the feasibility tolerance
- removed fastmip setting 2, which means the dualsolution would not be calculated but because SCIP always asks for the
  dual solution, the lp would be reoptimized to calculate them; so it had no real effect
- all parameters in cons_indicator and cons_sos1 have been converted to lower case!
- changed default value of parameter `separating/gomory/maxroundsroot` to 10
- changed default value of parameter `separating/gomory/maxsepacutsroot` to 50
- removed parameter `heuristics/subnlp/nlpsolver`, use `nlp/solver` instead

### New parameters

- `branching/delaypscostupdate` to delay the update of pseudo costs for continuous variables behind the separation round: default is TRUE
- `branching/lpgainnormalize` to set the strategy how the LP gain for a continuous variable is normalized when updating the
  variables pseudocosts: default is to divide LP gain by reduction of variable's domain in sibling node
- `branching/pscost/nchildren` and `branching/pscost/nary*` to enable and customize n-ary branching on
  external branching candidates (e.g., in spatial branching for MINLP)
- `conflict/bounddisjunction/continuousfrac` which defines the maximum percantage of continuous variables
  within a conflict create by the bounddisjunction conflict handler
- `conflict/separate` which enables or disables the separation of conflict constraints
- `constraints/{nonlinear,quadratic,soc,abspower}/sepanlpmincont` to specify minimal required fraction
  of continuous variables in problem to enable linearization of convex constraints in NLP relaxation solution in root
- `constraints/indicator/forcerestart` and `constraints/indicator/restartfrac` to control forced restart in cons_indicator
- `constraints/indicator/generatebilinear` to generate bilinear (quadratic) constraints instead of indicator constraints
- `constraints/indicator/maxconditionaltlp` to enable a quality check for the solution of the alternative LP
- `constraints/indicator/removeindicators` to remove indicator constraints if corresponding vub has been added
- `constraints/linear/nmincomparisons` and `constraints/linear/mingainpernmincomparisons` to influence
  stopping criterium for pairwise comparison of linear constraints
- `constraints/pseudoboolean/decompose`, for pseudoboolean constraints to transform pseudoboolean constraints into linear- and and-constraints
- `constraints/quadratic/binreforminitial` to indicate whether linear (non-varbound) constraints added due to reformulation of products with
  binary variables in a quadratic constraints should be initial (if the quadratic constraint is initial), default is FALSE
- `constraints/quadratic/checkfactorable` to disable check for factorable quadratic functions (xAx = (ax+b)*(cx+d)) in quadratic constraints
  and not to use of this information in separation (generates lifted tangent inequalities according to Belotti/Miller/Namazifar if also
  linear vars are present)
- `constraints/quadratic/disaggregate` to split a block-separable quadratic constraint into several quadratic constraint
- `constraints/quadratic/maxproprounds` and `constraints/quadratic/maxproproundspresolve` to limit the
  number of propagations rounds for quadratic constraints within one propagation round of SCIP solve or during SCIP presolve
- `constraints/varbound/presolpairwise` that allows pairwise presolving of varbound constraints, default is TRUE
- `heuristics/shiftandpropagate/onlywithoutsol` to switch whether the heuristic should be called in case a primal solution is already present
- `limit/maxorigsol` which defines the size of the solution candidate store (default value is 10)
- `lp/resolverestore` controlling how LP solution is restored after diving: if TRUE by resolving them,
  if FALSE by buffering them; if `lp/freesolvalbuffers` is TRUE, we free the buffer memory each time (FALSE by default)
- `lp/clearinitialprobinglp` to clear LP state at end of probing mode, if LP was initially unsolved
- `lp/resolveitermin` and `lp/resolveiterfac` to limit the number of LP iterations in resolving calls:
  resolveiterfac is a factor by which the average number of iterations per call is multiplied to get the limit, but the
  limit is at least resolveitermin; default is -1 (no limit) for resolveiterfac and 1000 for resolveitermin
- `lp/resolverestore` and `lp/freesolvalbuffers` possibility to buffer and restore LP solution after diving without
  having to resolve the LP; currently turned off, because performance impact is unclear;
- `misc/improvingsols` which states whether only solutions which have a better (or equal) primal bound
  as the best known are checked; this is of interest if the check of a solution is expensive; default value is FALSE
- `misc/resetstat` which state if the statistics should be reseted if the transformed problem is freed
  (in case of a benders decomposition this parameter should be set to FALSE) default value is TRUE
- `nodeselection/restartdfs/countonlyleafs` in node selector restart dfs which can be used to select the counting process of processed nodes
- `presolving/donotaggr` to deactivate aggregation of variables globally
- `pricing/delvars` and `pricing/delvarsroot` that define, whether variables created at a node / the
  root node should be deleted when the node is solved in case they are not present in the LP anymore
- `propagating/%s/maxprerounds` for all propagators which allows to change to maximal number of rounds
  of presolving where this propagator participates in
- `propagating/%s/presoldelay` for all propagators which allows to change if the presolving call of the given propagator should be delayed
- `propagating/%s/presolpriority` for all propagators which allows to change the priority of calling the given propagator
- `propagating/pseudoobj/propfullinroot` for allowing to propagate all variables in the root node,
  instead of stopping after `maxcands` which is set by a parameter as well
- `reading/gmsreader/bigmdefault` and `reading/gmsreader/indicatorreform` reader_gms is now able to write indicator
  constraints (reformulated either via big-M or sos1)
- `reading/gmsreader/signpower` to enable writing sign(x)abs(x)^n as the rarely used gams function signpower(x,n)
- `separating/closecuts/maxunsucessful` to turn off separation if we can not find cuts
- `timing/reading` to add reading time to solving time

### Data structures

- split off `PARAMEMPHASIS` from `PARAMSETTING` (in pub_paramset.c/paramset.c)
- new data structure `SCIP_STAIRMAP`
- add expression graph data structures and methods for reformulation, domain propagation, simple convexity check on
  nonlinear expressions and simplification for expression trees and graphs

Testing
-------

- New scripts for running tests with GAMS
- added scripts check_gams.sh, evalcheck_gams.sh and check_gams.awk and target `testgams` in Makefile
- adjusted all test scripts to use the same new optimality gap computation as in SCIP
- added Makefile option `VALGRIND=true` to enable running the SCIP checks (make test) through valgrind; valgrind errors
  and memory leaks are reported as fails
- moved *.test and *.solu files to subdirectory testset in check directory and adjusted test scripts

Build system
------------

### Makefile

- Variables:
  - via `PARASCIP=true` as a `Makefile` option it is possible to compile SCIP threadsafe in DEBUG-mode, (in OPT-mode it's
    only necessary if non-default messagehandler or CppAD is used)
  - the `make` parameter `PARASCIP=true` leads to threadsafe message handlers where you need to call
    SCIPcreateMesshdlrPThreads() and SCIPmessageSetHandler()/SCIPmessageSetDefaultHandler() and SCIPfreeMesshdlrPThreads();
    therefore we need to link with pthread library
  - new variable $(INSTALLDIR) in Makefile which define installation directory for the libraries, $(INSTALLDIR)/lib/,
    binary, $(INSTALLDIR)/bin and include headers, $(INSTALLDIR)/include, the default value is the empty string

- Linking:
  - Linking against Clp and Ipopt has been simplified. Only the directory where the
    package has been installed need to be provided now. For details see the INSTALL file.
  - to link against IPOPT, only the base directory of an Ipopt installation need to be specified now; additionally, if
    building with gnu compilers, the Ipopt libraries directory is stored in the SCIP binary, which should make it easier
    to run with Ipopt shared libraries
  - to link against Clp, only the base directory of an Clp installation needs to be specified now

- Targets:
  - New targets `(un)install` in Makefile, support for valgrind in testing environment
  - new target `make libs` which compiles only the libraries
  - new target in Makefile `install` performs `make` and copies using the install command the include headers, binary, and
    libraries
  - new target in Makefile `uninstall` removes libraries, binary and include headers form `INSTALLDIR`
  - removed target `lintfiles`, this target is now imitated by the `lint` target and a none empty variable `FILES`

Fixed bugs
----------

- fixed bug in copying if the target SCIP already is in solving stage: it might be that the copy of a variable cannot be found/created
- fixed bug trying to print big messages bigger than `SCIP_MAXSTRLEN`
- fixed bug w.r.t. counting feasible solutions and turned of sparse solution test
- LP solution status is now checked when checking root LP solution. Otherwise, due to different time measurements, it
  might happen that the LP solving was stopped due to the time limit, but SCIP did not reach the limit, yet.
- fixed bug trying to tighten multiaggregated variables, which have only one active representation and this variable is already tightened
- fixed possible buffer overrun in tclique_graph.c
- fixed issue with interactive shell in case (user) plugins are included after the default plugins
- fixed bug where mutiaggregating leads to an aggregation and both variables were of implicit or integral type
- fixed bug in conflict.c, where LPi was manipulated, but not marked as not solved

- Tree:
  - fixed assertion in tree.c w.r.t. node estimation
  - fixed bug in debug.c: removed tree nodes had not been checked if they were pruned due to an incumbent solution found by a diving heuristic

- Bounds:
  - fixed bug which occured when changing a bound in the solving stage when this variables got upgraded from continuous to
    a integer type, where the bounds of this variable were still not integral; due to that SCIPchgVarType() has changed (see above)
  - fixed bug in handling of lazy bounds that resulted in putting the bounds explicitly into the LP

- Separation:
  - fixed assert in sepa_clique.c which is currently not valid because implicit binary variables in cliques are ignored
  - fixed bug in sepa_zerohalf.c concerning inconsistent construction of solution array of variables and fixed wrong assert about variable bounds

- Constraints:
  - fixed not correct merging of variable in logicor constraint handler and changed the name of the method to a common
    name used by other constraint handlers too(findPairsAndSets->mergeMultiples)
  - fixed bugs in changing the initial and checked flags for constraints in original problem
  - fixed bug in cons_linear.c, when scaling a constraint maxabscoef was not set correctly, furthermore the correction of
    maxabscoef was not handled correctly
  - fixed bug in cons_indicator.c trying to copy a constraint where the pointer to the linear constraint did not point to
    the already transformed linear constraint (, happend when SCIPcopy() is used after transforming before presolving)
  - fixed numerical bug in linear constraint handler: polishing of coefficients after fixing variables led to wrong
    results for continuous variables fixed to a close-to-zero value.
  - fixed bug in cons_bounddisjunction where branching on multiaggregated variables was tried while all aggregation variables are fixed
  - fixed bug in presolving of cons_logicor.c: adding variable implications can lead to further reductions; added call to applyFixings()
  - fixed bug in cons_countsols.c w.r.t. none active variables
  - fixed bug in cons_linear.c, scaling could have led to wrong values

- Reader:
  - fixed bug in reader_fzn.c w.r.t. cumulative constraints
  - fixed bug in reader_mps.c: if a variables first occurence is in the bounds section, then the corresponding variable bound was lost
  - fixed several issues in flatzinc reader
  - deactived checking of zero solution in Zimpl reader when no starting values are provided
  - reader_lp is now able to read lines longer than 65534 characters

- Memory:
  - fixed bug in copying NLPI interfaces that use block-memory (NLPI copy used block memory from source SCIP)
  - fixed memory leak in reader_pip.c
  - fixed memory leak in coloring part of maximum clique algorithm (tclique_coloring.c)
  - fixed memory leak in coloring part of maximum clique algorithm (tclique_coloring.c) in a better way

- Numerics:
  - fixed bug which occured when the dual farkas multipliers were not available in the lpi because the LP could only be
    solved with the primal simplex due to numerical problems
  - fixed bug in ZI round heuristic that led to infeasible shiftings for numerically slightly infeasible rows with close-to-zero coefficients
  - fixed numerical issue in octane heuristic: close-to-zero values for ray direction could have led to bad computations

- Propagation:
  - fixed bug in propagation of indicator constraints: cannot fix slack variable to 0 if linear constraint is disabled/not active
  - fixed bug in cons_linear.c while sorting the eventdatas during the binary variable sorting for propagation
  - fixed bug and wrong assert in heur_shiftandpropagate.c when relaxing continuous variables from the problem
  - fixed bug in cons_orbitope:resprop() for the packing case
  - fixed wrong changing of wasdelayed flag for propagators
  - fixed bug using wrong sign in infinity check in prop_pseudoobj
  - fixed bug in redcost propagator: can only be called if the current node has an LP
  - fixed bug w.r.t. infinity loop during propagation

Miscellaneous
-------------

- The interface contains several additional callback functions and parameters for plugins. Some effort may be required to compile your old
  projects with SCIP 2.1. For details see section `Changes between version 2.0 and 2.1` in the doxygen documentation.

@page RN20 Release notes for SCIP 2.0

@section RN202 SCIP 2.0.2
*************************

Performance improvements
------------------------

- improved twoopt-heuristic by considering larger search domains
- the SoPlex interface now has the capability to provide a primal ray, provided it is compiled against the next SoPlex release (>= 1.5.0.2)
- calculation of node priority now also works when variable's relaxation value is equal to a bound
- fixed issue w.r.t. calling primal heuristics after presolving detected infeasibility

- Constraints:
  - fasten propagation in cons_knapsack.c due to negated clique partitions
  - recalculating only needed partitions in cons_knapsack.c, not always both

- Memory:
  - reduced memory usage of shift-and-propagate heuristic
  - knapsack constraints are now separated faster; SCIPsolveKnapsackExactly() now works faster and requires less memory
  - fasten knapsack separation by replacing SCIPallocBuffer(Array) through SCIPallocBlockMemory(Array)
  - improved runtime and memory consumption in SCIPsolveKnapsackExactly() in cons_knapsack.c

Fixed bugs:
----------

- fixed `make/make.project`
- fixed wrong assert in plugins that use SCIPcopy()
- fixed bug in DINS w.r.t. column generation
- fixed bug in var.c where a possible multiaggregation was resolved to an aggregation but the variables types were not
  checked to prefer more general types for aggregating; possible memory loss removed
- fixed bug in prop_vbounds.c w.r.t. infinity lower and upper bound of variable bound variables
- fixed bug w.r.t. setting wall clocks
- fixed wrong assert in var.c (replaced `==` through SCIPsetIsEQ()), real values do not have to be exactly the same when
  computed in different function
- fixed bug in SCIPsolveIsStopped() where it could happen that TRUE was reported if a nodelimit was reached but
  checknodelimits had been set to FALSE
- fixed three bugs when writing in fzn format (wrongly splitted writing buffer, wrong variables was used, floats were printed to short)
- fixed bug in conflict.c, infeasibility analysis with big values led to wrong result

- Heuristics:
  - fixed bug in DINS heuristic that occured when the incumbent solution value is outside the variable's current domain
  - fixed behavior of LNS heuristics when the subproblem aborts: continue in optimized mode, stop in debug mode
  - fixed segmentation fault in heur_subnlp.c which occured if resolving the NLP with a tighter feasibility tolerance
    failed with a solver error
  - fixed bug in heur_subnlp.c where constraints forbidding variable fixations where added if a cutoff was used in the subproblem
  - fixed bug in heur_subnlp.c where wrong constraints forbidding variable fixations where added in case of general integers

- NLP:
  - fixed bug in changing quadratic coefficients of a row in the NLP
  - fixed various small bugs in nonlinear expressions code
  - fixed removal of fixed linear variables from a nonlinear row: a fixed variable may have not been removed if there was
    also a multiaggregated variable

- LP:
  - implemented SCIPlpiGetPrimalRay() in SoPlex interface that has become available with SoPlex version 1.5.0.2
  - fixed two bugs at nodes with unbounded LP relaxation: don't check lp rows of infinite solution; don't analyze conflict
    due to primal cutoff bound of -infinity
  - fixed wrong assumption that an optimal LP solution in the root is optimal for the problem if there are no active
    pricers, need to check also whether all variables are in the LP

- Constraints:
  - fixed bug in reader_cip regarding reading of very long constraints
  - fixed bug while after restarting possible the aggregted variables were not removed in setppc constraints
  - fixed bug in cons_knapsack: in seldom circumstances the relaxation of a linear constraint can detect infeasibility,
    which was not handled properly
  - fixed bug w.r.t. to pricing variables in case new initial constraints come in during the price and cut loop
  - fixed bug in cons_soc.c w.r.t. upgrading from quadratic constraints with finite left-hand-side
  - fixed bug caused by not (correctly) counting boundchanges in cons_varbound.c
  - fixed bug in sorting mechanism in cons_xor.c
  - fixed wrong (neg)cliquepartition check in cons_knapsack.c when deleting a coefficient
  - fixed bug in cons_quadratic: in seldom cases, fixed variables may have been substituted out wrongly in presolve
  - fixed bugs in cons_countsols.c w.r.t. collecting feasible solutions and forbidding a found solution
  - fixed bug in cons_linear.c: multiaggregated variables were not removed when adding during solve, leading to a failing
    assert in tightenBounds due to an unsuccessful bound tightening

- Memory:
  - fixed bug concerning overflow in memsize calculation in set.c
  - fixed memory leak in SoPlex LP interface when requesting an unbounded solution
  - fixed memory leak in SoPlex LP interface when solving with LP scaling
  - fixed memory leaks in reader of TSP example

@section RN201 SCIP 2.0.1
*************************

Performance improvements
------------------------

- SCIP with SoPlex as LP solver now uses auto pricing by default (start with devex, switch to steepest
  edge after some iterations); this fixes timeouts on instances where devex converges very slowly
- fixing lifting of new knapsack items which are negated items of already included items, this could lead to very long presolving
- fixed performance issue in presolving w.r.t. to computing the number of new fixings, aggregated,
  and so on before a constraint handler presolver is called
- in case of adding constraints during pricing with initial flag set to
  TRUE, we add now these constraints after the pricing round to the LP
- changed parameter values in clique separator in order to avoid very large branch-and-bound trees

Interface changes
-----------------

### New and changed callbacks

- allow access of transformed constraints in `SCIP_STAGE_TRANSFORMED`

### Changed parameters

- replaced parameter `constraints/quadratic/minefficacy` by `constraints/quadratic/minefficacysepa` and `constraints/quadratic/minefficacyenfo`
- added possible values `a` and `e` for `constraints/soc/nlpform` to enable automatic choice and convex exponential-sqrt
  form for SOC constraint representation in NLP

Fixed bugs
----------

- fixed bug w.r.t. looseobjval; the counting of number of loose variables in the LP data structure was incorrect in case
  a variable got aggregated or multi-aggregated
- fixed bug in copy method of objvardata which should only create a new `SCIP_VARDATA` if the implemented subclass create
  a copy of the given objvardata object
- fixed bug in lp.c where in case of objlimit reached and fastmip not all variables where priced because of an incorrect
  dual solution
- fixed bugs in binpacking example w.r.t. empty struct and not initializing an array
- fixed bugs in sepa_clique.c concerning incorrect way to ignore implicit binary variables in cliques and non-active
  variables in implications
- fixed some bugs w.r.t. to casting pointer arrays
- fixed bug in vars.c which handled arrays with parts of original variables during resolving to active variables (using
  SCIPvarsGetProbvarBinary) wrong
- fixed bug in nlp.c: nlrowSearchQuadElem was using SCIPquadelemSortedFind() incorrectly

- Branching:
  - fixed assertion w.r.t. to probing during the propagation round of a branch-and-bound node
  - fixed computation of node's objective value estimate when branching on continuous variables (see
    SCIPtreeCalcChildEstimate(), SCIPtreeBranchVar())
  - fixed bug in statistic w.r.t. number of calls for external branching candidates
  - fixes to branching on continuous variables

- Reader:
  - fixed bug in reader_gms.c: linear coefficients for quadratic variables were not printed if they had no
    square-coefficient
  - fixed bug in reader_mps: indicator constraints do not output the slack variables anymore

- Constraints:
  - fixed bugs in SCIPcopyConss: copy all active constraints (including disabled ones), *valid was not initialized to TRUE
  - fixed bug in debug.c w.r.t. checking of constraints and continuous variables
  - fixed bug in cons.c which didn't allow the changing of the separation and enforcement flag of a constraint in the
    problem stage
  - corrected behavior of the copy function in cons_indicator.c: create artificial linear constraint if linear constraint
    was deleted
  - fixed bug in cons_indicator.c: presolving cannot delete linear constraints; several other minor bugfixes
  - fixed bugs in cons_bounddisjunction where the branching during the constraint enforcement was done incorrectly
  - fixed bugs in cons_orbitope.c: orbitopal fixing for the packing case had two bugs; also fixed one wrong assert
  - fixed bugs in cons_sos?.c: take average of objestimate
  - fixed bug in cons_logicor, implications on none `SCIP_VARTYPE_BINARY` variable were handled wrong
  - fixed bug in cons_linear while trying to add a conflict without any variables
  - fixed bug in cons_indicator.c: creating constraints in transformed stage is now possible

- LP Interface:
  - fixed bug w.r.t. memory allocation for all values of a column in lpi_cpx.c
  - fixed bugs in SCIPnlpiOracleChgLinearCoefs() and SCIPnlpiOracleChgQuadCoefs() for the case where new coefficients where
    added
  - fixed bugs in lpi_none.c w.r.t. debug and opt mode
  - fixed bug in lpi_cpx.c w.r.t. to wrong handling in case the crossover did not succeed

- Heuristics:
  - fixed bug in heur_subnlp when initialized starting values of a fixed variable in the NLP of the subscip
  - fixed bug in heur_undercover: removed option globalbounds, since we are not allowed to relax bounds at a probing node
  - fixed bug in heur_shiftandpropagate where some variables were initialized too late
  - fixed numerical issue in some heuristics: nearly-integral values that are between the feasibility and the integrality
    tolerance might not have been rounded correctly
  - fixed bug in heur_guideddiving: best solution is now copied to avoid deletion in case of many new solutions
  - fixed bug in DINS heuristic, information storage for binary variables could lead to bad memory access in column
    generation applications
  - fixed bug in heur_shiftandpropagate.c: Now, the heuristic checks rows for global infeasibility at the beginning. This
    check is only relevant if presolving is disabled.
  - fixed bug in heur_subnlp when forbidding a particular combination of integer variables in the main problem

@section RN200 SCIP 2.0.0
*************************

Features
--------

- added relaxation structure to SCIP, it represents global relaxation information independent from a specific relaxator;
  at the moment, it contains information about the relaxation solution stored in the variables: objective value and
  validness
- SCIP may now be manually restarted
- SCIPsolveKnapsackExactly() got a new 12. parameter `SCIP_Bool* success` which stores if an error occured during
  solving(normally a memory problem)
- SCIP can now handle problems with continuous variables w.r.t. to counting (the projection to the integral variables
  are counted)
- an XML-parser is available in the src/xml subdirectory
- We do not distinguish between block memory for the original and the transformed problem anymore. The same
  block memory is now used in both problem stages.
- added new sorting method SCIPsortLongPtr(), SCIPsortDownLongPtr() and all corresponding methods
- added new sorting method SCIPsortRealIntPtr(), SCIPsortDownRealIntPtr() and all corresponding methods

- Heuristics:
  - SCIP can now copy instances (e.g. for heuristics)
  - new undercover heuristic for MINLPs: fixes variables such as to obtain a linear or convex subproblem and solves this
  - primal heuristics may now already be called before presolving, using the new timing point
    `SCIP_HEURTIMING_BEFOREPRESOL`.  Note that solutions that are added before/during presolving, will be retransformed to
    the original space.
  - primal heuristics may now be called during presolving, using the new timing point `SCIP_HEURTIMING_DURINGPRESOLLOOP`
  - added heuristic zirounding (heur_zirounding.{c,h})
  - added heuristic twoopt (heur_twoopt.{c,h})
  - added new NLP heuristic (heur_subnlp.{c,h}) which solves the sub-NLP that is obtained by fixing all discrete variables
    in the CIP and applying SCIP's presolving
  - feasibility pump heuristic now implements all functionality for feasibility pump 2.0

- Reader:
  - can now read XML-solution files as used by CPLEX
  - the MPS reader can now read MIQPs and MIQCPs where a quadratic objective function can be specified by a QMATRIX or
    QUADOBJ section and the quadratic part of a quadratic constraint by a QCMATRIX
  - the MPS reader can now write quadratic and SOC constraints
  - the GAMS reader can now write SOC constraints
  - added support for bool_gt, bool_lt, bool_ge, bool_le, bool_ne, bool_not, int_times, int_minus, int_plus, int_negate,
    float_times, float_minus, float_plus, float_negate constraints to flatzinc reader
  - the LP reader (.lp files) can now read MIQPs and MIQCPs and write quadratic and SOC constraints
  - the LP reader (.lp files) and MPS reader can now read semicontinuous variables, they are handled by creating bound
    disjunction constraints
  - added new reader for polynomial mixed-integer programs (reader_pip.{c,h}) as used in the POLIP

- Indicator constraints:
  - SCIP can now handle indicator constraints (reading (from LP, ZIMPL), writing, solving, ...) see \ref cons_indicator.h.
  - the indicator constraint can now decompose the problem, i.e., not add the linear constraint to the problem if all of
    its variables are continuous
  - can now read and write indicator constraints in the (extended) MPS format
  - cons_indicator tries to adapt solutions to get feasible during check
  - cons_indicator allows to store information on other linear constraints that might help to separate cuts

- Constraint handlers:
  - Solution counting extended to constraint integer programs, this also
    includes constraint integer programs which contain continuous variables
  - The solution behavior of SCIP can be diversified by randomly permuting constraints and variables or randomly
    determining a set of branching variables with a unique high priority
  - `negated cliques` (1<=i<=n : sum (x_i) >= n-1) were added and we are using them now inside the knapsack constraint
    handler, the cliquepartitioning which is returned by SCIPcalcCliquePartition() contains now integer != 0, negatives ones
    indicates a negated clique and positive ones indicates a normal clique
  - SCIP is now able to detect in DEBUG-mode whether a constraint or variables which will be added, was also created in
    the same scip instance, if not an error is thrown
  - cons_knapsack is now able to detect negated cliques due to negated cliques on knapsack constraints
  - SCIP is now able to write non-linear opb-files(linear instances with and-constraints)
  - New constraint handlers for linking constraints (only Beta), cumulative constraints, and for breaking orbitopal symmetries
  - `negated cliques` handling in knapsack constraint handler got changed due to the new method
    SCIPcalcNegatedCliquePartition() resulting in new consdata members `negcliquepartition`, `negcliquepartitioned` and
    `nnegcliques`; changed SCIPcalcCliquePartition() so all cliquepartitions (calculated by SCIPcalcCliquePartition() or
    SCIPcalcNegatedCliquePartition(), which uses the first one) contain again not negative integers
  - `and`, `knapsack`, `linear`, `logic`, `or`, `quadratic`, `setpp`, `varbound`, `xor` and `clique` constraint handlers
    can handle implicit binary variables
  - knapsack constraint handler is now able to pairwise presolving constraints
  - constraint handlers `logicor`, `and`, `or` can parse their output
  - constraint handler `or` can copy its constraints
  - added packing/partitioning orbitope constraint handler for symmetry handling (cons_orbitope.{c,h})
  - added constraint handler for second order cone constraints (cons_soc.(c|h))
  - added constraint handler cons_linking.{c,h} (see cons_linking.c for more details)
  - cons_quadratic can make solutions in CONSCHECK feasible for the quadratic constraints by moving values of linear
    variables and passing the modified solution to the trysol heuristic
  - constraint handler can now register their upgrade functions for quadratic constraints to cons_quadratic (similar to
    LINCONSUPGD)

- Separation:
  - New separators for oddcycle cuts and Chvatal-Gomory cuts using sub-MIPs
  - modified implementation of separation algorithms in cons_knapsack.c according to results of diploma thesis; including
    super-additive lifting (disabled)
  - uncommented decomposeProblem() in sepa_zerohalf.c (in default settings, not used anyway): was not adapted to the case
    that contiuous variables are allowed in a row
  - new separator rapid learning (sepa_rapidlearning.{c,h}) that produces conflicts, global bound changes, primal
    solutions and initializes inference values for branching
  - added Chvatal-Gomory cuts separated with a sub-MIP (sepa_cgmip.{c|h})
  - added reader for 'Weigted Boolean Optimization': problems (reader_wbo.{c,h}), this reader needs the reader_opb files
  - new separator oddcycle (sepa_oddcycle.{c,h}) separates oddcycle inequalities using the implication/conflict graph and
    dijkstra-algorithm based on binary heaps (dijkstra/dijkstra_bh.{c,h})

- Branching:
  - Branching on externally given candidates, the \ref BRANCH 'branching rules' have a second new callback method
    (see type_branch.h for more details): SCIP_DECL_BRANCHEXECEXT(x) can be used to branch on external branching candidates,
    which can be added by a user's `relaxation handler` or `constraint handler` plugin, calling SCIPaddExternBranchCand().
  - added branchcands for relaxator solution, that can be added by the relaxator and used by branching rules
  - added relaxsol to variables, s.t. a relaxator can store a solution on which branching or separation can be done
  - SCIP can now branch on relaxation solutions that are either installed to the relaxsol field of the variables or added
    to the list of relaxation candidates, e.g., by constraint handlers. Branching on relaxation solutions is performed if
    the enforcement resulted in an unresolved infeasibility and there are no LP branching candidates, but before pseudo
    solution branching.  The branching rules leastinf, mostinf, random and pscost implement the callback for branching on
    relaxation candidates.
  - SCIP can branch on continuous variables. The branching value x' must not be one of the bounds. Two children (x <= x',
    x >= x') will be created.
  - the vbc visualization adds the branching type (lower or upper bound change) and the new bound to the node information
  - the vbc visualization adds the new bound of the branched variable to the node information

- Statistic:
  - added statistic information about the first primal solution to SCIP statistic; in the statistic output a new line
    appears with this information
  - now the statistic displays the number of calls of the feasibility checking method of each constraint handler and the
    running time of it

- Propagation:
  - New rounding and propagation heuristics
  - New propagator for variable bounds
  - primal heuristics may now be called directly after the node's propagation loop, using the new timing point
    `SCIP_HEURTIMING_AFTERPROPLOOP`
  - following methods SCIPinferVarUbProp(), SCIPinferVarLbProp(), SCIPinferVarLbCons(), SCIPinferVarUbCons() have a new 6th
    parameter `SCIP_Bool force` which allows bound tightening even if the difference to the newbound is below bound
    strengthening tolerance
  - added propagator for variable lower and upper bounds (prop_vbounds.{c,h}); adjusted cons_varbound.c, var.c, and,
    implics.c to work correctly with the new propagator

- Nonlinear CIPs:
  + Improved constraint handler for quadratic constraints
  + New constraint handler for second order cone constraints
  + New MINLP heuristics (undercover, subnlp)
  + Preliminary support for non-linear relaxations (via expression trees)
  + Automatic branching on solutions from arbitrary relaxations and on continuous variables

Performance improvements
------------------------

- improved `settings/emphasis/cpsolver.set` to decrease time per node
- reworked access to pseudo solution and inference value of variables in order to reduce function calls
- changed default value of parameter `nodeselection/restartdfs/selectbestfreq` to 0; this means if the current node has
  no children the node with the best bound is selected (SCIPgetBestboundNode())
- added a dual reduction step in cons_knapsack.c
- fasten check for common cliques in SCIPcliquelistsHaveCommonClique
- SCIP with CPLEX as LP solver now uses quickstart steepest edge pricing as default instead of steepest edge pricing
- avoid unnecessary domain propagation and LP resolve at nodes with infeasible LP relaxation
- improved zerohalf cut separator: more than one delta is tested for MIR cuts, better handling of dense base
  inequalities, faster scaling of fractional coefficients in rows (now enabled), improved parameter settings (presolving)

- LP solution:
  - in root node, first LP solution is checked for feasibility to avoid expensive setup
  - avoided restarting if LP solution is feasible
  - separators are not called any longer for an integral initial LP solution

Examples and applications
-------------------------

- New branch-and-price example which includes Ryan/Foster branching (binpacking example)
- New example illustrating the use of an event handler (`example/Eventhdlr`)

Interface changes
-----------------

- Enhanced user interface for callable library: manual restarts, predefined settings and many other features
- Support of wbo format for weighted PBO problems, IBM's xml-solution format and pip format for polynomial mixed-integer programs
- Extended reader for Flatzinc models
- new API for 'expressions interpreter': code that evaluates expression trees, including first and second derivatives
- NLP solver interface (NLPI) now independent of SCIP like LPI
- SCIP can now maintain a central NLP relaxation of the problem (similar to LP)
- SCIP can now manage a list of external codes (e.g., LP or NLP solver, ZIMPL)
- lp.h/lp.c and the lpi's were changed according to the changes mentioned below.
- adding and deletion of rows to the separation storage and to the LP can now be catched by events
  (`SCIP_EVENTTYPE_ROWADDEDSEPA`, `SCIP_EVENTTYPE_ROWDELETEDSEPA`, `SCIP_EVENTTYPE_ROWADDEDLP`, `SCIP_EVENTTYPE_ROWDELETEDLP`)

### New and changed callbacks

- new callback SCIP_DECL_BRANCHEXECRELAX(), together with new parameter in SCIPincludeBranchrule() for branching on a
  relaxation solution

- Copying a SCIP instance:
  - Constraint handlers have two new callback methods. One for copying the constraint handler plugins
    SCIP_DECL_CONSHDLRCOPY() and the other for copying a constraint itself, SCIP_DECL_CONSCOPY().
  - All plugins, like \ref BRANCH `branching rules` and \ref HEUR `primal heuristics`, have a new callback method (see, e.g.,
    type_branch.h and type_heur.h for more details):
    - SCIP_DECL_BRANCHCOPY(x), SCIP_DECL_HEURCOPY(x) etc.
    - When copying a SCIP instance, these methods are called to copy the plugins.
  - The main problem has a new callback method (see type_prob.h for more details) SCIP_DECL_PROBCOPY(x) when copying a
    SCIP instance, this method is called to copy the problem's data.
  - Variables have a new callback method (see type_var.h for more details) SCIP_DECL_VARCOPY(x) when copying a SCIP
    instance, this method is called to copy the variables' data.

- Restarts:
  - The callback SCIP_DECL_PROBEXITSOL(x) in the main problem has one new parameter (see type_prob.h for more details):
    - The parameter `restart` is `TRUE` if the callback method was triggered by a restart.

### Deleted and changed API methods

- All C++ objects and constructors have a SCIP pointer, now.
- added parameter scip to ObjCloneable::clone()
- changes in a row can now be catched via row events (SCIPcatchRowEvent(), SCIPdropRowEvent(),
  `SCIP_EVENTTYPE_ROWCOEFCHANGED`, `SCIP_EVENTTYPE_ROWCONSTCHANGED`, `SCIP_EVENTTYPE_ROWSIDECHANGED`)
- added new parameter `varcopy` to SCIPcreateVar() to add the function for copying variable data
- in case of using SCIPwriteTransProblem() the currently (locally) valid problem is written this now also includes the
  local constraints

- Settings:
  - The predefined setting files like `settings/cuts/off.set,aggressive.set,fast.set` have been replaced by
    interface methods like SCIPsetHeuristics(), SCIPsetPresolving(), SCIPsetSeparating(), and SCIPsetEmphasis() in
    \ref scip.h and by user dialogs in the interactive shell like
    `SCIP> set {heuristics|presolving|separating} emphasis {aggressive|fast|off}` or
    `SCIP> set emphasis {counter|cpsolver|easycip|feasibility|hardlp|optimality}`
  - All functions for setting user parameters of different types like SCIPparamSetBool(), SCIPparamSetChar(),
    SCIPparamSetInt(), SCIPparamSetLongint(), and SCIPparamSetString() in pub_paramset.h have a new parameter
    `quiet` it prevents any output during the assign to a new value.

- NLP:
  - NLPIs can now be used without generating a SCIP instance (i.e., do not require a SCIP pointer), code moved into src/nlpi
  - NLPIs can now be managed like other SCIP plugins, i.e., they can be included into the SCIP core and accessed by
    methods SCIPincludeNlpi(), SCIPfindNlpi(), SCIPgetNNlpis(), SCIPgetNlpis(), SCIPsetNlpiPriority()

- Intervalarithmetic:
  - method SCIPgetVarPseudocostCurrentRun() now returns the pseudocost value of one branching direction, scaled to a unit
    interval, old method now called SCIPgetVarPseudocostValCurrentRun()
  - renamed SCIPintervalScalarProductRealsIntervals()/SCIPintervalScalarProduct() by
    SCIPintervalScalprodScalars()/SCIPintervalScalprod() and redesigned them in intervalarith.c including new methods
    SCIPintervalScalprodScalarsInf/Sup()

- Branching:
  - The usage of strong branching changed. Now, SCIPstartStrongbranch() and SCIPendStrongbranch() must be
    called before and after strong branching, respectively.
  - The methods SCIPgetVarPseudocost() and SCIPgetVarPseudocostCurrentRun() in \ref scip.h now return the pseudocost value of
    one branching direction, scaled to a unit interval. The former versions of SCIPgetVarPseudocost() and
    SCIPgetVarPseudocostCurrentRun() are now called SCIPgetVarPseudocostVal() and SCIPgetVarPseudocostValCurrentRun(), respectively.
  - The methods SCIPgetVarConflictScore() and SCIPgetVarConflictScoreCurrentRun() in \ref scip.h are now called
    SCIPgetVarVSIDS() and SCIPgetVarVSIDSCurrentRun(), respectively.
  - The methods SCIPvarGetNInferences(), SCIPvarGetNInferencesCurrentRun(), SCIPvarGetNCutoffs(), and
    SCIPvarGetNCutoffsCurrentRun() are now called SCIPvarGetInferenceSum(), SCIPvarGetInferenceSumCurrentRun(),
    SCIPvarGetCutoffSum(), and SCIPvarGetCutoffSumCurrentRun(), respectively. Furthermore, they now return
    `SCIP_Real` instead of `SCIP_Longint` values.
  - The method SCIPgetVarStrongbranch() has been replaced by two methods SCIPgetVarStrongbranchFrac() and
    SCIPgetVarStrongbranchInt().

- Copying a SCIP instance:
  - Every new callback method resulted in a new parameter of the include function for the corresponding plugin,
    e.g., SCIPincludeBranchrule() has two new parameters `SCIP_DECL_BRANCHCOPY((*branchcopy))` and
    `SCIP_DECL_BRANCHEXECREL((*branchexecrel))`.  In the same fashion, the new callbacks
    `SCIP_DECL_VARCOPY` and `SCIP_DECL_PROBCOPY` led to new parameters in SCIPcreateVar() and SCIPcreateProb() in
    scip.c, respectively.
  - W.r.t. to copy and the C++ wrapper classes there are two new classes. These are `ObjCloneable` and `ObjProbCloneable`.
    The constraint handlers and variables pricers are derived from `ObjProbCloneable` and all other plugin are derived from `ObjCloneable`.
    Both classes implement the function `iscloneable()` which return whether a plugin is clone able or not. Besides that each class has a
    function named `clone()` which differ in their signature. See objcloneable.h, objprobcloneable.h, and the TSP example for more details.
  - SCIPincludeHeur() and SCIPincludeSepa() in \ref scip.h, as well as scip::ObjSepa() and scip::ObjHeur(), have a new parameter:
    `usessubscip`: It can be used to inform SCIP that the heuristic/separator to be included uses a secondary SCIP instance.
  - The argument success in `SCIP_DECL_CONSCOPY` has been renamed to valid.

- Heuristics:
  - SCIPcutGenerationHeuristicCmir() in sepa_cmir.h has three new parameters:
    - `maxmksetcoefs`: If the mixed knapsack constraint obtained after aggregating LP rows contains more
      than `maxmksetcoefs` nonzero coefficients the generation of the c-MIR cut is aborted.
    - `delta`: It can be used to obtain the scaling factor which leads to the best c-MIR cut found within
      the cut generation heuristic. If a `NULL` pointer is passed, the corresponding c-MIR cut will already be
      added to SCIP by SCIPcutGenerationHeuristicCmir(). Otherwise, the user can generate the cut and add it to SCIP
      on demand afterwards.
    - `deltavalid`: In case, the user wants to know the best scaling factor, i.e., `delta` passed is not `NULL`,
      `deltavalid` will be `TRUE` if the stored scaling factor `delta` will lead to a violated c-MIR cut.

### New API functions

- added SCIPcalcNegatedCliquePartition() to scip.c to calculate a clique partition on negations of all given binary
  variables
- SCIPpermuteArray() that randomly shuffles an array using the Fisher-Yates algorithm
- SCIPgetRandomSubset() that draws a random subset of disjoint elements from a given set of disjoint elements
- SCIPswapPointers()
- SCIPlpiGetSolverDesc() to get a descriptive string of an LP solver (developer, webpage, ...)
- SCIPholelistGetNext() to get the next hole of the hole list
- SCIPlpRecalculateObjSqrNorm() which is used when the old calculated square norm was unreliable
- SCIPpricerIsDelayed() which returns if the pricer is delayed (see pub_pricer.h)

- Variables:
  - SCIPvarIsBinary() which checks if a variable is (implicit) binary (see var.c for more details)
  - SCIPvarGetHolelistOriginal(), SCIPvarGetHolelistGlobal(), SCIPvarGetHolelistLocal() to get the original, global and local holes, respectively
  - SCIPvarGetProbvarHole() to tranform a given domain hole to the corresponding active, fixed, or multi-aggregated variable

- Restart:
  - allow user to trigger a restart during presolving SCIPrestartSolve()
  - SCIPrestartSolve() that allows the user to manually restart the solving process
  - SCIPisInRestart() to detect whether we are currently restarting

- Heuristics:
  - for heuristics SCIPheurSetFreq() to change the frequency of the heuristic (pub_heur.h, heur.c)
  - SCIPsepaUsesSubscip(), SCIPheurUsesSubscip()

- Intervalarithmetic:
  - SCIPeventGetHoleLeft() and SCIPeventGetHoleRight() for accessing the left right interval bound of a domain hole added or removed event
  - SCIPholelistGetLeft() and SCIPholelistGetRight()to get the left and right interval bounds of the open hole interval
  - SCIPintervalAddInf/Sup/Vectors(), SCIPintervalMulInf/Sup() in intervalarith.c

- Sorting:
  - added SCIPsortPtrPtrLongIntInt(), SCIPsortLongPtrPtrIntInt() and corresponding sorting/inserting/deleting methods in
    pub_misc.h and necessary defines in misc.c
  - added SCIPsortLongPtrInt() and corresponding sorting/inserting/deleting methods in pub_misc.h and necessary defines in misc.c
  - added SCIPsortPtrPtrInt() (and various other) and corresponding sorting/inserting/deleting methods in pub_misc.h and
    necessary defines in misc.c
  - SCIPsortPtrBool() and corresponding sorting/inserting/deleting methods in pub_misc.h and necessary defines in misc.c

- Constraint Handlers:
  - SCIPconshdlrGetEnfoConss(), SCIPconshdlrGetNEnfoConss()
  - can now forbid upgrading of individual linear constraints (SCIPmarkDoNotUpgradeConsLinear())
  - SCIPpermuteProb() that randomly permutes constraints and variables
  - SCIPgetResultantOr() which returns the resultant of an `or` constraint
  - SCIPmarkDoNotUpgradeConsLinear() in cons_linear.?, which allows to forbid upgrading of linear constraints
  - SCIPgetNUpgrConss() which returns the number of upgraded constraints
  - SCIPconshdlrGetCheckTime() and SCIPconshdlrGetNCheckCalls() which returns the running time in the feasibility checking of the
    corresponding constraint handler respectively the number of calls of the checking method (implemented in cons.c)

- Copy:
  - SCIPcopy() to clone a SCIP instance
  - SCIPcopyPlugins(), SCIPcopyParamSettings(), SCIPcopyVars(), SCIPcopyConss(), SCIPgetVarCopy() to copy
    individual parts of a SCIP instance separately.
  - SCIPcopyProbData() and SCIPprobCopyProbData() which copies the probdata from a sourcescip to a targetscip

- Branching:
  - two new functions SCIPgetVarsStrongbranchesFrac()/SCIPgetVarsStrongbranchesInt() for computing strong branching
    information for several variables
  - SCIPbranchruleGetNRelaxCalls() to get the total number of times, a particular branching rule was called on a relaxation solutions
  - SCIPbranchRelax() to branch on a relaxation solution
  - SCIPbranchVarVal() to branch on an arbitrary value within the variable's bounds
  - SCIPbranchGetBranchingPoint() and SCIPgetBranchingPoint() to select branching point for a variable, e.g.,
    ensure branching point is inside the interval for a continuous variable
  - SCIPexecRelpscostBranching() in branch_relpscost.{c,h}; this method allows of calling the reliability
    pseudo cost branching algorithm for given set of branching candidates from the outside
  - SCIPinitVarBranchStats() to initialize the branching statistics (such as pseudo costs, VSIDS, inference values) of a variable
  - SCIPselectBranchVarPscost() in branch_pscost.{c,h}; this method selects from a given candidate array a
    branching variable w.r.t. pseudo cost branching for relax candidates

- Reading, Writing and Parsing:
  - SCIPparseVarName() which parses a string in cip-format as a variable name
  - SCIPparseVarList() which parses a string as a variable list in cip-format
  - the Flatzinc reader can now handle the output annotations of the Flatzinc format; the method SCIPprintSolReaderFzn()
    outputs the given solution in Flatzinc format w.r.t. the output annotations
  - SCIPprintSolReaderFzn() which prints the best solution in Flatzinc format w.r.t. to the output annotations
    in the input file of the flatzinc model
  - SCIPwriteVarName() which writes a variable in cip-format to given stream
  - SCIPwriteVarsList() which writes an array of variables in cip-Format to given stream
  - SCIPwriteVarsLinearsum() which writes an array of variables and coefficients as linear sum in cip-Format to given stream

- Copying a SCIP instance:
  - SCIPapplyRens() in \ref heur_rens.h has a new parameter `uselprows`. It can be used to switch from LP rows
    to SCIP constraints as basis of the sub-SCIP constructed in the RENS heuristic.

- Parameters:
  - SCIPsetParamsCountsols() which sets the parameter for a valid counting process
  - SCIPsetEmphasis() which sets parameter to detect feasibility fast, handle hard LP, solves easy CIPs fast, behaves like a
    CP solver, set parameter for a valid counting process; the desired behavior is triggered via a parameter of the function
  - SCIPresetParam() to reset the value of a single parameter to its default value

- Settings:
  - added SCIPsortRealRealRealPtr() and corresponding sorting/inserting/deleting methods in pub_misc.h and necessary defines in misc.c
    as basis for the subSCIP, setting ist to TRUE (uses LP rows) will lead to same version as before
  - SCIPsetHeuristics(), SCIPsetSeparating(), SCIPsetPresolving() which set the heuristics to aggressive, fast, off, or
    default settings, depending on the `SCIP_PARAMSET` parameter
  - SCIPsetSubscipsOff() which disables all plugins that uses subscips
  - SCIPsepaSetFreq() to set the calling frequency of a separator

### Command line interface

- added new dialog for setting the SCIP parameters for hardlp, optimality, easy CIP, CP like search
- added new dialog for setting the SCIP parameters for feasibility problems `SCIP> set emphasis feasibility`
- added new dialog for setting the SCIP parameters for counting `SCIP> set emphasis counting`
- added new dialog for setting presolving to aggressive, fast, or off in interactive shell
- added new dialog for setting separation to aggressive, fast, or off in interactive shell
- added new dialog for writing all solutions which are collected during the counting process (see cons_countsols.{c,h})
- added new dialog for setting heuristics to aggressive, fast, or off in interactive shell
- added new dialog `display pricers` which displays all included pricers

### Interfaces to external software

- added interface to CppAD (nlpi/exprinterpret_cppad.cpp)
- Improved Xpress, CPLEX, SoPlex interfaces
- the SoPlex interface now includes equilibrium scaling on lp's solved from scratch without starting basis
- the SoPlex interface can now double check each SoPlex result against CPLEX (lpi_spx.cpp)
- the SoPlex interface has the option to restore basis only after entire strong branching phase instead of after each
  strong branch (off, because it mostly appears to increase strong branching time and iterations) (lpi_spx.cpp)

### Changed parameters

- removed parameter `constraints/knapsack/maxnumcardlift` and adapted setting files
- changed parameter `lp/fastmip` from boolean to integer, possible values are 0 (off), 1 (medium, default), 2 (full,
  must not be used with branch-and-price).

### New parameters

- `branching/clamp` to set the minimal fractional distance of a branching point to a continuous variable' bounds
- `branching/random/seed` to change the initial seed value of the branching rule random
- `constraints/indicator/addCouplingCons` that allows to add variable upper bounds if addCoupling is true
- `constraints/indicator/enforceCuts` that allows to check for violated cust in enforcement
- `constraints/indicator/maxCouplingValue` for the maximal value of the coefficient in a coupling inequality/constraint
- `constraints/indicator/noLinconsCon` which controls whether the linear constraint is not explicitly
  added to the problem. default is FALSE
- `constraints/knapsack/dualpresolving` to switch dualpresolving on/off inside the knapsack constraint handler, default is TRUE
- `constraints/knapsack/presolpairwise` that allows pairwise presolving of knapsack constraints, default is TRUE
- `constraints/knapsack/presolusehashing` that allows fast pairwise presolving of knapsack constraints, default is TRUE
- `heuristics/crossover/dontwaitatroot` that allows to call crossover at root node independently from nwaitingnodes
- `heuristics/rens/uselprows` that allows to switch between LP row and SCIP constraints as basis for the
  subSCIP, default is TRUE (uses LP rows)
- `lp/rowrepswitch` telling simplex solver to switch to row representation of the basis (if possible),
  if number of rows divided by number of columns exceeds this value (default value infinity, i.e. never switch)
- `lp/threads` to change the number of threads used to solve the LP relaxation (default is 0: automatic)
- `misc/lexdualstalling` that turns on the lex dual algorithm if the separation process is stalling
- `misc/usevartable` and `misc/useconstable` which turns on/off the usage of hashtables mapping from
  variable/constraint names to the variables/constraints; when turned off, SCIPfindVar() and SCIPfindCons() may not be
  used; the hashtables can be turned off for subMIPs to improve the performance, default value TRUE
- `misc/usesmalltables` which results in using smaller tables for names, cliques and cuts and improves
  the performace for smaller instances, default value FALSE
- `misc/permutationseed` to change the permutation seed value for permuting the problem after the
  problem is transformed (-1 means no permutation)
- `reading/zplreader/usestartsol` which allows to switch ZIMPL start solutions off, default value TRUE
- `vbc/dispsols` to propose if the nodes where solutions are found should be visualized in the branch and bound tree

### Data structures

- implemented the data structure and events for global and local domain holes added and removed
- new data structures and methods to handle nonlinear expressions in NLPI ({type_, struct_, pub_}expression.{h,c}):
  nlpioracle can store and evaluate general NLPs now, nlpi_ipopt can solve general NLPs now

Testing
-------

- minor changes on several evaluation scripts (new statuses: better, solved, sollimit, gaplimit) and short-mode for cmpres.awk
- support for FreeBSD (32- and 64-bit) including minor changes in several scripts in the check-directory

Build system
------------

### Makefile

- added scripts check_*.sh, evalcheck_*.sh and check_*.awk for blis, glkp, gurobi and symphony (including targets in
  Makefile) and slightly modified scripts for cplex, cbc and mosek and cmpres-script
- added target `lintfiles` which allows to call flexelint with a list of file, for example, make lintfiles
  `FILES=src/scip/prop_vbounds.c`
- the NLP solver interfaces and expression interpreter are located in a separate library (libnlpi.*; similar to the lpi
  library) and is required to link against the SCIP library also projects that use SCIP via `make/make.project` need to
  change their Makefile (!!!): in the $(MAINFILE) target, add $(NLPILIBFILE) behind $(LPILIBFILE) in the dependencies
  and add $(LINKCXX_l)$(NLPILIB)$(LINKLIBSUFFIX) to the linker flags
- The additional NLPI library requires a change in the Makefile of SCIP's project:
  The $(MAINFILE) target now has $(NLPILIBFILE) as additional dependency and the linking
  command requires $(LINKCXX_l)$(NLPILIB)$(LINKLIBSUFFIX) as additional argument.
- A bug in the Makefiles of older versions of the SCIP examples may cause
  data loss. If you have a custom Makefile, please ensure that the target
  `clean` is changed as described here:
  http://scip.zib.de/download/bugfixes/scip-1.2.0/make.txt.

Fixed bugs
----------

- fixed bug in conflict.c in the method conflictsetAddBound()
- fixed `bug` in projects Makefiles w.r.t. `make clean`
- fixed bug in rapid learning with wrong ordering of dual and primal bound update, primal bound is now updated inside
  rapid learning
- fixed potential bug in rapid learning with dual reductions
- fixed potential bug where SCIPselectSimpleValue() returns a value slightly outside of the given bounds due to rounding
  errors (probably cancelation in subtraction in SCIPfindSimpleRational), now use rounding control and check result
- fixed bug that SCIP could not be continued after it has been stopped due to a limit
- fixed bug in var.c: SCIPvarChgLbOriginal() and SCIPvarChgUbOriginal() cannot access original bounds if the variable is
  negated
- fixed potential bug with pseudo solution branching on free variables
- fixed bug with multiaggregations whose infimum and supremum are both infinite: in such a case multiaggregation is now
  forbidden
- fixed numerical issue with multiaggregations which are infinite in one direction: value of multiaggregated variable
  could have been larger then inifinity
- fixed bug w.r.t. of adding a variable bound variable to its self
- fixed bug concering the incorrect assumption that every solution computed in SCIPlpGetUnboundedSol() is integral (we
  will not branch but return `infeasible or unbounded` like in presolving)
- fixed bug while breaking an clique down to their impications (in SCIPcliquetableCleanup() in implics.c) where the
  variable was not of vartype `SCIP_VARTYPE_BINARY`, instead of adding an implication we add a variable bound
- fixed bug with debugging a solution: during restarts erroneously it was claimed that the primal solution is cut off

- Interface:
  - fixed bug w.r.t. ObjDialog and displaying the description of the dialog
  - fixed bug when aborting pricing with Ctrl-C

- LP:
  - fixed bug in scip.c w.r.t. to call of conflict analysis for LPs which reached the objective limit in case of diving
  - fixed bug with resolving LPs at infeasible root node
  - fixed bug in lp.c: in sumMIRRow() rowtoolong was not set correctly
  - fixed bug in lp.c w.r.t. objective limit reached and the chosen comparison (fixed buglist entry 40)
  - fixed bug in lp.c: if in SCIPlpSolveAndEval() the LP has to be solved from scratch due to numerical troubles, reset
    `SCIP_LPPARAM_FROMSCRATCH` to `FALSE` afterwards
  - fixed bug in lp.c SCIProwGetObjParallelism() due to a wrong parallelism value which arised from cancellations during
    calculation of squared euclidean norm of objective function vector of column variables
  - fixed bug in lp.c: SCIPlpGetUnboundedSol() did not ensure that unbounded solution lies withing the bounds of the
    variables
  - fixed bug in lp.c w.r.t. to the number of `active` pricer

- Solve:
  - fixed bug in solve.c where relaxation branching candidates were cleared, but the relaxation was still marked solved
    and not called again, furthermore, adjusted criterions for solving a relaxation again
  - fixed bugs in solve.c: even with LP solving disabled, the root LP was solved in case continous variables are
    contained; setting pricing/maxvars(root) to 1 resulted in not calling the pricers
  - fixed bug in solve.c: make sure SCIP terminates correctly also when a user interrupt or gap limit is reached, i.e.,
    avoid error `pricing was aborted, but no branching could be created!`

- Tree:
  - fixed bug in tree.c: if an explicit branching point is given, we may not recompute a better centering point
  - fixed bug in tree.c: propagate implications on multi-aggregated should not be performed

- Constraints:
  - corrected several asserts in linear and quadratic constraint handler concerning parsing of CIP format
  - fixed bug while deleting redundant variables, which have no influence on changing the feasibility of the linear
    constraints, we need to update the sides of the constraint at each step, bug number 51 in bugzilla
  - fixed bug in copy procedure of AND constraint handler, negated variables have been copied to their originals
  - fixed bug when deleting a constraint where the update was delayed and not processed yet (in cons.c)
  - fixed bug in cons_linear.c: binary variables should not be multi-aggregated
  - fixed bug in cons_quadratic.c: curvature of bivariate quadratic constraints was not detected correctly
  - fixed bug in cons_sos2.c: the branching position was sometimes mistakenly increased
  - fixed bug in propagation of cons_sos2.c: the node can be cut off at more places: the previous version was not
    sucessfull in this respect
  - fixed bug in cons_linear.c:applyFixings() which could lead to lhs/rhs smaller/larger than -/+infinity
  - fixed bug in cons_linear.c in detectRedundantConstraints() and corrected old bug fix in SCIProwCreate(): we want lhs
    <= rhs to be satisfied without numerical tolerances in order to avoid numerical problems in the LP solver

- Knapsack Constraint Handler:
  - fixed bug in cons_knapsack.c: mergeMultiples() now detects whether a node can be cut off
  - fixed bug in cons_knapsack.c w.r.t. to items with zero weight
  - fixed bug in cons_knapsack.c: In SCIPseparateRelaxedKnapsack() not all variables need to be active in deeper regions
    of the tree
  - fixed bug in cons_knapsack.c and sepa_clique.c: the assumption that implications are always nonredundant and contain
    only active variables is not correct anymore as the corresponing vbound might be missing because of numerics

- Separation and Cuts:
  - fixed bug in cutpool.c: the hashkey computation was not constant over time
  - fixed bug in cutpool.c: hashkey of a row changed during the solving process (if a row is made integral after creation,
    maxabsval can be invalid when adding it to the pool, but might be recomputed later on)
  - fixed bug in sepa_rapidlearning.c, stop processing if there are no binary variables left
  - fixed bug in sepa_rapidlearning.c, corrected computation of right dualbound
  - fixed bugs in sepa_zerohalf.c, e.g., handling of intscaling and substitution of variable bounds
  - fixed bug in sepastore.c in sepastoreApplyLb/Ub being to hard on feasibility decisions
  - fixed bug in sepa_flowcover.c: numerical issues while computing candidate set for lambda

- LP Interfaces:
  - fixed bug in SoPlex autopricing due to which autopricing had behaved like steepest edge pricing so far
  - fixed bug in lpi_clp.cpp: SCIPlpiChgBounds() checks if the column status exists in Clp before using it
  - fixed wrong assert in Cplex LPI: Due to numerical inaccuracies, a few pivots might be performed after refactorization
  - fixed bug concerning assert(!SCIPlpDivingObjChanged(lp)) which was caused by wrong infinity double parameters for
    cplex
  - fixed makefile system for `OSTYPE=darwin` w.r.t. to CPLEX as LP solver

- Presolving:
  - fixed bug in cons_setppc: aggregated variables were not correctly removed in presolving
  - fixed bug in presolving of linear constraint handler: in redundancy detection, two different numerical epsilons were used
  - fixed bug in presolving while not applying a bound change on a variable in a single-variable constraint (e.g. x1 =
    0.03) in cons_linear which is too small, that lead to another bound change in presol_trivial which is not allowed, so
    now this bound change will be forced
  - fixed SCIPvarIsTransformedOrigvar() in var.c (variables generated by presol_inttobinary returned false)
  - fixed bug w.r.t. an assert in presol_inttobinary.c; it was assumed that the aggregation which is performed there will
    never lead to an infeasibility, this is not true, see comment in presol_inttobinary.c
  - fixed bug in presol_trivial.c trying to fix continuous variables, now uses a less stricter comparison to fix variables
  - fixed bug in cons_bounddisjunction.c: presolve may have tried to tighten bounds on a multiaggregated variable (now
    upgrades to linear constraint)

- Reading, Writing and Messages:
  - fixed bug while trying to write a MIP where SCIP needs to flush the lp changes first
  - fixed potential resource leak when running out of memory while writing files
  - fixed bug in reader_zpl.c which appeared using the parameter `reading/zplreader/parameters`
  - fixed bugs in flatzinc readers with constraints that exclusively consist of constants
  - fixed bug in reader_gms: correct handling of nonstandard bounds on general integer variables
  - fixed buglist entry 35, which was caused by a wrong read in correction when the reading buffer was full in
    reader_opb.c
  - fixed bugs in reader_fzn.c w.r.t. parsing and solution output in Flatzinc format
  - fixed bug in reader_fzn.c w.r.t. comment lines
  - fixed bug in reader_opb.c w.r.t. comment lines
  - fixed bug in message handler w.r.t. to messages which are longer then `SCIP_MAXSTRLEN`

- Heuristics:
  - fixed bugs do to `HEUR_TIMING SCIP_HEURTIMING_AFTERPROPLOOP` which appeared during repropagation
  - fixed bug in trivial heuristic: the locking solution might have falsely initialized some values to zero
  - fixed bug in heur_oneopt.c w.r.t. to SCIPtrySol(); it is necessary that the bound of the solution is check otherwise,
    infeasible solution could be accepted as feasible
  - fixed bug in heur_trivial.c w.r.t. to debug messages after a solution was freed
  - fixed bug for `HEUR_TIMING SCIP_HEURTIMING_BEFOREPRESOL` and modifiable constraints
  - corrected wrong assert in DINS heuristic when called for an empty problem
  - fixed potential bug in OCTANE heuristic with nonbasic solutions
  - fixed bug in sub-MIP heuristics with parameter change if some default plugins are not included
  - fixed bug in trivial heuristic with bounds that are greater than the heuristic's infinity value

Miscellaneous
-------------

- As the interface contains several additional callback functions and
  parameters for plugins, some effort may be required to compile your
  own projects with SCIP 2.0. See also `Changes between version 1.2 and 2.0` in the doxygen
  documentation for additional information.

@page RN12 Release notes for SCIP 1.2

@section RN120 SCIP 1.2.0
*************************

Features
--------

- adjusted hard memory limit to (soft memory limit)*1.1 + 100mb in check.sh, checkcount.sh, check_cplex.sh,
  check_cluster.sh and check_cbc.sh
- new presolving step in cons_knapsack.c, same like `simplifyinequalities` in cons_linear.c
- now it's possible to write strings with more than `SCIP_MAXSTRLEN` amount of characters in all message.c functions
- the current/root lp can be marked to be no relaxation of the current/root problem
- added new preprocessing step (mergeMultiples) in cons_setppc.c where equal variables are merged
- Black-box lexicographic dual simplex algorithm; can now run lexicographical dual algorithm (parameter `lp/lexdualalgo`)

- Bounds:
  - SCIP now has `lazy bounds`, which are useful for column generation: see @ref PRICER_REMARKS `pricer remarks` for an explanation.
    Each variable has now two additional `SCIP_Real` parameter which define a lazy lower and upper bound; lazy means that
    there exists constraints which implies these (lazy) bounds. If the lazy lower or upper bound is greater or less than
    the local lower or upper bound, respectively, then the corresponding bound is not put into the LP. The bounds are set
    to minus and plus infinity per default which yields the same behavior as before. With the methods SCIPchgVarLbLazy()
    and SCIPchgVarUbLazy() these bounds can be set.  This is of interest if SCIP gets used as a branch-and-price
    framework. Attention! The lazy bounds need to be valid for each feasible LP solution. If the objective function
    implies bounds on the variables for each optimal LP solution, but these bounds may be violated for arbitrary LP
    solutions, these bounds must not be declared lazy!
  - interval arithmetic functions can work with unbounded intervals added new functions to allow more operations on
    intervals, including solving quadratic interval equations

- Branching:
  - extended hybrid relpscost branching rule by usage of the average length of conflicts a variable appears in
  - `early branching`-functionality added: in a branch-and-price code, the user can stop pricing at a node although there
    may exist variables with negative reduced costs. In this case, the lp-lowerbound will not be used. The pricer has,
    however, the option to return a lower bound. This can be useful for column generation.

- Constraints:
  - Copy constructors and i/o functionality for constraints: all linear type constraint handlers are able to copy
    constraints using the function SCIPgetConsCopy() in scip.h
  - the linear constraint handler is able to parse a string in CIP format and create a corresponding linear constraint
  - Constraint handler for indicator constraints and parsing them from *.lp and *.zpl files
  - the indicator constraint can now try to produce a feasible solution (via heur_trysol)
  - one can now write indicator constraints in LP-format
  - added constraint handler for quadratic constraints

- Cuts:
  - added new version of zerohalf cuts from Manuel Kutschka
  - added multi-commodity-flow cut separator

- Heuristics:
  - Heuristics which are applied before root LP
  - added heuristic that performs a local search in an NLP (takes only linear and quadratic constraints into account so far)
  - added heuristic that gets a solution from other components and tries it (heur_trysol.?)
  - new trivial heuristic: tries zero solution, lower and upper bound solution and some variable lock based fixing
  - added new timing point, `SCIP_HEURTIMING_DURINGPRICINGLOOP`, for calling heuristics; If this timing point is used the
    corresponding heuristics is called during the pricing loop of variables; we also added this timing point to
    heur_simplerounding.{h,c} which has the effect that a LP solution which satisfies all integrality conditions during
    the pricing loop is detected

- Interfaces:
  - added first version of an interface to NLP solvers (type_nlpi.h, struct_nlpi.h, nlpi.h, nlpi.c, nlpi_oracle.h, nlpi_oracle.c)
  - Preliminary support of non-convex MIQCPs: Constraint handler for quadratic constraints, NLP heuristic and
    Ipopt interface, see \ref cons_quadratic.h.
  - There are LP-interfaces to QSopt and Gurobi (rudimentary).

- Reader and Writer:
  - added reader and writer for FlatZinc models (reader_fzn.{c,h})
  - added writer for GAMS models (reader_gms.{c,h})

Performance improvements
------------------------

- Enhanced MCF cuts: stable version, used by default
- replaced some function calls in loop conditions
- in sepa_cmir.c, if mksetcoefs is invalid for delta=1 no other values of delta are tested anymore
- changed the timing of the feasibility pump in case of pricing
- removed changing of update rule to `ETA` from standard soplex update `Forrest-Tomlin` in lpi_spx.cpp
- improved memory usage in heur_octane.c
- improved reading time of opb-files, due to using a hashtable for all `and`-constraints
- improved performance of merging variables in mergeMultiples() in cons_knapsack.c
- improved performance in tightenWeightsLift() and SCIPseparateRelaxedKnapsack() in cons_knapsack.c, due to now
  sparse-cleaning `global` arrays instead of using BMSclearMemory... functions for cleaning local arrays each time
- improved performance in SCIPcliquelistRemoveFromCliques()
- improved performance in SCIPcalcCliquePartition()
- improved performance in SCIPvarGetActiveRepresentatives() in var.c

- Presolving:
  - improved pairwise presolving in cons_and.c due to using a hashtable
  - improved pairwise presolving in cons_xor.c due to using a hashtable

Interface changes
-----------------

- A significant change for C++ users is that all include files of SCIP
  automatically detect C++ mode, i.e., no `extern `C`` is needed anymore.
- Reader for Flatzinc and GAMS models

### New and changed callbacks

- The callback SCIP_DECL_PRICERREDCOST(x) in the \ref PRICER `pricers` has two new parameters:
  + A `result` pointer determines whether the pricer guarantees that there exist no more variables. This allows for early branching.
  + A pointer for providing a lower bound.

- The \ref CONS `constraint handlers` have two new callback methods (see type_cons.h for more details):
  + SCIP_DECL_CONSCOPY(x): this method can be used to copy a constraint.
  + SCIP_DECL_CONSPARSE(x): this method can be used to parse a constraint in CIP format.

### Deleted and changed API methods

- SCIPcalcMIR() in scip.h has two new parameter `mksetcoefsvalid` and `sol`. The parameter `mksetcoefsvalid` stores
  whether the coefficients of the mixed knapsack set (`mksetcoefs`) computed in SCIPlpCalcMIR() are valid. If the mixed
  knapsack constraint obtained after aggregating LP rows is empty or contains too many nonzero elements the generation of the
  c-MIR cut is aborted in SCIPlpCalcMIR() and `mksetcoefs` is not valid. The input parameter `sol` can be used to separate a
  solution different from the LP solution.
- new parameter `set` in SCIPconsSetInitial().
- some interval arithmetic method take an additional argument to denote which value stands for infinity in an interval

- Variables:
  - SCIPgetVarClosestVlb() and SCIPgetVarClosestVub() in scip.h have a new parameter `sol`. It can be used to obtain the closest
    variable bound w.r.t. a solution different from the LP solution.
  - new parameters `lowerbound` and `result` in type_pricer.h: lowerbound can save a lower bound computed by the pricer,
    result indicates whether the pricer guarantees that there exist no more variables if no variable was found

### New API functions

- new methods to deactivate a pricer SCIPdeactivatePricer() in scip.c
- new methods in pub_misc.h/misc.c to access hash map lists and elements of a hash map list and to clear all entries in a hash map
- SCIPsetProbName() to set problem name in scip.h/c (SCIPprobSetName() in prob.h/c)

- Objective:
  - SCIPgetTransObjscale() and SCIPgetTransObjoffset() in scip.c
  - SCIPaddObjoffset() in scip.h; sets offset of objective function
  - SCIPgetOrigObjoffset() in scip.h; returns the objective offset of the original problem
  - SCIPgetOrigObjscale() in scip.h; returns the objective scale of the original problem

- Constraints:
  - detectRedundantConstraints() in cons_xor.c and necessary hash-functions for fast pairwise presolving
  - SCIPparseCons() in scip.h; parses constraint information (in cip format) out of a string
  - SCIPgetConsCopy() in scip.h; which copies a constraint of the source SCIP

- Relaxation:
  - SCIPisLPRelax() and SCIPisRootLPRelax() in scip.c and scip.h returning whether the current/root LP is a
    relaxation of the current/root problem and thus defines a valid lower bound
  - SCIPlpSetIsRelax() and SCIPlpSetRootLPIsRelax() in lp.c and lp.h to set the information, whether the lp is a valid relaxation;
    this information is per default set to true and constraint be used. The aggregated version has only 2 linear constraints the
    default linearization has nvars + 1

- Sort:
  - extended the sort template functions in sorttpl.c with a `five` array; now it possible to used this template to sort
    up to five arrays
  - new interface methods SCIPcolSort(), SCIProwSort(), SCIPcolGetIndex()
  - added SCIPsortPtrPtrLongInt() and corresponding sorting/inserting/deleting methods in pub_misc.h and necessary defines
    in misc.c

- Variables:
  - SCIPprintNodeRootPath() in scip.h This method prints all branching decisions on variables from the root to the given node
  - SCIPnodeGetParentBranchings(), SCIPnodeGetAncestorBranchings(), SCIPnodeGetAncestorBranchingPath(); These methods return
    the set of variable branchings that were performed in the parent node / all ancestor nodes to create a given node
  - SCIPchgVarLbLazy() and SCIPchgVarUbLazy() in scip.h; These methods can be used to change the lazy lower or
    upper bound of a variable; This might has the consequences that the bounds of the corresponding variable is not in
    LP. This is the case if the lazy lower or upper bound is greater or less than the local lower or upper bound, respectively
  - SCIPvarGetLbLazy() and SCIPvarGetUbLazy() in pub_var.h; These methods return the lazy lower or upper bound, respectively
  - SCIPvarCompareActiveAndNegated() and SCIPvarCompActiveAndNegated() in pub_var.h for comparing variables
    negated, active or fixed the same way
  - SCIPparseVars() in scip.h; parses variable information (in cip format) out of a string
  - SCIPgetNFixedonesSetppc() and SCIPgetNFixedzerosSetppc() in cons_setppc.{h,c}; these methods returns
    current (local) number of variables fixed to one/zero in the given setppc constraint
  - SCIPgetVarConflictlengthScore(), SCIPgetVarAvgConflictlength(), SCIPgetAvgConflictlengthScore() and their pendants for the current run
  - added function SCIPvarsGetProbvarBinary() in pub_var.h; gets active, fixed, or multi-aggregated problem variables of
    binary variables and corresponding negated status

### Interfaces to external software

- LP Interfaces:
  - heavily revised Mosek interface
  - new interface to QSopt due to Daniel Espinoza
  - First version of LP interfaces to Gurobi and QSopt
  - Major performance improvements in LP interfaces to Clp, Mosek and SoPlex

- External Software:
  - adjusted interface to ZIMPL (reader_zpl.{c,h} for ZIMPL version 2.10; this interface should also work with older ZIMPL versions
  - Adjusted interface to Zimpl version 3.0.0
  - added first version of an interface to Ipopt (only QCP, no deletion of vars/cons allowed; nlpi_ipopt.(h|c))

- SCIP Interfaces:
  - On http://code.google.com/p/python-zibopt/source/checkout you find a beta
    version of a python interface to SCIP implemented by Ryan J. O'Neil.

### Changed parameters

- removed parameter `constraints/and/initiallp` since it is not needed anymore;
- set parameter `constraints/and/sepafreq` default value to 1
- display character of oneopt heuristic changed to `b`

### New parameters

- `branching/relpscost/advanced/conflenscore`, default value 0.001
- `constraints/and/aggrlinearization` in cons_and.c, aggregated version of the linearization
- `constraints/and/enforcecuts` in cons_and.c, should cuts be separated during LP enforcing?
- `constraints/and/presolusehashing` in cons_and.c, should pairwise presolving use hashing?, default TRUE
- `constraints/countsols/sollimit` in cons_countsols.c, counting stops, if the given number of solutions were found (-1: no limit)
- `constraints/xor/presolusehashing` in cons_xor.c, should pairwise presolving use hashing?, default TRUE
- `heuristics/oneopt/duringroot`, default value TRUE

Build system
------------

### Makefile

- extend Makefile to link against Ipopt if `IPOPT=true` is set

Fixed bugs
----------

- fixed wrong use of pointer in lp.c
- fixed bug with array dimension not reset to zero when array is freed in pseudoobj propagator
- fixed bug with enforcement of pseudo solutions: if pseudo solution is choosen because LP hit a limit, it has to be
  enforced in any case
- fixed potential bug in coloring example: SCIPcreateChild() is now given an estimate in terms of the transformed
  problem by SCIPgetLocalTransEstimate(), no longer the estimated original problem value. Also clarified this in the
  comments for SCIPcreateChild()
- fixed compiler warning `warning: dereferencing type-punned pointer will break strict-aliasing rules` which resuts in
  scip-crashes with gcc version 4.4.0
- adjusted assert in var.c
- fixed bug in SCIPvarGetActiveRepresentatives() in var.c
- fixed bug with objective limit in lp.c: previously the infinity value of SCIP was used as default - now the value of
  LPI is used. In the earlier version in many cases the problems where never infeasible.
- added and adjusted some asserts, initialized some values
- increased the numerical stability of coefficient tightening for Big M formulations
- fixed bug with incorrect pseudo activities when objective of a variable switches sign in linear constraint handler
- fixed bug with empty constraints in several writing routines
- fixed `GGT-Kaibel-Bug` in var.c, prop_pseudoobj.c and cons_varbound.c that occured while computing new values using
  infinity values

- Bounds:
  - fixed bug in coefficient tightening with infinite bounds
  - fixed bug in solve.c: in case lowerbound >= upperbound, SCIPsolveIsStopped() returned `SCIP_STATUS_GAPLIMIT`

- Nodes:
  - fixed bug in SCIPsolveNode() concerning the case that the time limit was hit while solving the LP relaxation of a
    subproblem which is already an LP (branching on pseudo solution is not possible)
  - fixed bug in vbc tools concerning of marking probing nodes
  - fixed bug in solve.c with nodes which are marked to be repropagated while enforcement

- Variables:
  - fixed possible infinite loop while multiaggregating a variable in var.c
  - fixed bug in SCIPgetSolVals() similar to SCIPgetSolVal(): try to get original variables of transformed ones if the
    solution lives in original space

- Pricing:
  - fixed potential bug: restarts are now only done if no active pricers exist
  - fixed bug in SCIPlpSolveAndEval(): if fastmip and pricers enabled and objlimit was reached but CPLEX did not perform
    the final pivot step in order to exceed the objlimit, do one additional simplex step with pricing strategy steepest
    edge, if this doesn't suffice, turn off fastmip temporarily and solve again. Also consider solstat of the new
    solution.
  - fixed bug with invalid pseudo solution (lower bound was always >= 0) when using pricing.
  - fixed bug in SCIPfreeProb() in scip.c: all pricers are deactivated now

- Memory:
  - now frees debug memory
  - fixed bug with exponential complexity for reallocating memory in SCIPvarGetActiveRepresentatives() in var.c
  - fixed casting of void* pointers in memory.h for C++, adjusted the same for C in memory.h and due to that adjusted all
    header files(set whole files in extern `C`) and cpp-files(removed unnecessary extern `C` lines)
  - removed memory leak in connection with freeing branch and bound nodes: focusnode was not freed if both children could
    be cut off due to bounding

- Reading and Writing:
  - corrected bug in reader_lp.c: earlier read bounds were thrown away (implementation was not conforming to standard)
  - fixed bug in reader_lp.c with respect to constraint and variable names which start with two or more dots `..`
  - fixed bug in all readers w.r.t. SCIPgetProbvarLinearSum()
  - fixed bug in reader_mps.c with respect to corrupted files
  - fixed bug in reader_mps.c with respect to writing transformed problems
  - changed wrong writing of mps files due to constraints without any name
  - fixed a bug during reading debug solution file
  - fixed bug in case of reading an objective function in opb format with multiple occurrences of the same variable
  - fixed bug in case of reading an objective function in lp format with multiple occurrences of the same variable
  - fixed a wrong fix of a reading bug, which was in reality a writing bug in MPS format; integer variables in mps format
    without bounds are binary variables, if the bound of an integer variable is infinity you have to write this bound

- Separation:
  - fixed bug in sepa_cmir.c, sepa_mcf.c and sepa_flowcover.c: sol different to LP solution is now separated
  - corrected two asserts in sepa_redcost.c (reduced costs can be negative for fixed variables: qsopt uses this)
  - fixed bug in sepa_zerohalf.c; replacement of own sorting functions by template functions was incorrect
  - fixed bug in var.c, cons_knapsack.c and sepa_flowcover.c: variable bounds corresponding to implication are not
    generated if coefficient is large, variable bounds with large coefficients are ignored for construction of knapsack
    and snf relaxations
  - fixed bug in sepa_impliedbound.c concerning redundant implications

- Cuts:
  - fixed bug in sepa_cmir.c concerning uninitialized mksetcoefs (if MIR-cut generation is aborted because the aggregated
    constraint is empty or contains too many nonzero elements mksetcoefs is invalid)
  - interrupts optimization process if a node will be cutoff, which allows the solution
  - fixed bug in sepa_impliedbounds.c and sepa_intobj.c: if separating a sol, this sol is now also given to SCIPaddCut()
    so that the efficacy of the cut is now computed correctly
  - fixed bug in solve.c caused by integer overflow due to setting the number of cuts to INT_MAX

- Presolving:
  - fixed wrong result in check.awk, if infeasible problems are stopped in presolving
  - fixed exponential calculation of solution values during check of original solution, therefore changed
    SCIPvarGetActiveRepresentatives() in var.c and flattened all multiaggregated vars at the end of presolving in
    exitPresolve()
  - fixed bug with wrong abort criterion in presolving
  - fixed bug in presol.c caused by not reseting presolver-wasdelayed status
  - fixed bug in SCIPconsSetInitial() that occurred in pairwise presolving: add or delete constraint in initconss when
    changing the initial flag

- Constraints:
  - fixed bug in cons.c caused by not resetting conshdlr data after restart
  - fixed memory error in cons_countsols.c
  - fixed assert in cons_and.c method SCIP_DECL_CONSINITSOL(consInitsolAnd)
  - fixed bug in cons_countsols.c we respect to warning message that `The current parameter setting might cause ...`

- Knapsack Constraint Handler:
  - fixed wrong assert in cons_knapsack.c and handled a special this case in simplifyInequalities()
  - fixed some bugs in simplifyInequalities() in cons_knapsack.c
  - fixed bug in mergeMultiples() in cons_knapsack.c
  - adjusted ConsData and ConsHdlrData in cons_knapsack.c
  - fixed compiler warning caused by no initialization of two integer in cons_knapsack.c
  - fixed bug in cons_knapsack.c caused by having a multi-aggregated variable in a knapsack constraint, now applyFixing is
    able to resolve a binary multi-aggregation with integral values

- Linear Constraint Handler:
  - fixed infinity loop in simplify inequalities in cons_linear.c
  - fixed bug in cons_linear.c: do not select variable as slack variable for multiaggregation in convertLongEquality if it
    has been marked as not-multiaggregable
  - fixed bug in cons_linear.c: also do not multiaggregate variables in dual preproccessing if it has been marked as
    not-multiaggregable
  - fixed bug in cons_linear.c: slight decrease of epsilon in order to make sure that scaled coefficients are really
    integral
  - fixed bug in chgRhs() and chgLhs() of cons_linear.c: after changing lhs or rhs of a constraints lhs <= rhs has to be
    satisfied without numerical tolerances

- Heuristics:
  - added and changed some SCIPisStopped() calls in several heuristics
  - fixed bug in oneopt heuritic with start solution which has become infeasible due to global bound changes

- Interfaces:
  - corrected several bugs in the Clp-interface concerning return values
  - fixed potential interface bug: time limits of 0.0 are not anymore passed to the LP solver, which may have caused
    errors

@page RN11 Release notes for SCIP 1.1

@section RN110 SCIP 1.1.0
*************************

Features
--------

- SCIP can now count integer feasible solutions for IPs/CIPs (without continuous variables) (see SCIPcount())
- check.awk now uses TeX package supertabular which supports automatic pagebreak
- struct `SCIP_Stat` has now two additional variables: `nprobboundchgs`, `nprobholechgs`; these are used to fix the domain
  reduction counts in sepa.c, cons.c, branch.c and prop.c; this means, that now the domain reduction counts are reduced
  by those domain reduceds which are preformed during probing
- added capabilities to flatten the (multi)-aggregation graph of variables
- pseudoobj propagator now also propagates the global lower (dual) bound
- new heuristic DINS (distance induced neighborhood search by Ghosh)

- Output:
  - SCIP can now output a picture of the constraint matrix in PPM format.
  - output of real values is now done with 15 digits after the decimal point
  - Extended the capabilities of SCIP to output problems in different formats (LP, MPS, CIP, ...). You can output the original and
    transformed problem. Furthermore, generic names can be given to the variables and constraints.
  - The feasibility test for solutions at the end of the execution now outputs more useful information.
    This made some changes in the interface of constraint handlers necessary.

- Presolving:
  - added predefined settings file presolving/aggressive.set
  - new presolver boundshift (presol_boundshift.{c,h}); this presolver is currently turned off with default parameter setting

- Constraints:
  - linear constraint handler now detects continuous variables that are implicit integer in dual presolve
  - replaced some old sorting methods in cons_knapsack.c, heur_octane.c, sepa_flowcover.c and presol_probing.c through
    SCIPsort...() interfaces, adjusted misc.{c,h} and pub_misc.h for these changes
  - cons_countsols.c is now able to store the collected solution if required
  - added first version of SOS type 1 constraint handler (cons_sos1.{c,h})
  - added first version of SOS type 2 constraint handler (cons_sos2.{c,h})
  - less aggressive scaling in linear constraint handler presolve to improve numerics
  - added first version of constraint handler cons_countsols.{c,h}

- Reader:
  - added ccg-reader (weighted column connectivity graph)
  - added reader for pseudo-Boolean problems (reader_opb.{c,h})
  - the ZPL reader is now able to pass a starting solution to SCIP
  - the MPS reader is now able to write a problem in MPS format
  - the ZIMPL reader now understands SOS type 1 and 2 constraints
  - the LP reader reads SOS constraints of type 1 and 2
  - the MPS reader reads the SOS section (but cannot yet handle `MARKERS`)

- LPI:
  - The SoPlex LPI can now write basis files.
  - revised lpi_clp.cpp (many small changes, in particular writing and reading of bases)
  - added FASTMIP settings in lpi_clp.cpp that try to improve the performance of Clp as much as possible

- Cuts and Separation:
  - the c-MIR separator now also tries to get rid of implicit integer variables by aggregation
  - allow cut selection based on support of inequality in orthogonality computation
  - disabled zerohalf cuts by default
  - adjusted all predefined settings files, e.g., `settings/cuts/fast.set`, such that they are consistent wrt removed,
    added and changed parameter values of scip.
  - New cutting plane separator MCF (beta version).
  - new separator sepa_zerohalf.{c,h}; separates {0,1/2}-Cuts according to Caprara and Fischetti

Performance improvements
------------------------

- heavily decreased the usage of SCIPisStopped(), which costs system time
- small performance improvement of c-MIR aggregation heuristic
- reworked strong branching in lpi_clp.cpp (scaling works now, bounds can be trusted)

- Constraints:
  - The preprocessing has been revised. It now applies bound computations in a numerically more stable way. The pairwise
    comparison of linear, logicor, and setppc constraints has been improved.
  - better branching in SOS1/SOS2 constraints
  - fixed performance bug with large number of unnamed constraints that will kill the name hash table (now, unnamed
    constraints are not put into the hash table)

- Cuts and Separation:
  - improved the performance of SCIPcalcMIR() and SCIPcalcStrongCG() by exploiting sparsity
  - improved performance of SCIPvarGetLPSol(), which affects many parts of the code, in particular Gomory and strong CG cuts
  - do not calculate MIR and StrongCG cut aggregations if number of nonzeros in aggregated row is too large

- Presolving:
  - improved pairwise presolving in cons_linear.c: reduced cache misses, reduced number of SCIPisStopped() calls and
    included detecting of redundant constraints with hash table in advance
  - tighter memory limits in knapsack presolve lifting procedure to avoid overly expensive presolving
  - included detecting of redundant constraints with hash table in advance in cons_logicor.c and limit other pairwise
    presolving
  - included detecting of redundant constraints with hash table in advance in cons_setppc.c and limit other pairwise
    presolving
  - limit pairwise presolving in cons_linear.c

Examples and applications
-------------------------

- Added an example for the graph coloring problem in `examples/Coloring`, showing the usage of column generation.
- added SOS2 example
- extended TSP example

Interface changes
-----------------

### New and changed callbacks

- New callback method SCIP_DECL_READERWRITE(x) in type_reader.h; this method is called to write a problem to file
  stream in the format the reader stands for; useful for writing the transformed problem in LP or MPS format. Hence,
  also SCIPincludeReader() has changed.
- The callback \ref CONSCHECK (SCIP_DECL_CONSCHECK()) in the constraint handlers now has a new parameter `printreason` that tells
  a constraint handler to output the reason for a possible infeasibility of the solution to be checked using
  SCIPinfoMessage(). Have a look at one of the constraint handlers implemented in SCIP to see how it works. This
  methodology makes it possible to output the reason of a violation in human readable form, for instance, for the check
  at the end of a SCIP run, where the obtained best solution is checked against the original formulation.\n This change
  often has little effect on C-implementations, since this parameter can be safely ignored with respect to the
  correctness of the code. The corresponding C++ method scip::ObjConshdlr::scip_check(), however, has to be extended
  and will not compile otherwise.
- added new LPI pricing option `SCIP_PRICING_LPIDEFAULT`, such that every LP interface can set the default pricing
  strategy on its own (`auto` is not useful for this, because for CPLEX, for example, SCIP seems to be worse with `auto`
  then with `steepest edge`)
- Added user pointer to callback methods of hash table, see pub_misc.h.

### Deleted and changed API methods

- SCIPgetVarRedcost() now returns 0 for variables that have been aggregated out or removed in presolving.
  reduced cost in case of infeasible LPs)
- new parameter `maxfrac` for SCIPcalcStrongCG()
- new parameter `maxmksetcoefs` for SCIPcalcMIR() and SCIPcalcStrongCG() methods
- new parameter `conshdlrname` in SCIPincludeLinconsUpgrade()

- Problem:
  - new parameters `extension` in SCIPreadProb() defining a desired file format or `NULL` if file extension should be use
  - New parameters `extension` and `genericnames` in SCIPprintTransProblem(), SCIPprintOrigProblem(),
    SCIPwriteOrigProblem(), and SCIPwriteTransProblem() defining the requested format or `NULL` for default CIP format
    and using generic names for the variables and constraints. Examples are
    - SCIPprintTransProblem(scip, NULL, NULL, TRUE) displays the transformed problem in CIP format with
      generic variables and constraint names
    - SCIPprintOrigProblem(scip, NULL, `lp`, FALSE) displays the original problem in LP format with
      original variables and constraint names.

- Sorting:
  - expand sorttpl.c by some parameters
  - changed some names for sorting methods
  - replaced sorting methods SCIPbsort...() by faster (quicksort/shellsort) algorithms SCIPsort...() Note that the order
    of the parameters has been changed to simplify the template code in sorttpl.c!

- Checking:
  - SCIPcheckSolOrig() is restructured. The last two parameters have changed. They are now bools indicating
    whether the reason for the violation should be printed to the standard output and whether all violations should be
    printed. This reflects the changes in the constraint handlers above, which allow the automation of the feasibility
    test. The pointers to store the constraint handler or constraint are not needed anymore.
  - the parameter list of the method SCIPcheckCons() (scip.h) has changed; the new advatage is, that SCIP can print the
    reason for the violation of a constraint as for as the constraint handler supports that
  - the parameter list of the method scip_check() (objconshdlr.h) has an additional parameter `printreason` see for
    explanation the previous point

### New API functions

- LPI now has a function SCIPlpiGetSolverPointer() that returns a solver dependent pointer. This can be used to directly
  access the LP solver.  This should, of course, only be used by people that know exactly what they are doing.
- added capabilities to avoid multi-aggregation of a single variable by setting a corresponding flag (SCIPmarkDoNotMultaggrVar())
- SCIPgetProbvarLinearSum()
- SCIPgetResultantAnd() which returns the resultant variable of an `and` constraint
- SCIPchgChildPrio() to change the node selection priority of the given child
- SCIPconsGetPos()
- SCIPrepropagateNode() to mark a node for repropagation
- SCIPcount() (in cons_countsols.h) for counting all feasible solution of a given CIP
- SCIPcreateRootDialog() (in dialog_default.h) which creates a root dialog
- SCIPgetVectorEfficacyNorm()
- SCIPseparateRelaxedKnapsack() in cons_knapsack.h
- SCIPgetCutoffdepth() which returns the depth of first node in active path that is marked being cutoff
- SCIPflattenVarAggregationGraph()
- SCIPclockGetLastTime()
- SCIPcalcHashtableSize() to get a reasonable hash table size
- SCIPgetVarFarkasCoef() and SCIPgetColFarkasCoef() to get the farkas coefficient of a variable (analogon of
- SCIPgetRepropdepth() to get the depth of first node in active path that has to be propagated again
- SCIPmajorVersion(), SCIPminorVersion() and SCIPtechVersion() returning the corresponding version

- Read, Write and Print:
  - SCIPprintSysError() which encapsulates the strerror_r calls, the NO_STRERROR_R flag switches between the use
    of strerror_r and strerror inside
  - SCIPsnprintf() safe version of snprintf (and sprintf)
  - SCIPreaderCanRead() and SCIPreaderCanWrite() in pub_reader.h, these return TRUE if the corresponding
    reader is capable to read or write, respectively
  - SCIPwriteOrigProblem(), e.g., SCIPwriteOrigProblem(scip, `orig.lp`, NULL, FALSE) prints the original
    problem in LP format in the file `orig.lp`
  - SCIPwriteTransProblem(), e.g., SCIPwriteTransProblem(scip, NULL, NULL, FALSE) displays the transformed problem in CIP format

- Heuristics:
  - SCIPcutGenerationHeuristicCmir() in sepa_cmir.h
  - SCIPheurGetTimingmask() and SCIPheurSetTimingmask()

- Sorting:
  - added some downwards-sorting methods
  - SCIPbsortInd()
  - SCIPsortedvecInsert...(), SCIPsortedvecInsertDown...(), SCIPsortedvecDelPos...(),
    SCIPsortedvecDelPosDown...(), SCIPsortedvecFind...() and SCIPsortedvecFindDown...() to manage sorted vectors or
    groups of vectors of various data types that are sorted w.r.t. the first vector

### Command line interface

- advanced reading and writing dialog in interactive shell

### Interfaces to external software

- Many changes in the SoPlex interface: The current one is tailored towards SoPlex 1.4 (aka 1.3.3). All SoPlex functions
  (where applicable) should now have an exception handling. The Bugfix for adding columns has been moved to SoPlex.  One
  can use ROW representation. Reading/writing of a basis has been implemented.

### Changed parameters

- changed default frequency parameters for RINS, Local Branching, Crossover and Mutation heuristic This should not
  change the performance but happened just for consistency reasons
- changed parameter default values for the priority of presolver `dualfix` and `inttobinary`
- removed parameter `separating/cmir/maxtestdeltaroot`
- new value `l` for parameter `lp/pricing`, which is the new default

### New parameters

- `constraints/and/linearize` to enable linearization of all <and> constraints (in presolving),
- `constraints/and/initiallp` to turn on, off, or `auto` that the LP relaxation of the AND constraints are in the initial LP;
- `constraints/countsols/collect` to enable the storing of the solutions; default value FALSE;
- `constraints/indicator/addCoupling` to enable generation of relaxation
- `constraints/indicator/branchIndicators` to decide whether it is branched on indicator constraints in enforcing
- `constraints/indicator/genLogicor` to decide whether logicor constraints instead of cuts are generated
- `constraints/indicator/sepaAlternativeLP` to decide whether separation takes place using the alternative LP
- `constraints/linear/aggregatevariables` to search for aggregations in equations in the presolving step
- `constraints/linear/dualpresolving` to disable dual presolving step in the linear constraint handler; default value is TRUE
- `constraints/linear/simplifyinequalities` to enable a simplification step for inequalities; default value is set to FALSE = disabled
- `constraints/linear/upgrade/binpack` to enable or disable the linear upgrading process
- `constraints/linear/upgrade/eqknapsack` to enable or disable the linear upgrading process
- `constraints/linear/upgrade/invarknapsack` to enable or disable the linear upgrading process
- `constraints/linear/upgrade/knapsack` to enable or disable the linear upgrading process
- `constraints/linear/upgrade/logicor` to enable or disable the linear upgrading process
- `constraints/linear/upgrade/setppc` to enable or disable the linear upgrading process
- `constraints/linear/upgrade/varbound` to enable or disable the linear upgrading process
- `constraints/linear/presolusehashing` to use hashing comparison in cons_linear.c; default value is TRUE
- `constraints/logicor/presolusehashing` to use hashing comparison in cons_logicor.c; default value is TRUE
- `constraints/setppc/presolusehashing` to use hashing comparison in cons_setppc.c; default value is TRUE
- `constraints/SOS1/branchNonzeros` to decide whether SOS1 constraint with largest number of nonzero variables is picked for branching
- `constraints/SOS1/branchSOS` to enable or disable branching on SOS1 constraints
- `heuristics/feaspump/beforecuts` to allow the feaspump to be called before cut separation
- `heuristics/mutation/minimprove`
- `presol/donotmultaggr` which disables multiaggregation for all variables of the problem
- `separating/cmir/densityoffset` to allow for more c-MIR cuts on small models
- `separating/orthofunc` to choose function for scalar product computation in orthogonality test

Testing
-------

- updated mmm.{test,solu}, mittelmann.{test,solu}, miplib3.solu, miplib.solu, shortmiplib.test and added
  mittelmann_current.test, mittelmann_old.test
- added test scripts for testing counting (make testcount)
- removed tag make testpre (useless without corresponding scripts)
- added tag testcount (make testcount); this allows for testing counting problem
- replaced tcsh by bash and gawk by awk in all check scripts to achieve higher compatibility

Build system
------------

### Makefile

- added `make/make.project` as default make include for external projects using SCIP
- added possibility to compile shared libraries in makefiles (and added `make/make.linux.x86.gnu.opt-shared`)
- replaced <string> by <cstring> in all C++-interfaces to get `strlen()` included (gcc-4.3 gave an error)
- Moved -rpath option for ld to linux-specific Makefiles.
- Re-activated readline library on darwin/ppc.

- Flags:
  - added in all `make/make.*` `GMP_FLAGS` and `GMP_LDFLAGS`
  - new flag GMP with values (`auto`, `true and `false`); in case of `auto` the library gmp is linked if ZIMPL is
    included
  - adapted all makefiles of the examples accordingly

- LP:
  - modified makefiles to accept ZIMPLOPT and LPSOPT flags (with values `opt` or `dbg` and default being `opt`), and
    removed `LPS=spxdbg` and `LPS=clpdbg`
  - added target spx132 for SoPlex version 1.3.2

Fixed bugs
----------

- fixed CTRL-C if NO_SIGACTION is set (e.g., for MinGW)
- added checks whether a plugin (handler) has already been included to avoid later complications e.g. with parameters.
- fixed bug with wrong `tightened` return value of some of the change bounds methods
- forced full propagation in presolving -> this fixes a bug that implied that variable locks became inconsistent
- replaced calls to perror() by SCIP error message using strerror(errno); this avoids problems with the error output
  stream
- fixed bug in method SCIPgetProbvarLinearSum()
- fixed bug with errors occurring in sub-MIPs. Search is only aborted in dbg mode, in opt mode a warning will be printed
- fixed bug in tclique-graph datastructure concerning insertion of edges into nonempty graph
- corrected bug in SCIPtreeBranchVar() (tree.c): several comparison functions needed a `feas`.
- fixed bug in SCIPtightenVarLb/Ub() in scip.c concering forcing a bound change (bound improvement is checked now)
- improved stage checking for bound computation
- fixed usage of command test for string comparison in check-scripts (now compatible with ubuntu)
- replaced sprintf and snprintf by SCIPsnprintf() fixed potential bug with overlong strings
- corrected bug in the case when soplex threw an exception in autopricing
- fixed bug in SCIPvarGetOrigvarSum() concerning the corner case the a negated variable has no parent variable in
  original problem

- Aggregation:
  - avoid aggregation of implicit integers with fractional aggregation scalars
  - fixed bug in aggregateActiveIntVars(): If a < 0, multiply a*x + b*y == c by -1 (algo for finding initial solution does
    only work for a > 0).
  - avoiding aggregation that removes information about implicitly integer variables (removes bug)
  - fixed bug with exponential running times due to complicated recursive multi-aggregation
  - corrected bug in var.c occuring during applying boundchanges in varUpdateAggregationBounds method

- Constraints:
  - fixed bug that a missing CONSTRANS in constraint handler leads to `NULL` pointer as constraint data for the copied
    constraints instead of pointer copies of the consdata (as explained in the constraint handler `HowTo`)
  - fixed bugs in second part of consdataTightenCoefs(): Removed min/maxleftactisinfinity (definition was not correct),
    fixed calculation of min/maxleftactivity and removed asserts concerning whether all redundant vars were deleted (led
    to different behavior in debug and opt mod).
  - fixed typo in documentation: default value for `dynamic` parameter is FALSE for all constraint handlers!
  - fixed bug in preprocessing of SOS2 constraints (cons_sos2.c)
  - fixed bug in cons_countsols.c concerning variable locking
  - fixed bug in cons_varbounds.c, concerning SCIPaddVarVlb() and SCIPaddVarVub()
  - fixed bug in applyFixings() in cons_varbound.c concerning tightening the bound of a variable left in a redundant
    constraint (bound change is forced now)

- Heuristics:
  - fixed bug with useless objective cutoff in LNS heuristics
  - removed bug for values greater than (-)infinity, heur_shifting.c, heur_intshifting.c, heur_rounding.c, heur_oneopt.c
  - fixed bug with errors occurring in heuristic LPs. In opt mode a warning will be printed, abort in dbg mode

- Linear Constraints:
  - fixed bug with wrong update of activities in linear constraints after global upper bound changes
  - fixed bug in preprocessConstraintPairs() in cons_linear.c concerning updating the flags of the constraint that stayes
    in the problem (nonredundant information were lost before)
  - fixed bug in cons_linear.c caused by comparing two infinity values during checking of using variable as slackvariable
  - removed bug for rhs/lhs greater than (-)infinity, cons_linear.c
  - removed bug caused by hashcomparison for non-sorted constraints, cons_linear.c
  - fixed bugs with wrong presolving due to cancellation in (res-)activities in cons_linear.c
  - removed BOUNDSCALETOL adjustment in cons_linear.c. This fixes bug with slightly infeasible variable fixings in
    presolving; reliable resactivities should make the BOUNDSCALETOL relaxation redundant.
  - removed `epsilontic` bug in cons_linear.c due to adjusting left/right hand side in applyfixing
  - fixed bug with multi-aggregated variables in cons_logicor: instead of fixing them, a linear constraint will be created
  - corrected bug in cons_linear.c:applyFixings() [if variable was fixed to infinity the rhs/lhs were wrong]
  - fixed bugs in pairwise presolving of cons_linear.c concerning deletion of upgraded constraints and inconsistent update
    of nchgsides in case of coefsequal and coefsnegated
  - fixed false assert and corrected a bug caused by deleting a constraint on `firstchanged` position in pairwise
    presolving with hashing in cons_linear.c

- LP:
  - fixed handling of unbounded variables with 0 objective in SCIPlpGetModifiedPseudo[Proved]Objval() (lp.c)
  - fixed bug with uncatched LPSOLSTAT after hitting a time or iteration limit
  - corrected bug in SCIPlpGetState() if the LP is empty
  - fixed bug in SCIPlpSolveAndEval(): added extra simplex step if objlimit reached, fastmip and pricers enabled in order
    to get dual solution for pricing.
  - weakened two too strong asserts in lp.c concerning the LP result OBJLIMIT
  - fixed bug in SCIPlpSolveAndEval(): allow more than one extra simplex step for getting an objlimit exceeding solution
    with fastmip

- Memory:
  - corrected invalid memory access in tcliqueIsEdge: added check whether node1 has no neighbors (tclique_graph.c)
  - removed memory leak detected with the help of coverity in dialog.c
  - fixed bug with memory reallocation in SCIPgetProbvarLinearSum()
  - tried to fix memory leak in dialog.c occuring from different versions of the readline/history libraries
  - removed possible memory leak in objdialog.cpp

- Numerical:
  - fixed numerical issue in linear constraint propagation: need slightly more aggressive tightening such that probing
    does not choose a wrong value for fixing inside an epsilon interval
  - fixed numerical bug in dual presolving of linear constraint handler
  - avoid fixing variables to infinity in order to get rid of numerical inconsistencies in the original model

- Objective:
  - added handling of the case of roundable variables with 0 objective in presol_dualfix.c
  - fixed bug with writing the MIP relaxation to a file concerning the objective function; in case the original objective
    function is requested, the transformed objective function gets re-transformed (scaling, offset)
  - fixed bug with wrong objective sense output for transformed problem. The transformed problem is always a minimization
    problem!
  - fixed bug with objective scaling after restart

- Reading:
  - fixed bug with reading empty lines in TSP example
  - fixed bug with non-conformal parameter name in reader_ppm
  - fixed infinite loop in LP file reader if a line exceeds the character limit
  - fixed bug in reader_ppm while appending strings for output file
  - fixed some `SCIP_RETCODE` bugs in reader_fix.c, reader_sol.c, reader_sos.c and reader_zpl.c
  - fixed docu in type_reader.h
  - fixed bug with multi-aggregated variables which are de facto aggregated or fixed after flattening the aggregation tree
  - fixed bug with bound changes of variables in modifiable constraints during full dual presolving of linear conshdlr
  - increased compiler compatibility for C++ wrapper classed by adding extern `C` in obj*.cpp files and changing strlen
    calls to std::strlen

- Separation:
  - corrected bug in priceAndCutLoop(): separation was aborted if domain reduction was applied
  - fixed bug in sepa_mir.c: size of testeddeltas-array was too small
  - corrected imlementation of SCIPlpiGetBasisInd() in lpi_clp.cpp (this fixes the bug that almost no Gomory cuts are
    found with Clp).

- Sorting:
  - fixed bugs in sorttpl.c: fixed wrong arraysize in shellsort; in case an has at most one element, then no sorting is
    applied
  - fixed wrong if condition for function call in sorttpl.c
  - fixed obvious bug in linear constraint data sorting. Most part of the code assumed pure index sorting, but in fact, it
    was sorted by variable type as first criterion and index as second criterion.

@page RN10 Release notes for SCIP 1.0

@section RN100 SCIP 1.0.0
*************************

Features
--------

- SCIP now has a couple of specialized settings, all called scip_*.set
- SCIP is now compatible to the Exception branch of SoPlex
- if possible, objective function is scaled to make objective value integral with gcd 1
- slightly modified automatic constraint aging strategy
- new C templates disp_xxx.h and dialog_xxx.h and C++ wrapper classes objdisp.h and objdialog.h, respectively
- modified reader `sol`, st. files which where created via typing the order of commands `set log *.sol`,
  `disp sol var -`, `set log cplex.log` in Cplex can now be read
- new dummy LP interface `lpi_none.c`; useful for running SCIP without a LP solver

- Presolver:
  - modified probing presolver to do multiple cycles if called in subsequent runs
  - changed sort algorithm in probing presolver

- Node selection:
  - new node selection rule `estimate` (best estimate search)
  - new node selection rule `hybridestim`

- Documentation:
  - the doxygen documentation now has HowTo's for all plugin types
  - the doxygen documentation now contains a FAQ
  - the documentation has now a TAB Modules; there you can find list of available constraint handles, presolvers,
    propagators, lpi interfaces, file readers and so on

- Time:
  - time limit is now forwarded to lp solving algorithm
  - presolving, cut separation, primal heuristics and strong branching now better respect time limit

- Heuristics:
  - best estimate search is now used in all large neighborhood search heuristics
  - new improvement heuristic `oneopt`
  - new heuristic `actconsdiving` following an idea of John Chinneck

- Separation and Cuts:
  - modified cut selection code
  - cut conversion into linear constraints after a restart now works better
  - added flow cover separator
  - gomory cuts are now also separated for integral slack variables
  - less aggressive in Gomory cut separation
  - strong CG cuts are now also separated for integral slack variables

Performance improvements
------------------------

- greatly improved performance of LP file reader by replacing string copies with pointer copies
- removed performance bottleneck with non-bfs based node selectors and large leaf queues at the cost of a small memory
  overhead (2 ints per node in the leaf queue); this improves performance quite a bit on instances that take a large
  number of branching nodes
- improved performance of linear constraint propagation by delaying some floor/ceil calculations
- improved performance of clique cut separator

Interface changes
-----------------

### New and changed callbacks

- new callback method SCIPdialogFree()

### Deleted and changed API methods

- slightly modified bound substitution heuristic in SCIPcalcMIR() and SCIPcalcStrongCG()
- slightly less conservative in numerics for SCIPmakeRowIntegral()
- linear and knapsack constraint handler may now deal with coefficients of value zero
- new parameter `maxbounddist` for SCIPincludeSepa() and constructor ObjSepa()
- new parameter `restart` for method SCIPfreeSolve()
- calling SCIPwriteLP() is now possible in Solved Stage
- SCIPwrite{LP,MIP} may no longer be called after solving, since the LP data structures may not be valid
- All functions SCIP<datatype>Param() got a new parameter `isadvanced`.
  This does not influence the performance of SCIP, but the position of the parameter in the settings menu.
  Hence, if you do not care about this, you can assign any value to it.
  You should add the corresponding flag to the SCIP<datatype>Param() calls in your own source code.

- Version:
  - modified `SCIP_SUBVERSION` to be a number instead of a string (to be able to use `SCIP_SUBVERSION >= ...`)
  - SCIPsubversion() now returns an int instead of a const char*

- Tree and Nodes:
  - new parameter `estimate` for SCIPcreateChild() giving an estimate for value of best feasible solution in the subtree to
    be created. One possibility is to use SCIPgetLocalOrigEstimate() for this value.
  - removed method SCIPnodeGetPriority()
  - removed parameter `lowestboundfirst` from SCIPincludeNodesel()

- Branching:
  - removed parameter `branchdir` from SCIPbranchVar()
  - new parameters `leftchild`, `eqchild` and `downchild` for SCIPbranchVar()
  - SCIPgetVarStrongbranch() now also returns lperror == TRUE if the solving process should be stopped, e.g., because of a
    time limit

- Variable tightening:
  - replaced methods SCIPvarGetClosestVlb() and SCIPvarGetClosestVub() from pub_var.h by new methods
    SCIPgetVarClosestVlb() and SCIPgetVarClosestVlb() in scip.h
  - new parameter `force` for SCIPtightenVarLb() and SCIPtightenVarUb()

### New API functions

- SCIPreadSol()
- SCIPwriteMIP()
- SCIPgetLocalOrigEstimate() and SCIPgetLocalTransEstimate()
- SCIPisStopped()
- SCIProwIsInGlobalCutpool()
- SCIPresetParams()
- SCIPgetVarRedcost()
- SCIPtightenVarLbGlobal() and SCIPtightenVarUbGlobal()
- SCIPsepaGetMaxbounddist()
- SCIPboundchgGetNewbound(), SCIPboundchgGetVar(), SCIPboundchgGetBoundchgtype(),
  SCIPboundchgGetBoundtype(), SCIPboundchgIsRedundant(), SCIPdomchgGetNBoundchgs(), SCIPdomchgGetBoundchg()
- SCIPnodeUpdateLowerboundLP()
- SCIPcalcNodeselPriority()
- SCIPnodeGetEstimate()
- SCIPnodeGetDomchg()
- SCIPgetRootNode() (in combination with SCIPcutoffNode(), this allows the immediate finishing of the optimization)

### Command line interface

- default dialog menu now includes the commands `set default` and `display parameters`
- added option to write node LP and MIP relaxations to LP file from interactive shell

### Changed parameters

- parameters are now separated into basic and advanced, the latter ones have been moved to extra submenus
- priority parameters are now restricted to be in [INT_MIN/4,INT_MAX/4] to avoid overflow errors in comparison methods
- increased priority of `estimate` node selector, such that this is the new default node selector
- changed meaning of parameter setting `nodeselection/childsel = l`; old meaning is now called `r`
- changed default value of `conflict/maxvarsfac` to 0.1
- changed default value of `conflict/useprop` to TRUE
- changed default value of `conflict/useinflp` to TRUE
- changed default value of `conflict/usepseudo` to TRUE
- changed default value of `conflict/maxlploops` to 2
- changed default value of `conflict/lpiterations` to 10
- changed default value of `conflict/interconss` to -1
- changed default value of `conflict/reconvlevels` to -1
- changed default value of `conflict/settlelocal` to FALSE
- changed default value of `constraints/linear/propfreq` to 1
- changed default values of `heuristics/*diving/backtrack` to TRUE
- changed default value of `nodeselection/restartdfs/stdpriority` to 10000
- changed default value of `numerics/boundstreps` to 0.05 in order to avoid very long propagation loops on continuous variables
- changed default value of `presolving/restartfac` to 0.05
- changed default value of `presolving/restartminred` to 0.10
- changed default value of `separating/objparalfac` to 0.01 for performance reasons
- changed default value of global `separating/maxbounddist` to 1.0
- changed default value of `separating/objparalfac` to 0.0001

### New parameters

- `conflict/enable` to globally enable or disable conflict analysis
- `constraints/linear/maxcardbounddist` and `constraints/knapsack/maxcardbounddist`
- `heuristics/*diving/backtrack` to activate 1-level backtracking for most of the diving heuristics
- `heuristics/feaspump/maxstallloops`
- `nodeselection/childsel` to control the child selection
- `presolving/immrestartfac`
- `separating/*/maxbounddist` to have individual maxbounddist parameters per separator
- `separating/clique/backtrackfreq` to speed up clique cut separation in heuristic fashion
- `separating/redcost/continuous`

Build system
------------

### Makefile

- added version numbers to library files (There will be a softlink generated in the lib/ and bin/ directories without
  version number that point to the latest compiled version.)
- added .exe extension to binaries of MinGW
- removed the `.static` extension associated to the LINK variable from the Makefile system (If you want to build
  makefiles for shared library generation, use the OPT variable. For example, you could create a makefile
  `make/make.linux.x86.gnu.opt-shared` and compile it with `make OPT=opt-shared`.)

- Defaults and Options:
  - modified the default LP solver to be SoPlex instead of CPLEX
  - added `LPS=none` for compiling SCIP without a LP solver
  - made `ZIMPL=true` the default; if you do not want to include ZIMPL support, call `make ZIMPL=false`

Fixed bugs
----------

- fixed bug in rowScale() concerning deletion of almost zero coefficients
- weakened assert in primal.c in order to avoid numerical troubles
- fixed bug with too long variable names
- fixed bug with strange user descriptions of plugins
- changed position of some asserts to prevent segmentation faults
- SCIPgetAvgPseudocostCount() and SCIPgetAvgPseudocostCountCurrentRun() now return the average over all integer
  variables instead of all variables, since pseudo costs are not recorded for continuous variables
- fixed wrong sorting of plugins with priorities close to INT_MIN or INT_MAX
- replaced `line` by `read` in Makefile, since `line` is non-standard
- fixed bug with branching rules that produce only one child with no changes to the problem
- fixed bug that external relaxator is not reset appropriately for a new problem instance
- removed wrong assert in function paramWrite()
- fixed bug with uninitialized in check.awk
- fixed bug in ZIMPL file reader for multiple occurrences of a single variable in the objective function
- fixed bug with deleting variables from the transformed problem that are contained in the implication graph
- fixed bug in root reduced cost fixing propagator that leads to an empty domain for a variable as a proof of optimality
  of the current incumbent
- fixed bug with fractional coefficients of binary variables in cont --> impl int upgrading

- Solution:
  - fixed bug with aggregated variables in debug solution test
  - now it is possible to add original solutions
  - fixed bugs with SCIPgetBestsol() returning `NULL` after a restart with user objective limit
  - fixed wrong status code in presence of user objective limit and a feasible solution that is not better than the limit

- Bounds:
  - fixed bug with wrong bound changes of loose variables
  - changed wrong assert in SCIPnodeAddBoundinfer()
  - fixed bug in variable bounds search and insertion method
  - fixed bug regarding modifying bounds in original problem if negated original variables exist
  - fixed bug with multiple pending bound changes on some variable

- Separator:
  - fixed bug in integer objective separator with restarts
  - fixed bug in integer objective separator with dynamic columns

- Cuts:
  - fixed bug that cut age was not reset to zero for violated cuts
  - fixed bug in SCIPcutpoolAddNewRow() concerning update of minidx and maxidx of added row
  - fixed numerical bug in rowScaling of lp.c, which possibly cut off feasible solutions
  - significantly improved performance of c-MIR and Gomory cuts by caching closest VLB and VUB info

- LP:
  - fixed numerical buf with slightly different LP optimum after resolving due to probing/diving
  - fixed bug in cmir and flowcover separator with variables which are currently not in the LP
  - fixed bug with LP size management in probing if column generation is used
  - fixed bug in LP file reader with row names identical to section keywords
  - fixed potential bugs due to errors in resolving the LP after diving or probing
  - fixed potential bugs in SCIPpriceLoop() and priceAndCutLoop(), st. now all LP solution stati are handled appropriately
  - fixed potential bug with non-existent LP in SCIPwrite{LP,MIP}

- Constraint handler:
  - removed wrong assert in bounddisjunction constraint enforcement
  - fixed numerical bug in propagator of varbound constraint handler
  - fixed bug in variable bound constraint handler with changing bounds on multi-aggregated variables
  - fixed bug in linear constraint handler: only tight cuts are transformed into linear constraints after restart
  - fixed bug in bounddisjunction constraint handler with propagation of multi-aggregated variables
  - fixed bug with numerics in linear constraint handler due to non-representable `BOUNDSCALETOL`
  - fixed bug with almost integral multi-aggregation in dual presolve of linear constraint handler
  - fixed bug with numerics in update of min/maxactivity in linear constraint handler

- Heuristics:
  - fixed bug in intshifting and oneopt heuristic with variables which are currently not in the LP
  - fixed bug with primal heuristics reducing the cutoff bound such that the current node is cut off
  - fixed bug in oneopt heuristic: must not be called on pseudo nodes if continuous variables are present

@page RN09 Release notes for SCIP 0.9

@section RN090 SCIP 0.9.0
*************************

Features
--------

- the EXITSOL callback of the plugins is now called before the LP and the global cut pool are freed

- Primal Heuristics:
  - new primal heuristics `rens`, `mutation` and `veclendiving`
  - primal heuristics that run before the node is solved now know already whether the LP will be solved at the current
    node or not

- Heuristics:
  - new heuristic `intshifting` (ID character `i`)
  - in the root node of the very first run, heuristics with timing `AFTERNODELPNODE`, `AFTERLPPLUNGE`, `AFTERPSEUDONODE`, and
    `AFTERPSEUDOPLUNGE` are now called before the enforcement of the constraint handlers, in particular before the branching
    rules; in this way, the branching rule can already benefit from a tighter primal bound
  - if a heuristic found a better solution after the LP loop (and in particular the `AFTERNODE` heuristics in the root node
    of the very first run, see above), domain propagation and LP solving is triggered again; this allows for additional
    reduced cost tightening and other dual propagations
  - slightly modified `crossover` and `rins` heuristics
  - improved performance of intdiving heuristic
  - improved heuristic `octane` and `shifting`
  - slightly modified rens and localbranching heuristics
  - modified guided diving heuristic such that it equals the original version of the heuristic (i.e., round in direction of the
    current incumbent solution instead of the average of all primal feasible solutions)
  - ID character for intdiving heuristic is now `I`

- Separation and Cuts:
  - c-MIR cuts try now to scale the cut to integral values; however, cuts are still generated if this fails
  - hard-coded relative objective gain to consider a separation loop to be stalling is now changed from 1e-3 to 1e-4,
    which means that separation is not aborted as early as before
  - modified c-MIR cut separator to more closely resemble the original version of Marchand and Wolsey

- Constraint:
  - possibility of SAT-like restarts after a number of conflict constraints have been found
  - improved presolving of and, or and xor constraints
  - implemented additional dual presolving in linear constraint handler
  - slightly modified presolving of varbound constraint handler

Interface changes
-----------------

### New and changed callbacks

- new parameter `solinfeasible` for constraint handler callback methods `ENFOLP`  and `ENFOPS`
- replaced callback parameter `inlploop` and `inplunging` by `heurtiming` in `SCIP_DECL_HEUREXEC`
- slightly changed the meaning of the result codes returned by external relaxators: if they modify the LP or tighten
  bounds of variables, they are not automatically be called again (it is assumed that they already made use of these
  changes). They are only called again, if they returned `SCIP_SUSPENDED` or if some other plugin modified the LP.

### Deleted and changed API methods

- new parameter `escapecommand` for SCIPdialoghdlrAddHistory()
- removed method SCIPgetVarData(); use SCIPvarGetData() from pub_var.h instead
- new calls SCIPgetLPBInvCol() and SCIPgetLPBInvACol() to access the basis inverse and simplex tableau columnwise
- new parameter `ndomredsfound` of SCIPpropagateProbing()
- new parameters `fixintegralrhs`, `maxfrac`, `mksetcoefs` and `fracnotinrange` in SCIPcalcMIR()
- modified SCIPfixVar() such that in problem creation stage it will change the bounds as requested even if the fixing
  value is outside of the current bounds
- replaced parameters `pseudonodes`, `duringplunging`, `duringlploop` and `afternode` by `timingmask` in
  SCIPincludeHeur() and constructor of ObjHeur() class use the following table to translate old settings into the new
  timingmask:

| PSEUDONODES | DURINGPLUNGING | DURINGLPLOOP | AFTERNODE | timingmask                                                    |
|-------------|----------------|--------------|-----------|---------------------------------------------------------------|
| FALSE       | FALSE          | FALSE        | FALSE     | SCIP_HEURTIMING_BEFORENODE                                    |
| TRUE        | FALSE          | FALSE        | FALSE     | SCIP_HEURTIMING_BEFORENODE                                    |
| FALSE       | TRUE           | FALSE        | FALSE     | SCIP_HEURTIMING_BEFORENODE                                    |
| TRUE        | TRUE           | FALSE        | FALSE     | SCIP_HEURTIMING_BEFORENODE                                    |
| FALSE       | FALSE          | TRUE         | FALSE     | SCIP_HEURTIMING_BEFORENODE \| SCIP_HEURTIMING_DURINGLPLOOP    |
| TRUE        | FALSE          | TRUE         | FALSE     | SCIP_HEURTIMING_BEFORENODE \| SCIP_HEURTIMING_DURINGLPLOOP    |
| FALSE       | TRUE           | TRUE         | FALSE     | SCIP_HEURTIMING_BEFORENODE \| SCIP_HEURTIMING_DURINGLPLOOP    |
| TRUE        | TRUE           | TRUE         | FALSE     | SCIP_HEURTIMING_BEFORENODE \| SCIP_HEURTIMING_DURINGLPLOOP    |
| FALSE       | FALSE          | FALSE        | TRUE      | SCIP_HEURTIMING_AFTERLPPLUNGE                                 |
| TRUE        | FALSE          | FALSE        | TRUE      | SCIP_HEURTIMING_AFTERPLUNGE                                   |
| FALSE       | TRUE           | FALSE        | TRUE      | SCIP_HEURTIMING_AFTERLPNODE                                   |
| TRUE        | TRUE           | FALSE        | TRUE      | SCIP_HEURTIMING_AFTERNODE                                     |
| FALSE       | FALSE          | TRUE         | TRUE      | SCIP_HEURTIMING_AFTERLPPLUNGE \| SCIP_HEURTIMING_DURINGLPLOOP |
| TRUE        | FALSE          | TRUE         | TRUE      | SCIP_HEURTIMING_AFTERPLUNGE \| SCIP_HEURTIMING_DURINGLPLOOP   |
| FALSE       | TRUE           | TRUE         | TRUE      | SCIP_HEURTIMING_AFTERLPNODE \| SCIP_HEURTIMING_DURINGLPLOOP   |
| TRUE        | TRUE           | TRUE         | TRUE      | SCIP_HEURTIMING_AFTERNODE \| SCIP_HEURTIMING_DURINGLPLOOP     |

- Constraints:
  - renamed all occurences of `removeable` by the correct English word `removable`: SCIPconsIsRemovable(),
    SCIPsetConsRemovable(), SCIPvarIsRemovable(), SCIPcolIsRemovable(), SCIProwIsRemovable()
  - new parameter `sticktonode` in SCIPcreateCons(), SCIPcreateConsAnd(), SCIPcreateConsBounddisjunction(),
    SCIPcreateConsKnapsack(), SCIPcreateConsLinear(), SCIPcreateConsLogicor(), SCIPcreateConsOr(),
    SCIPcreateConsVarbound(), SCIPcreateConsXor(), SCIPcreateConsSetpart(), SCIPcreateConsSetpack(),
    SCIPcreateConsSetcover(): usually, you should set this to FALSE; if you want to add constraints as node markers with
    node data and, e.g., use the `activate` and `deactivate` callbacks to get informed about the activation and
    deactivation of the node, you should set this flag to TRUE in order to make sure, that the constraint will always be
    associated to the node and not moved to a more global node if this would be possible
  - slightly changed semantics of SCIPaddConsNode() and SCIPaddConsLocal(), such that a constraint which is added to the
    root node now enters the global problem (and is still existing after a restart)

### New API functions

- SCIPgetVerbLevel()
- SCIPescapeString()
- SCIPgetGlobalCutpool(), SCIPgetPoolCuts(), SCIPcutpoolGetCuts(), SCIPcutGetRow() and SCIPcutGetAge()
- SCIPconsGetNLocksPos() and SCIPconsGetNLocksNeg()

### Command line interface

- command shell now understands escape characters `\``,`'` and `\` which makes it possible to read in files with spaces in the
  name

### Interfaces to external software

- updated XPress interface to XPress-MP 17 (contributed by Michael Perregaard)

### Changed parameters

- changed default value of `heuristics/octane/usediffray` to FALSE
- removed parameter `heuristics/octane/usediffbwray`
- renamed parameter `heuristics/octane/useavgray` to `heuristics/octane/useavgnbray`
- changed default value of `heuristics/rens/binarybounds` to TRUE
- changed default value of `heuristics/octane/freq` to -1 in order to deactivate Octane
- parameter `heuristics/feaspump/maxsols` is now strict, i.e., if n solutions were already found, the feasibility pump
  starts to work only if `maxsols <= n`, instead of `maxsols < n`

### New parameters

- `conflict/restartnum` and `conflict/restartfac`
- `heuristics/octane/useavgray`
- `heuristics/octane/useavgwgtray`
- `limits/absgap` to define an absolute gap limit
- `separating/cmir/aggrtol`
- `separating/cmir/densityscore`
- `separating/cmir/fixintegralrhs`
- `separating/maxruns`
- `presolving/restartminred` which forbids another restart if the last one was not successful enough
- `propagating/abortoncutoff`
- `reading/zplreader/changedir` to control behavior of path switching of ZIMPL file reader
- `reading/zplreader/parameters` to pass additional parameters to ZIMPL

Build system
------------

### Makefile

- added ncurses to the readline entries in the `make/make.*` files
- added quotes to sed expressions in Makefile (needed under Windows)
- modified makefiles for Windows/Intel
- added automatic query script in the Makefile for soft-link names

Fixed bugs
----------

- fixed bug with string pointer copy instead of string content duplication in constructors of C++ wrapper classes
- fixed bug in CPLEX interface with basis access methods that dualopt has to be called for more error status codes
- fixed bug with inserting two variable bounds of the same type on the same variable with the same bounding variable but
  with different sign of coefficient (e.g., `x <= 10*z + 5` and `x <= -5*z + 10`); in previous version, one of the two was
  removed, although both have a useful meaning; now, we keep both and detect a stronger global bound in the implication graph presolving
- objective function is now also checked for integrality after problem transformation (fixed a bug that a solution which
  was generated between transformation and presolving for an integral objective function did not reduce the cutoff bound by one)
- fixed a bug with cmir cut efficacy calculation (however, on my first tests, the performance reduced slightly!)
- fixed bug that SCIPvarGetAvgSol() always returned the upper bound (affected guided diving heuristic)
- fixed bug in RENS, RINS, Local Branching, Crossover and Mutation heuristics with wrong variable-subvariable assignments
- fixed bug in infeasible/bound-exceeding LP conflict analysis if the bounds were relaxed in diving (happens in intshifting heuristic)

- Separation:
  - fixed bug with adding constraints with `INITIAL=true` and separating them afterwards, which lead to a second addition of
    the constraint's relaxation in the child node
  - separation LPs are now immediately resolved after a bound change was generated by a cut separator; before, the
    separation round was prematurely aborted, which means that a separation round limit was sometimes reached very quickly
    and some of the separators were not even called a single time

- Cmir Cut Separator:
  - too large deltas are now also rejected in c-MIR cut separation
  - fixed bug in cmir cut separator, that 8*delta was not tried
  - fixed bug in cmir cut separator with wrong sign of slack in row score function
  - fixed bug in cmir cut separator with weights fixed to zero, thus making the current aggregation invalid
  - fixed bug in cmir cut separator with wrong calculation of cut efficacies

@page RN08 Release notes for SCIP 0.8

@section RN082 SCIP 0.8.2
*************************

Features
--------

- additional flag `delay` for pricers
- new propagator `rootredcost` which applies reduced cost fixing at the root node whenever a best new primal solution was found
- new separator `redcost` which replaces the internal reduced cost strengthening

- LP:
  - extensions to the LP are kept even if the LP is not solved at the current node; however, if the LP turned out to be
    numerically instable, the extensions of the current node are still discarded
  - added removal of bound-redundant rows from the LP during root node LP solving loop
  - new display column `lpobj`

- Constraints:
  - slightly changed priorities of constraint handlers
  - now, conflict constraints are also created if they were generated in strong branching or diving with insertion depth
    equal to the current depth
  - new constraint handler `bounddisjunction`

- Readers:
  - renamed `sol` file reader to `fix` file reader (reads partial solution files and fixes variables to the given values)
  - added `sol` file reader which reads complete solution files and adds the solutions to the solution pool
  - LP and MPS file readers are now able to parse lazy constraints and user cuts sections

- Presolver:
  - knapsack presolver now generates cliques in the clique table (this essentially solves `neos1.mps`)
  - new presolver `inttobinary`

- Heuristics:
  - new primal heuristic `shifting`
  - diving heuristics abort earlier (did not come back in reasonable time on `fast0507`)

Interface changes
-----------------

- new solution status code `SCIP_STATUS_STALLNODELIMIT`

### New and changed callbacks

- slightly modified semantics of the `CONSINITLP` callback in the constraint handlers

### Deleted and changed API methods

- methods SCIPisLbBetter() and SCIPisUbBetter() have an additional parameter and slightly different meaning (they now
  compare the bound improvement *relatively* to the width of the domain and the bound itself)
- SCIPgetNSols() now returns an int instead of `SCIP_Longint`
- method SCIPreadProb() does not call SCIPfreeTransform() anymore; file readers that want to extend the existing problem
  must now call SCIPfreeTransform() themselves before modifying the original problem
- method SCIPgetBinvarRepresentative() can now also be called in problem creation stage
- additional parameter `maxpricerounds` in method SCIPsolveProbingLPWithPricing()
- changed name of method SCIPpresolGetNVarTypes() to SCIPpresolGetNChgVarTypes()
- method SCIPsplitFilenames() now treats both versions of slashes, `/` and `\`, as directory delimiters (under MinGW and
  CygWin, both are valid; so, we cannot treat file names anymore where the other slash is used as a regular character)

- Constraints:
  - marking a constraint to be `initial` now means in addition, that if the constraint is added to a local node it will
    enter the LP at the time the node is first processed, even if parameters forbid separation at this node
  - changed name of method SCIPconshdlrGetNVarTypes() to SCIPconshdlrGetNChgVarTypes()

- Conflicts:
  - method SCIPgetNConflictClausesFound() renamed to SCIPgetNConflictConssFound()
  - method SCIPgetNConflictClausesFoundNode() renamed to SCIPgetNConflictConssFoundNode()
  - method SCIPgetNConflictClausesApplied() renamed to SCIPgetNConflictConssApplied()

### New API functions

- SCIPsolveProbingLPWithPricing()
- SCIPchgVarLbRoot() and SCIPchgVarUbRoot()
- SCIPinRepropagation()
- SCIPaddDialogInputLine() and SCIPaddDialogHistoryLine()
- SCIPtransformProb() to create the transformed problem; enables the user, e.g., to add primal solutions before the presolving begins
- SCIPcreateSolCopy()
- SCIPareSolsEqual()

- Getters:
  - SCIPgetRowKnapsack(), SCIPgetRowLinear(), SCIPgetRowLogicor(), SCIPgetRowSetppc(), and
    SCIPgetRowVarbound() for obtaining the linear relaxation of a corresponding constraint
  - SCIPgetLhsVarbound(), SCIPgetRhsVarbound(), SCIPgetVarVarbound(), SCIPgetVbdvarVarbound(), and
    SCIPgetVbdcoefVarbound()
  - SCIPgetLPRootObjval(), SCIPgetLPRootColumnObjval() and SCIPgetLPRootLooseObjval()
  - SCIPcolGetMinPrimsol() and SCIPcolGetMaxPrimsol()
  - SCIPgetFocusDepth()

- Score:
  - SCIPgetAvgPseudocostScore()
  - SCIPgetAvgPseudocostScoreCurrentRun()
  - SCIPgetAvgConflictScore()
  - SCIPgetAvgConflictScoreCurrentRun()
  - SCIPgetAvgInferenceScore()
  - SCIPgetAvgInferenceScoreCurrentRun()
  - SCIPgetAvgCutoffScore()
  - SCIPgetAvgCutoffScoreCurrentRun()

- Reduced Cost:
  - SCIPgetColRedcost()
  - SCIPvarGetRootRedcost()

- Variables:
  - SCIPgetNVarsAnd() and SCIPgetVarsAnd()
  - SCIPgetWeightsKnapsack(), SCIPgetNVarsKnapsack(), SCIPgetVarsKnapsack() and SCIPgetWeightsKnapsack()
  - SCIPgetNVarsLinear(), SCIPgetVarsLinear() and SCIPgetValsLinear()
  - SCIPgetNVarsOr() and SCIPgetVarsOr()
  - SCIPgetNVarsXor() and SCIPgetVarsXor()

### Command line interface

- command line syntax changed to support batch modus without piping stdin with `<` or `|` operators
- advanced command line syntax:
  - `-l <logfile>  `: copy output into log file
  - `-q            `: suppress screen messages
  - `-s <settings> `: load parameter settings (.set) file
  - `-f <problem>  `: load and solve problem file
  - `-b <batchfile>`: load and execute dialog command batch file (can be used multiple times)
  - `-c <command>  `: execute single line of dialog commands (can be used multiple times)

### Interfaces to external software

### Changed parameters

- removed parameter `propagating/redcostfreq`, because reduced cost strengthening is now an external separator plugin
- removed parameter `conflict/maxunfixed`
- parameter `conflict/maxclauses` renamed to `conflict/maxconss`
- parameter `conflict/interclauses` renamed to `conflict/interconss`
- parameter `conflict/reconvclauses` replaced by `conflict/reconvlevels`
- parameter `conflict/uselp` replaced by `conflict/useinflp` and `conflict/useboundlp`
- changed default value of `constraints/obsoleteage` to -1
- changed default value of `branching/relpscost/conflictweight` to 0.01
- changed default value of `branching/relpscost/inferenceweight` to 0.0001
- changed default value of `branching/relpscost/cutoffweight` to 0.0001
- in bfs node selector, parameter `minplungedepth` is now stronger than `maxplungedepth` if they conflict

### New parameters

- `constraints/linear/separateall`
- `conflict/lpiterations`
- `conflict/keepreprop`
- `branching/relpscost/conflictweight`, `branching/relpscost/inferenceweight`,
  `branching/relpscost/cutoffweight` and `branching/relpscost/pscostweight`
- `conflict/settlelocal`
- `conflict/depthscorefac`
- `limits/stallnodes`

Build system
------------

### Makefile

- removed ncurses and pthread libraries from the Makefile; pthread is now only linked if CPLEX is used

Fixed bugs
----------

- fixed numerical bug in SCIPrealToRational() [thanks to Anders Schack-Nielsen]
- fixed bug in crossover heuristic with negative timelimit
- removed bug in conflict analysis with wrong redundancy check
- fixed bug that unexpected end of stdin (Ctrl-D or piped-in file without `quit` command) gives a segmentation fault
- fixed bug with inconsistent data structures after a global bound was changed at a local subproblem and the local
  bounds are not contained anymore in the new global bounds
- fixed dependency generation in example Makefiles

- Knapsack:
  - fixed bug in knapsack presolving with redundancy check after applyFixings() [thanks to Anders Schack-Nielsen]
  - fixed bug in knapsack separator with empty initial covers
  - fixed bug in knapsack constraint disaggregation that may lead to acceptance of infeasible solutions
  - fixed bug in knapsack constraint handler where a modifiable constraint may be declared redundant

- LP:
  - fixed bug with missing LP size updates after pricing or cut separation in probing [thanks to Marc Nuenkesser]
  - fixed bug in CPLEX interface with getting basis information after the LP was modified and restored
  - fixed bug with updating LP size in probing
  - fixed bug that SCIPgetLPSolstat() returns a valid status code even if the LP was not yet constructed for the current node

- Variables:
  - fixed bug with invalid lazy updates after a restart where the LP is not solved again (e.g., due to all variables being fixed)
  - fixed bugs resulting from inactive general integer variables being member of the variable bounds array of a variable
  - fixed bug in updatePseudocost() with wrong lpgain distribution on multiple branching variables [thanks to Anders Schack-Nielsen]
  - fixed bug in objconshdlr.h where member variable scip_maxprerounds_ was declared as an `SCIP_Bool` instead of an int
  - branching on nearly-integral variables is now avoided in relpscost branching, which lead to a numerical assertion

- Implication:
  - fixed bug with adding implications that fix the implication variable to the opposite value (due to the bug, it was
    returned that the whole problem is infeasible)
  - removed wrong assert in varRemoveImplicsVbs()

- Cliques:
  - fixed bug in SCIPcliqueSearchVar() [thanks to Anders Schack-Nielsen]
  - fixed bug in SCIPcliqueAddVar() [thanks to Anders Schack-Nielsen]

- Readers:
  - fixed bug in MPS file reader with `OBJSENSE`
  - fixed bug in LP reader with potentially uninitialized pointers [thanks to Martin Mueller]

- Constraints:
  - it is now possible to branch on constraints without the risk of going into an infinite loop, because constraints marked as `initial`
    will be put to the LP relaxation (of the child nodes) even if separation is prohibited by the parameter settings
  - fixed bug that locally valid varbound constraints produce VLB/VUB entries [thanks to Anders Schack-Nielsen]

@section RN081 SCIP 0.8.1
*************************

Features
--------

- improved performance of the priority queue in conflict analysis
- slightly modified restartdfs node selector

- Presolving:
  - new presolver `implics` to find bound changes and aggregations out of the implication graph
  - modified probing order in probing presolver

- Constraints:
  - changed handling of added constraints in separation calls
  - modified bookkeeping of locally added and disabled constraints such that the order of enabling and disabling constraints stays the same
  - logic or constraint handler now adds implications on clauses with 2 literals to the implication graph
  - and/or constraint handlers now add implications to the implication graph
  - xor constraint handler now uses stronger LP relaxation without auxiliary variable for xor constraint with 2 operands

- Heuristics:
  - added preliminary version of `intdiving` heuristic (disabled in default settings)
  - added crossover heuristic

- Readers:
  - LP file reader now accepts the keyword `Integer` for defining the start of the integer variables section
  - new file reader for (partial) solutions

Examples and applications
-------------------------

- added two small pricer examples (for C and C++)
- updated example code (s.t. it compiles again)

Interface changes
-----------------

### New and changed callbacks

- callback method `CONSSEPA` of constraint handler was split into two methods `CONSSEPALP` and `CONSSEPASOL`
- callback method `SEPAEXEC` of separator was split into two methods `SEPAEXECLP` and `SEPAEXECSOL`

### Deleted and changed API methods

- replaced method SCIPsepaWasDelayed() by SCIPsepaWasLPDelayed() and SCIPsepaWasSolDelayed()
- additional parameter `sol` for methods SCIPaddCut(), SCIPgetCutEfficacy() and SCIPisCutEfficacious()
- additional parameter `sol` for method SCIPseparateKnapsackCover()
- primal solutions may now contain values marked to be unknown (value is `SCIP_UNKNOWN`); unknown values don't contribute
  to the objective value of the solution; an unknown solution value should be treated as an arbitrary value in the
  variable's bounds, e.g., in the calculation of the feasibility of a constraint, a value inside the variable's bounds
  should be selected that makes the constraint as feasible as possible
- new parameter `printzeros` for methods SCIPprintSol(), SCIPprintTransSol(), SCIPprintBestSol() and SCIPprintBestTransSol()

- Constraints:
  - replaced method SCIPconshdlrWasSeparationDelayed() by two methods SCIPconshdlrWasLPSeparationDelayed() and
    SCIPconshdlrWasSolSeparationDelayed()
  - renamed method SCIPgetNGlobalConss() to SCIPgetNConss()

### New API functions

- SCIPgetCuts()
- SCIPgetVarConflictScore() and SCIPgetVarConflictScoreCurrentRun()
- SCIPvarSetData()
- SCIPcreateUnknownSol()
- SCIPgetNConflictClausesFoundNode()
- SCIPvarSetDelorigData(), SCIPvarSetTransData() and SCIPvarSetDeltransData()
- SCIPvarHasBinaryImplic()
- SCIPgetFixedVars() and SCIPgetNFixedVars()
- SCIPgetConss(), SCIPgetNOrigConss() and SCIPgetOrigConss()
- SCIPsepaGetNConssFound() and SCIPsepaGetNDomredsFound()
- SCIPconstructLP() to force constructing the LP of the current node
- SCIPisLPConstructed()

### Command line interface

- added `write statistics` command to default user dialogs

### Changed parameters

- modified meaning of parameter `presolving/probing/maxtotaluseless`
- heuristics with `freq = 0` and `freqofs > 0` are now called in depth level freqofs instead of being called in the root
  node
- added some parameters in local branching and RINS heuristic
- new parameter values `p`rimal simplex and `d`ual simplex in `lp/initalgorithm` and `lp/resolvealgorithm`

### New parameters

- `branching/inference/conflictweight`

Build system
------------

### Makefile

- included version number in binary file name
- tried to make the code Windows compatible

Fixed bugs
----------

- also removed history_length, if `NO_REMOVE_HISTORY` is defined to support older versions of the readline library
- hopefully fixed bug with wrong path slash `/` under Windows
- fixed bug with aggregating fixed variables

- Implications:
  - fixed bug in transitive implication addition
  - fixed wrong assert with implications that imply a fixed variable
  - removed bug in implication addition

- Readers:
  - fixed bug in ZIMPL model reader with wrong chdir, if .zpl file is in current directory
  - fixed bug in LP file reader with signed values without space between sign and value (e.g. `+2x` instead of `+ 2x`)
  - fixed various bugs in LP file reader
  - fixed bug in LP file reader with explicit zero coefficients

- Numerics:
  - fixed numerics in probing and linear constraint handler (rentacar was detected to be infeasible in presolving)
  - fixed numerics in check method of linear constraint handler
  - fixed bug with numerical error in LP resolve after probing or diving

- Heuristics:
  - fixed bug with calling heuristics in depths smaller than their frequency offset
  - fixed bugs in local branching and RINS heuristic

Known bugs
----------

- if one uses column generation and restarts, a solution that contains variables that are only present in the
  transformed problem (i.e., variables that were generated by a pricer) is not pulled back into the original space
  correctly, since the priced variables have no original counterpart

@section RN080 SCIP 0.8.0
*************************

Features
--------

- adding variable bounds automatically adds the corresponding implication
- changed restart dfs nodeselector to sort leaves by node number instead of node depth to aviod jumping around in the
  search tree after a restart was applied and the current dive ended due to infeasibility
- new Message Handler plugin
- added file reader for LP format
- introduced subversion string
- replaced all abort() calls by SCIPABORT(); this is defined in def.h to be `assert(FALSE)`
- added possibility to disable certain features by using `make USRFLAGS=-DNO_REMOVE_HISTORY`, `make
  USRFLAGS=-DNO_SIGACTION`, `make USRFLAGS=-DNO_RAND_R`, or `make USRFLAGS=-DNO_STRTOK_R`
- improved preprocessing abort criteria
- added zlib support

- Conflict Analysis:
  - conflict clauses are now collected in a conflict store, redundant clauses are eliminated and only the best `conflict/maxclauses`
    clauses are added permanently to the problem; the remaining clauses are only added temporarily, if they can be used for repropagation
  - modified the influence of the depth level in conflict analysis
  - slightly changed LP resolving loop in conflict analysis
  - if CPLEX returns that the LP exceeds the bound and if no additional LP solves are allowed in conflict analysis, we
    have to perform one additional simplex iteration to get the dual solution that actually violates the objective limit

- Constraints:
  - reactivated multiaggregation in cons_linear.c on binary variables again (possible due to bug fix below)
  - improved preprocessing of variable bounds constraints
  - linear constraint handler now catches events of variables after the problem was completely transformed in order to
    avoid the whole bunch of `LOCKSCHANGED` events that are generated at problem transformation stage
  - added redundancy detection for pairs of constraints in setppc constraint handler

- Presolving and Cliques:
  - changed linear constraint presolving s.t. redundant sides are not removed if constraint is an equality
  - new event type `SCIP_EVENTTYPE_PRESOLVEROUND`
  - modified probing presolver to not add implications that are already included in the implication graph and clique table
  - incorporated clique and implication information in knapsack constraint presolving
  - removed transitive clique generation, because this produces way too many cliques

- Heuristics:
  - diving heuristics now apply propagation at each step
  - removed `objfeaspump` heuristic, because the functionality can be achieved by using the `feaspump` heuristic
  - diving heuristics are now applying propagation after each bound change
  - new primal heuristic `octane`
  - slightly changed feaspump heuristic, s.t. after finding a new best solution the target integral solution is modified randomly

- Separation and Cuts:
  - improved debugging for infeasible cuts and propagations, given a primal feasible solution
  - improved knapsack cover separation
  - improved performance of c-MIR separator
  - cut pool is now also separated in root node (to find cuts again that were removed from the LP due to aging)

Interface changes
-----------------

- new event type `SCIP_EVENTTYPE_VARDELETED`
- new event `SCIP_EVENTTYPE_IMPLADDED`
- new event types `SCIP_EVENTTYPE_GLBCHANGED` and `SCIP_EVENTTYPE_GUBCHANGED`

### New and changed callbacks

- new callback parameter `validnode` for the `CONFLICTEXEC` method of conflict handlers, which should be passed to
  SCIPaddConsNode()

### Deleted and changed API methods

- additional parameter `validnode` for SCIPaddConsLocal() and SCIPaddConsNode()
- SCIPhashtableRemove() can now also be called, if the element does not exist in the table
- SCIPhashmapRemove() can now also be called, if the element does not exist in the map
- additional parameter `branchdir` for SCIPbranchVar()
- replaced method SCIPmessage() by SCIPverbMessage() with additional parameter `file`
- put block memory shell and tclique algorithm into separate subdirectories
- new parameter `duringlploop` of SCIPincludeHeur(): heuristics can now run during the price-and-cut loop at a node

### New API functions

- SCIPgetNConflictClausesApplied()
- SCIPgetNConflictClausesApplied()
- SCIPhashtableExists()
- SCIPhashmapExists()
- SCIPnodeGetNumber()
- SCIPsolveProbingLP() to solve the LP in a probing node (enables mixing of propagation and LP solving for diving heuristics)
- SCIProwGetDualfarkas()
- SCIPgetCurrentNode()
- SCIPinterruptSolve()
- SCIPpropagateProbingImplications()
- SCIPgetLPI() which makes all methods in scip/lpi.h available to the user
- SCIPgetRandomInt() and SCIPgetRandomReal()
- SCIPstrtok()
- SCIPheurGetNBestSolsFound()

- Variables:
  - SCIPdelVar()
  - SCIPgetVarStrongbranchLPAge()
  - SCIPvarIsTransformedOrigvar()
  - SCIPvarIsDeleted()

- Messages and IO:
  - SCIPerrorMessage()
  - SCIPwarningMessage()
  - SCIPdialogMessage()
  - SCIPinfoMessage()
  - SCIPsetMessagehdlr()
  - SCIPsetDefaultMessagehdlr()
  - SCIPgetMessagehdlr()
  - new file i/o methods SCIPfopen(), SCIPfclose(), SCIPfprintf(), ... that operate on the data type `SCIPFILE`; these
    methods automatically use zlib methods if the zlib is enabled

- Cliques:
  - SCIPvarGetNCliques()
  - SCIPvarGetCliques()
  - SCIPvarsHaveCommonClique()
  - SCIPvarHasImplic()
  - SCIPcliqueGetNVars()
  - SCIPcliqueGetVars()
  - SCIPcliqueGetValues()
  - SCIPcliqueGetId()
  - SCIPaddClique()
  - SCIPcalcCliquePartition()

- Constraint handler:
  - SCIPgetDualfarkasLinear() of linear constraint handler
  - SCIPgetDualfarkasLogicor() of logicor constraint handler
  - SCIPgetDualfarkasSetppc() of setppc constraint handler
  - SCIPgetDualsolKnapsack() of knapsack constraint handler
  - SCIPgetDualfarkasKnapsack() of knapsack constraint handler
  - SCIPgetDualsolVarbound() of varbound constraint handler
  - SCIPgetDualfarkasVarbound() of varbound constraint handler
  - SCIPconsGetValidDepth()
  - SCIPsetConsInitial()
  - SCIPsetConsSeparated()
  - SCIPsetConsEnforced()
  - SCIPsetConsChecked()
  - SCIPsetConsPropagated()
  - SCIPsetConsLocal()
  - SCIPsetConsDynamic()
  - SCIPsetConsRemoveable()

### Command line interface

- added command `write solution` to default dialog
- added commands `write problem` and `write transproblem` to default dialog

### Changed parameters

- additional setting `SCIP_VERBLEVEL_DIALOG` in `display/verblevel` parameter
- additional LP pricing setting `partial`
- replaced parameter `presolving/restartbdchgs` with parameters `presolving/maxrestarts` and `presolving/restartfac`
- replaced parameter `constraints/linear/maxpresolaggrrounds` with `constraints/linear/maxpresolpairrounds`
- parameters `constraints/agelimit` and `constraints/obsoleteage` now iterprete the value 0 as a dynamic setting
- number of fractional variables included in parameter `separating/maxstallrounds`

- Changed default values:
  - changed default values of `heuristics/*/maxdiveavgquot` and `heuristics/*/maxdiveavgquotnosol` to 0
  - changed default values of `constraints/agelimit` and `constraints/obsoleteage` to 0
  - changed default values of `heuristics/objpscostdiving/maxsols` and `heuristics/rootsoldiving/maxsols` to -1
  - changed default value of `separating/strongcg/maxroundsroot` to 20
  - changed default value of `separating/cmir/maxroundsroot` to 10
  - changed default value of `constraints/linear/maxaggrnormscale` to 0.0, which means to not apply aggregation
  - changed default value of `separating/maxstallrounds` to 5
  - changed default value of `presolving/probing/maxfixings` to 50
  - changed default parameter values to MIP settings:
    + `conflict/useprop` = FALSE
    + `conflict/usepseudo` = FALSE
    + `display/verblevel` = 4
    + `separating/poolfreq` = 0
    + `constraints/linear/sepafreq` = 0
    + `constraints/and/sepafreq` = 0
    + `constraints/conjunction/sepafreq` = 0
    + `constraints/knapsack/sepafreq` = 0
    + `constraints/knapsack/sepacardfreq` = 0
    + `constraints/logicor/sepafreq` = 0
    + `constraints/or/sepafreq` = 0
    + `constraints/setppc/sepafreq` = 0
    + `constraints/varbound/sepafreq` = 0
    + `constraints/xor/sepafreq` = 0
    + `separating/clique/freq` = 0
    + `separating/cmir/freq` = 0
    + `separating/gomory/freq` = 0
    + `separating/impliedbounds/freq` = 0
    + `separating/strongcg/freq` = 0

### New parameters

- `branching/fullstrong/reevalage`
- `conflict/maxclauses`
- `conflict/allowlocal`
- `constraints/knapsack/disaggregation`
- `presolving/probing/maxtotaluseless`
- `separating/cmir/maxfails`, `separating/cmir/maxfailsroot` and `separating/cmir/trynegscaling`

### Data structures

- MAJOR CHANGE: preceeded all data types with `SCIP_`: you may use shell script reptypes_scip.sh to rename the SCIP
  data types in your own source code (But use with care! Create a backup copy of your source first!)

Build system
------------

### Makefile

- modified the Makefile to accept an additional parameter `VERBOSE={true,false}`
- added flags `READLINE=true/false`, `ZLIB=true/false`, `ZIMPL=true/false` to Makefile

Fixed bugs
----------

- fixed minor bugs in debug code of primal.c and sol.c
- variables that are being multiaggregated are now automatically removed from all other variables' variable bound and
  implication arrays; this fixes bugs with methods, that rely on the fact, that the entries in the variable bound and
  implication arrays are active variables only
- aggregations are now always performed in a way, such that the variable of more general type is aggregated (with type
  generality being cont > implint > int > bin); in this way, a binary variable's representant is always binary (which
  was not the case before and resulted in a bug in SCIPgetBinvarRepresentative())
- removed bug in presol_probing.c: the vars of the sorted variables array have to be captured
- fixed bug in the output of solutions with priced variables
- fixed bug in propagation with parameters prop_maxrounds and prop_maxroundsroot
- conflict analysis can now handle errors in LP solving calls
- removed bug in SCIPvarAddVlb() and SCIPvarAddVub() with fractional vlb/vubcoefs
- fixed bug that primal or dual rays might not be available because the wrong solver was used
- included message.o in LPI library, s.t. one can link this library indepentent of SCIP
- fixed bug that if diving heuristic that changes the objective values finds a solution, the cutoff is reinstalled in
  the LP solver (although the objective value has no meaning due to the objective function modification)

- Feasibiltiy:
  - LP primal feasibility for bounds is now defined as absolute measure (was relative to the bound before); this fixes a bug (see alu8_9.mps),
    that an LP with an integral variable fixed to a large value yields an accepted solution with that variable slightly different than the fixed
    value; the integrality feasibility condition is measured with absolute differences, which leads to the fixed integer variable being fractional;
    this leads to an error if branching is performed on this variable
  - fixed bug with redundant self implications that wrongly lead to the detection of infeasibility
  - fixed bug with potential infinite loop if a separator is delayed and the LP is infeasible

- Asserts:
  - removed wrong asserts from lpi_cpx.c
  - removed wrong assertion in varAddImplic()

- Numerics:
  - locally fixed variables are no longer used as branching candidates even if their LP solution value is fractional (due
    to numerical reasons, see above)
  - fixed numerical bug in pseudo objective propagator with only slightly tightened bounds
  - removed bug that an LP might be declared to be solved even if it was marked erroneous due to numerical problems

- Constraint Handlers:
  - fixed bug in linear constraint handler with variables fixed to infinity
  - fixed bug with constraint handlers that can only enforce their constraints by adding cuts, but the maximal number of
    cuts to separate is set to 0; now, cuts that are generated in the constraint enforcement are used in any case
  - fixed bug in knapsack constraint presolving with tightening coefficients and capacity
  - fixed bug with modifiable constraints in linear constraint handler preprocessing
  - fixed bug in linear constraint handler that global activities are not updated after global bound changes

- Separation and Cuts:
  - global bound changes now lead to the removal of redundant implications (such that the asserts in sepa_implbounds.c are now correct)
  - due to usage of variable bounds, SCIPcalcMIR() may return LOOSE variables in the cut -> modified sepa_cmir.c, sepa_gomory.c and
    sepa_strongcg.c to use SCIPcreateEmptyRow() and SCIPaddVarsToRow() instead of SCIPcreateRow() which only works for COLs
  - fixed bug in clique separator that reduced performance
  - increased performance of clique separator by allowing only a certain number of zero-weighted fill ins

@page RN07 Release notes for SCIP 0.7

@section RN079 SCIP 0.7.9
*************************

Features
--------

- aging and cleanup now only remove non-basic columns and basic rows, s.t. resolving can be applied with 0 simplex iterations
- it is now possible to create subnodes in probing and use backtracking to undo probing changes
- bounds of variables are included in the feasibility checks for solutions
- support for barrier algorithm
- changed implementation of automatic minplungedepth and maxplungedepth calculation in bfs node selector

- Presolving:
  - new plugin: probing presolver
  - probing is now also possible in presolving stage
  - it is now possible to interrupt and continue presolving

- Separation and Cuts:
  - new plugin: clique separator for clique cuts with at least 3 elements
  - new plugin: implied bound cuts separator
  - included debugging module to check whether cutting planes cut off the optimal solution

- Branching:
  - changed implementation of reliability value calculation in reliability branching; slightly modified influence of
    maximal total number of strong branching LP iterations in reliability branching
  - changed implementation of maximal strong branching iterations calculation in reliability branching

- Constraints:
  - if verblevel is at least `NORMAL`, an automatical check of the best solution is performed in the original problem, and
    an error message is displayed, if it violates an original constraint
  - due to the new constraint handler `cons_cumulative.{c,h}` SCIP can resource-constraint scheduling problem
  - during probing, propagation of bounds is now always performed in linear constraint handler, ignoring the parameter `tightenboundsfreq`
  - new implementation of the clique graph construction method in clique separator
  - new constraint handler `cons_cumulative.{c,h}`

- Heuristics:
  - new implementation of the feasibility pump heuristic by Timo Berthold (replaces old implementation); old
    implementation is now called `objfeaspump`; parameter names have been changed accordingly
  - diving heuristics now compare their number of LP iterations with the number of node LP iterations instead of the total
    number (including their own) LP iterations
  - modified the automatic objfactor setting of feaspump heuristic to let the objective function have stronger influence

Examples and applications
-------------------------

- added TSP example in `examples/TSP`

Interface changes
-----------------

### New and changed callbacks

- new callback methods `INITSOL` and `EXITSOL` for variable pricers, primal heuristics, conflict handlers, relaxators,
  separators, propagators, event handlers, node selectors and display columns
- callback method `CONFLICTEXEC` of conflict handlers receive additional parameters `dynamic` and `removeable`
- constraint handler callback methods `CONSLOCK` and `CONSUNLOCK` are replaced by a single method `CONSLOCK` with the number
  of locks being positive or negative

### Deleted and changed API methods

- calling SCIPaddCut() with `forcecut=TRUE` will add the cut to the LP even if it is redundant
- SCIPreadProb() does not free the current problem, this is done in SCIPcreateProb() now, which is usually
  called by a problem reader; in this way, a reader can generate `extra information` for the current problem, s.t.  the
  full problem information can be distributed to different files read by different readers
- SCIPgetVarStrongbranch() and SCIPgetVarStrongbranchLast() now have two additional parameters that can be used
  to check, whether the returned values are correct dual bounds
- SCIPgetBinvarRepresentative() now returns the fixed or multi-aggregated variable instead of returning `NULL` or
  aborting with an error message
- SCIPdispDecimal() is replaced by SCIPdispInt() and SCIPdispLongint()
- additional parameter `maxproprounds` in SCIPpropagateProbing()
- changed memory interface (see memory.h), `MEMHDR` is now called `BLKMEM`
- source code was moved into subdirectories: replace includes `scip.h` by `scip/scip.h` and
  `objscip.h` by `objscip/objscip.h`; This should allow a user to have include files of the same name as the ones
  of SCIP, e.g. `tree.h` or `var.h`.
- event handlers are now available as C++ wrapper class
- new flag `afterrelaxation` for primal heuristics

- Solution:
  - removed method SCIPsolGetObj(), use SCIPgetSolOrigObj() or SCIPgetSolTransObj() instead
  - additional parameter `checkbounds` for SCIPtrySol(), SCIPtrySolFree(), SCIPcheckSol()

- Variables:
  - SCIPvarLock(), SCIPvarLockDown(), SCIPvarLockUp(), SCIPvarLockBoth(), SCIPvarUnlock(), SCIPvarUnlockDown(),
    SCIPvarUnlockUp() and SCIPvarUnlockBoth() are replaced by SCIPaddVarLocks() which returns a `RETCODE`
  - SCIPvarGetLbGlobal(), SCIPvarGetUbGlobal(), SCIPvarGetLbLocal() and SCIPvarGetUbLocal() now return the
    corresponding values of the transformed problem or current subproblem even for original problem variables
  - SCIPvarGetProbvar(), SCIPvarGetProbvarBinary() now return the fixed or multi-aggregated variable instead of
    returning `NULL` or aborting with an error message; in SCIPvarGetProbvarBinary(), the fixing of a fixed variable does
    not influence the negation status anymore
  - SCIPvarGetProbvarBound() returns the multi-aggregated variable instead of aborting with an error message
  - SCIPvarGetProbvarSum() does not set *var to `NULL` for fixed variables anymore; it may also return a
    multi-aggregated variable instead of aborting with an error message
  - SCIPaddVarImplication() now also adds variable lower and upper bounds, if the implied variable is non-binary
  - additional parameter `aggregated` in SCIPmultiaggregateVars()

- Constraints:
  - SCIPvarLockDownCons(), SCIPvarLockUpCons(), SCIPvarUnlockDownCons() and SCIPvarUnlockUpCons() are replaced by
    SCIPlockVarCons() and SCIPunlockVarCons() which return a `RETCODE`
  - SCIPlockConsVars() and SCIPunlockConsVars() replaced with method SCIPaddConsLocks()
  - SCIPconshdlrGetNConss() is replaced by SCIPconshdlrGetNActiveConss() (returning the number of active
    constraints); method SCIPconshdlrGetNConss() does now return the total number of existing constraints, active and inactive
  - SCIPconshdlrGetStartNConss() is now called SCIPconshdlrGetStartNActiveConss()
  - SCIPconshdlrGetMaxNConss() is now called SCIPconshdlrGetMaxNActiveConss()
  - SCIPdisableConsNode() is replaced by SCIPdelConsNode()
  - SCIPdisableConsLocal() is replaced by SCIPdelConsLocal()
  - added new parameter `dynamic` to SCIPcreateCons() and all plugin methods SCIPcreateCons...()

### New API functions

- SCIPgetObjNorm()
- SCIPcreateOrigSol()
- SCIPwriteImplicationConflictGraph()
- SCIPinProbing()
- SCIPgetProbName()
- SCIPgetVarNStrongbranchs()
- SCIPcolGetNStrongbranchs()
- SCIPfindSimpleRational()
- SCIPselectSimpleValue()

- Variables:
  - SCIPvarGetLbOriginal()
  - SCIPvarGetUbOriginal()
  - SCIPvarGetImplIds()
  - SCIPvarGetOrigvarSum()

- Constraints:
  - SCIPenableCons()
  - SCIPdisableCons()
  - SCIPenableConsSeparation()
  - SCIPdisableConsSeparation()
  - SCIPconsIsSeparationEnabled()

- Averages:
  - SCIPgetAvgPseudocost()
  - SCIPgetAvgPseudocostCurrentRun()
  - SCIPgetAvgPseudocostCount()
  - SCIPgetAvgPseudocostCountCurrentRun()
  - SCIPgetAvgInferences()
  - SCIPgetAvgInferencesCurrentRun()
  - SCIPgetAvgCutoffs()
  - SCIPgetAvgCutoffsCurrentRun()

- LPs:
  - SCIPisLPSolBasic() to check, whether the current LP solution is basic (i.e. due to a simplex algorithm or barrier with crossover)
  - SCIPgetNPrimalLPs()
  - SCIPgetNPrimalLPIterations()
  - SCIPgetNDualLPs()
  - SCIPgetNDualLPIterations()
  - SCIPgetNBarrierLPs()
  - SCIPgetNBarrierLPIterations()
  - SCIPgetNPrimalResolveLPs()
  - SCIPgetNPrimalResolveLPIterations()
  - SCIPgetNDualResolveLPs()
  - SCIPgetNDualResolveLPIterations()

- Delayed:
  - SCIPsepaIsDelayed()
  - SCIPsepaWasDelayed()
  - SCIPpropIsDelayed()
  - SCIPpropWasDelayed()
  - SCIPpresolIsDelayed()
  - SCIPpresolWasDelayed()
  - SCIPconshdlrIsSeparationDelayed()
  - SCIPconshdlrIsPropagationDelayed()
  - SCIPconshdlrIsPresolvingDelayed()
  - SCIPconshdlrWasSeparationDelayed()
  - SCIPconshdlrWasPropagationDelayed()
  - SCIPconshdlrWasPresolvingDelayed()

### Command line interface

- command line history in interactive shell now only stores useful commands

### Interfaces to external software

- removed storing of dual norms in LPI state of CPLEX interface (too memory consuming)

### Changed parameters

- default frequency offset of fracdiving heuristic changed to 3
- default frequency offset of (new) feaspump heuristic changed to 0
- default frequency offset of objfeaspump heuristic changed to 8
- changed default priority of primal heuristics
- renamed parameter `limits/sol` to `limits/solutions`
- changed default check priority of knapsack constraint handler to -600000
- changed default priority of Gomory cut separator to -1000 (will now be called after constraint handlers!)
- changed default priority of strong CG cut separator to -2000
- changed default priority of cmir cut separator to -3000
- changed default of parameter `lp/pricing` to `s`teepest edge pricing
- default parameter `branching/relpscost/minreliable` changed to 1.0
- default parameter `branching/relpscost/maxlookahead` changed to 8
- default parameter `branching/relpscost/sbiterofs` changed to 100000
- default parameter `heuristics/coefdiving/maxlpiterquot` changed to 0.05
- default parameter `heuristics/fracdiving/maxlpiterquot` changed to 0.05
- default parameter `heuristics/guideddiving/maxlpiterquot` changed to 0.05
- default parameter `heuristics/linesearchdiving/maxlpiterquot` changed to 0.05
- default parameter `heuristics/pscostdiving/maxlpiterquot` changed to 0.05
- default parameter `heuristics/feaspump/freq` changed to 20
- default parameter `heuristics/objfeaspump/freq` changed to 20
- default parameter `heuristics/objpscostdiving/freq` changed to 20
- default parameter `heuristics/rootsoldiving/freq` changed to 20
- default parameter `separating/clique/maxtreenodes` changed to -1

### New parameters

- new parameter delay for presolvers
- new parameter delaypresol for constraint handlers
- `branching/scorefunc`
- `constraints/.../delaypresol`
- `constraints/.../delayprop`
- `constraints/.../delaysepa`
- `conflict/dynamic`
- `conflict/removeable`
- `heuristics/coefdiving/maxlpiterofs`
- `heuristics/feaspump/maxlpiterofs`
- `heuristics/feaspump/maxsols`
- `heuristics/fracdiving/maxlpiterofs`
- `heuristics/guideddiving/maxlpiterofs`
- `heuristics/linesearchdiving/maxlpiterofs`
- `heuristics/objfeaspump/maxlpiterofs`
- `heuristics/objfeaspump/maxsols`
- `heuristics/objpscostdiving/maxlpiterofs`
- `heuristics/objpscostdiving/maxsols`
- `heuristics/pscostdiving/maxlpiterofs`
- `heuristics/rootsoldiving/maxlpiterofs`
- `heuristics/rootsoldiving/maxsols`
- `heuristics/fixandinfer/proprounds` and `heuristics/fixandinfer/minfixings`
- `lp/cleanupcolsroot` and `lp/cleanuprowsroot` to distinguish cleanup settings between root node and other nodes
- `lp/checkstability` to disable stability check of LP solver's result code
- `lp/initalgorithm` and `lp/resolvealgorithm` for switching between simplex and barrier algorithm
- `lp/pricing` to set the pricing strategy used in the LP solver
- `numerics/barrierconvtol` to set the convergence tolerance in the barrier algorithm
- `presolving/.../delay`
- `propagating/.../delay`
- `reading/cnfreader/dynamicconss`
- `reading/mpsreader/dynamicconss`
- `separating/.../delay`

### Data structures

- new possible result `SCIP_DELAYED` for `EXEC` method of separators, presolvers and propagators and `SEPA`, `PROP` and
  `PRESOL` methods of constraint handlers

Fixed bugs
----------

- fixed bug in MPS file reader
- removed bug with applying reduced cost strengthening before pricing in all necessary variables
- negated variables must also be reset in SCIPvarInitSolve()
- fixed documentation of `CONSLOCK`-method (missing parameter `scip` in SCIPaddVarLocks())
- included missing `objrelax.h` in includes of objscip.h
- fixed bug that after a resolve and further preprocessing, existing primal solutions may get corrupted due to
  aggregations or fixings that are possible due to the primal bound (given by the best solution)
- fixed bug with primal bound becoming wrong, if in a prior run the optimal solution was found and the cutoff bound was
  thereby reduced due to further domain propagation w.r.t. the objective function
- fixed bug in SCIPisObjIntegral()
- fixed bug in SCIPprintError() with `file == NULL`
- heuristic's display character is now only shown the first time, the new solution was found
- fixed bug that SCIPreadProb() doesn't discard the transformed problem
- fixed bug with wrong euclidean norm calculation of row, if multiple coefficients for the same variable are added and
  the sorting of the row was delayed with SCIProwDelaySort()
- fixed bug with adding implications: wrong insertion position, if only the lower bound change was present but not the
  upper bound change
- fixed bug in SCIPvarAddImplics() with wrong variable used in varAdjustBd()
- fixed bug in method reduced() of tclique_branch.c with sorting nodes in V

- LP:
  - removed bug with objective norm calculation and column variables not in the LP (pricing)
  - LP error on forced LP resolve (due to 0 unfixed integers) now leads to an error (instead of accepting the pseudo
    solution as feasible)
  - fixed bug in CPLEX LP interface with dual norms

- Presolving:
  - fixed bug that presolving time is not counted to solving time, if presolving is called explicitly with SCIPpresolve()
  - fixed bug where presolving fixings are counted even if the variable was already fixed
  - removed bug with dual presolver, that declared a problem to be unbounded or infeasible, if it could fix a variable to
    infinity even if its objective value is zero
  - fixed bug in knapsack constraint handler that fixed variables are sometimes not removed in presolving

- Numerics:
  - fixed bug with unresolved numerical troubles in LP that don't render the LP useless at the current node
  - fixed numerical bugs in rounding heuristic and rootsoldiving heuristic

- Separator:
  - fixed bugs in separation store with single coefficient cuts that are converted into bound changes
  - at least one cut per separation round is added to the LP to avoid cycling, even if the cut is redundant
  - fixed bug in SCIProwCalcIntegralScalar() with rows consisting of only continuous variables (appeared in gomory cut
    separator on miplib/dcmulti.mps)
  - fixed bug in linear constraint handler's knapsack relaxation separator
  - fixed bugs in intobj separator
  - fixed bug in cmir separator with empty rows
  - fixed bug in implied bound cut separator: only implications between binary variables were generated before

- Constraint Handlers:
  - removed bug in knapsack constraint handler with merging multiple items if more than two items of the same variable
    appear in the constraint
  - removed bug in knapsack constraint handler with merging negated variables of equal weight at the end of the variables' array
  - fixed bug in linear constraint handler with eventdatas, if the original constraint has no variables
  - fixed bug that `CONSLOCK` method of constraint handlers that don't need constraints is not called
  - fixeg bug in setppc constraint handler with pairs of aggregated variables in the same constraint
  - fixed bug with globally deleting constraints, that have attached rows which are therefore not released in exitsol methods

- Conflict analysis:
  - removed conflict analysis of infeasible diving LP if pricing is activated
  - made conflict analysis available in presolving stage (for probing conflicts)

@section RN078 SCIP 0.7.8
*************************

Features
--------

- changed SCIProwCalcIntegralScalar() to a slightly different algorithm
- improved knapsack relaxation in linear constraint handler separator to scale the constraint in order to get integral
  coefficients instead of just rounding down all coefficients
- improved presolving of linear constraint handler: aggregation of two constraints with equal coefficient vector into
  single constraint
- improved presolving of knapsack constraint handler: aggregation of equal or negated variables in same constraint

- Plugins:
  + priority of separators, propagators and presolvers decide whether the plugin is called before the corresponding
    constraint handler methods or after: plugins with nonnegative priorities are called before, plugins with negative
    priorities are called after the constraint handlers
  + new plugin class for relaxators (external relaxations, that can be used in parallel with LP relaxations)
  + if more than one result code applies to a plugin's execution, it should return the one that is higher in the call's
    documentation list

Interface changes
-----------------

- even in optimized mode, the simple functions that are implemented as defines in the include files exist in the
  library, s.t. one can include the include files without `NDEBUG` and use the optimized library

### New and changed callbacks

- new branching rule plugin methods `INITSOL` and `EXITSOL`

### Deleted and changed API methods

- removed SCIPisFeasible(); use !SCIPisFeasNegative() instead
- SCIPisIntegral(), SCIPisFracIntegral(), SCIPfloor(), SCIPceil() and SCIPfrac() don't use the feasibility
  tolerance anymore (default: 1e-06); instead, they are using epsilon (default: 1e-09); instead, for handling
  integrality of a variable `in feasibility tolerances`, new methods SCIPisFeasIntegral(), SCIPisFeasFracIntegral(),
  SCIPfeasFloor(), SCIPfeasCeil() and SCIPfeasFrac() should be used
- in LPI, the semantics of SCIPlpiHasPrimalRay() and SCIPlpiHasDualRay() changed: methods return TRUE, if a ray exists
  and the solver can return it; new methods SCIPlpiExistsPrimalRay() and SCIPlpiExistsDualRay() check whether a ray
  exists without checking, if the solver knows and can return the ray

### New API functions

- SCIPvarIsInLP()
- SCIPgetLPColumnObjval() and SCIPgetLPLooseObjval()
- SCIPcalcIntegralScalar() with arbitrary array of Real values
- SCIPaddCoefKnapsack() in knapsack constraint handler
- SCIPisScalingIntegral() to check, whether the scaling of a value would lead to an integral value, measured
  against epsilon which is also scaled by the same scalar
- SCIPgetRealarrayMinIdx(), SCIPgetRealarrayMaxIdx(), SCIPgetIntarrayMinIdx(), SCIPgetIntarrayMaxIdx(),
  SCIPgetBoolarrayMinIdx(), SCIPgetBoolarrayMaxIdx(), SCIPgetPtrarrayMinIdx() and SCIPgetPtrarrayMaxIdx()
- SCIPbsortPtrInt() and SCIPbsortPtrIntInt()
- SCIPvarWasFixedAtIndex()
- SCIPaddConflictBd()
- SCIPprintMemoryDiagnostic()
- SCIPfindObj...() and SCIPgetObj...() in C++ wrapper interface to get the corresponding plugin object

### Changed parameters

- slightly changed the meaning of parameter `presolving/abortfac` a value of 0 now means to abort presolving only after
  no more change has been found

Fixed bugs
----------

- assigning a value to a fixed variable in a solution with SCIPsetSolVal() does not return an error anymore, if the
  value is equal to the fixed value of the variable
- removed bug in SCIPisScalingIntegral()
- removed bugs with calling SCIPtightenVarLb(), SCIPtightenVarUb(), SCIPinferVarLbCons(), SCIPinferVarUbCons(),
  SCIPinferVarLbProp() and SCIPinferVarUbProp() in `PROBLEM` stage

- (Re)solving:
  - solving loop is now immediately aborted, if a node on the active path is marked to be cut off
  - removed bug in resolving an interrupted problem, after the last solved node was cut off
  - removed bug with infinite solving loop if LP solving is turned off
  - removed bug with aborted solving in root node (e.g. due to time limit) that is tagged to be restarted

- Branching:
  - fixed bug in all-fullstrong branching with getting strong branching information for columns not in current LP
  - implemented missing case in solve.c with branching rules that add constraints

- Numerics:
  - changed numerics for integrality check of coefficients (fixed bug with accumulated errors in rows s.t. the row's
    activity is no longer integral although the row is marked being integer)
  - slightly changed numerics in linear constraint handler presolving to fix a bug with coefficients detected to be scaled
    to an integral value, that are not integral after scaling due to a large scalar that increased the integrality gap to
    a value larger than epsilon

- Constraint handlers:
  - fixed bugs in consdataSwitchWatchedVars() of `or` and `and` constraint handlers
  - fixed wrong assertion in xor constraint handler with switching both watched variables to unwatched
  - fixed bugs in constraint handlers (and, logicor, or, setppc, xor) with calling conflict analysis during presolving
  - removed bug in knapsack constraint handler that appears if a variable is fixed to zero in knapsack presolving, which
    triggers a variable of the same knapsack to be fixed to one due to aggregation

- Presolving:
  - removed bug in knapsack presolver
  - fixed bug in presolving with wrong number of newly fixed/aggregated/... variables/bounds/... after a restart

@section RN077 SCIP 0.7.7
*************************

Features
--------

- infeasible LPs in diving now produce conflict clauses (if LP conflict analysis is enabled)
- conflict analysis was slightly modified
- slightly changed aging strategy of logic or constraint handler

Interface changes
-----------------

### Deleted and changed API methods

- method SCIPgetGap() and SCIPgetTransGap() now return infinity, if primal and dual bound have opposite sign (this
  removes the oddness with the gap increasing while the dual bound approaches zero)

### New API functions

- added methods SCIPgetVarsLogicor() and SCIPgetNVarsLogicor() in logic or constraint handler

### Changed parameters

- `lp/colagelimit` and `lp/rowagelimit` may now be set to -1 to disable deletion of columns/rows due to aging

Build system
------------

### Makefile

- the file names in the archive file are now preceeded with a directory `scip-<version>/`
- the compiler is now also represented in the LP solver library names (e.g. you have to rename the softlink
  `libcplex.linux.x86.a` to `libcplex.linux.x86.gnu.a`)

Fixed bugs
----------

- removed bug in conflict analysis that appears if the conflict is only active at the current depth level
- missing SCIPlpiIsPrimalFeasible() and SCIPlpiIsDualFeasible() implemented in lpi_spx.cpp and lpi_spx121.cpp
- removed preprocessing of linear constraint pairs with modifiable constraints

- Asserts:
  - removed wrong assert `assert(eventfilter->len == 0 || eventfilter->eventmask != 0x00000000)` from event.c
  - removed wrong assert in conflict analysis (appeared on analyzing diving LP conflicts with both bounds of a non-binary variable changed)

@section RN076 SCIP 0.7.6
*************************

Features
--------

- creation of reconvergence clauses in conflict analysis
- first node of each plunging is not treated as plunging node w.r.t. calling primal heuristics
- improved performance of logic or constraint handler due to better watched variables handling

Interface changes
-----------------

### Deleted and changed API methods

- changed SCIPcatchVarEvent() and SCIPdropVarEvent()
- SCIPstage() is now called SCIPgetStage()
- SCIPprintStatus() is now called SCIPprintStage()

### New API functions

- SCIPgetActivityLinear() in linear constraint handler
- SCIPgetFeasibilityLinear() in linear constraint handler
- SCIPchgVarBranchDirection()
- SCIPvarGetBranchDirection()
- SCIPgetStatus() returns the solution status
- SCIPprintStatus() outputs the solution status (beware, that the old SCIPprintStatus() method is now called SCIPprintStage())

### Changed parameters

- changed default frequency offset of pscostdiving `heuristics/pscostdiving/freqofs` to 2 and frequency offset of fracdiving
  `heuristics/feaspump/freqofs` to 0 in order to not call pscostdiving in root node, where nearly all pseudo costs are uninitialized.

### New parameters

- new parameter `separating/efficacynorm` to choose between Euclidean, maximum, sum and discrete norm in efficacy
  calculation

### Data structures

- new possible result code `SCIP_DELAYED` for primal heuristics

Fixed bugs
----------

- removed bugs in CLP Solver interface
- SCIP returned `gap limit reached` even if the problem was solved to optimality, if the optimal solution was found at a
  node with lower bound equal to the global lower bound
- after conversion of the focus node into a junction (e.g. in case of numerical troubles while solving the node's LP), the child
  nodes got the wrong LP fork attached (the common LP fork of the old and new focus node instead of the old focus node's LP fork)

- Variables:
  - bug reconvergence clauses in conflict analysis if bounds on non-binary variables were the reason for the fixing of the
    uip to create a reconvergence clause for
  - wrong sub calls in SCIPvarGet...CurrentRun() for aggregated variables
  - variables' conflict set counter was not reset when the problem was resolved again

Known bugs
----------

- unbounded models lead to an error
- air04 and air05 return wrong optimal value (1 too large): possibly due to strong branching or setppc propagation?

@section RN075 SCIP 0.7.5
*************************

Miscellaneous
-------------

- started change log<|MERGE_RESOLUTION|>--- conflicted
+++ resolved
@@ -122,13 +122,11 @@
 
 - allow rapid learning at local nodes
 
-<<<<<<< HEAD
 - Merge strongcg into the gomory separator to avoid computing the same base equality twice
-=======
+
 - restrict the number of the clique table nonzeros relative to the number of problem nonzeros, which could be a performance bottleneck.
 
 - variable fixings of LP face heuristic are now computed earlier; subproblem creation is skipped if not enough variables are fixed.
->>>>>>> 9994de8c
 
 Examples and applications
 -------------------------
